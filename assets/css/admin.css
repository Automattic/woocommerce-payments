/* TODO: When merging into WooCommerce Core, integrate these icons into the WooCommerce.ttf icon font */
@font-face {
	font-family: 'WCPay';
	src: url( '../fonts/WCPay.eot' );
	src: url( '../fonts/WCPay.eot?#iefix' ) format( 'embedded-opentype' ),
		url( '../fonts/WCPay.woff' ) format( 'woff' ),
		url( '../fonts/WCPay.ttf' ) format( 'truetype' ),
		url( '../fonts/WCPay.svg#WCPay' ) format( 'svg' );
	font-weight: normal;
	font-style: normal;
}
/* stylelint-disable selector-id-pattern */
#adminmenu
	#toplevel_page_wc-admin-path--payments-deposits
	.menu-icon-generic
	div.wp-menu-image::before,
#adminmenu
	#toplevel_page_wc-admin-path--payments-connect
	.menu-icon-generic
	div.wp-menu-image::before {
	font-family: 'WCPay' !important;
	content: '\e900';
	width: 24px;
	font-size: 24px;
	margin-top: -2px;
}
/* stylelint-enable selector-id-pattern */

.payment-method__brand {
	display: inline-block;
	height: 20px;
	height: 1.25rem;
	width: 32px;
	width: 2rem;
}

.payment-method__brand--amex {
	background: no-repeat url( '../images/cards/amex.svg' );
}

.payment-method__brand--diners {
	background: no-repeat url( '../images/cards/diners.svg' );
}

.payment-method__brand--discover {
	background: no-repeat url( '../images/cards/discover.svg' );
}

.payment-method__brand--jcb {
	background: no-repeat url( '../images/cards/jcb.svg' );
}

.payment-method__brand--mastercard {
	background: no-repeat url( '../images/cards/mastercard.svg' );
}

.payment-method__brand--unionpay {
	background: no-repeat url( '../images/cards/unionpay.svg' );
}

.payment-method__brand--visa {
	background: no-repeat url( '../images/cards/visa.svg' );
}

.payment-method__brand--unknown {
	background: no-repeat url( '../images/cards/unknown.svg' );
<<<<<<< HEAD
}

.payment-method__brand--sepa_debit {
	background: no-repeat url( '../images/cards/sepa.svg' );
	background-size: contain;
}

/* Hide all other woocommerce payments methods except the main gateway on core payments setting page */
.wc_gateways tr[data-gateway_id^='woocommerce_payments_'] {
	display: none;
=======
>>>>>>> 63056c48
}<|MERGE_RESOLUTION|>--- conflicted
+++ resolved
@@ -64,17 +64,9 @@
 
 .payment-method__brand--unknown {
 	background: no-repeat url( '../images/cards/unknown.svg' );
-<<<<<<< HEAD
 }
 
 .payment-method__brand--sepa_debit {
 	background: no-repeat url( '../images/cards/sepa.svg' );
 	background-size: contain;
-}
-
-/* Hide all other woocommerce payments methods except the main gateway on core payments setting page */
-.wc_gateways tr[data-gateway_id^='woocommerce_payments_'] {
-	display: none;
-=======
->>>>>>> 63056c48
 }