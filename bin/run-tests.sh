--- conflicted
+++ resolved
@@ -29,13 +29,8 @@
 else
 	echo "Running the tests..."
 
-<<<<<<< HEAD
 	docker-compose exec -u www-data wordpress \
 		php -d xdebug.start_with_request=yes \
-=======
-	docker compose exec -u www-data wordpress \
-		php -d xdebug.remote_autostart=on \
->>>>>>> 0dd27260
 		/var/www/html/wp-content/plugins/woocommerce-payments/vendor/bin/phpunit \
 		--configuration /var/www/html/wp-content/plugins/woocommerce-payments/phpunit.xml.dist \
 		$*
