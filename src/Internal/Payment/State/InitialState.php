<?php
/**
 * Class InitialState
 *
 * @package WooCommerce\Payments
 */

namespace WCPay\Internal\Payment\State;

use WCPay\Exceptions\API_Exception;
use WCPay\Internal\Payment\FailedTransactionRateLimiter;
use WC_Payments_Customer_Service;
use WCPay\Constants\Intent_Status;
use WCPay\Core\Exceptions\Server\Request\Extend_Request_Exception;
use WCPay\Core\Exceptions\Server\Request\Immutable_Parameter_Exception;
use WCPay\Core\Exceptions\Server\Request\Invalid_Request_Parameter_Exception;
use WCPay\Exceptions\Amount_Too_Small_Exception;
use WCPay\Internal\Service\MinimumAmountService;
use WCPay\Internal\Service\PaymentRequestService;
use WCPay\Internal\Service\DuplicatePaymentPreventionService;
use WCPay\Vendor\League\Container\Exception\ContainerException;
use WCPay\Internal\Payment\Exception\StateTransitionException;
use WCPay\Internal\Service\OrderService;
use WCPay\Internal\Service\Level3Service;
use WCPay\Exceptions\Order_Not_Found_Exception;
use WCPay\Internal\Payment\PaymentRequest;
use WCPay\Internal\Payment\PaymentRequestException;

/**
 * Initial state, representing a freshly created payment.
 */
class InitialState extends AbstractPaymentState {
	/**
	 * Order service.
	 *
	 * @var OrderService
	 */
	private $order_service;

	/**
	 * Customer service.
	 *
	 * @var WC_Payments_Customer_Service
	 */
	private $customer_service;

	/**
	 * Level3 Data service.
	 *
	 * @var Level3Service
	 */
	private $level3_service;

	/**
	 * Payment request service.
	 *
	 * @var PaymentRequestService
	 */
	private $payment_request_service;

	/**
	 * Duplicate Payment Prevention service.
	 *
	 * @var DuplicatePaymentPreventionService
	 */
	private $dpps;

	/**
<<<<<<< HEAD
	 * FailedTransactionRateLimiter instance.
	 *
	 * @var FailedTransactionRateLimiter
	 */
	private $failed_transaction_rate_limiter;
=======
	 * Service for handling minimum amount.
	 *
	 * @var MinimumAmountService
	 */
	private $minimum_amount_service;
>>>>>>> f6306651

	/**
	 * Class constructor, only meant for storing dependencies.
	 *
<<<<<<< HEAD
	 * @param  StateFactory                      $state_factory  Factory for payment states.
	 * @param  OrderService                      $order_service  Service for order-related actions.
	 * @param  WC_Payments_Customer_Service      $customer_service  Service for managing remote customers.
	 * @param  Level3Service                     $level3_service  Service for Level3 Data.
	 * @param  PaymentRequestService             $payment_request_service  Connection with the server.
	 * @param  DuplicatePaymentPreventionService $dpps  Service for preventing duplicate payments.
	 * @param  FailedTransactionRateLimiter      $failed_transaction_rate_limiter Failed Transaction Rate Limiter instance.
=======
	 * @param StateFactory                      $state_factory           Factory for payment states.
	 * @param OrderService                      $order_service           Service for order-related actions.
	 * @param WC_Payments_Customer_Service      $customer_service        Service for managing remote customers.
	 * @param Level3Service                     $level3_service          Service for Level3 Data.
	 * @param PaymentRequestService             $payment_request_service Connection with the server.
	 * @param DuplicatePaymentPreventionService $dpps                    Service for preventing duplicate payments.
	 * @param MinimumAmountService              $minimum_amount_service  Service for handling minimum amount.
>>>>>>> f6306651
	 */
	public function __construct(
		StateFactory $state_factory,
		OrderService $order_service,
		WC_Payments_Customer_Service $customer_service,
		Level3Service $level3_service,
		PaymentRequestService $payment_request_service,
		DuplicatePaymentPreventionService $dpps,
<<<<<<< HEAD
		FailedTransactionRateLimiter $failed_transaction_rate_limiter
	) {
		parent::__construct( $state_factory );

		$this->order_service                   = $order_service;
		$this->customer_service                = $customer_service;
		$this->level3_service                  = $level3_service;
		$this->payment_request_service         = $payment_request_service;
		$this->dpps                            = $dpps;
		$this->failed_transaction_rate_limiter = $failed_transaction_rate_limiter;
=======
		MinimumAmountService $minimum_amount_service
	) {
		parent::__construct( $state_factory );

		$this->order_service           = $order_service;
		$this->customer_service        = $customer_service;
		$this->level3_service          = $level3_service;
		$this->payment_request_service = $payment_request_service;
		$this->dpps                    = $dpps;
		$this->minimum_amount_service  = $minimum_amount_service;
>>>>>>> f6306651
	}

	/**
	 * Initiates the payment process.
	 *
	 * @param PaymentRequest $request The incoming payment processing request.
	 *
	 * @return AbstractPaymentState       The next state.
	 * @throws StateTransitionException   In case the completed state could not be initialized.
	 * @throws ContainerException         When the dependency container cannot instantiate the state.
	 * @throws Order_Not_Found_Exception  Order could not be found.
	 * @throws PaymentRequestException    When data is not available or invalid.
	 * @throws Amount_Too_Small_Exception When the order amount is too small.
	 */
	public function start_processing( PaymentRequest $request ) {
		// Populate basic details from the request.
		$this->populate_context_from_request( $request );

		// Populate further details from the order.
		$this->populate_context_from_order();

		// Start multiple verification checks.
		$this->process_order_phone_number();

		$context = $this->get_context();

		if ( $this->failed_transaction_rate_limiter->is_limited() ) {
			$this->order_service->add_rate_limiter_note( $context->get_order_id() );
			throw new StateTransitionException(
				__( 'Your payment was not processed.', 'woocommerce-payments' ),
				400
			);
		}

		$duplicate_order_result = $this->process_duplicate_order();
		if ( null !== $duplicate_order_result ) {
			return $duplicate_order_result;
		}

		$duplicate_payment_result = $this->process_duplicate_payment();
		if ( null !== $duplicate_payment_result ) {
			return $duplicate_payment_result;
		}

		$context = $this->get_context();
		$this->minimum_amount_service->verify_amount(
			$context->get_currency(),
			$context->get_amount()
		);
		// End multiple verification checks.

		// Payments are currently based on intents, request one from the API.
		try {
			$intent = $this->payment_request_service->create_intent( $context );
			$context->set_intent( $intent );
		} catch ( Amount_Too_Small_Exception $e ) {
			$this->minimum_amount_service->store_amount_from_exception( $e );
			throw $e;
		} catch ( Invalid_Request_Parameter_Exception | Extend_Request_Exception | Immutable_Parameter_Exception $e ) {
			return $this->create_state( SystemErrorState::class );
		} catch ( API_Exception $e ) {
			if ( $this->failed_transaction_rate_limiter->should_bump_rate_limiter( $e->get_error_code() ) ) {
				$this->failed_transaction_rate_limiter->bump();
			}
			throw $e;
		}

		// Intent requires authorization (3DS check).
		if ( Intent_Status::REQUIRES_ACTION === $intent->get_status() ) {
			$this->order_service->update_order_from_intent_that_requires_action( $context->get_order_id(), $intent, $context );
			return $this->create_state( AuthenticationRequiredState::class );
		}

		// All good. Proceed to processed state.
		$next_state = $this->create_state( ProcessedState::class );

		return $next_state->complete_processing();
	}

	/**
	 * Populates the payment context before processing a payment.
	 *
	 * This method is the link between the payment request, and the payment process.
	 * Use it to make sure that all necessary parameters are provided in advance,
	 * or throw an exception otherwise. Once done, the payment process would rely
	 * on all needed parameters being in place.
	 *
	 * @param PaymentRequest $request The request to use.
	 * @throws PaymentRequestException When data is not available or invalid.
	 */
	protected function populate_context_from_request( PaymentRequest $request ) {
		$context = $this->get_context();

		$context->set_payment_method( $request->get_payment_method() );

		$cvc_confirmation = $request->get_cvc_confirmation();
		if ( ! is_null( $cvc_confirmation ) ) {
			$context->set_cvc_confirmation( $cvc_confirmation );
		}

		$fingerprint = $request->get_fingerprint();
		if ( ! is_null( $fingerprint ) ) {
			$context->set_fingerprint( $fingerprint );
		}
	}

	/**
	 * Populates the context with details, available in the order.
	 * This includes the update/creation of a customer.
	 *
	 * @throws Order_Not_Found_Exception In case the order could not be found.
	 */
	protected function populate_context_from_order() {
		$context  = $this->get_context();
		$order_id = $context->get_order_id();

		// Start by setting up all local objects.
		$this->order_service->import_order_data_to_payment_context( $order_id, $context );
		$context->set_metadata(
			array_merge(
				$this->order_service->get_payment_metadata( $order_id ),
				[ 'gateway_type' => 'src' ]
			)
		);
		$context->set_level3_data( $this->level3_service->get_data_from_order( $order_id ) );

		// Customer management involves a remote call.
		$customer_id = $this->customer_service->get_or_create_customer_id_from_order(
			$context->get_user_id(),
			$this->order_service->_deprecated_get_order( $order_id )
		);
		$context->set_customer_id( $customer_id );
	}

	/**
	 * Validates the order phone number.
	 *
	 * @return void If valid, do nothing. Otherwise, throw an exception.
	 * @throws Order_Not_Found_Exception
	 * @throws StateTransitionException
	 * @throws ContainerException
	 */
	protected function process_order_phone_number(): void {
		$context  = $this->get_context();
		$order_id = $context->get_order_id();

		if ( ! $this->order_service->is_valid_phone_number( $order_id ) ) {
			throw new StateTransitionException(
				__(
					'Please enter a valid phone number, whose length is less than 20.',
					'woocommerce-payments'
				)
			);
		}
	}

	/**
	 * Detects duplicate orders, and run the necessary actions if one is detected.
	 *
	 * @return DuplicateOrderDetectedState|null The next state, or null if no duplicate order is detected.
	 * @throws Order_Not_Found_Exception
	 * @throws StateTransitionException
	 * @throws ContainerException        When the dependency container cannot instantiate the state.
	 */
	protected function process_duplicate_order(): ?DuplicateOrderDetectedState {
		$context          = $this->get_context();
		$current_order_id = $context->get_order_id();

		$duplicate_order_id = $this->dpps->get_previous_paid_duplicate_order_id( $current_order_id );
		if ( null === $duplicate_order_id ) {
			$this->dpps->update_session_processing_order( $current_order_id );
			return null;
		}

		$this->dpps->clean_up_when_detecting_duplicate_order( $duplicate_order_id, $current_order_id );
		$context->set_duplicate_order_id( $duplicate_order_id );
		return $this->create_state( DuplicateOrderDetectedState::class );
	}

	/**
	 * Detects duplicate payment, and run the necessary actions if one is detected.
	 *
	 * @return CompletedState|null The next state, or null if duplicate payment is detected.
	 * @throws Order_Not_Found_Exception
	 * @throws StateTransitionException
	 * @throws ContainerException        When the dependency container cannot instantiate the state.
	 */
	protected function process_duplicate_payment(): ?CompletedState {
		$context  = $this->get_context();
		$order_id = $context->get_order_id();

		$authorized_intent = $this->dpps->get_authorized_payment_intent_attached_to_order( $order_id );
		if ( null === $authorized_intent ) {
			return null;
		}

		$context->set_intent( $authorized_intent );
		$context->set_detected_authorized_intent();

		$new_state = $this->create_state( ProcessedState::class );
		return $new_state->complete_processing();
	}
}<|MERGE_RESOLUTION|>--- conflicted
+++ resolved
@@ -66,32 +66,22 @@
 	private $dpps;
 
 	/**
-<<<<<<< HEAD
+	 * Service for handling minimum amount.
+	 *
+	 * @var MinimumAmountService
+	 */
+	private $minimum_amount_service;
+
+	/**
 	 * FailedTransactionRateLimiter instance.
 	 *
 	 * @var FailedTransactionRateLimiter
 	 */
 	private $failed_transaction_rate_limiter;
-=======
-	 * Service for handling minimum amount.
-	 *
-	 * @var MinimumAmountService
-	 */
-	private $minimum_amount_service;
->>>>>>> f6306651
 
 	/**
 	 * Class constructor, only meant for storing dependencies.
 	 *
-<<<<<<< HEAD
-	 * @param  StateFactory                      $state_factory  Factory for payment states.
-	 * @param  OrderService                      $order_service  Service for order-related actions.
-	 * @param  WC_Payments_Customer_Service      $customer_service  Service for managing remote customers.
-	 * @param  Level3Service                     $level3_service  Service for Level3 Data.
-	 * @param  PaymentRequestService             $payment_request_service  Connection with the server.
-	 * @param  DuplicatePaymentPreventionService $dpps  Service for preventing duplicate payments.
-	 * @param  FailedTransactionRateLimiter      $failed_transaction_rate_limiter Failed Transaction Rate Limiter instance.
-=======
 	 * @param StateFactory                      $state_factory           Factory for payment states.
 	 * @param OrderService                      $order_service           Service for order-related actions.
 	 * @param WC_Payments_Customer_Service      $customer_service        Service for managing remote customers.
@@ -99,7 +89,7 @@
 	 * @param PaymentRequestService             $payment_request_service Connection with the server.
 	 * @param DuplicatePaymentPreventionService $dpps                    Service for preventing duplicate payments.
 	 * @param MinimumAmountService              $minimum_amount_service  Service for handling minimum amount.
->>>>>>> f6306651
+	 * @param FailedTransactionRateLimiter      $failed_transaction_rate_limiter Failed Transaction Rate Limiter instance.
 	 */
 	public function __construct(
 		StateFactory $state_factory,
@@ -108,7 +98,7 @@
 		Level3Service $level3_service,
 		PaymentRequestService $payment_request_service,
 		DuplicatePaymentPreventionService $dpps,
-<<<<<<< HEAD
+		MinimumAmountService $minimum_amount_service,
 		FailedTransactionRateLimiter $failed_transaction_rate_limiter
 	) {
 		parent::__construct( $state_factory );
@@ -118,19 +108,8 @@
 		$this->level3_service                  = $level3_service;
 		$this->payment_request_service         = $payment_request_service;
 		$this->dpps                            = $dpps;
+		$this->minimum_amount_service          = $minimum_amount_service;
 		$this->failed_transaction_rate_limiter = $failed_transaction_rate_limiter;
-=======
-		MinimumAmountService $minimum_amount_service
-	) {
-		parent::__construct( $state_factory );
-
-		$this->order_service           = $order_service;
-		$this->customer_service        = $customer_service;
-		$this->level3_service          = $level3_service;
-		$this->payment_request_service = $payment_request_service;
-		$this->dpps                    = $dpps;
-		$this->minimum_amount_service  = $minimum_amount_service;
->>>>>>> f6306651
 	}
 
 	/**
@@ -175,7 +154,6 @@
 			return $duplicate_payment_result;
 		}
 
-		$context = $this->get_context();
 		$this->minimum_amount_service->verify_amount(
 			$context->get_currency(),
 			$context->get_amount()
