--- conflicted
+++ resolved
@@ -41,15 +41,10 @@
 	/**
 	 * Initialtes the payment process.
 	 *
-<<<<<<< HEAD
-	 * @return CompletedState The next state.
-	 * @throws StateTransitionException Completed state could not be initialized.
+	 * @return CompletedState            The next state.
+	 * @throws StateTransitionException  In case the completed state could not be initialized.
+	 * @throws ContainerException        When the dependency container cannot instantiate the state.
 	 * @throws Order_Not_Found_Exception Order could not be found.
-=======
-	 * @return CompletedState           The next state.
-	 * @throws StateTransitionException In case the completed state could not be initialized.
-	 * @throws ContainerException       When the dependency container cannot instantiate the state.
->>>>>>> 44684205
 	 */
 	public function process() {
 		$order_id       = $this->get_context()->get_order_id();
