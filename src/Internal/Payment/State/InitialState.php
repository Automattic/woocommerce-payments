<?php
/**
 * Class InitialState
 *
 * @package WooCommerce\Payments
 */

namespace WCPay\Internal\Payment\State;

use WC_Payments_Customer_Service;
use WCPay\Constants\Intent_Status;
use WCPay\Core\Exceptions\Server\Request\Extend_Request_Exception;
use WCPay\Core\Exceptions\Server\Request\Immutable_Parameter_Exception;
use WCPay\Core\Exceptions\Server\Request\Invalid_Request_Parameter_Exception;
<<<<<<< HEAD
use WCPay\Exceptions\API_Exception;
=======
use WCPay\Exceptions\Amount_Too_Small_Exception;
use WCPay\Internal\Service\MinimumAmountService;
>>>>>>> acc531f5
use WCPay\Internal\Service\PaymentRequestService;
use WCPay\Internal\Service\DuplicatePaymentPreventionService;
use WCPay\Vendor\League\Container\Exception\ContainerException;
use WCPay\Internal\Payment\Exception\StateTransitionException;
use WCPay\Internal\Service\OrderService;
use WCPay\Internal\Service\Level3Service;
use WCPay\Exceptions\Order_Not_Found_Exception;
use WCPay\Internal\Payment\PaymentRequest;
use WCPay\Internal\Payment\PaymentRequestException;

/**
 * Initial state, representing a freshly created payment.
 */
class InitialState extends AbstractPaymentState {
	/**
	 * Order service.
	 *
	 * @var OrderService
	 */
	private $order_service;

	/**
	 * Customer service.
	 *
	 * @var WC_Payments_Customer_Service
	 */
	private $customer_service;

	/**
	 * Level3 Data service.
	 *
	 * @var Level3Service
	 */
	private $level3_service;

	/**
	 * Payment request service.
	 *
	 * @var PaymentRequestService
	 */
	private $payment_request_service;

	/**
	 * Duplicate Payment Prevention service.
	 *
	 * @var DuplicatePaymentPreventionService
	 */
	private $dpps;

	/**
	 * Service for handling minimum amount.
	 *
	 * @var MinimumAmountService
	 */
	private $minimum_amount_service;

	/**
	 * Class constructor, only meant for storing dependencies.
	 *
	 * @param StateFactory                      $state_factory           Factory for payment states.
	 * @param OrderService                      $order_service           Service for order-related actions.
	 * @param WC_Payments_Customer_Service      $customer_service        Service for managing remote customers.
	 * @param Level3Service                     $level3_service          Service for Level3 Data.
	 * @param PaymentRequestService             $payment_request_service Connection with the server.
	 * @param DuplicatePaymentPreventionService $dpps                    Service for preventing duplicate payments.
	 * @param MinimumAmountService              $minimum_amount_service  Service for handling minimum amount.
	 */
	public function __construct(
		StateFactory $state_factory,
		OrderService $order_service,
		WC_Payments_Customer_Service $customer_service,
		Level3Service $level3_service,
		PaymentRequestService $payment_request_service,
		DuplicatePaymentPreventionService $dpps,
		MinimumAmountService $minimum_amount_service
	) {
		parent::__construct( $state_factory );

		$this->order_service           = $order_service;
		$this->customer_service        = $customer_service;
		$this->level3_service          = $level3_service;
		$this->payment_request_service = $payment_request_service;
		$this->dpps                    = $dpps;
		$this->minimum_amount_service  = $minimum_amount_service;
	}

	/**
	 * Initiates the payment process.
	 *
	 * @param PaymentRequest $request The incoming payment processing request.
	 *
<<<<<<< HEAD
	 * @return AbstractPaymentState      The next state.
	 * @throws StateTransitionException  In case the completed state could not be initialized.
	 * @throws ContainerException        When the dependency container cannot instantiate the state.
	 * @throws Order_Not_Found_Exception Order could not be found.
	 * @throws PaymentRequestException   When data is not available or invalid.
	 * @throws API_Exception             When server request fails.
=======
	 * @return AbstractPaymentState       The next state.
	 * @throws StateTransitionException   In case the completed state could not be initialized.
	 * @throws ContainerException         When the dependency container cannot instantiate the state.
	 * @throws Order_Not_Found_Exception  Order could not be found.
	 * @throws PaymentRequestException    When data is not available or invalid.
	 * @throws Amount_Too_Small_Exception When the order amount is too small.
>>>>>>> acc531f5
	 */
	public function start_processing( PaymentRequest $request ) {
		// Populate basic details from the request.
		$this->populate_context_from_request( $request );

		// Populate further details from the order.
		$this->populate_context_from_order();

		// Start multiple verification checks.
		$this->process_order_phone_number();

		$duplicate_order_result = $this->process_duplicate_order();
		if ( null !== $duplicate_order_result ) {
			return $duplicate_order_result;
		}

		$duplicate_payment_result = $this->process_duplicate_payment();
		if ( null !== $duplicate_payment_result ) {
			return $duplicate_payment_result;
		}

		$context = $this->get_context();
		$this->minimum_amount_service->verify_amount(
			$context->get_currency(),
			$context->get_amount()
		);
		// End multiple verification checks.

		/**
		 * Payments are based on intents, and intents use customer objects for billing details.
		 *
		 * The customer is created/updated right before requesting the creation of
		 * a payment intent, and the two actions must be adjacent to each-other.
		 */
		try {
<<<<<<< HEAD
			$context  = $this->get_context();
			$order_id = $context->get_order_id();

			// Create or update customer and customer details.
			$customer_id = $this->customer_service->get_or_create_customer_id_from_order(
				$context->get_user_id(),
				$this->order_service->_deprecated_get_order( $order_id )
			);
			$context->set_customer_id( $customer_id );

			// After customer is updated or created, make sure that intent is created.
=======
>>>>>>> acc531f5
			$intent = $this->payment_request_service->create_intent( $context );
			$context->set_intent( $intent );
		} catch ( Amount_Too_Small_Exception $e ) {
			$this->minimum_amount_service->store_amount_from_exception( $e );
			throw $e;
		} catch ( Invalid_Request_Parameter_Exception | Extend_Request_Exception | Immutable_Parameter_Exception $e ) {
			return $this->create_state( SystemErrorState::class );
		}

		// Intent requires authorization (3DS check).
		if ( Intent_Status::REQUIRES_ACTION === $intent->get_status() ) {
			$this->order_service->update_order_from_intent_that_requires_action( $order_id, $intent, $context );
			return $this->create_state( AuthenticationRequiredState::class );
		}

		// All good. Proceed to processed state.
		$next_state = $this->create_state( ProcessedState::class );

		return $next_state->complete_processing();
	}

	/**
	 * Populates the payment context before processing a payment.
	 *
	 * This method is the link between the payment request, and the payment process.
	 * Use it to make sure that all necessary parameters are provided in advance,
	 * or throw an exception otherwise. Once done, the payment process would rely
	 * on all needed parameters being in place.
	 *
	 * @param PaymentRequest $request The request to use.
	 * @throws PaymentRequestException When data is not available or invalid.
	 */
	protected function populate_context_from_request( PaymentRequest $request ) {
		$context = $this->get_context();

		$context->set_payment_method( $request->get_payment_method() );

		$cvc_confirmation = $request->get_cvc_confirmation();
		if ( ! is_null( $cvc_confirmation ) ) {
			$context->set_cvc_confirmation( $cvc_confirmation );
		}

		$fingerprint = $request->get_fingerprint();
		if ( ! is_null( $fingerprint ) ) {
			$context->set_fingerprint( $fingerprint );
		}
	}

	/**
	 * Populates the context with details, available in the order.
	 *
	 * @throws Order_Not_Found_Exception In case the order could not be found.
	 */
	protected function populate_context_from_order() {
		$context  = $this->get_context();
		$order_id = $context->get_order_id();

		// Start by setting up all local objects.
		$this->order_service->import_order_data_to_payment_context( $order_id, $context );
		$context->set_metadata(
			array_merge(
				$this->order_service->get_payment_metadata( $order_id ),
				[ 'gateway_type' => 'src' ]
			)
		);
		$context->set_level3_data( $this->level3_service->get_data_from_order( $order_id ) );
	}

	/**
	 * Validates the order phone number.
	 *
	 * @return void If valid, do nothing. Otherwise, throw an exception.
	 * @throws Order_Not_Found_Exception
	 * @throws StateTransitionException
	 * @throws ContainerException
	 */
	protected function process_order_phone_number(): void {
		$context  = $this->get_context();
		$order_id = $context->get_order_id();

		if ( ! $this->order_service->is_valid_phone_number( $order_id ) ) {
			throw new StateTransitionException(
				__(
					'Please enter a valid phone number, whose length is less than 20.',
					'woocommerce-payments'
				)
			);
		}
	}

	/**
	 * Detects duplicate orders, and run the necessary actions if one is detected.
	 *
	 * @return DuplicateOrderDetectedState|null The next state, or null if no duplicate order is detected.
	 * @throws Order_Not_Found_Exception
	 * @throws StateTransitionException
	 * @throws ContainerException        When the dependency container cannot instantiate the state.
	 */
	protected function process_duplicate_order(): ?DuplicateOrderDetectedState {
		$context          = $this->get_context();
		$current_order_id = $context->get_order_id();

		$duplicate_order_id = $this->dpps->get_previous_paid_duplicate_order_id( $current_order_id );
		if ( null === $duplicate_order_id ) {
			$this->dpps->update_session_processing_order( $current_order_id );
			return null;
		}

		$this->dpps->clean_up_when_detecting_duplicate_order( $duplicate_order_id, $current_order_id );
		$context->set_duplicate_order_id( $duplicate_order_id );
		return $this->create_state( DuplicateOrderDetectedState::class );
	}

	/**
	 * Detects duplicate payment, and run the necessary actions if one is detected.
	 *
	 * @return CompletedState|null The next state, or null if duplicate payment is detected.
	 * @throws Order_Not_Found_Exception
	 * @throws StateTransitionException
	 * @throws ContainerException        When the dependency container cannot instantiate the state.
	 */
	protected function process_duplicate_payment(): ?CompletedState {
		$context  = $this->get_context();
		$order_id = $context->get_order_id();

		$authorized_intent = $this->dpps->get_authorized_payment_intent_attached_to_order( $order_id );
		if ( null === $authorized_intent ) {
			return null;
		}

		$context->set_intent( $authorized_intent );
		$context->set_detected_authorized_intent();

		$new_state = $this->create_state( ProcessedState::class );
		return $new_state->complete_processing();
	}
}<|MERGE_RESOLUTION|>--- conflicted
+++ resolved
@@ -12,12 +12,9 @@
 use WCPay\Core\Exceptions\Server\Request\Extend_Request_Exception;
 use WCPay\Core\Exceptions\Server\Request\Immutable_Parameter_Exception;
 use WCPay\Core\Exceptions\Server\Request\Invalid_Request_Parameter_Exception;
-<<<<<<< HEAD
+use WCPay\Exceptions\Amount_Too_Small_Exception;
 use WCPay\Exceptions\API_Exception;
-=======
-use WCPay\Exceptions\Amount_Too_Small_Exception;
 use WCPay\Internal\Service\MinimumAmountService;
->>>>>>> acc531f5
 use WCPay\Internal\Service\PaymentRequestService;
 use WCPay\Internal\Service\DuplicatePaymentPreventionService;
 use WCPay\Vendor\League\Container\Exception\ContainerException;
@@ -109,21 +106,13 @@
 	 *
 	 * @param PaymentRequest $request The incoming payment processing request.
 	 *
-<<<<<<< HEAD
-	 * @return AbstractPaymentState      The next state.
-	 * @throws StateTransitionException  In case the completed state could not be initialized.
-	 * @throws ContainerException        When the dependency container cannot instantiate the state.
-	 * @throws Order_Not_Found_Exception Order could not be found.
-	 * @throws PaymentRequestException   When data is not available or invalid.
-	 * @throws API_Exception             When server request fails.
-=======
 	 * @return AbstractPaymentState       The next state.
 	 * @throws StateTransitionException   In case the completed state could not be initialized.
 	 * @throws ContainerException         When the dependency container cannot instantiate the state.
 	 * @throws Order_Not_Found_Exception  Order could not be found.
 	 * @throws PaymentRequestException    When data is not available or invalid.
+	 * @throws API_Exception              When server request fails.
 	 * @throws Amount_Too_Small_Exception When the order amount is too small.
->>>>>>> acc531f5
 	 */
 	public function start_processing( PaymentRequest $request ) {
 		// Populate basic details from the request.
@@ -159,7 +148,6 @@
 		 * a payment intent, and the two actions must be adjacent to each-other.
 		 */
 		try {
-<<<<<<< HEAD
 			$context  = $this->get_context();
 			$order_id = $context->get_order_id();
 
@@ -171,8 +159,6 @@
 			$context->set_customer_id( $customer_id );
 
 			// After customer is updated or created, make sure that intent is created.
-=======
->>>>>>> acc531f5
 			$intent = $this->payment_request_service->create_intent( $context );
 			$context->set_intent( $intent );
 		} catch ( Amount_Too_Small_Exception $e ) {
