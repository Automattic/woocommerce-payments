--- conflicted
+++ resolved
@@ -12,13 +12,10 @@
 use WCPay\Core\Exceptions\Server\Request\Extend_Request_Exception;
 use WCPay\Core\Exceptions\Server\Request\Immutable_Parameter_Exception;
 use WCPay\Core\Exceptions\Server\Request\Invalid_Request_Parameter_Exception;
-<<<<<<< HEAD
-use WCPay\Internal\Service\FraudPreventionService;
-=======
 use WCPay\Exceptions\Amount_Too_Small_Exception;
 use WCPay\Exceptions\API_Exception;
 use WCPay\Internal\Service\MinimumAmountService;
->>>>>>> 90177ab6
+use WCPay\Internal\Service\FraudPreventionService;
 use WCPay\Internal\Service\PaymentRequestService;
 use WCPay\Internal\Service\DuplicatePaymentPreventionService;
 use WCPay\Vendor\League\Container\Exception\ContainerException;
@@ -69,32 +66,22 @@
 	private $dpps;
 
 	/**
-<<<<<<< HEAD
+	 * Service for handling minimum amount.
+	 *
+	 * @var MinimumAmountService
+	 */
+	private $minimum_amount_service;
+
+	/**
 	 * FraudPreventionService instance.
 	 *
 	 * @var FraudPreventionService
 	 */
 	private $fraud_prevention_service;
-=======
-	 * Service for handling minimum amount.
-	 *
-	 * @var MinimumAmountService
-	 */
-	private $minimum_amount_service;
->>>>>>> 90177ab6
 
 	/**
 	 * Class constructor, only meant for storing dependencies.
 	 *
-<<<<<<< HEAD
-	 * @param StateFactory                      $state_factory            Factory for payment states.
-	 * @param OrderService                      $order_service            Service for order-related actions.
-	 * @param WC_Payments_Customer_Service      $customer_service         Service for managing remote customers.
-	 * @param Level3Service                     $level3_service           Service for Level3 Data.
-	 * @param PaymentRequestService             $payment_request_service  Connection with the server.
-	 * @param DuplicatePaymentPreventionService $dpps                     Service for preventing duplicate payments.
-	 * @param FraudPreventionService            $fraud_prevention_service Service for preventing fraud payments.
-=======
 	 * @param StateFactory                      $state_factory           Factory for payment states.
 	 * @param OrderService                      $order_service           Service for order-related actions.
 	 * @param WC_Payments_Customer_Service      $customer_service        Service for managing remote customers.
@@ -102,7 +89,7 @@
 	 * @param PaymentRequestService             $payment_request_service Connection with the server.
 	 * @param DuplicatePaymentPreventionService $dpps                    Service for preventing duplicate payments.
 	 * @param MinimumAmountService              $minimum_amount_service  Service for handling minimum amount.
->>>>>>> 90177ab6
+	 * @param FraudPreventionService            $fraud_prevention_service Service for preventing fraud payments.
 	 */
 	public function __construct(
 		StateFactory $state_factory,
@@ -111,7 +98,7 @@
 		Level3Service $level3_service,
 		PaymentRequestService $payment_request_service,
 		DuplicatePaymentPreventionService $dpps,
-<<<<<<< HEAD
+		MinimumAmountService $minimum_amount_service,
 		FraudPreventionService $fraud_prevention_service
 	) {
 		parent::__construct( $state_factory );
@@ -121,19 +108,8 @@
 		$this->level3_service           = $level3_service;
 		$this->payment_request_service  = $payment_request_service;
 		$this->dpps                     = $dpps;
+		$this->minimum_amount_service   = $minimum_amount_service;
 		$this->fraud_prevention_service = $fraud_prevention_service;
-=======
-		MinimumAmountService $minimum_amount_service
-	) {
-		parent::__construct( $state_factory );
-
-		$this->order_service           = $order_service;
-		$this->customer_service        = $customer_service;
-		$this->level3_service          = $level3_service;
-		$this->payment_request_service = $payment_request_service;
-		$this->dpps                    = $dpps;
-		$this->minimum_amount_service  = $minimum_amount_service;
->>>>>>> 90177ab6
 	}
 
 	/**
@@ -191,9 +167,6 @@
 		 * a payment intent, and the two actions must be adjacent to each-other.
 		 */
 		try {
-<<<<<<< HEAD
-=======
-			$context  = $this->get_context();
 			$order_id = $context->get_order_id();
 
 			// Create or update customer and customer details.
@@ -204,7 +177,6 @@
 			$context->set_customer_id( $customer_id );
 
 			// After customer is updated or created, make sure that intent is created.
->>>>>>> 90177ab6
 			$intent = $this->payment_request_service->create_intent( $context );
 			$context->set_intent( $intent );
 		} catch ( Amount_Too_Small_Exception $e ) {
