--- conflicted
+++ resolved
@@ -72,10 +72,7 @@
 	 *
 	 * @param PaymentRequest $request    The incoming payment processing request.
 	 * @return AbstractPaymentState      The next state.
-<<<<<<< HEAD
-=======
 	 *
->>>>>>> dd30c931
 	 * @throws StateTransitionException  In case the completed state could not be initialized.
 	 * @throws ContainerException        When the dependency container cannot instantiate the state.
 	 * @throws Order_Not_Found_Exception Order could not be found.
