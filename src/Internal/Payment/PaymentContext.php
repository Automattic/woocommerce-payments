<?php
/**
 * Class PaymentContext
 *
 * @package WooCommerce\Payments
 */

namespace WCPay\Internal\Payment;

use WC_Payments_API_Abstract_Intention;
use WCPay\Internal\Payment\PaymentMethod\PaymentMethodInterface;
use WCPay\Internal\Payment\Change;

/**
 * A context object, which is shared between payment states.
 */
class PaymentContext {
	/**
	 * ID of the order, receiving a payment.
	 *
	 * @var int
	 */
	private $order_id;

	/**
	 * Contains all the context's data.
	 *
	 * @var array
	 */
	private $data = [];

	/**
	 * Contains the changes to the PaymentContext
	 *
	 * @var array
	 */
	private $changes = [];

	/**
	 * Constructs the class, receiving an order ID.
	 *
	 * @param int $order_id ID of the order, receiving a payment.
	 */
	public function __construct( int $order_id ) {
		$this->order_id = $order_id;
	}

	/**
	 * Returns the ID of the order requiring payment.
	 *
	 * @return int
	 */
	public function get_order_id(): ?int {
		return $this->order_id;
	}

	/**
	 * Stores the payment amount.
	 *
	 * @param int $amount Payment amount in cents.
	 */
	public function set_amount( int $amount ) {
		$this->set( 'amount', $amount );
	}

	/**
	 * Returns the payment amount.
	 *
	 * @return int|null Amount in cents.
	 */
	public function get_amount(): ?int {
		return $this->get( 'amount' );
	}

	/**
	 * Stores the payment currency.
	 *
	 * @param string $currency Lowercase payment currency.
	 */
	public function set_currency( string $currency ) {
		$this->set( 'currency', $currency );
	}

	/**
	 * Returns the payment currency in lowercase.
	 *
	 * @return string|null
	 */
	public function get_currency(): ?string {
		return $this->get( 'currency' );
	}

	/**
	 * Controls whether manual capture is enabled.
	 *
	 * @param bool $manual_capture Whether to enable it or not.
	 */
	public function toggle_manual_capture( bool $manual_capture ) {
		$this->set( 'manual_capture', $manual_capture );
	}

	/**
	 * Indicates whether the payment should be captured manually.
	 *
	 * @return bool
	 */
	public function should_capture_manually(): bool {
		return $this->get( 'manual_capture' ) ?? false;
	}

	/**
	 * Stores the order metadata.
	 *
	 * @param array $metadata Metadata to sent to the API.
	 */
	public function set_metadata( array $metadata ) {
		$this->set( 'metadata', $metadata );
	}

	/**
	 * Returns the order level 3 data if set.
	 *
	 * @return array|null
	 */
	public function get_level3_data(): ?array {
		return $this->get( 'level3_data' );
	}

	/**
	 * Stores the order level 3 data.
	 *
	 * @param array $level3_data level3_data to sent to the API.
	 */
	public function set_level3_data( array $level3_data ) {
		$this->set( 'level3_data', $level3_data );
	}

	/**
	 * Returns the order metadata if set.
	 *
	 * @return array|null
	 */
	public function get_metadata(): ?array {
		return $this->get( 'metadata' );
	}

	/**
	 * Stores the CVC confirmation.
	 *
	 * @param string $cvc_confirmation The confirmation.
	 */
	public function set_cvc_confirmation( string $cvc_confirmation = null ) {
		$this->set( 'cvc_confirmation', $cvc_confirmation );
	}

	/**
	 * Returns the CVC confirmation if set.
	 *
	 * @return string|null
	 */
	public function get_cvc_confirmation(): ?string {
		return $this->get( 'cvc_confirmation' );
	}

	/**
	 * Stores a payment's fingerprint.
	 *
	 * @param string $fingerprint The fingerprint.
	 */
	public function set_fingerprint( string $fingerprint ) {
		$this->set( 'fingerprint', $fingerprint );
	}

	/**
	 * Returns a payment's fingerprint if set.
	 *
	 * @return string|null
	 */
	public function get_fingerprint(): ?string {
		return $this->get( 'fingerprint' );
	}

	/**
	 * Stores a payment method within the context.
	 *
	 * @param PaymentMethodInterface $payment_method The payment method to use.
	 */
	public function set_payment_method( PaymentMethodInterface $payment_method ) {
		$this->set( 'payment_method', $payment_method );
	}

	/**
	 * Returns the stored payment method object, if any.
	 *
	 * @return PaymentMethodInterface|null
	 */
	public function get_payment_method(): ?PaymentMethodInterface {
		return $this->get( 'payment_method' );
	}

	/**
	 * Stores the WP user ID, associated with the payment.
	 *
	 * @param int $user_id ID of the user.
	 */
	public function set_user_id( int $user_id ) {
		$this->set( 'user_id', $user_id );
	}

	/**
	 * Returns the ID of the user if any.
	 *
	 * @return int|null
	 */
	public function get_user_id(): ?int {
		return $this->get( 'user_id' );
	}

	/**
	 * Stores the remote customer ID.
	 *
	 * @param string $customer_id ID of the customer.
	 */
	public function set_customer_id( string $customer_id ) {
		$this->set( 'customer_id', $customer_id );
	}

	/**
	 * Returns the remote customer ID.
	 *
	 * @return string|null
	 */
	public function get_customer_id(): ?string {
		return $this->get( 'customer_id' );
	}

	/**
<<<<<<< HEAD
	 * Returns the changes as a string that can be logged.
	 *
	 * @return string
	 */
	public function log_changes(): string {
		$changes_string = array_map(
			function( $change ) {
				return (string) $change;
			},
			$this->changes
		);
		return implode( PHP_EOL, $changes_string );
=======
	 * Stores the payment intent object.
	 *
	 * @param WC_Payments_API_Abstract_Intention $intent Instance of intent.
	 */
	public function set_intent( WC_Payments_API_Abstract_Intention $intent ) {
		$this->set( 'intent', $intent );
	}

	/**
	 * Returns the payment intent object.
	 *
	 * @return WC_Payments_API_Abstract_Intention|null
	 */
	public function get_intent(): ?WC_Payments_API_Abstract_Intention {
		return $this->get( 'intent' );
>>>>>>> dd30c931
	}

	/**
	 * Stores an internal value.
	 * Use this method for changes to allow logging in the future.
	 *
	 * @param string $key   Property name.
	 * @param mixed  $value Value to store.
	 */
	private function set( string $key, $value ) : void {
		$this->changes[]    = new Change( $key, $this->get( $key ), $value );
		$this->data[ $key ] = $value;
	}

	/**
	 * Retrieves an internal value, if any.
	 *
	 * @param string $key Key of the property.
	 * @return mixed|null Either the stored value, or null if not set.
	 */
	private function get( string $key ) {
		return $this->data[ $key ] ?? null;
	}
}<|MERGE_RESOLUTION|>--- conflicted
+++ resolved
@@ -235,7 +235,24 @@
 	}
 
 	/**
-<<<<<<< HEAD
+	 * Stores the payment intent object.
+	 *
+	 * @param WC_Payments_API_Abstract_Intention $intent Instance of intent.
+	 */
+	public function set_intent( WC_Payments_API_Abstract_Intention $intent ) {
+		$this->set( 'intent', $intent );
+	}
+
+	/**
+	 * Returns the payment intent object.
+	 *
+	 * @return WC_Payments_API_Abstract_Intention|null
+	 */
+	public function get_intent(): ?WC_Payments_API_Abstract_Intention {
+		return $this->get( 'intent' );
+	}
+
+	/**
 	 * Returns the changes as a string that can be logged.
 	 *
 	 * @return string
@@ -248,23 +265,6 @@
 			$this->changes
 		);
 		return implode( PHP_EOL, $changes_string );
-=======
-	 * Stores the payment intent object.
-	 *
-	 * @param WC_Payments_API_Abstract_Intention $intent Instance of intent.
-	 */
-	public function set_intent( WC_Payments_API_Abstract_Intention $intent ) {
-		$this->set( 'intent', $intent );
-	}
-
-	/**
-	 * Returns the payment intent object.
-	 *
-	 * @return WC_Payments_API_Abstract_Intention|null
-	 */
-	public function get_intent(): ?WC_Payments_API_Abstract_Intention {
-		return $this->get( 'intent' );
->>>>>>> dd30c931
 	}
 
 	/**
