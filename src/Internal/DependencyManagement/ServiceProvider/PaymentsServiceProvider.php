--- conflicted
+++ resolved
@@ -63,11 +63,8 @@
 		ExampleServiceWithDependencies::class,
 		PaymentRequestService::class,
 		DuplicatePaymentPreventionService::class,
-<<<<<<< HEAD
+		MinimumAmountService::class,
 		FraudPreventionService::class,
-=======
-		MinimumAmountService::class,
->>>>>>> 90177ab6
 	];
 
 	/**
@@ -94,14 +91,12 @@
 			->addArgument( HooksProxy::class )
 			->addArgument( LegacyProxy::class );
 
-<<<<<<< HEAD
+		$container->addShared( MinimumAmountService::class )
+			->addArgument( LegacyProxy::class );
+
 		$container->addShared( FraudPreventionService::class )
 			->addArgument( SessionService::class )
 			->addArgument( \WC_Payments_Account::class );
-=======
-		$container->addShared( MinimumAmountService::class )
-			->addArgument( LegacyProxy::class );
->>>>>>> 90177ab6
 
 		$container->add( InitialState::class )
 			->addArgument( StateFactory::class )
@@ -110,11 +105,8 @@
 			->addArgument( Level3Service::class )
 			->addArgument( PaymentRequestService::class )
 			->addArgument( DuplicatePaymentPreventionService::class )
-<<<<<<< HEAD
+			->addArgument( MinimumAmountService::class )
 			->addArgument( FraudPreventionService::class );
-=======
-			->addArgument( MinimumAmountService::class );
->>>>>>> 90177ab6
 
 		$container->add( ProcessedState::class )
 			->addArgument( StateFactory::class )
