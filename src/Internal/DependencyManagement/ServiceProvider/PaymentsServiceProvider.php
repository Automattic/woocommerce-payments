--- conflicted
+++ resolved
@@ -65,11 +65,8 @@
 		PaymentRequestService::class,
 		DuplicatePaymentPreventionService::class,
 		MinimumAmountService::class,
-<<<<<<< HEAD
+		FraudPreventionService::class,
 		FailedTransactionRateLimiter::class,
-=======
-		FraudPreventionService::class,
->>>>>>> 0045b605
 	];
 
 	/**
@@ -99,15 +96,13 @@
 		$container->addShared( MinimumAmountService::class )
 			->addArgument( LegacyProxy::class );
 
-<<<<<<< HEAD
+		$container->addShared( FraudPreventionService::class )
+			->addArgument( SessionService::class )
+			->addArgument( \WC_Payments_Account::class );
+
 		$container->addShared( FailedTransactionRateLimiter::class )
 			->addArgument( SessionService::class )
 			->addArgument( LegacyProxy::class );
-=======
-		$container->addShared( FraudPreventionService::class )
-			->addArgument( SessionService::class )
-			->addArgument( \WC_Payments_Account::class );
->>>>>>> 0045b605
 
 		$container->add( InitialState::class )
 			->addArgument( StateFactory::class )
@@ -117,11 +112,8 @@
 			->addArgument( PaymentRequestService::class )
 			->addArgument( DuplicatePaymentPreventionService::class )
 			->addArgument( MinimumAmountService::class )
-<<<<<<< HEAD
+			->addArgument( FraudPreventionService::class )
 			->addArgument( FailedTransactionRateLimiter::class );
-=======
-			->addArgument( FraudPreventionService::class );
->>>>>>> 0045b605
 
 		$container->add( ProcessedState::class )
 			->addArgument( StateFactory::class )
