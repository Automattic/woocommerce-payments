--- conflicted
+++ resolved
@@ -63,11 +63,8 @@
 		ExampleServiceWithDependencies::class,
 		PaymentRequestService::class,
 		DuplicatePaymentPreventionService::class,
-<<<<<<< HEAD
+		MinimumAmountService::class,
 		FailedTransactionRateLimiter::class,
-=======
-		MinimumAmountService::class,
->>>>>>> f6306651
 	];
 
 	/**
@@ -78,10 +75,6 @@
 
 		$container->addShared( StateFactory::class )
 			->addArgument( Container::class );
-
-		$container->addShared( FailedTransactionRateLimiter::class )
-			->addArgument( SessionService::class )
-			->addArgument( LegacyProxy::class );
 
 		$container->addShared( PaymentProcessingService::class )
 			->addArgument( StateFactory::class )
@@ -100,6 +93,10 @@
 		$container->addShared( MinimumAmountService::class )
 			->addArgument( LegacyProxy::class );
 
+		$container->addShared( FailedTransactionRateLimiter::class )
+			->addArgument( SessionService::class )
+			->addArgument( LegacyProxy::class );
+
 		$container->add( InitialState::class )
 			->addArgument( StateFactory::class )
 			->addArgument( OrderService::class )
@@ -107,11 +104,8 @@
 			->addArgument( Level3Service::class )
 			->addArgument( PaymentRequestService::class )
 			->addArgument( DuplicatePaymentPreventionService::class )
-<<<<<<< HEAD
+			->addArgument( MinimumAmountService::class )
 			->addArgument( FailedTransactionRateLimiter::class );
-=======
-			->addArgument( MinimumAmountService::class );
->>>>>>> f6306651
 
 		$container->add( ProcessedState::class )
 			->addArgument( StateFactory::class )
