--- conflicted
+++ resolved
@@ -68,11 +68,6 @@
 
 		$request       = new PaymentRequest( $this->legacy_proxy );
 		$initial_state = $this->state_factory->create_state( InitialState::class, $context );
-<<<<<<< HEAD
-		$new_state     = $initial_state->process( $request );
-
-		return $new_state;
-=======
 
 		return $initial_state->start_processing( $request );
 	}
@@ -112,7 +107,6 @@
 			$client_secret,
 			$this->legacy_proxy->call_function( 'wp_create_nonce', 'wcpay_update_order_status_nonce' )
 		);
->>>>>>> dd30c931
 	}
 
 	/**
@@ -129,5 +123,4 @@
 
 		return $context;
 	}
-
 }