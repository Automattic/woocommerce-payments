--- conflicted
+++ resolved
@@ -56,11 +56,8 @@
 	 *
 	 * @throws Exception
 	 * @throws StateTransitionException In case a state cannot be initialized.
-<<<<<<< HEAD
 	 * @throws PaymentRequestException  When the request is malformed. This should be converted to a failure state.
-=======
 	 * @throws ContainerException       When the dependency container cannot instantiate the state.
->>>>>>> 44684205
 	 */
 	public function process_payment( int $order_id ) {
 		// Start with a basis context.
