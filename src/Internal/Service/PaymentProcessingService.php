--- conflicted
+++ resolved
@@ -81,16 +81,10 @@
 	 * @param bool $manual_capture Whether manual capture is enabled.
 	 * @return PaymentContext
 	 */
-<<<<<<< HEAD
 	protected function create_payment_context( int $order_id, bool $manual_capture = false ): PaymentContext {
-		$context = new PaymentContext();
-		$context->set_order_id( $order_id );
+		$context = new PaymentContext( $order_id );
 		$context->toggle_manual_capture( $manual_capture );
 		return $context;
-=======
-	protected function create_payment_context( int $order_id ): PaymentContext {
-		return new PaymentContext( $order_id );
->>>>>>> db570cb0
 	}
 
 	/**
