<?php
/**
 * WooPay
 *
 * @package WCPay\WooPay
 */

namespace WCPay\WooPay;

use Automattic\WooCommerce\Blocks\Integrations\IntegrationInterface;

/**
 * WooPay
 */
class WooPay_Adapted_Extensions {
	const POINTS_AND_REWARDS_PLUGIN = 'woocommerce-points-and-rewards';
	const POINTS_AND_REWARDS_API    = 'points-and-rewards';
	const GIFT_CARDS                = 'woocommerce-gift-cards';

	/**
	 * WC Blocks registered integrations, as `$name => $instance` pairs.
	 *
	 * @var IntegrationInterface[]
	 */
	protected $registered_integrations = [];

	/**
	 * Initializa WC Blocks regitered integrations.
	 */
	public function __construct() {
		do_action( 'woocommerce_blocks_checkout_block_registration', $this );
	}

	/**
	 * Get WooPay adapted extensions settings and extra data needed on WooPay.
	 *
	 * @param string $email The user email the data will be loaded.
	 */
	public function get_adapted_extensions_data( $email ) {
		$enabled_adapted_extensions = get_option( WooPay_Scheduler::ENABLED_ADAPTED_EXTENSIONS_OPTION_NAME, [] );
		$extension_settings         = [];

		if ( count( $enabled_adapted_extensions ) === 0 ) {
			return null;
		}

		$user = wp_get_current_user();

		if ( ! is_user_logged_in() ) {
			// If the user is guest and has a merchant account, load data from there to know if need
			// to verify their email on WooPay.
			$user_by_email = get_user_by( 'email', $email );
			$user          = $user_by_email ?? $user;
		}

		// Points and Rewards.
		if ( in_array( self::POINTS_AND_REWARDS_PLUGIN, $enabled_adapted_extensions, true ) ) {
			$extension_settings[ self::POINTS_AND_REWARDS_API ] = self::get_points_and_rewards_data( $user );
		}

		if ( in_array( self::GIFT_CARDS, $enabled_adapted_extensions, true ) ) {
			$extension_settings[ self::GIFT_CARDS ] = self::get_gift_cards_data( $user, $email_and_merchant_login_match );
		}

		return $extension_settings;
	}

	/**
	 * Get Points and Rewards settings for WooPay.
	 *
	 * @psalm-suppress UndefinedClass
	 * @param \WP_User $user The user the data will be loaded.
	 */
	public function get_points_and_rewards_data( $user ) {
		if (
			! empty( $this->registered_integrations[ self::POINTS_AND_REWARDS_API ] ) &&
			! class_exists( 'WC_Points_Rewards_Manager' ) ||
			! method_exists( 'WC_Points_Rewards_Manager', 'get_users_points' )
		) {
			return null;
		}

		$points_and_rewards_script_data = $this->registered_integrations[ self::POINTS_AND_REWARDS_API ]->get_script_data();

		list( $points, $monetary_value ) = explode( ':', get_option( 'wc_points_rewards_redeem_points_ratio', '' ) );

		$points         = floatval( $points );
		$monetary_value = floatval( $monetary_value );

		$points_and_rewards_script_data['points_ratio'] = [
			'points'         => $points,
			'monetary_value' => $monetary_value,
		];

		// Check if the user has points to show the verify email alert.
		$available_points_for_user = \WC_Points_Rewards_Manager::get_users_points( $user->ID );

		if ( $available_points_for_user > 0 && $available_points_for_user > $points_and_rewards_script_data['minimum_points_amount'] ) {
			// Only ask the user to verify email if they have available points.
			$points_and_rewards_script_data['should_verify_email'] = ! is_user_logged_in();
			$points_and_rewards_script_data['points_available']    = $available_points_for_user;
		}

		return $points_and_rewards_script_data;
	}

	/**
<<<<<<< HEAD
	 * Get Gift Cards settings for WooPay.
	 *
	 * @param WP_User $user The user the data will be loaded.
	 * @param bool    $email_and_merchant_login_match If the email and current logged in user match.
	 */
	private static function get_gift_cards_data( $user, $email_and_merchant_login_match ) {
		if (
			! function_exists( 'WC_GC' ) ||
			! class_exists( 'WC_GC_Checkout_Blocks_Integration' ) ||
			! method_exists( 'WC_GC_Checkout_Blocks_Integration', 'get_script_data' )
		) {
			return null;
		}

		$gift_cards_integration = new \WC_GC_Checkout_Blocks_Integration();
		$gift_cards_script_data = $gift_cards_integration->get_script_data();

		$gift_cards_balance = WC_GC()->account->get_balance( $user->ID );

		if ( ! $email_and_merchant_login_match && $gift_cards_balance > 0 ) {
			$gift_cards_script_data['should_verify_email'] = ! $email_and_merchant_login_match;
		}

		return $gift_cards_script_data;
=======
	 * Get WC Blocks registered integrations.
	 *
	 * @param IntegrationInterface $integration An instance of IntegrationInterface.
	 *
	 * @return boolean True means registered successfully.
	 */
	public function register( IntegrationInterface $integration ) {
		$name = $integration->get_name();

		$this->registered_integrations[ $name ] = $integration;
		return true;
>>>>>>> cefd5cb9
	}
}<|MERGE_RESOLUTION|>--- conflicted
+++ resolved
@@ -15,7 +15,8 @@
 class WooPay_Adapted_Extensions {
 	const POINTS_AND_REWARDS_PLUGIN = 'woocommerce-points-and-rewards';
 	const POINTS_AND_REWARDS_API    = 'points-and-rewards';
-	const GIFT_CARDS                = 'woocommerce-gift-cards';
+	const GIFT_CARDS_API            = 'woocommerce-gift-cards';
+	const GIFT_CARDS_BLOCKS         = 'wc-gift-cards-blocks';
 
 	/**
 	 * WC Blocks registered integrations, as `$name => $instance` pairs.
@@ -58,8 +59,8 @@
 			$extension_settings[ self::POINTS_AND_REWARDS_API ] = self::get_points_and_rewards_data( $user );
 		}
 
-		if ( in_array( self::GIFT_CARDS, $enabled_adapted_extensions, true ) ) {
-			$extension_settings[ self::GIFT_CARDS ] = self::get_gift_cards_data( $user, $email_and_merchant_login_match );
+		if ( in_array( self::GIFT_CARDS_API, $enabled_adapted_extensions, true ) ) {
+			$extension_settings[ self::GIFT_CARDS_API ] = self::get_gift_cards_data( $user );
 		}
 
 		return $extension_settings;
@@ -105,32 +106,32 @@
 	}
 
 	/**
-<<<<<<< HEAD
 	 * Get Gift Cards settings for WooPay.
 	 *
 	 * @param WP_User $user The user the data will be loaded.
-	 * @param bool    $email_and_merchant_login_match If the email and current logged in user match.
 	 */
-	private static function get_gift_cards_data( $user, $email_and_merchant_login_match ) {
+	public function get_gift_cards_data( $user ) {
 		if (
-			! function_exists( 'WC_GC' ) ||
-			! class_exists( 'WC_GC_Checkout_Blocks_Integration' ) ||
-			! method_exists( 'WC_GC_Checkout_Blocks_Integration', 'get_script_data' )
+			! empty( $this->registered_integrations[ self::POINTS_AND_REWARDS_API ] ) &&
+			! function_exists( 'WC_GC' )
 		) {
 			return null;
 		}
 
-		$gift_cards_integration = new \WC_GC_Checkout_Blocks_Integration();
-		$gift_cards_script_data = $gift_cards_integration->get_script_data();
+		$gift_cards_script_data = $this->registered_integrations[ self::POINTS_AND_REWARDS_API ]->get_script_data();
 
-		$gift_cards_balance = WC_GC()->account->get_balance( $user->ID );
+		if ( ! is_user_logged_in() ) {
+			$gift_cards_balance = WC_GC()->account->get_balance( $user->ID );
 
-		if ( ! $email_and_merchant_login_match && $gift_cards_balance > 0 ) {
-			$gift_cards_script_data['should_verify_email'] = ! $email_and_merchant_login_match;
+			if ( $gift_cards_balance > 0 ) {
+				$gift_cards_script_data['should_verify_email'] = true;
+			}
 		}
 
 		return $gift_cards_script_data;
-=======
+	}
+
+	/**
 	 * Get WC Blocks registered integrations.
 	 *
 	 * @param IntegrationInterface $integration An instance of IntegrationInterface.
@@ -142,6 +143,5 @@
 
 		$this->registered_integrations[ $name ] = $integration;
 		return true;
->>>>>>> cefd5cb9
 	}
 }