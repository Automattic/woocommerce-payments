<?php
/**
 * WooPay
 *
 * @package WCPay\WooPay
 */

namespace WCPay\WooPay;

/**
 * WooPay
 */
class WooPay_Adapted_Extensions {
	const POINTS_AND_REWARDS_PLUGIN = 'woocommerce-points-and-rewards';
	const POINTS_AND_REWARDS_API    = 'points-and-rewards';
	const GIFT_CARDS                = 'woocommerce-gift-cards';

	/**
	 * Get WooPay adapted extensions settings and extra data needed on WooPay.
	 *
	 * @param string $email The user email the data will be loaded.
	 */
	public static function get_adapted_extensions_data( $email ) {
		$enabled_adapted_extensions = get_option( WooPay_Scheduler::ENABLED_ADAPTED_EXTENSIONS_OPTION_NAME, [] );
		$extension_settings         = [];

		if ( count( $enabled_adapted_extensions ) === 0 ) {
			return null;
		}

		$user = wp_get_current_user();
		// WooPay will only ask to verify email if it's a guest user or doesn't match logged in user.
		$email_and_merchant_login_match = $email === $user->user_email;

		if ( ! $email_and_merchant_login_match ) {
			// If the user is guest and has a merchant account, load data from there.
			$user_by_email = get_user_by( 'email', $email );
			$user          = $user_by_email ?? $user;
		}

		// Points and Rewards.
		if ( in_array( self::POINTS_AND_REWARDS_PLUGIN, $enabled_adapted_extensions, true ) ) {
			$extension_settings[ self::POINTS_AND_REWARDS_API ] = self::get_points_and_rewards_data( $user, $email_and_merchant_login_match );
		}

		return $extension_settings;
	}

	/**
	 * Get Points and Rewards settings for WooPay.
	 *
	 * @param WP_User $user The user the data will be loaded.
	 * @param bool    $email_and_merchant_login_match If the email and current logged in user match.
	 */
	private static function get_points_and_rewards_data( $user, $email_and_merchant_login_match ) {
		if (
			! class_exists( 'WC_Points_Rewards_Manager' ) ||
			! class_exists( 'WC_Points_Rewards_Integration' ) ||
			! method_exists( 'WC_Points_Rewards_Manager', 'get_users_points' ) ||
			! method_exists( 'WC_Points_Rewards_Integration', 'get_script_data' )
		) {
			return null;
		}

		$points_and_rewards_integration = new \WC_Points_Rewards_Integration();
		$points_and_rewards_script_data = $points_and_rewards_integration->get_script_data();

		list( $points, $monetary_value ) = explode( ':', get_option( 'wc_points_rewards_redeem_points_ratio', '' ) );

		$points         = floatval( $points );
		$monetary_value = floatval( $monetary_value );

		$points_and_rewards_script_data['points_ratio'] = [
			'points'         => $points,
			'monetary_value' => $monetary_value,
		];

		// This data will only be loaded on WooPay if the email is verified.
		$available_points_for_user = \WC_Points_Rewards_Manager::get_users_points( $user->ID );

		if ( $available_points_for_user > 0 && $available_points_for_user > $points_and_rewards_script_data['minimum_points_amount'] ) {
			// Only ask the user to verify email if they have available points.
			$points_and_rewards_script_data['should_verify_email'] = ! $email_and_merchant_login_match;
			$points_and_rewards_script_data['points_available']    = $available_points_for_user;
		}

<<<<<<< HEAD
		// Gift Cards.
		if ( in_array( self::GIFT_CARDS, $enabled_adapted_extensions, true ) &&
			function_exists( 'WC_GC' ) &&
			class_exists( 'WC_GC_Checkout_Blocks_Integration' ) &&
			method_exists( 'WC_GC_Checkout_Blocks_Integration', 'get_script_data' )
		) {
			$gift_cards_integration = new \WC_GC_Checkout_Blocks_Integration();
			$gift_cards_script_data = $gift_cards_integration->get_script_data();

			$gift_cards_balance = WC_GC()->account->get_balance( $user->ID );

			if ( ! $email_and_merchant_login_match && $gift_cards_balance > 0 ) {
				$ask_email_verification = self::GIFT_CARDS;
			}

			$extension_settings[ self::GIFT_CARDS ] = $gift_cards_script_data;
		}

		return [
			'ask_email_verification'         => $ask_email_verification,
			'email_and_merchant_login_match' => $email_and_merchant_login_match,
			'extension_settings'             => $extension_settings,
		];
=======
		return $points_and_rewards_script_data;
>>>>>>> dbbcde06
	}
}<|MERGE_RESOLUTION|>--- conflicted
+++ resolved
@@ -43,6 +43,10 @@
 			$extension_settings[ self::POINTS_AND_REWARDS_API ] = self::get_points_and_rewards_data( $user, $email_and_merchant_login_match );
 		}
 
+		if ( in_array( self::GIFT_CARDS, $enabled_adapted_extensions, true ) ) {
+			$extension_settings[ self::GIFT_CARDS ] = self::get_gift_cards_data( $user, $email_and_merchant_login_match );
+		}
+
 		return $extension_settings;
 	}
 
@@ -84,32 +88,33 @@
 			$points_and_rewards_script_data['points_available']    = $available_points_for_user;
 		}
 
-<<<<<<< HEAD
-		// Gift Cards.
-		if ( in_array( self::GIFT_CARDS, $enabled_adapted_extensions, true ) &&
-			function_exists( 'WC_GC' ) &&
-			class_exists( 'WC_GC_Checkout_Blocks_Integration' ) &&
-			method_exists( 'WC_GC_Checkout_Blocks_Integration', 'get_script_data' )
+		return $points_and_rewards_script_data;
+	}
+
+	/**
+	 * Get Gift Cards settings for WooPay.
+	 *
+	 * @param WP_User $user The user the data will be loaded.
+	 * @param bool    $email_and_merchant_login_match If the email and current logged in user match.
+	 */
+	private static function get_gift_cards_data( $user, $email_and_merchant_login_match ) {
+		if (
+			! function_exists( 'WC_GC' ) ||
+			! class_exists( 'WC_GC_Checkout_Blocks_Integration' ) ||
+			! method_exists( 'WC_GC_Checkout_Blocks_Integration', 'get_script_data' )
 		) {
-			$gift_cards_integration = new \WC_GC_Checkout_Blocks_Integration();
-			$gift_cards_script_data = $gift_cards_integration->get_script_data();
-
-			$gift_cards_balance = WC_GC()->account->get_balance( $user->ID );
-
-			if ( ! $email_and_merchant_login_match && $gift_cards_balance > 0 ) {
-				$ask_email_verification = self::GIFT_CARDS;
-			}
-
-			$extension_settings[ self::GIFT_CARDS ] = $gift_cards_script_data;
+			return null;
 		}
 
-		return [
-			'ask_email_verification'         => $ask_email_verification,
-			'email_and_merchant_login_match' => $email_and_merchant_login_match,
-			'extension_settings'             => $extension_settings,
-		];
-=======
-		return $points_and_rewards_script_data;
->>>>>>> dbbcde06
+		$gift_cards_integration = new \WC_GC_Checkout_Blocks_Integration();
+		$gift_cards_script_data = $gift_cards_integration->get_script_data();
+
+		$gift_cards_balance = WC_GC()->account->get_balance( $user->ID );
+
+		if ( ! $email_and_merchant_login_match && $gift_cards_balance > 0 ) {
+			$gift_cards_script_data['should_verify_email'] = ! $email_and_merchant_login_match;
+		}
+
+		return $gift_cards_script_data;
 	}
 }