<?php
/**
 * WooPay
 *
 * @package WCPay\WooPay
 */

namespace WCPay\WooPay;

use Automattic\WooCommerce\Blocks\Integrations\IntegrationRegistry;
use Automattic\WooCommerce\Blocks\Integrations\IntegrationInterface;

/**
 * WooPay
 */
class WooPay_Adapted_Extensions extends IntegrationRegistry {
	const POINTS_AND_REWARDS_PLUGIN = 'woocommerce-points-and-rewards';
	const POINTS_AND_REWARDS_API    = 'points-and-rewards';
	const GIFT_CARDS_API            = 'woocommerce-gift-cards';
	const GIFT_CARDS_BLOCKS         = 'wc-gift-cards-blocks';

<<<<<<< HEAD
	const WOOCOMMERCE_MULTICURRENCY      = 'woocommerce-multicurrency';
	const WOOCOMMERCE_MULTICURRENCY_PATH = 'woocommerce-multicurrency/woocommerce-multicurrency.php';
	const AFFILIATE_FOR_WOOCOMMERCE      = 'affiliate-for-woocommerce';
	const AFFILIATE_FOR_WOOCOMMERCE_PATH = 'affiliate-for-woocommerce/affiliate-for-woocommerce.php';

=======
>>>>>>> 3472b022
	/**
	 * Initializa WC Blocks regitered integrations.
	 */
	public function init() {
		do_action( 'woocommerce_blocks_checkout_block_registration', $this );
	}

	/**
	 * Get WooPay adapted extensions settings and extra data needed on WooPay.
	 *
	 * @param string $email The user email the data will be loaded.
	 *
	 * @return array The extensions script data.
	 */
	public function get_adapted_extensions_data( $email ) {
		$enabled_adapted_extensions = get_option( WooPay_Scheduler::ENABLED_ADAPTED_EXTENSIONS_OPTION_NAME, [] );

		if ( count( $enabled_adapted_extensions ) === 0 ) {
			return [];
		}

		$extension_settings = [];

		$user = wp_get_current_user();

		if ( ! is_user_logged_in() ) {
			// If the user is a guest and has an account on the merchant site, load data
			// from there to check if we need to verify their email on WooPay later.
			$user_by_email = get_user_by( 'email', $email );

			if ( false !== $user_by_email ) {
				$user = $user_by_email;
			}
		}

		// Points and Rewards.
		if ( in_array( self::POINTS_AND_REWARDS_PLUGIN, $enabled_adapted_extensions, true ) ) {
			$points_and_rewards_data = self::get_points_and_rewards_data( $user );

			if ( null !== $points_and_rewards_data ) {
				$extension_settings[ self::POINTS_AND_REWARDS_API ] = $points_and_rewards_data;
			}
		}

		if ( in_array( self::GIFT_CARDS_API, $enabled_adapted_extensions, true ) ) {
			$gift_cards_data = self::get_gift_cards_data( $user );

			if ( null !== $gift_cards_data ) {
				$extension_settings[ self::GIFT_CARDS_API ] = $gift_cards_data;
			}
		}

		return $extension_settings;
	}

	/**
	 * Get Points and Rewards settings for WooPay.
	 *
	 * @param \WP_User $user The user the data will be loaded.
	 *
	 * @return array|null The Points and Rewards script data if installed.
	 */
	public function get_points_and_rewards_data( $user ) {
		if (
			empty( $this->registered_integrations[ self::POINTS_AND_REWARDS_API ] ) ||
			! class_exists( 'WC_Points_Rewards_Manager' ) ||
			! method_exists( 'WC_Points_Rewards_Manager', 'get_users_points' )
		) {
			return null;
		}

		$points_and_rewards_script_data = $this->registered_integrations[ self::POINTS_AND_REWARDS_API ]->get_script_data();

		list( $points, $monetary_value ) = explode( ':', get_option( 'wc_points_rewards_redeem_points_ratio', '' ) );

		$points         = floatval( $points );
		$monetary_value = floatval( $monetary_value );

		$points_and_rewards_script_data['points_ratio'] = [
			'points'         => $points,
			'monetary_value' => $monetary_value,
		];

		/**
		 * Check if the user has points to show the verify email alert.
		 *
		 * @psalm-suppress UndefinedClass
		 */
		$available_points_for_user = \WC_Points_Rewards_Manager::get_users_points( $user->ID );

		if ( $available_points_for_user > 0 && $available_points_for_user > $points_and_rewards_script_data['minimum_points_amount'] ) {
			// Only ask the user to verify email if they have available points.
			$points_and_rewards_script_data['should_verify_email'] = ! is_user_logged_in();
			$points_and_rewards_script_data['points_available']    = $available_points_for_user;
		}

		return $points_and_rewards_script_data;
	}

	/**
	 * Get Gift Cards settings for WooPay.
	 *
	 * @param \WP_User $user The user the data will be loaded.
	 *
	 * @return array|null The Gift Cards script data if installed.
	 */
	public function get_gift_cards_data( $user ) {
		if (
			empty( $this->registered_integrations[ self::GIFT_CARDS_BLOCKS ] ) ||
			! function_exists( 'WC_GC' ) ||
			! property_exists( WC_GC(), 'account' ) ||
			! method_exists( WC_GC()->account, 'get_active_giftcards' )
		) {
			return null;
		}

		$gift_cards_script_data                        = $this->registered_integrations[ self::GIFT_CARDS_BLOCKS ]->get_script_data();
		$gift_cards_script_data['should_verify_email'] = false;

		if ( ! is_user_logged_in() ) {
			// Verify if the user has Gift Card balance to ask them to verify email on WooPay.
			$gift_cards = WC_GC()->account->get_active_giftcards( $user->ID );
			$balance    = 0;

			foreach ( $gift_cards as $giftcard_data ) {
				$balance += (float) $giftcard_data->get_balance();
			}

			if ( $balance > 0 ) {
				$gift_cards_script_data['should_verify_email'] = true;
			}
		}

		return $gift_cards_script_data;
	}

	/**
	 * The custom data from plugins to be used on WooPay,
	 * it's not an adapted extension because it doesn't
	 * use the email verification integration.
	 *
	 * @return array The custom data.
	 */
	public function get_extension_data() {
		$extension_data = [];

		if ( defined( 'WOOCOMMERCE_MULTICURRENCY_VERSION' ) ) {
			$extension_data[ 'woocommerce-multicurrency' ] = [
				'currency' => get_woocommerce_currency(),
			];
		}

		if ( is_plugin_active( self::AFFILIATE_FOR_WOOCOMMERCE_PATH ) && function_exists( 'afwc_get_referrer_id' ) ) {
			$extension_data[ self::AFFILIATE_FOR_WOOCOMMERCE ] = [
				'affiliate-user' => afwc_get_referrer_id(),
			];
		}

		return $extension_data;
	}

	/**
	 * Update order extension data after finishing
	 * an order on WooPay, this usually is needed
	 * for extensions which uses cookies when an
	 * order is finished.
	 *
	 * @param int $order_id The successful WooPay order.
	 */
	public function update_order_extension_data( $order_id ) {
		if ( ! empty( $_GET['affiliate'] ) // phpcs:ignore WordPress.Security.NonceVerification
			&& is_plugin_active( self::AFFILIATE_FOR_WOOCOMMERCE_PATH )
			&& class_exists( 'AFWC_API' )
			&& method_exists( 'AFWC_API', 'get_instance' )
			&& method_exists( 'AFWC_API', 'track_conversion' )
		) {
			$affiliate_id = wc_clean( wp_unslash( $_GET['affiliate'] ) ); // phpcs:ignore WordPress.Security.NonceVerification

			// phpcs:ignore
			/**
			 * @psalm-suppress UndefinedClass
			 */
			$affiliate_api = \AFWC_API::get_instance();
			$affiliate_api->track_conversion( $order_id, $affiliate_id, '', [ 'is_affiliate_eligible' => true ] );
		}
	}

	/**
	 * Get WC Blocks registered integrations.
	 *
	 * @param IntegrationInterface $integration An instance of IntegrationInterface.
	 *
	 * @return boolean True means registered successfully.
	 */
	public function register( IntegrationInterface $integration ) {
		$name = $integration->get_name();

		if ( self::GIFT_CARDS_BLOCKS === $name || self::POINTS_AND_REWARDS_API === $name ) {
			$this->registered_integrations[ $name ] = $integration;
		}

		return true;
	}
}<|MERGE_RESOLUTION|>--- conflicted
+++ resolved
@@ -19,14 +19,9 @@
 	const GIFT_CARDS_API            = 'woocommerce-gift-cards';
 	const GIFT_CARDS_BLOCKS         = 'wc-gift-cards-blocks';
 
-<<<<<<< HEAD
-	const WOOCOMMERCE_MULTICURRENCY      = 'woocommerce-multicurrency';
-	const WOOCOMMERCE_MULTICURRENCY_PATH = 'woocommerce-multicurrency/woocommerce-multicurrency.php';
 	const AFFILIATE_FOR_WOOCOMMERCE      = 'affiliate-for-woocommerce';
 	const AFFILIATE_FOR_WOOCOMMERCE_PATH = 'affiliate-for-woocommerce/affiliate-for-woocommerce.php';
 
-=======
->>>>>>> 3472b022
 	/**
 	 * Initializa WC Blocks regitered integrations.
 	 */
