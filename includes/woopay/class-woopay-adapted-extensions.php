<?php
/**
 * WooPay
 *
 * @package WCPay\WooPay
 */

namespace WCPay\WooPay;

use Automattic\WooCommerce\Blocks\Integrations\IntegrationRegistry;
use Automattic\WooCommerce\Blocks\Integrations\IntegrationInterface;

/**
 * WooPay
 */
class WooPay_Adapted_Extensions extends IntegrationRegistry {
	const POINTS_AND_REWARDS_PLUGIN = 'woocommerce-points-and-rewards';
	const POINTS_AND_REWARDS_API    = 'points-and-rewards';
	const GIFT_CARDS_API            = 'woocommerce-gift-cards';
	const GIFT_CARDS_BLOCKS         = 'wc-gift-cards-blocks';

	/**
	 * Initializa WC Blocks regitered integrations.
	 */
	public function init() {
		do_action( 'woocommerce_blocks_checkout_block_registration', $this );
	}

	/**
	 * Get WooPay adapted extensions settings and extra data needed on WooPay.
	 *
	 * @param string $email The user email the data will be loaded.
	 *
	 * @return array The extensions script data.
	 */
	public function get_adapted_extensions_data( $email ) {
		$enabled_adapted_extensions = get_option( WooPay_Scheduler::ENABLED_ADAPTED_EXTENSIONS_OPTION_NAME, [] );

		if ( (is_countable($enabled_adapted_extensions) ? count( $enabled_adapted_extensions ) : 0) === 0 ) {
			return [];
		}

		$extension_settings = [];

		$user = wp_get_current_user();

		if ( ! is_user_logged_in() ) {
			// If the user is a guest and has an account on the merchant site, load data
			// from there to check if we need to verify their email on WooPay later.
			$user_by_email = get_user_by( 'email', $email );

			if ( false !== $user_by_email ) {
				$user = $user_by_email;
			}
		}

		// Points and Rewards.
		if ( in_array( self::POINTS_AND_REWARDS_PLUGIN, $enabled_adapted_extensions, true ) ) {
			$points_and_rewards_data = self::get_points_and_rewards_data( $user );

			if ( null !== $points_and_rewards_data ) {
				$extension_settings[ self::POINTS_AND_REWARDS_API ] = $points_and_rewards_data;
			}
		}

		if ( in_array( self::GIFT_CARDS_API, $enabled_adapted_extensions, true ) ) {
			$gift_cards_data = self::get_gift_cards_data( $user );

			if ( null !== $gift_cards_data ) {
				$extension_settings[ self::GIFT_CARDS_API ] = $gift_cards_data;
			}
		}

		return $extension_settings;
	}

	/**
	 * Get Points and Rewards settings for WooPay.
	 *
	 * @param \WP_User $user The user the data will be loaded.
	 *
	 * @return array|null The Points and Rewards script data if installed.
	 */
	public function get_points_and_rewards_data( $user ) {
		if (
			empty( $this->registered_integrations[ self::POINTS_AND_REWARDS_API ] ) ||
			! class_exists( 'WC_Points_Rewards_Manager' ) ||
			! method_exists( 'WC_Points_Rewards_Manager', 'get_users_points' )
		) {
			return null;
		}

		$points_and_rewards_script_data = $this->registered_integrations[ self::POINTS_AND_REWARDS_API ]->get_script_data();

		list( $points, $monetary_value ) = explode( ':', get_option( 'wc_points_rewards_redeem_points_ratio', '' ) );

		$points         = floatval( $points );
		$monetary_value = floatval( $monetary_value );

		$points_and_rewards_script_data['points_ratio'] = [
			'points'         => $points,
			'monetary_value' => $monetary_value,
		];

		/**
		 * Check if the user has points to show the verify email alert.
		 *
		 * @psalm-suppress UndefinedClass
		 */
		$available_points_for_user = \WC_Points_Rewards_Manager::get_users_points( $user->ID );

		if ( $available_points_for_user > 0 && $available_points_for_user > $points_and_rewards_script_data['minimum_points_amount'] ) {
			// Only ask the user to verify email if they have available points.
			$points_and_rewards_script_data['should_verify_email'] = ! is_user_logged_in();
			$points_and_rewards_script_data['points_available']    = $available_points_for_user;
		}

		return $points_and_rewards_script_data;
	}

	/**
	 * Get Gift Cards settings for WooPay.
	 *
	 * @param \WP_User $user The user the data will be loaded.
	 *
	 * @return array|null The Gift Cards script data if installed.
	 */
	public function get_gift_cards_data( $user ) {
		if (
			empty( $this->registered_integrations[ self::GIFT_CARDS_BLOCKS ] ) ||
			! function_exists( 'WC_GC' ) ||
			! property_exists( WC_GC(), 'account' ) ||
			! method_exists( WC_GC()->account, 'get_active_giftcards' )
		) {
			return null;
		}

		$gift_cards_script_data                        = $this->registered_integrations[ self::GIFT_CARDS_BLOCKS ]->get_script_data();
		$gift_cards_script_data['should_verify_email'] = false;

		if ( ! is_user_logged_in() ) {
			// Verify if the user has Gift Card balance to ask them to verify email on WooPay.
			$gift_cards = WC_GC()->account->get_active_giftcards( $user->ID );
			$balance    = 0;

			foreach ( $gift_cards as $giftcard_data ) {
				$balance += (float) $giftcard_data->get_balance();
			}

			if ( $balance > 0 ) {
				$gift_cards_script_data['should_verify_email'] = true;
			}
		}

		return $gift_cards_script_data;
	}

	/**
	 * The custom data from plugins to be used on WooPay,
	 * it's not an adapted extension because it doesn't
	 * use the email verification integration.
	 *
	 * @return array The custom data.
	 */
	public function get_extension_data() {
		$extension_data = [];

		if ( defined( 'WOOCOMMERCE_MULTICURRENCY_VERSION' ) ) {
			$extension_data[ 'woocommerce-multicurrency' ] = [
				'currency' => get_woocommerce_currency(),
			];
		}

<<<<<<< HEAD
		if ( defined( 'AFWC_PLUGIN_FILE' ) && function_exists( 'afwc_get_referrer_id' ) ) {
=======
		if ( $this->is_affiliate_for_woocommerce_enabled() ) {
			/**
			 * @psalm-suppress UndefinedFunction
			 */
>>>>>>> cbcb8068
			$extension_data[ 'affiliate-for-woocommerce' ] = [
				'affiliate-user' => afwc_get_referrer_id(),
			];
		}

<<<<<<< HEAD
		if ( $this->is_automate_woo_referrals_enabled() ) {
			$advocate_id = $this->get_automate_woo_advocate_id_from_cookie();

			$extension_data[ 'automatewoo-referrals' ] = [
				'advocate_id' => $advocate_id,
			];
		}

=======
>>>>>>> cbcb8068
		return $extension_data;
	}

	/**
	 * Update order extension data after finishing
	 * an order on WooPay, this usually is needed
	 * for extensions which uses cookies when an
	 * order is finished.
	 *
	 * @param int $order_id The successful WooPay order.
	 */
	public function update_order_extension_data( $order_id ) {
<<<<<<< HEAD
		if (
			! empty( $_GET['affiliate'] ) && // phpcs:ignore WordPress.Security.NonceVerification
			$this->is_automate_woo_referrals_enabled()
		) {
			$affiliate_id = wc_clean( wp_unslash( $_GET['affiliate'] ) ); // phpcs:ignore WordPress.Security.NonceVerification
=======
		if ( ! empty( $_GET['affiliate'] ) && // phpcs:ignore WordPress.Security.NonceVerification
			$this->is_affiliate_for_woocommerce_enabled()
		) {
			$affiliate_id = (int) wc_clean( wp_unslash( $_GET['affiliate'] ) ); // phpcs:ignore WordPress.Security.NonceVerification
>>>>>>> cbcb8068

			// phpcs:ignore
			/**
			 * @psalm-suppress UndefinedClass
			 */
			$affiliate_api = \AFWC_API::get_instance();
			$affiliate_api->track_conversion( $order_id, $affiliate_id, '', [ 'is_affiliate_eligible' => true ] );
		}
	}

	/**
	 * Get WC Blocks registered integrations.
	 *
	 * @param IntegrationInterface $integration An instance of IntegrationInterface.
	 *
	 * @return boolean True means registered successfully.
	 */
	public function register( IntegrationInterface $integration ) {
		$name = $integration->get_name();

		if ( self::GIFT_CARDS_BLOCKS === $name || self::POINTS_AND_REWARDS_API === $name ) {
			$this->registered_integrations[ $name ] = $integration;
		}

		return true;
	}

	/**
<<<<<<< HEAD
	 * Check if Automate Woo Referrals is enabled and
	 * its functions used on WCPay are available.
	 *
	 * @psalm-suppress UndefinedClass
	 * @psalm-suppress UndefinedFunction
	 *
	 * @return boolean
	 */
	private function is_automate_woo_referrals_enabled() {
		return is_plugin_active( 'automatewoo-referrals/automatewoo-referrals.php' ) &&
		function_exists( 'AW_Referrals' ) &&
		method_exists( AW_Referrals(), 'options' ) &&
		AW_Referrals()->options()->type === 'link' &&
		class_exists( '\AutomateWoo\Referrals\Referral_Manager' ) &&
		method_exists( \AutomateWoo\Referrals\Referral_Manager::class, 'get_advocate_key_from_cookie' ) && class_exists( 'AFWC_API' ) &&
		method_exists( 'AFWC_API', 'get_instance' ) &&
		method_exists( 'AFWC_API', 'track_conversion' );
	}

	/**
	 * Get AutomateWoo advocate id from cookie.
	 *
	 * @psalm-suppress UndefinedClass
	 *
	 * @return string|null
	 */
	private function get_automate_woo_advocate_id_from_cookie() {
		$advocate_from_key_cookie = \AutomateWoo\Referrals\Referral_Manager::get_advocate_key_from_cookie();
		return $advocate_from_key_cookie ? $advocate_from_key_cookie->get_advocate_id() : null;
=======
	 * Check if Affiliate for WooCommerce is enabled and
	 * its functions used on WCPay are available.
	 *
	 * @return boolean
	 */
	public function is_affiliate_for_woocommerce_enabled() {
		return defined( 'AFWC_PLUGIN_FILE' ) &&
			function_exists( 'afwc_get_referrer_id' ) &&
			class_exists( 'AFWC_API' ) &&
			method_exists( 'AFWC_API', 'get_instance' ) &&
			method_exists( 'AFWC_API', 'track_conversion' );
>>>>>>> cbcb8068
	}
}<|MERGE_RESOLUTION|>--- conflicted
+++ resolved
@@ -171,20 +171,15 @@
 			];
 		}
 
-<<<<<<< HEAD
-		if ( defined( 'AFWC_PLUGIN_FILE' ) && function_exists( 'afwc_get_referrer_id' ) ) {
-=======
 		if ( $this->is_affiliate_for_woocommerce_enabled() ) {
 			/**
 			 * @psalm-suppress UndefinedFunction
 			 */
->>>>>>> cbcb8068
 			$extension_data[ 'affiliate-for-woocommerce' ] = [
 				'affiliate-user' => afwc_get_referrer_id(),
 			];
 		}
 
-<<<<<<< HEAD
 		if ( $this->is_automate_woo_referrals_enabled() ) {
 			$advocate_id = $this->get_automate_woo_advocate_id_from_cookie();
 
@@ -193,8 +188,6 @@
 			];
 		}
 
-=======
->>>>>>> cbcb8068
 		return $extension_data;
 	}
 
@@ -207,18 +200,10 @@
 	 * @param int $order_id The successful WooPay order.
 	 */
 	public function update_order_extension_data( $order_id ) {
-<<<<<<< HEAD
-		if (
-			! empty( $_GET['affiliate'] ) && // phpcs:ignore WordPress.Security.NonceVerification
-			$this->is_automate_woo_referrals_enabled()
-		) {
-			$affiliate_id = wc_clean( wp_unslash( $_GET['affiliate'] ) ); // phpcs:ignore WordPress.Security.NonceVerification
-=======
 		if ( ! empty( $_GET['affiliate'] ) && // phpcs:ignore WordPress.Security.NonceVerification
 			$this->is_affiliate_for_woocommerce_enabled()
 		) {
 			$affiliate_id = (int) wc_clean( wp_unslash( $_GET['affiliate'] ) ); // phpcs:ignore WordPress.Security.NonceVerification
->>>>>>> cbcb8068
 
 			// phpcs:ignore
 			/**
@@ -247,7 +232,6 @@
 	}
 
 	/**
-<<<<<<< HEAD
 	 * Check if Automate Woo Referrals is enabled and
 	 * its functions used on WCPay are available.
 	 *
@@ -277,18 +261,5 @@
 	private function get_automate_woo_advocate_id_from_cookie() {
 		$advocate_from_key_cookie = \AutomateWoo\Referrals\Referral_Manager::get_advocate_key_from_cookie();
 		return $advocate_from_key_cookie ? $advocate_from_key_cookie->get_advocate_id() : null;
-=======
-	 * Check if Affiliate for WooCommerce is enabled and
-	 * its functions used on WCPay are available.
-	 *
-	 * @return boolean
-	 */
-	public function is_affiliate_for_woocommerce_enabled() {
-		return defined( 'AFWC_PLUGIN_FILE' ) &&
-			function_exists( 'afwc_get_referrer_id' ) &&
-			class_exists( 'AFWC_API' ) &&
-			method_exists( 'AFWC_API', 'get_instance' ) &&
-			method_exists( 'AFWC_API', 'track_conversion' );
->>>>>>> cbcb8068
 	}
 }