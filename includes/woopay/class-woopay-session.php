--- conflicted
+++ resolved
@@ -579,7 +579,6 @@
 	}
 
 	/**
-<<<<<<< HEAD
 	 * Checks whether woopay is enabled. This is a duplicate of
 	 * WC_Payments_Features::is_woopay_eligible() except it doesn't rely on WC_Payments being initialized.
 	 *
@@ -600,7 +599,8 @@
 
 		return is_array( $account_data ) && ( $account_data['platform_checkout_eligible'] ?? false );
 	}
-=======
+
+	/**
 	 * Gets the custom message from the settings and replaces the placeholders with the correct links.
 	 *
 	 * @return string The custom message with the placeholders replaced.
@@ -619,6 +619,4 @@
 
 		return str_replace( array_keys( $replacement_map ), array_values( $replacement_map ), $custom_message );
 	}
-
->>>>>>> b226e3e2
 }