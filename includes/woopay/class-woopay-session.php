--- conflicted
+++ resolved
@@ -170,13 +170,7 @@
 	 * @param int $order_id The order ID being updated.
 	 */
 	public static function woopay_order_payment_status_changed( $order_id ) {
-<<<<<<< HEAD
-		$woopay_verified_email_address = self::get_woopay_verified_email_address();
-
-		if ( null === $woopay_verified_email_address ) {
-=======
 		if ( ! self::is_woopay_enabled() ) {
->>>>>>> cbcb8068
 			return;
 		}
 
@@ -192,9 +186,6 @@
 		if ( null === $woopay_verified_email_address ) {
 			return;
 		}
-
-		$woopay_adapted_extensions = new WooPay_Adapted_Extensions();
-		$woopay_adapted_extensions->update_order_extension_data( $order_id );
 
 		$enabled_adapted_extensions = get_option( WooPay_Scheduler::ENABLED_ADAPTED_EXTENSIONS_OPTION_NAME, [] );
 
@@ -499,29 +490,6 @@
 		$body                 = self::get_init_session_request( $order_id, $key, $billing_email );
 		$body['user_session'] = isset( $_REQUEST['user_session'] ) ? sanitize_text_field( wp_unslash( $_REQUEST['user_session'] ) ) : null;
 
-<<<<<<< HEAD
-		if ( ! empty( $email ) ) {
-			// Save email in session to skip TYP verify email and check if
-			// WooPay verified email matches.
-			WC()->customer->set_billing_email( $email );
-			WC()->customer->save();
-
-			$woopay_adapted_extensions = new WooPay_Adapted_Extensions();
-			$woopay_adapted_extensions->init();
-			$body['adapted_extensions'] = $woopay_adapted_extensions->get_adapted_extensions_data( $email );
-			$body['extension_data']     = $woopay_adapted_extensions->get_extension_data();
-
-			if ( ! is_user_logged_in() && count( $body['adapted_extensions'] ) > 0 ) {
-				$store_user_email_registered = get_user_by( 'email', $email );
-
-				if ( $store_user_email_registered ) {
-					$body['email_verified_session_nonce'] = self::create_woopay_nonce( $store_user_email_registered->ID );
-				}
-			}
-		}
-
-=======
->>>>>>> cbcb8068
 		$args = [
 			'url'     => WooPay_Utilities::get_woopay_rest_url( 'init' ),
 			'method'  => 'POST',
