--- conflicted
+++ resolved
@@ -384,12 +384,12 @@
 	 * @return string The user email.
 	 */
 	private static function get_user_email( $user ) {
-		if ( ! empty( $_POST['email'] ) ) {
-			return sanitize_email( wp_unslash( $_POST['email'] ) );
-		}
-
-		if ( ! empty( $_GET['email'] ) ) {
-			return sanitize_email( wp_unslash( $_GET['email'] ) );
+		if ( ! empty( $_POST['email'] ) ) { // phpcs:ignore WordPress.Security.NonceVerification
+			return sanitize_email( wp_unslash( $_POST['email'] ) ); // phpcs:ignore WordPress.Security.NonceVerification
+		}
+
+		if ( ! empty( $_GET['email'] ) ) { // phpcs:ignore WordPress.Security.NonceVerification
+			return sanitize_email( wp_unslash( $_GET['email'] ) ); // phpcs:ignore WordPress.Security.NonceVerification
 		}
 
 		// As a last resort, we try to get the email from the customer logged in the store.
@@ -453,11 +453,6 @@
 			$order_id = $checkout_data['order_id'] ?? null;
 		}
 
-<<<<<<< HEAD
-=======
-		$email = ! empty( $_POST['email'] ) ? wc_clean( wp_unslash( $_POST['email'] ) ) : ''; // phpcs:ignore WordPress.Security.NonceVerification
-
->>>>>>> fcf9c78e
 		$request = [
 			'wcpay_version'        => WCPAY_VERSION_NUMBER,
 			'user_id'              => $user->ID,
