<?php
/**
 * Class WooPay_Session.
 *
 * @package WooCommerce\Payments
 */

namespace WCPay\WooPay;

use Automattic\Jetpack\Connection\Rest_Authentication;
use Automattic\WooCommerce\StoreApi\RoutesController;
use Automattic\WooCommerce\StoreApi\StoreApi;
use Automattic\WooCommerce\StoreApi\Utilities\JsonWebToken;
use Jetpack_Options;
use WCPay\Blocks_Data_Extractor;
use WCPay\Logger;
use WCPay\Platform_Checkout\SessionHandler;
use WCPay\Platform_Checkout\WooPay_Store_Api_Token;
use WCPay\WooPay\WooPay_Scheduler;
use WC_Customer;
use WC_Payments;
use WC_Payments_Customer_Service;
use WC_Payments_Features;
use WCPay\MultiCurrency\MultiCurrency;
use WP_REST_Request;

/**
 * Class responsible for handling woopay sessions.
 * This class should be loaded as soon as possible so the correct session is loaded.
 * So don't load it in the WC_Payments::init() function.
 */
class WooPay_Session {

	const STORE_API_NAMESPACE_PATTERN = '@^wc/store(/v[\d]+)?$@';

	/**
	 * The Store API route patterns that should be handled by the WooPay session handler.
	 */
	const STORE_API_ROUTE_PATTERNS = [
		'@^\/wc\/store(\/v[\d]+)?\/cart$@',
		'@^\/wc\/store(\/v[\d]+)?\/cart\/apply-coupon$@',
		'@^\/wc\/store(\/v[\d]+)?\/cart\/remove-coupon$@',
		'@^\/wc\/store(\/v[\d]+)?\/cart\/select-shipping-rate$@',
		'@^\/wc\/store(\/v[\d]+)?\/cart\/update-customer$@',
		'@^\/wc\/store(\/v[\d]+)?\/cart\/update-item$@',
		'@^\/wc\/store(\/v[\d]+)?\/cart\/extensions$@',
		'@^\/wc\/store(\/v[\d]+)?\/checkout\/(?P<id>[\d]+)@',
		'@^\/wc\/store(\/v[\d]+)?\/checkout$@',
		'@^\/wc\/store(\/v[\d]+)?\/order\/(?P<id>[\d]+)@',
	];

	/**
	 * Init the hooks.
	 *
	 * @return void
	 */
	public static function init() {
		add_filter( 'determine_current_user', [ __CLASS__, 'determine_current_user_for_woopay' ], 20 );
		add_filter( 'woocommerce_session_handler', [ __CLASS__, 'add_woopay_store_api_session_handler' ], 20 );
		add_action( 'woocommerce_order_payment_status_changed', [ __CLASS__, 'woopay_order_payment_status_changed' ] );
		add_action( 'woopay_restore_order_customer_id', [ __CLASS__, 'restore_order_customer_id_from_requests_with_verified_email' ] );

		register_deactivation_hook( WCPAY_PLUGIN_FILE, [ __CLASS__, 'run_and_remove_woopay_restore_order_customer_id_schedules' ] );

		add_filter( 'automatewoo/referrals/referred_order_advocate', [ __CLASS__, 'automatewoo_refer_a_friend_referral_from_parameter' ] );
	}

	/**
	 * This filter is used to add a custom session handler before processing Store API request callbacks.
	 * This is only necessary because the Store API SessionHandler currently doesn't provide an `init_session_cookie` method.
	 *
	 * @param string $default_session_handler The default session handler class name.
	 *
	 * @return string The session handler class name.
	 */
	public static function add_woopay_store_api_session_handler( $default_session_handler ) {
		$cart_token = wc_clean( wp_unslash( $_SERVER['HTTP_CART_TOKEN'] ?? null ) );

		if (
			$cart_token &&
			self::is_request_from_woopay() &&
			self::is_store_api_request() &&
			class_exists( JsonWebToken::class ) &&
			JsonWebToken::validate( $cart_token, '@' . wp_salt() )
		) {
			return SessionHandler::class;
		}

		return $default_session_handler;
	}

	/**
	 * Sets the current user as the user sent via the api from WooPay if present.
	 *
	 * @param \WP_User|null|int $user user to be used during the request.
	 *
	 * @return \WP_User|null|int
	 */
	public static function determine_current_user_for_woopay( $user ) {
		if ( ! self::is_request_from_woopay() || ! self::is_store_api_request() ) {
			return $user;
		}

		if ( ! self::is_woopay_enabled() ) {
			return $user;
		}

		// Validate that the request is signed properly.
		if ( ! self::has_valid_request_signature() ) {
			Logger::log( __( 'WooPay request is not signed correctly.', 'woocommerce-payments' ) );
			wp_die( esc_html__( 'WooPay request is not signed correctly.', 'woocommerce-payments' ), 401 );
		}

		add_filter( 'wcpay_is_woopay_store_api_request', '__return_true' );

		$cart_token_user_id = self::get_user_id_from_cart_token();
		if ( null === $cart_token_user_id ) {
			return $user;
		}

		return $cart_token_user_id;
	}

	/**
	 * Returns the user ID from the cart token.
	 *
	 * @return int|null The User ID or null if there's no cart token in the request.
	 */
	public static function get_user_id_from_cart_token() {
		$payload = self::get_payload_from_cart_token();

		if ( null === $payload ) {
			return null;
		}

		$session_handler = new SessionHandler();
		$session_data    = $session_handler->get_session( $payload->user_id );
		$customer        = maybe_unserialize( $session_data['customer'] );

			// If the token is already authenticated, return the customer ID.
		if ( is_numeric( $customer['id'] ) && intval( $customer['id'] ) > 0 ) {
			return intval( $customer['id'] );
		}

		$woopay_verified_email_address = self::get_woopay_verified_email_address();
		$enabled_adapted_extensions    = get_option( WooPay_Scheduler::ENABLED_ADAPTED_EXTENSIONS_OPTION_NAME, [] );

		// If the email is verified on WooPay, matches session email (set during the redirection),
		// and the store has an adapted extension installed,
		// return the user to get extension data without authentication.
		if ( (is_countable($enabled_adapted_extensions) ? count( $enabled_adapted_extensions ) : 0) > 0 && null !== $woopay_verified_email_address && ! empty( $customer['email'] ) ) {
			$user = get_user_by( 'email', $woopay_verified_email_address );

			if ( $woopay_verified_email_address === $customer['email'] && $user ) {
				// Remove Gift Cards session cache to load account gift cards.
				add_filter( 'woocommerce_gc_account_session_timeout_minutes', '__return_false' );

				return $user->ID;
			}
		}

		return null;
	}

	/**
	 * Update order data for extensions which uses cookies,
	 * also prevent set order customer ID on requests with
	 * email verified to skip the login screen on the TYP.
	 * After 10 minutes, the customer ID will be restored
	 * and the user will need to login to access the TYP.
	 *
	 * @param int $order_id The order ID being updated.
	 */
	public static function woopay_order_payment_status_changed( $order_id ) {
		if ( ! self::is_woopay_enabled() ) {
			return;
		}

		if ( ! self::is_request_from_woopay() || ! self::is_store_api_request() ) {
			return;
		}

		$woopay_adapted_extensions = new WooPay_Adapted_Extensions();
		$woopay_adapted_extensions->update_order_extension_data( $order_id );

		$woopay_verified_email_address = self::get_woopay_verified_email_address();

		if ( null === $woopay_verified_email_address ) {
			return;
		}

		$enabled_adapted_extensions = get_option( WooPay_Scheduler::ENABLED_ADAPTED_EXTENSIONS_OPTION_NAME, [] );

		if ( (is_countable($enabled_adapted_extensions) ? count( $enabled_adapted_extensions ) : 0) === 0 ) {
			return;
		}

		$payload = self::get_payload_from_cart_token();

		if ( null === $payload ) {
			return;
		}

		$order = wc_get_order( $order_id );

		// Guest users user_id on the cart token payload looks like "t_hash" and the order
		// customer id is 0, logged in users is the real user id in both cases.
		$user_is_logged_in = $payload->user_id === $order->get_customer_id();

		if ( ! $user_is_logged_in && $woopay_verified_email_address === $order->get_billing_email() ) {
			$order->add_meta_data( 'woopay_merchant_customer_id', $order->get_customer_id(), true );
			$order->set_customer_id( 0 );
			$order->save();

			wp_schedule_single_event( time() + 10 * MINUTE_IN_SECONDS, 'woopay_restore_order_customer_id', [ $order_id ] );
		}
	}

	/**
	 * Restore the order customer ID after 10 minutes
	 * on requests with email verified.
	 *
	 * @param \WC_Order $order_id The order ID being updated.
	 */
	public static function restore_order_customer_id_from_requests_with_verified_email( $order_id ) {
		$order = wc_get_order( $order_id );

		if ( ! $order->meta_exists( 'woopay_merchant_customer_id' ) ) {
			return;
		}

		$order->set_customer_id( $order->get_meta( 'woopay_merchant_customer_id' ) );
		$order->delete_meta_data( 'woopay_merchant_customer_id' );
		$order->save();
	}

	/**
	 * Restore all WooPay verified email orders customer ID
	 * and disable the schedules when plugin is disabled.
	 */
	public static function run_and_remove_woopay_restore_order_customer_id_schedules() {
		// WooCommerce is disabled when disabling WCPay.
		if ( ! function_exists( 'wc_get_orders' ) ) {
			return;
		}

		$args = [
			'meta_key' => 'woopay_merchant_customer_id', //phpcs:ignore WordPress.DB.SlowDBQuery.slow_db_query_meta_key
			'return'   => 'ids',
		];

		$order_ids = wc_get_orders( $args );

		if ( ! empty( $order_ids ) ) {
			foreach ( $order_ids as $order_id ) {
				self::restore_order_customer_id_from_requests_with_verified_email( $order_id );
			}
		}

		wp_clear_scheduled_hook( 'woopay_restore_order_customer_id' );
	}

	/**
	 * Fix for AutomateWoo - Refer A Friend Add-on
	 * plugin when using link referrals.
	 */
	public static function automatewoo_refer_a_friend_referral_from_parameter( $advocate_id ) {
		if ( ! self::is_request_from_woopay() || ! self::is_store_api_request() ) {
			return $advocate_id;
		}

		if ( ! self::is_woopay_enabled() ) {
			return $advocate_id;
		}

		if ( empty( $_GET['automatewoo_referral_id'] ) ) { // phpcs:ignore WordPress.Security.NonceVerification
			return false;
		}

		$automatewoo_referral = (int) wc_clean( wp_unslash( $_GET['automatewoo_referral_id'] ) ); // phpcs:ignore WordPress.Security.NonceVerification

		return $automatewoo_referral;
	}

	/**
	 * Returns the payload from a cart token.
	 *
	 * @return object|null The cart token payload if it's valid.
	 */
	private static function get_payload_from_cart_token() {
		if ( ! isset( $_SERVER['HTTP_CART_TOKEN'] ) ) {
			return null;
		}

		if ( ! class_exists( JsonWebToken::class ) ) {
			return null;
		}

		$cart_token = wc_clean( wp_unslash( $_SERVER['HTTP_CART_TOKEN'] ) );

		if ( $cart_token && JsonWebToken::validate( $cart_token, '@' . wp_salt() ) ) {
			$payload = JsonWebToken::get_parts( $cart_token )->payload;

			if ( empty( $payload ) ) {
				return null;
			}

			// Store API namespace is used as the token issuer.
			if ( ! preg_match( self::STORE_API_NAMESPACE_PATTERN, $payload->iss ) ) {
				return null;
			}

			return $payload;
		}

		return null;
	}

	/**
	 * Returns the encrypted session request for the frontend.
	 *
	 * @return array The encrypted session request or an empty array if the server is not eligible for encryption.
	 */
	public static function get_frontend_init_session_request() {
		if ( ! WC_Payments_Features::is_client_secret_encryption_eligible() ) {
			return [];
		}

		// phpcs:disable WordPress.Security.NonceVerification.Missing
		$order_id      = ! empty( $_POST['order_id'] ) ? absint( wp_unslash( $_POST['order_id'] ) ) : null;
		$key           = ! empty( $_POST['key'] ) ? sanitize_text_field( wp_unslash( $_POST['key'] ) ) : null;
		$billing_email = ! empty( $_POST['billing_email'] ) ? sanitize_text_field( wp_unslash( $_POST['billing_email'] ) ) : null;
		// phpcs:enable

		$session = self::get_init_session_request( $order_id, $key, $billing_email );

		return WooPay_Utilities::encrypt_and_sign_data( $session );
	}

	/**
	 * Retrieves cart data from the current session.
	 *
	 * If the request doesn't come from WooPay, this uses the same strategy in
	 * `hydrate_from_api` on the Checkout Block to retrieve cart data.
	 *
	 * @param int|null $order_id Pay-for-order order ID.
	 * @param string|null $key Pay-for-order key.
	 * @param string|null $billing_email Pay-for-order billing email.
	 * @param WP_REST_Request|null $woopay_request The WooPay request object.
	 * @return array The cart data.
	 */
	private static function get_cart_data( $is_pay_for_order, $order_id, $key, $billing_email, $woopay_request ) {
		if ( ! $woopay_request ) {
			return ! $is_pay_for_order
			? rest_preload_api_request( [], '/wc/store/v1/cart' )['/wc/store/v1/cart']['body']
			: rest_preload_api_request( [], "/wc/store/v1/order/" . urlencode( $order_id ) . "?key=" . urlencode( $key ) . "&billing_email=" . urlencode( $billing_email ) )[ "/wc/store/v1/order/" . urlencode( $order_id ) . "?key=" . urlencode( $key ) . "&billing_email=" . urlencode( $billing_email ) ]['body'];
		}

		$cart_request = new WP_REST_Request( 'GET', '/wc/store/v1/cart' );
		$cart_request->set_header( 'Cart-Token', $woopay_request->get_header('cart_token') );
		return rest_do_request( $cart_request )->get_data();
	}

	/**
	 * Retrieves checkout data from the current session.
	 *
	 * If the request doesn't come from WooPay, this uses the same strategy in
	 * `hydrate_from_api` on the Checkout Block to retrieve checkout data.
	 *
	 * @param WP_REST_Request $woopay_request The WooPay request object.
	 * @return mixed The checkout data.
	 */
	private static function get_checkout_data( $woopay_request ) {
		add_filter( 'woocommerce_store_api_disable_nonce_check', '__return_true' );

		if ( ! $woopay_request ) {
			$preloaded_checkout_data = rest_preload_api_request( [], '/wc/store/v1/checkout' );
			$checkout_data = isset( $preloaded_checkout_data['/wc/store/v1/checkout'] ) ? $preloaded_checkout_data['/wc/store/v1/checkout']['body'] : '';
		} else {
			$checkout_request = new WP_REST_Request( 'GET', '/wc/store/v1/checkout' );
			$checkout_request->set_header( 'Cart-Token', $woopay_request->get_header('cart_token') );
			$checkout_data = rest_do_request( $checkout_request )->get_data();
		}

		remove_filter( 'woocommerce_store_api_disable_nonce_check', '__return_true' );

		return $checkout_data;
	}

	/**
	 * Returns the initial session request data.
	 *
	 * @param int|null $order_id Pay-for-order order ID.
	 * @param string|null $key Pay-for-order key.
	 * @param string|null $billing_email Pay-for-order billing email.
	 * @param WP_REST_Request|null $woopay_request The WooPay request object.
	 * @return array The initial session request data without email and user_session.
	 */
	public static function get_init_session_request( $order_id = null, $key = null, $billing_email = null, $woopay_request = null ) {
		$user             = wp_get_current_user();
		$is_pay_for_order = null !== $order_id;
		$order            = wc_get_order( $order_id );
		$customer_id      = WC_Payments::get_customer_service()->get_customer_id_by_user_id( $user->ID );
		if ( null === $customer_id ) {
			// create customer.
			$customer_data = WC_Payments_Customer_Service::map_customer_data( null, new WC_Customer( $user->ID ) );
			$customer_id   = WC_Payments::get_customer_service()->create_customer_for_user( $user, $customer_data );
		}

		if ( WC_Payments_Features::is_customer_multi_currency_enabled() && 0 !== $user->ID ) {
			// Multicurrency selection is stored on user meta when logged in and WC session when logged out.
			// This code just makes sure that currency selection is available on WC session for WooPay.
			$currency      = get_user_meta( $user->ID, MultiCurrency::CURRENCY_META_KEY, true );
			$currency_code = strtoupper( $currency );

			if ( ! empty( $currency_code ) && WC()->session ) {
				WC()->session->set( MultiCurrency::CURRENCY_SESSION_KEY, $currency_code );
			}
		}

		$account_id = WC_Payments::get_account_service()->get_stripe_account_id();

		$site_logo_id      = get_theme_mod( 'custom_logo' );
		$site_logo_url     = $site_logo_id ? ( wp_get_attachment_image_src( $site_logo_id, 'full' )[0] ?? '' ) : '';
		$woopay_store_logo = WC_Payments::get_gateway()->get_option( 'platform_checkout_store_logo' );

		$store_logo = $site_logo_url;
		if ( ! empty( $woopay_store_logo ) ) {
			$store_logo = get_rest_url( null, 'wc/v3/payments/file/' . $woopay_store_logo );
		}

		include_once WCPAY_ABSPATH . 'includes/compat/blocks/class-blocks-data-extractor.php';
		$blocks_data_extractor = new Blocks_Data_Extractor();

		$cart_data = self::get_cart_data( $is_pay_for_order, $order_id, $key, $billing_email, $woopay_request );
		$checkout_data = self::get_checkout_data( $woopay_request );

		if ( $woopay_request ) {
			$order_id = $checkout_data['order_id'] ?? null;
		}

		$email = ! empty( $_POST['email'] ) ? wc_clean( wp_unslash( $_POST['email'] ) ) : '';

		$request = [
			'wcpay_version'        => WCPAY_VERSION_NUMBER,
			'user_id'              => $user->ID,
			'customer_id'          => $customer_id,
			'session_nonce'        => self::create_woopay_nonce( $user->ID ),
			'store_api_token'      => self::init_store_api_token(),
			'email'                => $email,
			'store_data'           => [
				'store_name'                     => get_bloginfo( 'name' ),
				'store_logo'                     => $store_logo,
				'custom_message'                 => self::get_formatted_custom_message(),
				'blog_id'                        => Jetpack_Options::get_option( 'id' ),
				'blog_url'                       => get_site_url(),
				'blog_checkout_url'              => ! $is_pay_for_order ? wc_get_checkout_url() : $order->get_checkout_payment_url(),
				'blog_shop_url'                  => get_permalink( wc_get_page_id( 'shop' ) ),
				'store_api_url'                  => self::get_store_api_url(),
				'account_id'                     => $account_id,
				'test_mode'                      => WC_Payments::mode()->is_test(),
				'capture_method'                 => empty( WC_Payments::get_gateway()->get_option( 'manual_capture' ) ) || 'no' === WC_Payments::get_gateway()->get_option( 'manual_capture' ) ? 'automatic' : 'manual',
				'is_subscriptions_plugin_active' => WC_Payments::get_gateway()->is_subscriptions_plugin_active(),
				'woocommerce_tax_display_cart'   => get_option( 'woocommerce_tax_display_cart' ),
				'ship_to_billing_address_only'   => wc_ship_to_billing_address_only(),
				'return_url'                     => ! $is_pay_for_order ? wc_get_cart_url() : $order->get_checkout_payment_url(),
				'blocks_data'                    => $blocks_data_extractor->get_data(),
				'checkout_schema_namespaces'     => $blocks_data_extractor->get_checkout_schema_namespaces(),
			],
			'user_session'         => null,
			'preloaded_requests'   => ! $is_pay_for_order ? [
				'cart'     => $cart_data,
				'checkout' => $checkout_data,
			] : [
				'cart'     => $cart_data,
				'checkout' => [
					'order_id' => $order_id, // This is a workaround for the checkout order error. https://github.com/woocommerce/woocommerce-blocks/blob/04f36065b34977f02079e6c2c8cb955200a783ff/assets/js/blocks/checkout/block.tsx#L81-L83.
				],
			],
			'tracks_user_identity' => WC_Payments::woopay_tracker()->tracks_get_identity(),
		];

		$woopay_adapted_extensions  = new WooPay_Adapted_Extensions();
		$request['extension_data']     = $woopay_adapted_extensions->get_extension_data();

		if ( ! empty( $email ) ) {
			// Save email in session to skip TYP verify email and check if
			// WooPay verified email matches.
			WC()->customer->set_billing_email( $email );
			WC()->customer->save();

			$woopay_adapted_extensions->init();
			$request['adapted_extensions'] = $woopay_adapted_extensions->get_adapted_extensions_data( $email );

			if ( ! is_user_logged_in() && count( $request['adapted_extensions'] ) > 0 ) {
				$store_user_email_registered = get_user_by( 'email', $email );

				if ( $store_user_email_registered ) {
					$request['email_verified_session_nonce'] = self::create_woopay_nonce( $store_user_email_registered->ID );
				}
			}
		}

		return $request;
	}

	/**
	 * Used to initialize woopay session.
	 *
	 * @return void
	 */
	public static function ajax_init_woopay() {
		$is_nonce_valid = check_ajax_referer( 'wcpay_init_woopay_nonce', false, false );

		if ( ! $is_nonce_valid ) {
			wp_send_json_error(
				__( 'You aren’t authorized to do that.', 'woocommerce-payments' ),
				403
			);
		}

		$order_id      = ! empty( $_POST['order_id'] ) ? absint( wp_unslash( $_POST['order_id'] ) ) : null;
		$key           = ! empty( $_POST['key'] ) ? sanitize_text_field( wp_unslash( $_POST['key'] ) ) : null;
		$billing_email = ! empty( $_POST['billing_email'] ) ? sanitize_text_field( wp_unslash( $_POST['billing_email'] ) ) : null;

		$body                 = self::get_init_session_request( $order_id, $key, $billing_email );
		$body['user_session'] = isset( $_REQUEST['user_session'] ) ? sanitize_text_field( wp_unslash( $_REQUEST['user_session'] ) ) : null;

		$args = [
			'url'     => WooPay_Utilities::get_woopay_rest_url( 'init' ),
			'method'  => 'POST',
			'timeout' => 30,
			'body'    => wp_json_encode( $body ),
			'headers' => [
				'Content-Type' => 'application/json',
			],
		];

		/**
		 * Suppress psalm error from Jetpack Connection namespacing WP_Error.
		 *
		 * @psalm-suppress UndefinedDocblockClass
		 */
		$response = \Automattic\Jetpack\Connection\Client::remote_request( $args, wp_json_encode( $body ) );

		if ( is_wp_error( $response ) || ! is_array( $response ) ) {
			Logger::error( 'HTTP_REQUEST_ERROR ' . var_export( $response, true ) ); // phpcs:ignore WordPress.PHP.DevelopmentFunctions.error_log_var_export
			// Respond with same message platform would respond with on failure.
			$response_body_json = wp_json_encode( [ 'result' => 'failure' ] );
		} else {
			$response_body_json = wp_remote_retrieve_body( $response );
		}

		Logger::log( $response_body_json );
		wp_send_json( json_decode( $response_body_json ) );
	}

	/**
	 * Used to initialize woopay session on frontend
	 *
	 * @return void
	 */
	public static function ajax_get_woopay_session() {
		$is_nonce_valid = check_ajax_referer( 'woopay_session_nonce', false, false );

		if ( ! $is_nonce_valid ) {
			wp_send_json_error(
				__( 'You aren’t authorized to do that.', 'woocommerce-payments' ),
				403
			);
		}

		$blog_id = Jetpack_Options::get_option('id');
		if ( empty( $blog_id ) ) {
			wp_send_json_error(
				__( 'Could not determine the blog ID.', 'woocommerce-payments' ),
				503
			);
		}

		wp_send_json( self::get_frontend_init_session_request() );
	}

	/**
	 * Used to initialize woopay session on frontend
	 *
	 * @return void
	 */
	public static function ajax_get_woopay_minimum_session_data() {
		$is_nonce_valid = check_ajax_referer( 'woopay_session_nonce', false, false );

		if ( ! $is_nonce_valid ) {
			wp_send_json_error(
				__( 'You aren’t authorized to do that.', 'woocommerce-payments' ),
				403
			);
		}

		$blog_id = Jetpack_Options::get_option('id');
		if ( empty( $blog_id ) ) {
			wp_send_json_error(
				__( 'Could not determine the blog ID.', 'woocommerce-payments' ),
				503
			);
		}

		wp_send_json( self::get_woopay_minimum_session_data() );
	}

	/**
	 * Return WooPay minimum session data.
	 *
	 * @return array Array of minimum session data used by WooPay or false on failures.
	 */
	public static function get_woopay_minimum_session_data() {
		if ( ! WC_Payments_Features::is_client_secret_encryption_eligible() ) {
			return [];
		}

<<<<<<< HEAD
		$blog_id = Jetpack_Options::get_option( 'id' );
=======
		$blog_id = Jetpack_Options::get_option('id');
>>>>>>> ba97c20d
		if ( empty( $blog_id ) ) {
			return [];
		}

		$data = [
			'wcpay_version'     => WCPAY_VERSION_NUMBER,
			'blog_id'           => $blog_id,
			'blog_rest_url'     => get_rest_url(),
			'blog_checkout_url' => wc_get_checkout_url(),
			'session_nonce'     => self::create_woopay_nonce( get_current_user_id() ),
			'store_api_token'   => self::init_store_api_token(),
		];

		return WooPay_Utilities::encrypt_and_sign_data( $data );
	}

	/**
	 * Get the WooPay verified email address from the header.
	 *
	 * @return string|null The WooPay verified email address if it's set.
	 */
	private static function get_woopay_verified_email_address() {
		$has_woopay_verified_email_address = isset( $_SERVER['HTTP_X_WOOPAY_VERIFIED_EMAIL_ADDRESS'] );

		return $has_woopay_verified_email_address ? sanitize_text_field( wp_unslash( $_SERVER['HTTP_X_WOOPAY_VERIFIED_EMAIL_ADDRESS'] ) ) : null;
	}

	/**
	 * Returns true if the request that's currently being processed is a Store API request, false
	 * otherwise.
	 *
	 * @return bool True if request is a Store API request, false otherwise.
	 */
	private static function is_store_api_request(): bool {
		if ( isset( $_REQUEST['rest_route'] ) ) {
			$rest_route = sanitize_text_field( $_REQUEST['rest_route'] );
		} else {
			$url_parts    = wp_parse_url( esc_url_raw( $_SERVER['REQUEST_URI'] ?? '' ) ); // phpcs:ignore WordPress.Security.ValidatedSanitizedInput.MissingUnslash
			$request_path = rtrim( $url_parts['path'], '/' );
			$rest_route   = str_replace( trailingslashit( rest_get_url_prefix() ), '', $request_path );
		}

		foreach ( self::STORE_API_ROUTE_PATTERNS as $pattern ) {
			if ( 1 === preg_match( $pattern, $rest_route ) ) {
				return true;
			}
		}

		return false;
	}

	/**
	 * Returns true if the request that's currently being processed is from WooPay, false
	 * otherwise.
	 *
	 * @return bool True if request is from WooPay.
	 */
	private static function is_request_from_woopay(): bool {
		return isset( $_SERVER['HTTP_USER_AGENT'] ) && 'WooPay' === $_SERVER['HTTP_USER_AGENT'];
	}

	/**
	 * Returns true if the request that's currently being processed is signed with the blog token.
	 *
	 * @return bool True if the request signature is valid.
	 */
	private static function has_valid_request_signature() {
		return apply_filters( 'wcpay_woopay_is_signed_with_blog_token', Rest_Authentication::is_signed_with_blog_token() );
	}

	/**
	 * Returns true if WooPay is enabled, false otherwise.
	 *
	 * @return bool True if WooPay is enabled, false otherwise.
	 */
	private static function is_woopay_enabled(): bool {
		// There were previously instances of this function being called too early. While those should be resolved, adding this defensive check as well.
		if ( ! class_exists( WC_Payments_Features::class ) || ! class_exists( WC_Payments::class ) || is_null( WC_Payments::get_gateway() ) ) {
			return false;
		}

		return WC_Payments_Features::is_woopay_eligible() && 'yes' === WC_Payments::get_gateway()->get_option( 'platform_checkout', 'no' );
	}

	/**
	 * Initializes the WooPay_Store_Api_Token class and returns the Cart token.
	 *
	 * @return string The Cart Token.
	 */
	private static function init_store_api_token() {
		$cart_route = WooPay_Store_Api_Token::init();

		return $cart_route->get_cart_token();
	}

	/**
	 * Retrieves the Store API URL.
	 *
	 * @return string
	 */
	private static function get_store_api_url() {
		if ( class_exists( StoreApi::class ) && class_exists( RoutesController::class ) ) {
			try {
				$cart          = StoreApi::container()->get( RoutesController::class )->get( 'cart' );
				$store_api_url = method_exists( $cart, 'get_namespace' ) ? $cart->get_namespace() : 'wc/store';
			} catch ( \Exception $e ) {
				$store_api_url = 'wc/store';
			}
		}

		return get_rest_url( null, $store_api_url ?? 'wc/store' );
	}

	/**
	 * WooPay requests to the merchant API does not include a cookie, so the token
	 * is always empty. This function creates a nonce that can be used without
	 * a cookie.
	 *
	 * @param int $uid The uid to be used for the nonce. Most likely the user ID.
	 * @return false|string
	 */
	private static function create_woopay_nonce( int $uid ) {
		$action = 'wc_store_api';
		$token  = '';
		$i      = wp_nonce_tick( $action );

		return substr( wp_hash( $i . '|' . $action . '|' . $uid . '|' . $token, 'nonce' ), -12, 10 );
	}

	/**
	 * Gets the custom message from the settings and replaces the placeholders with the correct links.
	 *
	 * @return string The custom message with the placeholders replaced.
	 */
	private static function get_formatted_custom_message() {
		$custom_message = WC_Payments::get_gateway()->get_option( 'platform_checkout_custom_message' );

		$terms_value = wc_terms_and_conditions_page_id() ?
			'<a href="' . get_permalink( wc_terms_and_conditions_page_id() ) . '">' . __( 'Terms of Service', 'woocommerce-payments' ) . '</a>' :
			__( 'Terms of Service', 'woocommerce-payments' );
		$privacy_policy_value = wc_privacy_policy_page_id() ?
			'<a href="' . get_permalink( wc_privacy_policy_page_id() ) . '">' . __( 'Privacy Policy', 'woocommerce-payments' ) . '</a>' :
			__( 'Privacy Policy', 'woocommerce-payments' );

		$replacement_map = [
			'[terms_of_service_link]' => $terms_value,
			'[terms]'                 => $terms_value,
			'[privacy_policy_link]'   => $privacy_policy_value,
			'[privacy_policy]'        => $privacy_policy_value,
		];

		return str_replace( array_keys( $replacement_map ), array_values( $replacement_map ), $custom_message );
	}
}<|MERGE_RESOLUTION|>--- conflicted
+++ resolved
@@ -617,11 +617,7 @@
 			return [];
 		}
 
-<<<<<<< HEAD
 		$blog_id = Jetpack_Options::get_option( 'id' );
-=======
-		$blog_id = Jetpack_Options::get_option('id');
->>>>>>> ba97c20d
 		if ( empty( $blog_id ) ) {
 			return [];
 		}
