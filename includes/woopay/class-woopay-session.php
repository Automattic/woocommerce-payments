--- conflicted
+++ resolved
@@ -636,33 +636,6 @@
 	}
 
 	/**
-<<<<<<< HEAD
-	 * Returns true if the request that's currently being processed is a Store API request, false
-	 * otherwise.
-	 *
-	 * @return bool True if request is a Store API request, false otherwise.
-	 */
-	private static function is_store_api_request(): bool {
-		if ( isset( $_REQUEST['rest_route'] ) ) { // phpcs:ignore WordPress.Security.NonceVerification
-			$rest_route = sanitize_text_field( $_REQUEST['rest_route'] ); // phpcs:ignore WordPress.Security.ValidatedSanitizedInput.MissingUnslash, WordPress.Security.NonceVerification
-		} else {
-			$url_parts    = wp_parse_url( esc_url_raw( $_SERVER['REQUEST_URI'] ?? '' ) ); // phpcs:ignore WordPress.Security.ValidatedSanitizedInput.MissingUnslash
-			$request_path = rtrim( $url_parts['path'], '/' );
-			$rest_route   = str_replace( trailingslashit( rest_get_url_prefix() ), '', $request_path );
-		}
-
-		foreach ( self::STORE_API_ROUTE_PATTERNS as $pattern ) {
-			if ( 1 === preg_match( $pattern, $rest_route ) ) {
-				return true;
-			}
-		}
-
-		return false;
-	}
-
-	/**
-=======
->>>>>>> 9cffee47
 	 * Returns true if the request that's currently being processed is from WooPay, false
 	 * otherwise.
 	 *
