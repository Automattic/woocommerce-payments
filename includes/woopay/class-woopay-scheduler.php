--- conflicted
+++ resolved
@@ -69,10 +69,6 @@
 	}
 
 	/**
-<<<<<<< HEAD
-	 * Updates the compability list.
-	 */
-=======
 	 * Remove legacy action name on WCPay update.
 	 */
 	public function remove_legacy_schedule_action_name_on_update() {
@@ -84,7 +80,6 @@
 	/**
 	 * Updates the compability list.
 	 */
->>>>>>> 445d80f6
 	public function update_compatibility_and_maybe_show_incompatibility_warning() {
 		try {
 			$compatibility           = $this->payments_api_client->get_woopay_compatibility();
@@ -101,20 +96,12 @@
 			delete_option( self::ENABLED_ADAPTED_EXTENSIONS_OPTION_NAME );
 
 			if ( ! empty( $active_plugins ) && is_array( $active_plugins ) ) {
-<<<<<<< HEAD
-				if ( $this->contains_extensions_in_list( $active_plugins, $incompatible_extensions ) ) {
-=======
 				if ( count( $this->get_extensions_in_list( $active_plugins, $incompatible_extensions ) ) > 0 ) {
->>>>>>> 445d80f6
 					update_option( self::INVALID_EXTENSIONS_FOUND_OPTION_NAME, true );
 				}
 			}
 
-<<<<<<< HEAD
-			$this->update_enabled_adapted_extensions( $adapted_extensions, $active_plugins );
-=======
 			$this->update_enabled_adapted_extensions( $active_plugins, $adapted_extensions );
->>>>>>> 445d80f6
 			$this->update_available_countries( $available_countries );
 		} catch ( \Exception $e ) {
 			Logger::error( 'Failed to decode WooPay incompatible extensions list. ' . $e );
@@ -124,27 +111,6 @@
 	/**
 	 * Update the enable adapted extensions list.
 	 *
-<<<<<<< HEAD
-	 * @param array $adapted_extensions The adapted extensions list.
-	 * @param array $active_plugins     The active plugins.
-	 */
-	public function update_enabled_adapted_extensions( $adapted_extensions, $active_plugins ) {
-		try {
-			$enabled_adapted_extensions = [];
-
-			foreach ( $active_plugins as $plugin ) {
-				$formatted_plugin_name = $this->format_extension_name( $plugin );
-
-				if ( in_array( $formatted_plugin_name, $adapted_extensions, true ) ) {
-					$enabled_adapted_extensions[] = $formatted_plugin_name;
-				}
-			}
-
-			update_option( self::ENABLED_ADAPTED_EXTENSIONS_OPTION_NAME, $enabled_adapted_extensions );
-		} catch ( \Exception $e ) {
-			Logger::error( 'Failed to decode WooPay available countries. ' . $e );
-		}
-=======
 	 * @param array $active_plugins     The active plugins.
 	 * @param array $adapted_extensions The adapted extensions list.
 	 */
@@ -152,7 +118,6 @@
 		$enabled_adapted_extensions = $this->get_extensions_in_list( $active_plugins, $adapted_extensions );
 
 		update_option( self::ENABLED_ADAPTED_EXTENSIONS_OPTION_NAME, $enabled_adapted_extensions );
->>>>>>> 445d80f6
 	}
 
 	/**
@@ -181,19 +146,11 @@
 		$plugin                  = $this->format_extension_name( $plugin );
 		$active_plugins          = get_option( 'active_plugins', [] );
 
-<<<<<<< HEAD
-		if ( $this->contains_extensions_in_list( [ $plugin ], $incompatible_extensions ) ) {
-			update_option( self::INVALID_EXTENSIONS_FOUND_OPTION_NAME, true );
-		}
-
-		$this->update_enabled_adapted_extensions( $adapted_extensions, $active_plugins );
-=======
 		if ( count( $this->get_extensions_in_list( [ $plugin ], $incompatible_extensions ) ) > 0 ) {
 			update_option( self::INVALID_EXTENSIONS_FOUND_OPTION_NAME, true );
 		}
 
 		$this->update_enabled_adapted_extensions( $active_plugins, $adapted_extensions );
->>>>>>> 445d80f6
 	}
 
 	/**
@@ -210,49 +167,29 @@
 		$active_plugins = array_diff( $active_plugins, [ $plugin_being_deactivated ] );
 
 		// Only deactivates the warning if there are no other incompatible extensions.
-<<<<<<< HEAD
-		if ( ! $this->contains_extensions_in_list( $active_plugins, $incompatible_extensions ) ) {
-			delete_option( self::INVALID_EXTENSIONS_FOUND_OPTION_NAME );
-		}
-
-		$this->update_enabled_adapted_extensions( $adapted_extensions, $active_plugins );
-=======
 		if ( count( $this->get_extensions_in_list( $active_plugins, $incompatible_extensions ) ) === 0 ) {
 			delete_option( self::INVALID_EXTENSIONS_FOUND_OPTION_NAME );
 		}
 
 		$this->update_enabled_adapted_extensions( $active_plugins, $adapted_extensions );
->>>>>>> 445d80f6
 	}
 
 	/**
 	 * Get the list of extensions in a list.
 	 *
 	 * @param mixed $active_plugins list of active plugins.
-<<<<<<< HEAD
-	 * @param mixed $extensions  list of incompatible extensions.
-=======
 	 * @param mixed $extensions  list of extensions to find in active plugins.
->>>>>>> 445d80f6
 	 *
 	 * @return array
 	 */
-<<<<<<< HEAD
-	public function contains_extensions_in_list( $active_plugins, $extensions ) {
-=======
 	public function get_extensions_in_list( $active_plugins, $extensions ) {
 		$plugins_in_list = [];
 
->>>>>>> 445d80f6
 		foreach ( $active_plugins as $plugin ) {
 			$plugin = $this->format_extension_name( $plugin );
 
 			if ( in_array( $plugin, $extensions, true ) ) {
-<<<<<<< HEAD
-				return true;
-=======
 				$plugins_in_list[] = $plugin;
->>>>>>> 445d80f6
 			}
 		}
 
