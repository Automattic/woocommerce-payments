<?php
/**
 * Class WC_Payments_Utils
 *
 * @package WooCommerce\Payments
 */

if ( ! defined( 'ABSPATH' ) ) {
	exit; // Exit if accessed directly.
}

/**
 * WC Payments Utils class
 */
class WC_Payments_Utils {

	/**
	 * Max depth used when processing arrays, for example in redact_array.
	 */
	const MAX_ARRAY_DEPTH = 10;

	/**
	 * Order meta data key that holds the currency of order's intent transaction.
	 */
	const ORDER_INTENT_CURRENCY_META_KEY = '_wcpay_intent_currency';

	/**
	 * Mirrors JS's createInterpolateElement functionality.
	 * Returns a string where angle brackets expressions are replaced with unescaped html while the rest is escaped.
	 *
	 * @param string $string string to process.
	 * @param array  $element_map map of elements to not escape.
	 *
	 * @return string String where all of the html was escaped, except for the tags specified in element map.
	 */
	public static function esc_interpolated_html( $string, $element_map ) {
		// Regex to match string expressions wrapped in angle brackets.
		$tokenizer    = '/<(\/)?(\w+)\s*(\/)?>/';
		$string_queue = [];
		$token_queue  = [];
		$last_mapped  = true;
		// Start with a copy of the string.
		$processed = $string;

		// Match every angle bracket expression.
		while ( preg_match( $tokenizer, $processed, $matches ) ) {
			$matched = $matches[0];
			$token   = $matches[2];
			// Determine if the expression is closing (</a>) or self-closed (<img />).
			$is_closing     = ! empty( $matches[1] );
			$is_self_closed = ! empty( $matches[3] );

			// Split the string on the current matched token.
			$split = explode( $matched, $processed, 2 );
			if ( $last_mapped ) {
				// If the previous token was present in the element map, or we're at the start, put the string between it and the current token in the queue.
				$string_queue[] = $split[0];
			} else {
				// If the previous token was not found in the elements map, append it together with the string before the current token to the last item in the queue.
				$string_queue[ count( $string_queue ) - 1 ] .= $split[0];
			}
			// String is now the bit after the current token.
			$processed = $split[1];

			// Check if the current token is in the map.
			if ( isset( $element_map[ $token ] ) ) {
				$map_matched = preg_match( '/^<(\w+)(\s.+?)?\/?>$/', $element_map[ $token ], $map_matches );
				if ( ! $map_matches ) {
					// Should not happen with the properly formatted html as map value. Return the whole string escaped.
					return esc_html( $string );
				}
				// Add the matched token and its attributes into the token queue. It will not be escaped when constructing the final string.
				$tag   = $map_matches[1];
				$attrs = isset( $map_matches[2] ) ? $map_matches[2] : '';
				if ( $is_closing ) {
					$token_queue[] = '</' . $tag . '>';
				} elseif ( $is_self_closed ) {
					$token_queue[] = '<' . $tag . $attrs . '/>';
				} else {
					$token_queue[] = '<' . $tag . $attrs . '>';
				}

				// Mark the current token as found in the map.
				$last_mapped = true;
			} else {
				// Append the current token into the string queue. It will be escaped.
				$string_queue[ count( $string_queue ) - 1 ] .= $matched;
				// Mark the current token as not found in the map.
				$last_mapped = false;
			}
		}

		// No mapped tokens were found in the string, or token and string queues are not of equal length.
		// The latter should not happen - token queue and string queue should be the same length.
		if ( empty( $token_queue ) || count( $token_queue ) !== count( $string_queue ) ) {
			return esc_html( $string );
		}

		// Construct the final string by escaping the string queue values and not escaping the token queue.
		$result = '';
		while ( ! empty( $token_queue ) ) {
			$result .= esc_html( array_shift( $string_queue ) ) . array_shift( $token_queue );
		}
		$result .= esc_html( $processed );

		return $result;
	}

	/**
	 * Returns an API-ready amount based on a currency.
	 *
	 * @param float  $amount   The base amount.
	 * @param string $currency The currency for the amount.
	 *
	 * @return int The amount in cents.
	 */
	public static function prepare_amount( $amount, $currency = 'USD' ) {
		$conversion_rate = 100;

		if ( in_array( strtolower( $currency ), self::zero_decimal_currencies(), true ) ) {
			$conversion_rate = 1;
		}

		return round( (float) $amount * $conversion_rate );
	}

	/**
	 * Interprets amount from Stripe API.
	 *
	 * @param int    $amount   The amount returned by Stripe API.
	 * @param string $currency The currency we get from Stripe API for the amount.
	 *
	 * @return float The interpreted amount.
	 */
	public static function interpret_stripe_amount( int $amount, string $currency = 'usd' ): float {
		$conversion_rate = 100;

		if ( in_array( $currency, self::zero_decimal_currencies(), true ) ) {
			$conversion_rate = 1;
		}

		return (float) $amount / $conversion_rate;
	}

	/**
	 * List of currencies supported by Stripe, the amounts for which are already in the smallest unit.
	 * Sourced directly from https://stripe.com/docs/currencies#zero-decimal
	 *
	 * @return array $currencies
	 */
	public static function zero_decimal_currencies() {
		return [
			'bif', // Burundian Franc.
			'clp', // Chilean Peso.
			'djf', // Djiboutian Franc.
			'gnf', // Guinean Franc.
			'jpy', // Japanese Yen.
			'kmf', // Comorian Franc.
			'krw', // South Korean Won.
			'mga', // Malagasy Ariary.
			'pyg', // Paraguayan Guaraní.
			'rwf', // Rwandan Franc.
			'ugx', // Ugandan Shilling.
			'vnd', // Vietnamese Đồng.
			'vuv', // Vanuatu Vatu.
			'xaf', // Central African Cfa Franc.
			'xof', // West African Cfa Franc.
			'xpf', // Cfp Franc.
		];
	}

	/**
	 * Verifies whether a certain ZIP code is valid for the US, incl. 4-digit extensions.
	 *
	 * @param string $zip The ZIP code to verify.
	 * @return boolean
	 */
	public static function is_valid_us_zip_code( $zip ) {
		return ! empty( $zip ) && preg_match( '/^\d{5,5}(-\d{4,4})?$/', $zip );
	}

	/**
	 * Updates the order when the payment authorization has expired without being captured.
	 * It updates the order status, adds an order note, and updates the metadata so the "Capture" action
	 * button isn't displayed anymore.
	 *
	 * @param WC_Order $order Order object.
	 */
	public static function mark_payment_expired( $order ) {
		$order->update_meta_data( '_intention_status', 'canceled' );
		$order->update_status(
			'cancelled',
			sprintf(
				self::esc_interpolated_html(
				/* translators: %1: transaction ID of the payment */
					__( 'Payment authorization has <strong>expired</strong> (<code>%1$s</code>).', 'woocommerce-payments' ),
					[
						'strong' => '<strong>',
						'code'   => '<code>',
					]
				),
				$order->get_transaction_id()
			)
		);
	}

	/**
	 * Returns the charge_id for an "Order #" search term
	 * or all charge_ids for a "Subscription #" search term.
	 *
	 * @param string $term Search term.
	 *
	 * @return array The charge_id(s) for the order or subscription.
	 */
	public static function get_charge_ids_from_search_term( $term ) {
		$order_term = __( 'Order #', 'woocommerce-payments' );
		if ( substr( $term, 0, strlen( $order_term ) ) === $order_term ) {
			$term_parts = explode( '#', $term, 2 );
			$order_id   = isset( $term_parts[1] ) ? $term_parts[1] : '';
			$order      = wc_get_order( $order_id );
			if ( $order ) {
				return [ $order->get_meta( '_charge_id' ) ];
			}
		}

		$subscription_term = __( 'Subscription #', 'woocommerce-payments' );
		if ( function_exists( 'wcs_get_subscription' ) && substr( $term, 0, strlen( $subscription_term ) ) === $subscription_term ) {
			$term_parts      = explode( '#', $term, 2 );
			$subscription_id = isset( $term_parts[1] ) ? $term_parts[1] : '';
			$subscription    = wcs_get_subscription( $subscription_id );
			if ( $subscription ) {
				return array_map(
					function ( $order ) {
						return $order->get_meta( '_charge_id' );
					},
					$subscription->get_related_orders( 'all' )
				);
			}
		}

		return [];
	}

	/**
	 * Swaps "Order #" and "Subscription #" search terms with available charge_ids.
	 *
	 * @param array $search Raw search query terms.
	 *
	 * @return array Processed search strings.
	 */
	public static function map_search_orders_to_charge_ids( $search ) {
		// Map Order # and Subscription # terms to the actual charge IDs to be used in the server.
		$terms = [];
		foreach ( $search as $term ) {
			$charge_ids = self::get_charge_ids_from_search_term( $term );
			if ( ! empty( $charge_ids ) ) {
				foreach ( $charge_ids as $charge_id ) {
					$terms[] = $charge_id;
				}
			} else {
				$terms[] = $term;
			}
		}
		return $terms;
	}

	/**
	 * Extract the billing details from the WC order
	 *
	 * @param WC_Order $order Order to extract the billing details from.
	 *
	 * @return array
	 */
	public static function get_billing_details_from_order( $order ) {
		$billing_details = [
			'address' => [
				'city'        => $order->get_billing_city(),
				'country'     => $order->get_billing_country(),
				'line1'       => $order->get_billing_address_1(),
				'line2'       => $order->get_billing_address_2(),
				'postal_code' => $order->get_billing_postcode(),
				'state'       => $order->get_billing_state(),
			],
			'email'   => $order->get_billing_email(),
			'name'    => trim( $order->get_formatted_billing_full_name() ),
			'phone'   => $order->get_billing_phone(),
		];

		$remove_empty_entries = function ( $value ) {
			return ! empty( $value );
		};

		$billing_details['address'] = array_filter( $billing_details['address'], $remove_empty_entries );
		return array_filter( $billing_details, $remove_empty_entries );
	}

	/**
	 * Redacts the provided array, removing the sensitive information, and limits its depth to LOG_MAX_RECURSION.
	 *
	 * @param array   $array The array to redact.
	 * @param array   $keys_to_redact The keys whose values need to be redacted.
	 * @param integer $level The current recursion level.
	 *
	 * @return array The redacted array.
	 */
	public static function redact_array( $array, $keys_to_redact, $level = 0 ) {
		if ( is_object( $array ) ) {
			// TODO: if we ever want to log objects, they could implement a method returning an array or a string.
			return get_class( $array ) . '()';
		}

		if ( ! is_array( $array ) ) {
			return $array;
		}

		if ( $level >= self::MAX_ARRAY_DEPTH ) {
			return '(recursion limit reached)';
		}

		$result = [];

		foreach ( $array as $key => $value ) {
			if ( in_array( $key, $keys_to_redact, true ) ) {
				$result[ $key ] = '(redacted)';
				continue;
			}

			$result[ $key ] = self::redact_array( $value, $keys_to_redact, $level + 1 );
		}

		return $result;
	}

	/**
<<<<<<< HEAD
	 * Returns a formatted message suitable for end-user notice
	 *
	 * @param string    $message Suggested message.
	 * @param Throwable $e Exception to format.
	 *
	 * @return string
	 */
	public static function wc_format_api_exception_message( $message, $e ) {

		if ( $e instanceof WCPay\Exceptions\API_Exception ) {
			if ( 'wcpay_amount_too_low' === $e->get_error_code() ) {
				return self::wc_format_amount_too_low_exception( $e );
			}
		}

		return $message;
	}

	/**
	 * Returns a formatted message for amount_too_low errors.
	 *
	 * @param API_Exception $e API_Exception instance to format.
	 *
	 * @return string User-friendly error message.
	 */
	public static function wc_format_amount_too_low_exception( $e ) {

		$error_data = ( $e instanceof WCPay\Exceptions\API_Exception && 'wcpay_amount_too_low' === $e->get_error_code() )
			? $e->get_additional_data()
			: [];

		if ( isset( $error_data['min_amount'], $error_data['currency'] ) ) {
			$min_amount = $error_data['min_amount'];
			$currency   = strtolower( $error_data['currency'] );

			if ( ! in_array( $currency, self::zero_decimal_currencies(), true ) ) {
				$min_amount = $min_amount / 100;
			}

			// Response contains a minumum order amount which we will
			// use to build a specific message for a client.
			return sprintf(
				// translators: %1$s is a formatted amount with currency code.
				__(
					'Sorry, the minimum allowed order total is %1$s to use this payment method.',
					'woocommerce-payments'
				),
				wc_price( $min_amount, [ 'currency' => strtoupper( $currency ) ] )
			);
		}

		return __(
			'The specified amount is less than the minimum amount allowed. Use a higher amount and try again.',
			'woocommerce-payments'
		);
=======
	 * Gets order intent currency from meta data or order currency.
	 *
	 * @param WC_Order $order The order whose intent currency we want to get.
	 *
	 * @return string The currency.
	 */
	public static function get_order_intent_currency( WC_Order $order ): string {
		$intent_currency = $order->get_meta( self::ORDER_INTENT_CURRENCY_META_KEY );
		if ( ! empty( $intent_currency ) ) {
			return $intent_currency;
		}
		return $order->get_currency();
	}

	/**
	 * Saves intent currency in order meta data.
	 *
	 * @param WC_Order $order The order whose intent currency we want to set.
	 * @param string   $currency The intent currency.
	 */
	public static function set_order_intent_currency( WC_Order $order, string $currency ) {
		$order->update_meta_data( self::ORDER_INTENT_CURRENCY_META_KEY, $currency );
>>>>>>> be5c9193
	}
}<|MERGE_RESOLUTION|>--- conflicted
+++ resolved
@@ -332,7 +332,31 @@
 	}
 
 	/**
-<<<<<<< HEAD
+	 * Gets order intent currency from meta data or order currency.
+	 *
+	 * @param WC_Order $order The order whose intent currency we want to get.
+	 *
+	 * @return string The currency.
+	 */
+	public static function get_order_intent_currency( WC_Order $order ): string {
+		$intent_currency = $order->get_meta( self::ORDER_INTENT_CURRENCY_META_KEY );
+		if ( ! empty( $intent_currency ) ) {
+			return $intent_currency;
+		}
+		return $order->get_currency();
+	}
+
+	/**
+	 * Saves intent currency in order meta data.
+	 *
+	 * @param WC_Order $order The order whose intent currency we want to set.
+	 * @param string   $currency The intent currency.
+	 */
+	public static function set_order_intent_currency( WC_Order $order, string $currency ) {
+		$order->update_meta_data( self::ORDER_INTENT_CURRENCY_META_KEY, $currency );
+  }
+  
+  /**
 	 * Returns a formatted message suitable for end-user notice
 	 *
 	 * @param string    $message Suggested message.
@@ -388,29 +412,5 @@
 			'The specified amount is less than the minimum amount allowed. Use a higher amount and try again.',
 			'woocommerce-payments'
 		);
-=======
-	 * Gets order intent currency from meta data or order currency.
-	 *
-	 * @param WC_Order $order The order whose intent currency we want to get.
-	 *
-	 * @return string The currency.
-	 */
-	public static function get_order_intent_currency( WC_Order $order ): string {
-		$intent_currency = $order->get_meta( self::ORDER_INTENT_CURRENCY_META_KEY );
-		if ( ! empty( $intent_currency ) ) {
-			return $intent_currency;
-		}
-		return $order->get_currency();
-	}
-
-	/**
-	 * Saves intent currency in order meta data.
-	 *
-	 * @param WC_Order $order The order whose intent currency we want to set.
-	 * @param string   $currency The intent currency.
-	 */
-	public static function set_order_intent_currency( WC_Order $order, string $currency ) {
-		$order->update_meta_data( self::ORDER_INTENT_CURRENCY_META_KEY, $currency );
->>>>>>> be5c9193
 	}
 }