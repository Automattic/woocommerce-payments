<?php
/**
 * Class WC_Payments_Utils
 *
 * @package WooCommerce\Payments
 */

if ( ! defined( 'ABSPATH' ) ) {
	exit; // Exit if accessed directly.
}

use WCPay\Exceptions\{ Amount_Too_Small_Exception, API_Exception, Connection_Exception };

/**
 * WC Payments Utils class
 */
class WC_Payments_Utils {

	/**
	 * Max depth used when processing arrays, for example in redact_array.
	 */
	const MAX_ARRAY_DEPTH = 10;

	/**
	 * Order meta data key that holds the currency of order's intent transaction.
	 */
	const ORDER_INTENT_CURRENCY_META_KEY = '_wcpay_intent_currency';

	/**
	 * Mirrors JS's createInterpolateElement functionality.
	 * Returns a string where angle brackets expressions are replaced with unescaped html while the rest is escaped.
	 *
	 * @param string $string string to process.
	 * @param array  $element_map map of elements to not escape.
	 *
	 * @return string String where all of the html was escaped, except for the tags specified in element map.
	 */
	public static function esc_interpolated_html( $string, $element_map ) {
		// Regex to match string expressions wrapped in angle brackets.
		$tokenizer    = '/<(\/)?(\w+)\s*(\/)?>/';
		$string_queue = [];
		$token_queue  = [];
		$last_mapped  = true;
		// Start with a copy of the string.
		$processed = $string;

		// Match every angle bracket expression.
		while ( preg_match( $tokenizer, $processed, $matches ) ) {
			$matched = $matches[0];
			$token   = $matches[2];
			// Determine if the expression is closing (</a>) or self-closed (<img />).
			$is_closing     = ! empty( $matches[1] );
			$is_self_closed = ! empty( $matches[3] );

			// Split the string on the current matched token.
			$split = explode( $matched, $processed, 2 );
			if ( $last_mapped ) {
				// If the previous token was present in the element map, or we're at the start, put the string between it and the current token in the queue.
				$string_queue[] = $split[0];
			} else {
				// If the previous token was not found in the elements map, append it together with the string before the current token to the last item in the queue.
				$string_queue[ count( $string_queue ) - 1 ] .= $split[0];
			}
			// String is now the bit after the current token.
			$processed = $split[1];

			// Check if the current token is in the map.
			if ( isset( $element_map[ $token ] ) ) {
				$map_matched = preg_match( '/^<(\w+)(\s.+?)?\/?>$/', $element_map[ $token ], $map_matches );
				if ( ! $map_matches ) {
					// Should not happen with the properly formatted html as map value. Return the whole string escaped.
					return esc_html( $string );
				}
				// Add the matched token and its attributes into the token queue. It will not be escaped when constructing the final string.
				$tag   = $map_matches[1];
				$attrs = isset( $map_matches[2] ) ? $map_matches[2] : '';
				if ( $is_closing ) {
					$token_queue[] = '</' . $tag . '>';
				} elseif ( $is_self_closed ) {
					$token_queue[] = '<' . $tag . $attrs . '/>';
				} else {
					$token_queue[] = '<' . $tag . $attrs . '>';
				}

				// Mark the current token as found in the map.
				$last_mapped = true;
			} else {
				// Append the current token into the string queue. It will be escaped.
				$string_queue[ count( $string_queue ) - 1 ] .= $matched;
				// Mark the current token as not found in the map.
				$last_mapped = false;
			}
		}

		// No mapped tokens were found in the string, or token and string queues are not of equal length.
		// The latter should not happen - token queue and string queue should be the same length.
		if ( empty( $token_queue ) || count( $token_queue ) !== count( $string_queue ) ) {
			return esc_html( $string );
		}

		// Construct the final string by escaping the string queue values and not escaping the token queue.
		$result = '';
		while ( ! empty( $token_queue ) ) {
			$result .= esc_html( array_shift( $string_queue ) ) . array_shift( $token_queue );
		}
		$result .= esc_html( $processed );

		return $result;
	}

	/**
	 * Returns an API-ready amount based on a currency.
	 *
	 * @param float  $amount   The base amount.
	 * @param string $currency The currency for the amount.
	 *
	 * @return int The amount in cents.
	 */
	public static function prepare_amount( $amount, $currency = 'USD' ): int {
		$conversion_rate = 100;

		if ( self::is_zero_decimal_currency( strtolower( $currency ) ) ) {
			$conversion_rate = 1;
		}

		return (int) round( (float) $amount * $conversion_rate );
	}

	/**
	 * Interprets amount from Stripe API.
	 *
	 * @param int    $amount   The amount returned by Stripe API.
	 * @param string $currency The currency we get from Stripe API for the amount.
	 *
	 * @return float The interpreted amount.
	 */
	public static function interpret_stripe_amount( int $amount, string $currency = 'usd' ): float {
		$conversion_rate = 100;

		if ( self::is_zero_decimal_currency( $currency ) ) {
			$conversion_rate = 1;
		}

		return (float) $amount / $conversion_rate;
	}

	/**
	 * Interprets an exchange rate from the Stripe API.
	 *
	 * @param float  $exchange_rate        The exchange rate returned from the stripe API.
	 * @param string $presentment_currency The currency the customer was charged in.
	 * @param string $base_currency        The Stripe account currency.
	 * @return float
	 */
	public static function interpret_string_exchange_rate(
		float $exchange_rate,
		string $presentment_currency,
		string $base_currency
	): float {
		$is_presentment_currency_zero_decimal = self::is_zero_decimal_currency( strtolower( $presentment_currency ) );
		$is_base_currency_zero_decimal        = self::is_zero_decimal_currency( strtolower( $base_currency ) );

		if ( $is_presentment_currency_zero_decimal && ! $is_base_currency_zero_decimal ) {
			return $exchange_rate / 100;
		} elseif ( ! $is_presentment_currency_zero_decimal && $is_base_currency_zero_decimal ) {
			return $exchange_rate * 100;
		} else {
			return $exchange_rate;
		}
	}

	/**
	 * Check whether a given currency is in the list of zero-decimal currencies supported by Stripe.
	 *
	 * @param string $currency The currency code.
	 *
	 * @return bool
	 */
	public static function is_zero_decimal_currency( string $currency ): bool {
		if ( in_array( $currency, self::zero_decimal_currencies(), true ) ) {
			return true;
		}

		return false;
	}

	/**
	 * List of currencies supported by Stripe, the amounts for which are already in the smallest unit.
	 * Sourced directly from https://stripe.com/docs/currencies#zero-decimal
	 *
	 * @return string[]
	 */
	public static function zero_decimal_currencies(): array {
		return [
			'bif', // Burundian Franc.
			'clp', // Chilean Peso.
			'djf', // Djiboutian Franc.
			'gnf', // Guinean Franc.
			'jpy', // Japanese Yen.
			'kmf', // Comorian Franc.
			'krw', // South Korean Won.
			'mga', // Malagasy Ariary.
			'pyg', // Paraguayan Guaraní.
			'rwf', // Rwandan Franc.
			'ugx', // Ugandan Shilling.
			'vnd', // Vietnamese Đồng.
			'vuv', // Vanuatu Vatu.
			'xaf', // Central African Cfa Franc.
			'xof', // West African Cfa Franc.
			'xpf', // Cfp Franc.
		];
	}

	/**
	 * List of countries enabled for Stripe platform account. See also
	 * https://woocommerce.com/document/payments/countries/ for the most actual status.
	 *
	 * @return string[]
	 */
	public static function supported_countries(): array {
		return [
			'AT' => __( 'Austria', 'woocommerce-payments' ),
			'AU' => __( 'Australia', 'woocommerce-payments' ),
			'BE' => __( 'Belgium', 'woocommerce-payments' ),
			'CA' => __( 'Canada', 'woocommerce-payments' ),
			'CH' => __( 'Switzerland', 'woocommerce-payments' ),
			'CY' => __( 'Cyprus', 'woocommerce-payments' ),
			'DE' => __( 'Germany', 'woocommerce-payments' ),
			'DK' => __( 'Denmark', 'woocommerce-payments' ),
			'EE' => __( 'Estonia', 'woocommerce-payments' ),
			'FI' => __( 'Finland', 'woocommerce-payments' ),
			'ES' => __( 'Spain', 'woocommerce-payments' ),
			'FR' => __( 'France', 'woocommerce-payments' ),
			'LU' => __( 'Luxembourg', 'woocommerce-payments' ),
			'GB' => __( 'United Kingdom (UK)', 'woocommerce-payments' ),
			'GR' => __( 'Greece', 'woocommerce-payments' ),
			'HK' => __( 'Hong Kong', 'woocommerce-payments' ),
			'HU' => __( 'Hungary', 'woocommerce-payments' ),
			'IE' => __( 'Ireland', 'woocommerce-payments' ),
			'IT' => __( 'Italy', 'woocommerce-payments' ),
			'LT' => __( 'Lithuania', 'woocommerce-payments' ),
			'LV' => __( 'Latvia', 'woocommerce-payments' ),
			'MT' => __( 'Malta', 'woocommerce-payments' ),
			'NL' => __( 'Netherlands', 'woocommerce-payments' ),
			'NO' => __( 'Norway', 'woocommerce-payments' ),
			'NZ' => __( 'New Zealand', 'woocommerce-payments' ),
			'PL' => __( 'Poland', 'woocommerce-payments' ),
			'PT' => __( 'Portugal', 'woocommerce-payments' ),
<<<<<<< HEAD
			'RO' => __( 'Romania', 'woocommerce-payments' ),
=======
			'SE' => __( 'Sweden', 'woocommerce-payments' ),
>>>>>>> f65036df
			'SI' => __( 'Slovenia', 'woocommerce-payments' ),
			'SK' => __( 'Slovakia', 'woocommerce-payments' ),
			'SG' => __( 'Singapore', 'woocommerce-payments' ),
			'US' => __( 'United States (US)', 'woocommerce-payments' ),
		];
	}

	/**
	 * Verifies whether a certain ZIP code is valid for the US, incl. 4-digit extensions.
	 *
	 * @param string $zip The ZIP code to verify.
	 * @return boolean
	 */
	public static function is_valid_us_zip_code( $zip ) {
		return ! empty( $zip ) && preg_match( '/^\d{5,5}(-\d{4,4})?$/', $zip );
	}

	/**
	 * Returns the charge_id for an "Order #" search term
	 * or all charge_ids for a "Subscription #" search term.
	 *
	 * @param string $term Search term.
	 *
	 * @return array The charge_id(s) for the order or subscription.
	 */
	public static function get_charge_ids_from_search_term( $term ) {
		$order_term = __( 'Order #', 'woocommerce-payments' );
		if ( substr( $term, 0, strlen( $order_term ) ) === $order_term ) {
			$term_parts = explode( $order_term, $term, 2 );
			$order_id   = isset( $term_parts[1] ) ? $term_parts[1] : '';
			$order      = wc_get_order( $order_id );
			if ( $order ) {
				return [ $order->get_meta( '_charge_id' ) ];
			}
		}

		$subscription_term = __( 'Subscription #', 'woocommerce-payments' );
		if ( function_exists( 'wcs_get_subscription' ) && substr( $term, 0, strlen( $subscription_term ) ) === $subscription_term ) {
			$term_parts      = explode( $subscription_term, $term, 2 );
			$subscription_id = isset( $term_parts[1] ) ? $term_parts[1] : '';
			$subscription    = wcs_get_subscription( $subscription_id );
			if ( $subscription ) {
				return array_map(
					function ( $order ) {
						return $order->get_meta( '_charge_id' );
					},
					$subscription->get_related_orders( 'all' )
				);
			}
		}

		return [];
	}

	/**
	 * Swaps "Order #" and "Subscription #" search terms with available charge_ids.
	 *
	 * @param array $search Raw search query terms.
	 *
	 * @return array Processed search strings.
	 */
	public static function map_search_orders_to_charge_ids( $search ) {
		// Map Order # and Subscription # terms to the actual charge IDs to be used in the server.
		$terms = [];
		foreach ( $search as $term ) {
			$charge_ids = self::get_charge_ids_from_search_term( $term );
			if ( ! empty( $charge_ids ) ) {
				foreach ( $charge_ids as $charge_id ) {
					$terms[] = $charge_id;
				}
			} else {
				$terms[] = $term;
			}
		}
		return $terms;
	}

	/**
	 * Extract the billing details from the WC order
	 *
	 * @param WC_Order $order Order to extract the billing details from.
	 *
	 * @return array
	 */
	public static function get_billing_details_from_order( $order ) {
		$billing_details = [
			'address' => [
				'city'        => $order->get_billing_city(),
				'country'     => $order->get_billing_country(),
				'line1'       => $order->get_billing_address_1(),
				'line2'       => $order->get_billing_address_2(),
				'postal_code' => $order->get_billing_postcode(),
				'state'       => $order->get_billing_state(),
			],
			'email'   => $order->get_billing_email(),
			'name'    => trim( $order->get_formatted_billing_full_name() ),
			'phone'   => $order->get_billing_phone(),
		];

		$billing_details['address'] = array_filter( $billing_details['address'] );
		return array_filter( $billing_details );
	}

	/**
	 * Redacts the provided array, removing the sensitive information, and limits its depth to LOG_MAX_RECURSION.
	 *
	 * @param object|array $array          The array to redact.
	 * @param array        $keys_to_redact The keys whose values need to be redacted.
	 * @param integer      $level          The current recursion level.
	 *
	 * @return string|array The redacted array.
	 */
	public static function redact_array( $array, array $keys_to_redact, int $level = 0 ) {
		if ( is_object( $array ) ) {
			// TODO: if we ever want to log objects, they could implement a method returning an array or a string.
			return get_class( $array ) . '()';
		}

		if ( ! is_array( $array ) ) {
			return $array;
		}

		if ( $level >= self::MAX_ARRAY_DEPTH ) {
			return '(recursion limit reached)';
		}

		$result = [];

		foreach ( $array as $key => $value ) {
			if ( in_array( $key, $keys_to_redact, true ) ) {
				$result[ $key ] = '(redacted)';
				continue;
			}

			$result[ $key ] = self::redact_array( $value, $keys_to_redact, $level + 1 );
		}

		return $result;
	}

	/**
	 * Gets order intent currency from meta data or order currency.
	 *
	 * @param WC_Order $order The order whose intent currency we want to get.
	 *
	 * @return string The currency.
	 */
	public static function get_order_intent_currency( WC_Order $order ): string {
		$intent_currency = $order->get_meta( self::ORDER_INTENT_CURRENCY_META_KEY );
		if ( ! empty( $intent_currency ) ) {
			return $intent_currency;
		}
		return $order->get_currency();
	}

	/**
	 * Saves intent currency in order meta data.
	 *
	 * @param WC_Order $order The order whose intent currency we want to set.
	 * @param string   $currency The intent currency.
	 */
	public static function set_order_intent_currency( WC_Order $order, string $currency ) {
		$order->update_meta_data( self::ORDER_INTENT_CURRENCY_META_KEY, $currency );
	}

	/**
	 * Checks if the currently displayed page is the WooCommerce Payments
	 * settings page or a payment method settings page.
	 *
	 * @return bool
	 */
	public static function is_payments_settings_page(): bool {
		global $current_section, $current_tab;

		return (
			is_admin()
			&& $current_tab && $current_section
			&& 'checkout' === $current_tab
			&& 0 === strpos( $current_section, 'woocommerce_payments' )
		);
	}

	/**
	 * Converts a locale to the closest supported by Stripe.js.
	 *
	 * Stripe.js supports only a subset of IETF language tags, if a country specific locale is not supported we use
	 * the default for that language (https://stripe.com/docs/js/appendix/supported_locales).
	 * If no match is found we return 'auto' so Stripe.js uses the browser locale.
	 *
	 * @param string $locale The locale to convert.
	 *
	 * @return string Closest locale supported by Stripe ('auto' if NONE)
	 */
	public static function convert_to_stripe_locale( string $locale ): string {
		// List copied from: https://stripe.com/docs/js/appendix/supported_locales.
		$supported = [
			'ar',     // Arabic.
			'bg',     // Bulgarian (Bulgaria).
			'cs',     // Czech (Czech Republic).
			'da',     // Danish.
			'de',     // German (Germany).
			'el',     // Greek (Greece).
			'en',     // English.
			'en-GB',  // English (United Kingdom).
			'es',     // Spanish (Spain).
			'es-419', // Spanish (Latin America).
			'et',     // Estonian (Estonia).
			'fi',     // Finnish (Finland).
			'fr',     // French (France).
			'fr-CA',  // French (Canada).
			'he',     // Hebrew (Israel).
			'hu',     // Hungarian (Hungary).
			'id',     // Indonesian (Indonesia).
			'it',     // Italian (Italy).
			'ja',     // Japanese.
			'lt',     // Lithuanian (Lithuania).
			'lv',     // Latvian (Latvia).
			'ms',     // Malay (Malaysia).
			'mt',     // Maltese (Malta).
			'nb',     // Norwegian Bokmål.
			'nl',     // Dutch (Netherlands).
			'pl',     // Polish (Poland).
			'pt-BR',  // Portuguese (Brazil).
			'pt',     // Portuguese (Brazil).
			'ro',     // Romanian (Romania).
			'ru',     // Russian (Russia).
			'sk',     // Slovak (Slovakia).
			'sl',     // Slovenian (Slovenia).
			'sv',     // Swedish (Sweden).
			'th',     // Thai.
			'tr',     // Turkish (Turkey).
			'zh',     // Chinese Simplified (China).
			'zh-HK',  // Chinese Traditional (Hong Kong).
			'zh-TW',  // Chinese Traditional (Taiwan).
		];

		// Stripe uses '-' instead of '_' (used in WordPress).
		$locale = str_replace( '_', '-', $locale );

		if ( in_array( $locale, $supported, true ) ) {
			return $locale;
		}

		// For the Latin America and Caribbean region Stripe uses the locale.
		// For now we only support Spanish (Spain) in the extension, if/when support for Latin America and the Caribbean
		// locales is added we will need to group all locales for 'UN M49' under 'es_419' (52 countries in total).
		// https://en.wikipedia.org/wiki/UN_M49.

		// Remove the country code and try with that.
		$base_locale = substr( $locale, 0, 2 );
		if ( in_array( $base_locale, $supported, true ) ) {
			return $base_locale;
		}

		// Return 'auto' so Stripe.js uses the browser locale.
		return 'auto';
	}

	/**
	 * Returns redacted customer-facing error messages for notices.
	 *
	 * This function tries to filter out API exceptions that should not be displayed to customers.
	 * Generally, only Stripe exceptions with type of `card_error` should be displayed.
	 * Other API errors should be redacted (https://stripe.com/docs/api/errors#errors-message).
	 *
	 * @param Exception $e Exception to get the message from.
	 *
	 * @return string
	 */
	public static function get_filtered_error_message( Exception $e ) {
		$error_message = method_exists( $e, 'getLocalizedMessage' ) ? $e->getLocalizedMessage() : $e->getMessage();

		// These notices can be shown when placing an order or adding a new payment method, so we aim for
		// more generic messages instead of specific order/payment messages when the API Exception is redacted.
		if ( $e instanceof Connection_Exception ) {
			$error_message = __( 'There was an error while processing this request. If you continue to see this notice, please contact the admin.', 'woocommerce-payments' );
		} elseif ( $e instanceof Amount_Too_Small_Exception ) {
			$minimum_amount = $e->get_minimum_amount();
			$currency       = $e->get_currency();

			// Cache the result.
			static::cache_minimum_amount( $currency, $minimum_amount );
			$interpreted_amount = self::interpret_stripe_amount( $minimum_amount, $currency );
			$price              = wc_price( $interpreted_amount, [ 'currency' => strtoupper( $currency ) ] );

			return sprintf(
				// translators: %s a formatted price.
				__(
					'The selected payment method requires a total amount of at least %s.',
					'woocommerce-payments'
				),
				wp_strip_all_tags( html_entity_decode( $price ) )
			);
		} elseif ( $e instanceof API_Exception && 'wcpay_bad_request' === $e->get_error_code() ) {
			$error_message = __( 'We\'re not able to process this request. Please refresh the page and try again.', 'woocommerce-payments' );
		} elseif ( $e instanceof API_Exception && ! empty( $e->get_error_type() ) && 'card_error' !== $e->get_error_type() ) {
			$error_message = __( 'We\'re not able to process this request. Please refresh the page and try again.', 'woocommerce-payments' );
		} elseif ( $e instanceof API_Exception && 'card_error' === $e->get_error_type() && 'incorrect_zip' === $e->get_error_code() ) {
			$error_message = __( 'We couldn’t verify the postal code in your billing address. Make sure the information is current with your card issuing bank and try again.', 'woocommerce-payments' );
		}

		return $error_message;
	}

	/**
	 * Saves the minimum amount required for transactions in a given currency.
	 *
	 * @param string $currency The currency.
	 * @param int    $amount   The minimum amount.
	 */
	public static function cache_minimum_amount( $currency, $amount ) {
		set_transient( 'wcpay_minimum_amount_' . strtolower( $currency ), $amount, DAY_IN_SECONDS );
	}

	/**
	 * Checks if there is a minimum amount required for transactions in a given currency.
	 *
	 * @param string $currency The currency to check for.
	 *
	 * @return int|null Either the minimum amount, or `null` if not available.
	 */
	public static function get_cached_minimum_amount( $currency ) {
		$cached = get_transient( 'wcpay_minimum_amount_' . strtolower( $currency ) );
		return (int) $cached ? (int) $cached : null;
	}

	/**
	 * Check if order is locked for payment processing
	 *
	 * @param WC_Order $order  The order that is being paid.
	 * @param string   $intent_id The id of the intent that is being processed.
	 * @return bool    A flag that indicates whether the order is already locked.
	 */
	public static function is_order_locked( $order, $intent_id = null ) {
		$order_id       = $order->get_id();
		$transient_name = 'wcpay_processing_intent_' . $order_id;
		$processing     = get_transient( $transient_name );

		// Block the process if the same intent is already being handled.
		return ( '-1' === $processing || ( isset( $intent_id ) && $processing === $intent_id ) );
	}

	/**
	 * Lock an order for payment intent processing for 5 minutes.
	 *
	 * @param WC_Order $order  The order that is being paid.
	 * @param string   $intent_id The id of the intent that is being processed.
	 * @return void
	 */
	public static function lock_order_payment( $order, $intent_id = null ) {
		$order_id       = $order->get_id();
		$transient_name = 'wcpay_processing_intent_' . $order_id;

		set_transient( $transient_name, empty( $intent_id ) ? '-1' : $intent_id, 5 * MINUTE_IN_SECONDS );
	}

	/**
	 * Unlocks an order for processing by payment intents.
	 *
	 * @param WC_Order $order The order that is being unlocked.
	 */
	public static function unlock_order_payment( $order ) {
		$order_id = $order->get_id();
		delete_transient( 'wcpay_processing_intent_' . $order_id );
	}

	/**
	 * Returns the correct id to be used on the transaction URL
	 * The primary ID is prioritized and it fallbacks to the fallback ID
	 *
	 * @param string $primary_id  Usually the Payment Intent ID, but can be an order ID.
	 * @param string $fallback_id Usually the Charge ID.
	 *
	 * @return string
	 */
	public static function get_transaction_url_id( $primary_id, $fallback_id ) {
		return ! empty( $primary_id ) ? $primary_id : $fallback_id;
	}

	/**
	 * Composes url for transaction details page.
	 *
	 * @param string $primary_id  Usually the Payment Intent ID, but can be an order ID.
	 * @param string $fallback_id Usually the Charge ID.
	 * @param array  $query_args  Optional additonal query args to append to the URL.
	 *
	 * @return string Transaction details page url.
	 */
	public static function compose_transaction_url( $primary_id, $fallback_id, $query_args = [] ) {
		if ( empty( $fallback_id ) && empty( $primary_id ) ) {
			return '';
		}

		return add_query_arg( // nosemgrep: audit.php.wp.security.xss.query-arg -- server generated url is passed in.
			array_merge(
				[
					'page' => 'wc-admin',
					'path' => '/payments/transactions/details',
					'id'   => self::get_transaction_url_id( $primary_id, $fallback_id ),
				],
				$query_args
			),
			admin_url( 'admin.php' )
		);
	}

	/**
	 * Retrieve last WC refund from order ID.
	 *
	 * @param int $order_id WC Order ID.
	 *
	 * @return null|WC_Order_Refund
	 */
	public static function get_last_refund_from_order_id( $order_id ) {
		$wc_refunds = wc_get_orders(
			[
				'type'    => 'shop_order_refund',
				'parent'  => $order_id,
				'limit'   => 1,
				'orderby' => 'ID',
				'order'   => 'DESC',
			]
		);

		if ( is_array( $wc_refunds ) && ! empty( $wc_refunds ) && is_a( $wc_refunds[0], WC_Order_Refund::class ) ) {
			return $wc_refunds[0];
		}

		return null;
	}

	/**
	 * Check to see if the current user is in onboarding experiment treatment mode.
	 *
	 * @return bool
	 */
	public static function is_in_onboarding_treatment_mode() {
		if ( ! isset( $_COOKIE['tk_ai'] ) ) {
			return false;
		}

		$abtest = new \WCPay\Experimental_Abtest(
			sanitize_text_field( wp_unslash( $_COOKIE['tk_ai'] ) ),
			'woocommerce',
			'yes' === get_option( 'woocommerce_allow_tracking' )
		);

		return 'treatment' === $abtest->get_variation( 'woo_wcpayments_tasklist_click_introducing_select_business_type_202203_v3' );
	}

	/**
	 * Return the currency format based on the symbol position.
	 * Similar to get_woocommerce_price_format but with an input.
	 *
	 * @param string $currency_pos currency symbol position.
	 *
	 * @return string The currency format.
	 */
	public static function get_woocommerce_price_format( string $currency_pos ): string {
		$default_left = '%1$s%2$s';

		switch ( $currency_pos ) {
			case 'left':
				return $default_left;
			case 'right':
				return '%2$s%1$s';
			case 'left_space':
				return '%1$s %2$s';
			case 'right_space':
				return '%2$s %1$s';
			default:
				return $default_left;
		}
	}

	/**
	 * Transform the currency format returned from localization service into
	 * the format that can be used by wc_price
	 *
	 * @param string $currency the currency code.
	 *
	 * @return array The currency format.
	 */
	public static function get_currency_format_for_wc_price( string $currency ): array {
		$currency = strtoupper( $currency );

		$currency_data = WC_Payments::get_localization_service()->get_currency_format( $currency );

		$currency_format_for_wc_price = [];
		foreach ( $currency_data as $key => $format ) {
			switch ( $key ) {
				case 'thousand_sep':
					$currency_format_for_wc_price['thousand_separator'] = $format;
					break;
				case 'decimal_sep':
					$currency_format_for_wc_price['decimal_separator'] = $format;
					break;
				case 'num_decimals':
					$currency_format_for_wc_price['decimals'] = $format;
					break;
				case 'currency_pos':
					$currency_format_for_wc_price['price_format'] = self::get_woocommerce_price_format( $format );
					break;
			}
		}
		$currency_format_for_wc_price['currency'] = $currency;

		return $currency_format_for_wc_price;
	}

	/**
	 * Format an amount according to the given currency format.
	 *
	 * @param  float  $amount   Amount to format.
	 * @param  string $currency 3-letter currency code.
	 *
	 * @return string
	 */
	public static function format_currency( float $amount, string $currency ): string {
		$currency = strtoupper( $currency );

		$formatted = html_entity_decode(
			wp_strip_all_tags(
				wc_price(
					$amount,
					self::get_currency_format_for_wc_price( $currency )
				)
			)
		);

		if ( $amount >= 0 ) {
			return $formatted;
		}

		// Handle the subtle display difference for the negative amount between PHP wc_price `-$0.74` vs JavaScript formatCurrency `$-0.74` for the same input.
		// Remove the minus sign, and then move it right before the number.
		$formatted = str_replace( '-', '', $formatted );

		return preg_replace( '/([0-9,\.]+)/', '-$1', $formatted );
	}

	/**
	 * Format amount according to the given currency with the currency code in the right.
	 *
	 * @param  float  $amount          Amount.
	 * @param  string $currency       3-letter currency code.
	 * @param  bool   $skip_symbol      Optional. If true, trims off the short currency symbol. Default false.
	 * @param  array  $currency_format Optional. Additional currency format for wc_price.
	 *
	 * @return string Formatted currency representation
	 */
	public static function format_explicit_currency(
		float $amount,
		string $currency,
		bool $skip_symbol = false,
		array $currency_format = []
	): string {
		$currency = strtoupper( $currency );

		$formatted_amount = wc_price(
			$amount,
			wp_parse_args( $currency_format, self::get_currency_format_for_wc_price( $currency ) )
		);

		$formatted_amount = html_entity_decode( wp_strip_all_tags( $formatted_amount ) );

		if ( $skip_symbol ) {
			$formatted_amount = preg_replace( '/[^0-9,\.]+/', '', $formatted_amount );
		}

		if ( false === strpos( $formatted_amount, $currency ) ) {
			return $formatted_amount . ' ' . $currency;
		}

		return $formatted_amount;
	}

	/**
	 * Encrypts client secret of intents created on Stripe.
	 *
	 * @param   string $stripe_account_id Stripe account ID.
	 * @param   string $client_secret     Client secret string.
	 *
	 * @return  string                 Encrypted value.
	 */
	public static function encrypt_client_secret( string $stripe_account_id, string $client_secret ): string {
		if ( \WC_Payments_Features::is_client_secret_encryption_enabled() ) {
			return openssl_encrypt(
				$client_secret,
				'aes-128-cbc',
				substr( $stripe_account_id, 5 ),
				0,
				str_repeat( 'WC', 8 )
			);
		}
		return $client_secret;
	}

	/**
	 * Checks if the HPOS order tables are being used.
	 *
	 * @return bool True if HPOS tables are enabled and being used.
	 */
	public static function is_hpos_tables_usage_enabled() {
		return class_exists( '\Automattic\WooCommerce\Utilities\OrderUtil' ) && \Automattic\WooCommerce\Utilities\OrderUtil::custom_orders_table_usage_is_enabled();
	}

	/**
	 * Get the core request class name as WordPress 6.2 introduces a breaking namespace change.
	 *
	 * @see https://github.com/WordPress/wordpress-develop/commit/d7dd42d72fe5b10460072e7c78d36c130857e427
	 *
	 * @return string The request class name.
	 */
	public static function get_wpcore_request_class(): string {
		return version_compare( get_bloginfo( 'version' ), '6.2', '>=' )
			? '\\WpOrg\\Requests\\Requests'
			: '\\Requests';
	}
}<|MERGE_RESOLUTION|>--- conflicted
+++ resolved
@@ -246,11 +246,8 @@
 			'NZ' => __( 'New Zealand', 'woocommerce-payments' ),
 			'PL' => __( 'Poland', 'woocommerce-payments' ),
 			'PT' => __( 'Portugal', 'woocommerce-payments' ),
-<<<<<<< HEAD
 			'RO' => __( 'Romania', 'woocommerce-payments' ),
-=======
 			'SE' => __( 'Sweden', 'woocommerce-payments' ),
->>>>>>> f65036df
 			'SI' => __( 'Slovenia', 'woocommerce-payments' ),
 			'SK' => __( 'Slovakia', 'woocommerce-payments' ),
 			'SG' => __( 'Singapore', 'woocommerce-payments' ),
