<?php
/**
 * Class file for WCPay\Core\Server\Request\Create_Setup_Intention.
 *
 * @package WooCommerce Payments
 */

namespace WCPay\Core\Server\Request;

use WC_Payments;
use WCPay\Core\Exceptions\Server\Request\Invalid_Request_Parameter_Exception;
use WCPay\Core\Server\Request;
use WC_Payments_API_Client;

/**
 * Request class for creating setup intents.
 */
class Create_And_Confirm_Setup_Intention extends Request {
	use Intention;
	use Level3;

	const IMMUTABLE_PARAMS = [ 'customer', 'confirm' ];
	const REQUIRED_PARAMS  = [ 'customer' ];

	const DEFAULT_PARAMS = [
		'confirm'  => 'true',
		'metadata' => [],
	];

	/**
	 * Returns the request's API.
	 *
	 * @return string
	 */
	public function get_api(): string {
		return WC_Payments_API_Client::SETUP_INTENTS_API;
	}

	/**
	 * Returns the request's HTTP method.
	 */
	public function get_method(): string {
		return 'POST';
	}

	/**
	 * Customer setter.
	 *
	 * @param string $customer_id ID of the customer making the payment.
	 * @return void
	 *
	 * @throws Invalid_Request_Parameter_Exception
	 */
	public function set_customer( string $customer_id ) {
		$this->validate_stripe_id( $customer_id, 'cus' );
		$this->set_param( 'customer', $customer_id );
	}

	/**
	 * Set metadata.
	 *
	 * @param array $metadata Metadata to set.
	 *
	 * @return void
	 */
	public function set_metadata( array $metadata ) {
		if ( isset( $metadata['order_number'] ) ) {
			$description = $this->get_intent_description( $metadata['order_number'] );
			$this->set_param( 'description', $description );
		}
		$this->set_param( 'metadata', $metadata );
	}

	/**
	 * Payment method setter.
	 *
	 * @param string $payment_method_id ID of payment method to process charge with.
	 *
	 * @return void
	 * @throws Invalid_Request_Parameter_Exception
	 */
	public function set_payment_method( string $payment_method_id ) {
		// Including the 'card' prefix to support subscription renewals using legacy payment method IDs.
		$this->validate_stripe_id( $payment_method_id, [ 'pm', 'src', 'card' ] );
		$this->set_param( 'payment_method', $payment_method_id );
	}

	/**
<<<<<<< HEAD
	 * Payment methods setter.
	 *
	 * @param  array $payment_methods               An array of payment methods that might be used for the payment.
	 * @throws Invalid_Request_Parameter_Exception  When there are no payment methods provided.
	 */
	public function set_payment_method_types( array $payment_methods ) {
		// Hard to validate without hardcoding a list here.
		if ( empty( $payment_methods ) ) {
			throw new Invalid_Request_Parameter_Exception(
				__( 'Intentions require at least one payment method', 'woocommerce-payments' ),
				'wcpay_core_invalid_request_parameter_missing_payment_method_types'
			);
		}

		$this->set_param( 'payment_method_types', $payment_methods );
	}

	/**
	 * Mandate data setter.
	 *
	 * @param array $mandate_data Array containing details about mandate to create.
	 *
	 * @return void
	 */
	public function set_mandate_data( array $mandate_data ) {
		$this->set_param( 'mandate_data', $mandate_data );
=======
	 * Formats the response from the server.
	 *
	 * @param  mixed $response The response from `WC_Payments_API_Client::request`.
	 * @return mixed           Either the same response, or the correct object.
	 */
	public function format_response( $response ) {
		return $this->api_client->deserialize_setup_intention_object_from_array( $response );
>>>>>>> 5f390e9a
	}
}<|MERGE_RESOLUTION|>--- conflicted
+++ resolved
@@ -86,7 +86,6 @@
 	}
 
 	/**
-<<<<<<< HEAD
 	 * Payment methods setter.
 	 *
 	 * @param  array $payment_methods               An array of payment methods that might be used for the payment.
@@ -113,7 +112,10 @@
 	 */
 	public function set_mandate_data( array $mandate_data ) {
 		$this->set_param( 'mandate_data', $mandate_data );
-=======
+
+	}
+
+	/**
 	 * Formats the response from the server.
 	 *
 	 * @param  mixed $response The response from `WC_Payments_API_Client::request`.
@@ -121,6 +123,5 @@
 	 */
 	public function format_response( $response ) {
 		return $this->api_client->deserialize_setup_intention_object_from_array( $response );
->>>>>>> 5f390e9a
 	}
 }