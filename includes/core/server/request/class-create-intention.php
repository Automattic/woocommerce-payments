--- conflicted
+++ resolved
@@ -112,13 +112,9 @@
 	 * @param  array $metadata                     Meta data values to be sent along with payment intent creation.
 	 * @throws Invalid_Request_Parameter_Exception In case there is no order number provided.
 	 */
-<<<<<<< HEAD
 	public function set_metadata( array $metadata ) {
-=======
-	public function set_metadata( $metadata ) {
 		$this->set_param( 'metadata', $metadata );
 
->>>>>>> 5d430f8a
 		if ( ! isset( $metadata['order_number'] ) ) {
 			return; // No description to generate.
 		}
