<?php
/**
 * WC_Payments_Webhook_Processing_Service class
 *
 * @package WooCommerce\Payments
 */

use WCPay\Constants\Order_Status;
use WCPay\Constants\Payment_Method;
use WCPay\Core\Server\Request\Get_Intention;
use WCPay\Database_Cache;
use WCPay\Exceptions\Invalid_Payment_Method_Exception;
use WCPay\Exceptions\Invalid_Webhook_Data_Exception;
use WCPay\Exceptions\Rest_Request_Exception;
use WCPay\Logger;

if ( ! defined( 'ABSPATH' ) ) {
	exit; // Exit if accessed directly.
}

/**
 * Service to process webhook data.
 */
class WC_Payments_Webhook_Processing_Service {
	/**
	 * Client for making requests to the WooCommerce Payments API
	 *
	 * @var WC_Payments_API_Client
	 */
	protected $api_client;

	/**
	 * DB wrapper.
	 *
	 * @var WC_Payments_DB
	 */
	private $wcpay_db;

	/**
	 * WC Payments Account.
	 *
	 * @var WC_Payments_Account
	 */
	private $account;

	/**
	 * WC Payments Remote Note Service.
	 *
	 * @var WC_Payments_Remote_Note_Service
	 */
	private $remote_note_service;

	/**
	 * WC_Payments_Order_Service instance
	 *
	 * @var WC_Payments_Order_Service
	 */
	protected $order_service;

	/**
	 * WC_Payments_In_Person_Payments_Receipts_Service
	 *
	 * @var WC_Payments_In_Person_Payments_Receipts_Service
	 */
	private $receipt_service;

	/**
	 * WC_Payment_Gateway_WCPay
	 *
	 * @var WC_Payments_Customer_Service
	 */
	private $customer_service;

	/**
	 * Database_Cache instance.
	 *
	 * @var Database_Cache
	 */
	private $database_cache;

	/**
	 * WC_Payments_Webhook_Processing_Service constructor.
	 *
	 * @param WC_Payments_API_Client                          $api_client          WooCommerce Payments API client.
	 * @param WC_Payments_DB                                  $wcpay_db            WC_Payments_DB instance.
	 * @param WC_Payments_Account                             $account             WC_Payments_Account instance.
	 * @param WC_Payments_Remote_Note_Service                 $remote_note_service WC_Payments_Remote_Note_Service instance.
	 * @param WC_Payments_Order_Service                       $order_service       WC_Payments_Order_Service instance.
	 * @param WC_Payments_In_Person_Payments_Receipts_Service $receipt_service     WC_Payments_In_Person_Payments_Receipts_Service instance.
	 * @param WC_Payments_Customer_Service                    $customer_service    WC_Payments_Customer_Service instance.
	 * @param Database_Cache                                  $database_cache      Database_Cache instance.
	 */
	public function __construct(
		WC_Payments_API_Client $api_client,
		WC_Payments_DB $wcpay_db,
		WC_Payments_Account $account,
		WC_Payments_Remote_Note_Service $remote_note_service,
		WC_Payments_Order_Service $order_service,
		WC_Payments_In_Person_Payments_Receipts_Service $receipt_service,
		WC_Payments_Customer_Service $customer_service,
		Database_Cache $database_cache
	) {
		$this->wcpay_db            = $wcpay_db;
		$this->account             = $account;
		$this->remote_note_service = $remote_note_service;
		$this->order_service       = $order_service;
		$this->api_client          = $api_client;
		$this->receipt_service     = $receipt_service;
		$this->customer_service    = $customer_service;
		$this->database_cache      = $database_cache;
	}

	/**
	 * Process webhook event data.
	 *
	 * @param  array $event_body Body data of webhook request.
	 *
	 * @return void
	 *
	 * @throws Invalid_Webhook_Data_Exception
	 */
	public function process( array $event_body ) {
		// Extract information about the webhook event.
		$event_type = $this->read_webhook_property( $event_body, 'type' );

		Logger::debug( 'Webhook received: ' . $event_type );
		Logger::debug(
			'Webhook body: '
			. var_export( WC_Payments_Utils::redact_array( $event_body, WC_Payments_API_Client::API_KEYS_TO_REDACT ), true ) // phpcs:ignore WordPress.PHP.DevelopmentFunctions.error_log_var_export
		);

		if ( $this->is_webhook_mode_mismatch( $event_body ) ) {
			return;
		};

		try {
			do_action( 'woocommerce_payments_before_webhook_delivery', $event_type, $event_body );
		} catch ( Exception $e ) {
			Logger::error( $e );
		}

		switch ( $event_type ) {
			case 'charge.refund.updated':
				$this->process_webhook_refund_updated( $event_body );
				break;
			case 'charge.dispute.created':
				$this->process_webhook_dispute_created( $event_body );
				break;
			case 'charge.dispute.closed':
				$this->process_webhook_dispute_closed( $event_body );
				break;
			case 'charge.dispute.funds_reinstated':
			case 'charge.dispute.funds_withdrawn':
			case 'charge.dispute.updated':
				$this->process_webhook_dispute_updated( $event_body );
				break;
			case 'charge.expired':
				$this->process_webhook_expired_authorization( $event_body );
				break;
			case 'account.updated':
				$this->account->refresh_account_data();
				$this->customer_service->delete_cached_payment_methods();
				break;
			case 'wcpay.notification':
				$this->process_wcpay_notification( $event_body );
				break;
			case 'payment_intent.payment_failed':
				$this->process_webhook_payment_intent_failed( $event_body );
				break;
			case 'payment_intent.succeeded':
				$this->process_webhook_payment_intent_succeeded( $event_body );
				break;
			case 'payment_intent.canceled':
				$this->process_webhook_payment_intent_canceled( $event_body );
				break;
			case 'payment_intent.amount_capturable_updated':
				$this->process_webhook_payment_intent_amount_capturable_updated( $event_body );
				break;
			case 'invoice.upcoming':
				WC_Payments_Subscriptions::get_event_handler()->handle_invoice_upcoming( $event_body );
				break;
			case 'invoice.paid':
				WC_Payments_Subscriptions::get_event_handler()->handle_invoice_paid( $event_body );
				break;
			case 'invoice.payment_failed':
				WC_Payments_Subscriptions::get_event_handler()->handle_invoice_payment_failed( $event_body );
				break;
		}

		try {
			do_action( 'woocommerce_payments_after_webhook_delivery', $event_type, $event_body );
		} catch ( Exception $e ) {
			Logger::error( $e );
		}
	}

	/**
	 * Check webhook mode against the gateway mode.
	 *
	 * @param array $event_body The event that triggered the webhook.
	 *
	 * @return bool Indicates whether the event's mode is different from the gateway's mode
	 * @throws Invalid_Webhook_Data_Exception Event mode does not match the gateway mode.
	 */
	private function is_webhook_mode_mismatch( array $event_body ): bool {
<<<<<<< HEAD
		$is_gateway_live_mode = ! WC_Payments::get_gateway()->is_in_test_mode();
=======
		$is_gateway_live_mode = WC_Payments::mode()->is_live();
>>>>>>> 20cf3221
		$is_event_live_mode   = $this->read_webhook_property( $event_body, 'livemode' );

		if ( $is_gateway_live_mode !== $is_event_live_mode ) {
			$event_id = $this->read_webhook_property( $event_body, 'id' );

			Logger::error(
				sprintf(
					'Webhook event mode did not match the gateway mode (event ID: %s)',
					$event_id
				)
			);

			return true;
		}

		return false;
	}

	/**
	 * Process webhook refund updated.
	 *
	 * @param array $event_body The event that triggered the webhook.
	 *
	 * @throws Invalid_Webhook_Data_Exception           Required parameters not found.
	 * @throws Invalid_Payment_Method_Exception When unable to resolve charge ID to order.
	 */
	private function process_webhook_refund_updated( $event_body ) {
		$event_data   = $this->read_webhook_property( $event_body, 'data' );
		$event_object = $this->read_webhook_property( $event_data, 'object' );

		// First, check the reason for the update. We're only interested in a status of failed.
		$status = $this->read_webhook_property( $event_object, 'status' );
		if ( 'failed' !== $status ) {
			return;
		}

		// Fetch the details of the failed refund so that we can find the associated order and write a note.
		$charge_id = $this->read_webhook_property( $event_object, 'charge' );
		$refund_id = $this->read_webhook_property( $event_object, 'id' );
		$amount    = $this->read_webhook_property( $event_object, 'amount' );
		$currency  = $this->read_webhook_property( $event_object, 'currency' );

		// Look up the order related to this charge.
		$order = $this->wcpay_db->order_from_charge_id( $charge_id );
		if ( ! $order ) {
			throw new Invalid_Payment_Method_Exception(
				sprintf(
				/* translators: %1: charge ID */
					__( 'Could not find order via charge ID: %1$s', 'woocommerce-payments' ),
					$charge_id
				),
				'order_not_found'
			);
		}

		$note = sprintf(
			WC_Payments_Utils::esc_interpolated_html(
			/* translators: %1: the refund amount, %2: ID of the refund */
				__( 'A refund of %1$s was <strong>unsuccessful</strong> using WooCommerce Payments (<code>%2$s</code>).', 'woocommerce-payments' ),
				[
					'strong' => '<strong>',
					'code'   => '<code>',
				]
			),
			WC_Payments_Explicit_Price_Formatter::get_explicit_price(
				wc_price( WC_Payments_Utils::interpret_stripe_amount( $amount, $currency ), [ 'currency' => strtoupper( $currency ) ] ),
				$order
			),
			$refund_id
		);

		if ( $this->order_service->order_note_exists( $order, $note ) ) {
			return;
		}

		/**
		 * Get refunds from order and delete refund if matches wcpay refund id.
		 *
		 * @var $wc_refunds WC_Order_Refund[]
		 * */
		$wc_refunds = $order->get_refunds();
		if ( ! empty( $wc_refunds ) ) {
			foreach ( $wc_refunds as $wc_refund ) {
				$wcpay_refund_id = $this->order_service->get_wcpay_refund_id_for_order( $wc_refund );
				if ( $refund_id === $wcpay_refund_id ) {
					// Delete WC Refund.
					$wc_refund->delete();
					break;
				}
			}
		}

		// Update order status if order is fully refunded.
		$current_order_status = $order->get_status();
		if ( Order_Status::REFUNDED === $current_order_status ) {
			$order->update_status( Order_Status::FAILED );
		}

		$order->add_order_note( $note );
		$this->order_service->set_wcpay_refund_status_for_order( $order, 'failed' );
		$order->save();
	}

	/**
	 * Process webhook for an expired uncaptured payment.
	 *
	 * @param array $event_body The event that triggered the webhook.
	 *
	 * @throws Invalid_Webhook_Data_Exception           Required parameters not found.
	 * @throws Invalid_Payment_Method_Exception When unable to resolve charge ID to order.
	 */
	private function process_webhook_expired_authorization( $event_body ) {
		$event_data   = $this->read_webhook_property( $event_body, 'data' );
		$event_object = $this->read_webhook_property( $event_data, 'object' );

		// Fetch the details of the expired auth so that we can find the associated order.
		$charge_id = $this->read_webhook_property( $event_object, 'id' );

		// Look up the order related to this charge.
		$order = $this->wcpay_db->order_from_charge_id( $charge_id );
		if ( ! $order ) {
			throw new Invalid_Payment_Method_Exception(
				sprintf(
				/* translators: %1: charge ID */
					__( 'Could not find order via charge ID: %1$s', 'woocommerce-payments' ),
					$charge_id
				),
				'order_not_found'
			);
		}

		// Get the intent_id and then its status.
		$intent_id = $event_object['payment_intent'] ?? $order->get_meta( '_intent_id' );

		$request = Get_Intention::create( $intent_id );
		$intent  = $request->send( 'wcpay_get_intent_request', $order );

		$intent_status = $intent->get_status();

		// TODO: Revisit this logic once we support partial captures or multiple charges for order. We'll need to handle the "payment_intent.canceled" event too.
		$this->order_service->mark_payment_capture_expired( $order, $intent_id, $intent_status, $charge_id );

		// Clear the authorization summary cache to trigger a fetch of new data.
		$this->database_cache->delete( DATABASE_CACHE::AUTHORIZATION_SUMMARY_KEY );
		$this->database_cache->delete( DATABASE_CACHE::AUTHORIZATION_SUMMARY_KEY_TEST_MODE );
	}

	/**
	 * Process webhook for a payment intent canceled event.
	 *
	 * @param array $event_body The event that triggered the webhook.
	 *
	 * @return void
	 */
	private function process_webhook_payment_intent_canceled( $event_body ) {
		// Clear the authorization summary cache to trigger a fetch of new data.
		$this->database_cache->delete( DATABASE_CACHE::AUTHORIZATION_SUMMARY_KEY );
		$this->database_cache->delete( DATABASE_CACHE::AUTHORIZATION_SUMMARY_KEY_TEST_MODE );
	}

	/**
	 * Process webhook for a payment intent amount capturable updated event.
	 *
	 * @param array $event_body The event that triggered the webhook.
	 *
	 * @return void
	 */
	private function process_webhook_payment_intent_amount_capturable_updated( $event_body ) {
		// Clear the authorization summary cache to trigger a fetch of new data.
		$this->database_cache->delete( DATABASE_CACHE::AUTHORIZATION_SUMMARY_KEY );
		$this->database_cache->delete( DATABASE_CACHE::AUTHORIZATION_SUMMARY_KEY_TEST_MODE );
	}

	/**
	 * Process webhook for a failed payment intent.
	 *
	 * @param array $event_body The event that triggered the webhook.
	 *
	 * @throws Invalid_Webhook_Data_Exception           Required parameters not found.
	 * @throws Invalid_Payment_Method_Exception When unable to resolve charge ID to order.
	 */
	private function process_webhook_payment_intent_failed( $event_body ) {
		// Check to make sure we should process this according to the payment method.
		$charge_id           = $event_body['data']['object']['charges']['data'][0]['id'] ?? '';
		$last_payment_error  = $event_body['data']['object']['last_payment_error'] ?? null;
		$payment_method      = $last_payment_error['payment_method'] ?? null;
		$payment_method_type = $payment_method['type'] ?? null;

		$actionable_methods = [
			Payment_Method::CARD,
			Payment_Method::US_BANK_ACCOUNT,
			Payment_Method::BECS,
		];

		if ( empty( $payment_method_type ) || ! in_array( $payment_method_type, $actionable_methods, true ) ) {
			return;
		}

		// Get the order and make sure it is an order and the payment methods match.
		$order             = $this->get_order_from_event_body_intent_id( $event_body );
		$payment_method_id = $payment_method['id'] ?? null;

		if ( ! $order
			|| empty( $payment_method_id )
			|| $payment_method_id !== $order->get_meta( '_payment_method_id' ) ) {
			return;
		}

		$event_data    = $this->read_webhook_property( $event_body, 'data' );
		$event_object  = $this->read_webhook_property( $event_data, 'object' );
		$intent_id     = $this->read_webhook_property( $event_object, 'id' );
		$intent_status = $this->read_webhook_property( $event_object, 'status' );

		$this->order_service->mark_payment_failed( $order, $intent_id, $intent_status, $charge_id, $this->get_failure_message_from_error( $last_payment_error ) );  }

	/**
	 * Process webhook for a successful payment intent.
	 *
	 * @param array $event_body The event that triggered the webhook.
	 *
	 * @throws Invalid_Webhook_Data_Exception   Required parameters not found.
	 * @throws Invalid_Payment_Method_Exception When unable to resolve intent ID to order.
	 */
	private function process_webhook_payment_intent_succeeded( $event_body ) {
		$event_data    = $this->read_webhook_property( $event_body, 'data' );
		$event_object  = $this->read_webhook_property( $event_data, 'object' );
		$intent_id     = $this->read_webhook_property( $event_object, 'id' );
		$currency      = $this->read_webhook_property( $event_object, 'currency' );
		$order         = $this->get_order_from_event_body_intent_id( $event_body );
		$intent_status = $this->read_webhook_property( $event_object, 'status' );
		$event_charges = $this->read_webhook_property( $event_object, 'charges' );
		$charges_data  = $this->read_webhook_property( $event_charges, 'data' );
		$charge_id     = $this->read_webhook_property( $charges_data[0], 'id' );

		$payment_method_id = $charges_data[0]['payment_method'] ?? null;
		if ( ! $order ) {
			return;
		}
		// Update missing intents because webhook can be delivered before order is processed on the client.
		$meta_data_to_update = [
			'_intent_id'         => $intent_id,
			'_charge_id'         => $charge_id,
			'_payment_method_id' => $payment_method_id,
			WC_Payments_Utils::ORDER_INTENT_CURRENCY_META_KEY => $currency,
		];

		// Save mandate id, necessary for some subscription renewals.
		$mandate_id = $event_data['object']['charges']['data'][0]['payment_method_details']['card']['mandate'] ?? null;
		if ( $mandate_id ) {
			$meta_data_to_update['_stripe_mandate_id'] = $mandate_id;
		}

		foreach ( $meta_data_to_update as $key => $value ) {
			// Override existing meta data with incoming values, if present.
			if ( $value ) {
				$order->update_meta_data( $key, $value );
			}
		}
		// Save the order after updating the meta data values.
		$order->save();

		$this->order_service->mark_payment_completed( $order, $intent_id, $intent_status, $charge_id );

		// Send the customer a card reader receipt if it's an in person payment type.
		$payment_method = $charges_data[0]['payment_method_details']['type'] ?? null;
		if ( Payment_Method::CARD_PRESENT === $payment_method || Payment_Method::INTERAC_PRESENT === $payment_method ) {
			$gateway           = WC_Payments::get_gateway();
			$merchant_settings = [
				'business_name' => $gateway->get_option( 'account_business_name' ),
				'support_info'  => [
					'address' => $gateway->get_option( 'account_business_support_address' ),
					'phone'   => $gateway->get_option( 'account_business_support_phone' ),
					'email'   => $gateway->get_option( 'account_business_support_email' ),
				],
			];
			$this->receipt_service->send_customer_ipp_receipt_email( $order, $merchant_settings, $charges_data[0] );
		}

		// Clear the authorization summary cache to trigger a fetch of new data.
		$this->database_cache->delete( DATABASE_CACHE::AUTHORIZATION_SUMMARY_KEY );
		$this->database_cache->delete( DATABASE_CACHE::AUTHORIZATION_SUMMARY_KEY_TEST_MODE );
	}

	/**
	 * Process webhook dispute created.
	 *
	 * @param array $event_body The event that triggered the webhook.
	 *
	 * @throws Invalid_Webhook_Data_Exception Required parameters not found.
	 */
	private function process_webhook_dispute_created( $event_body ) {
		$event_type   = $this->read_webhook_property( $event_body, 'type' );
		$event_data   = $this->read_webhook_property( $event_body, 'data' );
		$event_object = $this->read_webhook_property( $event_data, 'object' );
		$dispute_id   = $this->read_webhook_property( $event_object, 'id' );
		$charge_id    = $this->read_webhook_property( $event_object, 'charge' );
		$reason       = $this->read_webhook_property( $event_object, 'reason' );
		$order        = $this->wcpay_db->order_from_charge_id( $charge_id );

		if ( ! $order ) {
			throw new Invalid_Webhook_Data_Exception(
				sprintf(
				/* translators: %1: charge ID */
					__( 'Could not find order via charge ID: %1$s', 'woocommerce-payments' ),
					$charge_id
				)
			);
		}

		$this->order_service->mark_payment_dispute_created( $order, $dispute_id, $reason );

		// Clear the dispute statuses cache to trigger a fetch of new data.
		$this->database_cache->delete( DATABASE_CACHE::DISPUTE_STATUS_COUNTS_KEY );
	}

	/**
	 * Process webhook dispute closed.
	 *
	 * @param array $event_body The event that triggered the webhook.
	 *
	 * @throws Invalid_Webhook_Data_Exception Required parameters not found.
	 */
	private function process_webhook_dispute_closed( $event_body ) {
		$event_type   = $this->read_webhook_property( $event_body, 'type' );
		$event_data   = $this->read_webhook_property( $event_body, 'data' );
		$event_object = $this->read_webhook_property( $event_data, 'object' );
		$dispute_id   = $this->read_webhook_property( $event_object, 'id' );
		$charge_id    = $this->read_webhook_property( $event_object, 'charge' );
		$status       = $this->read_webhook_property( $event_object, 'status' );
		$order        = $this->wcpay_db->order_from_charge_id( $charge_id );

		if ( ! $order ) {
			throw new Invalid_Webhook_Data_Exception(
				sprintf(
				/* translators: %1: charge ID */
					__( 'Could not find order via charge ID: %1$s', 'woocommerce-payments' ),
					$charge_id
				)
			);
		}

		$this->order_service->mark_payment_dispute_closed( $order, $dispute_id, $status );

		// Clear the dispute statuses cache to trigger a fetch of new data.
		$this->database_cache->delete( DATABASE_CACHE::DISPUTE_STATUS_COUNTS_KEY );
	}

	/**
	 * Process webhook dispute updated.
	 *
	 * @param array $event_body The event that triggered the webhook.
	 *
	 * @throws Invalid_Webhook_Data_Exception Required parameters not found.
	 */
	private function process_webhook_dispute_updated( $event_body ) {
		$event_type   = $this->read_webhook_property( $event_body, 'type' );
		$event_data   = $this->read_webhook_property( $event_body, 'data' );
		$event_object = $this->read_webhook_property( $event_data, 'object' );
		$dispute_id   = $this->read_webhook_property( $event_object, 'id' );
		$charge_id    = $this->read_webhook_property( $event_object, 'charge' );
		$order        = $this->wcpay_db->order_from_charge_id( $charge_id );

		if ( ! $order ) {
			throw new Invalid_Webhook_Data_Exception(
				sprintf(
				/* translators: %1: charge ID */
					__( 'Could not find order via charge ID: %1$s', 'woocommerce-payments' ),
					$charge_id
				)
			);
		}

		switch ( $event_type ) {
			case 'charge.dispute.funds_withdrawn':
				$message = __( 'Payment dispute funds have been withdrawn', 'woocommerce-payments' );
				break;
			case 'charge.dispute.funds_reinstated':
				$message = __( 'Payment dispute funds have been reinstated', 'woocommerce-payments' );
				break;
			default:
				$message = __( 'Payment dispute has been updated', 'woocommerce-payments' );
		}

		$note = sprintf(
		/* translators: %1: the dispute message, %2: the dispute details URL */
			__( '%1$s. See <a href="%2$s">dispute overview</a> for more details.', 'woocommerce-payments' ),
			$message,
			add_query_arg(
				[ 'id' => $dispute_id ],
				admin_url( 'admin.php?page=wc-admin&path=/payments/disputes/details' )
			)
		);

		if ( $this->order_service->order_note_exists( $order, $note ) ) {
			return;
		}

		$order->add_order_note( $note );

		// Clear the dispute statuses cache to trigger a fetch of new data.
		$this->database_cache->delete( DATABASE_CACHE::DISPUTE_STATUS_COUNTS_KEY );
	}

	/**
	 * Process notification data.
	 *
	 * @param  array $event_body The event that triggered the webhook.
	 *
	 * @return void
	 *
	 * @throws Invalid_Webhook_Data_Exception When data is not valid.
	 */
	private function process_wcpay_notification( array $event_body ) {
		$note = $this->read_webhook_property( $event_body, 'data' );

		// Convert exception Rest_Request_Exception to Invalid_Webhook_Data_Exception
		// to be compatible with the expected exception in process().
		try {
			$this->remote_note_service->put_note( $note );
		} catch ( Rest_Request_Exception $e ) {
			throw new Invalid_Webhook_Data_Exception( $e->getMessage() );
		}
	}

	/**
	 * Safely get a value from the webhook event body array.
	 *
	 * @param array  $array Array to read from.
	 * @param string $key   ID to fetch on.
	 *
	 * @return string|array|int|bool
	 * @throws Invalid_Webhook_Data_Exception Thrown if ID not set.
	 */
	private function read_webhook_property( $array, $key ) {
		if ( ! isset( $array[ $key ] ) ) {
			throw new Invalid_Webhook_Data_Exception(
				sprintf(
				/* translators: %1: ID being fetched */
					__( '%1$s not found in array', 'woocommerce-payments' ),
					$key
				)
			);
		}
		return $array[ $key ];
	}

	/**
	 * Gets the order related to the event intent id.
	 *
	 * @param array $event_body The event that triggered the webhook.
	 *
	 * @throws Invalid_Webhook_Data_Exception   Required parameters not found.
	 * @throws Invalid_Payment_Method_Exception When unable to resolve intent ID to order.
	 *
	 * @return boolean|WC_Order|WC_Order_Refund
	 */
	private function get_order_from_event_body_intent_id( $event_body ) {
		$event_data   = $this->read_webhook_property( $event_body, 'data' );
		$event_object = $this->read_webhook_property( $event_data, 'object' );
		$intent_id    = $this->read_webhook_property( $event_object, 'id' );

		// Look up the order related to this intent.
		$order = $this->wcpay_db->order_from_intent_id( $intent_id );

		if ( ! $order ) {
			// Retrieving order with order_id in case intent_id was not properly set.
			Logger::debug( 'intent_id not found, using order_id to retrieve order' );
			$metadata = $this->read_webhook_property( $event_object, 'metadata' );

			if ( isset( $metadata['order_id'] ) ) {
				$order_id = $metadata['order_id'];
				$order    = $this->wcpay_db->order_from_order_id( $order_id );
			} elseif ( ! empty( $event_object['invoice'] ) ) {
				// If the payment intent contains an invoice it is a WCPay Subscription-related intent and will be handled by the `invoice.paid` event.
				return false;
			}
		}

		if ( ! $order ) {
			throw new Invalid_Payment_Method_Exception(
				sprintf(
				/* translators: %1: intent ID */
					__( 'Could not find order via intent ID: %1$s', 'woocommerce-payments' ),
					$intent_id
				),
				'order_not_found'
			);
		}

		return $order;
	}

	/**
	 * Gets the proper failure message from the code in the error.
	 * Error codes from https://stripe.com/docs/error-codes.
	 *
	 * @param array $error The last payment error from the payment failed event.
	 *
	 * @return string The failure message.
	 */
	private function get_failure_message_from_error( $error ):string {
		$code         = $error['code'] ?? '';
		$decline_code = $error['decline_code'] ?? '';
		$message      = $error['message'] ?? '';

		switch ( $code ) {
			case 'account_closed':
				return __( "The customer's bank account has been closed.", 'woocommerce-payments' );
			case 'debit_not_authorized':
				return __( 'The customer has notified their bank that this payment was unauthorized.', 'woocommerce-payments' );
			case 'insufficient_funds':
				return __( "The customer's account has insufficient funds to cover this payment.", 'woocommerce-payments' );
			case 'no_account':
				return __( "The customer's bank account could not be located.", 'woocommerce-payments' );
			case 'payment_method_microdeposit_failed':
				return __( 'Microdeposit transfers failed. Please check the account, institution and transit numbers.', 'woocommerce-payments' );
			case 'payment_method_microdeposit_verification_attempts_exceeded':
				return __( 'You have exceeded the number of allowed verification attempts.', 'woocommerce-payments' );
			case 'card_declined':
				switch ( $decline_code ) {
					case 'debit_notification_undelivered':
						return __( "The customer's bank could not send pre-debit notification for the payment.", 'woocommerce-payments' );
					case 'transaction_not_approved':
						return __( 'For recurring payment greater than mandate amount or INR 15000, payment was not approved by the card holder.', 'woocommerce-payments' );
				}
		}

		// translators: %s Stripe error message.
		return sprintf( __( 'With the following message: <code>%s</code>', 'woocommerce-payments' ), $message );
	}
}<|MERGE_RESOLUTION|>--- conflicted
+++ resolved
@@ -203,11 +203,7 @@
 	 * @throws Invalid_Webhook_Data_Exception Event mode does not match the gateway mode.
 	 */
 	private function is_webhook_mode_mismatch( array $event_body ): bool {
-<<<<<<< HEAD
-		$is_gateway_live_mode = ! WC_Payments::get_gateway()->is_in_test_mode();
-=======
 		$is_gateway_live_mode = WC_Payments::mode()->is_live();
->>>>>>> 20cf3221
 		$is_event_live_mode   = $this->read_webhook_property( $event_body, 'livemode' );
 
 		if ( $is_gateway_live_mode !== $is_event_live_mode ) {
