--- conflicted
+++ resolved
@@ -203,7 +203,10 @@
 			$refund_id
 		);
 
-<<<<<<< HEAD
+    if ( $this->order_service->order_note_exists( $order, $note ) ) {
+			return;
+		}
+    
 		/**
 		 * Get refunds from order and delete refund if matches wcpay refund id.
 		 *
@@ -229,13 +232,6 @@
 			$order->add_order_note( $note );
 		}
 		// Mark refund as failed in order meta.
-=======
-		if ( $this->order_service->order_note_exists( $order, $note ) ) {
-			return;
-		}
-
-		$order->add_order_note( $note );
->>>>>>> 2269a193
 		$order->update_meta_data( '_wcpay_refund_status', 'failed' );
 		$order->save();
 	}
