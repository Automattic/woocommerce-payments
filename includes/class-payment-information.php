<?php
/**
 * Class Payment_Information
 *
 * @package WooCommerce\Payments
 */

namespace WCPay;

if ( ! defined( 'ABSPATH' ) ) {
	exit; // Exit if accessed directly.
}

use WCPay\Constants\Payment_Type;
use WCPay\Constants\Payment_Initiated_By;
use WCPay\Constants\Payment_Capture_Type;
use WCPay\Exceptions\Invalid_Payment_Method_Exception;
use WCPay\Payment_Methods\CC_Payment_Gateway;

/**
 * Mostly a wrapper containing information on a single payment.
 */
class Payment_Information {
	/**
	 * The ID of the payment method used for this payment.
	 *
	 * @var string
	 */
	private $payment_method;

	/**
	 * The order object.
	 *
	 * @var \WC_Order/NULL
	 */
	private $order;

	/**
	 * The payment token used for this payment.
	 *
	 * @var \WC_Payment_Token/NULL
	 */
	private $token;

	/**
	 * The CVC confirmation used for this payment.
	 *
	 * @var string
	 */
	private $cvc_confirmation;

	/**
	 * Indicates whether the payment is merchant-initiated (true) or customer-initiated (false).
	 *
	 * @var Payment_Initiated_By
	 */
	private $payment_initiated_by;

	/**
	 * Indicates whether the payment will be only authorized (true) or captured immediately (false).
	 *
	 * @var Payment_Capture_Type
	 */
	private $manual_capture;

	/**
	 * The type of the payment. `single`, `recurring`, etc.
	 *
	 * @var Payment_Type
	 */
	private $payment_type;

	/**
	 * Indicates whether the payment method should be saved to the store.
	 *
	 * @var bool
	 */
	private $save_payment_method_to_store = false;

	/**
	 * Indicates whether the payment method should be saved to the platform.
	 *
	 * @var bool
	 */
	private $save_payment_method_to_platform = false;

	/**
	 * Indicates whether user is changing payment method for subscriptions order.
	 *
	 * @var bool
	 */
	private $is_changing_payment_method_for_subscription = false;

	/**
	 * The attached fingerprint.
	 *
	 * @var string
	 */
	private $fingerprint = '';

	/**
	 * Payment information constructor.
	 *
	 * @param string               $payment_method The ID of the payment method used for this payment.
	 * @param \WC_Order            $order The order object.
	 * @param Payment_Type         $payment_type The type of the payment.
	 * @param \WC_Payment_Token    $token The payment token used for this payment.
	 * @param Payment_Initiated_By $payment_initiated_by Indicates whether the payment is merchant-initiated or customer-initiated.
	 * @param Payment_Capture_Type $manual_capture Indicates whether the payment will be only authorized or captured immediately.
	 * @param string               $cvc_confirmation The CVC confirmation for this payment method.
	 * @param string               $fingerprint The attached fingerprint.
	 *
	 * @throws Invalid_Payment_Method_Exception When no payment method is found in the provided request.
	 */
	public function __construct(
		string $payment_method,
		\WC_Order $order = null,
		Payment_Type $payment_type = null,
		\WC_Payment_Token $token = null,
		Payment_Initiated_By $payment_initiated_by = null,
		Payment_Capture_Type $manual_capture = null,
		string $cvc_confirmation = null,
		string $fingerprint = ''
	) {
		if ( empty( $payment_method ) && empty( $token ) && ! \WC_Payments::is_network_saved_cards_enabled() ) {
			// If network-wide cards are enabled, a payment method or token may not be specified and the platform default one will be used.
			throw new Invalid_Payment_Method_Exception(
				__( 'Invalid payment method. Please input a new card number.', 'woocommerce-payments' ),
				'payment_method_not_provided'
			);
		}
		$this->payment_method       = $payment_method;
		$this->order                = $order;
		$this->token                = $token;
		$this->payment_initiated_by = $payment_initiated_by ?? Payment_Initiated_By::CUSTOMER();
		$this->manual_capture       = $manual_capture ?? Payment_Capture_Type::AUTOMATIC();
		$this->payment_type         = $payment_type ?? Payment_Type::SINGLE();
		$this->cvc_confirmation     = $cvc_confirmation;
		$this->fingerprint          = $fingerprint;
	}

	/**
	 * Returns true if payment was initiated by the merchant, false otherwise.
	 *
	 * @return bool True if payment was initiated by the merchant, false otherwise.
	 */
	public function is_merchant_initiated(): bool {
		return $this->payment_initiated_by->equals( Payment_Initiated_By::MERCHANT() );
	}

	/**
	 * Returns the payment method ID.
	 *
	 * @return string The payment method ID.
	 */
	public function get_payment_method(): string {
		// Use the token if we have it.
		if ( $this->is_using_saved_payment_method() ) {
			return $this->token->get_token();
		}

		return $this->payment_method;
	}

	/**
	 * Returns the order object.
	 *
	 * @return \WC_Order The order object.
	 */
	public function get_order(): \WC_Order {
		return $this->order;
	}

	/**
	 * Returns the payment token.
	 *
	 * TODO: Once php requirement is bumped to >= 7.1.0 change return type to ?\WC_Payment_Token
	 * since the return type is nullable, as per
	 * https://www.php.net/manual/en/functions.returning-values.php#functions.returning-values.type-declaration
	 *
	 * @return \WC_Payment_Token/NULL The payment token.
	 */
	public function get_payment_token(): \WC_Payment_Token {
		return $this->token;
	}

	/**
	 * Update the payment token associated with this payment.
	 *
	 * @param \WC_Payment_Token $token The new payment token.
	 */
	public function set_token( \WC_Payment_Token $token ) {
		$this->token = $token;
	}

	/**
	 * Returns true if the payment token is not empty, false otherwise.
	 *
	 * @return bool True if payment token is not empty, false otherwise.
	 */
	public function is_using_saved_payment_method(): bool {
		return ! empty( $this->token );
	}

	/**
	 * Returns true if the payment should be only authorized, false if it should be captured immediately.
	 *
	 * @return bool True if the payment should be only authorized, false if it should be captured immediately.
	 */
	public function is_using_manual_capture(): bool {
		return $this->manual_capture->equals( Payment_Capture_Type::MANUAL() );
	}

	/**
	 * Payment information constructor.
	 *
	 * @param array                $request Associative array containing payment request information.
	 * @param \WC_Order            $order The order object.
	 * @param Payment_Type         $payment_type The type of the payment.
	 * @param Payment_Initiated_By $payment_initiated_by Indicates whether the payment is merchant-initiated or customer-initiated.
	 * @param Payment_Capture_Type $manual_capture Indicates whether the payment will be only authorized or captured immediately.
	 *
	 * @throws \Exception - If no payment method is found in the provided request.
	 */
	public static function from_payment_request(
		array $request,
		\WC_Order $order = null,
		Payment_Type $payment_type = null,
		Payment_Initiated_By $payment_initiated_by = null,
		Payment_Capture_Type $manual_capture = null
	): Payment_Information {
		$payment_method   = self::get_payment_method_from_request( $request );
		$token            = self::get_token_from_request( $request );
		$cvc_confirmation = self::get_cvc_confirmation_from_request( $request );
		$fingerprint      = self::get_fingerprint_from_request( $request );

		if ( isset( $request['is_woopay'] ) && $request['is_woopay'] ) {
			$order->add_meta_data( 'is_woopay', true, true );
			$order->save_meta_data();
		}
<<<<<<< HEAD
		return new Payment_Information( $payment_method, $order, $payment_type, $token, $payment_initiated_by, $manual_capture, $cvc_confirmation );
=======

		return new Payment_Information( $payment_method, $order, $payment_type, $token, $payment_initiated_by, $manual_capture, $cvc_confirmation, $fingerprint );
>>>>>>> 35ea3961
	}

	/**
	 * Extracts the payment method from the provided request.
	 *
	 * @param array $request Associative array containing payment request information.
	 *
	 * @return string
	 */
	public static function get_payment_method_from_request( array $request ): string {
		foreach ( [ 'wcpay-payment-method', 'wcpay-payment-method-sepa' ] as $key ) {
			if ( ! empty( $request[ $key ] ) ) {
				$normalized = wc_clean( $request[ $key ] );
				return is_string( $normalized ) ? $normalized : '';
			}
		}
		return '';
	}

	/**
	 * Extract the payment token from the provided request.
	 *
	 * TODO: Once php requirement is bumped to >= 7.1.0 set return type to ?\WC_Payment_Token
	 * since the return type is nullable, as per
	 * https://www.php.net/manual/en/functions.returning-values.php#functions.returning-values.type-declaration
	 *
	 * @param array $request Associative array containing payment request information.
	 *
	 * @return \WC_Payment_Token|NULL
	 */
	public static function get_token_from_request( array $request ) {
		$payment_method    = $request['payment_method'] ?? null;
		$token_request_key = 'wc-' . $payment_method . '-payment-token';
		if (
			! isset( $request[ $token_request_key ] ) ||
			'new' === $request[ $token_request_key ]
		) {
			return null;
		}

		//phpcs:ignore WordPress.Security.ValidatedSanitizedInput.MissingUnslash
		$token = \WC_Payment_Tokens::get( wc_clean( $request[ $token_request_key ] ) );

		// If the token doesn't belong to this gateway or the current user it's invalid.
		if ( ! $token || $payment_method !== $token->get_gateway_id() || $token->get_user_id() !== get_current_user_id() ) {
			return null;
		}

		return $token;
	}

	/**
	 * Extract the payment CVC confirmation from the provided request.
	 *
	 * @param array $request Associative array containing payment request information.
	 *
	 * @return string|NULL
	 */
	public static function get_cvc_confirmation_from_request( array $request ) {
		$payment_method = $request['payment_method'] ?? null;
		if ( null === $payment_method ) {
			return null;
		}

		$cvc_request_key = 'wc-' . $payment_method . '-payment-cvc-confirmation';
		if (
			! isset( $request[ $cvc_request_key ] ) ||
			'new' === $request[ $cvc_request_key ]
		) {
			return null;
		}

		return $request[ $cvc_request_key ];
	}

	/**
	 * Extracts the fingerprint data from the provided request.
	 *
	 * @param array $request Associative array containing payment request information.
	 *
	 * @return string
	 */
	public static function get_fingerprint_from_request( array $request ) {
		if ( ! empty( $request['wcpay-fingerprint'] ) ) {
			$normalized = wc_clean( $request['wcpay-fingerprint'] );
			return is_string( $normalized ) ? $normalized : '';
		}

		return '';
	}

	/**
	 * Changes the type of the payment.
	 *
	 * @param Payment_Type $type The new type.
	 */
	public function set_payment_type( $type ) {
		$this->payment_type = $type;
	}

	/**
	 * Retrieves the type of the payment.
	 *
	 * @return Payment_Type The payment type.
	 */
	public function get_payment_type() {
		return $this->payment_type;
	}

	/**
	 * Forces the payment method to be saved to merchant store when the payment gets processed.
	 */
	public function must_save_payment_method_to_store() {
		$this->save_payment_method_to_store = true;
	}

	/**
	 * Forces the payment method to be saved to platform when the payment gets processed.
	 */
	public function must_save_payment_method_to_platform() {
		$this->save_payment_method_to_platform = true;
	}

	/**
	 * Indicates whether the payment method needs to be saved to the store for later usage.
	 *
	 * @return bool The flag.
	 */
	public function should_save_payment_method_to_store() {
		return ! $this->is_using_saved_payment_method() && $this->save_payment_method_to_store;
	}

	/**
	 * Indicates whether the payment method needs to be saved to the platform for later usage.
	 *
	 * @return bool The flag.
	 */
	public function should_save_payment_method_to_platform() {
		return ! $this->is_using_saved_payment_method() && $this->save_payment_method_to_platform;
	}

	/**
	 * Mark that we are changing payment for subscriptions order or not.
	 *
	 * @param bool $is_changing_payment_method_for_subscription Whether or not we are changing payment for subscriptions order.
	 */
	public function set_is_changing_payment_method_for_subscription( bool $is_changing_payment_method_for_subscription ) {
		$this->is_changing_payment_method_for_subscription = $is_changing_payment_method_for_subscription;
	}

	/**
	 * Returns the flag of whether or not we are changing payment for subscriptions order.
	 *
	 * @return bool Whether or not we are changing payment for subscriptions order.
	 */
	public function is_changing_payment_method_for_subscription(): bool {
		return $this->is_changing_payment_method_for_subscription;
	}

	/**
	 * Returns the payment method CVC confirmation.
	 *
	 * @return string|NULL The payment method CVC confirmation.
	 */
	public function get_cvc_confirmation() {
		return $this->cvc_confirmation;
	}

	/**
	 * Returns the attached fingerprint.
	 *
	 * @return string The attached fingerprint.
	 */
	public function get_fingerprint() {
		return $this->fingerprint;
	}
}<|MERGE_RESOLUTION|>--- conflicted
+++ resolved
@@ -238,12 +238,7 @@
 			$order->add_meta_data( 'is_woopay', true, true );
 			$order->save_meta_data();
 		}
-<<<<<<< HEAD
-		return new Payment_Information( $payment_method, $order, $payment_type, $token, $payment_initiated_by, $manual_capture, $cvc_confirmation );
-=======
-
 		return new Payment_Information( $payment_method, $order, $payment_type, $token, $payment_initiated_by, $manual_capture, $cvc_confirmation, $fingerprint );
->>>>>>> 35ea3961
 	}
 
 	/**
