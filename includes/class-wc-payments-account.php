<?php
/**
 * Class WC_Payments_Account
 *
 * @package WooCommerce\Payments
 */

if ( ! defined( 'ABSPATH' ) ) {
	exit; // Exit if accessed directly.
}

use Automattic\WooCommerce\Admin\Notes\DataStore;
use WCPay\Exceptions\API_Exception;
use WCPay\Logger;

/**
 * Class handling any account connection functionality
 */
class WC_Payments_Account {

	// ACCOUNT_TRANSIENT is only used in the supporting dev tools plugin, it can be removed once everyone has upgraded.
	const ACCOUNT_TRANSIENT              = 'wcpay_account_data';
	const ACCOUNT_OPTION                 = 'wcpay_account_data';
	const ACCOUNT_RETRIEVAL_ERROR        = 'ERROR';
	const ON_BOARDING_DISABLED_TRANSIENT = 'wcpay_on_boarding_disabled';
	const ERROR_MESSAGE_TRANSIENT        = 'wcpay_error_message';

	/**
	 * Client for making requests to the WooCommerce Payments API
	 *
	 * @var WC_Payments_API_Client
	 */
	private $payments_api_client;

	/**
	 * Class constructor
	 *
	 * @param WC_Payments_API_Client $payments_api_client Payments API client.
	 */
	public function __construct( WC_Payments_API_Client $payments_api_client ) {
		$this->payments_api_client = $payments_api_client;

		add_action( 'admin_init', [ $this, 'maybe_handle_oauth' ] );
		add_action( 'admin_init', [ $this, 'maybe_redirect_to_onboarding' ], 11 ); // Run this after the WC setup wizard and onboarding redirection logic.
		add_action( 'woocommerce_payments_account_refreshed', [ $this, 'handle_instant_deposits_inbox_note' ] );
		add_action( 'wcpay_instant_deposit_reminder', [ $this, 'handle_instant_deposits_inbox_reminder' ] );
		add_filter( 'allowed_redirect_hosts', [ $this, 'allowed_redirect_hosts' ] );
		add_action( 'jetpack_site_registered', [ $this, 'clear_cache' ] );
		add_filter( 'woocommerce_debug_tools', [ $this, 'debug_tool' ] );
	}

	/**
	 * Wipes the account data option, forcing to re-fetch the account status from WP.com.
	 */
	public function clear_cache() {
		delete_option( self::ACCOUNT_OPTION );
	}

	/**
	 * Add clear account cache tool to WooCommerce debug tools.
	 *
	 * @param array $tools List of current available tools.
	 */
	public function debug_tool( $tools ) {
		$tools['clear_wcpay_account_cache'] = [
			'name'     => __( 'Clear WooCommerce Payments account cache', 'woocommerce-payments' ),
			'button'   => __( 'Clear', 'woocommerce-payments' ),
			'desc'     => __( 'This tool will clear the account cached values used in WooCommerce Payments.', 'woocommerce-payments' ),
			'callback' => [ $this, 'refresh_account_data' ],
		];
		return $tools;
	}

	/**
	 * Return connected account ID
	 *
	 * @return string|null Account ID if connected, null if not connected or on error
	 */
	public function get_stripe_account_id() {
		$account = $this->get_cached_account_data();

		if ( empty( $account ) ) {
			return null;
		}

		return $account['account_id'];
	}

	/**
	 * Gets public key for the connected account
	 *
	 * @param bool $is_test true to get the test key, false otherwise.
	 *
	 * @return string|null public key if connected, null if not connected.
	 */
	public function get_publishable_key( $is_test ) {
		$account = $this->get_cached_account_data();

		if ( empty( $account ) ) {
			return null;
		}

		if ( $is_test ) {
			return $account['test_publishable_key'];
		}

		return $account['live_publishable_key'];
	}

	/**
	 * Checks if the account is connected, assumes the value of $on_error on server error.
	 *
	 * @param bool $on_error Value to return on server error, defaults to false.
	 *
	 * @return bool True if the account is connected, false otherwise, $on_error on error.
	 */
	public function is_stripe_connected( $on_error = false ) {
		try {
			return $this->try_is_stripe_connected();
		} catch ( Exception $e ) {
			return $on_error;
		}
	}

	/**
	 * Checks if the account is connected, throws on server error.
	 *
	 * @return bool      True if the account is connected, false otherwise.
	 * @throws Exception Throws exception when unable to detect connection status.
	 */
	public function try_is_stripe_connected() {
		$account = $this->get_cached_account_data();

		if ( false === $account ) {
			throw new Exception( __( 'Failed to detect connection status', 'woocommerce-payments' ) );
		}

		if ( is_array( $account ) && empty( $account ) ) {
			// empty means no account.
			return false;
		}

		return true;
	}

	/**
	 * Gets the account status data for rendering on the settings page.
	 *
	 * @return array An array containing the status data, or [ 'error' => true ] on error or no connected account.
	 */
	public function get_account_status_data() {
		$account = $this->get_cached_account_data();

		if ( empty( $account ) ) {
			// empty means no account. This data should not be used when the account is not connected.
			return [
				'error' => true,
			];
		}

		if ( ! isset( $account['status'] )
			|| ! isset( $account['payments_enabled'] )
			|| ! isset( $account['deposits_status'] ) ) {
			// return an error if any of the account data is missing.
			return [
				'error' => true,
			];
		}

		return [
			'email'           => $account['email'] ?? '',
			'status'          => $account['status'],
			'paymentsEnabled' => $account['payments_enabled'],
			'depositsStatus'  => $account['deposits_status'],
			'currentDeadline' => isset( $account['current_deadline'] ) ? $account['current_deadline'] : false,
			'pastDue'         => isset( $account['has_overdue_requirements'] ) ? $account['has_overdue_requirements'] : false,
			'accountLink'     => $this->get_login_url(),
		];
	}

	/**
	 * Gets the account statement descriptor for rendering on the settings page.
	 *
	 * @return string Account statement descriptor.
	 */
	public function get_statement_descriptor() {
		$account = $this->get_cached_account_data();
		return ! empty( $account ) && isset( $account['statement_descriptor'] ) ? $account['statement_descriptor'] : '';
	}

	/**
	 * Gets the current account fees for rendering on the settings page.
	 *
	 * @return array Fees.
	 */
	public function get_fees() {
		$account = $this->get_cached_account_data();
		return ! empty( $account ) && isset( $account['fees'] ) ? $account['fees'] : [];
	}

	/**
	 * Gets the account live mode value.
	 *
	 * @return bool|null Account is_live value.
	 */
	public function get_is_live() {
		$account = $this->get_cached_account_data();
		return ! empty( $account ) && isset( $account['is_live'] ) ? $account['is_live'] : null;
	}

	/**
	 * Gets the various anti-fraud services that must be included on every WCPay-related page.
	 *
	 * @return array Assoc array. Each key is the slug of a fraud service that must be incorporated to every page, the value is service-specific config for it.
	 */
	public function get_fraud_services_config() {
		$account = $this->get_cached_account_data();
		if ( empty( $account ) || ! isset( $account['fraud_services'] ) ) {
			// This was the default before adding new anti-fraud providers, preserve backwards-compatibility.
			return [ 'stripe' => [] ];
		}
		$services_config          = $account['fraud_services'];
		$filtered_services_config = [];
		foreach ( $services_config as $service_id => $config ) {
			$filtered_services_config[ $service_id ] = apply_filters( 'wcpay_prepare_fraud_config', $config, $service_id );
		}
		return $filtered_services_config;
	}

	/**
	 * Utility function to immediately redirect to the main "Welcome to WooCommerce Payments" onboarding page.
	 * Note that this function immediately ends the execution.
	 *
	 * @param string $error_message Optional error message to show in a notice.
	 */
	public function redirect_to_onboarding_page( $error_message = null ) {
		if ( isset( $error_message ) ) {
			set_transient( self::ERROR_MESSAGE_TRANSIENT, $error_message, 30 );
		}

		$params = [
			'page' => 'wc-admin',
			'path' => '/payments/connect',
		];
		if ( count( $params ) === count( array_intersect_assoc( $_GET, $params ) ) ) { // phpcs:disable WordPress.Security.NonceVerification.Recommended
			// We are already in the onboarding page, do nothing.
			return;
		}

		wp_safe_redirect( admin_url( add_query_arg( $params, 'admin.php' ) ) );
		exit();
	}

	/**
	 * Checks if Stripe account is connected and redirects to the onboarding page if it is not.
	 *
	 * @return bool True if the redirection happened.
	 */
	public function maybe_redirect_to_onboarding() {
		if ( wp_doing_ajax() ) {
			return false;
		}

		$is_on_settings_page           = WC_Payment_Gateway_WCPay::is_current_page_settings();
		$should_redirect_to_onboarding = get_option( 'wcpay_should_redirect_to_onboarding', false );

		if (
			// If not loading the settings page...
			! $is_on_settings_page
			// ...and we have redirected before.
			&& ! $should_redirect_to_onboarding
		) {
			// Do not attempt to redirect again.
			return false;
		}

		$account = $this->get_cached_account_data();
		if ( false === $account ) {
			// Failed to retrieve account data. Exception is logged in http client.
			return false;
		}

		if ( $should_redirect_to_onboarding ) {
			// Update the option. If there's an account connected, we won't need to redirect in the future.
			// If not, we will redirect once and will not want to redirect again.
			update_option( 'wcpay_should_redirect_to_onboarding', false );
		}

		if ( ! empty( $account ) ) {
			// Do not redirect if connected.
			return false;
		}

		// Redirect if not connected.
		$this->redirect_to_onboarding_page();
		return true;
	}

	/**
	 * Filter function to add Stripe to the list of allowed redirect hosts
	 *
	 * @param array $hosts - array of allowed hosts.
	 *
	 * @return array allowed hosts
	 */
	public function allowed_redirect_hosts( $hosts ) {
		$hosts[] = 'connect.stripe.com';
		return $hosts;
	}

	/**
	 * Handle OAuth (login/init/redirect) routes
	 */
	public function maybe_handle_oauth() {
		if ( ! is_admin() ) {
			return;
		}

		if ( isset( $_GET['wcpay-login'] ) && check_admin_referer( 'wcpay-login' ) ) {
			try {
				$this->redirect_to_login();
			} catch ( Exception $e ) {
<<<<<<< HEAD
				wp_safe_redirect(
					add_query_arg(
						[ 'wcpay-login-error' => '1' ],
						self::get_overview_page_url()
					)
=======
				// Handle the error within the React-powered app.
				if ( self::is_overview_page() ) {
					wp_safe_redirect(
						add_query_arg(
							[ 'wcpay-login-error' => '1' ],
							self::get_overview_page_url()
						)
					);
					exit;
				}

				// Display the notice in the traditional WooCommerce > Settings page.
				$this->add_notice_to_settings_page(
					__( 'There was a problem redirecting you to the account dashboard. Please try again.', 'woocommerce-payments' ),
					'notice-error'
>>>>>>> 72e24088
				);
				exit;
			}
			return;
		}

		if ( isset( $_GET['wcpay-reconnect-wpcom'] ) && check_admin_referer( 'wcpay-reconnect-wpcom' ) ) {
			$this->payments_api_client->start_server_connection( WC_Payment_Gateway_WCPay::get_settings_url() );
			return;
		}

		if ( isset( $_GET['wcpay-connect'] ) && check_admin_referer( 'wcpay-connect' ) ) {
			$wcpay_connect_param = sanitize_text_field( wp_unslash( $_GET['wcpay-connect'] ) );

			// Hide menu notification badge upon starting setup.
			update_option( 'wcpay_menu_badge_hidden', 'yes' );

			if ( isset( $_GET['wcpay-connect-jetpack-success'] ) && ! $this->payments_api_client->is_server_connected() ) {
				$this->redirect_to_onboarding_page(
					__( 'Connection to WordPress.com failed. Please connect to WordPress.com to start using WooCommerce Payments.', 'woocommerce-payments' )
				);
				return;
			}

			try {
				$this->maybe_init_jetpack_connection( $wcpay_connect_param );
			} catch ( Exception $e ) {
				$this->redirect_to_onboarding_page(
				/* translators: error message. */
					sprintf( __( 'There was a problem connecting this site to WordPress.com: "%s"', 'woocommerce-payments' ), $e->getMessage() )
				);
				return;
			}

			try {
				$this->init_stripe_oauth( $wcpay_connect_param );
			} catch ( Exception $e ) {
				Logger::error( 'Init Stripe oauth flow failed. ' . $e );
				$this->redirect_to_onboarding_page(
					__( 'There was a problem redirecting you to the account connection page. Please try again.', 'woocommerce-payments' )
				);
			}
			return;
		}

		if (
			isset( $_GET['wcpay-state'] )
			&& isset( $_GET['wcpay-mode'] )
		) {
			$state = sanitize_text_field( wp_unslash( $_GET['wcpay-state'] ) );
			$mode  = sanitize_text_field( wp_unslash( $_GET['wcpay-mode'] ) );
			$this->finalize_connection( $state, $mode );
			return;
		}
	}

	/**
	 * Get Stripe login url
	 *
	 * @return string Stripe account login url.
	 */
	private function get_login_url() {
		return add_query_arg(
			[
				'wcpay-login' => '1',
				'_wpnonce'    => wp_create_nonce( 'wcpay-login' ),
			]
		);
	}

	/**
	 * Get Stripe connect url
	 *
	 * @return string Stripe account login url.
	 */
	public static function get_connect_url() {
		return wp_nonce_url( add_query_arg( [ 'wcpay-connect' => '1' ] ), 'wcpay-connect' );
	}

	/**
	 * Payments task page url
	 *
	 * @return string payments task page url
	 */
	public static function get_payments_task_page_url() {
		return add_query_arg(
			[
				'page'   => 'wc-admin',
				'task'   => 'payments',
				'method' => 'wcpay',
			],
			admin_url( 'admin.php' )
		);
	}

	/**
	 * Get overview page url
	 *
	 * @return string overview page url
	 */
	public static function get_overview_page_url() {
		return add_query_arg(
			[
				'page' => 'wc-admin',
				'path' => '/payments/overview',
			],
			admin_url( 'admin.php' )
		);
	}

	/**
	 * Checks if the current page is overview page
	 *
	 * @return boolean
	 */
	public static function is_overview_page() {
		return isset( $_GET['path'] ) && '/payments/overview' === $_GET['path'];
	}

	/**
	 * Get WPCOM/Jetpack reconnect url, for use in case of missing connection owner.
	 *
	 * @return string WPCOM/Jetpack reconnect url.
	 */
	public static function get_wpcom_reconnect_url() {
		return admin_url(
			add_query_arg(
				[
					'wcpay-reconnect-wpcom' => '1',
					'_wpnonce'              => wp_create_nonce( 'wcpay-reconnect-wpcom' ),
				],
				'admin.php'
			)
		);
	}


	/**
	 * Has on-boarding been disabled?
	 *
	 * @return boolean
	 */
	public static function is_on_boarding_disabled() {
		// If the transient isn't set at all, we'll get false indicating that the server hasn't informed us that
		// on-boarding has been disabled (i.e. it's enabled as far as we know).
		return get_transient( self::ON_BOARDING_DISABLED_TRANSIENT );
	}

	/**
	 * Starts the Jetpack connection flow if it's not already fully connected.
	 *
	 * @param string $wcpay_connect_from - where the user should be returned to after connecting.
	 *
	 * @throws API_Exception If there was an error when registering the site on WP.com.
	 */
	private function maybe_init_jetpack_connection( $wcpay_connect_from ) {
		$is_jetpack_fully_connected = $this->payments_api_client->is_server_connected() && $this->payments_api_client->has_server_connection_owner();
		if ( $is_jetpack_fully_connected ) {
			return;
		}

		$redirect = add_query_arg(
			[
				'wcpay-connect'                 => $wcpay_connect_from,
				'wcpay-connect-jetpack-success' => '1',
				'_wpnonce'                      => wp_create_nonce( 'wcpay-connect' ),
			],
			$this->get_oauth_return_url( $wcpay_connect_from )
		);
		$this->payments_api_client->start_server_connection( $redirect );
	}

	/**
	 * For the connected account, fetches the login url from the API and redirects to it
	 */
	private function redirect_to_login() {
		// Clear account transient when generating Stripe dashboard's login link.
		$this->clear_cache();
		$redirect_url = $this->get_overview_page_url();
		$login_data   = $this->payments_api_client->get_login_data( $redirect_url );
		wp_safe_redirect( $login_data['url'] );
		exit;
	}

	/**
	 * Builds the URL to return the user to after the Jetpack/OAuth flow.
	 *
	 * @param string $wcpay_connect_from - Constant to decide where the user should be returned to after connecting.
	 * @return string
	 */
	private function get_oauth_return_url( $wcpay_connect_from ) {
		// If connection originated on the WCADMIN payment task page, return there.
		// else goto the overview page, since now it is GA (earlier it was redirected to plugin settings page).
		return 'WCADMIN_PAYMENT_TASK' === $wcpay_connect_from
			? $this->get_payments_task_page_url()
			: $this->get_overview_page_url();
	}

	/**
	 * Initializes the OAuth flow by fetching the URL from the API and redirecting to it.
	 *
	 * @param string $wcpay_connect_from - where the user should be returned to after connecting.
	 */
	private function init_stripe_oauth( $wcpay_connect_from ) {
		// Clear account transient when generating Stripe's oauth data.
		$this->clear_cache();

		$current_user = wp_get_current_user();
		$return_url   = $this->get_oauth_return_url( $wcpay_connect_from );

		$country = WC()->countries->get_base_country();
		if ( ! array_key_exists( $country, WC_Payments_Utils::supported_countries() ) ) {
			$country = null;
		}

		$oauth_data = $this->payments_api_client->get_oauth_data(
			$return_url,
			[
				'email'         => $current_user->user_email,
				'business_name' => get_bloginfo( 'name' ),
				'url'           => get_home_url(),
				'country'       => $country,
			],
			[
				'site_username' => $current_user->user_login,
			],
			$this->get_actioned_notes()
		);

		// If an account already exists for this site, we're done.
		if ( false === $oauth_data['url'] ) {
			WC_Payments::get_gateway()->update_option( 'enabled', 'yes' );
			update_option( '_wcpay_oauth_stripe_connected', [ 'is_existing_stripe_account' => true ] );
			wp_safe_redirect(
				add_query_arg(
					[ 'wcpay-connection-success' => '1' ],
					$return_url
				)
			);
			exit;
		}

		set_transient( 'wcpay_stripe_oauth_state', $oauth_data['state'], DAY_IN_SECONDS );

		wp_safe_redirect( $oauth_data['url'] );
		exit;
	}

	/**
	 * Once the API redirects back to the site after the OAuth flow, verifies the parameters and stores the data
	 *
	 * @param string $state Secret string.
	 * @param string $mode Mode in which this account has been connected. Either 'test' or 'live'.
	 */
	private function finalize_connection( $state, $mode ) {
		if ( get_transient( 'wcpay_stripe_oauth_state' ) !== $state ) {
			$this->redirect_to_onboarding_page(
				__( 'There was a problem processing your account data. Please try again.', 'woocommerce-payments' )
			);
			return;
		}
		delete_transient( 'wcpay_stripe_oauth_state' );
		$this->clear_cache();

		WC_Payments::get_gateway()->update_option( 'enabled', 'yes' );
		WC_Payments::get_gateway()->update_option( 'test_mode', 'test' === $mode ? 'yes' : 'no' );

		// Store a state after completing KYC for tracks. This is stored temporarily in option because
		// user might not have agreed to TOS yet.
		update_option( '_wcpay_oauth_stripe_connected', [ 'is_existing_stripe_account' => false ] );

		wp_safe_redirect(
			add_query_arg(
				[
					'wcpay-state'                => false,
					'wcpay-account-id'           => false,
					'wcpay-live-publishable-key' => false,
					'wcpay-test-publishable-key' => false,
					'wcpay-mode'                 => false,
					'wcpay-connection-success'   => '1',
				]
			)
		);
		exit;
	}

	/**
	 * Gets and caches the data for the account connected to this site.
	 *
	 * @return array|bool Account data or false if failed to retrieve account data.
	 */
	public function get_cached_account_data() {
		if ( ! $this->payments_api_client->is_server_connected() ) {
			return [];
		}

		$account = $this->read_account_from_cache();

		if ( $this->is_valid_cached_account( $account ) ) {
			return $account;
		}

		// If the option contains the error value, return false early and do not attempt another API call.
		if ( self::ACCOUNT_RETRIEVAL_ERROR === $account ) {
			return false;
		}

		try {
			// Since we're about to call the server again, clear out the on-boarding disabled flag. We can let the code
			// below re-create it if the server tells us on-boarding is still disabled.
			delete_transient( self::ON_BOARDING_DISABLED_TRANSIENT );

			$account = $this->payments_api_client->get_account_data();
		} catch ( API_Exception $e ) {
			if ( 'wcpay_account_not_found' === $e->get_error_code() ) {
				// Special case - detect account not connected and cache it.
				$account = [];
			} elseif ( 'wcpay_on_boarding_disabled' === $e->get_error_code() ) {
				// Special case - detect account not connected and on-boarding disabled. This will get updated the
				// next time we call the server for account information, but just in case we set the expiry time for
				// this setting an hour longer than the account details transient.
				$account = [];
				set_transient( self::ON_BOARDING_DISABLED_TRANSIENT, true, 2 * HOUR_IN_SECONDS );
			} else {
				// Failed to retrieve account data. Exception is logged in http client.
				// Rate limit the account retrieval failures - set a transient for a short time.
				$this->cache_account( self::ACCOUNT_RETRIEVAL_ERROR, 2 * MINUTE_IN_SECONDS );

				// Return false to signal account retrieval error.
				return false;
			}
		}

		// Cache the account details so we don't call the server every time.
		$this->cache_account( $account );

		// Allow us to tie in functionality to an account refresh.
		do_action( 'woocommerce_payments_account_refreshed', $account );
		return $account;
	}

	/**
	 * Caches account data for a period of time.
	 *
	 * @param array|string $account    - Account data to cache.
	 * @param int|null     $expiration - The length of time to cache the account data, expressed in seconds.
	 */
	private function cache_account( $account, int $expiration = null ) {
		// Default expiration to 2 hours if not set.
		if ( null === $expiration ) {
			$expiration = 2 * HOUR_IN_SECONDS;
		}

		// Add the account data and expiry time to the array we're caching.
		$account_cache            = [];
		$account_cache['account'] = $account;
		$account_cache['expires'] = time() + $expiration;

		// Create or update the account option cache.
		if ( false === get_option( self::ACCOUNT_OPTION ) ) {
			$result = add_option( self::ACCOUNT_OPTION, $account_cache, '', 'no' );
		} else {
			$result = update_option( self::ACCOUNT_OPTION, $account_cache, 'no' );
		}

		return $result;
	}

	/**
	 * Refetches account data and returns the fresh data.
	 *
	 * @return array|bool|string Either the new account data or false if unavailable.
	 */
	public function refresh_account_data() {
		$this->clear_cache();
		return $this->get_cached_account_data();
	}

	/**
	 * Checks if the cached account can be used in the current plugin state.
	 *
	 * @param bool|string|array $account cached account data.
	 *
	 * @return bool True if the cached account is valid.
	 */
	private function is_valid_cached_account( $account ) {
		// false means no account has been cached.
		if ( false === $account ) {
			return false;
		}

		// the rate limiting mechanism has detected an error - not a valid account.
		if ( self::ACCOUNT_RETRIEVAL_ERROR === $account ) {
			return false;
		}

		// empty array - special value to indicate that there's no account connected.
		if ( is_array( $account ) && empty( $account ) ) {
			return true;
		}

		// live accounts are always valid.
		if ( $account['is_live'] ) {
			return true;
		}

		// test accounts are valid only when in dev mode.
		if ( WC_Payments::get_gateway()->is_in_dev_mode() ) {
			return true;
		}

		return false;
	}

	/**
	 * Updates Stripe account settings.
	 *
	 * @param array $stripe_account_settings Settings to update.
	 *
	 * @return null|string Error message if update failed.
	 */
	public function update_stripe_account( $stripe_account_settings ) {
		try {
			if ( ! $this->settings_changed( $stripe_account_settings ) ) {
				Logger::info( 'Skip updating account settings. Nothing is changed.' );
				return;
			}
			$updated_account = $this->payments_api_client->update_account( $stripe_account_settings );
			$this->cache_account( $updated_account );
		} catch ( Exception $e ) {
			Logger::error( 'Failed to update Stripe account ' . $e );
			return $e->getMessage();
		}
	}

	/**
	 * Checks if account settings changed.
	 *
	 * @param array $changes Account settings changes.
	 *
	 * @return bool True if at least one parameter value is changed.
	 */
	private function settings_changed( $changes = [] ) {
		$account = $this->read_account_from_cache();

		// Consider changes as valid if we don't have cached account data.
		if ( ! $this->is_valid_cached_account( $account ) ) {
			return true;
		}

		$diff = array_diff_assoc( $changes, $account );
		return ! empty( $diff );
	}

	/**
	 * Retrieves the latest ToS agreement for the account.
	 *
	 * @return array|null Either the agreement or null if unavailable.
	 */
	public function get_latest_tos_agreement() {
		$account = $this->get_cached_account_data();
		return ! empty( $account ) && isset( $account['latest_tos_agreement'] )
			? $account['latest_tos_agreement']
			: null;
	}

	/**
	 * Returns an array containing the names of all the WCPay related notes that have be actioned.
	 *
	 * @return array
	 */
	private function get_actioned_notes(): array {
		$wcpay_note_names = [];

		try {
			/**
			 * Data Store for admin notes
			 *
			 * @var DataStore $data_store
			 */
			$data_store = WC_Data_Store::load( 'admin-note' );
		} catch ( Exception $e ) {
			// Don't stop the on-boarding process if something goes wrong here. Log the error and return the empty array
			// of actioned notes.
			Logger::error( $e );
			return $wcpay_note_names;
		}

		// Fetch the last 10 actioned wcpay-promo admin notifications.
		$add_like_clause = function( $where_clause ) {
			return $where_clause . " AND name like 'wcpay-promo-%'";
		};

		$note_class = WC_Payment_Woo_Compat_Utils::get_note_class();

		add_filter( 'woocommerce_note_where_clauses', $add_like_clause );

		$wcpay_promo_notes = $data_store->get_notes(
			[
				'status'     => [ $note_class::E_WC_ADMIN_NOTE_ACTIONED ],
				'is_deleted' => false,
				'per_page'   => 10,
			]
		);

		remove_filter( 'woocommerce_note_where_clauses', $add_like_clause );

		// If we didn't get an array back from the data store, return an empty array of results.
		if ( ! is_array( $wcpay_promo_notes ) ) {
			return $wcpay_note_names;
		}

		// Copy the name of each note into the results.
		foreach ( (array) $wcpay_promo_notes as $wcpay_note ) {
			$note               = new $note_class( $wcpay_note->note_id );
			$wcpay_note_names[] = $note->get_name();
		}

		return $wcpay_note_names;
	}

	/**
	 * Gets the account country.
	 *
	 * @return string Country.
	 */
	public function get_account_country() {
		$account = $this->get_cached_account_data();
		return $account['country'] ?? 'US';
	}

	/**
	 * Handles adding a note if the merchant is eligible for Instant Deposits.
	 *
	 * @param array $account The account data.
	 *
	 * @return void
	 */
	public function handle_instant_deposits_inbox_note( $account ) {
		if ( empty( $account ) ) {
			return;
		}

		if ( ! $this->is_instant_deposits_eligible( $account ) ) {
			return;
		}

		require_once WCPAY_ABSPATH . 'includes/notes/class-wc-payments-notes-instant-deposits-eligible.php';
		WC_Payments_Notes_Instant_Deposits_Eligible::possibly_add_note();
		$this->maybe_add_instant_deposit_note_reminder();
	}

	/**
	 * Handles removing note about merchant Instant Deposits eligibility.
	 * Hands off to handle_instant_deposits_inbox_note to add the new note.
	 *
	 * @return void
	 */
	public function handle_instant_deposits_inbox_reminder() {
		require_once WCPAY_ABSPATH . 'includes/notes/class-wc-payments-notes-instant-deposits-eligible.php';
		WC_Payments_Notes_Instant_Deposits_Eligible::possibly_delete_note();
		$this->handle_instant_deposits_inbox_note( $this->get_cached_account_data() );
	}

	/**
	 * Handles adding scheduled action for the Instant Deposit note reminder.
	 *
	 * @return void
	 */
	public function maybe_add_instant_deposit_note_reminder() {
		$action_scheduler_service = new WC_Payments_Action_Scheduler_Service( $this->payments_api_client );
		$action_hook              = 'wcpay_instant_deposit_reminder';

		if ( $action_scheduler_service->pending_action_exists( $action_hook ) ) {
			return;
		}

		$reminder_time = time() + ( 90 * DAY_IN_SECONDS );
		$action_scheduler_service->schedule_job( $reminder_time, $action_hook );
	}

	/**
	 * Checks to see if the account is eligible for Instant Deposits.
	 *
	 * @param array $account The account data.
	 *
	 * @return bool
	 */
	private function is_instant_deposits_eligible( array $account ): bool {
		if ( ! isset( $account['instant_deposits_eligible'] ) || ! $account['instant_deposits_eligible'] ) {
			return false;
		}

		return true;
	}

	/**
	 * Read the account from the WP option we cache it in.
	 *
	 * @return array|string|bool
	 */
	private function read_account_from_cache() {
		$account_cache = get_option( self::ACCOUNT_OPTION );

		if ( false === $account_cache || ! isset( $account_cache['account'] ) || ! isset( $account_cache['expires'] ) ) {
			// No option found or the data isn't in the shape we expect.
			return false;
		}

		// Set $account to false if the cache has expired, triggering another fetch.
		if ( $account_cache['expires'] < time() ) {
			return false;
		}

		// We have fresh account data in the cache, so return it.
		return $account_cache['account'];
	}
}<|MERGE_RESOLUTION|>--- conflicted
+++ resolved
@@ -320,29 +320,11 @@
 			try {
 				$this->redirect_to_login();
 			} catch ( Exception $e ) {
-<<<<<<< HEAD
 				wp_safe_redirect(
 					add_query_arg(
 						[ 'wcpay-login-error' => '1' ],
 						self::get_overview_page_url()
 					)
-=======
-				// Handle the error within the React-powered app.
-				if ( self::is_overview_page() ) {
-					wp_safe_redirect(
-						add_query_arg(
-							[ 'wcpay-login-error' => '1' ],
-							self::get_overview_page_url()
-						)
-					);
-					exit;
-				}
-
-				// Display the notice in the traditional WooCommerce > Settings page.
-				$this->add_notice_to_settings_page(
-					__( 'There was a problem redirecting you to the account dashboard. Please try again.', 'woocommerce-payments' ),
-					'notice-error'
->>>>>>> 72e24088
 				);
 				exit;
 			}
