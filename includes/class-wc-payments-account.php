--- conflicted
+++ resolved
@@ -271,7 +271,7 @@
 		);
 
 		if ( false === $oauth_data['url'] ) {
-      $account_id           = sanitize_text_field( wp_unslash( $oauth_data['account_id'] ) );
+			$account_id           = sanitize_text_field( wp_unslash( $oauth_data['account_id'] ) );
 			$live_publishable_key = sanitize_text_field( wp_unslash( $oauth_data['live_publishable_key'] ) );
 			$test_publishable_key = sanitize_text_field( wp_unslash( $oauth_data['test_publishable_key'] ) );
 
@@ -320,7 +320,6 @@
 		$this->update_public_keys( $live_publishable_key, $test_publishable_key );
 		WC_Payments::get_gateway()->update_option( 'enabled', 'yes' );
 		WC_Payments::get_gateway()->update_option( 'test_mode', 'test' === $mode ? 'yes' : 'no' );
-
 
 		wp_safe_redirect( remove_query_arg( [ 'wcpay-state', 'wcpay-account-id', 'wcpay-publishable-key', 'wcpay-mode' ] ) );
 		exit;
@@ -382,7 +381,6 @@
 			self::get_login_url()
 		);
 	}
-<<<<<<< HEAD
 
 	/**
 	 * Updates the publishable key settings on the gateway.
@@ -403,6 +401,4 @@
 			$this->gateway->update_option( 'test_publishable_key', $test_key );
 		}
 	}
-=======
->>>>>>> 80056429
 }