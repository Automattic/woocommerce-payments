--- conflicted
+++ resolved
@@ -1592,22 +1592,13 @@
 	}
 
 	/**
-<<<<<<< HEAD
-	 * Redirects to the onboarding prototype page if the experiment or PO feature flag is enabled.
-=======
-	 * Redirects to the onboarding flow page if the Progressive Onboarding feature flag is enabled.
->>>>>>> ffd85b18
+	 * Redirects to the onboarding flow page if the Progressive Onboarding feature flag is enabled or in the experiment treatment mode.
 	 * Also checks if the server is connect and try to connect it otherwise.
 	 *
 	 * @return void
 	 */
-<<<<<<< HEAD
-	private function redirect_to_prototype_onboarding_page() {
+	private function redirect_to_onboarding_flow_page() {
 		if ( ! WC_Payments_Utils::is_in_progressive_onboarding_treatment_mode() && ! WC_Payments_Features::is_progressive_onboarding_enabled() ) {
-=======
-	private function redirect_to_onboarding_flow_page() {
-		if ( ! WC_Payments_Features::is_progressive_onboarding_enabled() ) {
->>>>>>> ffd85b18
 			return;
 		}
 
