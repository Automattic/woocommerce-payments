<?php
/**
 * Class WC_Payments_Account
 *
 * @package WooCommerce\Payments
 */

if ( ! defined( 'ABSPATH' ) ) {
	exit; // Exit if accessed directly.
}

use WCPay\Constants\Country_Code;
use WCPay\Constants\Currency_Code;
use WCPay\Core\Server\Request\Get_Account;
use WCPay\Core\Server\Request;
use WCPay\Core\Server\Request\Update_Account;
use WCPay\Exceptions\API_Exception;
use WCPay\Logger;
use WCPay\Database_Cache;

/**
 * Class handling any account connection functionality
 */
class WC_Payments_Account {

	// ACCOUNT_OPTION is only used in the supporting dev tools plugin, it can be removed once everyone has upgraded.
	const ACCOUNT_OPTION                                        = 'wcpay_account_data';
	const ONBOARDING_DISABLED_TRANSIENT                         = 'wcpay_on_boarding_disabled';
	const ONBOARDING_STARTED_TRANSIENT                          = 'wcpay_on_boarding_started';
	const ONBOARDING_STATE_TRANSIENT                            = 'wcpay_stripe_onboarding_state';
	const ERROR_MESSAGE_TRANSIENT                               = 'wcpay_error_message';
	const INSTANT_DEPOSITS_REMINDER_ACTION                      = 'wcpay_instant_deposit_reminder';
	const TRACKS_EVENT_ACCOUNT_CONNECT_START                    = 'wcpay_account_connect_start';
	const TRACKS_EVENT_ACCOUNT_CONNECT_WPCOM_CONNECTION_START   = 'wcpay_account_connect_wpcom_connection_start';
	const TRACKS_EVENT_ACCOUNT_CONNECT_WPCOM_CONNECTION_SUCCESS = 'wcpay_account_connect_wpcom_connection_success';
	const TRACKS_EVENT_ACCOUNT_CONNECT_WPCOM_CONNECTION_FAILURE = 'wcpay_account_connect_wpcom_connection_failure';
	const TRACKS_EVENT_ACCOUNT_CONNECT_FINISHED                 = 'wcpay_account_connect_finished';
	const TRACKS_EVENT_KYC_REMINDER_MERCHANT_RETURNED           = 'wcpay_kyc_reminder_merchant_returned';

	/**
	 * Client for making requests to the WooCommerce Payments API
	 *
	 * @var WC_Payments_API_Client
	 */
	private $payments_api_client;

	/**
	 * Cache util for managing the account data
	 *
	 * @var Database_Cache
	 */
	private $database_cache;

	/**
	 * Action scheduler service
	 *
	 * @var WC_Payments_Action_Scheduler_Service
	 */
	private $action_scheduler_service;

	/**
	 * WC_Payments_Onboarding_Service instance for working with onboarding business logic
	 *
	 * @var WC_Payments_Onboarding_Service
	 */
	private $onboarding_service;

	/**
	 * WC_Payments_Redirect_Service instance for handling redirects business logic
	 *
	 * @var WC_Payments_Redirect_Service
	 */
	private $redirect_service;

	/**
	 * Class constructor
	 *
	 * @param WC_Payments_API_Client               $payments_api_client      Payments API client.
	 * @param Database_Cache                       $database_cache           Database cache util.
	 * @param WC_Payments_Action_Scheduler_Service $action_scheduler_service Action scheduler service.
	 * @param WC_Payments_Onboarding_Service       $onboarding_service       Onboarding service.
	 * @param WC_Payments_Redirect_Service         $redirect_service         Redirect service.
	 */
	public function __construct(
		WC_Payments_API_Client $payments_api_client,
		Database_Cache $database_cache,
		WC_Payments_Action_Scheduler_Service $action_scheduler_service,
		WC_Payments_Onboarding_Service $onboarding_service,
		WC_Payments_Redirect_Service $redirect_service
	) {
		$this->payments_api_client      = $payments_api_client;
		$this->database_cache           = $database_cache;
		$this->action_scheduler_service = $action_scheduler_service;
		$this->onboarding_service       = $onboarding_service;
		$this->redirect_service         = $redirect_service;
	}

	/**
	 * Initialise class hooks.
	 *
	 * @return void
	 */
	public function init_hooks() {
		// Add admin init hooks.
		// Our onboarding handling comes first.
		add_action( 'admin_init', [ $this, 'maybe_handle_onboarding' ] );
		add_action( 'admin_init', [ $this, 'maybe_activate_woopay' ] );
		// Second, handle redirections based on context.
		add_action( 'admin_init', [ $this, 'maybe_redirect_after_plugin_activation' ], 11 ); // Run this after the WC setup wizard and onboarding redirection logic.
		add_action( 'admin_init', [ $this, 'maybe_redirect_by_get_param' ], 12 ); // Run this after the redirect to onboarding logic.
		// Third, handle page redirections.
		add_action( 'admin_init', [ $this, 'maybe_redirect_from_settings_page' ], 15 );
		add_action( 'admin_init', [ $this, 'maybe_redirect_from_onboarding_wizard_page' ], 15 );
		add_action( 'admin_init', [ $this, 'maybe_redirect_from_connect_page' ], 15 );
		add_action( 'admin_init', [ $this, 'maybe_redirect_from_overview_page' ], 15 );

		// Add handlers for inbox notes and reminders.
		add_action( 'woocommerce_payments_account_refreshed', [ $this, 'handle_instant_deposits_inbox_note' ] );
		add_action( 'woocommerce_payments_account_refreshed', [ $this, 'handle_loan_approved_inbox_note' ] );
		add_action( self::INSTANT_DEPOSITS_REMINDER_ACTION, [ $this, 'handle_instant_deposits_inbox_reminder' ] );

		// Add all other hooks.
		add_filter( 'allowed_redirect_hosts', [ $this, 'allowed_redirect_hosts' ] );
		add_action( 'jetpack_site_registered', [ $this, 'clear_cache' ] );
		add_action( 'updated_option', [ $this, 'possibly_update_wcpay_account_locale' ], 10, 3 );
		add_action( 'woocommerce_woocommerce_payments_updated', [ $this, 'clear_cache' ] );
	}

	/**
	 * Wipes the account data option, forcing to re-fetch the account status from WP.com.
	 */
	public function clear_cache() {
		$this->database_cache->delete( Database_Cache::ACCOUNT_KEY );
	}

	/**
	 * Return connected account ID
	 *
	 * @return string|null Account ID if connected, null if not connected or on error
	 */
	public function get_stripe_account_id() {
		$account = $this->get_cached_account_data();

		if ( empty( $account ) ) {
			return null;
		}

		return $account['account_id'];
	}

	/**
	 * Gets public key for the connected account
	 *
	 * @param bool $is_test true to get the test key, false otherwise.
	 *
	 * @return string|null public key if connected, null if not connected.
	 */
	public function get_publishable_key( $is_test ) {
		$account = $this->get_cached_account_data();

		if ( empty( $account ) ) {
			return null;
		}

		if ( $is_test ) {
			return $account['test_publishable_key'];
		}

		return $account['live_publishable_key'];
	}

	/**
	 * Determine if the store has a working Jetpack connection.
	 *
	 * @return bool Whether the Jetpack connection is established and working or not.
	 */
	public function has_working_jetpack_connection(): bool {
		return $this->payments_api_client->is_server_connected() && $this->payments_api_client->has_server_connection_owner();
	}

	/**
	 * Check if there is meaningful data in the WooPayments account cache.
	 *
	 * It bypasses WPCOM/Jetpack connection check, the cache expiry check and only checks if the account_id is present.
	 *
	 * @return boolean Whether there is account data.
	 */
	public function has_account_data(): bool {
		$account_data = $this->database_cache->get( Database_Cache::ACCOUNT_KEY );
		if ( ! empty( $account_data['account_id'] ) ) {
			return true;
		}

		return false;
	}

	/**
	 * Checks if the account is connected, assumes the value of $on_error on server error.
	 *
	 * @param bool $on_error Value to return on server error, defaults to false.
	 * @param bool $force_refresh Force refresh account data cache.
	 *
	 * @return bool True if the account is connected, false otherwise, $on_error on error.
	 */
	public function is_stripe_connected( bool $on_error = false, bool $force_refresh = false ): bool {
		try {
			return $this->try_is_stripe_connected( $force_refresh );
		} catch ( Exception $e ) {
			return $on_error;
		}
	}

	/**
	 * Checks if the account is connected, throws on server error.
	 *
	 * @param bool $force_refresh Force refresh account data cache.
	 *
	 * @return bool      True if the account is connected, false otherwise.
	 * @throws Exception Throws exception when unable to detect connection status.
	 */
	public function try_is_stripe_connected( bool $force_refresh = false ): bool {
		$account = $this->get_cached_account_data( $force_refresh );
		if ( false === $account ) {
			throw new Exception( esc_html__( 'Failed to detect connection status', 'woocommerce-payments' ) );
		}

		// The empty array indicates that account is not connected yet.
		return [] !== $account;
	}

	/**
	 * Checks if the account is valid.
	 *
	 * This means:
	 * - it's connected (i.e. we have account data)
	 * - has submitted details (i.e. is not partially onboarded)
	 * - has valid card_payments capability status (requested, pending_verification, active and other valid ones).
	 *
	 * Card_payments capability is crucial for account to function properly. If it is unrequested, we shouldn't show
	 * any other options for the merchants since it'll lead to various errors.
	 *
	 * @see https://github.com/Automattic/woocommerce-payments/issues/5275
	 *
	 * @return bool True if the account is a valid Stripe account, false otherwise.
	 */
	public function is_stripe_account_valid(): bool {
		$account = $this->get_cached_account_data();
		// The account is disconnected or we failed to get the account data.
		if ( empty( $account ) ) {
			return false;
		}

		// The account is partially onboarded.
		if ( empty( $account['details_submitted'] ) ) {
			return false;
		}

		// The account doesn't have the minimum required capabilities.
		if ( ! isset( $account['capabilities']['card_payments'] )
			|| 'unrequested' === $account['capabilities']['card_payments'] ) {
			return false;
		}

		// The account is valid.
		return true;
	}

	/**
	 * Checks if the account has been rejected, assumes the value of false on any account retrieval error.
	 * Returns false if the account is not connected.
	 *
	 * @return bool True if the account is connected and rejected, false otherwise or on error.
	 */
	public function is_account_rejected(): bool {
		if ( ! $this->is_stripe_connected() ) {
			return false;
		}

		$account = $this->get_cached_account_data();
		return strpos( $account['status'] ?? '', 'rejected' ) === 0;
	}

	/**
	 * Checks if the account is under review, assumes the value of false on any account retrieval error.
	 * Returns false if the account is not connected.
	 *
	 * @return bool
	 */
	public function is_account_under_review(): bool {
		if ( ! $this->is_stripe_connected() ) {
			return false;
		}

		$account = $this->get_cached_account_data();
		return 'under_review' === $account['status'];
	}

	/**
	 * Checks if the account "details_submitted" flag is true.
	 * This is a proxy for telling if an account has completed onboarding.
	 * If the "details_submitted" flag is false, it means that the account has not
	 * yet finished the initial KYC.
	 *
	 * @return boolean True if the account is connected and details are not submitted, false otherwise.
	 */
	public function is_details_submitted(): bool {
		$account = $this->get_cached_account_data();

		$details_submitted = $account['details_submitted'] ?? false;
		return true === $details_submitted;
	}

	/**
	 * Gets the account status data for rendering on the settings page.
	 *
	 * @return array An array containing the status data, or [ 'error' => true ] on error or no connected account.
	 */
	public function get_account_status_data(): array {
		$account = $this->get_cached_account_data();

		if ( empty( $account ) ) {
			// empty means no account. This data should not be used when the account is not connected.
			return [
				'error' => true,
			];
		}

		if ( ! isset( $account['status'], $account['payments_enabled'] ) ) {
			// return an error if any of the account data is missing.
			return [
				'error' => true,
			];
		}

		return [
			'email'                 => $account['email'] ?? '',
			'country'               => $account['country'] ?? Country_Code::UNITED_STATES,
			'status'                => $account['status'],
			'created'               => $account['created'] ?? '',
			'testDrive'             => $account['is_test_drive'] ?? false,
			'paymentsEnabled'       => $account['payments_enabled'],
			'detailsSubmitted'      => $account['details_submitted'] ?? true,
			'deposits'              => $account['deposits'] ?? [],
			'currentDeadline'       => $account['current_deadline'] ?? false,
			'pastDue'               => $account['has_overdue_requirements'] ?? false,
			// Test-drive accounts don't have access to the Stripe dashboard.
			'accountLink'           => empty( $account['is_test_drive'] ) ? $this->get_login_url() : false,
			'hasSubmittedVatData'   => $account['has_submitted_vat_data'] ?? false,
			'requirements'          => [
				'errors' => $account['requirements']['errors'] ?? [],
			],
			'progressiveOnboarding' => [
				'isEnabled'            => $account['progressive_onboarding']['is_enabled'] ?? false,
				'isComplete'           => $account['progressive_onboarding']['is_complete'] ?? false,
				'tpv'                  => (int) ( $account['progressive_onboarding']['tpv'] ?? 0 ),
				'firstTransactionDate' => $account['progressive_onboarding']['first_transaction_date'] ?? null,
			],
			'fraudProtection'       => [
				'declineOnAVSFailure' => $account['fraud_mitigation_settings']['avs_check_enabled'] ?? null,
				'declineOnCVCFailure' => $account['fraud_mitigation_settings']['cvc_check_enabled'] ?? null,
			],
		];
	}

	/**
	 * Gets the account statement descriptor for rendering on the settings page.
	 *
	 * @return string Account statement descriptor.
	 */
	public function get_statement_descriptor(): string {
		$account = $this->get_cached_account_data();
		return ! empty( $account ) && isset( $account['statement_descriptor'] ) ? $account['statement_descriptor'] : '';
	}

	/**
	 * Gets the account statement descriptor for rendering on the settings page.
	 *
	 * @return string Account statement descriptor.
	 */
	public function get_statement_descriptor_kanji(): string {
		$account = $this->get_cached_account_data();
		return ! empty( $account ) && isset( $account['statement_descriptor_kanji'] ) ? $account['statement_descriptor_kanji'] : '';
	}

	/**
	 * Gets the account statement descriptor for rendering on the settings page.
	 *
	 * @return string Account statement descriptor.
	 */
	public function get_statement_descriptor_kana(): string {
		$account = $this->get_cached_account_data();
		return ! empty( $account ) && isset( $account['statement_descriptor_kana'] ) ? $account['statement_descriptor_kana'] : '';
	}

	/**
	 * Gets the business name.
	 *
	 * @return string Business profile name.
	 */
	public function get_business_name(): string {
		$account = $this->get_cached_account_data();
		return isset( $account['business_profile']['name'] ) ? $account['business_profile']['name'] : '';
	}

	/**
	 * Gets the business url.
	 *
	 * @return string Business profile url.
	 */
	public function get_business_url(): string {
		$account = $this->get_cached_account_data();
		return isset( $account['business_profile']['url'] ) ? $account['business_profile']['url'] : '';
	}

	/**
	 * Gets the business support address.
	 *
	 * @return array Business profile support address.
	 */
	public function get_business_support_address(): array {
		$account = $this->get_cached_account_data();
		return isset( $account['business_profile']['support_address'] ) ? $account['business_profile']['support_address'] : [];
	}

	/**
	 * Gets the business support email.
	 *
	 * @return string Business profile support email.
	 */
	public function get_business_support_email(): string {
		$account = $this->get_cached_account_data();
		return isset( $account['business_profile']['support_email'] ) ? $account['business_profile']['support_email'] : '';
	}

	/**
	 * Gets the business support phone.
	 *
	 * @return string Business profile support phone.
	 */
	public function get_business_support_phone(): string {
		$account = $this->get_cached_account_data();
		return isset( $account['business_profile']['support_phone'] ) ? $account['business_profile']['support_phone'] : '';
	}

	/**
	 * Gets the branding logo.
	 *
	 * @return string branding logo.
	 */
	public function get_branding_logo(): string {
		$account = $this->get_cached_account_data();
		return isset( $account['branding']['logo'] ) ? $account['branding']['logo'] : '';
	}

	/**
	 * Gets the branding icon.
	 *
	 * @return string branding icon.
	 */
	public function get_branding_icon(): string {
		$account = $this->get_cached_account_data();
		return isset( $account['branding']['icon'] ) ? $account['branding']['icon'] : '';
	}

	/**
	 * Gets the branding primary color.
	 *
	 * @return string branding primary color.
	 */
	public function get_branding_primary_color(): string {
		$account = $this->get_cached_account_data();
		return isset( $account['branding']['primary_color'] ) ? $account['branding']['primary_color'] : '';
	}

	/**
	 * Gets the branding secondary color.
	 *
	 * @return string branding secondary color.
	 */
	public function get_branding_secondary_color(): string {
		$account = $this->get_cached_account_data();
		return isset( $account['branding']['secondary_color'] ) ? $account['branding']['secondary_color'] : '';
	}

	/**
	 * Gets the deposit schedule interval.
	 *
	 * @return string interval e.g. weekly, monthly.
	 */
	public function get_deposit_schedule_interval(): string {
		$account = $this->get_cached_account_data();
		return $account['deposits']['interval'] ?? '';
	}

	/**
	 * Gets the deposit schedule weekly anchor.
	 *
	 * @return string weekly anchor e.g. monday, tuesday.
	 */
	public function get_deposit_schedule_weekly_anchor(): string {
		$account = $this->get_cached_account_data();
		return $account['deposits']['weekly_anchor'] ?? '';
	}

	/**
	 * Gets the deposit schedule monthly anchor.
	 *
	 * @return int|null monthly anchor e.g. 1, 2.
	 */
	public function get_deposit_schedule_monthly_anchor() {
		$account = $this->get_cached_account_data();
		return ! empty( $account['deposits']['monthly_anchor'] ) ? $account['deposits']['monthly_anchor'] : null;
	}

	/**
	 * Gets the number of days payments are delayed for.
	 *
	 * @return int|null e.g. 2, 7.
	 */
	public function get_deposit_delay_days() {
		$account = $this->get_cached_account_data();
		return $account['deposits']['delay_days'] ?? null;
	}

	/**
	 * Gets the deposit status
	 *
	 * @return string  e.g. disabled, blocked, enabled.
	 */
	public function get_deposit_status(): string {
		$account = $this->get_cached_account_data();
		return $account['deposits']['status'] ?? '';
	}

	/**
	 * Gets the deposit restrictions
	 *
	 * @return string  e.g. not_blocked, blocked, schedule locked.
	 */
	public function get_deposit_restrictions(): string {
		$account = $this->get_cached_account_data();
		return $account['deposits']['restrictions'] ?? '';
	}

	/**
	 * Gets whether the account has completed the deposit waiting period.
	 *
	 * @return bool
	 */
	public function get_deposit_completed_waiting_period(): bool {
		$account = $this->get_cached_account_data();
		return $account['deposits']['completed_waiting_period'] ?? false;
	}

	/**
	 * Get card present eligible flag account
	 *
	 * @return bool
	 */
	public function is_card_present_eligible(): bool {
		$account = $this->get_cached_account_data();
		return $account['card_present_eligible'] ?? false;
	}

	/**
	 * Get has account connected readers flag
	 *
	 * @return bool
	 */
	public function has_card_readers_available(): bool {
		$account = $this->get_cached_account_data();
		return $account['has_card_readers_available'] ?? false;
	}

	/**
	 * Gets the current account fees for rendering on the settings page.
	 *
	 * @return array Fees.
	 */
	public function get_fees(): array {
		$account = $this->get_cached_account_data();
		return ! empty( $account ) && isset( $account['fees'] ) ? $account['fees'] : [];
	}

	/**
	 * Get the progressive onboarding details needed on the frontend.
	 *
	 * @return array Progressive Onboarding details.
	 */
	public function get_progressive_onboarding_details(): array {
		$account = $this->get_cached_account_data();
		return [
			'isEnabled'                   => $account['progressive_onboarding']['is_enabled'] ?? false,
			'isComplete'                  => $account['progressive_onboarding']['is_complete'] ?? false,
			'isNewFlowEnabled'            => WC_Payments_Utils::should_use_new_onboarding_flow(),
			'isEligibilityModalDismissed' => get_option( WC_Payments_Onboarding_Service::ONBOARDING_ELIGIBILITY_MODAL_OPTION, false ),
		];
	}

	/**
	 * Determine whether Progressive Onboarding is in progress for this account.
	 *
	 * @return boolean
	 */
	public function is_progressive_onboarding_in_progress(): bool {
		$account = $this->get_cached_account_data();
		return ( $account['progressive_onboarding']['is_enabled'] ?? false )
			&& ! ( $account['progressive_onboarding']['is_complete'] ?? false );
	}

	/**
	 * Gets the current account loan data for rendering on the settings pages.
	 *
	 * @return array loan data.
	 */
	public function get_capital() {
		$account = $this->get_cached_account_data();
		return ! empty( $account ) && isset( $account['capital'] ) && ! empty( $account['capital'] ) ? $account['capital'] : [
			'loans'              => [],
			'has_active_loan'    => false,
			'has_previous_loans' => false,
		];
	}

	/**
	 * Gets the current account email for rendering on the settings page.
	 *
	 * @return string Email.
	 */
	public function get_account_email(): string {
		$account = $this->get_cached_account_data();
		return $account['email'] ?? '';
	}

	/**
	 * Gets the customer currencies supported by Stripe available for the account.
	 *
	 * @return array Currencies.
	 */
	public function get_account_customer_supported_currencies() {
		$account = $this->get_cached_account_data();
		return ! empty( $account ) && isset( $account['customer_currencies']['supported'] ) ? $account['customer_currencies']['supported'] : [];
	}

	/**
	 * Gets the account live mode value.
	 *
	 * @return bool|null Account is_live value.
	 */
	public function get_is_live() {
		$account = $this->get_cached_account_data();
		return ! empty( $account ) && isset( $account['is_live'] ) ? $account['is_live'] : null;
	}

	/**
	 * Checks if the request contains specific get param to redirect further, and redirects to the relevant link if so.
	 *
	 * Only admins are be able to perform this action. The redirect doesn't happen if the request is an AJAX request.
	 */
	public function maybe_redirect_by_get_param() {
		// Safety check to prevent non-admin users to be redirected to the view offer page.
		if ( wp_doing_ajax() || ! current_user_can( 'manage_woocommerce' ) ) {
			return;
		}

		// This is an automatic redirection page, used to authenticate users that come from the KYC reminder email. For this reason
		// we're not using a nonce. The GET parameter accessed here is just to indicate that we should process the redirection.
		// phpcs:disable WordPress.Security.NonceVerification.Recommended
		if ( isset( $_GET['wcpay-connect-redirect'] ) ) {
			$params = [
				'page' => 'wc-admin',
				'path' => '/payments/connect',
			];

			// We're not in the connect page, don't redirect.
			if ( count( $params ) !== count( array_intersect_assoc( $_GET, $params ) ) ) { // phpcs:disable WordPress.Security.NonceVerification.Recommended
				return;
			}

			$redirect_param = sanitize_text_field( wp_unslash( $_GET['wcpay-connect-redirect'] ) );

			// Let's record in Tracks merchants returning via the KYC reminder email.
			if ( 'initial' === $redirect_param ) {
				$offset      = 1;
				$description = 'initial';
			} elseif ( 'second' === $redirect_param ) {
				$offset      = 3;
				$description = 'second';
			} else {
				$follow_number = in_array( $redirect_param, [ '1', '2', '3', '4' ], true ) ? $redirect_param : '0';
				// offset is recorded in days, $follow_number maps to the week number.
				$offset      = (int) $follow_number * 7;
				$description = 'weekly-' . $follow_number;
			}

			$track_props = [
				'offset'      => $offset,
				'description' => $description,
			];
			$this->tracks_event( self::TRACKS_EVENT_KYC_REMINDER_MERCHANT_RETURNED, $track_props );

			$this->redirect_service->redirect_to_wcpay_connect( 'WCPAY_KYC_REMINDER' );
		}

		// This is an automatic redirection page, used to authenticate users that come from the capitcal offer email. For this reason
		// we're not using a nonce. The GET parameter accessed here is just to indicate that we should process the redirection.
		// phpcs:disable WordPress.Security.NonceVerification.Recommended
		if ( isset( $_GET['wcpay-loan-offer'] ) ) {
			$this->redirect_service->redirect_to_capital_view_offer_page();
		}

		// This is an automatic redirection page, used to authenticate users that come from an email link. For this reason
		// we're not using a nonce. The GET parameter accessed here is just to indicate that we should process the redirection.
		// phpcs:disable WordPress.Security.NonceVerification.Recommended
		if ( isset( $_GET['wcpay-link-handler'] ) ) {
			// Get all request arguments to be forwarded and remove the link handler identifier.
			$args = $_GET;
			unset( $args['wcpay-link-handler'] );

			$this->redirect_service->redirect_to_account_link( $args );
		}
	}

	/**
	 * Proxy method that's called in other classes that have access to account (not redirect_service)
	 * to immediately redirect to the main "Welcome to WooPayments" onboarding page.
	 * Note that this function immediately ends the execution.
	 *
	 * @param string|null $error_message Optional error message to show in a notice.
	 */
	public function redirect_to_onboarding_welcome_page( $error_message = null ) {
		$this->redirect_service->redirect_to_connect_page( $error_message );
	}

	/**
	 * Checks if everything is in working order and redirects to the connect page if not.
	 *
	 * @return bool True if the redirection happened.
	 */
	public function maybe_redirect_after_plugin_activation(): bool {
		if ( wp_doing_ajax() || ! current_user_can( 'manage_woocommerce' ) ) {
			return false;
		}

		$is_on_settings_page           = WC_Payments_Admin_Settings::is_current_page_settings();
		$should_redirect_to_onboarding = (bool) get_option( 'wcpay_should_redirect_to_onboarding', false );

		if (
			// If not loading the settings page...
			! $is_on_settings_page
			// ...and we have redirected before.
			&& ! $should_redirect_to_onboarding
		) {
			// Do not attempt to redirect again.
			return false;
		}

		if ( $should_redirect_to_onboarding ) {
			// Update the option. We try to redirect once and will not attempt to redirect again.
			update_option( 'wcpay_should_redirect_to_onboarding', false );
		}

		// If everything is in working order, don't redirect.
		if ( $this->has_working_jetpack_connection() && $this->is_stripe_account_valid() ) {
			return false;
		}

		// Redirect to Connect page.
		$this->redirect_service->redirect_to_connect_page(
			null,
			WC_Payments_Onboarding_Service::FROM_PLUGIN_ACTIVATION,
			[ 'source' => WC_Payments_Onboarding_Service::get_source() ]
		);

		return true;
	}

	/**
	 * Redirects WooPayments settings to the connect page when there is no account or an invalid account.
	 *
	 * Every WooPayments page except connect are already hidden, but merchants can still access
	 * it through WooCommerce settings.
	 *
	 * @return bool True if a redirection happened, false otherwise.
	 */
	public function maybe_redirect_from_settings_page(): bool {
		if ( wp_doing_ajax() || ! current_user_can( 'manage_woocommerce' ) ) {
			return false;
		}

		$params = [
			'page'    => 'wc-settings',
			'tab'     => 'checkout',
			'section' => 'woocommerce_payments',
		];

		// We're not in the WooPayments settings page, don't redirect.
		if ( count( $params ) !== count( array_intersect_assoc( $_GET, $params ) ) ) { // phpcs:disable WordPress.Security.NonceVerification.Recommended
			return false;
		}

		// If everything is NOT in good working condition, redirect to Payments Connect page.
		if ( ! $this->has_working_jetpack_connection() || ! $this->is_stripe_account_valid() ) {
			$this->redirect_service->redirect_to_connect_page(
				sprintf(
				/* translators: 1: WooPayments. */
					__( 'Please <b>complete your %1$s setup</b> to process transactions.', 'woocommerce-payments' ),
					'WooPayments'
				),
				WC_Payments_Onboarding_Service::FROM_WCADMIN_PAYMENTS_SETTINGS,
				[ 'source' => WC_Payments_Onboarding_Service::SOURCE_WCADMIN_SETTINGS_PAGE ]
			);
			return true;
		}

		// Everything is OK, don't redirect.
		return false;
	}

	/**
	 * Redirects onboarding wizard page (payments/onboarding) to the overview page for accounts that have a valid Stripe account.
	 *
	 * Payments onboarding wizard page is already hidden for those who have a Stripe account connected,
	 * but merchants can still access it by clicking back in the browser tab.
	 *
	 * @return bool True if the redirection happened, false otherwise.
	 */
	public function maybe_redirect_from_onboarding_wizard_page(): bool {
		if ( wp_doing_ajax() || ! current_user_can( 'manage_woocommerce' ) ) {
			return false;
		}

		$params = [
			'page' => 'wc-admin',
			'path' => '/payments/onboarding',
		];

		// We're not in the onboarding wizard page, don't redirect.
		if ( count( $params ) !== count( array_intersect_assoc( $_GET, $params ) ) ) { // phpcs:disable WordPress.Security.NonceVerification.Recommended
			return false;
		}

		// Determine the original source from where the merchant entered the onboarding flow.
		$onboarding_source = WC_Payments_Onboarding_Service::get_source();

		// Prevent access to onboarding wizard if we don't have a working WPCOM/Jetpack connection.
		// Redirect back to the connect page with an error message.
		if ( ! $this->has_working_jetpack_connection() ) {
			$referer = sanitize_text_field( wp_get_raw_referer() );

			// Track unsuccessful Jetpack connection.
			if ( strpos( $referer, 'wordpress.com' ) ) {
				$this->tracks_event(
					self::TRACKS_EVENT_ACCOUNT_CONNECT_WPCOM_CONNECTION_FAILURE,
					[
						'mode'   => WC_Payments_Onboarding_Service::is_test_mode_enabled() ? 'test' : 'live',
						// Capture the user source of the connection attempt originating page.
						// This is the same source that is used to track the onboarding flow origin.
						'source' => $onboarding_source,
					]
				);
			}

			$this->redirect_service->redirect_to_connect_page(
				sprintf(
				/* translators: %s: WooPayments */
					__( 'Please connect to WordPress.com to start using %s.', 'woocommerce-payments' ),
					'WooPayments'
				),
				WC_Payments_Onboarding_Service::FROM_ONBOARDING_WIZARD,
				[ 'source' => $onboarding_source ]
			);
			return true;
		}

		// We check it here after refreshing the cache, because merchant might have clicked back in browser (after Stripe KYC).
		// That will mean that no redirect from Stripe happened and user might be able to go through onboarding again if no webhook processed yet.
		// That might cause issues if user selects sandbox onboarding after live one.
		// Shouldn't be called with force disconnected option enabled, otherwise we'll get current account data.
		if ( ! WC_Payments_Utils::force_disconnected_enabled() ) {
			$this->refresh_account_data();
		}

		// Don't redirect merchants that have no Stripe account connected.
		if ( ! $this->is_stripe_connected() ) {
			return false;
		}

		// Merchants with an invalid Stripe account, need to go to the Stripe KYC, not our onboarding wizard.
		if ( ! $this->is_stripe_account_valid() ) {
			$this->redirect_service->redirect_to_connect_page(
				null,
				WC_Payments_Onboarding_Service::FROM_ONBOARDING_WIZARD,
				[ 'source' => $onboarding_source ]
			);
			return true;
		}

		$this->redirect_service->redirect_to_overview_page( WC_Payments_Onboarding_Service::FROM_ONBOARDING_WIZARD );
		return true;
	}

	/**
	 * Redirects connect page (payments/connect) to the overview page for stores that
	 * have a working Jetpack connection and a valid Stripe account.
	 *
	 * Note: Connect _page_ links are not the same as connect links.
	 *       Connect links are used to start/re-start/continue the onboarding flow and they are independent of
	 *       the WP dashboard page (based solely on request params).
	 *
	 * IMPORTANT: The logic should be kept in sync with the one in maybe_redirect_from_overview_page to avoid loops.
	 *
	 * @see self::maybe_redirect_from_overview_page() for the opposite redirection.
	 * @see self::maybe_handle_onboarding() for connect links handling.
	 *
	 * @return bool True if the redirection happened, false otherwise.
	 */
	public function maybe_redirect_from_connect_page(): bool {
		if ( wp_doing_ajax() || ! current_user_can( 'manage_woocommerce' ) ) {
			return false;
		}

		$params = [
			'page' => 'wc-admin',
			'path' => '/payments/connect',
		];

		// We're not on the Connect page, don't redirect.
		if ( count( $params ) !== count( array_intersect_assoc( $_GET, $params ) ) ) { // phpcs:disable WordPress.Security.NonceVerification.Recommended
			return false;
		}

		// If everything is in good working condition, redirect to Payments Overview page.
		if ( $this->has_working_jetpack_connection() && $this->is_stripe_account_valid() ) {
			$this->redirect_service->redirect_to_overview_page( WC_Payments_Onboarding_Service::FROM_CONNECT_PAGE );
			return true;
		}

		return false;
	}

	/**
	 * Redirects overview page (payments/overview) to the connect page for stores that
	 * don't have a working Jetpack connection or a valid connected Stripe account.
	 *
	 * IMPORTANT: The logic should be kept in sync with the one in maybe_redirect_from_connect_page to avoid loops.
	 *
	 * @see self::maybe_redirect_from_connect_page() for the opposite redirection.
	 * @see self::maybe_handle_onboarding() for connect links handling.
	 *
	 * @return bool True if the redirection happened, false otherwise.
	 */
	public function maybe_redirect_from_overview_page(): bool {
		if ( wp_doing_ajax() || ! current_user_can( 'manage_woocommerce' ) ) {
			return false;
		}

		$params = [
			'page' => 'wc-admin',
			'path' => '/payments/overview',
		];

		// We're not on the Overview page, don't redirect.
		if ( count( $params ) !== count( array_intersect_assoc( $_GET, $params ) ) ) { // phpcs:disable WordPress.Security.NonceVerification.Recommended
			return false;
		}

		// If everything is NOT in good working condition, redirect to Payments Connect page.
		if ( ! $this->has_working_jetpack_connection() || ! $this->is_stripe_account_valid() ) {
			$this->redirect_service->redirect_to_connect_page(
				sprintf(
				/* translators: 1: WooPayments. */
					__( 'Please <b>complete your %1$s setup</b> to process transactions.', 'woocommerce-payments' ),
					'WooPayments'
				),
				WC_Payments_Onboarding_Service::FROM_OVERVIEW_PAGE,
				[
					'test_mode' => ( ! empty( $_GET['test_mode'] ) && wc_clean( wp_unslash( $_GET['test_mode'] ) ) ) ? 'true' : false,
					'source'    => WC_Payments_Onboarding_Service::get_source(),
				]
			);
			return true;
		}

		return false;
	}

	/**
	 * Filter function to add Stripe to the list of allowed redirect hosts
	 *
	 * @param array $hosts Array of allowed hosts.
	 *
	 * @return array Filtered allowed hosts
	 */
	public function allowed_redirect_hosts( $hosts ) {
		$hosts[] = 'connect.stripe.com';
		return $hosts;
	}

	/**
	 * Handle onboarding (login/init/redirect) routes
	 */
	public function maybe_handle_onboarding() {
		if ( ! is_admin() || ! current_user_can( 'manage_woocommerce' ) ) {
			return;
		}

		// Determine what was the immediately previous step of the onboarding flow.
		$from = WC_Payments_Onboarding_Service::get_from();
		// Determine the original/initial place from where the merchant entered the onboarding flow.
		$onboarding_source = WC_Payments_Onboarding_Service::get_source();

		/**
		 * ==================
		 * Handle Stripe dashboard login links.
		 * ==================
		 */
		if ( isset( $_GET['wcpay-login'] ) && check_admin_referer( 'wcpay-login' ) ) {
			try {
				if ( $this->is_stripe_connected() && ! $this->is_details_submitted() ) {
					$args         = $_GET;
					$args['type'] = 'complete_kyc_link';

					// Allow progressive onboarding accounts to continue onboarding without payout collection.
					if ( $this->is_progressive_onboarding_in_progress() ) {
						$args['is_progressive_onboarding'] = $this->is_progressive_onboarding_in_progress() ?? false;
					}

					$this->redirect_service->redirect_to_account_link( $args );
				}

				// Clear account cache when generating Stripe dashboard's login link.
				$this->clear_cache();

				$this->redirect_service->redirect_to_login();
			} catch ( Exception $e ) {
				Logger::error( 'Failed redirect_to_login: ' . $e->getMessage() );

				$this->redirect_service->redirect_to_overview_page_with_error( [ 'wcpay-login-error' => '1' ] );
			}

			// We should not reach this point as we either redirect to the Stripe dashboard
			// or to the Payments > Overview page with an error message.
			return;
		}

		/**
		 * ==================
		 * Handle the Jetpack re-connection in case of missing connection owner.
		 *
		 * @see self::get_wpcom_reconnect_url()
		 * ==================
		 */
		if ( isset( $_GET['wcpay-reconnect-wpcom'] ) && check_admin_referer( 'wcpay-reconnect-wpcom' ) ) {
			// Track the Jetpack connection start.
			$this->tracks_event(
				self::TRACKS_EVENT_ACCOUNT_CONNECT_WPCOM_CONNECTION_START,
				[
					'is_reconnect' => true,
					'from'         => $from,
				]
			);

			$this->payments_api_client->start_server_connection( WC_Payments_Admin_Settings::get_settings_url() );
			return;
		}

		/**
		 * ==================
		 * Handle connect links that trigger either the onboarding flow start or its continuation.
		 *
		 * "Onboarding flow" = the Jetpack connection + onboarding wizard + Stripe KYC.
		 *
		 * IMPORTANT: Connect links are NOT THE SAME as Connect page links:
		 *    - Connect links are used to start/re-start/continue the onboarding flow.
		 *      Connect links are WP admin links with the `wcpay-connect` GET parameter and a 'wcpay-connect' action nonce.
		 *      Connect links imply actions being taken on the merchant store and account setup (hence the need to be protected by a nonce).
		 *    - Connect page links are just the WC admin URL of the Connect page (page=wc-admin&path=/payments/connect).
		 *
		 * The BUSINESS LOGIC of handling connect links, in the order of priority:
		 *
		 * 0. Make changes to the account data if needed (e.g. reset account, disable test mode onboarding)
		 *    as instructed by the GET params.
		 *    0.1 If we reset the account -> redirect to CONNECT PAGE
		 * 1. Returning from the WPCOM/Jetpack connection screen.
		 *      1.1 SUCCESSFUL connection
		 *          1.1.1 NO Stripe account connected -> redirect to ONBOARDING WIZARD
		 *          1.1.2 Stripe account connected -> redirect to OVERVIEW PAGE
		 *      1.2 UNSUCCESSFUL connection -> redirect to CONNECT PAGE with ERROR message
		 * 2. Working WPCOM/Jetpack connection and fully onboarded Stripe account -> redirect to OVERVIEW PAGE
		 * 3. Specific `from` places -> redirect to CONNECT PAGE regardless of the account status
		 * 4. NO [working] WPCOM/Jetpack connection:
		 *    Initialize the WPCOM registration and:
		 *      4.1 On SUCCESS -> redirect to WPCOM/Jetpack connection screen (Calypso).
		 *      4.2 On ERROR -> redirect to CONNECT PAGE with ERROR message
		 * 5. Working WPCOM/Jetpack connection and:
		 *    5.1 If NO Stripe account connected:
		 *         5.1.1 If we are setting up a test drive account and the auto-start onboarding is enabled,
		 *               we redirect to the CONNECT PAGE to let the JS logic orchestrate the Stripe account creation.
		 *         5.1.2 If we come from the ONBOARDING WIZARD:
		 *                Initialize the Stripe account and:
		 *                5.1.1.1 On SUCCESS -> redirect to STRIPE KYC
		 *                5.1.1.2 On existing account -> redirect to OVERVIEW PAGE
		 *                5.1.1.3 On ERROR -> redirect to CONNECT PAGE with ERROR message
		 *         5.1.3 All other cases -> redirect to ONBOARDING WIZARD
		 *    5.2 If PARTIALLY onboarded Stripe account connected -> redirect to STRIPE KYC
		 *    5.3 If fully onboarded Stripe account connected -> redirect to OVERVIEW PAGE
		 *
		 * This logic is so complex because we use connect links as a catch-all place to
		 * handle everything and anything related to the WooPayments account setup. It reduces the complexity on the
		 * "outer-edges" of our ecosystem (e.g. Woo core, emails, etc.) and centralizes the handling in one place.
		 *
		 * IMPORTANT: Whenever we decide to change the business logic we should UPDATE THE COMMENT ABOVE!!!
		 *            Do NOT let this comment become stale/out-of-sync!!!
		 * ==================
		 */
		if ( isset( $_GET['wcpay-connect'] ) && check_admin_referer( 'wcpay-connect' ) ) {
			$wcpay_connect_param         = sanitize_text_field( wp_unslash( $_GET['wcpay-connect'] ) );
			$incentive_id                = ! empty( $_GET['promo'] ) ? sanitize_text_field( wp_unslash( $_GET['promo'] ) ) : '';
			$progressive                 = ! empty( $_GET['progressive'] ) && 'true' === $_GET['progressive'];
			$collect_payout_requirements = ! empty( $_GET['collect_payout_requirements'] ) && 'true' === $_GET['collect_payout_requirements'];
			$create_test_drive_account   = ! empty( $_GET['test_drive'] ) && 'true' === $_GET['test_drive'];
			// There is no point in auto starting test drive onboarding if we are not in the test drive mode.
			$auto_start_test_drive_onboarding = $create_test_drive_account &&
												! empty( $_GET['auto_start_test_drive_onboarding'] ) &&
												'true' === $_GET['auto_start_test_drive_onboarding'];
			// We will onboard in test mode if the test_mode GET param is set, if we are creating a test drive account,
			// or if we are in dev mode.
			$should_onboard_in_test_mode = ( isset( $_GET['test_mode'] ) && wc_clean( wp_unslash( $_GET['test_mode'] ) ) ) ||
											$create_test_drive_account ||
											WC_Payments::mode()->is_dev();

			// Hide menu notification badge upon starting setup.
			update_option( 'wcpay_menu_badge_hidden', 'yes' );

			// By default, the next step will be informed that the user came from the Connect page.
			$next_step_from = WC_Payments_Onboarding_Service::FROM_CONNECT_PAGE;

			// Default props we want to attach to onboarding Tracks events.
			$tracks_props = [
				'incentive' => $incentive_id,
				'mode'      => $should_onboard_in_test_mode ? 'test' : 'live',
				'from'      => $from,
				'source'    => $onboarding_source,
			];

			// Handle the return from Stripe KYC flow (via a connect link).
			// The state of the WPCOM/Jetpack connection should not matter - if we received the state data,
			// we need to try and capture it.
			if ( isset( $_GET['wcpay-state'] ) && isset( $_GET['wcpay-mode'] ) ) {
				$state = sanitize_text_field( wp_unslash( $_GET['wcpay-state'] ) );
				$mode  = sanitize_text_field( wp_unslash( $_GET['wcpay-mode'] ) );

				$this->finalize_connection(
					$state,
					$mode,
					[
						'from'                  => $from,
						'source'                => $onboarding_source,
						// Carry over some parameters as they may be used by our frontend logic.
						'wcpay-sandbox-success' => ! empty( $_GET['wcpay-sandbox-success'] ) ? 'true' : false,
						'test_drive_error'      => ! empty( $_GET['test_drive_error'] ) ? 'true' : false,
					]
				);
				return;
			}

			// Remove the previously stored onboarding state if the merchant wants to start a new onboarding session
			// or if we came back from Stripe with an error but no state.
			// This will allow us to avoid errors when finalizing the account connection.
			if ( ( ! empty( $_GET['wcpay-discard-started-onboarding'] ) && 'true' === $_GET['wcpay-discard-started-onboarding'] )
				|| ( WC_Payments_Onboarding_Service::FROM_STRIPE === $from && ! empty( $_GET['wcpay-connection-error'] ) ) ) {

				delete_transient( self::ONBOARDING_STATE_TRANSIENT );
			}

			// Make changes to account data as instructed by action GET params.
			// This needs to happen early because we need to make things "not OK" for the rest of the logic.
			if ( ! empty( $_GET['wcpay-reset-account'] ) && 'true' === $_GET['wcpay-reset-account'] ) {
				try {
					// Delete the currently Stripe connected account, in the onboarding mode we are currently in.
					$this->payments_api_client->delete_account( WC_Payments_Onboarding_Service::is_test_mode_enabled() );
				} catch ( API_Exception $e ) {
					// In case we fail to delete the account, log and redirect to the Overview page.
					Logger::error( 'Failed to delete account: ' . $e->getMessage() );

					$this->redirect_service->redirect_to_overview_page_with_error( [ 'wcpay-reset-account-error' => '1' ] );
					return;
				}

				$this->cleanup_on_account_reset();

				// When we reset the account we want to always go the Connect page. Redirect immediately!
				$this->redirect_service->redirect_to_connect_page(
					null,
					WC_Payments_Onboarding_Service::FROM_RESET_ACCOUNT,
					[ 'source' => $onboarding_source ]
				);
				return;
			} elseif ( ! empty( $_GET['wcpay-disable-onboarding-test-mode'] ) && 'true' === $_GET['wcpay-disable-onboarding-test-mode'] ) {
				// Delete the account if the onboarding test mode is enabled.
				// Otherwise, we are already using a live account the request is invalid (it will be handled below,
				// in the "everything OK" scenario).
				if ( WC_Payments_Onboarding_Service::is_test_mode_enabled() ) {
					try {
						// Delete the currently connected Stripe account.
						$this->payments_api_client->delete_account( true );

						$this->cleanup_on_account_reset();
					} catch ( API_Exception $e ) {
						// In case we fail to delete the account, log and carry on.
						Logger::error( 'Failed to delete account in test mode: ' . $e->getMessage() );
					}
				}

				// If dev mode is not active, we should not onboard in test mode since we are moving from test to live.
				if ( ! WC_Payments::mode()->is_dev() ) {
					$should_onboard_in_test_mode = false;
				}

				$next_step_from = WC_Payments_Onboarding_Service::FROM_TEST_TO_LIVE;
				// These from values are allowed to be passed through, when going from test to live.
				if ( in_array(
					$from,
					[
						WC_Payments_Onboarding_Service::FROM_SETTINGS,
						WC_Payments_Onboarding_Service::FROM_OVERVIEW_PAGE,
						WC_Payments_Onboarding_Service::FROM_GO_LIVE_TASK,
					],
					true
				) ) {
					$next_step_from = $from;
				}
			}

			// Handle the return from the WPCOM/Jetpack connection screens.
			// The merchant either completed the connection or failed. We handle both scenarios.
			// Note: this should be handled early since the Jetpack connection is the first requirement
			// in our onboarding stack.
			if ( isset( $_GET['wcpay-connect-jetpack-success'] ) ) {
				// If the merchant failed to set up the WPCOM/Jetpack connection,
				// we redirect them back to the Connect page with an error message.
				if ( ! $this->has_working_jetpack_connection() ) {
					// Track unsuccessful Jetpack connection.
					$this->tracks_event(
						self::TRACKS_EVENT_ACCOUNT_CONNECT_WPCOM_CONNECTION_FAILURE,
						// Use the DB stored onboarding mode, not the one determined from the current request params.
						array_merge( $tracks_props, [ 'mode' => WC_Payments_Onboarding_Service::is_test_mode_enabled() ? 'test' : 'live' ] )
					);

					$this->redirect_service->redirect_to_connect_page(
						sprintf(
						/* translators: %s: WooPayments */
							__( 'Connection to WordPress.com failed. Please connect to WordPress.com to start using %s.', 'woocommerce-payments' ),
							'WooPayments'
						),
						WC_Payments_Onboarding_Service::FROM_WPCOM_CONNECTION,
						[ 'source' => $onboarding_source ]
					);

					return;
				}

				// Track successful Jetpack connection.
				$this->tracks_event( self::TRACKS_EVENT_ACCOUNT_CONNECT_WPCOM_CONNECTION_SUCCESS, $tracks_props );
			}

			// Handle the "everything OK" scenario.
			// Handle this _after_ we've handled the actions that make things "not OK" (e.g. resetting account or
			// moving from test to live).
			// Payout requirement collection needs to bypass the "everything OK" scenario.
			if ( ! $collect_payout_requirements
				&& $this->has_working_jetpack_connection()
				&& $this->is_stripe_account_valid() ) {

				$this->redirect_service->redirect_to_overview_page(
					$from,
					[
						'source'                   => $onboarding_source,
						// Carry over some parameters as they may be used by our frontend logic.
						'wcpay-connection-success' => ! empty( $_GET['wcpay-connection-success'] ) ? '1' : false,
						'wcpay-sandbox-success'    => ! empty( $_GET['wcpay-sandbox-success'] ) ? 'true' : false,
						'test_drive_error'         => ! empty( $_GET['test_drive_error'] ) ? 'true' : false,
					]
				);
				return;
			}

			// Handle the specific from places that need to go to the Connect page first and start onboarding from there.
			if (
				in_array(
					$from,
					[
						WC_Payments_Onboarding_Service::FROM_WCADMIN_PAYMENTS_SETTINGS,
						WC_Payments_Onboarding_Service::FROM_WCADMIN_PAYMENTS_TASK,
						WC_Payments_Onboarding_Service::FROM_STRIPE,
					],
					true
				)
				// This is a weird case, but it is best to handle it.
				|| ( WC_Payments_Onboarding_Service::FROM_ONBOARDING_WIZARD === $from && ! $this->has_working_jetpack_connection() )
			) {
				$this->redirect_service->redirect_to_connect_page(
					! empty( $_GET['wcpay-connection-error'] ) ? sprintf(
					/* translators: 1: WooPayments. */
						__( 'Please <b>complete your %1$s setup</b> to process transactions.', 'woocommerce-payments' ),
						'WooPayments'
					) : null,
					null, // Do not carry over the `from` value to avoid redirect loops.
					[
						'promo'                       => ! empty( $incentive_id ) ? $incentive_id : false,
						'progressive'                 => $progressive ? 'true' : false,
						'collect_payout_requirements' => $collect_payout_requirements ? 'true' : false,
						'source'                      => $onboarding_source,
					]
				);
				return;
			}

			// Track WooPayments onboarding (aka account connection) start.
			// We should not have a connected Stripe account. If we do, it means we are not at the very start,
			// but somewhere in between.
			// Exclude returns from the WPCOM/Jetpack connection.
			// This needs to happen _before_ we attempt to init the WPCOM/Jetpack connection!
			if ( ! isset( $_GET['wcpay-connect-jetpack-success'] ) && ! $this->is_stripe_connected() ) {
				$this->tracks_event( self::TRACKS_EVENT_ACCOUNT_CONNECT_START, $tracks_props );
			}

			// First requirement: handle the WPCOM/Jetpack connection.
			// If there is a working one, we can proceed with the Stripe account handling.
			try {
				$this->maybe_init_jetpack_connection(
				// Carry over all the important GET params, so we have them after the Jetpack connection setup.
					add_query_arg(
						[
							'promo'                       => ! empty( $incentive_id ) ? $incentive_id : false,
							'progressive'                 => $progressive ? 'true' : false,
							'collect_payout_requirements' => $collect_payout_requirements ? 'true' : false,
							'test_mode'                   => $should_onboard_in_test_mode ? 'true' : false,
							'test_drive'                  => $create_test_drive_account ? 'true' : false,
							'auto_start_test_drive_onboarding' => $auto_start_test_drive_onboarding ? 'true' : false,
							'from'                        => WC_Payments_Onboarding_Service::FROM_WPCOM_CONNECTION,
							'source'                      => $onboarding_source,

						],
						self::get_connect_url( $wcpay_connect_param ) // Instruct Jetpack to return here (connect link).
					),
					$tracks_props
				);
			} catch ( API_Exception $e ) {
				Logger::error( 'Init Jetpack connection failed. ' . $e->getMessage() );
				$this->redirect_service->redirect_to_connect_page(
				/* translators: %s: error message. */
					sprintf( __( 'There was a problem connecting your store to WordPress.com: "%s"', 'woocommerce-payments' ), $e->getMessage() ),
					WC_Payments_Onboarding_Service::FROM_WPCOM_CONNECTION,
					[ 'source' => $onboarding_source ]
				);
				return;
			}

			// Handle the scenarios that need to point to the onboarding wizard before initializing the Stripe onboarding.
			// All other more specific scenarios should have been handled by this point.
			if ( ! $create_test_drive_account
				// When we come from the onboarding wizard we obviously don't want to go back to it!
				&& WC_Payments_Onboarding_Service::FROM_ONBOARDING_WIZARD !== $from
				&& ! $this->is_stripe_connected() ) {

				$this->redirect_service->redirect_to_onboarding_wizard(
					// When we redirect to the onboarding wizard, we carry over the `from`, if we have it.
					// This is because there is no interim step between the user clicking the connect link and the onboarding wizard.
					! empty( $from ) ? $from : $next_step_from,
					[ 'source' => $onboarding_source ]
				);
				return;
			}

			// Handle the Stripe account initialization and/or redirect to the Stripe KYC.
			// This is used at the end of our onboarding wizard (MOX) and whenever the merchant needs to
			// finish Stripe KYC verifications (like in the case of partially onboarded accounts).
			// In case everything is already OK and there is no need for Stripe KYC,
			// the merchant will get redirected to the Payments > Overview page.
			try {
				// Prevent duplicate requests to start the onboarding flow.
				if ( get_transient( self::ONBOARDING_STARTED_TRANSIENT ) ) {
					Logger::warning( 'Duplicate onboarding attempt detected.' );
					$this->redirect_service->redirect_to_connect_page(
						__( 'There was a duplicate attempt to initiate account setup. Please wait a few seconds and try again.', 'woocommerce-payments' )
					);
					return;
				}

				// If we are creating a test-drive account, we do things a little different.
				if ( $create_test_drive_account ) {
					// Since there is no Stripe KYC, make sure we start with a clean state.
					delete_transient( self::ONBOARDING_STATE_TRANSIENT );

					// If we have the auto_start_test_drive_onboarding flag, we redirect to the Connect page
					// to let the JS logic take control and orchestrate things.
					if ( $auto_start_test_drive_onboarding ) {
						$this->redirect_service->redirect_to_connect_page(
							null,
							$from, // Carry over `from` since we are doing a short-circuit.
							[
								'promo'      => ! empty( $incentive_id ) ? $incentive_id : false,
								'test_drive' => 'true',
								'auto_start_test_drive_onboarding' => 'true', // This is critical.
								'test_mode'  => $should_onboard_in_test_mode ? 'true' : false,
								'source'     => $onboarding_source,
							]
						);
						return;
					}
				}

				// Check if there is already an onboarding flow started.
				if ( get_transient( self::ONBOARDING_STATE_TRANSIENT ) ) {
					// Carry over all relevant GET params to the confirmation URL.
					// We don't need to carry over reset account or test_to_live params because those actions
					// automatically discard any ongoing onboarding.
					// Also, do not carry over auto_start_test_drive_onboarding as we want the merchant to see the notice.
					$confirmation_url = add_query_arg(
						[
							'promo'                       => ! empty( $incentive_id ) ? $incentive_id : false,
							'progressive'                 => $progressive ? 'true' : false,
							'collect_payout_requirements' => $collect_payout_requirements ? 'true' : false,
							'test_drive'                  => $create_test_drive_account ? 'true' : false,
							'test_mode'                   => ( ! empty( $_GET['test_mode'] ) && wc_clean( wp_unslash( $_GET['test_mode'] ) ) ) ? 'true' : false,
							'from'                        => $from, // Use the same from.
							'source'                      => $onboarding_source,
							'wcpay-discard-started-onboarding' => 'true',

						],
						self::get_connect_url( $wcpay_connect_param ) // Instruct Jetpack to return here (connect link).
					);
					$this->redirect_service->redirect_to_connect_page(
						sprintf(
						/* translators: 1: anchor opening markup 2: closing anchor markup */
							__( 'Another account setup session is already in progress. Please finish it or %1$sclick here to start again%2$s.', 'woocommerce-payments' ),
							'<a href="' . esc_url( $confirmation_url ) . '">',
							'</a>'
						)
					);
					return;
				}

				// Set a quickly expiring transient to avoid duplicate requests.
				// The duration should be sufficient for our platform to respond.
				// There is no danger in having this transient expire too late
				// because we delete it after we initiate the onboarding.
				set_transient( self::ONBOARDING_STARTED_TRANSIENT, true, MINUTE_IN_SECONDS );

				$redirect_to = $this->init_stripe_onboarding(
					$create_test_drive_account ? 'test_drive' : ( $should_onboard_in_test_mode ? 'test' : 'live' ),
					$wcpay_connect_param,
					[
						'promo'       => ! empty( $incentive_id ) ? $incentive_id : false,
						'progressive' => $progressive ? 'true' : false,
						'source'      => $onboarding_source,
						'from'        => WC_Payments_Onboarding_Service::FROM_STRIPE,
					]
				);

				delete_transient( self::ONBOARDING_STARTED_TRANSIENT );

				// Make sure the redirect URL is safe.
				$redirect_to = wp_sanitize_redirect( $redirect_to );
				$redirect_to = wp_validate_redirect( $redirect_to );

				// When creating test-drive accounts,
				// reply with a JSON so the JS logic can pick it up and redirect the merchant.
				if ( $create_test_drive_account && ! empty( $redirect_to ) ) {
					wp_send_json_success( [ 'redirect_to' => $redirect_to ] );
				} else {
					// Redirect the user to where our Stripe onboarding instructed.
					$this->redirect_service->redirect_to( $redirect_to );
				}
			} catch ( API_Exception $e ) {
				delete_transient( self::ONBOARDING_STARTED_TRANSIENT );

				Logger::error( 'Init Stripe onboarding failed. ' . $e->getMessage() );
				$this->redirect_service->redirect_to_connect_page(
					sprintf(
					/* translators: %s: WooPayments. */
						__( 'There was a problem setting up your %s account. Please try again.', 'woocommerce-payments' ),
						'WooPayments'
					),
					null,
					[ 'source' => $onboarding_source ]
				);
				return;
			}

			// Stop here when running unit tests.
			if ( defined( 'WCPAY_TEST_ENV' ) && WCPAY_TEST_ENV ) {
				return;
			}

			// We should not reach this point as the merchant should be redirected to the proper place already.
			// But, as a failsafe, redirect to either the Payments > Overview page or the Connect page.
			Logger::warning( 'Doing the failsafe WooPayments connect link redirect.' );
			if ( $this->is_stripe_connected() && $this->has_working_jetpack_connection() ) {
				$this->redirect_service->redirect_to_overview_page();
			} else {
				$this->redirect_service->redirect_to_connect_page( null, null, [ 'source' => $onboarding_source ] );
			}
			return;
		}

		/**
		 * ==================
		 * Handle the redirect back from the Stripe KYC (proxied through our platform)
		 * when it didn't come through a connect link.
		 *
		 * @see self::finalize_connection()
		 * ==================
		 */
		if ( isset( $_GET['wcpay-state'] ) && isset( $_GET['wcpay-mode'] ) ) {
			$state = sanitize_text_field( wp_unslash( $_GET['wcpay-state'] ) );
			$mode  = sanitize_text_field( wp_unslash( $_GET['wcpay-mode'] ) );

			$this->finalize_connection(
				$state,
				$mode,
				[
					'from'   => $from,
					'source' => $onboarding_source,
				]
			);

			return;
		}
	}

	/**
	 * Sets things up for a fresh onboarding flow.
	 *
	 * @return void
	 */
	private function cleanup_on_account_reset() {
		$gateway = WC_Payments::get_gateway();
		$gateway->update_option( 'enabled', 'no' );
		$gateway->update_option( 'test_mode', 'no' );

		delete_option( '_wcpay_onboarding_stripe_connected' );
		delete_option( WC_Payments_Onboarding_Service::TEST_MODE_OPTION );

		// Discard any ongoing onboarding session.
		delete_transient( self::ONBOARDING_STATE_TRANSIENT );
		delete_transient( self::ONBOARDING_STARTED_TRANSIENT );
		delete_transient( 'woopay_enabled_by_default' );

		// Clear the cache to avoid stale data.
		$this->clear_cache();
	}

	/**
	 * Get Stripe login url.
	 *
	 * @return string Stripe account login url.
	 */
	private function get_login_url() {
		return add_query_arg( // nosemgrep: audit.php.wp.security.xss.query-arg -- no user input data used.
			[
				'wcpay-login' => '1',
				'_wpnonce'    => wp_create_nonce( 'wcpay-login' ),
			]
		);
	}

	/**
	 * Get connect url.
	 *
	 * @param string $wcpay_connect_from Optional. A value to inform the connect logic where the user came from.
	 *                                   It will allow us to adapt behavior and/or UX (e.g. redirect to different places).
	 *
	 * @return string Connect URL.
	 */
	public static function get_connect_url( $wcpay_connect_from = '1' ) {
		// The minimal params that make a connect URL.
		$url_params = [
			'wcpay-connect' => $wcpay_connect_from,
			'_wpnonce'      => wp_create_nonce( 'wcpay-connect' ),
		];

		// Attach our best guess of the onboarding source.
		$url_params['source'] = WC_Payments_Onboarding_Service::get_source();

		return add_query_arg( $url_params, admin_url( 'admin.php' ) );
	}

	/**
	 * Payments task page url
	 *
	 * @deprecated 7.8.0
	 *
	 * @return string payments task page url
	 */
	public static function get_payments_task_page_url() {
		wc_deprecated_function( __FUNCTION__, '7.8.0' );

		return add_query_arg(
			[
				'page'   => 'wc-admin',
				'task'   => 'payments',
				'method' => 'wcpay',
			],
			admin_url( 'admin.php' )
		);
	}

	/**
	 * Get Connect page url.
	 *
	 * @return string
	 */
	public static function get_connect_page_url(): string {
		return add_query_arg(
			[
				'page' => 'wc-admin',
				'path' => '/payments/connect',
			],
			admin_url( 'admin.php' )
		);
	}

	/**
	 * Get overview page url
	 *
	 * @return string overview page url
	 */
	public static function get_overview_page_url() {
		return add_query_arg(
			[
				'page' => 'wc-admin',
				'path' => '/payments/overview',
			],
			admin_url( 'admin.php' )
		);
	}

	/**
	 * Checks if the current page is overview page
	 *
	 * @return boolean
	 */
	public static function is_overview_page() {
		return isset( $_GET['path'] ) && '/payments/overview' === $_GET['path'];
	}

	/**
	 * Get WPCOM/Jetpack reconnect url, for use in case of missing connection owner.
	 *
	 * @return string WPCOM/Jetpack reconnect url.
	 */
	public static function get_wpcom_reconnect_url() {
		return admin_url(
			add_query_arg(
				[
					'wcpay-reconnect-wpcom' => '1',
					'_wpnonce'              => wp_create_nonce( 'wcpay-reconnect-wpcom' ),
				],
				'admin.php'
			)
		);
	}


	/**
	 * Has on-boarding been disabled?
	 *
	 * @return boolean
	 */
	public static function is_on_boarding_disabled() {
		// If the transient isn't set at all, we'll get false indicating that the server hasn't informed us that
		// on-boarding has been disabled (i.e. it's enabled as far as we know).
		return get_transient( self::ONBOARDING_DISABLED_TRANSIENT );
	}

	/**
	 * Starts the Jetpack connection flow if it's not already fully connected.
	 *
	 * @param string $return_url Where to redirect the user back to.
	 * @param array  $tracks_props Additional properties to attach to the Tracks event.
	 *
	 * @throws API_Exception If there was an error when registering the site on WP.com.
	 */
	private function maybe_init_jetpack_connection( string $return_url, array $tracks_props ) {
		// Nothing to do if we already have a working Jetpack connection.
		if ( $this->has_working_jetpack_connection() ) {
			return;
		}

		// Track the Jetpack connection start.
		$this->tracks_event( self::TRACKS_EVENT_ACCOUNT_CONNECT_WPCOM_CONNECTION_START, $tracks_props );

		// Ensure our success param is present.
		$return_url = add_query_arg( [ 'wcpay-connect-jetpack-success' => '1' ], $return_url );

		$this->payments_api_client->start_server_connection( $return_url );
	}

	/**
	 * Builds the URL to return the user to after the Jetpack/Onboarding flow.
	 *
	 * @param string $wcpay_connect_from - Constant to decide where the user should be returned to after connecting.
	 *
	 * @return string
	 */
	private function get_onboarding_return_url( string $wcpay_connect_from ): string {
		$is_from_subscription_product_publish = preg_match(
			'/WC_SUBSCRIPTIONS_PUBLISH_PRODUCT_(\d+)/',
			$wcpay_connect_from,
			$matches
		);

		if ( 1 === $is_from_subscription_product_publish ) {
			return add_query_arg( // nosemgrep: audit.php.wp.security.xss.query-arg -- specific admin url passed in.
				[ 'wcpay-subscriptions-onboarded' => '1' ],
				get_edit_post_link( $matches[1], 'url' )
			);
		}

		// Custom return URL for the connect page based on the source.
		// Defaults to using a connect link - this way we will route the user to the correct place.
		switch ( $wcpay_connect_from ) {
			case 'WC_SUBSCRIPTIONS_TABLE':
				return admin_url( add_query_arg( [ 'post_type' => 'shop_subscription' ], 'edit.php' ) );
			default:
				return static::get_connect_url();
		}
	}

	/**
	 * Initializes the onboarding flow by fetching the URL from the API and redirecting to it.
	 *
	 * @param string $setup_mode         The onboarding setup mode. It should only be `live`, `test`, or `test_drive`.
	 *                                   On invalid value, it will default to `live`.
	 * @param string $wcpay_connect_from Where the user should be returned to after connecting.
	 * @param array  $additional_args    Additional query args to add to the return URL.
	 *
	 * @return string The URL to redirect the user to. Empty string if there is no URL to redirect to.
	 * @throws API_Exception
	 */
	private function init_stripe_onboarding( string $setup_mode, string $wcpay_connect_from, array $additional_args = [] ): string {
		if ( ! in_array( $setup_mode, [ 'live', 'test', 'test_drive' ], true ) ) {
			$setup_mode = 'live';
		}
		// Flags to enable progressive onboarding and collect payout requirements.
		$progressive                 = ! empty( $_GET['progressive'] ) && 'true' === $_GET['progressive'];
		$collect_payout_requirements = ! empty( $_GET['collect_payout_requirements'] ) && 'true' === $_GET['collect_payout_requirements'];

		// Make sure the onboarding test mode DB flag is set.
		WC_Payments_Onboarding_Service::set_test_mode( 'live' !== $setup_mode );

		if ( ! $collect_payout_requirements ) {
			// Clear onboarding related account options if this is an initial onboarding attempt.
			WC_Payments_Onboarding_Service::clear_account_options();
		} else {
			// Since we assume user has already either gotten here from the eligibility modal,
			// or has already dismissed it, we should set the modal as dismissed so it doesn't display again.
			WC_Payments_Onboarding_Service::set_onboarding_eligibility_modal_dismissed();
		}

		$return_url = $this->get_onboarding_return_url( $wcpay_connect_from );
		if ( ! empty( $additional_args ) ) {
			$return_url = add_query_arg( $additional_args, $return_url );
		}

		$home_url = get_home_url();
		// If the site is running on localhost, use a bogus URL. This is to avoid Stripe's errors.
		// wp_http_validate_url does not check that, unfortunately.
		$home_is_localhost = 'localhost' === wp_parse_url( $home_url, PHP_URL_HOST );
		$fallback_url      = ( 'live' !== $setup_mode || $home_is_localhost ) ? 'https://wcpay.test' : null;

		$current_user = get_userdata( get_current_user_id() );

		// The general account data.
		$account_data = [
			'setup_mode'    => $setup_mode,
			// We use the store base country to create a customized account.
			'country'       => WC()->countries->get_base_country() ?? null,
			'url'           => ! $home_is_localhost && wp_http_validate_url( $home_url ) ? $home_url : $fallback_url,
			'business_name' => get_bloginfo( 'name' ),
		];

		// Gather all the account data depending on the request context.
		// Onboarding self-assessment data.
		$self_assessment_data = isset( $_GET['self_assessment'] ) ? wc_clean( wp_unslash( $_GET['self_assessment'] ) ) : [];
<<<<<<< HEAD
=======
		if ( ! empty( $self_assessment_data ) ) {
			$business_type = $self_assessment_data['business_type'] ?? null;
			$account_data  = WC_Payments_Utils::array_merge_recursive_distinct(
				$account_data,
				[
					// Overwrite the country if the merchant chose a different one than the Woo base location.
					'country'       => $self_assessment_data['country'] ?? null,
					'email'         => $self_assessment_data['email'] ?? null,
					'business_name' => $self_assessment_data['business_name'] ?? null,
					'url'           => $self_assessment_data['url'] ?? null,
					'mcc'           => $self_assessment_data['mcc'] ?? null,
					'business_type' => $business_type,
					'company'       => [
						'structure' => 'company' === $business_type ? ( $self_assessment_data['company']['structure'] ?? null ) : null,
					],
					'individual'    => [
						'first_name' => $self_assessment_data['individual']['first_name'] ?? null,
						'last_name'  => $self_assessment_data['individual']['last_name'] ?? null,
						'phone'      => $self_assessment_data['phone'] ?? null,
					],
					'store'         => [
						'annual_revenue'    => $self_assessment_data['annual_revenue'] ?? null,
						'go_live_timeframe' => $self_assessment_data['go_live_timeframe'] ?? null,
					],
				]
			);
		} elseif ( 'test_drive' === $setup_mode ) {
			$account_data = WC_Payments_Utils::array_merge_recursive_distinct(
				$account_data,
				[
					'individual' => [
						'first_name' => $current_user->first_name ?? null,
						'last_name'  => $current_user->last_name ?? null,
					],
				]
			);

			// If we get to the overview page, we want to show the success message.
			$return_url = add_query_arg( 'wcpay-sandbox-success', 'true', $return_url );
		} elseif ( 'test' === $setup_mode ) {
			$account_data = WC_Payments_Utils::array_merge_recursive_distinct(
				$account_data,
				[
					'business_type' => 'individual',
					'mcc'           => '5734',
					'individual'    => [
						'first_name' => $current_user->first_name ?? null,
						'last_name'  => $current_user->last_name ?? null,
					],
				]
			);

			// If we get to the overview page, we want to show the success message.
			$return_url = add_query_arg( 'wcpay-sandbox-success', 'true', $return_url );
		}
>>>>>>> 9e409db5

		$site_data = [
			'site_username' => wp_get_current_user()->user_login,
			'site_locale'   => get_locale(),
		];

		$user_data    = $this->onboarding_service->get_onboarding_user_data();
		$account_data = $this->onboarding_service->get_account_data( $test_mode, $self_assessment_data );

		$onboarding_data = $this->payments_api_client->get_onboarding_data(
			'live' === $setup_mode,
			$return_url,
			$site_data,
<<<<<<< HEAD
			array_filter( $user_data ), // nosemgrep: audit.php.lang.misc.array-filter-no-callback -- output of array_filter is escaped.
			array_filter( $account_data ), // nosemgrep: audit.php.lang.misc.array-filter-no-callback -- output of array_filter is escaped.
			WC_Payments_Onboarding_Service::get_actioned_notes(),
=======
			WC_Payments_Utils::array_filter_recursive( $user_data ), // nosemgrep: audit.php.lang.misc.array-filter-no-callback -- output of array_filter is escaped.
			WC_Payments_Utils::array_filter_recursive( $account_data ), // nosemgrep: audit.php.lang.misc.array-filter-no-callback -- output of array_filter is escaped.
			$this->get_actioned_notes(),
>>>>>>> 9e409db5
			$progressive,
			$collect_payout_requirements
		);

		// If an account already exists for this site and/or there is no need for KYC verifications, we're done.
		// Our platform will respond with a `false` URL in this case.
		if ( isset( $onboarding_data['url'] ) && false === $onboarding_data['url'] ) {
			// Clear the account cache.
			$this->clear_cache();

			// Set the gateway options.
			$gateway = WC_Payments::get_gateway();
			$gateway->update_option( 'enabled', 'yes' );
			$gateway->update_option( 'test_mode', empty( $onboarding_data['is_live'] ) ? 'yes' : 'no' );

			// Store a state after completing KYC for tracks. This is stored temporarily in option because
			// user might not have agreed to TOS yet.
			update_option( '_wcpay_onboarding_stripe_connected', [ 'is_existing_stripe_account' => true ] );

			// Clean up any existing onboarding state.
			delete_transient( self::ONBOARDING_STATE_TRANSIENT );

			return add_query_arg(
				[ 'wcpay-connection-success' => '1' ],
				$return_url
			);
		}

		// We have an account that needs to be verified (has a URL to redirect the merchant to).
		// Store the relevant onboarding data.
		set_transient( 'woopay_enabled_by_default', isset( $onboarding_data['woopay_enabled_by_default'] ) ?? false, DAY_IN_SECONDS );
		// Save the onboarding state for a day.
		// This is used to verify the state when finalizing the onboarding and connecting the account.
		// On finalizing the onboarding, the transient gets deleted.
		set_transient( self::ONBOARDING_STATE_TRANSIENT, $onboarding_data['state'] ?? '', DAY_IN_SECONDS );

		return (string) ( $onboarding_data['url'] ?? '' );
	}

	/**
	 * Activates WooPay when visiting the KYC success page and woopay_enabled_by_default transient is set to true.
	 */
	public function maybe_activate_woopay() {
		if ( ! isset( $_GET['wcpay-connection-success'] ) ) { // phpcs:ignore WordPress.Security.NonceVerification
			return;
		}

		if ( get_transient( 'woopay_enabled_by_default' ) ) {
			WC_Payments::get_gateway()->update_is_woopay_enabled( true );
			delete_transient( 'woopay_enabled_by_default' );
		}
	}

	/**
	 * Once the API redirects back to the site after the onboarding flow, verifies the parameters and stores the data.
	 *
	 * @param string $state           Secret string.
	 * @param string $mode            Mode in which this account has been created. Either 'test' or 'live'.
	 * @param array  $additional_args Additional query args to add to redirect URLs.
	 */
	private function finalize_connection( string $state, string $mode, array $additional_args = [] ) {
		// If the state is not the same as the one we stored, something went wrong.
		// Reject the connection and redirect to the Connect page for another try (this doesn't mean the merchant will
		// need to set up a new account, just that it will need to do another round trip of server requests,
		// with a new secret, etc.).
		if ( get_transient( self::ONBOARDING_STATE_TRANSIENT ) !== $state ) {
			$this->redirect_service->redirect_to_connect_page(
				__( 'There was a problem processing your account data. Please try again.', 'woocommerce-payments' ),
				null, // No need to specify any from as we will carry over the once in the additional args, if present.
				$additional_args
			);
			return;
		}
		// The states match, so we can delete the stored one.
		delete_transient( self::ONBOARDING_STATE_TRANSIENT );

		// Clear the account cache.
		$this->clear_cache();

		// Set the gateway options.
		$gateway = WC_Payments::get_gateway();
		$gateway->update_option( 'enabled', 'yes' );
		$gateway->update_option( 'test_mode', 'live' !== $mode ? 'yes' : 'no' );

		// Store a state after completing KYC for tracks. This is stored temporarily in option because
		// user might not have agreed to TOS yet.
		update_option( '_wcpay_onboarding_stripe_connected', [ 'is_existing_stripe_account' => false ] );

		// Track account connection finish.
		$incentive_id     = ! empty( $_GET['promo'] ) ? sanitize_text_field( wp_unslash( $_GET['promo'] ) ) : '';
		$event_properties = [
			'incentive' => $incentive_id,
			'mode'      => 'test' === $mode ? 'test' : 'live',
			'from'      => $additional_args['from'] ?? '',
			'source'    => $additional_args['source'] ?? '',
		];
		$this->tracks_event(
			self::TRACKS_EVENT_ACCOUNT_CONNECT_FINISHED,
			$event_properties
		);

		$params = $additional_args;
		if ( ! empty( $_GET['wcpay-connection-error'] ) ) {
			// If we get this parameter, but we have a valid state, it means the merchant left KYC early and didn't finish it.
			// While we do have an account, it is not yet valid. We need to redirect them back to the connect page.
			$params['wcpay-connection-error'] = '1';

			$this->redirect_service->redirect_to_connect_page( '', WC_Payments_Onboarding_Service::FROM_STRIPE, $params );
			return;
		}

		$params['wcpay-connection-success'] = '1';

		$this->redirect_service->redirect_to_overview_page( WC_Payments_Onboarding_Service::FROM_STRIPE, $params );
	}

	/**
	 * Gets and caches the data for the account connected to this site.
	 *
	 * @param bool $force_refresh Forces data to be fetched from the server, rather than using the cache.
	 *
	 * @return array|bool Account data or false if failed to retrieve account data.
	 */
	public function get_cached_account_data( bool $force_refresh = false ) {
		if ( ! $this->payments_api_client->is_server_connected() ) {
			return [];
		}

		$refreshed = false;

		$account = $this->database_cache->get_or_add(
			Database_Cache::ACCOUNT_KEY,
			function () {
				try {
					// Since we're about to call the server again, clear out the onboarding disabled flag.
					// We can let the code below re-create it if the server tells us onboarding is still disabled.
					delete_transient( self::ONBOARDING_DISABLED_TRANSIENT );

					$request  = Get_Account::create();
					$response = $request->send();
					$account  = $response->to_array();

				} catch ( API_Exception $e ) {
					if ( 'wcpay_account_not_found' === $e->get_error_code() ) {
						// Special case - detect account not connected and cache it.
						$account = [];
					} elseif ( 'wcpay_on_boarding_disabled' === $e->get_error_code() ) {
						// Special case - detect account not connected and onboarding disabled. This will get updated the
						// next time we call the server for account information, but just in case we set the expiry time for
						// this setting an hour longer than the account details transient.
						$account = [];
						set_transient( self::ONBOARDING_DISABLED_TRANSIENT, true, 2 * HOUR_IN_SECONDS );
					} else {
						// Return false to signal account retrieval error.
						return false;
					}
				}

				if ( ! $this->is_valid_cached_account( $account ) ) {
					return false;
				}

				return $account;
			},
			[ $this, 'is_valid_cached_account' ],
			$force_refresh,
			$refreshed
		);

		if ( null === $account ) {
			return false;
		}

		if ( $refreshed ) {
			// Allow us to tie in functionality to an account refresh.
			do_action( 'woocommerce_payments_account_refreshed', $account );
		}

		return $account;
	}

	/**
	 * Updates the cached account data.
	 *
	 * @param string $property Property to update.
	 * @param mixed  $data     Data to update.
	 *
	 * @return void
	 */
	public function update_account_data( $property, $data ) {
		$account_data = $this->database_cache->get( Database_Cache::ACCOUNT_KEY );

		$account_data[ $property ] = is_array( $data ) ? array_merge( $account_data[ $property ] ?? [], $data ) : $data;

		$this->database_cache->add( Database_Cache::ACCOUNT_KEY, $account_data );
	}

	/**
	 * Refetches account data and returns the fresh data.
	 *
	 * @return array|bool|string Either the new account data or false if unavailable.
	 */
	public function refresh_account_data() {
		return $this->get_cached_account_data( true );
	}

	/**
	 * Checks if the cached account can be used in the current plugin state.
	 *
	 * @param bool|string|array $account cached account data.
	 *
	 * @return bool True if the cached account is valid.
	 */
	public function is_valid_cached_account( $account ) {
		// null/false means no account has been cached.
		if ( null === $account || false === $account ) {
			return false;
		}

		// Non-array values are not expected.
		if ( ! is_array( $account ) ) {
			return false;
		}

		// Empty array - special value to indicate that there's no account connected.
		if ( empty( $account ) ) {
			return true;
		}

		// Live accounts are always valid.
		if ( $account['is_live'] ) {
			return true;
		}

		// Fix test mode enabled DB state starting with the account data.
		// These two should be in sync when in test mode onboarding.
		// This is a weird case that shouldn't happen under normal circumstances.
		if ( ! $account['is_live'] && ! WC_Payments_Onboarding_Service::is_test_mode_enabled() && WC_Payments::mode()->is_dev() ) {
			Logger::warning( 'Test mode account, account onboarding is NOT in test mode, but the plugin is in dev mode. Enabling test mode onboarding.' );
			WC_Payments_Onboarding_Service::set_test_mode( true );
		}

		// Test accounts are valid only when onboarding in test mode.
		if ( WC_Payments_Onboarding_Service::is_test_mode_enabled() ) {
			return true;
		}

		return false;
	}

	/**
	 * Updates Stripe account settings.
	 *
	 * @param array $stripe_account_settings Settings to update.
	 *
	 * @return null|WP_Error Account update result.
	 *
	 * @throws Exception
	 */
	public function update_stripe_account( $stripe_account_settings ) {
		try {
			if ( ! $this->settings_changed( $stripe_account_settings ) ) {
				Logger::info( 'Skip updating account settings. Nothing is changed.' );
				return;
			}

			$request         = Update_Account::from_account_settings( $stripe_account_settings );
			$response        = $request->send();
			$updated_account = $response->to_array();

			$this->database_cache->add( Database_Cache::ACCOUNT_KEY, $updated_account );
		} catch ( Exception $e ) {
			Logger::error( 'Failed to update Stripe account ' . $e );

			return new WP_Error( 'wcpay_failed_to_update_stripe_account', $e->getMessage() );
		}
	}

	/**
	 * Checks if account settings changed.
	 *
	 * @param array $changes Account settings changes.
	 *
	 * @return bool True if at least one parameter value is changed.
	 */
	private function settings_changed( $changes = [] ) {
		$account = $this->database_cache->get( Database_Cache::ACCOUNT_KEY );

		// Consider changes as valid if we don't have cached account data.
		if ( ! $this->is_valid_cached_account( $account ) ) {
			return true;
		}

		$diff = array_diff_assoc( $changes, $account );
		return ! empty( $diff );
	}

	/**
	 * Updates the WCPay Account locale with the current site language (WPLANG option).
	 *
	 * @param string $option_name Option name.
	 * @param mixed  $old_value   The old option value.
	 * @param mixed  $new_value   The new option value.
	 */
	public function possibly_update_wcpay_account_locale( $option_name, $old_value, $new_value ) {
		if ( 'WPLANG' === $option_name && $this->is_stripe_connected() ) {
			try {
				$account_settings = [
					'locale' => $new_value ? $new_value : 'en_US',
				];

				$request         = Update_Account::from_account_settings( $account_settings );
				$response        = $request->send();
				$updated_account = $response->to_array();

				$this->database_cache->add( Database_Cache::ACCOUNT_KEY, $updated_account );
			} catch ( Exception $e ) {
				Logger::error( __( 'Failed to update Account locale. ', 'woocommerce-payments' ) . $e );
			}
		}
	}


	/**
	 * Retrieves the latest ToS agreement for the account.
	 *
	 * @return array|null Either the agreement or null if unavailable.
	 */
	public function get_latest_tos_agreement() {
		$account = $this->get_cached_account_data();
		return ! empty( $account ) && isset( $account['latest_tos_agreement'] )
			? $account['latest_tos_agreement']
			: null;
	}

	/**
	 * Returns an array containing the names of all the WCPay related notes that have been actioned.
	 *
	 * @return array
	 */
	private function get_actioned_notes(): array {
		$wcpay_note_names = [];

		try {
			/**
			 * Data Store for admin notes
			 *
			 * @var DataStore $data_store
			 */
			$data_store = WC_Data_Store::load( 'admin-note' );
		} catch ( Exception $e ) {
			// Don't stop the on-boarding process if something goes wrong here. Log the error and return the empty array
			// of actioned notes.
			Logger::error( $e );
			return $wcpay_note_names;
		}

		// Fetch the last 10 actioned wcpay-promo admin notifications.
		$add_like_clause = function ( $where_clause ) {
			return $where_clause . " AND name like 'wcpay-promo-%'";
		};

		add_filter( 'woocommerce_note_where_clauses', $add_like_clause );

		$wcpay_promo_notes = $data_store->get_notes(
			[
				'status'     => [ Note::E_WC_ADMIN_NOTE_ACTIONED ],
				'is_deleted' => false,
				'per_page'   => 10,
			]
		);

		remove_filter( 'woocommerce_note_where_clauses', $add_like_clause );

		// If we didn't get an array back from the data store, return an empty array of results.
		if ( ! is_array( $wcpay_promo_notes ) ) {
			return $wcpay_note_names;
		}

		// Copy the name of each note into the results.
		foreach ( (array) $wcpay_promo_notes as $wcpay_note ) {
			$note               = new Note( $wcpay_note->note_id );
			$wcpay_note_names[] = $note->get_name();
		}

		return $wcpay_note_names;
	}

	/**
	 * Gets the account country.
	 *
	 * @return string Country.
	 */
	public function get_account_country() {
		$account = $this->get_cached_account_data();
		return $account['country'] ?? Country_Code::UNITED_STATES;
	}

	/**
	 * Gets the account default currency.
	 *
	 * @return string Currency code in lowercase.
	 */
	public function get_account_default_currency(): string {
		$account = $this->get_cached_account_data();
		return $account['store_currencies']['default'] ?? strtolower( Currency_Code::UNITED_STATES_DOLLAR );
	}

	/**
	 * Handles adding a note if the merchant is eligible for Instant Deposits.
	 *
	 * @param array $account The account data.
	 *
	 * @return void
	 */
	public function handle_instant_deposits_inbox_note( $account ) {
		if ( empty( $account ) ) {
			return;
		}

		if ( ! $this->is_instant_deposits_eligible( $account ) ) {
			return;
		}

		require_once WCPAY_ABSPATH . 'includes/notes/class-wc-payments-notes-instant-deposits-eligible.php';
		WC_Payments_Notes_Instant_Deposits_Eligible::possibly_add_note();
		$this->maybe_add_instant_deposit_note_reminder();
	}

	/**
	 * Handles adding a note if the merchant has an loan approved.
	 *
	 * @param array $account The account data.
	 *
	 * @return void
	 */
	public function handle_loan_approved_inbox_note( $account ) {
		require_once WCPAY_ABSPATH . 'includes/notes/class-wc-payments-notes-loan-approved.php';

		// If the account cache is empty, don't try to create an inbox note.
		if ( empty( $account ) ) {
			return;
		}

		// Delete the loan note when the user doesn't have an active loan.
		if ( ! isset( $account['capital']['has_active_loan'] ) || ! $account['capital']['has_active_loan'] ) {
			WC_Payments_Notes_Loan_Approved::possibly_delete_note();
			return;
		}

		// Get the loan summary.
		try {
			$request = Request::get( WC_Payments_API_Client::CAPITAL_API . '/active_loan_summary' );
			$request->assign_hook( 'wcpay_get_active_loan_summary_request' );
			$loan_details = $request->send();

		} catch ( API_Exception $ex ) {
			return;
		}

		WC_Payments_Notes_Loan_Approved::set_loan_details( $loan_details );
		WC_Payments_Notes_Loan_Approved::possibly_add_note();
	}

	/**
	 * Handles removing note about merchant Instant Deposits eligibility.
	 * Hands off to handle_instant_deposits_inbox_note to add the new note.
	 *
	 * @return void
	 */
	public function handle_instant_deposits_inbox_reminder() {
		require_once WCPAY_ABSPATH . 'includes/notes/class-wc-payments-notes-instant-deposits-eligible.php';
		WC_Payments_Notes_Instant_Deposits_Eligible::possibly_delete_note();
		$this->handle_instant_deposits_inbox_note( $this->get_cached_account_data() );
	}

	/**
	 * Handles adding scheduled action for the Instant Deposit note reminder.
	 *
	 * @return void
	 */
	public function maybe_add_instant_deposit_note_reminder() {
		$action_hook = self::INSTANT_DEPOSITS_REMINDER_ACTION;

		if ( $this->action_scheduler_service->pending_action_exists( $action_hook ) ) {
			return;
		}

		$reminder_time = time() + ( 90 * DAY_IN_SECONDS );
		$this->action_scheduler_service->schedule_job( $reminder_time, $action_hook );
	}

	/**
	 * Checks to see if the account is eligible for Instant Deposits.
	 *
	 * @param array $account The account data.
	 *
	 * @return bool
	 */
	private function is_instant_deposits_eligible( array $account ): bool {
		if ( empty( $account['instant_deposits_eligible'] ) ) {
			return false;
		}

		return true;
	}

	/**
	 * Get card testing protection eligible flag account
	 *
	 * @return bool
	 */
	public function is_card_testing_protection_eligible(): bool {
		$account = $this->get_cached_account_data();
		return $account['card_testing_protection_eligible'] ?? false;
	}


	/**
	 * Gets tracking info from the server and caches it.
	 *
	 * It's only available after connecting to Jetpack, so we should only cache it after that.
	 *
	 * @param bool $force_refresh Whether to force a refresh of the tracking info.
	 *
	 * @return array|null Array of tracking info or null if unavailable.
	 */
	public function get_tracking_info( $force_refresh = false ): ?array {
		if ( ! $this->payments_api_client->is_server_connected() ) {
			return null;
		}

		return $this->database_cache->get_or_add(
			Database_Cache::TRACKING_INFO_KEY,
			function (): array {
				return $this->payments_api_client->get_tracking_info();
			},
			'is_array', // We expect an array back from the cache.
			$force_refresh
		);
	}

	/**
	 * Send a Tracks event.
	 *
	 * By default Woo adds `url`, `blog_lang`, `blog_id`, `store_id`, `products_count`, and `wc_version`
	 * properties to every event.
	 *
	 * @param string $name       The event name.
	 * @param array  $properties Optional. The event custom properties.
	 *
	 * @return void
	 */
	private function tracks_event( string $name, array $properties = [] ) {
		// Add default properties to every event.
		$properties = array_merge(
			$properties,
			[
				'is_test_mode'      => WC_Payments::mode()->is_test(),
				'jetpack_connected' => $this->payments_api_client->is_server_connected(),
				'wcpay_version'     => WCPAY_VERSION_NUMBER,
				'woo_country_code'  => WC()->countries->get_base_country(),
			],
			$this->get_tracking_info() ?? []
		);

		if ( ! function_exists( 'wc_admin_record_tracks_event' ) ) {
			return;
		}

		// We're not using Tracker::track_admin() here because
		// WC_Pay\record_tracker_events() is never triggered due to the redirects.
		wc_admin_record_tracks_event( $name, $properties );

		Logger::info( 'Tracks event: ' . $name . ' with data: ' . wp_json_encode( WC_Payments_Utils::redact_array( $properties, [ 'woo_country_code' ] ) ) );
	}

	/**
	 * Get the all-time total payment volume.
	 *
	 * @return int The all-time total payment volume, or null if not available.
	 */
	public function get_lifetime_total_payment_volume(): int {
		$account = $this->get_cached_account_data();
		return (int) ! empty( $account ) && isset( $account['lifetime_total_payment_volume'] ) ? $account['lifetime_total_payment_volume'] : 0;
	}
}<|MERGE_RESOLUTION|>--- conflicted
+++ resolved
@@ -1766,84 +1766,14 @@
 			$return_url = add_query_arg( $additional_args, $return_url );
 		}
 
-		$home_url = get_home_url();
-		// If the site is running on localhost, use a bogus URL. This is to avoid Stripe's errors.
-		// wp_http_validate_url does not check that, unfortunately.
-		$home_is_localhost = 'localhost' === wp_parse_url( $home_url, PHP_URL_HOST );
-		$fallback_url      = ( 'live' !== $setup_mode || $home_is_localhost ) ? 'https://wcpay.test' : null;
-
-		$current_user = get_userdata( get_current_user_id() );
-
-		// The general account data.
-		$account_data = [
-			'setup_mode'    => $setup_mode,
-			// We use the store base country to create a customized account.
-			'country'       => WC()->countries->get_base_country() ?? null,
-			'url'           => ! $home_is_localhost && wp_http_validate_url( $home_url ) ? $home_url : $fallback_url,
-			'business_name' => get_bloginfo( 'name' ),
-		];
-
-		// Gather all the account data depending on the request context.
-		// Onboarding self-assessment data.
 		$self_assessment_data = isset( $_GET['self_assessment'] ) ? wc_clean( wp_unslash( $_GET['self_assessment'] ) ) : [];
-<<<<<<< HEAD
-=======
-		if ( ! empty( $self_assessment_data ) ) {
-			$business_type = $self_assessment_data['business_type'] ?? null;
-			$account_data  = WC_Payments_Utils::array_merge_recursive_distinct(
-				$account_data,
-				[
-					// Overwrite the country if the merchant chose a different one than the Woo base location.
-					'country'       => $self_assessment_data['country'] ?? null,
-					'email'         => $self_assessment_data['email'] ?? null,
-					'business_name' => $self_assessment_data['business_name'] ?? null,
-					'url'           => $self_assessment_data['url'] ?? null,
-					'mcc'           => $self_assessment_data['mcc'] ?? null,
-					'business_type' => $business_type,
-					'company'       => [
-						'structure' => 'company' === $business_type ? ( $self_assessment_data['company']['structure'] ?? null ) : null,
-					],
-					'individual'    => [
-						'first_name' => $self_assessment_data['individual']['first_name'] ?? null,
-						'last_name'  => $self_assessment_data['individual']['last_name'] ?? null,
-						'phone'      => $self_assessment_data['phone'] ?? null,
-					],
-					'store'         => [
-						'annual_revenue'    => $self_assessment_data['annual_revenue'] ?? null,
-						'go_live_timeframe' => $self_assessment_data['go_live_timeframe'] ?? null,
-					],
-				]
-			);
-		} elseif ( 'test_drive' === $setup_mode ) {
-			$account_data = WC_Payments_Utils::array_merge_recursive_distinct(
-				$account_data,
-				[
-					'individual' => [
-						'first_name' => $current_user->first_name ?? null,
-						'last_name'  => $current_user->last_name ?? null,
-					],
-				]
-			);
-
+		if ( 'test_drive' === $setup_mode ) {
 			// If we get to the overview page, we want to show the success message.
 			$return_url = add_query_arg( 'wcpay-sandbox-success', 'true', $return_url );
 		} elseif ( 'test' === $setup_mode ) {
-			$account_data = WC_Payments_Utils::array_merge_recursive_distinct(
-				$account_data,
-				[
-					'business_type' => 'individual',
-					'mcc'           => '5734',
-					'individual'    => [
-						'first_name' => $current_user->first_name ?? null,
-						'last_name'  => $current_user->last_name ?? null,
-					],
-				]
-			);
-
 			// If we get to the overview page, we want to show the success message.
 			$return_url = add_query_arg( 'wcpay-sandbox-success', 'true', $return_url );
 		}
->>>>>>> 9e409db5
 
 		$site_data = [
 			'site_username' => wp_get_current_user()->user_login,
@@ -1851,21 +1781,15 @@
 		];
 
 		$user_data    = $this->onboarding_service->get_onboarding_user_data();
-		$account_data = $this->onboarding_service->get_account_data( $test_mode, $self_assessment_data );
+		$account_data = $this->onboarding_service->get_account_data( $setup_mode, $self_assessment_data );
 
 		$onboarding_data = $this->payments_api_client->get_onboarding_data(
 			'live' === $setup_mode,
 			$return_url,
 			$site_data,
-<<<<<<< HEAD
-			array_filter( $user_data ), // nosemgrep: audit.php.lang.misc.array-filter-no-callback -- output of array_filter is escaped.
-			array_filter( $account_data ), // nosemgrep: audit.php.lang.misc.array-filter-no-callback -- output of array_filter is escaped.
-			WC_Payments_Onboarding_Service::get_actioned_notes(),
-=======
 			WC_Payments_Utils::array_filter_recursive( $user_data ), // nosemgrep: audit.php.lang.misc.array-filter-no-callback -- output of array_filter is escaped.
 			WC_Payments_Utils::array_filter_recursive( $account_data ), // nosemgrep: audit.php.lang.misc.array-filter-no-callback -- output of array_filter is escaped.
-			$this->get_actioned_notes(),
->>>>>>> 9e409db5
+			WC_Payments_Onboarding_Service::get_actioned_notes(),
 			$progressive,
 			$collect_payout_requirements
 		);
