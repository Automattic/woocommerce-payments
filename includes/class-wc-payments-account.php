<?php
/**
 * Class WC_Payments_Account
 *
 * @package WooCommerce\Payments
 */

if ( ! defined( 'ABSPATH' ) ) {
	exit; // Exit if accessed directly.
}

use Automattic\WooCommerce\Admin\Notes\DataStore;
use Automattic\WooCommerce\Admin\Notes\Note;
use WCPay\Constants\Country_Code;
use WCPay\Constants\Currency_Code;
use WCPay\Core\Server\Request\Get_Account;
use WCPay\Core\Server\Request;
use WCPay\Core\Server\Request\Update_Account;
use WCPay\Exceptions\API_Exception;
use WCPay\Logger;
use WCPay\Database_Cache;
use WCPay\MultiCurrency\Interfaces\MultiCurrencyAccountInterface;

/**
 * Class handling any account connection functionality
 */
class WC_Payments_Account implements MultiCurrencyAccountInterface {

	// ACCOUNT_OPTION is only used in the supporting dev tools plugin, it can be removed once everyone has upgraded.
	const ACCOUNT_OPTION                                        = 'wcpay_account_data';
	const ONBOARDING_DISABLED_TRANSIENT                         = 'wcpay_on_boarding_disabled';
	const ONBOARDING_STARTED_TRANSIENT                          = 'wcpay_on_boarding_started';
	const ONBOARDING_STATE_TRANSIENT                            = 'wcpay_stripe_onboarding_state';
	const ERROR_MESSAGE_TRANSIENT                               = 'wcpay_error_message';
	const INSTANT_DEPOSITS_REMINDER_ACTION                      = 'wcpay_instant_deposit_reminder';
	const TRACKS_EVENT_ACCOUNT_CONNECT_START                    = 'wcpay_account_connect_start';
	const TRACKS_EVENT_ACCOUNT_CONNECT_WPCOM_CONNECTION_START   = 'wcpay_account_connect_wpcom_connection_start';
	const TRACKS_EVENT_ACCOUNT_CONNECT_WPCOM_CONNECTION_SUCCESS = 'wcpay_account_connect_wpcom_connection_success';
	const TRACKS_EVENT_ACCOUNT_CONNECT_WPCOM_CONNECTION_FAILURE = 'wcpay_account_connect_wpcom_connection_failure';
	const TRACKS_EVENT_ACCOUNT_CONNECT_FINISHED                 = 'wcpay_account_connect_finished';
	const TRACKS_EVENT_KYC_REMINDER_MERCHANT_RETURNED           = 'wcpay_kyc_reminder_merchant_returned';

	/**
	 * Client for making requests to the WooCommerce Payments API
	 *
	 * @var WC_Payments_API_Client
	 */
	private $payments_api_client;

	/**
	 * Cache util for managing the account data
	 *
	 * @var Database_Cache
	 */
	private $database_cache;

	/**
	 * Action scheduler service
	 *
	 * @var WC_Payments_Action_Scheduler_Service
	 */
	private $action_scheduler_service;

	/**
	 * WC_Payments_Session_Service instance for working with session information
	 *
	 * @var WC_Payments_Session_Service
	 */
	private $session_service;

	/**
	 * WC_Payments_Redirect_Service instance for handling redirects business logic
	 *
	 * @var WC_Payments_Redirect_Service
	 */
	private $redirect_service;

	/**
	 * Class constructor
	 *
	 * @param WC_Payments_API_Client               $payments_api_client      Payments API client.
	 * @param Database_Cache                       $database_cache           Database cache util.
	 * @param WC_Payments_Action_Scheduler_Service $action_scheduler_service Action scheduler service.
	 * @param WC_Payments_Session_Service          $session_service          Session service.
	 * @param WC_Payments_Redirect_Service         $redirect_service         Redirect service.
	 */
	public function __construct(
		WC_Payments_API_Client $payments_api_client,
		Database_Cache $database_cache,
		WC_Payments_Action_Scheduler_Service $action_scheduler_service,
		WC_Payments_Session_Service $session_service,
		WC_Payments_Redirect_Service $redirect_service
	) {
		$this->payments_api_client      = $payments_api_client;
		$this->database_cache           = $database_cache;
		$this->action_scheduler_service = $action_scheduler_service;
		$this->session_service          = $session_service;
		$this->redirect_service         = $redirect_service;
	}

	/**
	 * Initialise class hooks.
	 *
	 * @return void
	 */
	public function init_hooks() {
		// Add admin init hooks.
		// Our onboarding handling comes first.
		add_action( 'admin_init', [ $this, 'maybe_handle_onboarding' ] );
		add_action( 'admin_init', [ $this, 'maybe_activate_woopay' ] );
		// Second, handle redirections based on context.
		add_action( 'admin_init', [ $this, 'maybe_redirect_after_plugin_activation' ], 11 ); // Run this after the WC setup wizard and onboarding redirection logic.
		add_action( 'admin_init', [ $this, 'maybe_redirect_by_get_param' ], 12 ); // Run this after the redirect to onboarding logic.
		// Third, handle page redirections.
		add_action( 'admin_init', [ $this, 'maybe_redirect_from_settings_page' ], 15 );
		add_action( 'admin_init', [ $this, 'maybe_redirect_from_onboarding_wizard_page' ], 15 );
		add_action( 'admin_init', [ $this, 'maybe_redirect_from_connect_page' ], 15 );
		add_action( 'admin_init', [ $this, 'maybe_redirect_from_overview_page' ], 15 );

		// Add handlers for inbox notes and reminders.
		add_action( 'woocommerce_payments_account_refreshed', [ $this, 'handle_instant_deposits_inbox_note' ] );
		add_action( 'woocommerce_payments_account_refreshed', [ $this, 'handle_loan_approved_inbox_note' ] );
		add_action( self::INSTANT_DEPOSITS_REMINDER_ACTION, [ $this, 'handle_instant_deposits_inbox_reminder' ] );

		// Add all other hooks.
		add_filter( 'allowed_redirect_hosts', [ $this, 'allowed_redirect_hosts' ] );
		add_action( 'jetpack_site_registered', [ $this, 'clear_cache' ] );
		add_action( 'updated_option', [ $this, 'possibly_update_wcpay_account_locale' ], 10, 3 );
		add_action( 'woocommerce_woocommerce_payments_updated', [ $this, 'clear_cache' ] );
	}

	/**
	 * Wipes the account data option, forcing to re-fetch the account status from WP.com.
	 */
	public function clear_cache() {
		$this->database_cache->delete( Database_Cache::ACCOUNT_KEY );
	}

	/**
	 * Return connected account ID
	 *
	 * @return string|null Account ID if connected, null if not connected or on error
	 */
	public function get_stripe_account_id() {
		$account = $this->get_cached_account_data();

		if ( empty( $account ) ) {
			return null;
		}

		return $account['account_id'];
	}

	/**
	 * Gets public key for the connected account
	 *
	 * @param bool $is_test true to get the test key, false otherwise.
	 *
	 * @return string|null public key if connected, null if not connected.
	 */
	public function get_publishable_key( $is_test ) {
		$account = $this->get_cached_account_data();

		if ( empty( $account ) ) {
			return null;
		}

		if ( $is_test ) {
			return $account['test_publishable_key'];
		}

		return $account['live_publishable_key'];
	}

	/**
<<<<<<< HEAD
	 * Checks if the account is connected to the payment provider.
	 * Note: This method is a proxy for `is_stripe_connected` for the MultiCurrencyAccountInterface.
	 *
	 * @param bool $on_error Value to return on server error, defaults to false.
	 *
	 * @return bool True if the account is connected, false otherwise, $on_error on error.
	 */
	public function is_provider_connected( bool $on_error = false ): bool {
		return $this->is_stripe_connected( $on_error );
=======
	 * Determine if the store has a working Jetpack connection.
	 *
	 * @return bool Whether the Jetpack connection is established and working or not.
	 */
	public function has_working_jetpack_connection(): bool {
		return $this->payments_api_client->is_server_connected() && $this->payments_api_client->has_server_connection_owner();
	}

	/**
	 * Check if there is meaningful data in the WooPayments account cache.
	 *
	 * It bypasses WPCOM/Jetpack connection check, the cache expiry check and only checks if the account_id is present.
	 *
	 * @return boolean Whether there is account data.
	 */
	public function has_account_data(): bool {
		$account_data = $this->database_cache->get( Database_Cache::ACCOUNT_KEY );
		if ( ! empty( $account_data['account_id'] ) ) {
			return true;
		}

		return false;
>>>>>>> 1f8d7d70
	}

	/**
	 * Checks if the account is connected, assumes the value of $on_error on server error.
	 *
	 * @param bool $on_error Value to return on server error, defaults to false.
	 * @param bool $force_refresh Force refresh account data cache.
	 *
	 * @return bool True if the account is connected, false otherwise, $on_error on error.
	 */
	public function is_stripe_connected( bool $on_error = false, bool $force_refresh = false ): bool {
		try {
			return $this->try_is_stripe_connected( $force_refresh );
		} catch ( Exception $e ) {
			return $on_error;
		}
	}

	/**
	 * Checks if the account is connected, throws on server error.
	 *
	 * @param bool $force_refresh Force refresh account data cache.
	 *
	 * @return bool      True if the account is connected, false otherwise.
	 * @throws Exception Throws exception when unable to detect connection status.
	 */
	public function try_is_stripe_connected( bool $force_refresh = false ): bool {
		$account = $this->get_cached_account_data( $force_refresh );
		if ( false === $account ) {
			throw new Exception( esc_html__( 'Failed to detect connection status', 'woocommerce-payments' ) );
		}

		// The empty array indicates that account is not connected yet.
		return [] !== $account;
	}

	/**
	 * Checks if the account is valid.
	 *
	 * This means:
	 * - it's connected (i.e. we have account data)
	 * - has submitted details (i.e. is not partially onboarded)
	 * - has valid card_payments capability status (requested, pending_verification, active and other valid ones).
	 *
	 * Card_payments capability is crucial for account to function properly. If it is unrequested, we shouldn't show
	 * any other options for the merchants since it'll lead to various errors.
	 *
	 * @see https://github.com/Automattic/woocommerce-payments/issues/5275
	 *
	 * @return bool True if the account is a valid Stripe account, false otherwise.
	 */
	public function is_stripe_account_valid(): bool {
		$account = $this->get_cached_account_data();
		// The account is disconnected or we failed to get the account data.
		if ( empty( $account ) ) {
			return false;
		}

		// The account is partially onboarded.
		if ( empty( $account['details_submitted'] ) ) {
			return false;
		}

		// The account doesn't have the minimum required capabilities.
		if ( ! isset( $account['capabilities']['card_payments'] )
			|| 'unrequested' === $account['capabilities']['card_payments'] ) {
			return false;
		}

		// The account is valid.
		return true;
	}

	/**
	 * Checks if the account has been rejected, assumes the value of false on any account retrieval error.
	 * Returns false if the account is not connected.
	 *
	 * @return bool True if the account is connected and rejected, false otherwise or on error.
	 */
	public function is_account_rejected(): bool {
		if ( ! $this->is_stripe_connected() ) {
			return false;
		}

		$account = $this->get_cached_account_data();
		return strpos( $account['status'] ?? '', 'rejected' ) === 0;
	}

	/**
	 * Checks if the account is under review, assumes the value of false on any account retrieval error.
	 * Returns false if the account is not connected.
	 *
	 * @return bool
	 */
	public function is_account_under_review(): bool {
		if ( ! $this->is_stripe_connected() ) {
			return false;
		}

		$account = $this->get_cached_account_data();
		return 'under_review' === $account['status'];
	}

	/**
	 * Checks if the account "details_submitted" flag is true.
	 * This is a proxy for telling if an account has completed onboarding.
	 * If the "details_submitted" flag is false, it means that the account has not
	 * yet finished the initial KYC.
	 *
	 * @return boolean True if the account is connected and details are not submitted, false otherwise.
	 */
	public function is_details_submitted(): bool {
		$account = $this->get_cached_account_data();

		$details_submitted = $account['details_submitted'] ?? false;
		return true === $details_submitted;
	}

	/**
	 * Gets the account status data for rendering on the settings page.
	 *
	 * @return array An array containing the status data, or [ 'error' => true ] on error or no connected account.
	 */
	public function get_account_status_data(): array {
		$account = $this->get_cached_account_data();

		if ( empty( $account ) ) {
			// empty means no account. This data should not be used when the account is not connected.
			return [
				'error' => true,
			];
		}

		if ( ! isset( $account['status'], $account['payments_enabled'] ) ) {
			// return an error if any of the account data is missing.
			return [
				'error' => true,
			];
		}

		return [
			'email'                 => $account['email'] ?? '',
			'country'               => $account['country'] ?? Country_Code::UNITED_STATES,
			'status'                => $account['status'],
			'created'               => $account['created'] ?? '',
			'testDrive'             => $account['is_test_drive'] ?? false,
			'paymentsEnabled'       => $account['payments_enabled'],
			'detailsSubmitted'      => $account['details_submitted'] ?? true,
			'deposits'              => $account['deposits'] ?? [],
			'currentDeadline'       => $account['current_deadline'] ?? false,
			'pastDue'               => $account['has_overdue_requirements'] ?? false,
			// Test-drive accounts don't have access to the Stripe dashboard.
			'accountLink'           => empty( $account['is_test_drive'] ) ? $this->get_login_url() : false,
			'hasSubmittedVatData'   => $account['has_submitted_vat_data'] ?? false,
			'requirements'          => [
				'errors' => $account['requirements']['errors'] ?? [],
			],
			'progressiveOnboarding' => [
				'isEnabled'            => $account['progressive_onboarding']['is_enabled'] ?? false,
				'isComplete'           => $account['progressive_onboarding']['is_complete'] ?? false,
				'tpv'                  => (int) ( $account['progressive_onboarding']['tpv'] ?? 0 ),
				'firstTransactionDate' => $account['progressive_onboarding']['first_transaction_date'] ?? null,
			],
			'fraudProtection'       => [
				'declineOnAVSFailure' => $account['fraud_mitigation_settings']['avs_check_enabled'] ?? null,
				'declineOnCVCFailure' => $account['fraud_mitigation_settings']['cvc_check_enabled'] ?? null,
			],
		];
	}

	/**
	 * Gets the account statement descriptor for rendering on the settings page.
	 *
	 * @return string Account statement descriptor.
	 */
	public function get_statement_descriptor(): string {
		$account = $this->get_cached_account_data();
		return ! empty( $account ) && isset( $account['statement_descriptor'] ) ? $account['statement_descriptor'] : '';
	}

	/**
	 * Gets the account statement descriptor for rendering on the settings page.
	 *
	 * @return string Account statement descriptor.
	 */
	public function get_statement_descriptor_kanji(): string {
		$account = $this->get_cached_account_data();
		return ! empty( $account ) && isset( $account['statement_descriptor_kanji'] ) ? $account['statement_descriptor_kanji'] : '';
	}

	/**
	 * Gets the account statement descriptor for rendering on the settings page.
	 *
	 * @return string Account statement descriptor.
	 */
	public function get_statement_descriptor_kana(): string {
		$account = $this->get_cached_account_data();
		return ! empty( $account ) && isset( $account['statement_descriptor_kana'] ) ? $account['statement_descriptor_kana'] : '';
	}

	/**
	 * Gets the business name.
	 *
	 * @return string Business profile name.
	 */
	public function get_business_name(): string {
		$account = $this->get_cached_account_data();
		return isset( $account['business_profile']['name'] ) ? $account['business_profile']['name'] : '';
	}

	/**
	 * Gets the business url.
	 *
	 * @return string Business profile url.
	 */
	public function get_business_url(): string {
		$account = $this->get_cached_account_data();
		return isset( $account['business_profile']['url'] ) ? $account['business_profile']['url'] : '';
	}

	/**
	 * Gets the business support address.
	 *
	 * @return array Business profile support address.
	 */
	public function get_business_support_address(): array {
		$account = $this->get_cached_account_data();
		return isset( $account['business_profile']['support_address'] ) ? $account['business_profile']['support_address'] : [];
	}

	/**
	 * Gets the business support email.
	 *
	 * @return string Business profile support email.
	 */
	public function get_business_support_email(): string {
		$account = $this->get_cached_account_data();
		return isset( $account['business_profile']['support_email'] ) ? $account['business_profile']['support_email'] : '';
	}

	/**
	 * Gets the business support phone.
	 *
	 * @return string Business profile support phone.
	 */
	public function get_business_support_phone(): string {
		$account = $this->get_cached_account_data();
		return isset( $account['business_profile']['support_phone'] ) ? $account['business_profile']['support_phone'] : '';
	}

	/**
	 * Gets the branding logo.
	 *
	 * @return string branding logo.
	 */
	public function get_branding_logo(): string {
		$account = $this->get_cached_account_data();
		return isset( $account['branding']['logo'] ) ? $account['branding']['logo'] : '';
	}

	/**
	 * Gets the branding icon.
	 *
	 * @return string branding icon.
	 */
	public function get_branding_icon(): string {
		$account = $this->get_cached_account_data();
		return isset( $account['branding']['icon'] ) ? $account['branding']['icon'] : '';
	}

	/**
	 * Gets the branding primary color.
	 *
	 * @return string branding primary color.
	 */
	public function get_branding_primary_color(): string {
		$account = $this->get_cached_account_data();
		return isset( $account['branding']['primary_color'] ) ? $account['branding']['primary_color'] : '';
	}

	/**
	 * Gets the branding secondary color.
	 *
	 * @return string branding secondary color.
	 */
	public function get_branding_secondary_color(): string {
		$account = $this->get_cached_account_data();
		return isset( $account['branding']['secondary_color'] ) ? $account['branding']['secondary_color'] : '';
	}

	/**
	 * Gets the deposit schedule interval.
	 *
	 * @return string interval e.g. weekly, monthly.
	 */
	public function get_deposit_schedule_interval(): string {
		$account = $this->get_cached_account_data();
		return $account['deposits']['interval'] ?? '';
	}

	/**
	 * Gets the deposit schedule weekly anchor.
	 *
	 * @return string weekly anchor e.g. monday, tuesday.
	 */
	public function get_deposit_schedule_weekly_anchor(): string {
		$account = $this->get_cached_account_data();
		return $account['deposits']['weekly_anchor'] ?? '';
	}

	/**
	 * Gets the deposit schedule monthly anchor.
	 *
	 * @return int|null monthly anchor e.g. 1, 2.
	 */
	public function get_deposit_schedule_monthly_anchor() {
		$account = $this->get_cached_account_data();
		return ! empty( $account['deposits']['monthly_anchor'] ) ? $account['deposits']['monthly_anchor'] : null;
	}

	/**
	 * Gets the number of days payments are delayed for.
	 *
	 * @return int|null e.g. 2, 7.
	 */
	public function get_deposit_delay_days() {
		$account = $this->get_cached_account_data();
		return $account['deposits']['delay_days'] ?? null;
	}

	/**
	 * Gets the deposit status
	 *
	 * @return string  e.g. disabled, blocked, enabled.
	 */
	public function get_deposit_status(): string {
		$account = $this->get_cached_account_data();
		return $account['deposits']['status'] ?? '';
	}

	/**
	 * Gets the deposit restrictions
	 *
	 * @return string  e.g. not_blocked, blocked, schedule locked.
	 */
	public function get_deposit_restrictions(): string {
		$account = $this->get_cached_account_data();
		return $account['deposits']['restrictions'] ?? '';
	}

	/**
	 * Gets whether the account has completed the deposit waiting period.
	 *
	 * @return bool
	 */
	public function get_deposit_completed_waiting_period(): bool {
		$account = $this->get_cached_account_data();
		return $account['deposits']['completed_waiting_period'] ?? false;
	}

	/**
	 * Get card present eligible flag account
	 *
	 * @return bool
	 */
	public function is_card_present_eligible(): bool {
		$account = $this->get_cached_account_data();
		return $account['card_present_eligible'] ?? false;
	}

	/**
	 * Get has account connected readers flag
	 *
	 * @return bool
	 */
	public function has_card_readers_available(): bool {
		$account = $this->get_cached_account_data();
		return $account['has_card_readers_available'] ?? false;
	}

	/**
	 * Gets the current account fees for rendering on the settings page.
	 *
	 * @return array Fees.
	 */
	public function get_fees(): array {
		$account = $this->get_cached_account_data();
		return ! empty( $account ) && isset( $account['fees'] ) ? $account['fees'] : [];
	}

	/**
	 * Get the progressive onboarding details needed on the frontend.
	 *
	 * @return array Progressive Onboarding details.
	 */
	public function get_progressive_onboarding_details(): array {
		$account = $this->get_cached_account_data();
		return [
			'isEnabled'                   => $account['progressive_onboarding']['is_enabled'] ?? false,
			'isComplete'                  => $account['progressive_onboarding']['is_complete'] ?? false,
			'isNewFlowEnabled'            => WC_Payments_Utils::should_use_new_onboarding_flow(),
			'isEligibilityModalDismissed' => get_option( WC_Payments_Onboarding_Service::ONBOARDING_ELIGIBILITY_MODAL_OPTION, false ),
		];
	}

	/**
	 * Determine whether Progressive Onboarding is in progress for this account.
	 *
	 * @return boolean
	 */
	public function is_progressive_onboarding_in_progress(): bool {
		$account = $this->get_cached_account_data();
		return ( $account['progressive_onboarding']['is_enabled'] ?? false )
			&& ! ( $account['progressive_onboarding']['is_complete'] ?? false );
	}

	/**
	 * Gets the current account loan data for rendering on the settings pages.
	 *
	 * @return array loan data.
	 */
	public function get_capital() {
		$account = $this->get_cached_account_data();
		return ! empty( $account ) && isset( $account['capital'] ) && ! empty( $account['capital'] ) ? $account['capital'] : [
			'loans'              => [],
			'has_active_loan'    => false,
			'has_previous_loans' => false,
		];
	}

	/**
	 * Gets the current account email for rendering on the settings page.
	 *
	 * @return string Email.
	 */
	public function get_account_email(): string {
		$account = $this->get_cached_account_data();
		return $account['email'] ?? '';
	}

	/**
	 * Gets the customer currencies supported by Stripe available for the account.
	 *
	 * @return array Currencies.
	 */
	public function get_account_customer_supported_currencies(): array {
		$account = $this->get_cached_account_data();
		return ! empty( $account ) && isset( $account['customer_currencies']['supported'] ) ? $account['customer_currencies']['supported'] : [];
	}

	/**
	 * List of countries enabled for Stripe platform account. See also this URL:
	 * https://woocommerce.com/document/woopayments/compatibility/countries/#supported-countries
	 *
	 * @return array
	 */
	public function get_supported_countries(): array {
		// This is a wrapper function because of the MultiCurrencyAccountInterface.
		return WC_Payments_Utils::supported_countries();
	}

	/**
	 * Gets the account live mode value.
	 *
	 * @return bool|null Account is_live value.
	 */
	public function get_is_live() {
		$account = $this->get_cached_account_data();
		return ! empty( $account ) && isset( $account['is_live'] ) ? $account['is_live'] : null;
	}

	/**
	 * Checks if the request contains specific get param to redirect further, and redirects to the relevant link if so.
	 *
	 * Only admins are be able to perform this action. The redirect doesn't happen if the request is an AJAX request.
	 */
	public function maybe_redirect_by_get_param() {
		// Safety check to prevent non-admin users to be redirected to the view offer page.
		if ( wp_doing_ajax() || ! current_user_can( 'manage_woocommerce' ) ) {
			return;
		}

		// This is an automatic redirection page, used to authenticate users that come from the KYC reminder email. For this reason
		// we're not using a nonce. The GET parameter accessed here is just to indicate that we should process the redirection.
		// phpcs:disable WordPress.Security.NonceVerification.Recommended
		if ( isset( $_GET['wcpay-connect-redirect'] ) ) {
			$params = [
				'page' => 'wc-admin',
				'path' => '/payments/connect',
			];

			// We're not in the connect page, don't redirect.
			if ( count( $params ) !== count( array_intersect_assoc( $_GET, $params ) ) ) { // phpcs:disable WordPress.Security.NonceVerification.Recommended
				return;
			}

			$redirect_param = sanitize_text_field( wp_unslash( $_GET['wcpay-connect-redirect'] ) );

			// Let's record in Tracks merchants returning via the KYC reminder email.
			if ( 'initial' === $redirect_param ) {
				$offset      = 1;
				$description = 'initial';
			} elseif ( 'second' === $redirect_param ) {
				$offset      = 3;
				$description = 'second';
			} else {
				$follow_number = in_array( $redirect_param, [ '1', '2', '3', '4' ], true ) ? $redirect_param : '0';
				// offset is recorded in days, $follow_number maps to the week number.
				$offset      = (int) $follow_number * 7;
				$description = 'weekly-' . $follow_number;
			}

			$track_props = [
				'offset'      => $offset,
				'description' => $description,
			];
			$this->tracks_event( self::TRACKS_EVENT_KYC_REMINDER_MERCHANT_RETURNED, $track_props );

			$this->redirect_service->redirect_to_wcpay_connect( 'WCPAY_KYC_REMINDER' );
		}

		// This is an automatic redirection page, used to authenticate users that come from the capitcal offer email. For this reason
		// we're not using a nonce. The GET parameter accessed here is just to indicate that we should process the redirection.
		// phpcs:disable WordPress.Security.NonceVerification.Recommended
		if ( isset( $_GET['wcpay-loan-offer'] ) ) {
			$this->redirect_service->redirect_to_capital_view_offer_page();
		}

		// This is an automatic redirection page, used to authenticate users that come from an email link. For this reason
		// we're not using a nonce. The GET parameter accessed here is just to indicate that we should process the redirection.
		// phpcs:disable WordPress.Security.NonceVerification.Recommended
		if ( isset( $_GET['wcpay-link-handler'] ) ) {
			// Get all request arguments to be forwarded and remove the link handler identifier.
			$args = $_GET;
			unset( $args['wcpay-link-handler'] );

			$this->redirect_service->redirect_to_account_link( $args );
		}
	}

	/**
	 * Proxy method that's called in other classes that have access to account (not redirect_service)
	 * to immediately redirect to the main "Welcome to WooPayments" onboarding page.
	 * Note that this function immediately ends the execution.
	 *
	 * @param string|null $error_message Optional error message to show in a notice.
	 */
	public function redirect_to_onboarding_welcome_page( $error_message = null ) {
		$this->redirect_service->redirect_to_connect_page( $error_message );
	}

	/**
	 * Checks if everything is in working order and redirects to the connect page if not.
	 *
	 * @return bool True if the redirection happened.
	 */
	public function maybe_redirect_after_plugin_activation(): bool {
		if ( wp_doing_ajax() || ! current_user_can( 'manage_woocommerce' ) ) {
			return false;
		}

		$is_on_settings_page           = WC_Payments_Admin_Settings::is_current_page_settings();
		$should_redirect_to_onboarding = (bool) get_option( 'wcpay_should_redirect_to_onboarding', false );

		if (
			// If not loading the settings page...
			! $is_on_settings_page
			// ...and we have redirected before.
			&& ! $should_redirect_to_onboarding
		) {
			// Do not attempt to redirect again.
			return false;
		}

		if ( $should_redirect_to_onboarding ) {
			// Update the option. We try to redirect once and will not attempt to redirect again.
			update_option( 'wcpay_should_redirect_to_onboarding', false );
		}

		// If everything is in working order, don't redirect.
		if ( $this->has_working_jetpack_connection() && $this->is_stripe_account_valid() ) {
			return false;
		}

		// Redirect to Connect page.
		$this->redirect_service->redirect_to_connect_page(
			null,
			WC_Payments_Onboarding_Service::FROM_PLUGIN_ACTIVATION,
			[ 'source' => WC_Payments_Onboarding_Service::get_source() ]
		);

		return true;
	}

	/**
	 * Redirects WooPayments settings to the connect page when there is no account or an invalid account.
	 *
	 * Every WooPayments page except connect are already hidden, but merchants can still access
	 * it through WooCommerce settings.
	 *
	 * @return bool True if a redirection happened, false otherwise.
	 */
	public function maybe_redirect_from_settings_page(): bool {
		if ( wp_doing_ajax() || ! current_user_can( 'manage_woocommerce' ) ) {
			return false;
		}

		$params = [
			'page'    => 'wc-settings',
			'tab'     => 'checkout',
			'section' => 'woocommerce_payments',
		];

		// We're not in the WooPayments settings page, don't redirect.
		if ( count( $params ) !== count( array_intersect_assoc( $_GET, $params ) ) ) { // phpcs:disable WordPress.Security.NonceVerification.Recommended
			return false;
		}

		// If everything is NOT in good working condition, redirect to Payments Connect page.
		if ( ! $this->has_working_jetpack_connection() || ! $this->is_stripe_account_valid() ) {
			$this->redirect_service->redirect_to_connect_page(
				sprintf(
				/* translators: 1: WooPayments. */
					__( 'Please <b>complete your %1$s setup</b> to process transactions.', 'woocommerce-payments' ),
					'WooPayments'
				),
				WC_Payments_Onboarding_Service::FROM_WCADMIN_PAYMENTS_SETTINGS,
				[ 'source' => WC_Payments_Onboarding_Service::SOURCE_WCADMIN_SETTINGS_PAGE ]
			);
			return true;
		}

		// Everything is OK, don't redirect.
		return false;
	}

	/**
	 * Redirects onboarding wizard page (payments/onboarding) to the overview page for accounts that have a valid Stripe account.
	 *
	 * Payments onboarding wizard page is already hidden for those who have a Stripe account connected,
	 * but merchants can still access it by clicking back in the browser tab.
	 *
	 * @return bool True if the redirection happened, false otherwise.
	 */
	public function maybe_redirect_from_onboarding_wizard_page(): bool {
		if ( wp_doing_ajax() || ! current_user_can( 'manage_woocommerce' ) ) {
			return false;
		}

		$params = [
			'page' => 'wc-admin',
			'path' => '/payments/onboarding',
		];

		// We're not in the onboarding wizard page, don't redirect.
		if ( count( $params ) !== count( array_intersect_assoc( $_GET, $params ) ) ) { // phpcs:disable WordPress.Security.NonceVerification.Recommended
			return false;
		}

		// Determine the original source from where the merchant entered the onboarding flow.
		$onboarding_source = WC_Payments_Onboarding_Service::get_source();

		// Prevent access to onboarding wizard if we don't have a working WPCOM/Jetpack connection.
		// Redirect back to the connect page with an error message.
		if ( ! $this->has_working_jetpack_connection() ) {
			$referer = sanitize_text_field( wp_get_raw_referer() );

			// Track unsuccessful Jetpack connection.
			if ( strpos( $referer, 'wordpress.com' ) ) {
				$this->tracks_event(
					self::TRACKS_EVENT_ACCOUNT_CONNECT_WPCOM_CONNECTION_FAILURE,
					[
						'mode'   => WC_Payments_Onboarding_Service::is_test_mode_enabled() ? 'test' : 'live',
						// Capture the user source of the connection attempt originating page.
						// This is the same source that is used to track the onboarding flow origin.
						'source' => $onboarding_source,
					]
				);
			}

			$this->redirect_service->redirect_to_connect_page(
				sprintf(
				/* translators: %s: WooPayments */
					__( 'Please connect to WordPress.com to start using %s.', 'woocommerce-payments' ),
					'WooPayments'
				),
				WC_Payments_Onboarding_Service::FROM_ONBOARDING_WIZARD,
				[ 'source' => $onboarding_source ]
			);
			return true;
		}

		// We check it here after refreshing the cache, because merchant might have clicked back in browser (after Stripe KYC).
		// That will mean that no redirect from Stripe happened and user might be able to go through onboarding again if no webhook processed yet.
		// That might cause issues if user selects sandbox onboarding after live one.
		// Shouldn't be called with force disconnected option enabled, otherwise we'll get current account data.
		if ( ! WC_Payments_Utils::force_disconnected_enabled() ) {
			$this->refresh_account_data();
		}

		// Don't redirect merchants that have no Stripe account connected.
		if ( ! $this->is_stripe_connected() ) {
			return false;
		}

		// Merchants with an invalid Stripe account, need to go to the Stripe KYC, not our onboarding wizard.
		if ( ! $this->is_stripe_account_valid() ) {
			$this->redirect_service->redirect_to_connect_page(
				null,
				WC_Payments_Onboarding_Service::FROM_ONBOARDING_WIZARD,
				[ 'source' => $onboarding_source ]
			);
			return true;
		}

		$this->redirect_service->redirect_to_overview_page( WC_Payments_Onboarding_Service::FROM_ONBOARDING_WIZARD );
		return true;
	}

	/**
	 * Redirects connect page (payments/connect) to the overview page for stores that
	 * have a working Jetpack connection and a valid Stripe account.
	 *
	 * Note: Connect _page_ links are not the same as connect links.
	 *       Connect links are used to start/re-start/continue the onboarding flow and they are independent of
	 *       the WP dashboard page (based solely on request params).
	 *
	 * IMPORTANT: The logic should be kept in sync with the one in maybe_redirect_from_overview_page to avoid loops.
	 *
	 * @see self::maybe_redirect_from_overview_page() for the opposite redirection.
	 * @see self::maybe_handle_onboarding() for connect links handling.
	 *
	 * @return bool True if the redirection happened, false otherwise.
	 */
	public function maybe_redirect_from_connect_page(): bool {
		if ( wp_doing_ajax() || ! current_user_can( 'manage_woocommerce' ) ) {
			return false;
		}

		$params = [
			'page' => 'wc-admin',
			'path' => '/payments/connect',
		];

		// We're not on the Connect page, don't redirect.
		if ( count( $params ) !== count( array_intersect_assoc( $_GET, $params ) ) ) { // phpcs:disable WordPress.Security.NonceVerification.Recommended
			return false;
		}

		// If everything is in good working condition, redirect to Payments Overview page.
		if ( $this->has_working_jetpack_connection() && $this->is_stripe_account_valid() ) {
			$this->redirect_service->redirect_to_overview_page( WC_Payments_Onboarding_Service::FROM_CONNECT_PAGE );
			return true;
		}

		return false;
	}

	/**
	 * Redirects overview page (payments/overview) to the connect page for stores that
	 * don't have a working Jetpack connection or a valid connected Stripe account.
	 *
	 * IMPORTANT: The logic should be kept in sync with the one in maybe_redirect_from_connect_page to avoid loops.
	 *
	 * @see self::maybe_redirect_from_connect_page() for the opposite redirection.
	 * @see self::maybe_handle_onboarding() for connect links handling.
	 *
	 * @return bool True if the redirection happened, false otherwise.
	 */
	public function maybe_redirect_from_overview_page(): bool {
		if ( wp_doing_ajax() || ! current_user_can( 'manage_woocommerce' ) ) {
			return false;
		}

		$params = [
			'page' => 'wc-admin',
			'path' => '/payments/overview',
		];

		// We're not on the Overview page, don't redirect.
		if ( count( $params ) !== count( array_intersect_assoc( $_GET, $params ) ) ) { // phpcs:disable WordPress.Security.NonceVerification.Recommended
			return false;
		}

		// If everything is NOT in good working condition, redirect to Payments Connect page.
		if ( ! $this->has_working_jetpack_connection() || ! $this->is_stripe_account_valid() ) {
			$this->redirect_service->redirect_to_connect_page(
				sprintf(
				/* translators: 1: WooPayments. */
					__( 'Please <b>complete your %1$s setup</b> to process transactions.', 'woocommerce-payments' ),
					'WooPayments'
				),
				WC_Payments_Onboarding_Service::FROM_OVERVIEW_PAGE,
				[
					'test_mode' => ( ! empty( $_GET['test_mode'] ) && wc_clean( wp_unslash( $_GET['test_mode'] ) ) ) ? 'true' : false,
					'source'    => WC_Payments_Onboarding_Service::get_source(),
				]
			);
			return true;
		}

		return false;
	}

	/**
	 * Filter function to add Stripe to the list of allowed redirect hosts
	 *
	 * @param array $hosts Array of allowed hosts.
	 *
	 * @return array Filtered allowed hosts
	 */
	public function allowed_redirect_hosts( $hosts ) {
		$hosts[] = 'connect.stripe.com';
		return $hosts;
	}

	/**
	 * Handle onboarding (login/init/redirect) routes
	 */
	public function maybe_handle_onboarding() {
		if ( ! is_admin() || ! current_user_can( 'manage_woocommerce' ) ) {
			return;
		}

		// Determine what was the immediately previous step of the onboarding flow.
		$from = WC_Payments_Onboarding_Service::get_from();
		// Determine the original/initial place from where the merchant entered the onboarding flow.
		$onboarding_source = WC_Payments_Onboarding_Service::get_source();

		/**
		 * ==================
		 * Handle Stripe dashboard login links.
		 * ==================
		 */
		if ( isset( $_GET['wcpay-login'] ) && check_admin_referer( 'wcpay-login' ) ) {
			try {
				if ( $this->is_stripe_connected() && ! $this->is_details_submitted() ) {
					$args         = $_GET;
					$args['type'] = 'complete_kyc_link';

					// Allow progressive onboarding accounts to continue onboarding without payout collection.
					if ( $this->is_progressive_onboarding_in_progress() ) {
						$args['is_progressive_onboarding'] = $this->is_progressive_onboarding_in_progress() ?? false;
					}

					$this->redirect_service->redirect_to_account_link( $args );
				}

				// Clear account cache when generating Stripe dashboard's login link.
				$this->clear_cache();

				$this->redirect_service->redirect_to_login();
			} catch ( Exception $e ) {
				Logger::error( 'Failed redirect_to_login: ' . $e->getMessage() );

				$this->redirect_service->redirect_to_overview_page_with_error( [ 'wcpay-login-error' => '1' ] );
			}

			// We should not reach this point as we either redirect to the Stripe dashboard
			// or to the Payments > Overview page with an error message.
			return;
		}

		/**
		 * ==================
		 * Handle the Jetpack re-connection in case of missing connection owner.
		 *
		 * @see self::get_wpcom_reconnect_url()
		 * ==================
		 */
		if ( isset( $_GET['wcpay-reconnect-wpcom'] ) && check_admin_referer( 'wcpay-reconnect-wpcom' ) ) {
			// Track the Jetpack connection start.
			$this->tracks_event(
				self::TRACKS_EVENT_ACCOUNT_CONNECT_WPCOM_CONNECTION_START,
				[
					'is_reconnect' => true,
					'from'         => $from,
				]
			);

			$this->payments_api_client->start_server_connection( WC_Payments_Admin_Settings::get_settings_url() );
			return;
		}

		/**
		 * ==================
		 * Handle connect links that trigger either the onboarding flow start or its continuation.
		 *
		 * "Onboarding flow" = the Jetpack connection + onboarding wizard + Stripe KYC.
		 *
		 * IMPORTANT: Connect links are NOT THE SAME as Connect page links:
		 *    - Connect links are used to start/re-start/continue the onboarding flow.
		 *      Connect links are WP admin links with the `wcpay-connect` GET parameter and a 'wcpay-connect' action nonce.
		 *      Connect links imply actions being taken on the merchant store and account setup (hence the need to be protected by a nonce).
		 *    - Connect page links are just the WC admin URL of the Connect page (page=wc-admin&path=/payments/connect).
		 *
		 * The BUSINESS LOGIC of handling connect links, in the order of priority:
		 *
		 * 0. Make changes to the account data if needed (e.g. reset account, disable test mode onboarding)
		 *    as instructed by the GET params.
		 *    0.1 If we reset the account -> redirect to CONNECT PAGE
		 * 1. Returning from the WPCOM/Jetpack connection screen.
		 *      1.1 SUCCESSFUL connection
		 *          1.1.1 NO Stripe account connected -> redirect to ONBOARDING WIZARD
		 *          1.1.2 Stripe account connected -> redirect to OVERVIEW PAGE
		 *      1.2 UNSUCCESSFUL connection -> redirect to CONNECT PAGE with ERROR message
		 * 2. Working WPCOM/Jetpack connection and fully onboarded Stripe account -> redirect to OVERVIEW PAGE
		 * 3. Specific `from` places -> redirect to CONNECT PAGE regardless of the account status
		 * 4. NO [working] WPCOM/Jetpack connection:
		 *    Initialize the WPCOM registration and:
		 *      4.1 On SUCCESS -> redirect to WPCOM/Jetpack connection screen (Calypso).
		 *      4.2 On ERROR -> redirect to CONNECT PAGE with ERROR message
		 * 5. Working WPCOM/Jetpack connection and:
		 *    5.1 If NO Stripe account connected:
		 *         5.1.1 If we are setting up a test drive account and the auto-start onboarding is enabled,
		 *               we redirect to the CONNECT PAGE to let the JS logic orchestrate the Stripe account creation.
		 *         5.1.2 If we come from the ONBOARDING WIZARD:
		 *                Initialize the Stripe account and:
		 *                5.1.1.1 On SUCCESS -> redirect to STRIPE KYC
		 *                5.1.1.2 On existing account -> redirect to OVERVIEW PAGE
		 *                5.1.1.3 On ERROR -> redirect to CONNECT PAGE with ERROR message
		 *         5.1.3 All other cases -> redirect to ONBOARDING WIZARD
		 *    5.2 If PARTIALLY onboarded Stripe account connected -> redirect to STRIPE KYC
		 *    5.3 If fully onboarded Stripe account connected -> redirect to OVERVIEW PAGE
		 *
		 * This logic is so complex because we use connect links as a catch-all place to
		 * handle everything and anything related to the WooPayments account setup. It reduces the complexity on the
		 * "outer-edges" of our ecosystem (e.g. Woo core, emails, etc.) and centralizes the handling in one place.
		 *
		 * IMPORTANT: Whenever we decide to change the business logic we should UPDATE THE COMMENT ABOVE!!!
		 *            Do NOT let this comment become stale/out-of-sync!!!
		 * ==================
		 */
		if ( isset( $_GET['wcpay-connect'] ) && check_admin_referer( 'wcpay-connect' ) ) {
			$wcpay_connect_param         = sanitize_text_field( wp_unslash( $_GET['wcpay-connect'] ) );
			$incentive_id                = ! empty( $_GET['promo'] ) ? sanitize_text_field( wp_unslash( $_GET['promo'] ) ) : '';
			$progressive                 = ! empty( $_GET['progressive'] ) && 'true' === $_GET['progressive'];
			$collect_payout_requirements = ! empty( $_GET['collect_payout_requirements'] ) && 'true' === $_GET['collect_payout_requirements'];
			$create_test_drive_account   = ! empty( $_GET['test_drive'] ) && 'true' === $_GET['test_drive'];
			// There is no point in auto starting test drive onboarding if we are not in the test drive mode.
			$auto_start_test_drive_onboarding = $create_test_drive_account &&
												! empty( $_GET['auto_start_test_drive_onboarding'] ) &&
												'true' === $_GET['auto_start_test_drive_onboarding'];
			// We will onboard in test mode if the test_mode GET param is set, if we are creating a test drive account,
			// or if we are in dev mode.
			$should_onboard_in_test_mode = ( isset( $_GET['test_mode'] ) && wc_clean( wp_unslash( $_GET['test_mode'] ) ) ) ||
											$create_test_drive_account ||
											WC_Payments::mode()->is_dev();

			// Hide menu notification badge upon starting setup.
			update_option( 'wcpay_menu_badge_hidden', 'yes' );

			// By default, the next step will be informed that the user came from the Connect page.
			$next_step_from = WC_Payments_Onboarding_Service::FROM_CONNECT_PAGE;

			// Default props we want to attach to onboarding Tracks events.
			$tracks_props = [
				'incentive' => $incentive_id,
				'mode'      => $should_onboard_in_test_mode ? 'test' : 'live',
				'from'      => $from,
				'source'    => $onboarding_source,
			];

			// Handle the return from Stripe KYC flow (via a connect link).
			// The state of the WPCOM/Jetpack connection should not matter - if we received the state data,
			// we need to try and capture it.
			if ( isset( $_GET['wcpay-state'] ) && isset( $_GET['wcpay-mode'] ) ) {
				$state = sanitize_text_field( wp_unslash( $_GET['wcpay-state'] ) );
				$mode  = sanitize_text_field( wp_unslash( $_GET['wcpay-mode'] ) );

				$this->finalize_connection(
					$state,
					$mode,
					[
						'from'                  => $from,
						'source'                => $onboarding_source,
						// Carry over some parameters as they may be used by our frontend logic.
						'wcpay-sandbox-success' => ! empty( $_GET['wcpay-sandbox-success'] ) ? 'true' : false,
						'test_drive_error'      => ! empty( $_GET['test_drive_error'] ) ? 'true' : false,
					]
				);
				return;
			}

			// Remove the previously stored onboarding state if the merchant wants to start a new onboarding session
			// or if we came back from Stripe with an error but no state.
			// This will allow us to avoid errors when finalizing the account connection.
			if ( ( ! empty( $_GET['wcpay-discard-started-onboarding'] ) && 'true' === $_GET['wcpay-discard-started-onboarding'] )
				|| ( WC_Payments_Onboarding_Service::FROM_STRIPE === $from && ! empty( $_GET['wcpay-connection-error'] ) ) ) {

				delete_transient( self::ONBOARDING_STATE_TRANSIENT );
			}

			// Make changes to account data as instructed by action GET params.
			// This needs to happen early because we need to make things "not OK" for the rest of the logic.
			if ( ! empty( $_GET['wcpay-reset-account'] ) && 'true' === $_GET['wcpay-reset-account'] ) {
				try {
					// Delete the currently Stripe connected account, in the onboarding mode we are currently in.
					$this->payments_api_client->delete_account( WC_Payments_Onboarding_Service::is_test_mode_enabled() );
				} catch ( API_Exception $e ) {
					// In case we fail to delete the account, log and redirect to the Overview page.
					Logger::error( 'Failed to delete account: ' . $e->getMessage() );

					$this->redirect_service->redirect_to_overview_page_with_error( [ 'wcpay-reset-account-error' => '1' ] );
					return;
				}

				$this->cleanup_on_account_reset();

				// When we reset the account we want to always go the Connect page. Redirect immediately!
				$this->redirect_service->redirect_to_connect_page(
					null,
					WC_Payments_Onboarding_Service::FROM_RESET_ACCOUNT,
					[ 'source' => $onboarding_source ]
				);
				return;
			} elseif ( ! empty( $_GET['wcpay-disable-onboarding-test-mode'] ) && 'true' === $_GET['wcpay-disable-onboarding-test-mode'] ) {
				// Delete the account if the onboarding test mode is enabled.
				// Otherwise, we are already using a live account the request is invalid (it will be handled below,
				// in the "everything OK" scenario).
				if ( WC_Payments_Onboarding_Service::is_test_mode_enabled() ) {
					try {
						// Delete the currently connected Stripe account.
						$this->payments_api_client->delete_account( true );

						$this->cleanup_on_account_reset();
					} catch ( API_Exception $e ) {
						// In case we fail to delete the account, log and carry on.
						Logger::error( 'Failed to delete account in test mode: ' . $e->getMessage() );
					}
				}

				// If dev mode is not active, we should not onboard in test mode since we are moving from test to live.
				if ( ! WC_Payments::mode()->is_dev() ) {
					$should_onboard_in_test_mode = false;
				}

				$next_step_from = WC_Payments_Onboarding_Service::FROM_TEST_TO_LIVE;
				// These from values are allowed to be passed through, when going from test to live.
				if ( in_array(
					$from,
					[
						WC_Payments_Onboarding_Service::FROM_SETTINGS,
						WC_Payments_Onboarding_Service::FROM_OVERVIEW_PAGE,
						WC_Payments_Onboarding_Service::FROM_GO_LIVE_TASK,
					],
					true
				) ) {
					$next_step_from = $from;
				}
			}

			// Handle the return from the WPCOM/Jetpack connection screens.
			// The merchant either completed the connection or failed. We handle both scenarios.
			// Note: this should be handled early since the Jetpack connection is the first requirement
			// in our onboarding stack.
			if ( isset( $_GET['wcpay-connect-jetpack-success'] ) ) {
				// If the merchant failed to set up the WPCOM/Jetpack connection,
				// we redirect them back to the Connect page with an error message.
				if ( ! $this->has_working_jetpack_connection() ) {
					// Track unsuccessful Jetpack connection.
					$this->tracks_event(
						self::TRACKS_EVENT_ACCOUNT_CONNECT_WPCOM_CONNECTION_FAILURE,
						// Use the DB stored onboarding mode, not the one determined from the current request params.
						array_merge( $tracks_props, [ 'mode' => WC_Payments_Onboarding_Service::is_test_mode_enabled() ? 'test' : 'live' ] )
					);

					$this->redirect_service->redirect_to_connect_page(
						sprintf(
						/* translators: %s: WooPayments */
							__( 'Connection to WordPress.com failed. Please connect to WordPress.com to start using %s.', 'woocommerce-payments' ),
							'WooPayments'
						),
						WC_Payments_Onboarding_Service::FROM_WPCOM_CONNECTION,
						[ 'source' => $onboarding_source ]
					);

					return;
				}

				// Track successful Jetpack connection.
				$this->tracks_event( self::TRACKS_EVENT_ACCOUNT_CONNECT_WPCOM_CONNECTION_SUCCESS, $tracks_props );
			}

			// Handle the "everything OK" scenario.
			// Handle this _after_ we've handled the actions that make things "not OK" (e.g. resetting account or
			// moving from test to live).
			// Payout requirement collection needs to bypass the "everything OK" scenario.
			if ( ! $collect_payout_requirements
				&& $this->has_working_jetpack_connection()
				&& $this->is_stripe_account_valid() ) {

				$this->redirect_service->redirect_to_overview_page(
					$from,
					[
						'source'                   => $onboarding_source,
						// Carry over some parameters as they may be used by our frontend logic.
						'wcpay-connection-success' => ! empty( $_GET['wcpay-connection-success'] ) ? '1' : false,
						'wcpay-sandbox-success'    => ! empty( $_GET['wcpay-sandbox-success'] ) ? 'true' : false,
						'test_drive_error'         => ! empty( $_GET['test_drive_error'] ) ? 'true' : false,
					]
				);
				return;
			}

			// Handle the specific from places that need to go to the Connect page first and start onboarding from there.
			if (
				in_array(
					$from,
					[
						WC_Payments_Onboarding_Service::FROM_WCADMIN_PAYMENTS_SETTINGS,
						WC_Payments_Onboarding_Service::FROM_WCADMIN_PAYMENTS_TASK,
						WC_Payments_Onboarding_Service::FROM_STRIPE,
					],
					true
				)
				// This is a weird case, but it is best to handle it.
				|| ( WC_Payments_Onboarding_Service::FROM_ONBOARDING_WIZARD === $from && ! $this->has_working_jetpack_connection() )
			) {
				$this->redirect_service->redirect_to_connect_page(
					! empty( $_GET['wcpay-connection-error'] ) ? sprintf(
					/* translators: 1: WooPayments. */
						__( 'Please <b>complete your %1$s setup</b> to process transactions.', 'woocommerce-payments' ),
						'WooPayments'
					) : null,
					null, // Do not carry over the `from` value to avoid redirect loops.
					[
						'promo'                       => ! empty( $incentive_id ) ? $incentive_id : false,
						'progressive'                 => $progressive ? 'true' : false,
						'collect_payout_requirements' => $collect_payout_requirements ? 'true' : false,
						'source'                      => $onboarding_source,
					]
				);
				return;
			}

			// Track WooPayments onboarding (aka account connection) start.
			// We should not have a connected Stripe account. If we do, it means we are not at the very start,
			// but somewhere in between.
			// Exclude returns from the WPCOM/Jetpack connection.
			// This needs to happen _before_ we attempt to init the WPCOM/Jetpack connection!
			if ( ! isset( $_GET['wcpay-connect-jetpack-success'] ) && ! $this->is_stripe_connected() ) {
				$this->tracks_event( self::TRACKS_EVENT_ACCOUNT_CONNECT_START, $tracks_props );
			}

			// First requirement: handle the WPCOM/Jetpack connection.
			// If there is a working one, we can proceed with the Stripe account handling.
			try {
				$this->maybe_init_jetpack_connection(
				// Carry over all the important GET params, so we have them after the Jetpack connection setup.
					add_query_arg(
						[
							'promo'                       => ! empty( $incentive_id ) ? $incentive_id : false,
							'progressive'                 => $progressive ? 'true' : false,
							'collect_payout_requirements' => $collect_payout_requirements ? 'true' : false,
							'test_mode'                   => $should_onboard_in_test_mode ? 'true' : false,
							'test_drive'                  => $create_test_drive_account ? 'true' : false,
							'auto_start_test_drive_onboarding' => $auto_start_test_drive_onboarding ? 'true' : false,
							'from'                        => WC_Payments_Onboarding_Service::FROM_WPCOM_CONNECTION,
							'source'                      => $onboarding_source,

						],
						self::get_connect_url( $wcpay_connect_param ) // Instruct Jetpack to return here (connect link).
					),
					$tracks_props
				);
			} catch ( API_Exception $e ) {
				Logger::error( 'Init Jetpack connection failed. ' . $e->getMessage() );
				$this->redirect_service->redirect_to_connect_page(
				/* translators: %s: error message. */
					sprintf( __( 'There was a problem connecting your store to WordPress.com: "%s"', 'woocommerce-payments' ), $e->getMessage() ),
					WC_Payments_Onboarding_Service::FROM_WPCOM_CONNECTION,
					[ 'source' => $onboarding_source ]
				);
				return;
			}

			// Handle the scenarios that need to point to the onboarding wizard before initializing the Stripe onboarding.
			// All other more specific scenarios should have been handled by this point.
			if ( ! $create_test_drive_account
				// When we come from the onboarding wizard we obviously don't want to go back to it!
				&& WC_Payments_Onboarding_Service::FROM_ONBOARDING_WIZARD !== $from
				&& ! $this->is_stripe_connected() ) {

				$this->redirect_service->redirect_to_onboarding_wizard(
					// When we redirect to the onboarding wizard, we carry over the `from`, if we have it.
					// This is because there is no interim step between the user clicking the connect link and the onboarding wizard.
					! empty( $from ) ? $from : $next_step_from,
					[ 'source' => $onboarding_source ]
				);
				return;
			}

			// Handle the Stripe account initialization and/or redirect to the Stripe KYC.
			// This is used at the end of our onboarding wizard (MOX) and whenever the merchant needs to
			// finish Stripe KYC verifications (like in the case of partially onboarded accounts).
			// In case everything is already OK and there is no need for Stripe KYC,
			// the merchant will get redirected to the Payments > Overview page.
			try {
				// Prevent duplicate requests to start the onboarding flow.
				if ( get_transient( self::ONBOARDING_STARTED_TRANSIENT ) ) {
					Logger::warning( 'Duplicate onboarding attempt detected.' );
					$this->redirect_service->redirect_to_connect_page(
						__( 'There was a duplicate attempt to initiate account setup. Please wait a few seconds and try again.', 'woocommerce-payments' )
					);
					return;
				}

				// If we are creating a test-drive account, we do things a little different.
				if ( $create_test_drive_account ) {
					// Since there is no Stripe KYC, make sure we start with a clean state.
					delete_transient( self::ONBOARDING_STATE_TRANSIENT );

					// If we have the auto_start_test_drive_onboarding flag, we redirect to the Connect page
					// to let the JS logic take control and orchestrate things.
					if ( $auto_start_test_drive_onboarding ) {
						$this->redirect_service->redirect_to_connect_page(
							null,
							$from, // Carry over `from` since we are doing a short-circuit.
							[
								'promo'      => ! empty( $incentive_id ) ? $incentive_id : false,
								'test_drive' => 'true',
								'auto_start_test_drive_onboarding' => 'true', // This is critical.
								'test_mode'  => $should_onboard_in_test_mode ? 'true' : false,
								'source'     => $onboarding_source,
							]
						);
						return;
					}
				}

				// Check if there is already an onboarding flow started.
				if ( get_transient( self::ONBOARDING_STATE_TRANSIENT ) ) {
					// Carry over all relevant GET params to the confirmation URL.
					// We don't need to carry over reset account or test_to_live params because those actions
					// automatically discard any ongoing onboarding.
					// Also, do not carry over auto_start_test_drive_onboarding as we want the merchant to see the notice.
					$confirmation_url = add_query_arg(
						[
							'promo'                       => ! empty( $incentive_id ) ? $incentive_id : false,
							'progressive'                 => $progressive ? 'true' : false,
							'collect_payout_requirements' => $collect_payout_requirements ? 'true' : false,
							'test_drive'                  => $create_test_drive_account ? 'true' : false,
							'test_mode'                   => ( ! empty( $_GET['test_mode'] ) && wc_clean( wp_unslash( $_GET['test_mode'] ) ) ) ? 'true' : false,
							'from'                        => $from, // Use the same from.
							'source'                      => $onboarding_source,
							'wcpay-discard-started-onboarding' => 'true',

						],
						self::get_connect_url( $wcpay_connect_param ) // Instruct Jetpack to return here (connect link).
					);
					$this->redirect_service->redirect_to_connect_page(
						sprintf(
						/* translators: 1: anchor opening markup 2: closing anchor markup */
							__( 'Another account setup session is already in progress. Please finish it or %1$sclick here to start again%2$s.', 'woocommerce-payments' ),
							'<a href="' . esc_url( $confirmation_url ) . '">',
							'</a>'
						)
					);
					return;
				}

				// Set a quickly expiring transient to avoid duplicate requests.
				// The duration should be sufficient for our platform to respond.
				// There is no danger in having this transient expire too late
				// because we delete it after we initiate the onboarding.
				set_transient( self::ONBOARDING_STARTED_TRANSIENT, true, MINUTE_IN_SECONDS );

				$redirect_to = $this->init_stripe_onboarding(
					$create_test_drive_account ? 'test_drive' : ( $should_onboard_in_test_mode ? 'test' : 'live' ),
					$wcpay_connect_param,
					[
						'promo'       => ! empty( $incentive_id ) ? $incentive_id : false,
						'progressive' => $progressive ? 'true' : false,
						'source'      => $onboarding_source,
						'from'        => WC_Payments_Onboarding_Service::FROM_STRIPE,
					]
				);

				delete_transient( self::ONBOARDING_STARTED_TRANSIENT );

				// Make sure the redirect URL is safe.
				$redirect_to = wp_sanitize_redirect( $redirect_to );
				$redirect_to = wp_validate_redirect( $redirect_to );

				// When creating test-drive accounts,
				// reply with a JSON so the JS logic can pick it up and redirect the merchant.
				if ( $create_test_drive_account && ! empty( $redirect_to ) ) {
					wp_send_json_success( [ 'redirect_to' => $redirect_to ] );
				} else {
					// Redirect the user to where our Stripe onboarding instructed.
					$this->redirect_service->redirect_to( $redirect_to );
				}
			} catch ( API_Exception $e ) {
				delete_transient( self::ONBOARDING_STARTED_TRANSIENT );

				Logger::error( 'Init Stripe onboarding failed. ' . $e->getMessage() );
				$this->redirect_service->redirect_to_connect_page(
					sprintf(
					/* translators: %s: WooPayments. */
						__( 'There was a problem setting up your %s account. Please try again.', 'woocommerce-payments' ),
						'WooPayments'
					),
					null,
					[ 'source' => $onboarding_source ]
				);
				return;
			}

			// Stop here when running unit tests.
			if ( defined( 'WCPAY_TEST_ENV' ) && WCPAY_TEST_ENV ) {
				return;
			}

			// We should not reach this point as the merchant should be redirected to the proper place already.
			// But, as a failsafe, redirect to either the Payments > Overview page or the Connect page.
			Logger::warning( 'Doing the failsafe WooPayments connect link redirect.' );
			if ( $this->is_stripe_connected() && $this->has_working_jetpack_connection() ) {
				$this->redirect_service->redirect_to_overview_page();
			} else {
				$this->redirect_service->redirect_to_connect_page( null, null, [ 'source' => $onboarding_source ] );
			}
			return;
		}

		/**
		 * ==================
		 * Handle the redirect back from the Stripe KYC (proxied through our platform)
		 * when it didn't come through a connect link.
		 *
		 * @see self::finalize_connection()
		 * ==================
		 */
		if ( isset( $_GET['wcpay-state'] ) && isset( $_GET['wcpay-mode'] ) ) {
			$state = sanitize_text_field( wp_unslash( $_GET['wcpay-state'] ) );
			$mode  = sanitize_text_field( wp_unslash( $_GET['wcpay-mode'] ) );

			$this->finalize_connection(
				$state,
				$mode,
				[
					'from'   => $from,
					'source' => $onboarding_source,
				]
			);

			return;
		}
	}

	/**
	 * Sets things up for a fresh onboarding flow.
	 *
	 * @return void
	 */
	private function cleanup_on_account_reset() {
		$gateway = WC_Payments::get_gateway();
		$gateway->update_option( 'enabled', 'no' );
		$gateway->update_option( 'test_mode', 'no' );

		delete_option( '_wcpay_onboarding_stripe_connected' );
		delete_option( WC_Payments_Onboarding_Service::TEST_MODE_OPTION );

		// Discard any ongoing onboarding session.
		delete_transient( self::ONBOARDING_STATE_TRANSIENT );
		delete_transient( self::ONBOARDING_STARTED_TRANSIENT );
		delete_transient( 'woopay_enabled_by_default' );

		// Clear the cache to avoid stale data.
		$this->clear_cache();
	}

	/**
	 * Get Stripe login url.
	 *
	 * @return string Stripe account login url.
	 */
	private function get_login_url() {
		return add_query_arg( // nosemgrep: audit.php.wp.security.xss.query-arg -- no user input data used.
			[
				'wcpay-login' => '1',
				'_wpnonce'    => wp_create_nonce( 'wcpay-login' ),
			]
		);
	}

	/**
	 * Get provider onboarding page url.
	 *
	 * @return string
	 */
	public function get_provider_onboarding_page_url(): string {
		return add_query_arg(
			[
				'page' => 'wc-admin',
				'path' => '/payments/connect',
			],
			admin_url( 'admin.php' )
		);
	}

	/**
	 * Get connect url.
	 *
	 * @param string $wcpay_connect_from Optional. A value to inform the connect logic where the user came from.
	 *                                   It will allow us to adapt behavior and/or UX (e.g. redirect to different places).
	 *
	 * @return string Connect URL.
	 */
	public static function get_connect_url( $wcpay_connect_from = '1' ) {
		// The minimal params that make a connect URL.
		$url_params = [
			'wcpay-connect' => $wcpay_connect_from,
			'_wpnonce'      => wp_create_nonce( 'wcpay-connect' ),
		];

		// Attach our best guess of the onboarding source.
		$url_params['source'] = WC_Payments_Onboarding_Service::get_source();

		return add_query_arg( $url_params, admin_url( 'admin.php' ) );
	}

	/**
	 * Payments task page url
	 *
	 * @deprecated 7.8.0
	 *
	 * @return string payments task page url
	 */
	public static function get_payments_task_page_url() {
		wc_deprecated_function( __FUNCTION__, '7.8.0' );

		return add_query_arg(
			[
				'page'   => 'wc-admin',
				'task'   => 'payments',
				'method' => 'wcpay',
			],
			admin_url( 'admin.php' )
		);
	}

	/**
	 * Get overview page url
	 *
	 * @return string overview page url
	 */
	public static function get_overview_page_url() {
		return add_query_arg(
			[
				'page' => 'wc-admin',
				'path' => '/payments/overview',
			],
			admin_url( 'admin.php' )
		);
	}

	/**
	 * Checks if the current page is overview page
	 *
	 * @return boolean
	 */
	public static function is_overview_page() {
		return isset( $_GET['path'] ) && '/payments/overview' === $_GET['path'];
	}

	/**
	 * Get WPCOM/Jetpack reconnect url, for use in case of missing connection owner.
	 *
	 * @return string WPCOM/Jetpack reconnect url.
	 */
	public static function get_wpcom_reconnect_url() {
		return admin_url(
			add_query_arg(
				[
					'wcpay-reconnect-wpcom' => '1',
					'_wpnonce'              => wp_create_nonce( 'wcpay-reconnect-wpcom' ),
				],
				'admin.php'
			)
		);
	}


	/**
	 * Has on-boarding been disabled?
	 *
	 * @return boolean
	 */
	public static function is_on_boarding_disabled() {
		// If the transient isn't set at all, we'll get false indicating that the server hasn't informed us that
		// on-boarding has been disabled (i.e. it's enabled as far as we know).
		return get_transient( self::ONBOARDING_DISABLED_TRANSIENT );
	}

	/**
	 * Starts the Jetpack connection flow if it's not already fully connected.
	 *
	 * @param string $return_url Where to redirect the user back to.
	 * @param array  $tracks_props Additional properties to attach to the Tracks event.
	 *
	 * @throws API_Exception If there was an error when registering the site on WP.com.
	 */
	private function maybe_init_jetpack_connection( string $return_url, array $tracks_props ) {
		// Nothing to do if we already have a working Jetpack connection.
		if ( $this->has_working_jetpack_connection() ) {
			return;
		}

		// Track the Jetpack connection start.
		$this->tracks_event( self::TRACKS_EVENT_ACCOUNT_CONNECT_WPCOM_CONNECTION_START, $tracks_props );

		// Ensure our success param is present.
		$return_url = add_query_arg( [ 'wcpay-connect-jetpack-success' => '1' ], $return_url );

		$this->payments_api_client->start_server_connection( $return_url );
	}

	/**
	 * Builds the URL to return the user to after the Jetpack/Onboarding flow.
	 *
	 * @param string $wcpay_connect_from - Constant to decide where the user should be returned to after connecting.
	 *
	 * @return string
	 */
	private function get_onboarding_return_url( string $wcpay_connect_from ): string {
		$is_from_subscription_product_publish = preg_match(
			'/WC_SUBSCRIPTIONS_PUBLISH_PRODUCT_(\d+)/',
			$wcpay_connect_from,
			$matches
		);

		if ( 1 === $is_from_subscription_product_publish ) {
			return add_query_arg( // nosemgrep: audit.php.wp.security.xss.query-arg -- specific admin url passed in.
				[ 'wcpay-subscriptions-onboarded' => '1' ],
				get_edit_post_link( $matches[1], 'url' )
			);
		}

		// Custom return URL for the connect page based on the source.
		// Defaults to using a connect link - this way we will route the user to the correct place.
		switch ( $wcpay_connect_from ) {
			case 'WC_SUBSCRIPTIONS_TABLE':
				return admin_url( add_query_arg( [ 'post_type' => 'shop_subscription' ], 'edit.php' ) );
			default:
				return static::get_connect_url();
		}
	}

	/**
	 * Initializes the onboarding flow by fetching the URL from the API and redirecting to it.
	 *
	 * @param string $setup_mode         The onboarding setup mode. It should only be `live`, `test`, or `test_drive`.
	 *                                   On invalid value, it will default to `live`.
	 * @param string $wcpay_connect_from Where the user should be returned to after connecting.
	 * @param array  $additional_args    Additional query args to add to the return URL.
	 *
	 * @return string The URL to redirect the user to. Empty string if there is no URL to redirect to.
	 * @throws API_Exception
	 */
	private function init_stripe_onboarding( string $setup_mode, string $wcpay_connect_from, array $additional_args = [] ): string {
		if ( ! in_array( $setup_mode, [ 'live', 'test', 'test_drive' ], true ) ) {
			$setup_mode = 'live';
		}
		// Flags to enable progressive onboarding and collect payout requirements.
		$progressive                 = ! empty( $_GET['progressive'] ) && 'true' === $_GET['progressive'];
		$collect_payout_requirements = ! empty( $_GET['collect_payout_requirements'] ) && 'true' === $_GET['collect_payout_requirements'];

		// Make sure the onboarding test mode DB flag is set.
		WC_Payments_Onboarding_Service::set_test_mode( 'live' !== $setup_mode );

		if ( ! $collect_payout_requirements ) {
			// Clear onboarding related account options if this is an initial onboarding attempt.
			WC_Payments_Onboarding_Service::clear_account_options();
		} else {
			// Since we assume user has already either gotten here from the eligibility modal,
			// or has already dismissed it, we should set the modal as dismissed so it doesn't display again.
			WC_Payments_Onboarding_Service::set_onboarding_eligibility_modal_dismissed();
		}

		$return_url = $this->get_onboarding_return_url( $wcpay_connect_from );
		if ( ! empty( $additional_args ) ) {
			$return_url = add_query_arg( $additional_args, $return_url );
		}

		$home_url = get_home_url();
		// If the site is running on localhost, use a bogus URL. This is to avoid Stripe's errors.
		// wp_http_validate_url does not check that, unfortunately.
		$home_is_localhost = 'localhost' === wp_parse_url( $home_url, PHP_URL_HOST );
		$fallback_url      = ( 'live' !== $setup_mode || $home_is_localhost ) ? 'https://wcpay.test' : null;

		$current_user = get_userdata( get_current_user_id() );

		// The general account data.
		$account_data = [
			'setup_mode'    => $setup_mode,
			// We use the store base country to create a customized account.
			'country'       => WC()->countries->get_base_country() ?? null,
			'url'           => ! $home_is_localhost && wp_http_validate_url( $home_url ) ? $home_url : $fallback_url,
			'business_name' => get_bloginfo( 'name' ),
		];

		// Gather all the account data depending on the request context.
		// Onboarding self-assessment data.
		$self_assessment_data = isset( $_GET['self_assessment'] ) ? wc_clean( wp_unslash( $_GET['self_assessment'] ) ) : [];
		if ( ! empty( $self_assessment_data ) ) {
			$business_type = $self_assessment_data['business_type'] ?? null;
			$account_data  = WC_Payments_Utils::array_merge_recursive_distinct(
				$account_data,
				[
					// Overwrite the country if the merchant chose a different one than the Woo base location.
					'country'       => $self_assessment_data['country'] ?? null,
					'email'         => $self_assessment_data['email'] ?? null,
					'business_name' => $self_assessment_data['business_name'] ?? null,
					'url'           => $self_assessment_data['url'] ?? null,
					'mcc'           => $self_assessment_data['mcc'] ?? null,
					'business_type' => $business_type,
					'company'       => [
						'structure' => 'company' === $business_type ? ( $self_assessment_data['company']['structure'] ?? null ) : null,
					],
					'individual'    => [
						'first_name' => $self_assessment_data['individual']['first_name'] ?? null,
						'last_name'  => $self_assessment_data['individual']['last_name'] ?? null,
						'phone'      => $self_assessment_data['phone'] ?? null,
					],
					'store'         => [
						'annual_revenue'    => $self_assessment_data['annual_revenue'] ?? null,
						'go_live_timeframe' => $self_assessment_data['go_live_timeframe'] ?? null,
					],
				]
			);
		} elseif ( 'test_drive' === $setup_mode ) {
			$account_data = WC_Payments_Utils::array_merge_recursive_distinct(
				$account_data,
				[
					'individual' => [
						'first_name' => $current_user->first_name ?? null,
						'last_name'  => $current_user->last_name ?? null,
					],
				]
			);

			// If we get to the overview page, we want to show the success message.
			$return_url = add_query_arg( 'wcpay-sandbox-success', 'true', $return_url );
		} elseif ( 'test' === $setup_mode ) {
			$account_data = WC_Payments_Utils::array_merge_recursive_distinct(
				$account_data,
				[
					'business_type' => 'individual',
					'mcc'           => '5734',
					'individual'    => [
						'first_name' => $current_user->first_name ?? null,
						'last_name'  => $current_user->last_name ?? null,
					],
				]
			);

			// If we get to the overview page, we want to show the success message.
			$return_url = add_query_arg( 'wcpay-sandbox-success', 'true', $return_url );
		}

		$site_data = [
			'site_username' => wp_get_current_user()->user_login,
			'site_locale'   => get_locale(),
		];

		$user_data = $this->get_onboarding_user_data();

		$onboarding_data = $this->payments_api_client->get_onboarding_data(
			'live' === $setup_mode,
			$return_url,
			$site_data,
			WC_Payments_Utils::array_filter_recursive( $user_data ), // nosemgrep: audit.php.lang.misc.array-filter-no-callback -- output of array_filter is escaped.
			WC_Payments_Utils::array_filter_recursive( $account_data ), // nosemgrep: audit.php.lang.misc.array-filter-no-callback -- output of array_filter is escaped.
			$this->get_actioned_notes(),
			$progressive,
			$collect_payout_requirements
		);

		// If an account already exists for this site and/or there is no need for KYC verifications, we're done.
		// Our platform will respond with a `false` URL in this case.
		if ( isset( $onboarding_data['url'] ) && false === $onboarding_data['url'] ) {
			// Clear the account cache.
			$this->clear_cache();

			// Set the gateway options.
			$gateway = WC_Payments::get_gateway();
			$gateway->update_option( 'enabled', 'yes' );
			$gateway->update_option( 'test_mode', empty( $onboarding_data['is_live'] ) ? 'yes' : 'no' );

			// Store a state after completing KYC for tracks. This is stored temporarily in option because
			// user might not have agreed to TOS yet.
			update_option( '_wcpay_onboarding_stripe_connected', [ 'is_existing_stripe_account' => true ] );

			// Clean up any existing onboarding state.
			delete_transient( self::ONBOARDING_STATE_TRANSIENT );

			return add_query_arg(
				[ 'wcpay-connection-success' => '1' ],
				$return_url
			);
		}

		// We have an account that needs to be verified (has a URL to redirect the merchant to).
		// Store the relevant onboarding data.
		set_transient( 'woopay_enabled_by_default', isset( $onboarding_data['woopay_enabled_by_default'] ) ?? false, DAY_IN_SECONDS );
		// Save the onboarding state for a day.
		// This is used to verify the state when finalizing the onboarding and connecting the account.
		// On finalizing the onboarding, the transient gets deleted.
		set_transient( self::ONBOARDING_STATE_TRANSIENT, $onboarding_data['state'] ?? '', DAY_IN_SECONDS );

		return (string) ( $onboarding_data['url'] ?? '' );
	}

	/**
	 * Activates WooPay when visiting the KYC success page and woopay_enabled_by_default transient is set to true.
	 */
	public function maybe_activate_woopay() {
		if ( ! isset( $_GET['wcpay-connection-success'] ) ) { // phpcs:ignore WordPress.Security.NonceVerification
			return;
		}

		if ( get_transient( 'woopay_enabled_by_default' ) ) {
			WC_Payments::get_gateway()->update_is_woopay_enabled( true );
			delete_transient( 'woopay_enabled_by_default' );
		}
	}

	/**
	 * Once the API redirects back to the site after the onboarding flow, verifies the parameters and stores the data.
	 *
	 * @param string $state           Secret string.
	 * @param string $mode            Mode in which this account has been created. Either 'test' or 'live'.
	 * @param array  $additional_args Additional query args to add to redirect URLs.
	 */
	private function finalize_connection( string $state, string $mode, array $additional_args = [] ) {
		// If the state is not the same as the one we stored, something went wrong.
		// Reject the connection and redirect to the Connect page for another try (this doesn't mean the merchant will
		// need to set up a new account, just that it will need to do another round trip of server requests,
		// with a new secret, etc.).
		if ( get_transient( self::ONBOARDING_STATE_TRANSIENT ) !== $state ) {
			$this->redirect_service->redirect_to_connect_page(
				__( 'There was a problem processing your account data. Please try again.', 'woocommerce-payments' ),
				null, // No need to specify any from as we will carry over the once in the additional args, if present.
				$additional_args
			);
			return;
		}
		// The states match, so we can delete the stored one.
		delete_transient( self::ONBOARDING_STATE_TRANSIENT );

		// Clear the account cache.
		$this->clear_cache();

		// Set the gateway options.
		$gateway = WC_Payments::get_gateway();
		$gateway->update_option( 'enabled', 'yes' );
		$gateway->update_option( 'test_mode', 'live' !== $mode ? 'yes' : 'no' );

		// Store a state after completing KYC for tracks. This is stored temporarily in option because
		// user might not have agreed to TOS yet.
		update_option( '_wcpay_onboarding_stripe_connected', [ 'is_existing_stripe_account' => false ] );

		// Track account connection finish.
		$incentive_id     = ! empty( $_GET['promo'] ) ? sanitize_text_field( wp_unslash( $_GET['promo'] ) ) : '';
		$event_properties = [
			'incentive' => $incentive_id,
			'mode'      => 'test' === $mode ? 'test' : 'live',
			'from'      => $additional_args['from'] ?? '',
			'source'    => $additional_args['source'] ?? '',
		];
		$this->tracks_event(
			self::TRACKS_EVENT_ACCOUNT_CONNECT_FINISHED,
			$event_properties
		);

		$params = $additional_args;
		if ( ! empty( $_GET['wcpay-connection-error'] ) ) {
			// If we get this parameter, but we have a valid state, it means the merchant left KYC early and didn't finish it.
			// While we do have an account, it is not yet valid. We need to redirect them back to the connect page.
			$params['wcpay-connection-error'] = '1';

			$this->redirect_service->redirect_to_connect_page( '', WC_Payments_Onboarding_Service::FROM_STRIPE, $params );
			return;
		}

		$params['wcpay-connection-success'] = '1';

		$this->redirect_service->redirect_to_overview_page( WC_Payments_Onboarding_Service::FROM_STRIPE, $params );
	}

	/**
	 * Gets and caches the data for the account connected to this site.
	 *
	 * @param bool $force_refresh Forces data to be fetched from the server, rather than using the cache.
	 *
	 * @return array|bool Account data or false if failed to retrieve account data.
	 */
	public function get_cached_account_data( bool $force_refresh = false ) {
		if ( ! $this->payments_api_client->is_server_connected() ) {
			return [];
		}

		$refreshed = false;

		$account = $this->database_cache->get_or_add(
			Database_Cache::ACCOUNT_KEY,
			function () {
				try {
					// Since we're about to call the server again, clear out the onboarding disabled flag.
					// We can let the code below re-create it if the server tells us onboarding is still disabled.
					delete_transient( self::ONBOARDING_DISABLED_TRANSIENT );

					$request  = Get_Account::create();
					$response = $request->send();
					$account  = $response->to_array();

				} catch ( API_Exception $e ) {
					if ( 'wcpay_account_not_found' === $e->get_error_code() ) {
						// Special case - detect account not connected and cache it.
						$account = [];
					} elseif ( 'wcpay_on_boarding_disabled' === $e->get_error_code() ) {
						// Special case - detect account not connected and onboarding disabled. This will get updated the
						// next time we call the server for account information, but just in case we set the expiry time for
						// this setting an hour longer than the account details transient.
						$account = [];
						set_transient( self::ONBOARDING_DISABLED_TRANSIENT, true, 2 * HOUR_IN_SECONDS );
					} else {
						// Return false to signal account retrieval error.
						return false;
					}
				}

				if ( ! $this->is_valid_cached_account( $account ) ) {
					return false;
				}

				return $account;
			},
			[ $this, 'is_valid_cached_account' ],
			$force_refresh,
			$refreshed
		);

		if ( null === $account ) {
			return false;
		}

		if ( $refreshed ) {
			// Allow us to tie in functionality to an account refresh.
			do_action( 'woocommerce_payments_account_refreshed', $account );
		}

		return $account;
	}

	/**
	 * Updates the cached account data.
	 *
	 * @param string $property Property to update.
	 * @param mixed  $data     Data to update.
	 *
	 * @return void
	 */
	public function update_account_data( $property, $data ) {
		$account_data = $this->database_cache->get( Database_Cache::ACCOUNT_KEY );

		$account_data[ $property ] = is_array( $data ) ? array_merge( $account_data[ $property ] ?? [], $data ) : $data;

		$this->database_cache->add( Database_Cache::ACCOUNT_KEY, $account_data );
	}

	/**
	 * Refetches account data and returns the fresh data.
	 *
	 * @return array|bool|string Either the new account data or false if unavailable.
	 */
	public function refresh_account_data() {
		return $this->get_cached_account_data( true );
	}

	/**
	 * Checks if the cached account can be used in the current plugin state.
	 *
	 * @param bool|string|array $account cached account data.
	 *
	 * @return bool True if the cached account is valid.
	 */
	public function is_valid_cached_account( $account ) {
		// null/false means no account has been cached.
		if ( null === $account || false === $account ) {
			return false;
		}

		// Non-array values are not expected.
		if ( ! is_array( $account ) ) {
			return false;
		}

		// Empty array - special value to indicate that there's no account connected.
		if ( empty( $account ) ) {
			return true;
		}

		// Live accounts are always valid.
		if ( $account['is_live'] ) {
			return true;
		}

		// Fix test mode enabled DB state starting with the account data.
		// These two should be in sync when in test mode onboarding.
		// This is a weird case that shouldn't happen under normal circumstances.
		if ( ! $account['is_live'] && ! WC_Payments_Onboarding_Service::is_test_mode_enabled() && WC_Payments::mode()->is_dev() ) {
			Logger::warning( 'Test mode account, account onboarding is NOT in test mode, but the plugin is in dev mode. Enabling test mode onboarding.' );
			WC_Payments_Onboarding_Service::set_test_mode( true );
		}

		// Test accounts are valid only when onboarding in test mode.
		if ( WC_Payments_Onboarding_Service::is_test_mode_enabled() ) {
			return true;
		}

		return false;
	}

	/**
	 * Updates Stripe account settings.
	 *
	 * @param array $stripe_account_settings Settings to update.
	 *
	 * @return null|WP_Error Account update result.
	 *
	 * @throws Exception
	 */
	public function update_stripe_account( $stripe_account_settings ) {
		try {
			if ( ! $this->settings_changed( $stripe_account_settings ) ) {
				Logger::info( 'Skip updating account settings. Nothing is changed.' );
				return;
			}

			$request         = Update_Account::from_account_settings( $stripe_account_settings );
			$response        = $request->send();
			$updated_account = $response->to_array();

			$this->database_cache->add( Database_Cache::ACCOUNT_KEY, $updated_account );
		} catch ( Exception $e ) {
			Logger::error( 'Failed to update Stripe account ' . $e );

			return new WP_Error( 'wcpay_failed_to_update_stripe_account', $e->getMessage() );
		}
	}

	/**
	 * Checks if account settings changed.
	 *
	 * @param array $changes Account settings changes.
	 *
	 * @return bool True if at least one parameter value is changed.
	 */
	private function settings_changed( $changes = [] ) {
		$account = $this->database_cache->get( Database_Cache::ACCOUNT_KEY );

		// Consider changes as valid if we don't have cached account data.
		if ( ! $this->is_valid_cached_account( $account ) ) {
			return true;
		}

		$diff = array_diff_assoc( $changes, $account );
		return ! empty( $diff );
	}

	/**
	 * Updates the WCPay Account locale with the current site language (WPLANG option).
	 *
	 * @param string $option_name Option name.
	 * @param mixed  $old_value   The old option value.
	 * @param mixed  $new_value   The new option value.
	 */
	public function possibly_update_wcpay_account_locale( $option_name, $old_value, $new_value ) {
		if ( 'WPLANG' === $option_name && $this->is_stripe_connected() ) {
			try {
				$account_settings = [
					'locale' => $new_value ? $new_value : 'en_US',
				];

				$request         = Update_Account::from_account_settings( $account_settings );
				$response        = $request->send();
				$updated_account = $response->to_array();

				$this->database_cache->add( Database_Cache::ACCOUNT_KEY, $updated_account );
			} catch ( Exception $e ) {
				Logger::error( __( 'Failed to update Account locale. ', 'woocommerce-payments' ) . $e );
			}
		}
	}


	/**
	 * Retrieves the latest ToS agreement for the account.
	 *
	 * @return array|null Either the agreement or null if unavailable.
	 */
	public function get_latest_tos_agreement() {
		$account = $this->get_cached_account_data();
		return ! empty( $account ) && isset( $account['latest_tos_agreement'] )
			? $account['latest_tos_agreement']
			: null;
	}

	/**
	 * Returns an array containing the names of all the WCPay related notes that have been actioned.
	 *
	 * @return array
	 */
	private function get_actioned_notes(): array {
		$wcpay_note_names = [];

		try {
			/**
			 * Data Store for admin notes
			 *
			 * @var DataStore $data_store
			 */
			$data_store = WC_Data_Store::load( 'admin-note' );
		} catch ( Exception $e ) {
			// Don't stop the on-boarding process if something goes wrong here. Log the error and return the empty array
			// of actioned notes.
			Logger::error( $e );
			return $wcpay_note_names;
		}

		// Fetch the last 10 actioned wcpay-promo admin notifications.
		$add_like_clause = function ( $where_clause ) {
			return $where_clause . " AND name like 'wcpay-promo-%'";
		};

		add_filter( 'woocommerce_note_where_clauses', $add_like_clause );

		$wcpay_promo_notes = $data_store->get_notes(
			[
				'status'     => [ Note::E_WC_ADMIN_NOTE_ACTIONED ],
				'is_deleted' => false,
				'per_page'   => 10,
			]
		);

		remove_filter( 'woocommerce_note_where_clauses', $add_like_clause );

		// If we didn't get an array back from the data store, return an empty array of results.
		if ( ! is_array( $wcpay_promo_notes ) ) {
			return $wcpay_note_names;
		}

		// Copy the name of each note into the results.
		foreach ( (array) $wcpay_promo_notes as $wcpay_note ) {
			$note               = new Note( $wcpay_note->note_id );
			$wcpay_note_names[] = $note->get_name();
		}

		return $wcpay_note_names;
	}

	/**
	 * Gets the account country.
	 *
	 * @return string Country.
	 */
	public function get_account_country() {
		$account = $this->get_cached_account_data();
		return $account['country'] ?? Country_Code::UNITED_STATES;
	}

	/**
	 * Gets the account default currency.
	 *
	 * @return string Currency code in lowercase.
	 */
	public function get_account_default_currency(): string {
		$account = $this->get_cached_account_data();
		return $account['store_currencies']['default'] ?? strtolower( Currency_Code::UNITED_STATES_DOLLAR );
	}

	/**
	 * Handles adding a note if the merchant is eligible for Instant Deposits.
	 *
	 * @param array $account The account data.
	 *
	 * @return void
	 */
	public function handle_instant_deposits_inbox_note( $account ) {
		if ( empty( $account ) ) {
			return;
		}

		if ( ! $this->is_instant_deposits_eligible( $account ) ) {
			return;
		}

		require_once WCPAY_ABSPATH . 'includes/notes/class-wc-payments-notes-instant-deposits-eligible.php';
		WC_Payments_Notes_Instant_Deposits_Eligible::possibly_add_note();
		$this->maybe_add_instant_deposit_note_reminder();
	}

	/**
	 * Handles adding a note if the merchant has an loan approved.
	 *
	 * @param array $account The account data.
	 *
	 * @return void
	 */
	public function handle_loan_approved_inbox_note( $account ) {
		require_once WCPAY_ABSPATH . 'includes/notes/class-wc-payments-notes-loan-approved.php';

		// If the account cache is empty, don't try to create an inbox note.
		if ( empty( $account ) ) {
			return;
		}

		// Delete the loan note when the user doesn't have an active loan.
		if ( ! isset( $account['capital']['has_active_loan'] ) || ! $account['capital']['has_active_loan'] ) {
			WC_Payments_Notes_Loan_Approved::possibly_delete_note();
			return;
		}

		// Get the loan summary.
		try {
			$request = Request::get( WC_Payments_API_Client::CAPITAL_API . '/active_loan_summary' );
			$request->assign_hook( 'wcpay_get_active_loan_summary_request' );
			$loan_details = $request->send();

		} catch ( API_Exception $ex ) {
			return;
		}

		WC_Payments_Notes_Loan_Approved::set_loan_details( $loan_details );
		WC_Payments_Notes_Loan_Approved::possibly_add_note();
	}

	/**
	 * Handles removing note about merchant Instant Deposits eligibility.
	 * Hands off to handle_instant_deposits_inbox_note to add the new note.
	 *
	 * @return void
	 */
	public function handle_instant_deposits_inbox_reminder() {
		require_once WCPAY_ABSPATH . 'includes/notes/class-wc-payments-notes-instant-deposits-eligible.php';
		WC_Payments_Notes_Instant_Deposits_Eligible::possibly_delete_note();
		$this->handle_instant_deposits_inbox_note( $this->get_cached_account_data() );
	}

	/**
	 * Handles adding scheduled action for the Instant Deposit note reminder.
	 *
	 * @return void
	 */
	public function maybe_add_instant_deposit_note_reminder() {
		$action_hook = self::INSTANT_DEPOSITS_REMINDER_ACTION;

		if ( $this->action_scheduler_service->pending_action_exists( $action_hook ) ) {
			return;
		}

		$reminder_time = time() + ( 90 * DAY_IN_SECONDS );
		$this->action_scheduler_service->schedule_job( $reminder_time, $action_hook );
	}

	/**
	 * Checks to see if the account is eligible for Instant Deposits.
	 *
	 * @param array $account The account data.
	 *
	 * @return bool
	 */
	private function is_instant_deposits_eligible( array $account ): bool {
		if ( empty( $account['instant_deposits_eligible'] ) ) {
			return false;
		}

		return true;
	}

	/**
	 * Get card testing protection eligible flag account
	 *
	 * @return bool
	 */
	public function is_card_testing_protection_eligible(): bool {
		$account = $this->get_cached_account_data();
		return $account['card_testing_protection_eligible'] ?? false;
	}


	/**
	 * Gets tracking info from the server and caches it.
	 *
	 * It's only available after connecting to Jetpack, so we should only cache it after that.
	 *
	 * @param bool $force_refresh Whether to force a refresh of the tracking info.
	 *
	 * @return array|null Array of tracking info or null if unavailable.
	 */
	public function get_tracking_info( $force_refresh = false ): ?array {
		if ( ! $this->payments_api_client->is_server_connected() ) {
			return null;
		}

		return $this->database_cache->get_or_add(
			Database_Cache::TRACKING_INFO_KEY,
			function (): array {
				return $this->payments_api_client->get_tracking_info();
			},
			'is_array', // We expect an array back from the cache.
			$force_refresh
		);
	}

	/**
	 * Send a Tracks event.
	 *
	 * By default Woo adds `url`, `blog_lang`, `blog_id`, `store_id`, `products_count`, and `wc_version`
	 * properties to every event.
	 *
	 * @param string $name       The event name.
	 * @param array  $properties Optional. The event custom properties.
	 *
	 * @return void
	 */
	private function tracks_event( string $name, array $properties = [] ) {
		// Add default properties to every event.
		$properties = array_merge(
			$properties,
			[
				'is_test_mode'      => WC_Payments::mode()->is_test(),
				'jetpack_connected' => $this->payments_api_client->is_server_connected(),
				'wcpay_version'     => WCPAY_VERSION_NUMBER,
				'woo_country_code'  => WC()->countries->get_base_country(),
			],
			$this->get_tracking_info() ?? []
		);

		if ( ! function_exists( 'wc_admin_record_tracks_event' ) ) {
			return;
		}

		// We're not using Tracker::track_admin() here because
		// WC_Pay\record_tracker_events() is never triggered due to the redirects.
		wc_admin_record_tracks_event( $name, $properties );

		Logger::info( 'Tracks event: ' . $name . ' with data: ' . wp_json_encode( WC_Payments_Utils::redact_array( $properties, [ 'woo_country_code' ] ) ) );
	}

	/**
	 * Get the all-time total payment volume.
	 *
	 * @return int The all-time total payment volume, or null if not available.
	 */
	public function get_lifetime_total_payment_volume(): int {
		$account = $this->get_cached_account_data();
		return (int) ! empty( $account ) && isset( $account['lifetime_total_payment_volume'] ) ? $account['lifetime_total_payment_volume'] : 0;
	}

	/**
	 * Get user data to send to the onboarding flow.
	 *
	 * @return array The user data.
	 */
	private function get_onboarding_user_data(): array {
		return [
			'user_id'           => get_current_user_id(),
			'sift_session_id'   => $this->session_service->get_sift_session_id(),
			'ip_address'        => \WC_Geolocation::get_ip_address(),
			'browser'           => [
				'user_agent'       => isset( $_SERVER['HTTP_USER_AGENT'] ) ? wc_clean( wp_unslash( $_SERVER['HTTP_USER_AGENT'] ) ) : '',
				'accept_language'  => isset( $_SERVER['HTTP_ACCEPT_LANGUAGE'] ) ? wc_clean( wp_unslash( $_SERVER['HTTP_ACCEPT_LANGUAGE'] ) ) : '',
				'content_language' => empty( get_user_locale() ) ? 'en-US' : str_replace( '_', '-', get_user_locale() ),
			],
			'referer'           => isset( $_SERVER['HTTP_REFERER'] ) ? esc_url_raw( wp_unslash( $_SERVER['HTTP_REFERER'] ) ) : '',
			'onboarding_source' => WC_Payments_Onboarding_Service::get_source(),
		];
	}
}<|MERGE_RESOLUTION|>--- conflicted
+++ resolved
@@ -173,7 +173,6 @@
 	}
 
 	/**
-<<<<<<< HEAD
 	 * Checks if the account is connected to the payment provider.
 	 * Note: This method is a proxy for `is_stripe_connected` for the MultiCurrencyAccountInterface.
 	 *
@@ -183,7 +182,9 @@
 	 */
 	public function is_provider_connected( bool $on_error = false ): bool {
 		return $this->is_stripe_connected( $on_error );
-=======
+	}
+
+	/**
 	 * Determine if the store has a working Jetpack connection.
 	 *
 	 * @return bool Whether the Jetpack connection is established and working or not.
@@ -206,7 +207,6 @@
 		}
 
 		return false;
->>>>>>> 1f8d7d70
 	}
 
 	/**
