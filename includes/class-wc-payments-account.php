--- conflicted
+++ resolved
@@ -39,13 +39,9 @@
 		$this->payments_api_client = $payments_api_client;
 
 		add_action( 'admin_init', [ $this, 'maybe_handle_oauth' ] );
-<<<<<<< HEAD
-		add_action( 'admin_init', [ $this, 'check_stripe_account_status' ], 11 ); // Run this after the WC setup wizard redirection logic.
-		add_action( 'woocommerce_payments_account_refreshed', [ $this, 'handle_instant_deposits_inbox_note' ] );
+		add_action( 'admin_init', [ $this, 'maybe_redirect_to_onboarding' ], 11 ); // Run this after the WC setup wizard redirection logic.
+    add_action( 'woocommerce_payments_account_refreshed', [ $this, 'handle_instant_deposits_inbox_note' ] );
 		add_action( 'wcpay_instant_deposit_reminder', [ $this, 'handle_instant_deposits_inbox_reminder' ] );
-=======
-		add_action( 'admin_init', [ $this, 'maybe_redirect_to_onboarding' ], 11 ); // Run this after the WC setup wizard redirection logic.
->>>>>>> 892171b8
 		add_filter( 'allowed_redirect_hosts', [ $this, 'allowed_redirect_hosts' ] );
 		add_action( 'jetpack_site_registered', [ $this, 'clear_cache' ] );
 		add_filter( 'woocommerce_debug_tools', [ $this, 'debug_tool' ] );
@@ -789,7 +785,16 @@
 	}
 
 	/**
-<<<<<<< HEAD
+	 * Gets the account country.
+	 *
+	 * @return string Country.
+	 */
+	public function get_account_country() {
+		$account = $this->get_cached_account_data();
+		return $account['country'] ?? 'US';
+	}
+  
+  /**
 	 * Checks to see if the account is eligible for Instant Deposits.
 	 *
 	 * @return bool
@@ -802,6 +807,7 @@
 
 		return true;
 	}
+  
 	/**
 	 * Handles adding a note if the merchant is eligible for Instant Deposits.
 	 *
@@ -844,14 +850,5 @@
 
 		$reminder_time = time() + ( 90 * DAY_IN_SECONDS );
 		$action_scheduler_service->schedule_job( $reminder_time, $action_hook );
-=======
-	 * Gets the account country.
-	 *
-	 * @return string Country.
-	 */
-	public function get_account_country() {
-		$account = $this->get_cached_account_data();
-		return $account['country'] ?? 'US';
->>>>>>> 892171b8
 	}
 }