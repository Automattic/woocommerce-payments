<?php
/**
 * Class WC_Payments_Payment_Request_Button_Handler
 * Adds support for Apple Pay, Google Pay and Payment Request API buttons.
 * Utilizes the Stripe Payment Request Button to support checkout from the product detail and cart pages.
 *
 * Adapted from WooCommerce Stripe Gateway extension.
 *
 * @package WooCommerce\Payments
 */

if ( ! defined( 'ABSPATH' ) ) {
	exit;
}

use WCPay\Logger;

/**
 * WC_Payments_Payment_Request_Button_Handler class.
 */
class WC_Payments_Payment_Request_Button_Handler {
	/**
	 * WC_Payments_Account instance to get information about the account
	 *
	 * @var WC_Payments_Account
	 */
	private $account;

	/**
	 * WC_Payment_Gateway_WCPay instance.
	 *
	 * @var WC_Payment_Gateway_WCPay
	 */
	private $gateway;

	/**
	 * Initialize class actions.
	 *
	 * @param WC_Payments_Account      $account Account information.
	 * @param WC_Payment_Gateway_WCPay $gateway WCPay gateway.
	 */
	public function __construct( WC_Payments_Account $account, WC_Payment_Gateway_WCPay $gateway ) {
		$this->account = $account;
		$this->gateway = $gateway;

		add_action( 'init', [ $this, 'init' ] );
	}

	/**
	 * Initialize hooks.
	 *
	 * @return  void
	 */
	public function init() {
		// Checks if WCPay is enabled.
		if ( ! $this->gateway->is_enabled() ) {
			return;
		}

		// Checks if Payment Request is enabled.
		if ( 'yes' !== $this->gateway->get_option( 'payment_request' ) ) {
			return;
		}

		// Don't load for change payment method page.
		if ( isset( $_GET['change_payment_method'] ) ) { // phpcs:ignore WordPress.Security.NonceVerification
			return;
		}

		add_action( 'template_redirect', [ $this, 'set_session' ] );
		add_action( 'template_redirect', [ $this, 'handle_payment_request_redirect' ] );
		add_action( 'wp_enqueue_scripts', [ $this, 'scripts' ] );

		add_action( 'woocommerce_after_add_to_cart_quantity', [ $this, 'display_payment_request_button_html' ], 1 );
		add_action( 'woocommerce_after_add_to_cart_quantity', [ $this, 'display_payment_request_button_separator_html' ], 2 );

		add_action( 'woocommerce_proceed_to_checkout', [ $this, 'display_payment_request_button_html' ], 1 );
		add_action( 'woocommerce_proceed_to_checkout', [ $this, 'display_payment_request_button_separator_html' ], 2 );

		add_action( 'woocommerce_checkout_before_customer_details', [ $this, 'display_payment_request_button_html' ], 1 );
		add_action( 'woocommerce_checkout_before_customer_details', [ $this, 'display_payment_request_button_separator_html' ], 2 );

		add_action( 'wc_ajax_wcpay_get_cart_details', [ $this, 'ajax_get_cart_details' ] );
		add_action( 'wc_ajax_wcpay_get_shipping_options', [ $this, 'ajax_get_shipping_options' ] );
		add_action( 'wc_ajax_wcpay_update_shipping_method', [ $this, 'ajax_update_shipping_method' ] );
		add_action( 'wc_ajax_wcpay_create_order', [ $this, 'ajax_create_order' ] );
		add_action( 'wc_ajax_wcpay_add_to_cart', [ $this, 'ajax_add_to_cart' ] );
		add_action( 'wc_ajax_wcpay_get_selected_product_data', [ $this, 'ajax_get_selected_product_data' ] );

		add_filter( 'woocommerce_gateway_title', [ $this, 'filter_gateway_title' ], 10, 2 );
		add_action( 'woocommerce_checkout_order_processed', [ $this, 'add_order_meta' ], 10, 2 );
		add_filter( 'woocommerce_login_redirect', [ $this, 'get_login_redirect_url' ], 10, 3 );
		add_filter( 'woocommerce_registration_redirect', [ $this, 'get_login_redirect_url' ], 10, 3 );

		// Add a filter for the value of `wcpay_is_apple_pay_enabled`.
		// This option does not get stored in the database at all, and this function
		// will be used to calculate it whenever the option value is retrieved instead.
		// It's used for displaying inbox notifications.
		add_filter( 'pre_option_wcpay_is_apple_pay_enabled', [ $this, 'get_option_is_apple_pay_enabled' ], 10, 1 );
	}

	/**
	 * Checks whether authentication is required for checkout.
	 *
	 * @return bool
	 */
	public function is_authentication_required() {
		// If guest checkout is disabled and account creation is not possible, authentication is required.
		if ( 'no' === get_option( 'woocommerce_enable_guest_checkout', 'yes' ) && ! $this->is_account_creation_possible() ) {
			return true;
		}
		// If cart contains subscription and account creation is not posible, authentication is required.
		if ( $this->has_subscription_product() && ! $this->is_account_creation_possible() ) {
			return true;
		}

		return false;
	}

	/**
	 * Checks whether account creation is possible during checkout.
	 *
	 * @return bool
	 */
	public function is_account_creation_possible() {
		// If automatically generate username/password are disabled, the Payment Request API
		// can't include any of those fields, so account creation is not possible.
		return (
			'yes' === get_option( 'woocommerce_enable_signup_and_login_from_checkout', 'no' ) &&
			'yes' === get_option( 'woocommerce_registration_generate_username', 'yes' ) &&
			'yes' === get_option( 'woocommerce_registration_generate_password', 'yes' )
		);
	}

	/**
	 * Gets total label.
	 *
	 * @return string
	 */
	public function get_total_label() {
		// Get statement descriptor from API/cached account data.
		$statement_descriptor = $this->account->get_statement_descriptor();
		return str_replace( "'", '', $statement_descriptor ) . apply_filters( 'wcpay_payment_request_total_label_suffix', ' (via WooCommerce)' );
	}

	/**
	 * Sets the WC customer session if one is not set.
	 * This is needed so nonces can be verified by AJAX Request.
	 *
	 * @return void
	 */
	public function set_session() {
		if ( ! $this->is_product() || ( isset( WC()->session ) && WC()->session->has_session() ) ) {
			return;
		}

		WC()->session->set_customer_session_cookie( true );
	}

	/**
	 * Handles payment request redirect when the redirect dialog "Continue" button is clicked.
	 */
	public function handle_payment_request_redirect() {
		if (
			! empty( $_GET['wcpay_payment_request_redirect_url'] )
			&& ! empty( $_GET['_wpnonce'] )
			&& wp_verify_nonce( $_GET['_wpnonce'], 'wcpay-set-redirect-url' ) // @codingStandardsIgnoreLine
		) {
			$url = rawurldecode( esc_url_raw( wp_unslash( $_GET['wcpay_payment_request_redirect_url'] ) ) );
			// Sets a redirect URL cookie for 10 minutes, which we will redirect to after authentication.
			// Users will have a 10 minute timeout to login/create account, otherwise redirect URL expires.
			wc_setcookie( 'wcpay_payment_request_redirect_url', $url, time() + MINUTE_IN_SECONDS * 10 );
			// Redirects to "my-account" page.
			wp_safe_redirect( get_permalink( get_option( 'woocommerce_myaccount_page_id' ) ) );
		}
	}

	/**
	 * Gets the button height.
	 *
	 * @return string
	 */
	public function get_button_height() {
		$height = $this->gateway->get_option( 'payment_request_button_size' );
		if ( 'medium' === $height ) {
			return '48';
		}

		if ( 'large' === $height ) {
			return '56';
		}

		// for the "default" and "catch-all" scenarios.
		return '40';
	}

	/**
	 * Gets the product total price.
	 *
	 * @param object $product WC_Product_* object.
	 * @return mixed Total price.
	 */
	public function get_product_price( $product ) {
		$product_price = $product->get_price();
		// Add subscription sign-up fees to product price.
		if ( 'subscription' === $product->get_type() && class_exists( 'WC_Subscriptions_Product' ) ) {
			$product_price = $product->get_price() + WC_Subscriptions_Product::get_sign_up_fee( $product );
		}

		return $product_price;
	}

	/**
	 * Gets the product data for the currently viewed page.
	 *
	 * @return mixed Returns false if not on a product page, the product information otherwise.
	 */
	public function get_product_data() {
		if ( ! $this->is_product() ) {
			return false;
		}

		$product  = $this->get_product();
		$currency = get_woocommerce_currency();

		if ( 'variable' === $product->get_type() ) {
			$variation_attributes = $product->get_variation_attributes();
			$attributes           = [];

			foreach ( $variation_attributes as $attribute_name => $attribute_values ) {
				$attribute_key = 'attribute_' . sanitize_title( $attribute_name );

				// Passed value via GET takes precedence. Otherwise get the default value for given attribute.
				$attributes[ $attribute_key ] = isset( $_GET[ $attribute_key ] ) // phpcs:ignore WordPress.Security.NonceVerification
					? wc_clean( wp_unslash( $_GET[ $attribute_key ] ) ) // phpcs:ignore WordPress.Security.NonceVerification
					: $product->get_variation_default_attribute( $attribute_name );
			}

			$data_store   = WC_Data_Store::load( 'product' );
			$variation_id = $data_store->find_matching_product_variation( $product, $attributes );

			if ( ! empty( $variation_id ) ) {
				$product = wc_get_product( $variation_id );
			}
		}

		$data  = [];
		$items = [];

		$items[] = [
			'label'  => $product->get_name(),
			'amount' => WC_Payments_Utils::prepare_amount( $this->get_product_price( $product ), $currency ),
		];

		if ( wc_tax_enabled() ) {
			$items[] = [
				'label'   => __( 'Tax', 'woocommerce-payments' ),
				'amount'  => 0,
				'pending' => true,
			];
		}

		if ( wc_shipping_enabled() && 0 !== wc_get_shipping_method_count( true ) && $product->needs_shipping() ) {
			$items[] = [
				'label'   => __( 'Shipping', 'woocommerce-payments' ),
				'amount'  => 0,
				'pending' => true,
			];

			$data['shippingOptions'] = [
				'id'     => 'pending',
				'label'  => __( 'Pending', 'woocommerce-payments' ),
				'detail' => '',
				'amount' => 0,
			];
		}

		$data['displayItems'] = $items;
		$data['total']        = [
			'label'   => apply_filters( 'wcpay_payment_request_total_label', $this->get_total_label() ),
			'amount'  => WC_Payments_Utils::prepare_amount( $this->get_product_price( $product ), $currency ),
			'pending' => true,
		];

		$data['needs_shipping'] = ( wc_shipping_enabled() && 0 !== wc_get_shipping_method_count( true ) && $product->needs_shipping() );
		$data['currency']       = strtolower( $currency );
		$data['country_code']   = substr( get_option( 'woocommerce_default_country' ), 0, 2 );

		return apply_filters( 'wcpay_payment_request_product_data', $data, $product );
	}

	/**
	 * Get cart data.
	 *
	 * @return mixed Returns false if on a product page, the product information otherwise.
	 */
	public function get_cart_data() {
		if ( $this->is_product() ) {
			return false;
		}

		return $this->build_display_items();
	}

	/**
	 * Filters the gateway title to reflect Payment Request type
	 *
	 * @param string $title Gateway title.
	 * @param string $id    Gateway ID.
	 */
	public function filter_gateway_title( $title, $id ) {
		global $post;

		if ( ! is_object( $post ) ) {
			return $title;
		}

		$order        = wc_get_order( $post->ID );
		$method_title = is_object( $order ) ? $order->get_payment_method_title() : '';

		if ( 'woocommerce_payments' === $id && ! empty( $method_title ) ) {
			if (
				'Apple Pay (WooCommerce Payments)' === $method_title
				|| 'Google Pay (WooCommerce Payments)' === $method_title
				|| 'Payment Request (WooCommerce Payments)' === $method_title
			) {
				return $method_title;
			}
		}

		return $title;
	}

	/**
	 * Normalizes postal code in case of redacted data from Apple Pay.
	 *
	 * @param string $postcode Postal code.
	 * @param string $country Country.
	 */
	public function get_normalized_postal_code( $postcode, $country ) {
		/**
		 * Currently, Apple Pay truncates the UK and Canadian postal codes to the first 4 and 3 characters respectively
		 * when passing it back from the shippingcontactselected object. This causes WC to invalidate
		 * the postal code and not calculate shipping zones correctly.
		 */
		if ( 'GB' === $country ) {
			// Replaces a redacted string with something like LN10***.
			return str_pad( preg_replace( '/\s+/', '', $postcode ), 7, '*' );
		}
		if ( 'CA' === $country ) {
			// Replaces a redacted string with something like L4Y***.
			return str_pad( preg_replace( '/\s+/', '', $postcode ), 6, '*' );
		}

		return $postcode;
	}

	/**
	 * Add needed order meta
	 *
	 * @param integer $order_id    The order ID.
	 * @param array   $posted_data The posted data from checkout form.
	 *
	 * @return  void
	 */
	public function add_order_meta( $order_id, $posted_data ) {
		if ( empty( $_POST['payment_request_type'] ) ) { // phpcs:ignore WordPress.Security.NonceVerification
			return;
		}

		$order = wc_get_order( $order_id );

		$payment_request_type = wc_clean( wp_unslash( $_POST['payment_request_type'] ) ); // phpcs:ignore WordPress.Security.NonceVerification

		if ( 'apple_pay' === $payment_request_type ) {
			$order->set_payment_method_title( 'Apple Pay (WooCommerce Payments)' );
			$order->save();
		} elseif ( 'google_pay' === $payment_request_type ) {
			$order->set_payment_method_title( 'Google Pay (WooCommerce Payments)' );
			$order->save();
		} else {
			$order->set_payment_method_title( 'Payment Request (WooCommerce Payments)' );
			$order->save();
		}
	}

	/**
	 * Checks whether Payment Request Button should be available on this page.
	 *
	 * @return bool
	 */
	public function should_show_payment_request_button() {
		// If account is not connected, then bail.
		if ( ! $this->account->is_stripe_connected( false ) ) {
			return false;
		}

		// If no SSL, bail.
		if ( ! $this->gateway->is_in_test_mode() && ! is_ssl() ) {
			Logger::log( 'Stripe Payment Request live mode requires SSL.' );
			return false;
		}

		// Page not supported.
		if ( ! $this->is_product() && ! $this->is_cart() && ! $this->is_checkout() && ! isset( $_GET['pay_for_order'] ) ) { // phpcs:ignore WordPress.Security.NonceVerification
			return false;
		}

		// Product page, but not available in settings.
		if ( $this->is_product() && ! $this->is_available_at( 'product' ) ) {
			return false;
		}

		// Checkout page, but not available in settings.
		if ( $this->is_checkout() && ! $this->is_available_at( 'checkout' ) ) {
			return false;
		}

		// Cart page, but not available in settings.
		if ( $this->is_cart() && ! $this->is_available_at( 'cart' ) ) {
			return false;
		}

		// Product page, but has unsupported product type.
		if ( $this->is_product() && ! $this->is_product_supported() ) {
			Logger::log( 'Product page has unsupported product type ( Payment Request button disabled )' );
			return false;
		}

		// Cart has unsupported product type.
		if ( ( $this->is_checkout() || $this->is_cart() ) && ! $this->has_allowed_items_in_cart() ) {
			Logger::log( 'Items in the cart have unsupported product type ( Payment Request button disabled )' );
			return false;
		}

		return true;
	}

	/**
	 * Checks to make sure product type is supported.
	 *
	 * @return  array
	 */
	public function supported_product_types() {
		return apply_filters(
			'wcpay_payment_request_supported_types',
			[
				'simple',
				'variable',
				'variation',
				'subscription',
				'variable-subscription',
				'subscription_variation',
				'booking',
				'bundle',
				'composite',
				'mix-and-match',
			]
		);
	}

	/**
	 * Checks the cart to see if all items are allowed to be used.
	 *
	 * @return boolean
	 */
	public function has_allowed_items_in_cart() {
		// Pre Orders compatbility where we don't support charge upon release.
		if ( class_exists( 'WC_Pre_Orders_Cart' ) && WC_Pre_Orders_Cart::cart_contains_pre_order() && class_exists( 'WC_Pre_Orders_Product' ) && WC_Pre_Orders_Product::product_is_charged_upon_release( WC_Pre_Orders_Cart::get_pre_order_product() ) ) {
			return false;
		}

		foreach ( WC()->cart->get_cart() as $cart_item_key => $cart_item ) {
			$_product = apply_filters( 'woocommerce_cart_item_product', $cart_item['data'], $cart_item, $cart_item_key );

			if ( ! in_array( $_product->get_type(), $this->supported_product_types(), true ) ) {
				return false;
			}

			// Trial subscriptions with shipping are not supported.
			if ( class_exists( 'WC_Subscriptions_Product' ) && WC_Subscriptions_Product::is_subscription( $_product ) && $_product->needs_shipping() && WC_Subscriptions_Product::get_trial_length( $_product ) > 0 ) {
				return false;
			}
		}

		// We don't support multiple packages with Payment Request Buttons because we can't offer a good UX.
		$packages = WC()->cart->get_shipping_packages();
		if ( 1 < count( $packages ) ) {
			return false;
		}

		return true;
	}

	/**
	 * Checks whether cart contains a subscription product or this is a subscription product page.
	 *
	 * @return boolean
	 */
	public function has_subscription_product() {
		if ( ! class_exists( 'WC_Subscriptions_Product' ) ) {
			return false;
		}

		if ( $this->is_product() ) {
			$product = $this->get_product();
			if ( WC_Subscriptions_Product::is_subscription( $product ) ) {
				return true;
			}
		} elseif ( $this->is_checkout() || $this->is_cart() ) {
			foreach ( WC()->cart->get_cart() as $cart_item_key => $cart_item ) {
				$_product = apply_filters( 'woocommerce_cart_item_product', $cart_item['data'], $cart_item, $cart_item_key );
				if ( WC_Subscriptions_Product::is_subscription( $_product ) ) {
					return true;
				}
			}
		}

		return false;
	}

	/**
	 * Checks if this is a product page or content contains a product_page shortcode.
	 *
	 * @return boolean
	 */
	public function is_product() {
		return is_product() || wc_post_content_has_shortcode( 'product_page' );
	}

	/**
	 * Checks if this is the cart page or content contains a cart block.
	 *
	 * @return boolean
	 */
	public function is_cart() {
		return is_cart() || has_block( 'woocommerce/cart' );
	}

	/**
	 * Checks if this is the checkout page or content contains a cart block.
	 *
	 * @return boolean
	 */
	public function is_checkout() {
		return is_checkout() || has_block( 'woocommerce/checkout' );
	}

	/**
	 * Checks if payment request is available at a given location.
	 *
	 * @param string $location Location.
	 * @return boolean
	 */
	public function is_available_at( $location ) {
		$available_locations = $this->gateway->get_option( 'payment_request_button_locations' );
		if ( is_array( $available_locations ) && count( $available_locations ) ) {
			return in_array( $location, $available_locations, true );
		}

		return false;
	}

	/**
	 * Get product from product page or product_page shortcode.
	 *
	 * @return WC_Product Product object.
	 */
	public function get_product() {
		global $post;

		if ( is_product() ) {
			return wc_get_product( $post->ID );
		} elseif ( wc_post_content_has_shortcode( 'product_page' ) ) {
			// Get id from product_page shortcode.
			preg_match( '/\[product_page id="(?<id>\d+)"\]/', $post->post_content, $shortcode_match );

			if ( ! isset( $shortcode_match['id'] ) ) {
				return false;
			}

			return wc_get_product( $shortcode_match['id'] );
		}

		return false;
	}

	/**
	 * Returns the login redirect URL.
	 *
	 * @param string $redirect Default redirect URL.
	 * @return string Redirect URL.
	 */
	public function get_login_redirect_url( $redirect ) {
		$url = esc_url_raw( wp_unslash( $_COOKIE['wcpay_payment_request_redirect_url'] ?? '' ) );

		if ( empty( $url ) ) {
			return $redirect;
		}
		wc_setcookie( 'wcpay_payment_request_redirect_url', null );

		return $url;
	}

	/**
	 * Load public scripts and styles.
	 */
	public function scripts() {
		// Don't load scripts if page is not supported.
		if ( ! $this->should_show_payment_request_button() ) {
			return;
		}

		$payment_request_params = [
			'ajax_url'           => admin_url( 'admin-ajax.php' ),
			'wc_ajax_url'        => WC_AJAX::get_endpoint( '%%endpoint%%' ),
			'stripe'             => [
				'publishableKey' => $this->account->get_publishable_key( $this->gateway->is_in_test_mode() ),
				'accountId'      => $this->account->get_stripe_account_id(),
				'locale'         => WC_Payments_Utils::convert_to_stripe_locale( get_locale() ),
			],
			'nonce'              => [
				'get_cart_details'          => wp_create_nonce( 'wcpay-get-cart-details' ),
				'shipping'                  => wp_create_nonce( 'wcpay-payment-request-shipping' ),
				'update_shipping'           => wp_create_nonce( 'wcpay-update-shipping-method' ),
				'checkout'                  => wp_create_nonce( 'woocommerce-process_checkout' ),
				'add_to_cart'               => wp_create_nonce( 'wcpay-add-to-cart' ),
				'get_selected_product_data' => wp_create_nonce( 'wcpay-get-selected-product-data' ),
			],
			'checkout'           => [
				'currency_code'     => strtolower( get_woocommerce_currency() ),
				'country_code'      => substr( get_option( 'woocommerce_default_country' ), 0, 2 ),
				'needs_shipping'    => WC()->cart->needs_shipping(),
				// Defaults to 'required' to match how core initializes this option.
				'needs_payer_phone' => 'required' === get_option( 'woocommerce_checkout_phone_field', 'required' ),
			],
			'button'             => $this->get_button_settings(),
			'login_confirmation' => $this->get_login_confirmation_settings(),
			'is_product_page'    => $this->is_product(),
			'has_block'          => has_block( 'woocommerce/cart' ) || has_block( 'woocommerce/checkout' ),
			'product'            => $this->get_product_data(),
			'total_label'        => $this->get_total_label(),
		];

		wp_register_script( 'WCPAY_PAYMENT_REQUEST', plugins_url( 'dist/payment-request.js', WCPAY_PLUGIN_FILE ), [ 'jquery', 'stripe' ], WC_Payments::get_file_version( 'dist/payment-request.js' ), true );

		wp_localize_script( 'WCPAY_PAYMENT_REQUEST', 'wcpayPaymentRequestParams', $payment_request_params );

		wp_set_script_translations( 'WCPAY_PAYMENT_REQUEST', 'woocommerce-payments' );

		wp_enqueue_script( 'WCPAY_PAYMENT_REQUEST' );

		$gateways = WC()->payment_gateways->get_available_payment_gateways();
		if ( isset( $gateways['woocommerce_payments'] ) ) {
			$gateways['woocommerce_payments']->register_scripts();
		}
	}

	/**
	 * Display the payment request button.
	 */
	public function display_payment_request_button_html() {
		?>
		<div id="wcpay-payment-request-wrapper" style="clear:both;padding-top:1.5em;display:none;">
			<div id="wcpay-payment-request-button">
				<!-- A Stripe Element will be inserted here. -->
			</div>
		</div>
		<?php
	}

	/**
	 * Display payment request button separator.
	 */
	public function display_payment_request_button_separator_html() {
		?>
		<p id="wcpay-payment-request-button-separator" style="margin-top:1.5em;text-align:center;display:none;">&mdash; <?php esc_html_e( 'OR', 'woocommerce-payments' ); ?> &mdash;</p>
		<?php
	}

	/**
	 * Whether product page has a supported product.
	 *
	 * @return boolean
	 */
	private function is_product_supported() {
		$product      = $this->get_product();
		$is_supported = true;

		if ( ! is_object( $product ) || ! in_array( $product->get_type(), $this->supported_product_types(), true ) ) {
			$is_supported = false;
		}

		// Trial subscriptions with shipping are not supported.
		if ( class_exists( 'WC_Subscriptions_Product' ) && $product->needs_shipping() && WC_Subscriptions_Product::get_trial_length( $product ) > 0 ) {
			$is_supported = false;
		}

		// Pre Orders charge upon release not supported.
		if ( class_exists( 'WC_Pre_Orders_Product' ) && WC_Pre_Orders_Product::product_is_charged_upon_release( $product ) ) {
			$is_supported = false;
		}

		// Composite products are not supported on the product page.
<<<<<<< HEAD
		if ( class_exists( 'WC_Composite_Products' ) && function_exists( 'is_composite_product' ) && $product->is_type( 'composite' ) ) {
			return false;
=======
		if ( class_exists( 'WC_Composite_Products' ) && function_exists( 'is_composite_product' ) && is_composite_product() ) {
			$is_supported = false;
>>>>>>> 2642a50d
		}

		// Mix and match products are not supported on the product page.
		if ( class_exists( 'WC_Mix_and_Match' ) && $product->is_type( 'mix-and-match' ) ) {
			$is_supported = false;
		}

		// File upload addon not supported.
		if ( class_exists( 'WC_Product_Addons_Helper' ) ) {
			$product_addons = WC_Product_Addons_Helper::get_product_addons( $product->get_id() );
			foreach ( $product_addons as $addon ) {
				if ( 'file_upload' === $addon['type'] ) {
					$is_supported = false;
				}
			}
		}

		return apply_filters( 'wcpay_payment_request_is_product_supported', $is_supported, $product );
	}

	/**
	 * Get cart details.
	 */
	public function ajax_get_cart_details() {
		check_ajax_referer( 'wcpay-get-cart-details', 'security' );

		if ( ! defined( 'WOOCOMMERCE_CART' ) ) {
			define( 'WOOCOMMERCE_CART', true );
		}

		WC()->cart->calculate_totals();

		wp_send_json( array_merge( $this->build_display_items(), [ 'needs_shipping' => WC()->cart->needs_shipping() ] ) );
	}

	/**
	 * Get shipping options.
	 *
	 * @see WC_Cart::get_shipping_packages().
	 * @see WC_Shipping::calculate_shipping().
	 * @see WC_Shipping::get_packages().
	 */
	public function ajax_get_shipping_options() {
		check_ajax_referer( 'wcpay-payment-request-shipping', 'security' );

		$shipping_address          = filter_input_array(
			INPUT_POST,
			[
				'country'   => FILTER_SANITIZE_STRING,
				'state'     => FILTER_SANITIZE_STRING,
				'postcode'  => FILTER_SANITIZE_STRING,
				'city'      => FILTER_SANITIZE_STRING,
				'address_1' => FILTER_SANITIZE_STRING,
				'address_2' => FILTER_SANITIZE_STRING,
			]
		);
		$product_view_options      = filter_input_array( INPUT_POST, [ 'is_product_page' => FILTER_SANITIZE_STRING ] );
		$should_show_itemized_view = ! isset( $product_view_options['is_product_page'] ) ? true : filter_var( $product_view_options['is_product_page'], FILTER_VALIDATE_BOOLEAN );

		$data = $this->get_shipping_options( $shipping_address, $should_show_itemized_view );
		wp_send_json( $data );
	}

	/**
	 * Gets shipping options available for specified shipping address
	 *
	 * @param array   $shipping_address       Shipping address.
	 * @param boolean $itemized_display_items Indicates whether to show subtotals or itemized views.
	 *
	 * @return array Shipping options data.
	 * phpcs:ignore Squiz.Commenting.FunctionCommentThrowTag
	 */
	public function get_shipping_options( $shipping_address, $itemized_display_items = false ) {
		try {
			// Set the shipping options.
			$data = [];

			// Remember current shipping method before resetting.
			$chosen_shipping_methods = WC()->session->get( 'chosen_shipping_methods' );
			$this->calculate_shipping( apply_filters( 'wcpay_payment_request_shipping_posted_values', $shipping_address ) );

			$packages = WC()->shipping->get_packages();

			if ( ! empty( $packages ) && WC()->customer->has_calculated_shipping() ) {
				foreach ( $packages as $package_key => $package ) {
					if ( empty( $package['rates'] ) ) {
						throw new Exception( __( 'Unable to find shipping method for address.', 'woocommerce-payments' ) );
					}

					foreach ( $package['rates'] as $key => $rate ) {
						$data['shipping_options'][] = [
							'id'     => $rate->id,
							'label'  => $rate->label,
							'detail' => '',
							'amount' => WC_Payments_Utils::prepare_amount( $rate->cost, get_woocommerce_currency() ),
						];
					}
				}
			} else {
				throw new Exception( __( 'Unable to find shipping method for address.', 'woocommerce-payments' ) );
			}

			// The first shipping option is automatically applied on the client.
			// Keep chosen shipping method by sorting shipping options if the method still available for new address.
			// Fallback to the first available shipping method.
			if ( isset( $data['shipping_options'][0] ) ) {
				if ( isset( $chosen_shipping_methods[0] ) ) {
					$chosen_method_id         = $chosen_shipping_methods[0];
					$compare_shipping_options = function ( $a, $b ) use ( $chosen_method_id ) {
						if ( $a['id'] === $chosen_method_id ) {
							return -1;
						}

						if ( $b['id'] === $chosen_method_id ) {
							return 1;
						}

						return 0;
					};
					usort( $data['shipping_options'], $compare_shipping_options );
				}

				$first_shipping_method_id = $data['shipping_options'][0]['id'];
				$this->update_shipping_method( [ $first_shipping_method_id ] );
			}

			WC()->cart->calculate_totals();

			$data          += $this->build_display_items( $itemized_display_items );
			$data['result'] = 'success';
		} catch ( Exception $e ) {
			$data          += $this->build_display_items( $itemized_display_items );
			$data['result'] = 'invalid_shipping_address';
		}

		return $data;
	}

	/**
	 * Update shipping method.
	 */
	public function ajax_update_shipping_method() {
		check_ajax_referer( 'wcpay-update-shipping-method', 'security' );

		if ( ! defined( 'WOOCOMMERCE_CART' ) ) {
			define( 'WOOCOMMERCE_CART', true );
		}

		$shipping_methods = filter_input( INPUT_POST, 'shipping_method', FILTER_DEFAULT, FILTER_REQUIRE_ARRAY );
		$this->update_shipping_method( $shipping_methods );

		WC()->cart->calculate_totals();

		$product_view_options      = filter_input_array( INPUT_POST, [ 'is_product_page' => FILTER_SANITIZE_STRING ] );
		$should_show_itemized_view = ! isset( $product_view_options['is_product_page'] ) ? true : filter_var( $product_view_options['is_product_page'], FILTER_VALIDATE_BOOLEAN );

		$data           = [];
		$data          += $this->build_display_items( $should_show_itemized_view );
		$data['result'] = 'success';

		wp_send_json( $data );
	}

	/**
	 * Updates shipping method in WC session
	 *
	 * @param array $shipping_methods Array of selected shipping methods ids.
	 */
	public function update_shipping_method( $shipping_methods ) {
		$chosen_shipping_methods = WC()->session->get( 'chosen_shipping_methods' );

		if ( is_array( $shipping_methods ) ) {
			foreach ( $shipping_methods as $i => $value ) {
				$chosen_shipping_methods[ $i ] = wc_clean( $value );
			}
		}

		WC()->session->set( 'chosen_shipping_methods', $chosen_shipping_methods );
	}

	/**
	 * Gets the selected product data.
	 *
	 * @throws Exception If product or stock is unavailable - caught inside function.
	 */
	public function ajax_get_selected_product_data() {
		check_ajax_referer( 'wcpay-get-selected-product-data', 'security' );

		try {
			$product_id   = isset( $_POST['product_id'] ) ? absint( $_POST['product_id'] ) : false;
			$qty          = ! isset( $_POST['qty'] ) ? 1 : apply_filters( 'woocommerce_add_to_cart_quantity', absint( $_POST['qty'] ), $product_id );
			$addon_value  = isset( $_POST['addon_value'] ) ? max( floatval( $_POST['addon_value'] ), 0 ) : 0;
			$product      = wc_get_product( $product_id );
			$variation_id = null;
			$currency     = get_woocommerce_currency();

			if ( ! is_a( $product, 'WC_Product' ) ) {
				/* translators: product ID */
				throw new Exception( sprintf( __( 'Product with the ID (%d) cannot be found.', 'woocommerce-payments' ), $product_id ) );
			}

			if ( 'variable' === $product->get_type() && isset( $_POST['attributes'] ) ) {
				$attributes = wc_clean( wp_unslash( $_POST['attributes'] ) );

				$data_store   = WC_Data_Store::load( 'product' );
				$variation_id = $data_store->find_matching_product_variation( $product, $attributes );

				if ( ! empty( $variation_id ) ) {
					$product = wc_get_product( $variation_id );
				}
			}

			// Force quantity to 1 if sold individually and check for existing item in cart.
			if ( $product->is_sold_individually() ) {
				$qty = apply_filters( 'wcpay_payment_request_add_to_cart_sold_individually_quantity', 1, $qty, $product_id, $variation_id );
			}

			if ( ! $product->has_enough_stock( $qty ) ) {
				/* translators: 1: product name 2: quantity in stock */
				throw new Exception( sprintf( __( 'You cannot add that amount of "%1$s"; to the cart because there is not enough stock (%2$s remaining).', 'woocommerce-payments' ), $product->get_name(), wc_format_stock_quantity_for_display( $product->get_stock_quantity(), $product ) ) );
			}

			$total = $qty * $this->get_product_price( $product ) + $addon_value;

			$quantity_label = 1 < $qty ? ' (x' . $qty . ')' : '';

			$data  = [];
			$items = [];

			$items[] = [
				'label'  => $product->get_name() . $quantity_label,
				'amount' => WC_Payments_Utils::prepare_amount( $total, $currency ),
			];

			if ( wc_tax_enabled() ) {
				$items[] = [
					'label'   => __( 'Tax', 'woocommerce-payments' ),
					'amount'  => 0,
					'pending' => true,
				];
			}

			if ( wc_shipping_enabled() && $product->needs_shipping() ) {
				$items[] = [
					'label'   => __( 'Shipping', 'woocommerce-payments' ),
					'amount'  => 0,
					'pending' => true,
				];

				$data['shippingOptions'] = [
					'id'     => 'pending',
					'label'  => __( 'Pending', 'woocommerce-payments' ),
					'detail' => '',
					'amount' => 0,
				];
			}

			$data['displayItems'] = $items;
			$data['total']        = [
				'label'   => $this->get_total_label(),
				'amount'  => WC_Payments_Utils::prepare_amount( $total, $currency ),
				'pending' => true,
			];

			$data['needs_shipping'] = ( wc_shipping_enabled() && $product->needs_shipping() );
			$data['currency']       = strtolower( get_woocommerce_currency() );
			$data['country_code']   = substr( get_option( 'woocommerce_default_country' ), 0, 2 );

			wp_send_json( $data );
		} catch ( Exception $e ) {
			wp_send_json( [ 'error' => wp_strip_all_tags( $e->getMessage() ) ] );
		}
	}

	/**
	 * Adds the current product to the cart. Used on product detail page.
	 */
	public function ajax_add_to_cart() {
		check_ajax_referer( 'wcpay-add-to-cart', 'security' );

		if ( ! defined( 'WOOCOMMERCE_CART' ) ) {
			define( 'WOOCOMMERCE_CART', true );
		}

		WC()->shipping->reset_shipping();

		$product_id   = isset( $_POST['product_id'] ) ? absint( $_POST['product_id'] ) : false;
		$qty          = ! isset( $_POST['qty'] ) ? 1 : absint( $_POST['qty'] );
		$product      = wc_get_product( $product_id );
		$product_type = $product->get_type();

		// First empty the cart to prevent wrong calculation.
		WC()->cart->empty_cart();

		if ( ( 'variable' === $product_type || 'variable-subscription' === $product_type ) && isset( $_POST['attributes'] ) ) {
			$attributes = wc_clean( wp_unslash( $_POST['attributes'] ) );

			$data_store   = WC_Data_Store::load( 'product' );
			$variation_id = $data_store->find_matching_product_variation( $product, $attributes );

			WC()->cart->add_to_cart( $product->get_id(), $qty, $variation_id, $attributes );
		}

		if ( 'simple' === $product_type || 'subscription' === $product_type ) {
			WC()->cart->add_to_cart( $product->get_id(), $qty );
		}

		WC()->cart->calculate_totals();

		$data           = [];
		$data          += $this->build_display_items();
		$data['result'] = 'success';

		wp_send_json( $data );
	}

	/**
	 * Normalizes billing and shipping state fields.
	 */
	public function normalize_state() {
		check_ajax_referer( 'woocommerce-process_checkout', '_wpnonce' );

		$billing_country  = ! empty( $_POST['billing_country'] ) ? wc_clean( wp_unslash( $_POST['billing_country'] ) ) : '';
		$shipping_country = ! empty( $_POST['shipping_country'] ) ? wc_clean( wp_unslash( $_POST['shipping_country'] ) ) : '';
		$billing_state    = ! empty( $_POST['billing_state'] ) ? wc_clean( wp_unslash( $_POST['billing_state'] ) ) : '';
		$shipping_state   = ! empty( $_POST['shipping_state'] ) ? wc_clean( wp_unslash( $_POST['shipping_state'] ) ) : '';

		if ( $billing_state && $billing_country ) {
			$_POST['billing_state'] = $this->get_normalized_state( $billing_state, $billing_country );
		}

		if ( $shipping_state && $shipping_country ) {
			$_POST['shipping_state'] = $this->get_normalized_state( $shipping_state, $shipping_country );
		}
	}

	/**
	 * Checks if given state is normalized.
	 *
	 * @param string $state State.
	 * @param string $country Two-letter country code.
	 *
	 * @return bool Whether state is normalized or not.
	 */
	public function is_normalized_state( $state, $country ) {
		$wc_states = WC()->countries->get_states( $country );
		return (
			is_array( $wc_states ) &&
			in_array( $state, array_keys( $wc_states ), true )
		);
	}

	/**
	 * Sanitize string for comparison.
	 *
	 * @param string $string String to be sanitized.
	 *
	 * @return string The sanitized string.
	 */
	public function sanitize_string( $string ) {
		return trim( wc_strtolower( remove_accents( $string ) ) );
	}

	/**
	 * Get normalized state from Payment Request API dropdown list of states.
	 *
	 * @param string $state   Full state name or state code.
	 * @param string $country Two-letter country code.
	 *
	 * @return string Normalized state or original state input value.
	 */
	public function get_normalized_state_from_pr_states( $state, $country ) {
		// Include Payment Request API State list for compatibility with WC countries/states.
		include_once WCPAY_ABSPATH . 'includes/constants/class-payment-request-button-states.php';
		$pr_states = \WCPay\Constants\Payment_Request_Button_States::STATES;

		if ( ! isset( $pr_states[ $country ] ) ) {
			return $state;
		}

		foreach ( $pr_states[ $country ] as $wc_state_abbr => $pr_state ) {
			$sanitized_state_string = $this->sanitize_string( $state );
			// Checks if input state matches with Payment Request state code (0), name (1) or localName (2).
			if (
				( ! empty( $pr_state[0] ) && $sanitized_state_string === $this->sanitize_string( $pr_state[0] ) ) ||
				( ! empty( $pr_state[1] ) && $sanitized_state_string === $this->sanitize_string( $pr_state[1] ) ) ||
				( ! empty( $pr_state[2] ) && $sanitized_state_string === $this->sanitize_string( $pr_state[2] ) )
			) {
				return $wc_state_abbr;
			}
		}

		return $state;
	}

	/**
	 * Get normalized state from WooCommerce list of translated states.
	 *
	 * @param string $state   Full state name or state code.
	 * @param string $country Two-letter country code.
	 *
	 * @return string Normalized state or original state input value.
	 */
	public function get_normalized_state_from_wc_states( $state, $country ) {
		$wc_states = WC()->countries->get_states( $country );

		if ( is_array( $wc_states ) ) {
			foreach ( $wc_states as $wc_state_abbr => $wc_state_value ) {
				if ( preg_match( '/' . preg_quote( $wc_state_value, '/' ) . '/i', $state ) ) {
					return $wc_state_abbr;
				}
			}
		}

		return $state;
	}

	/**
	 * Gets the normalized state/county field because in some
	 * cases, the state/county field is formatted differently from
	 * what WC is expecting and throws an error. An example
	 * for Ireland, the county dropdown in Chrome shows "Co. Clare" format.
	 *
	 * @param string $state   Full state name or an already normalized abbreviation.
	 * @param string $country Two-letter country code.
	 *
	 * @return string Normalized state abbreviation.
	 */
	public function get_normalized_state( $state, $country ) {
		// If it's empty or already normalized, skip.
		if ( ! $state || $this->is_normalized_state( $state, $country ) ) {
			return $state;
		}

		// Try to match state from the Payment Request API list of states.
		$state = $this->get_normalized_state_from_pr_states( $state, $country );

		// If it's normalized, return.
		if ( $this->is_normalized_state( $state, $country ) ) {
			return $state;
		}

		// If the above doesn't work, fallback to matching against the list of translated
		// states from WooCommerce.
		return $this->get_normalized_state_from_wc_states( $state, $country );
	}

	/**
	 * The Payment Request API provides its own validation for the address form.
	 * For some countries, it might not provide a state field, so we need to return a more descriptive
	 * error message, indicating that the Payment Request button is not supported for that country.
	 */
	public function validate_state() {
		$wc_checkout     = WC_Checkout::instance();
		$posted_data     = $wc_checkout->get_posted_data();
		$checkout_fields = $wc_checkout->get_checkout_fields();
		$countries       = WC()->countries->get_countries();

		$is_supported = true;
		// Checks if billing state is missing and is required.
		if ( ! empty( $checkout_fields['billing']['billing_state']['required'] ) && '' === $posted_data['billing_state'] ) {
			$is_supported = false;
		}

		// Checks if shipping state is missing and is required.
		if ( WC()->cart->needs_shipping_address() && ! empty( $checkout_fields['shipping']['shipping_state']['required'] ) && '' === $posted_data['shipping_state'] ) {
			$is_supported = false;
		}

		if ( ! $is_supported ) {
			wc_add_notice(
				sprintf(
					/* translators: %s: country. */
					__( 'The payment request button is not supported in %s because some required fields couldn\'t be verified. Please proceed to the checkout page and try again.', 'woocommerce-payments' ),
					$countries[ $posted_data['billing_country'] ] ?? $posted_data['billing_country']
				),
				'error'
			);
		}
	}

	/**
	 * Create order. Security is handled by WC.
	 */
	public function ajax_create_order() {
		if ( WC()->cart->is_empty() ) {
			wp_send_json_error( __( 'Empty cart', 'woocommerce-payments' ) );
		}

		if ( ! defined( 'WOOCOMMERCE_CHECKOUT' ) ) {
			define( 'WOOCOMMERCE_CHECKOUT', true );
		}

		// In case the state is required, but is missing, add a more descriptive error notice.
		$this->validate_state();

		$this->normalize_state();

		WC()->checkout()->process_checkout();

		die( 0 );
	}

	/**
	 * Calculate and set shipping method.
	 *
	 * @param array $address Shipping address.
	 */
	protected function calculate_shipping( $address = [] ) {
		$country   = $address['country'];
		$state     = $address['state'];
		$postcode  = $address['postcode'];
		$city      = $address['city'];
		$address_1 = $address['address_1'];
		$address_2 = $address['address_2'];

		// Normalizes state to calculate shipping zones.
		$state = $this->get_normalized_state( $state, $country );

		// Normalizes postal code in case of redacted data from Apple Pay.
		$postcode = $this->get_normalized_postal_code( $postcode, $country );

		WC()->shipping->reset_shipping();

		if ( $postcode && WC_Validation::is_postcode( $postcode, $country ) ) {
			$postcode = wc_format_postcode( $postcode, $country );
		}

		if ( $country ) {
			WC()->customer->set_location( $country, $state, $postcode, $city );
			WC()->customer->set_shipping_location( $country, $state, $postcode, $city );
		} else {
			WC()->customer->set_billing_address_to_base();
			WC()->customer->set_shipping_address_to_base();
		}

		WC()->customer->set_calculated_shipping( true );
		WC()->customer->save();

		$packages = [];

		$packages[0]['contents']                 = WC()->cart->get_cart();
		$packages[0]['contents_cost']            = 0;
		$packages[0]['applied_coupons']          = WC()->cart->applied_coupons;
		$packages[0]['user']['ID']               = get_current_user_id();
		$packages[0]['destination']['country']   = $country;
		$packages[0]['destination']['state']     = $state;
		$packages[0]['destination']['postcode']  = $postcode;
		$packages[0]['destination']['city']      = $city;
		$packages[0]['destination']['address']   = $address_1;
		$packages[0]['destination']['address_2'] = $address_2;

		foreach ( WC()->cart->get_cart() as $item ) {
			if ( $item['data']->needs_shipping() ) {
				if ( isset( $item['line_total'] ) ) {
					$packages[0]['contents_cost'] += $item['line_total'];
				}
			}
		}

		$packages = apply_filters( 'woocommerce_cart_shipping_packages', $packages );

		WC()->shipping->calculate_shipping( $packages );
	}

	/**
	 * Builds the shipping methods to pass to Payment Request
	 *
	 * @param array $shipping_methods Shipping methods.
	 */
	protected function build_shipping_methods( $shipping_methods ) {
		if ( empty( $shipping_methods ) ) {
			return [];
		}

		$shipping = [];

		foreach ( $shipping_methods as $method ) {
			$shipping[] = [
				'id'     => $method['id'],
				'label'  => $method['label'],
				'detail' => '',
				'amount' => WC_Payments_Utils::prepare_amount( $method['amount']['value'], get_woocommerce_currency() ),
			];
		}

		return $shipping;
	}

	/**
	 * Builds the line items to pass to Payment Request
	 *
	 * @param boolean $itemized_display_items Indicates whether to show subtotals or itemized views.
	 */
	protected function build_display_items( $itemized_display_items = false ) {
		if ( ! defined( 'WOOCOMMERCE_CART' ) ) {
			define( 'WOOCOMMERCE_CART', true );
		}

		$items     = [];
		$subtotal  = 0;
		$discounts = 0;
		$currency  = get_woocommerce_currency();

		// Default show only subtotal instead of itemization.
		if ( ! apply_filters( 'wcpay_payment_request_hide_itemization', true ) || $itemized_display_items ) {
			foreach ( WC()->cart->get_cart() as $cart_item_key => $cart_item ) {
				$amount         = $cart_item['line_subtotal'];
				$subtotal      += $cart_item['line_subtotal'];
				$quantity_label = 1 < $cart_item['quantity'] ? ' (x' . $cart_item['quantity'] . ')' : '';

				$product_name = $cart_item['data']->get_name();

				$item = [
					'label'  => $product_name . $quantity_label,
					'amount' => WC_Payments_Utils::prepare_amount( $amount, $currency ),
				];

				$items[] = $item;
			}
		}

		if ( version_compare( WC_VERSION, '3.2', '<' ) ) {
			$discounts = wc_format_decimal( WC()->cart->get_cart_discount_total(), WC()->cart->dp );
		} else {
			$applied_coupons = array_values( WC()->cart->get_coupon_discount_totals() );

			foreach ( $applied_coupons as $amount ) {
				$discounts += (float) $amount;
			}
		}

		$discounts   = wc_format_decimal( $discounts, WC()->cart->dp );
		$tax         = wc_format_decimal( WC()->cart->tax_total + WC()->cart->shipping_tax_total, WC()->cart->dp );
		$shipping    = wc_format_decimal( WC()->cart->shipping_total, WC()->cart->dp );
		$items_total = wc_format_decimal( WC()->cart->cart_contents_total, WC()->cart->dp ) + $discounts;
		$order_total = version_compare( WC_VERSION, '3.2', '<' ) ? wc_format_decimal( $items_total + $tax + $shipping - $discounts, WC()->cart->dp ) : WC()->cart->get_total( false );

		if ( wc_tax_enabled() ) {
			$items[] = [
				'label'  => esc_html( __( 'Tax', 'woocommerce-payments' ) ),
				'amount' => WC_Payments_Utils::prepare_amount( $tax, $currency ),
			];
		}

		if ( WC()->cart->needs_shipping() ) {
			$items[] = [
				'label'  => esc_html( __( 'Shipping', 'woocommerce-payments' ) ),
				'amount' => WC_Payments_Utils::prepare_amount( $shipping, $currency ),
			];
		}

		if ( WC()->cart->has_discount() ) {
			$items[] = [
				'label'  => esc_html( __( 'Discount', 'woocommerce-payments' ) ),
				'amount' => WC_Payments_Utils::prepare_amount( $discounts, $currency ),
			];
		}

		if ( version_compare( WC_VERSION, '3.2', '<' ) ) {
			$cart_fees = WC()->cart->fees;
		} else {
			$cart_fees = WC()->cart->get_fees();
		}

		// Include fees and taxes as display items.
		foreach ( $cart_fees as $key => $fee ) {
			$items[] = [
				'label'  => $fee->name,
				'amount' => WC_Payments_Utils::prepare_amount( $fee->amount, $currency ),
			];
		}

		return [
			'displayItems' => $items,
			'total'        => [
				'label'   => $this->get_total_label(),
				'amount'  => max( 0, apply_filters( 'wcpay_calculated_total', WC_Payments_Utils::prepare_amount( $order_total, $currency ), $order_total, WC()->cart ) ),
				'pending' => false,
			],
		];
	}

	/**
	 * Calculates whether Apple Pay is enabled for this store.
	 * The option value is not stored in the database, and is calculated
	 * using this function instead, and the values is returned by using the pre_option filter.
	 *
	 * The option value is retrieved for inbox notifications.
	 *
	 * @param mixed $value The value of the option.
	 */
	public function get_option_is_apple_pay_enabled( $value ) {
		// Return a random value (1 or 2) if the account is live and payment request buttons are enabled.
		if (
			$this->gateway->is_enabled()
			&& 'yes' === $this->gateway->get_option( 'payment_request' )
			&& ! $this->gateway->is_in_dev_mode()
			&& $this->account->get_is_live()
		) {
			$value = wp_rand( 1, 2 );
		}

		return $value;
	}

	/**
	 * The settings for the `button` attribute - they depend on the "grouped settings" flag value.
	 *
	 * @return array
	 */
	public function get_button_settings() {
		$button_type = $this->gateway->get_option( 'payment_request_button_type' );
		return [
			'type'         => $button_type,
			'theme'        => $this->gateway->get_option( 'payment_request_button_theme' ),
			'height'       => $this->get_button_height(),
			// Default format is en_US.
			'locale'       => apply_filters( 'wcpay_payment_request_button_locale', substr( get_locale(), 0, 2 ) ),
			'branded_type' => 'default' === $button_type ? 'short' : 'long',
		];
	}

	/**
	 * Settings array for the user authentication dialog and redirection.
	 *
	 * @return array
	 */
	public function get_login_confirmation_settings() {
		if ( is_user_logged_in() || ! $this->is_authentication_required() ) {
			return false;
		}

		/* translators: The text encapsulated in `**` can be replaced with "Apple Pay" or "Google Pay". Please translate this text, but don't remove the `**`. */
		$message      = __( 'To complete your transaction with **the selected payment method**, you must log in or create an account with our site.', 'woocommerce-payments' );
		$redirect_url = add_query_arg(
			[
				'_wpnonce'                           => wp_create_nonce( 'wcpay-set-redirect-url' ),
				'wcpay_payment_request_redirect_url' => rawurlencode( home_url( add_query_arg( [] ) ) ), // Current URL to redirect to after login.
			],
			home_url()
		);

		return [
			'message'      => $message,
			'redirect_url' => $redirect_url,
		];
	}
}<|MERGE_RESOLUTION|>--- conflicted
+++ resolved
@@ -702,13 +702,9 @@
 		}
 
 		// Composite products are not supported on the product page.
-<<<<<<< HEAD
+
 		if ( class_exists( 'WC_Composite_Products' ) && function_exists( 'is_composite_product' ) && $product->is_type( 'composite' ) ) {
-			return false;
-=======
-		if ( class_exists( 'WC_Composite_Products' ) && function_exists( 'is_composite_product' ) && is_composite_product() ) {
 			$is_supported = false;
->>>>>>> 2642a50d
 		}
 
 		// Mix and match products are not supported on the product page.
