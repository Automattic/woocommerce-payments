--- conflicted
+++ resolved
@@ -107,15 +107,12 @@
 
 		if ( WC_Payments_Features::is_tokenized_cart_prb_enabled() ) {
 			add_filter( 'rest_pre_dispatch', [ $this, 'tokenized_cart_store_api_address_normalization' ], 10, 3 );
-<<<<<<< HEAD
-=======
 			add_filter(
 				'rest_post_dispatch',
 				[ $this, 'tokenized_cart_store_api_nonce_headers' ],
 				10,
 				3
 			);
->>>>>>> b0436e9a
 		}
 	}
 
@@ -134,15 +131,12 @@
 			return $response;
 		}
 
-<<<<<<< HEAD
-=======
 		// header added as additional layer of security.
 		$nonce = $request->get_header( 'X-WooPayments-Express-Payment-Request-Nonce' );
 		if ( ! wp_verify_nonce( $nonce, 'woopayments_tokenized_cart_nonce' ) ) {
 			return $response;
 		}
 
->>>>>>> b0436e9a
 		// This route is used to get shipping rates.
 		// GooglePay/ApplePay might provide us with "trimmed" zip codes.
 		// If that's the case, let's temporarily allow to skip the zip code validation, in order to get some shipping rates.
@@ -162,8 +156,6 @@
 	}
 
 	/**
-<<<<<<< HEAD
-=======
 	 * In order to create an additional layer of security, we're adding a custom nonce to the Store API REST responses.
 	 * This nonce is added as a response header on the Store API, because nonces are tied to user sessions,
 	 * and anonymous carts count as separate user sessions.
@@ -183,7 +175,6 @@
 	}
 
 	/**
->>>>>>> b0436e9a
 	 * Allows certain "redacted" postcodes for some countries to bypass WC core validation.
 	 *
 	 * @param bool   $valid Whether the postcode is valid.
