--- conflicted
+++ resolved
@@ -123,7 +123,6 @@
 	}
 
 	/**
-<<<<<<< HEAD
 	 * Updates the checkout order based on the request, to set the Apple Pay/Google Pay payment method title.
 	 *
 	 * @param \WC_Order        $order The order to be updated.
@@ -161,7 +160,9 @@
 
 		$payment_method_title = isset( $payment_method_titles[ $payment_request_type ] ) ? $payment_method_titles[ $payment_request_type ] : 'Payment Request';
 		$order->set_payment_method_title( $payment_method_title . $suffix );
-=======
+	}
+
+	/**
 	 * The nonce supplied by the frontend can be overwritten in this middleware:
 	 * https://github.com/woocommerce/woocommerce/blob/trunk/plugins/woocommerce-blocks/assets/js/middleware/store-api-nonce.js
 	 *
@@ -182,7 +183,6 @@
 		$request->set_header( 'Nonce', $nonce );
 
 		return $response;
->>>>>>> 97a7fee4
 	}
 
 	/**
