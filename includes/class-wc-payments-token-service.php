<?php
/**
 * WC_Payments_Payment_Tokens class
 *
 * @package WooCommerce\Payments
 */

if ( ! defined( 'ABSPATH' ) ) {
	exit; // Exit if accessed directly.
}

use WCPay\Logger;
use WCPay\Payment_Methods\CC_Payment_Gateway;
use WCPay\Constants\Payment_Method;

/**
 * Handles and process WC payment tokens API.
 * Seen in checkout page and my account->add payment method page.
 */
class WC_Payments_Token_Service {

	const REUSABLE_GATEWAYS = [ WC_Payment_Gateway_WCPay::GATEWAY_ID, WC_Payment_Gateway_WCPay::GATEWAY_ID . '_' . Payment_Method::SEPA ];

	/**
	 * Client for making requests to the WooCommerce Payments API
	 *
	 * @var WC_Payments_API_Client
	 */
	private $payments_api_client;

	/**
	 * WC_Payments_Customer instance for working with customer information
	 *
	 * @var WC_Payments_Customer_Service
	 */
	private $customer_service;

	/**
	 * WC_Payments_Token_Service constructor.
	 *
	 * @param WC_Payments_API_Client       $payments_api_client Payments API client.
	 * @param WC_Payments_Customer_Service $customer_service Customer class instance.
	 */
	public function __construct( WC_Payments_API_Client $payments_api_client, WC_Payments_Customer_Service $customer_service ) {
		$this->payments_api_client = $payments_api_client;
		$this->customer_service    = $customer_service;

		add_action( 'woocommerce_payment_token_deleted', [ $this, 'woocommerce_payment_token_deleted' ], 10, 2 );
		add_action( 'woocommerce_payment_token_set_default', [ $this, 'woocommerce_payment_token_set_default' ], 10, 2 );
		add_filter( 'woocommerce_get_customer_payment_tokens', [ $this, 'woocommerce_get_customer_payment_tokens' ], 10, 3 );
		add_filter( 'woocommerce_payment_methods_list_item', [ $this, 'get_account_saved_payment_methods_list_item_sepa' ], 10, 2 );
	}

	/**
	 * Creates and add a token to an user, based on the payment_method object
	 *
	 * @param   array   $payment_method                                          Payment method to be added.
	 * @param   WP_User $user                                                    User to attach payment method to.
	 * @return  WC_Payment_Token|WC_Payment_Token_CC|WC_Payment_Token_WCPay_SEPA The WC object for the payment token.
	 */
	public function add_token_to_user( $payment_method, $user ) {
		// Clear cached payment methods.
		$this->customer_service->clear_cached_payment_methods_for_user( $user->ID );

<<<<<<< HEAD
		switch ( $payment_method['type'] ) {
			case Payment_Method::SEPA:
				$token = new WC_Payment_Token_WCPay_SEPA();
				$token->set_gateway_id( CC_Payment_Gateway::GATEWAY_ID );
				$token->set_last4( $payment_method[ Payment_Method::SEPA ]['last4'] );
				break;
			case Payment_Method::LINK:
				$token = new WC_Payment_Token_WCPay_Link();
				$token->set_gateway_id( CC_Payment_Gateway::GATEWAY_ID );
				$token->set_email( $payment_method[ Payment_Method::LINK ]['email'] );
				break;
			default:
				$token = new WC_Payment_Token_CC();
				$token->set_gateway_id( CC_Payment_Gateway::GATEWAY_ID );
				$token->set_expiry_month( $payment_method[ Payment_Method::CARD ]['exp_month'] );
				$token->set_expiry_year( $payment_method[ Payment_Method::CARD ]['exp_year'] );
				$token->set_card_type( strtolower( $payment_method[ Payment_Method::CARD ]['brand'] ) );
				$token->set_last4( $payment_method[ Payment_Method::CARD ]['last4'] );

=======
		if ( Payment_Method::SEPA === $payment_method['type'] ) {
			$token = new WC_Payment_Token_WCPay_SEPA();
			$token->set_gateway_id( WC_Payment_Gateway_WCPay::GATEWAY_ID . '_' . Payment_Method::SEPA );
			$token->set_last4( $payment_method[ Payment_Method::SEPA ]['last4'] );
		} else {
			$token = new WC_Payment_Token_CC();
			$token->set_gateway_id( CC_Payment_Gateway::GATEWAY_ID );
			$token->set_expiry_month( $payment_method[ Payment_Method::CARD ]['exp_month'] );
			$token->set_expiry_year( $payment_method[ Payment_Method::CARD ]['exp_year'] );
			$token->set_card_type( strtolower( $payment_method[ Payment_Method::CARD ]['brand'] ) );
			$token->set_last4( $payment_method[ Payment_Method::CARD ]['last4'] );
>>>>>>> 338f2896
		}
		$token->set_token( $payment_method['id'] );
		$token->set_user_id( $user->ID );
		$token->save();

		return $token;
	}

	/**
	 * Adds a payment method to a user.
	 *
	 * @param string  $payment_method_id Payment method to be added.
	 * @param WP_User $user              User to attach payment method to.
	 * @return WC_Payment_Token_CC       The newly created token.
	 */
	public function add_payment_method_to_user( $payment_method_id, $user ) {
		$payment_method_object = $this->payments_api_client->get_payment_method( $payment_method_id );
		return $this->add_token_to_user( $payment_method_object, $user );
	}

	/**
	 * Gets saved tokens from API if they don't already exist in WooCommerce.
	 *
	 * @param array  $tokens     Array of tokens.
	 * @param string $user_id    WC user ID.
	 * @param string $gateway_id WC gateway ID.
	 * @return array
	 */
	public function woocommerce_get_customer_payment_tokens( $tokens, $user_id, $gateway_id ) {

		if ( ( ! empty( $gateway_id ) && ! in_array( $gateway_id, self::REUSABLE_GATEWAYS, true ) ) || ! is_user_logged_in() ) {
			return $tokens;
		}

		if ( count( $tokens ) >= get_option( 'posts_per_page' ) ) {
			// The tokens data store is not paginated and only the first "post_per_page" (defaults to 10) tokens are retrieved.
			// Having 10 saved credit cards is considered an unsupported edge case, new ones that have been stored in Stripe won't be added.
			return $tokens;
		}

		try {
			$customer_id = $this->customer_service->get_customer_id_by_user_id( $user_id );

			if ( null === $customer_id ) {
				return $tokens;
			}

			$stored_tokens = [];

			foreach ( $tokens as $token ) {
				if ( in_array( $token->get_gateway_id(), self::REUSABLE_GATEWAYS, true ) ) {
					$stored_tokens[ $token->get_token() ] = $token;
				}
			}

			$retrievable_payment_method_types = [ Payment_Method::CARD ];

			if ( in_array( Payment_Method::SEPA, WC_Payments::get_gateway()->get_upe_enabled_payment_method_ids(), true ) ) {
				$retrievable_payment_method_types[] = Payment_Method::SEPA;
			}

			$payment_methods = [];

			foreach ( $retrievable_payment_method_types as $type ) {
				$payment_methods[] = $this->customer_service->get_payment_methods_for_customer( $customer_id, $type );
			}

			$payment_methods = array_merge( ...$payment_methods );

		} catch ( Exception $e ) {
			Logger::error( 'Failed to fetch payment methods for customer.' . $e );
			return $tokens;
		}

		// Prevent unnecessary recursion, WC_Payment_Token::save() ends up calling 'woocommerce_get_customer_payment_tokens' in some cases.
		remove_action( 'woocommerce_get_customer_payment_tokens', [ $this, 'woocommerce_get_customer_payment_tokens' ], 10, 3 );

		foreach ( $payment_methods as $payment_method ) {
			if ( ! isset( $payment_method['type'] ) ) {
				continue;
			}

			if ( ! isset( $stored_tokens[ $payment_method['id'] ] ) && (
					( Payment_Method::CARD === $payment_method['type'] && WC_Payment_Gateway_WCPay::GATEWAY_ID === $gateway_id ) ||
					( Payment_Method::SEPA === $payment_method['type'] && WC_Payment_Gateway_WCPay::GATEWAY_ID . '_' . Payment_Method::SEPA === $gateway_id ) ) ||
					empty( $gateway_id )
				) {
				$token                      = $this->add_token_to_user( $payment_method, get_user_by( 'id', $user_id ) );
				$tokens[ $token->get_id() ] = $token;
			} else {
				unset( $stored_tokens[ $payment_method['id'] ] );
			}
		}
		add_action( 'woocommerce_get_customer_payment_tokens', [ $this, 'woocommerce_get_customer_payment_tokens' ], 10, 3 );

		// Remove the payment methods that no longer exist in Stripe's side.
		remove_action( 'woocommerce_payment_token_deleted', [ $this, 'woocommerce_payment_token_deleted' ], 10, 2 );
		foreach ( $stored_tokens as $token ) {
			unset( $tokens[ $token->get_id() ] );
			$token->delete();
		}
		add_action( 'woocommerce_payment_token_deleted', [ $this, 'woocommerce_payment_token_deleted' ], 10, 2 );

		return $tokens;
	}

	/**
	 * Delete token from Stripe.
	 *
	 * @param string           $token_id Token ID.
	 * @param WC_Payment_Token $token    Token object.
	 */
	public function woocommerce_payment_token_deleted( $token_id, $token ) {

		if ( in_array( $token->get_gateway_id(), self::REUSABLE_GATEWAYS, true ) ) {
			try {
				$this->payments_api_client->detach_payment_method( $token->get_token() );
				// Clear cached payment methods.
				$this->customer_service->clear_cached_payment_methods_for_user( $token->get_user_id() );
			} catch ( Exception $e ) {
				Logger::log( 'Error detaching payment method:' . $e->getMessage() );
			}
		}
	}

	/**
	 * Set as default in Stripe.
	 *
	 * @param string           $token_id Token ID.
	 * @param WC_Payment_Token $token    Token object.
	 */
	public function woocommerce_payment_token_set_default( $token_id, $token ) {

		if ( in_array( $token->get_gateway_id(), self::REUSABLE_GATEWAYS, true ) ) {
			$customer_id = $this->customer_service->get_customer_id_by_user_id( $token->get_user_id() );
			if ( $customer_id ) {
				$this->customer_service->set_default_payment_method_for_customer( $customer_id, $token->get_token() );
				// Clear cached payment methods.
				$this->customer_service->clear_cached_payment_methods_for_user( $token->get_user_id() );
			}
		}
	}

	/**
	 * Controls the output for SEPA on the my account page.
	 *
	 * @param  array                                        $item          Individual list item from woocommerce_saved_payment_methods_list.
	 * @param  WC_Payment_Token|WC_Payment_Token_WCPay_SEPA $payment_token The payment token associated with this method entry.
	 * @return array                                        Filtered item
	 */
	public function get_account_saved_payment_methods_list_item_sepa( $item, $payment_token ) {
		if ( WC_Payment_Token_WCPay_SEPA::TYPE === strtolower( $payment_token->get_type() ) ) {
			$item['method']['last4'] = $payment_token->get_last4();
			$item['method']['brand'] = esc_html__( 'SEPA IBAN', 'woocommerce-payments' );
		}

		return $item;
	}
}<|MERGE_RESOLUTION|>--- conflicted
+++ resolved
@@ -62,11 +62,10 @@
 		// Clear cached payment methods.
 		$this->customer_service->clear_cached_payment_methods_for_user( $user->ID );
 
-<<<<<<< HEAD
 		switch ( $payment_method['type'] ) {
 			case Payment_Method::SEPA:
 				$token = new WC_Payment_Token_WCPay_SEPA();
-				$token->set_gateway_id( CC_Payment_Gateway::GATEWAY_ID );
+				$token->set_gateway_id( WC_Payment_Gateway_WCPay::GATEWAY_ID . '_' . Payment_Method::SEPA );
 				$token->set_last4( $payment_method[ Payment_Method::SEPA ]['last4'] );
 				break;
 			case Payment_Method::LINK:
@@ -82,19 +81,6 @@
 				$token->set_card_type( strtolower( $payment_method[ Payment_Method::CARD ]['brand'] ) );
 				$token->set_last4( $payment_method[ Payment_Method::CARD ]['last4'] );
 
-=======
-		if ( Payment_Method::SEPA === $payment_method['type'] ) {
-			$token = new WC_Payment_Token_WCPay_SEPA();
-			$token->set_gateway_id( WC_Payment_Gateway_WCPay::GATEWAY_ID . '_' . Payment_Method::SEPA );
-			$token->set_last4( $payment_method[ Payment_Method::SEPA ]['last4'] );
-		} else {
-			$token = new WC_Payment_Token_CC();
-			$token->set_gateway_id( CC_Payment_Gateway::GATEWAY_ID );
-			$token->set_expiry_month( $payment_method[ Payment_Method::CARD ]['exp_month'] );
-			$token->set_expiry_year( $payment_method[ Payment_Method::CARD ]['exp_year'] );
-			$token->set_card_type( strtolower( $payment_method[ Payment_Method::CARD ]['brand'] ) );
-			$token->set_last4( $payment_method[ Payment_Method::CARD ]['last4'] );
->>>>>>> 338f2896
 		}
 		$token->set_token( $payment_method['id'] );
 		$token->set_user_id( $user->ID );
