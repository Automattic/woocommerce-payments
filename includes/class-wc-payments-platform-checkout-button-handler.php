--- conflicted
+++ resolved
@@ -419,10 +419,6 @@
 		$button_type = $this->gateway->get_option( 'payment_request_button_type', 'default' );
 		return [
 			'type'    => $button_type,
-<<<<<<< HEAD
-=======
-			'text'    => ucfirst( $button_type ),
->>>>>>> 7b8b643b
 			'theme'   => $this->gateway->get_option( 'payment_request_button_theme', 'dark' ),
 			'height'  => $this->get_button_height(),
 			'size'    => $this->gateway->get_option( 'payment_request_button_size' ),
