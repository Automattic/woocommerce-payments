<?php
/**
 * Class WC_Payments_Platform_Checkout_Button_Handler
 * Adds support for the WooPay express checkout button.
 *
 * Borrowed heavily from the WC_Payments_Payment_Request_Button_Handler class.
 *
 * @package WooCommerce\Payments
 */

if ( ! defined( 'ABSPATH' ) ) {
	exit;
}

// TODO: Not sure which of these are needed yet.
use WCPay\Exceptions\Invalid_Price_Exception;
use WCPay\Logger;
use WCPay\Payment_Information;
use WCPay\Platform_Checkout\Platform_Checkout_Utilities;

/**
 * WC_Payments_Platform_Checkout_Button_Handler class.
 */
class WC_Payments_Platform_Checkout_Button_Handler {
	/**
	 * WC_Payments_Account instance to get information about the account
	 *
	 * @var WC_Payments_Account
	 */
	private $account;

	/**
	 * WC_Payment_Gateway_WCPay instance.
	 *
	 * @var WC_Payment_Gateway_WCPay
	 */
	private $gateway;

	/**
	 * Initialize class actions.
	 *
	 * @param WC_Payments_Account      $account Account information.
	 * @param WC_Payment_Gateway_WCPay $gateway WCPay gateway.
	 */
	public function __construct( WC_Payments_Account $account, WC_Payment_Gateway_WCPay $gateway ) {
		$this->account = $account;
		$this->gateway = $gateway;

		add_action( 'init', [ $this, 'init' ] );
	}

	/**
	 * Indicates eligibility for WooPay via feature flag.
	 *
	 * @var bool
	 */
	private $is_platform_checkout_eligible;

	/**
	 * Indicates whether WooPay is enabled.
	 *
	 * @var bool
	 */
	private $is_platform_checkout_enabled;

	/**
	 * Indicates whether WooPay express checkout is enabled.
	 *
	 * @var bool
	 */
	private $is_platform_checkout_express_button_enabled;

	/**
	 * Indicates whether WooPay and WooPay express checkout are enabled.
	 *
	 * @return bool
	 */
	public function is_woopay_enabled() {
		return $this->is_platform_checkout_eligible && $this->is_platform_checkout_enabled && $this->is_platform_checkout_express_button_enabled;
	}

	/**
	 * Initialize hooks.
	 *
	 * @return  void
	 */
	public function init() {
		// Checks if WCPay is enabled.
		if ( ! $this->gateway->is_enabled() ) {
			return;
		}

		// Checks if WooPay is enabled.
		$this->is_platform_checkout_eligible               = WC_Payments_Features::is_platform_checkout_eligible(); // Feature flag.
		$this->is_platform_checkout_enabled                = 'yes' === $this->gateway->get_option( 'platform_checkout', 'no' );
		$this->is_platform_checkout_express_button_enabled = WC_Payments_Features::is_woopay_express_checkout_enabled();

		if ( ! $this->is_woopay_enabled() ) {
			return;
		}

		// Don't load for change payment method page.
		if ( isset( $_GET['change_payment_method'] ) ) { // phpcs:ignore WordPress.Security.NonceVerification
			return;
		}

		add_action( 'wp_enqueue_scripts', [ $this, 'scripts' ] );

		add_filter( 'wcpay_payment_fields_js_config', [ $this, 'add_platform_checkout_config' ] );

		add_action( 'wc_ajax_wcpay_add_to_cart', [ $this, 'ajax_add_to_cart' ] );

		add_action( 'woocommerce_after_add_to_cart_quantity', [ $this, 'display_platform_checkout_button_html' ], -2 );

		add_action( 'woocommerce_proceed_to_checkout', [ $this, 'display_platform_checkout_button_html' ], -2 );

		add_action( 'woocommerce_checkout_before_customer_details', [ $this, 'display_platform_checkout_button_html' ], -2 );

		add_action( 'wp_ajax_woopay_express_checkout_button_show_error_notice', [ $this, 'show_error_notice' ] );
		add_action( 'wp_ajax_nopriv_woopay_express_checkout_button_show_error_notice', [ $this, 'show_error_notice' ] );
	}

	/**
	 * Add the platform checkout button config to wcpay_config.
	 *
	 * @param array $config The existing config array.
	 *
	 * @return array The modified config array.
	 */
	public function add_platform_checkout_config( $config ) {
		$config['platformCheckoutButton']      = $this->get_button_settings();
		$config['platformCheckoutButtonNonce'] = wp_create_nonce( 'platform_checkout_button_nonce' );
		$config['addToCartNonce']              = wp_create_nonce( 'wcpay-add-to-cart' );

		return $config;
	}

	/**
	 * Load public scripts and styles.
	 */
	public function scripts() {
		// Don't load scripts if we should not show the button.
		if ( ! $this->should_show_platform_checkout_button() ) {
			return;
		}

		$script_src_url    = plugins_url( 'dist/platform-checkout-express-button.js', WCPAY_PLUGIN_FILE );
		$script_asset_path = WCPAY_ABSPATH . 'dist/platform-checkout-express-button.asset.php';
		$script_asset      = file_exists( $script_asset_path ) ? require $script_asset_path : [ 'dependencies' => [] ];

		wp_register_script( 'WCPAY_PLATFORM_CHECKOUT_EXPRESS_BUTTON', $script_src_url, $script_asset['dependencies'], WC_Payments::get_file_version( 'dist/platform-checkout-express-button.js' ), true );

		$wcpay_config = rawurlencode( wp_json_encode( WC_Payments::get_wc_payments_checkout()->get_payment_fields_js_config() ) );

		wp_add_inline_script(
			'WCPAY_PLATFORM_CHECKOUT_EXPRESS_BUTTON',
			"
			var wcpayConfig = wcpayConfig || JSON.parse( decodeURIComponent( '" . esc_js( $wcpay_config ) . "' ) );
			",
			'before'
		);

		wp_set_script_translations( 'WCPAY_PLATFORM_CHECKOUT_EXPRESS_BUTTON', 'woocommerce-payments' );

		wp_enqueue_script( 'WCPAY_PLATFORM_CHECKOUT_EXPRESS_BUTTON' );

		wp_register_style(
			'WCPAY_PLATFORM_CHECKOUT',
			plugins_url( 'dist/platform-checkout.css', WCPAY_PLUGIN_FILE ),
			[],
			WCPAY_VERSION_NUMBER
		);

		wp_enqueue_style( 'WCPAY_PLATFORM_CHECKOUT' );
	}

	/**
	 * Returns the error notice HTML.
	 */
	public function show_error_notice() {
		$is_nonce_valid = check_ajax_referer( 'platform_checkout_button_nonce', false, false );

		if ( ! $is_nonce_valid ) {
			wp_send_json_error(
				__( 'You aren’t authorized to do that.', 'woocommerce-payments' ),
				403
			);
		}

		$message = isset( $_POST['message'] ) ? sanitize_text_field( wp_unslash( $_POST['message'] ) ) : '';

		// $message has already been translated.
		wc_add_notice( $message, 'error' );
		$notice = wc_print_notices( true );

		wp_send_json_success(
			[
				'notice' => $notice,
			]
		);

		wp_die();
	}

	/**
	 * Adds the current product to the cart. Used on product detail page.
	 */
	public function ajax_add_to_cart() {
		check_ajax_referer( 'wcpay-add-to-cart', 'security' );

		if ( ! defined( 'WOOCOMMERCE_CART' ) ) {
			define( 'WOOCOMMERCE_CART', true );
		}

		WC()->shipping->reset_shipping();

		$product_id   = isset( $_POST['product_id'] ) ? absint( $_POST['product_id'] ) : false;
		$qty          = ! isset( $_POST['qty'] ) ? 1 : absint( $_POST['qty'] );
		$product      = wc_get_product( $product_id );
		$product_type = $product->get_type();

		// First empty the cart to prevent wrong calculation.
		WC()->cart->empty_cart();

		if ( ( 'variable' === $product_type || 'variable-subscription' === $product_type ) && isset( $_POST['attributes'] ) ) {
			$attributes = wc_clean( wp_unslash( $_POST['attributes'] ) );

			$data_store   = WC_Data_Store::load( 'product' );
			$variation_id = $data_store->find_matching_product_variation( $product, $attributes );

			WC()->cart->add_to_cart( $product->get_id(), $qty, $variation_id, $attributes );
		}

		if ( 'simple' === $product_type || 'subscription' === $product_type ) {
			WC()->cart->add_to_cart( $product->get_id(), $qty );
		}

		WC()->cart->calculate_totals();

		$data           = [];
		$data          += $this->build_display_items();
		$data['result'] = 'success';

		wp_send_json( $data );
	}

	/**
	 * Builds the line items to pass to Payment Request
	 *
	 * @param boolean $itemized_display_items Indicates whether to show subtotals or itemized views.
	 */
	protected function build_display_items( $itemized_display_items = false ) {
		if ( ! defined( 'WOOCOMMERCE_CART' ) ) {
			define( 'WOOCOMMERCE_CART', true );
		}

		$items     = [];
		$subtotal  = 0;
		$discounts = 0;
		$currency  = get_woocommerce_currency();

		// Default show only subtotal instead of itemization.
		if ( ! apply_filters( 'wcpay_payment_request_hide_itemization', true ) || $itemized_display_items ) {
			foreach ( WC()->cart->get_cart() as $cart_item_key => $cart_item ) {
				$amount         = $cart_item['line_subtotal'];
				$subtotal      += $cart_item['line_subtotal'];
				$quantity_label = 1 < $cart_item['quantity'] ? ' (x' . $cart_item['quantity'] . ')' : '';

				$product_name = $cart_item['data']->get_name();

				$item_tax = $this->prices_exclude_tax() ? 0 : ( $cart_item['line_subtotal_tax'] ?? 0 );

				$item = [
					'label'  => $product_name . $quantity_label,
					'amount' => WC_Payments_Utils::prepare_amount( $amount + $item_tax, $currency ),
				];

				$items[] = $item;
			}
		}

		if ( version_compare( WC_VERSION, '3.2', '<' ) ) {
			$discounts = wc_format_decimal( WC()->cart->get_cart_discount_total(), WC()->cart->dp );
		} else {
			$applied_coupons = array_values( WC()->cart->get_coupon_discount_totals() );

			foreach ( $applied_coupons as $amount ) {
				$discounts += (float) $amount;
			}
		}

		$discounts   = wc_format_decimal( $discounts, WC()->cart->dp );
		$tax         = wc_format_decimal( WC()->cart->tax_total + WC()->cart->shipping_tax_total, WC()->cart->dp );
		$shipping    = wc_format_decimal( WC()->cart->shipping_total, WC()->cart->dp );
		$items_total = wc_format_decimal( WC()->cart->cart_contents_total, WC()->cart->dp ) + $discounts;
		$order_total = version_compare( WC_VERSION, '3.2', '<' ) ? wc_format_decimal( $items_total + $tax + $shipping - $discounts, WC()->cart->dp ) : WC()->cart->get_total( '' );

		if ( $this->prices_exclude_tax() ) {
			$items[] = [
				'label'  => esc_html( __( 'Tax', 'woocommerce-payments' ) ),
				'amount' => WC_Payments_Utils::prepare_amount( $tax, $currency ),
			];
		}

		if ( WC()->cart->needs_shipping() ) {
			$shipping_tax = $this->prices_exclude_tax() ? 0 : WC()->cart->shipping_tax_total;
			$items[]      = [
				'label'  => esc_html( __( 'Shipping', 'woocommerce-payments' ) ),
				'amount' => WC_Payments_Utils::prepare_amount( $shipping + $shipping_tax, $currency ),
			];
		}

		if ( WC()->cart->has_discount() ) {
			$items[] = [
				'label'  => esc_html( __( 'Discount', 'woocommerce-payments' ) ),
				'amount' => WC_Payments_Utils::prepare_amount( $discounts, $currency ),
			];
		}

		if ( version_compare( WC_VERSION, '3.2', '<' ) ) {
			$cart_fees = WC()->cart->fees;
		} else {
			$cart_fees = WC()->cart->get_fees();
		}

		// Include fees and taxes as display items.
		foreach ( $cart_fees as $key => $fee ) {
			$items[] = [
				'label'  => $fee->name,
				'amount' => WC_Payments_Utils::prepare_amount( $fee->amount, $currency ),
			];
		}

		return [
			'displayItems' => $items,
			'total'        => [
				'label'   => $this->get_total_label(),
				'amount'  => max( 0, apply_filters( 'wcpay_calculated_total', WC_Payments_Utils::prepare_amount( $order_total, $currency ), $order_total, WC()->cart ) ),
				'pending' => false,
			],
		];
	}

	/**
	 * Whether tax should be displayed on seperate line.
	 * returns true if tax is enabled & display of tax in checkout is set to exclusive.
	 *
	 * @return boolean
	 */
	private function prices_exclude_tax() {
		return wc_tax_enabled() && 'incl' !== get_option( 'woocommerce_tax_display_cart' );
	}

	/**
	 * Gets total label.
	 *
	 * @return string
	 */
	public function get_total_label() {
		// Get statement descriptor from API/cached account data.
		$statement_descriptor = $this->account->get_statement_descriptor();
		return str_replace( "'", '', $statement_descriptor ) . apply_filters( 'wcpay_payment_request_total_label_suffix', ' (via WooCommerce)' );
	}

	/**
	 * Checks if this is a product page or content contains a product_page shortcode.
	 *
	 * @return boolean
	 */
	public function is_product() {
		return is_product() || wc_post_content_has_shortcode( 'product_page' );
	}

	/**
	 * Checks if this is the Pay for Order page.
	 *
	 * @return boolean
	 */
	public function is_pay_for_order_page() {
		return is_checkout() && isset( $_GET['pay_for_order'] ); // phpcs:ignore WordPress.Security.NonceVerification
	}

	/**
	 * Checks if this is the cart page or content contains a cart block.
	 *
	 * @return boolean
	 */
	public function is_cart() {
		return is_cart() || has_block( 'woocommerce/cart' );
	}

	/**
	 * Checks if this is the checkout page or content contains a cart block.
	 *
	 * @return boolean
	 */
	public function is_checkout() {
		return is_checkout() || has_block( 'woocommerce/checkout' );
	}

	/**
	 * Checks if payment request is available at a given location.
	 *
	 * @param string $location Location.
	 * @return boolean
	 */
	public function is_available_at( $location ) {
		$available_locations = $this->gateway->get_option( 'platform_checkout_button_locations' );
		if ( $available_locations && is_array( $available_locations ) ) {
			return in_array( $location, $available_locations, true );
		}

		return false;
	}

	/**
	 * Gets the context for where the button is being displayed.
	 *
	 * @return string
	 */
	public function get_button_context() {
		if ( $this->is_product() ) {
			return 'product';
		}

		if ( $this->is_cart() ) {
			return 'cart';
		}

		if ( $this->is_checkout() ) {
			return 'checkout';
		}

		if ( $this->is_pay_for_order_page() ) {
			return 'pay_for_order';
		}

		return '';
	}

	/**
	 * The settings for the `button` attribute - they depend on the "grouped settings" flag value.
	 *
	 * @return array
	 */
	public function get_button_settings() {
		$button_type = $this->gateway->get_option( 'payment_request_button_type', 'default' );
		return [
			'type'    => $button_type,
			'theme'   => $this->gateway->get_option( 'payment_request_button_theme', 'dark' ),
			'height'  => $this->get_button_height(),
			'size'    => $this->gateway->get_option( 'payment_request_button_size' ),
			'context' => $this->get_button_context(),
		];
	}

	/**
	 * Gets the button height.
	 *
	 * @return string
	 */
	public function get_button_height() {
		$height = $this->gateway->get_option( 'payment_request_button_size' );
		if ( 'medium' === $height ) {
			return '48';
		}

		if ( 'large' === $height ) {
			return '56';
		}

		// for the "default" and "catch-all" scenarios.
		return '40';
	}

	/**
	 * Checks whether Payment Request Button should be available on this page.
	 *
	 * @return bool
	 */
	public function should_show_platform_checkout_button() {
		// WCPay is not available.
		$gateways = WC()->payment_gateways->get_available_payment_gateways();
		if ( ! isset( $gateways['woocommerce_payments'] ) ) {
			return false;
		}

		// Page not supported.
		if ( ! $this->is_product() && ! $this->is_cart() && ! $this->is_checkout() ) {
			return false;
		}

		// Check if WooPay is available in the user country.
		$platform_checkout_utilities = new Platform_Checkout_Utilities();
		if ( ! $platform_checkout_utilities->is_country_available( $this->gateway ) ) {
			return false;
		}

		// Product page, but not available in settings.
		if ( $this->is_product() && ! $this->is_available_at( 'product' ) ) {
			return false;
		}

		// Checkout page, but not available in settings.
		if ( $this->is_checkout() && ! $this->is_available_at( 'checkout' ) ) {
			return false;
		}

		// Cart page, but not available in settings.
		if ( $this->is_cart() && ! $this->is_available_at( 'cart' ) ) {
			return false;
		}

<<<<<<< HEAD
		// Product page, but has unsupported product type.
		if ( $this->is_product() && ! $this->is_product_supported() ) {
			Logger::log( 'Product page has unsupported product type ( WooPay Express button disabled )' );
			return false;
		}

		// Cart has unsupported product type.
		if ( ( $this->is_checkout() || $this->is_cart() ) && ! $this->has_allowed_items_in_cart() ) {
			Logger::log( 'Items in the cart have unsupported product type ( WooPay Express button disabled )' );
=======
		if ( $this->is_pay_for_order_page() ) {
>>>>>>> d276e3a4
			return false;
		}

		/**
		 * TODO: We need to do some research here and see if there are any product types that we
		 * absolutely cannot support with WooPay at this time. There are some examples in the
		 * `WC_Payments_Payment_Request_Button_Handler->is_product_supported()` method.
		 */

		return true;
	}

	/**
	 * Display the payment request button.
	 */
	public function display_platform_checkout_button_html() {
		if ( ! $this->should_show_platform_checkout_button() ) {
			return;
		}

		?>
		<div id="wcpay-payment-request-wrapper" style="clear:both;padding-top:1.5em;">
			<div id="wcpay-platform-checkout-button" data-product_page=<?php echo esc_attr( $this->is_product() ); ?>>
				<?php // The WooPay express checkout button React component will go here. ?>
			</div>
		</div>
		<?php
	}

<<<<<<< HEAD
	/**
	 * Display payment request button separator.
	 */
	public function display_platform_checkout_button_separator_html() {
		if ( ! $this->should_show_platform_checkout_button() ) {
			return;
		}
		?>
		<p id="wcpay-payment-request-button-separator" style="margin-top:1.5em;text-align:center;">&mdash; <?php esc_html_e( 'OR', 'woocommerce-payments' ); ?> &mdash;</p>
		<?php
	}

	/**
	 * Whether the product page has a product compatible with the WooPay Express button.
	 *
	 * @return boolean
	 */
	private function is_product_supported() {
		$product      = $this->get_product();
		$is_supported = true;

		if ( ! is_object( $product ) ) {
			$is_supported = false;
		}

		// Pre Orders products to be charged upon release are not supported.
		if ( class_exists( 'WC_Pre_Orders_Product' ) && WC_Pre_Orders_Product::product_is_charged_upon_release( $product ) ) {
			$is_supported = false;
		}

		return apply_filters( 'wcpay_platform_checkout_button_is_product_supported', $is_supported, $product );
	}

	/**
	 * Checks the cart to see if the WooPay Express button supports all of its items.
	 *
	 * @todo Abstract this. This is a copy of the same method in the `WC_Payments_Payment_Request_Button_Handler` class.
	 *
	 * @return boolean
	 */
	private function has_allowed_items_in_cart() {
		$is_supported = true;

		// We don't support pre-order products to be paid upon release.
		if (
			class_exists( 'WC_Pre_Orders_Cart' ) &&
			WC_Pre_Orders_Cart::cart_contains_pre_order() &&
			class_exists( 'WC_Pre_Orders_Product' ) &&
			WC_Pre_Orders_Product::product_is_charged_upon_release( WC_Pre_Orders_Cart::get_pre_order_product() )
		) {
			$is_supported = false;
		}

		return apply_filters( 'wcpay_platform_checkout_button_are_cart_items_supported', $is_supported );
	}

	/**
	 * Get product from product page or product_page shortcode.
	 *
	 * @todo Abstract this. This is a copy of the same method in the `WC_Payments_Payment_Request_Button_Handler` class.
	 *
	 * @return WC_Product|false|null Product object.
	 */
	private function get_product() {
		global $post;

		if ( is_product() ) {
			return wc_get_product( $post->ID );
		} elseif ( wc_post_content_has_shortcode( 'product_page' ) ) {
			// Get id from product_page shortcode.
			preg_match( '/\[product_page id="(?<id>\d+)"\]/', $post->post_content, $shortcode_match );
			if ( isset( $shortcode_match['id'] ) ) {
				return wc_get_product( $shortcode_match['id'] );
			}
		}

		return false;
	}
=======
>>>>>>> d276e3a4
}<|MERGE_RESOLUTION|>--- conflicted
+++ resolved
@@ -511,7 +511,6 @@
 			return false;
 		}
 
-<<<<<<< HEAD
 		// Product page, but has unsupported product type.
 		if ( $this->is_product() && ! $this->is_product_supported() ) {
 			Logger::log( 'Product page has unsupported product type ( WooPay Express button disabled )' );
@@ -521,9 +520,10 @@
 		// Cart has unsupported product type.
 		if ( ( $this->is_checkout() || $this->is_cart() ) && ! $this->has_allowed_items_in_cart() ) {
 			Logger::log( 'Items in the cart have unsupported product type ( WooPay Express button disabled )' );
-=======
+			return false;
+		}
+
 		if ( $this->is_pay_for_order_page() ) {
->>>>>>> d276e3a4
 			return false;
 		}
 
@@ -550,19 +550,6 @@
 				<?php // The WooPay express checkout button React component will go here. ?>
 			</div>
 		</div>
-		<?php
-	}
-
-<<<<<<< HEAD
-	/**
-	 * Display payment request button separator.
-	 */
-	public function display_platform_checkout_button_separator_html() {
-		if ( ! $this->should_show_platform_checkout_button() ) {
-			return;
-		}
-		?>
-		<p id="wcpay-payment-request-button-separator" style="margin-top:1.5em;text-align:center;">&mdash; <?php esc_html_e( 'OR', 'woocommerce-payments' ); ?> &mdash;</p>
 		<?php
 	}
 
@@ -632,6 +619,4 @@
 
 		return false;
 	}
-=======
->>>>>>> d276e3a4
 }