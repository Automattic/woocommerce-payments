<?php
/**
 * Class Fraud_Risk_Tools
 *
 * @package WooCommerce\Payments\FraudRiskTools
 */

namespace WCPay\Fraud_Prevention;

<<<<<<< HEAD
require_once dirname( __FILE__ ) . '/models/class-check.php';
require_once dirname( __FILE__ ) . '/models/class-rule.php';

use WC_Payments;
use WC_Payments_API_Client;
=======
use WC_Payments;
use WC_Payments_Account;
>>>>>>> db4303a4
use WC_Payments_Features;
use WCPay\Fraud_Prevention\Models\Check;
use WCPay\Fraud_Prevention\Models\Rule;

defined( 'ABSPATH' ) || exit;

/**
 * Class that controls Fraud and Risk tools functionality.
 */
class Fraud_Risk_Tools {
	/**
	 * The single instance of the class.
	 *
	 * @var ?Fraud_Risk_Tools
	 */
	protected static $instance = null;

	/**
<<<<<<< HEAD
	 * Payments API client.
	 *
	 * @var WC_Payments_API_Client
	 */
	protected $api_client;
=======
	 * Instance of WC_Payments_Account.
	 *
	 * @var WC_Payments_Account
	 */
	private $payments_account;
>>>>>>> db4303a4

	/**
	 * Main FraudRiskTools Instance.
	 *
	 * Ensures only one instance of FraudRiskTools is loaded or can be loaded.
	 *
	 * @static
	 * @return Fraud_Risk_Tools - Main instance.
	 */
	public static function instance() {
		if ( is_null( self::$instance ) ) {
<<<<<<< HEAD
			self::$instance = new self( WC_Payments::get_payments_api_client() );
=======
			self::$instance = new self( WC_Payments::get_account_service() );
>>>>>>> db4303a4
		}
		return self::$instance;
	}

	// Rule names.
	const RULE_AVS_MISMATCH                  = 'avs_mismatch';
	const RULE_CVC_VERIFICATION              = 'cvc_verification';
	const RULE_ADDRESS_MISMATCH              = 'address_mismatch';
	const RULE_INTERNATIONAL_IP_ADDRESS      = 'international_ip_address';
	const RULE_INTERNATIONAL_BILLING_ADDRESS = 'international_billing_address';
	const RULE_ORDER_VELOCITY                = 'order_velocity';
	const RULE_ORDER_ITEMS_THRESHOLD         = 'order_items_threshold';
	const RULE_PURCHASE_PRICE_THRESHOLD      = 'purchase_price_threshold';

	/**
	 * Class constructor.
	 *
<<<<<<< HEAD
	 * @param WC_Payments_API_Client $api_client Payments API client.
	 */
	public function __construct( WC_Payments_API_Client $api_client ) {
		$this->api_client = $api_client;

=======
	 * @param WC_Payments_Account $payments_account WC_Payments_Account instance.
	 */
	public function __construct( WC_Payments_Account $payments_account ) {
		$this->payments_account = $payments_account;
>>>>>>> db4303a4
		if ( is_admin() && current_user_can( 'manage_woocommerce' ) ) {
			add_action( 'admin_menu', [ $this, 'init_advanced_settings_page' ] );
		}
	}

	/**
	 * Initialize the Fraud & Risk Tools Advanced Settings Page.
	 *
	 * @return void
	 */
	public function init_advanced_settings_page() {
		// Settings page generation on the incoming CLI and async job calls.
		if ( ( defined( 'WP_CLI' ) && WP_CLI ) || ( defined( 'WPCOM_JOBS' ) && WPCOM_JOBS ) ) {
			return;
		}

		if ( ! $this->payments_account->is_stripe_connected() ) {
			return;
		}

		// Skip registering the page if the fraud and risk tools feature is not enabled.
		if ( ! WC_Payments_Features::is_fraud_protection_settings_enabled() ) {
			return;
		}

		if ( ! function_exists( 'wc_admin_register_page' ) ) {
			return;
		}

		wc_admin_register_page(
			[
				'id'       => 'wc-payments-fraud-protection',
				'title'    => __( 'Fraud protection', 'woocommerce-payments' ),
				'parent'   => 'wc-payments',
				'path'     => '/payments/fraud-protection',
				'nav_args' => [
					'parent' => 'wc-payments',
					'order'  => 50,
				],
			]
		);
		remove_submenu_page( 'wc-admin&path=/payments/overview', 'wc-admin&path=/payments/fraud-protection' );
	}

	/**
	 * Returns the default protection settings.
	 *
	 * @return  array
	 */
	public static function get_default_protection_settings() {
		return [];
	}

	/**
	 * Returns the standard protection rules.
	 *
	 * @return  array
	 */
	public static function get_standard_protection_settings() {
		$rules = [
			// BLOCK The billing address does not match what is on file with the card issuer.
			new Rule( self::RULE_AVS_MISMATCH, Rule::FRAUD_OUTCOME_BLOCK, Check::check( 'avs_check', Check::OPERATOR_EQUALS, false ) ),
			// REVIEW The card's issuing bank cannot verify the CVV.
			new Rule( self::RULE_CVC_VERIFICATION, Rule::FRAUD_OUTCOME_REVIEW, Check::check( 'cvc_check', Check::OPERATOR_EQUALS, false ) ),
			// REVIEW An order originates from an IP address outside your country.
			new Rule( self::RULE_INTERNATIONAL_IP_ADDRESS, Rule::FRAUD_OUTCOME_REVIEW, Check::check( 'ip_country_same_with_account_country', Check::OPERATOR_EQUALS, false ) ),
			// REVIEW An order exceeds $1,000.00 or 10 items.
			new Rule( self::RULE_ORDER_ITEMS_THRESHOLD, Rule::FRAUD_OUTCOME_REVIEW, Check::check( 'item_count', Check::OPERATOR_LT, 10 ) ),
			new Rule( self::RULE_PURCHASE_PRICE_THRESHOLD, Rule::FRAUD_OUTCOME_REVIEW, Check::check( 'order_total', Check::OPERATOR_GT, 1000 ) ),
			// REVIEW The same card or IP address submits 5 orders within 72 hours.
			new Rule( self::RULE_ORDER_VELOCITY, Rule::FRAUD_OUTCOME_REVIEW, Check::check( 'orders_since_72h', Check::OPERATOR_EQUALS, 5 ) ),
		];

		return self::get_ruleset_array( $rules );
	}

	/**
	 * Returns the default protection settings.
	 *
	 * @return  array
	 */
	public static function get_high_protection_settings() {
		$rules = [
			// BLOCK The billing address does not match what is on file with the card issuer.
			new Rule( self::RULE_AVS_MISMATCH, Rule::FRAUD_OUTCOME_BLOCK, Check::check( 'avs_check', Check::OPERATOR_EQUALS, false ) ),
			// BLOCK An order originates from an IP address outside your country.
			new Rule( self::RULE_INTERNATIONAL_IP_ADDRESS, Rule::FRAUD_OUTCOME_BLOCK, Check::check( 'ip_country_same_with_account_country', Check::OPERATOR_EQUALS, false ) ),
			// BLOCK An order exceeds $1,000.00.
			new Rule( self::RULE_PURCHASE_PRICE_THRESHOLD, Rule::FRAUD_OUTCOME_BLOCK, Check::check( 'order_total', Check::OPERATOR_GT, 1000 ) ),
			// BLOCK The same card or IP Address submits 5 orders within 72 hours.
			new Rule( self::RULE_ORDER_VELOCITY, Rule::FRAUD_OUTCOME_BLOCK, Check::check( 'orders_since_72h', Check::OPERATOR_EQUALS, 5 ) ),
			// REVIEW The card's issuing bank cannot verify the CVV.
			new Rule( self::RULE_CVC_VERIFICATION, Rule::FRAUD_OUTCOME_REVIEW, Check::check( 'cvc_check', Check::OPERATOR_EQUALS, false ) ),
			// REVIEW An order has less than 2 items or more than 10 items.
			new Rule( self::RULE_ORDER_ITEMS_THRESHOLD, Rule::FRAUD_OUTCOME_REVIEW, Check::list( Check::LIST_OPERATOR_OR, [ Check::check( 'item_count', Check::OPERATOR_LT, 2 ), Check::check( 'item_count', Check::OPERATOR_GT, 10 ) ] ) ),
			// REVIEW The shipping and billing address don't match.
			new Rule( self::RULE_ADDRESS_MISMATCH, Rule::FRAUD_OUTCOME_REVIEW, Check::check( 'billing_shipping_address_same', Check::OPERATOR_EQUALS, false ) ),
			// REVIEW An order is shipping or billing to a non-domestic address.
			new Rule( self::RULE_INTERNATIONAL_BILLING_ADDRESS, Rule::FRAUD_OUTCOME_REVIEW, Check::check( 'billing_country_same_with_account_country', Check::OPERATOR_EQUALS, false ) ),
		];

		return self::get_ruleset_array( $rules );
	}

	/**
	 * Returns the array representation of ruleset.
	 *
	 * @param array $array The array of Rule objects.
	 *
	 * @return  array
	 */
	private static function get_ruleset_array( $array ) {
		return array_map(
			function ( Rule $rule ) {
				return $rule->to_array();
			},
			$array
		);
	}
}<|MERGE_RESOLUTION|>--- conflicted
+++ resolved
@@ -7,16 +7,12 @@
 
 namespace WCPay\Fraud_Prevention;
 
-<<<<<<< HEAD
 require_once dirname( __FILE__ ) . '/models/class-check.php';
 require_once dirname( __FILE__ ) . '/models/class-rule.php';
 
 use WC_Payments;
 use WC_Payments_API_Client;
-=======
-use WC_Payments;
 use WC_Payments_Account;
->>>>>>> db4303a4
 use WC_Payments_Features;
 use WCPay\Fraud_Prevention\Models\Check;
 use WCPay\Fraud_Prevention\Models\Rule;
@@ -35,19 +31,18 @@
 	protected static $instance = null;
 
 	/**
-<<<<<<< HEAD
 	 * Payments API client.
 	 *
 	 * @var WC_Payments_API_Client
 	 */
 	protected $api_client;
-=======
+  
+  /**
 	 * Instance of WC_Payments_Account.
 	 *
 	 * @var WC_Payments_Account
 	 */
 	private $payments_account;
->>>>>>> db4303a4
 
 	/**
 	 * Main FraudRiskTools Instance.
@@ -59,11 +54,7 @@
 	 */
 	public static function instance() {
 		if ( is_null( self::$instance ) ) {
-<<<<<<< HEAD
-			self::$instance = new self( WC_Payments::get_payments_api_client() );
-=======
-			self::$instance = new self( WC_Payments::get_account_service() );
->>>>>>> db4303a4
+			self::$instance = new self( WC_Payments::get_payments_api_client(), WC_Payments::get_account_service() );
 		}
 		return self::$instance;
 	}
@@ -81,18 +72,12 @@
 	/**
 	 * Class constructor.
 	 *
-<<<<<<< HEAD
 	 * @param WC_Payments_API_Client $api_client Payments API client.
-	 */
-	public function __construct( WC_Payments_API_Client $api_client ) {
-		$this->api_client = $api_client;
-
-=======
 	 * @param WC_Payments_Account $payments_account WC_Payments_Account instance.
-	 */
-	public function __construct( WC_Payments_Account $payments_account ) {
+   */
+	public function __construct( WC_Payments_API_Client $api_client, WC_Payments_Account $payments_account ) {
+  	$this->api_client = $api_client;
 		$this->payments_account = $payments_account;
->>>>>>> db4303a4
 		if ( is_admin() && current_user_can( 'manage_woocommerce' ) ) {
 			add_action( 'admin_menu', [ $this, 'init_advanced_settings_page' ] );
 		}
