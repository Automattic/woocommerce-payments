<?php
/**
 * Class WC_Payments_Checkout
 *
 * @package WooCommerce\Payments
 */

namespace WCPay;

use Exception;
use WC_Payments;
use WC_Payments_Account;
use WC_Payments_Customer_Service;
use WC_Payments_Utils;
use WC_Payments_Features;
use WCPay\Constants\Payment_Method;
use WCPay\Fraud_Prevention\Fraud_Prevention_Service;
use WCPay\Payment_Methods\UPE_Payment_Gateway;
use WCPay\WooPay\WooPay_Utilities;
use WCPay\Payment_Methods\UPE_Payment_Method;


/**
 * WC_Payments_Checkout
 */
class WC_Payments_UPE_Checkout extends WC_Payments_Checkout {

	/**
	 * WC Payments Gateway.
	 *
	 * @var UPE_Payment_Gateway
	 */
	protected $gateway;

	/**
	 * WooPay Utilities.
	 *
	 * @var WooPay_Utilities
	 */
	protected $woopay_util;

	/**
	 * WC Payments Account.
	 *
	 * @var WC_Payments_Account
	 */
	protected $account;

	/**
	 * WC Payments Customer Service
	 *
	 * @var WC_Payments_Customer_Service
	 */
	protected $customer_service;

	/**
	 * Construct.
	 *
	 * @param UPE_Payment_Gateway          $gateway                WC Payment Gateway.
	 * @param WooPay_Utilities             $woopay_util WooPay Utilities.
	 * @param WC_Payments_Account          $account                WC Payments Account.
	 * @param WC_Payments_Customer_Service $customer_service       WC Payments Customer Service.
	 */
	public function __construct(
		UPE_Payment_Gateway $gateway,
		WooPay_Utilities $woopay_util,
		WC_Payments_Account $account,
		WC_Payments_Customer_Service $customer_service
	) {
		$this->gateway          = $gateway;
		$this->woopay_util      = $woopay_util;
		$this->account          = $account;
		$this->customer_service = $customer_service;
	}

	/**
	 * Initializes this class's WP hooks.
	 *
	 * @return void
	 */
	public function init_hooks() {
		add_action( 'wc_payments_set_gateway', [ $this, 'set_gateway' ] );
		add_action( 'wc_payments_add_upe_payment_fields', [ $this, 'payment_fields' ] );
		add_action( 'woocommerce_after_account_payment_methods', [ $this->gateway, 'remove_upe_setup_intent_from_session' ], 10, 0 );
		add_action( 'woocommerce_subscription_payment_method_updated', [ $this->gateway, 'remove_upe_setup_intent_from_session' ], 10, 0 );
		add_action( 'woocommerce_order_payment_status_changed', [ get_class( $this->gateway ), 'remove_upe_payment_intent_from_session' ], 10, 0 );
		add_action( 'wp', [ $this->gateway, 'maybe_process_upe_redirect' ] );
		add_action( 'wc_ajax_wcpay_log_payment_error', [ $this->gateway, 'log_payment_error_ajax' ] );
		add_action( 'wp_ajax_save_upe_appearance', [ $this->gateway, 'save_upe_appearance_ajax' ] );
		add_action( 'wp_ajax_nopriv_save_upe_appearance', [ $this->gateway, 'save_upe_appearance_ajax' ] );
		add_action( 'switch_theme', [ $this->gateway, 'clear_upe_appearance_transient' ] );
		add_action( 'woocommerce_woocommerce_payments_updated', [ $this->gateway, 'clear_upe_appearance_transient' ] );
		add_action( 'wc_ajax_wcpay_create_payment_intent', [ $this->gateway, 'create_payment_intent_ajax' ] );
		add_action( 'wc_ajax_wcpay_update_payment_intent', [ $this->gateway, 'update_payment_intent_ajax' ] );
		add_action( 'wc_ajax_wcpay_init_setup_intent', [ $this->gateway, 'init_setup_intent_ajax' ] );
		add_action( 'wc_ajax_wcpay_log_payment_error', [ $this->gateway, 'log_payment_error_ajax' ] );

		add_action( 'wp_enqueue_scripts', [ $this, 'register_scripts' ] );
		add_action( 'wp_enqueue_scripts', [ $this, 'register_scripts_for_zero_order_total' ], 11 );
	}

	/**
	 * Registers all scripts, necessary for the gateway.
	 */
	public function register_scripts() {
		// Register Stripe's JavaScript using the same ID as the Stripe Gateway plugin. This prevents this JS being
		// loaded twice in the event a site has both plugins enabled. We still run the risk of different plugins
		// loading different versions however. If Stripe release a v4 of their JavaScript, we could consider
		// changing the ID to stripe_v4. This would allow older plugins to keep using v3 while we used any new
		// feature in v4. Stripe have allowed loading of 2 different versions of stripe.js in the past (
		// https://stripe.com/docs/stripe-js/elements/migrating).
		wp_register_script(
			'stripe',
			'https://js.stripe.com/v3/',
			[],
			'3.0',
			true
		);

		$script_dependencies = [ 'stripe', 'wc-checkout', 'wp-i18n' ];

		if ( $this->gateway->supports( 'tokenization' ) ) {
			$script_dependencies[] = 'woocommerce-tokenization-form';
		}

		if ( WC_Payments_Features::is_upe_deferred_intent_enabled() ) {
			$script = 'dist/upe_with_deferred_intent_creation_checkout';
		} elseif ( WC_Payments_Features::is_upe_split_enabled() ) {
			$script = 'dist/upe_split_checkout';
		} else {
			$script = 'dist/upe_checkout';
		}

		WC_Payments::register_script_with_dependencies( 'wcpay-upe-checkout', $script, $script_dependencies );
	}

	/**
	 * Generates the configuration values, needed for payment fields.
	 *
	 * Isolated as a separate method in order to be available both
	 * during the classic checkout, as well as the checkout block.
	 *
	 * @return array
	 */
	public function get_payment_fields_js_config() {

		$payment_fields                             = parent::get_payment_fields_js_config();
		$payment_fields['accountDescriptor']        = $this->gateway->get_account_statement_descriptor();
		$payment_fields['addPaymentReturnURL']      = wc_get_account_endpoint_url( 'payment-methods' );
		$payment_fields['gatewayId']                = UPE_Payment_Gateway::GATEWAY_ID;
		$payment_fields['isCheckout']               = is_checkout();
		$payment_fields['paymentMethodsConfig']     = $this->get_enabled_payment_method_config();
		$payment_fields['testMode']                 = WC_Payments::mode()->is_test();
		$payment_fields['upeAppearance']            = get_transient( UPE_Payment_Gateway::UPE_APPEARANCE_TRANSIENT );
		$payment_fields['wcBlocksUPEAppearance']    = get_transient( UPE_Payment_Gateway::WC_BLOCKS_UPE_APPEARANCE_TRANSIENT );
		$payment_fields['cartContainsSubscription'] = $this->gateway->is_subscription_item_in_cart();

		if ( WC_Payments_Features::is_upe_deferred_intent_enabled() ) {
			$payment_fields['currency']  = get_woocommerce_currency();
			$cart_total                  = ( WC()->cart ? WC()->cart->get_total( '' ) : 0 );
			$payment_fields['cartTotal'] = WC_Payments_Utils::prepare_amount( $cart_total, get_woocommerce_currency() );
		} elseif ( WC_Payments_Features::is_upe_legacy_enabled() ) {
			$payment_fields['checkoutTitle']        = $this->gateway->get_checkout_title();
			$payment_fields['upePaymentIntentData'] = $this->gateway->get_payment_intent_data_from_session();
			$payment_fields['upeSetupIntentData']   = $this->gateway->get_setup_intent_data_from_session();
		}

		$enabled_billing_fields = [];
		foreach ( WC()->checkout()->get_checkout_fields( 'billing' ) as $billing_field => $billing_field_options ) {
			if ( ! isset( $billing_field_options['enabled'] ) || $billing_field_options['enabled'] ) {
				$enabled_billing_fields[] = $billing_field;
			}
		}
		$payment_fields['enabledBillingFields'] = $enabled_billing_fields;

		if ( is_wc_endpoint_url( 'order-pay' ) ) {
			if ( $this->gateway->is_subscriptions_enabled() && $this->gateway->is_changing_payment_method_for_subscription() ) {
				$payment_fields['isChangingPayment']   = true;
				$payment_fields['addPaymentReturnURL'] = esc_url_raw( home_url( add_query_arg( [] ) ) );

				if ( $this->gateway->is_setup_intent_success_creation_redirection() && isset( $_GET['_wpnonce'] ) && wp_verify_nonce( wc_clean( wp_unslash( $_GET['_wpnonce'] ) ) ) ) {
					$setup_intent_id = isset( $_GET['setup_intent'] ) ? wc_clean( wp_unslash( $_GET['setup_intent'] ) ) : '';
					$token           = $this->gateway->create_token_from_setup_intent( $setup_intent_id, wp_get_current_user() );
					if ( null !== $token ) {
						$payment_fields['newTokenFormId'] = '#wc-' . $token->get_gateway_id() . '-payment-token-' . $token->get_id();
					}
				}
				return $payment_fields; // nosemgrep: audit.php.wp.security.xss.query-arg -- server generated url is passed in.
			}

			$payment_fields['isOrderPay'] = true;
			$order_id                     = absint( get_query_var( 'order-pay' ) );
			$payment_fields['orderId']    = $order_id;
			$order                        = wc_get_order( $order_id );

			if ( is_a( $order, 'WC_Order' ) ) {
				$order_currency                   = $order->get_currency();
				$payment_fields['currency']       = $order_currency;
				$payment_fields['cartTotal']      = WC_Payments_Utils::prepare_amount( $order->get_total(), $order_currency );
				$payment_fields['orderReturnURL'] = esc_url_raw(
					add_query_arg(
						[
							'order_id'          => $order_id,
							'wc_payment_method' => UPE_Payment_Gateway::GATEWAY_ID,
							'_wpnonce'          => wp_create_nonce( 'wcpay_process_redirect_order_nonce' ),
						],
						$this->gateway->get_return_url( $order )
					)
				);
			}
		}
		return $payment_fields; // nosemgrep: audit.php.wp.security.xss.query-arg -- server generated url is passed in.
	}

	/**
	 * Checks if WooPay is enabled.
	 *
	 * @return bool - True if WooPay enabled, false otherwise.
	 */
	private function is_woopay_enabled() {
		return WC_Payments_Features::is_woopay_eligible() && 'yes' === $this->gateway->get_option( 'platform_checkout', 'no' ) && WC_Payments_Features::is_woopay_express_checkout_enabled();
	}

	/**
	 * Gets payment method settings to pass to client scripts
	 *
	 * @return array
	 */
	public function get_enabled_payment_method_config() {
		$settings                = [];
		$enabled_payment_methods = $this->gateway->get_payment_method_ids_enabled_at_checkout();

		foreach ( $enabled_payment_methods as $payment_method_id ) {
			if ( 'card' === $payment_method_id && WC_Payments_Features::is_upe_split_enabled() && $this->is_woopay_enabled() ) {
				continue;
			}
			// Link by Stripe should be validated with available fees.
			if ( Payment_Method::LINK === $payment_method_id ) {
				if ( ! in_array( Payment_Method::LINK, array_keys( $this->account->get_fees() ), true ) ) {
					continue;
				}
			}

			$payment_method                 = $this->gateway->wc_payments_get_payment_method_by_id( $payment_method_id );
			$gateway_for_payment_method     = WC_Payments::get_payment_gateway_by_id( $payment_method_id );
			$settings[ $payment_method_id ] = [
<<<<<<< HEAD
				'isReusable'             => $payment_method->is_reusable(),
				'title'                  => $payment_method->get_title(),
				'icon'                   => $payment_method->get_icon(),
				'showSaveOption'         => $this->should_upe_payment_method_show_save_option( $payment_method ),
				'forceNetworkSavedCards' => $gateway_for_payment_method->should_use_stripe_platform_on_checkout_page(),
=======
				'isReusable'     => $payment_method->is_reusable(),
				'title'          => $payment_method->get_title(),
				'icon'           => $payment_method->get_icon(),
				'showSaveOption' => $this->should_upe_payment_method_show_save_option( $payment_method ),
				'countries'      => $payment_method->get_countries(),
>>>>>>> 7cd11f01
			];

			if ( WC_Payments_Features::is_upe_split_enabled() || WC_Payments_Features::is_upe_deferred_intent_enabled() ) {
				$settings[ $payment_method_id ]['upePaymentIntentData'] = $this->gateway->get_payment_intent_data_from_session( $payment_method_id );
				$settings[ $payment_method_id ]['upeSetupIntentData']   = $this->gateway->get_setup_intent_data_from_session( $payment_method_id );
				$settings[ $payment_method_id ]['testingInstructions']  = WC_Payments_Utils::esc_interpolated_html(
					/* translators: link to Stripe testing page */
					$payment_method->get_testing_instructions(),
					[
						'strong' => '<strong>',
						'a'      => '<a href="https://woocommerce.com/document/payments/testing/#test-cards" target="_blank">',
					]
				);
			}
		}

		return $settings;
	}

	/**
	 * Checks if the save option for a payment method should be displayed or not.
	 *
	 * @param UPE_Payment_Method $payment_method UPE Payment Method instance.
	 * @return bool - True if the payment method is reusable and the saved cards feature is enabled for the gateway and there is no subscription item in the cart, false otherwise.
	 */
	private function should_upe_payment_method_show_save_option( $payment_method ) {
		if ( $payment_method->is_reusable() ) {
			return $this->gateway->is_saved_cards_enabled() && ! $this->gateway->is_subscription_item_in_cart();
		}
		return false;
	}

	/**
	 * Renders the UPE input fields needed to get the user's payment information on the checkout page.
	 *
	 * We also add the JavaScript which drives the UI.
	 */
	public function payment_fields() {
		try {
			$display_tokenization = $this->gateway->supports( 'tokenization' ) && ( is_checkout() || is_add_payment_method_page() );

			/**
			 * Localizing scripts within shortcodes does not work in WP 5.9,
			 * but we need `$this->get_payment_fields_js_config` to be called
			 * before `$this->saved_payment_methods()`.
			 */
			$payment_fields  = $this->get_payment_fields_js_config();
			$upe_object_name = ( WC_Payments_Features::is_upe_split_enabled() || WC_Payments_Features::is_upe_deferred_intent_enabled() ) ? 'wcpay_upe_config' : 'wcpayConfig';
			wp_enqueue_script( 'wcpay-upe-checkout' );
			add_action(
				'wp_footer',
				function() use ( $payment_fields, $upe_object_name ) {
					wp_localize_script( 'wcpay-upe-checkout', $upe_object_name, $payment_fields );
				}
			);

			$prepared_customer_data = $this->customer_service->get_prepared_customer_data();
			if ( ! empty( $prepared_customer_data ) ) {
				wp_localize_script( 'wcpay-upe-checkout', 'wcpayCustomerData', $prepared_customer_data );
			}

			wp_enqueue_style(
				'wcpay-upe-checkout',
				plugins_url( 'dist/checkout.css', WCPAY_PLUGIN_FILE ),
				[],
				WC_Payments::get_file_version( 'dist/checkout.css' )
			);

			// Output the form HTML.
			?>
			<?php if ( ! empty( $this->gateway->get_description() ) ) : ?>
				<p><?php echo wp_kses_post( $this->gateway->get_description() ); ?></p>
			<?php endif; ?>

			<?php if ( WC_Payments::mode()->is_test() ) : ?>
				<p class="testmode-info">
					<?php
						$testing_instructions = $this->gateway->get_payment_method()->get_testing_instructions();
					if ( false !== $testing_instructions ) {
						echo WC_Payments_Utils::esc_interpolated_html(
							/* translators: link to Stripe testing page */
							$testing_instructions,
							[
								'strong' => '<strong>',
								'a'      => '<a href="https://woocommerce.com/document/payments/testing/#test-cards" target="_blank">',
							]
						);
					}
					?>
				</p>
			<?php endif; ?>

			<?php

			if ( $display_tokenization ) {
				$this->gateway->tokenization_script();
				// avoid showing saved payment methods on my-accounts add payment method page.
				if ( ! is_add_payment_method_page() ) {
					$this->gateway->saved_payment_methods();
				}
			}
			?>

			<fieldset style="padding: 7px" id="wc-<?php echo esc_attr( $this->gateway->id ); ?>-upe-form" class="wc-upe-form wc-payment-form">
				<?php
					$this->gateway->display_gateway_html();
				if ( $this->gateway->is_saved_cards_enabled() && $this->gateway->should_support_saved_payments() ) {
					$force_save_payment = ( $display_tokenization && ! apply_filters( 'wc_payments_display_save_payment_method_checkbox', $display_tokenization ) ) || is_add_payment_method_page();
					if ( is_user_logged_in() || $force_save_payment ) {
						$this->gateway->save_payment_method_checkbox( $force_save_payment );
					}
				}
				?>

			</fieldset>

			<?php if ( WC()->session && Fraud_Prevention_Service::get_instance()->is_enabled() ) : ?>
				<input type="hidden" name="wcpay-fraud-prevention-token" value="<?php echo esc_attr( Fraud_Prevention_Service::get_instance()->get_token() ); ?>">
			<?php endif; ?>

			<?php

			do_action( 'wcpay_payment_fields_upe', $this->gateway->id );

		} catch ( \Exception $e ) {
			// Output the error message.
			Logger::log( 'Error: ' . $e->getMessage() );
			?>
			<div>
				<?php
				echo esc_html__( 'An error was encountered when preparing the payment form. Please try again later.', 'woocommerce-payments' );
				?>
			</div>
			<?php
		}
	}

	/**
	 * Set gateway
	 *
	 * @param string $payment_method_id Payment method ID.
	 * @return void
	 */
	public function set_gateway( $payment_method_id ) {
		if ( null !== $payment_method_id ) {
			$this->gateway = $this->gateway->wc_payments_get_payment_gateway_by_id( $payment_method_id );
		}
	}

}<|MERGE_RESOLUTION|>--- conflicted
+++ resolved
@@ -244,19 +244,12 @@
 			$payment_method                 = $this->gateway->wc_payments_get_payment_method_by_id( $payment_method_id );
 			$gateway_for_payment_method     = WC_Payments::get_payment_gateway_by_id( $payment_method_id );
 			$settings[ $payment_method_id ] = [
-<<<<<<< HEAD
 				'isReusable'             => $payment_method->is_reusable(),
 				'title'                  => $payment_method->get_title(),
 				'icon'                   => $payment_method->get_icon(),
 				'showSaveOption'         => $this->should_upe_payment_method_show_save_option( $payment_method ),
+				'countries'              => $payment_method->get_countries(),
 				'forceNetworkSavedCards' => $gateway_for_payment_method->should_use_stripe_platform_on_checkout_page(),
-=======
-				'isReusable'     => $payment_method->is_reusable(),
-				'title'          => $payment_method->get_title(),
-				'icon'           => $payment_method->get_icon(),
-				'showSaveOption' => $this->should_upe_payment_method_show_save_option( $payment_method ),
-				'countries'      => $payment_method->get_countries(),
->>>>>>> 7cd11f01
 			];
 
 			if ( WC_Payments_Features::is_upe_split_enabled() || WC_Payments_Features::is_upe_deferred_intent_enabled() ) {
