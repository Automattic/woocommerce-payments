<?php
/**
 * Class WC_Payments_Checkout
 *
 * @package WooCommerce\Payments
 */

namespace WCPay;

use Exception;
use WC_Payments;
use WC_Payments_Account;
use WC_Payments_Customer_Service;
use WC_Payments_Utils;
use WCPay\Constants\Payment_Method;
use WCPay\Fraud_Prevention\Fraud_Prevention_Service;
use WCPay\Payment_Methods\UPE_Payment_Gateway;
use WCPay\Platform_Checkout\Platform_Checkout_Utilities;


/**
 * WC_Payments_Checkout
 */
class WC_Payments_UPE_Checkout extends WC_Payments_Checkout {

	/**
	 * WC Payments Gateway.
	 *
	 * @var UPE_Payment_Gateway
	 */
	protected $gateway;

	/**
	 * Platform Checkout Utilities.
	 *
	 * @var Platform_Checkout_Utilities
	 */
	protected $platform_checkout_util;

	/**
	 * WC Payments Account.
	 *
	 * @var WC_Payments_Account
	 */
	protected $account;

	/**
	 * WC Payments Customer Service
	 *
	 * @var WC_Payments_Customer_Service
	 */
	protected $customer_service;

	/**
	 * Construct.
	 *
	 * @param UPE_Payment_Gateway          $gateway                WC Payment Gateway.
	 * @param Platform_Checkout_Utilities  $platform_checkout_util Platform Checkout Utilities.
	 * @param WC_Payments_Account          $account                WC Payments Account.
	 * @param WC_Payments_Customer_Service $customer_service       WC Payments Customer Service.
	 */
	public function __construct(
		UPE_Payment_Gateway $gateway,
		Platform_Checkout_Utilities $platform_checkout_util,
		WC_Payments_Account $account,
		WC_Payments_Customer_Service $customer_service
	) {
		$this->gateway                = $gateway;
		$this->platform_checkout_util = $platform_checkout_util;
		$this->account                = $account;
		$this->customer_service       = $customer_service;

		add_action( 'wc_payments_set_gateway', [ $this, 'set_gateway' ] );
		add_action( 'wc_payments_add_upe_payment_fields', [ $this, 'payment_fields' ] );
		add_action( 'woocommerce_after_account_payment_methods', [ $this->gateway, 'remove_upe_setup_intent_from_session' ], 10, 0 );
		add_action( 'woocommerce_subscription_payment_method_updated', [ $this->gateway, 'remove_upe_setup_intent_from_session' ], 10, 0 );
		add_action( 'woocommerce_order_payment_status_changed', [ 'WCPay\Payment_Methods\UPE_Payment_Gateway', 'remove_upe_payment_intent_from_session' ], 10, 0 );
		add_action( 'wp', [ $this->gateway, 'maybe_process_upe_redirect' ] );
		add_action( 'wc_ajax_wcpay_log_payment_error', [ $this->gateway, 'log_payment_error_ajax' ] );
		add_action( 'wp_ajax_save_upe_appearance', [ $this->gateway, 'save_upe_appearance_ajax' ] );
		add_action( 'wp_ajax_nopriv_save_upe_appearance', [ $this->gateway, 'save_upe_appearance_ajax' ] );
		add_action( 'switch_theme', [ $this->gateway, 'clear_upe_appearance_transient' ] );
		add_action( 'woocommerce_woocommerce_payments_updated', [ $this->gateway, 'clear_upe_appearance_transient' ] );
	}

	/**
	 * Generates the configuration values, needed for payment fields.
	 *
	 * Isolated as a separate method in order to be available both
	 * during the classic checkout, as well as the checkout block.
	 *
	 * @return array
	 */
	public function get_payment_fields_js_config() {

		$payment_fields                             = parent::get_payment_fields_js_config();
		$payment_fields['accountDescriptor']        = $this->gateway->get_account_statement_descriptor();
		$payment_fields['addPaymentReturnURL']      = wc_get_account_endpoint_url( 'payment-methods' );
		$payment_fields['gatewayId']                = UPE_Payment_Gateway::GATEWAY_ID;
		$payment_fields['isCheckout']               = is_checkout();
		$payment_fields['paymentMethodsConfig']     = $this->get_enabled_payment_method_config();
		$payment_fields['testMode']                 = $this->gateway->is_in_test_mode();
		$payment_fields['upeAppearance']            = get_transient( UPE_Payment_Gateway::UPE_APPEARANCE_TRANSIENT );
		$payment_fields['wcBlocksUPEAppearance']    = get_transient( UPE_Payment_Gateway::WC_BLOCKS_UPE_APPEARANCE_TRANSIENT );
		$payment_fields['cartContainsSubscription'] = $this->gateway->is_subscription_item_in_cart();

		$enabled_billing_fields = [];
		foreach ( WC()->checkout()->get_checkout_fields( 'billing' ) as $billing_field => $billing_field_options ) {
			if ( ! isset( $billing_field_options['enabled'] ) || $billing_field_options['enabled'] ) {
				$enabled_billing_fields[] = $billing_field;
			}
		}
		$payment_fields['enabledBillingFields'] = $enabled_billing_fields;

		if ( is_wc_endpoint_url( 'order-pay' ) ) {
			if ( $this->gateway->is_subscriptions_enabled() && $this->gateway->is_changing_payment_method_for_subscription() ) {
				$payment_fields['isChangingPayment']   = true;
				$payment_fields['addPaymentReturnURL'] = esc_url_raw( home_url( add_query_arg( [] ) ) );

				if ( $this->gateway->is_setup_intent_success_creation_redirection() && isset( $_GET['_wpnonce'] ) && wp_verify_nonce( wc_clean( wp_unslash( $_GET['_wpnonce'] ) ) ) ) {
					$setup_intent_id = isset( $_GET['setup_intent'] ) ? wc_clean( wp_unslash( $_GET['setup_intent'] ) ) : '';
					$token           = $this->gateway->create_token_from_setup_intent( $setup_intent_id, wp_get_current_user() );
					if ( null !== $token ) {
						$payment_fields['newTokenFormId'] = '#wc-' . $token->get_gateway_id() . '-payment-token-' . $token->get_id();
					}
				}
				return $payment_fields;
			}

			$payment_fields['isOrderPay'] = true;
			$order_id                     = absint( get_query_var( 'order-pay' ) );
			$payment_fields['orderId']    = $order_id;
			$order                        = wc_get_order( $order_id );

			if ( is_a( $order, 'WC_Order' ) ) {
				$payment_fields['orderReturnURL'] = esc_url_raw(
					add_query_arg(
						[
							'order_id'          => $order_id,
							'wc_payment_method' => UPE_Payment_Gateway::GATEWAY_ID,
							'_wpnonce'          => wp_create_nonce( 'wcpay_process_redirect_order_nonce' ),
						],
						$this->gateway->get_return_url( $order )
					)
				);
			}
		}
		return $payment_fields;
	}

	/**
	 * Gets payment method settings to pass to client scripts
	 *
	 * @return array
	 */
	public function get_enabled_payment_method_config() {
		$settings                = [];
		$enabled_payment_methods = $this->gateway->get_payment_method_ids_enabled_at_checkout();

<<<<<<< HEAD
		foreach ( $enabled_payment_methods as $payment_method_id ) {
			if ( 'card' === $payment_method_id ) {
				continue;
			}
			$payment_method                 = $this->gateway->wc_payments_get_payment_method_by_id( $payment_method_id );
			$settings[ $payment_method_id ] = [
				'isReusable'           => $payment_method->is_reusable(),
				'title'                => $payment_method->get_title(),
				'upePaymentIntentData' => $this->gateway->get_payment_intent_data_from_session( $payment_method_id ),
				'upeSetupIntentData'   => $this->gateway->get_setup_intent_data_from_session( $payment_method_id ),
				'testingInstructions'  => WC_Payments_Utils::esc_interpolated_html(
					/* translators: link to Stripe testing page */
					$payment_method->get_testing_instructions(),
					[
						'strong' => '<strong>',
						'a'      => '<a href="https://woocommerce.com/document/payments/testing/#test-cards" target="_blank">',
					]
				),
=======
		if ( $this->gateway->is_subscriptions_enabled() && $this->gateway->is_changing_payment_method_for_subscription() ) {
			$enabled_payment_methods = array_filter( $enabled_payment_methods, [ $this->gateway, 'is_enabled_for_saved_payments' ] );
		}

		$payment_methods = $this->gateway->get_payment_methods();

		foreach ( $enabled_payment_methods as $payment_method ) {
			// Link by Stripe should be validated with available fees.
			if ( Payment_Method::LINK === $payment_method ) {
				if ( ! in_array( Payment_Method::LINK, array_keys( $this->account->get_fees() ), true ) ) {
					continue;
				}
			}

			$settings[ $payment_method ] = [
				'isReusable' => $payment_methods[ $payment_method ]->is_reusable(),
				'title'      => $payment_methods[ $payment_method ]->get_title(),
>>>>>>> da1c7178
			];
		}

		return $settings;
	}

	/**
	 * Renders the UPE input fields needed to get the user's payment information on the checkout page.
	 *
	 * We also add the JavaScript which drives the UI.
	 */
	public function payment_fields() {
		try {
			$display_tokenization = $this->gateway->supports( 'tokenization' ) && ( is_checkout() || is_add_payment_method_page() );

			/**
			 * Localizing scripts within shortcodes does not work in WP 5.9,
			 * but we need `$this->get_payment_fields_js_config` to be called
			 * before `$this->saved_payment_methods()`.
			 */
			$payment_fields = $this->get_payment_fields_js_config();
			wp_enqueue_script( 'wcpay-upe-checkout' );
			add_action(
				'wp_footer',
				function() use ( $payment_fields ) {
					wp_localize_script( 'wcpay-upe-checkout', 'wcpay_upe_config', $payment_fields );
				}
			);

			$prepared_customer_data = $this->customer_service->get_prepared_customer_data();
			if ( ! empty( $prepared_customer_data ) ) {
				wp_localize_script( 'wcpay-upe-checkout', 'wcpayCustomerData', $prepared_customer_data );
			}

			wp_enqueue_style(
				'wcpay-upe-checkout',
				plugins_url( 'dist/checkout.css', WCPAY_PLUGIN_FILE ),
				[],
				WC_Payments::get_file_version( 'dist/checkout.css' )
			);

			// Output the form HTML.
			?>
			<?php if ( ! empty( $this->gateway->get_description() ) ) : ?>
				<p><?php echo wp_kses_post( $this->gateway->get_description() ); ?></p>
			<?php endif; ?>

			<?php if ( $this->gateway->is_in_test_mode() ) : ?>
				<p class="testmode-info">
					<?php
						$testing_instructions = $this->gateway->get_payment_method()->get_testing_instructions();
					if ( false !== $testing_instructions ) {
						echo WC_Payments_Utils::esc_interpolated_html(
							/* translators: link to Stripe testing page */
							$testing_instructions,
							[
								'strong' => '<strong>',
								'a'      => '<a href="https://woocommerce.com/document/payments/testing/#test-cards" target="_blank">',
							]
						);
					}
					?>
				</p>
			<?php endif; ?>

			<?php

			if ( $display_tokenization ) {
				$this->gateway->tokenization_script();
				$this->gateway->saved_payment_methods();
			}
			?>

			<fieldset id="wc-<?php echo esc_attr( $this->gateway->id ); ?>-upe-form" class="wc-upe-form wc-payment-form">
				<div class="wcpay-upe-element" data-payment-method-type="<?php echo esc_attr( $this->gateway->get_selected_stripe_payment_type_id() ); ?>"></div>
				<?php
					$is_enabled_for_saved_payments = $this->gateway->is_enabled_for_saved_payments();
				if ( $this->gateway->is_saved_cards_enabled() && $is_enabled_for_saved_payments ) {
					$force_save_payment = ( $display_tokenization && ! apply_filters( 'wc_payments_display_save_payment_method_checkbox', $display_tokenization ) ) || is_add_payment_method_page();
					if ( is_user_logged_in() || $force_save_payment ) {
						$this->gateway->save_payment_method_checkbox( $force_save_payment );
					}
				}
				?>

			</fieldset>

			<?php if ( Fraud_Prevention_Service::get_instance()->is_enabled() ) : ?>
				<input type="hidden" name="wcpay-fraud-prevention-token" value="<?php echo esc_attr( Fraud_Prevention_Service::get_instance()->get_token() ); ?>">
			<?php endif; ?>

			<?php

			do_action( 'wcpay_payment_fields_upe', $this->gateway->id );

		} catch ( \Exception $e ) {
			// Output the error message.
			Logger::log( 'Error: ' . $e->getMessage() );
			?>
			<div>
				<?php
				echo esc_html__( 'An error was encountered when preparing the payment form. Please try again later.', 'woocommerce-payments' );
				?>
			</div>
			<?php
		}
	}

	/**
	 * Set gateway
	 *
	 * @param string $payment_method_id Payment method ID.
	 * @return void
	 */
	public function set_gateway( $payment_method_id ) {
		if ( null !== $payment_method_id ) {
			$this->gateway = $this->gateway->wc_payments_get_payment_gateway_by_id( $payment_method_id );
		}
	}

}<|MERGE_RESOLUTION|>--- conflicted
+++ resolved
@@ -157,11 +157,17 @@
 		$settings                = [];
 		$enabled_payment_methods = $this->gateway->get_payment_method_ids_enabled_at_checkout();
 
-<<<<<<< HEAD
 		foreach ( $enabled_payment_methods as $payment_method_id ) {
 			if ( 'card' === $payment_method_id ) {
 				continue;
 			}
+			// Link by Stripe should be validated with available fees.
+			if ( Payment_Method::LINK === $payment_method_id ) {
+				if ( ! in_array( Payment_Method::LINK, array_keys( $this->account->get_fees() ), true ) ) {
+					continue;
+				}
+			}
+
 			$payment_method                 = $this->gateway->wc_payments_get_payment_method_by_id( $payment_method_id );
 			$settings[ $payment_method_id ] = [
 				'isReusable'           => $payment_method->is_reusable(),
@@ -176,25 +182,6 @@
 						'a'      => '<a href="https://woocommerce.com/document/payments/testing/#test-cards" target="_blank">',
 					]
 				),
-=======
-		if ( $this->gateway->is_subscriptions_enabled() && $this->gateway->is_changing_payment_method_for_subscription() ) {
-			$enabled_payment_methods = array_filter( $enabled_payment_methods, [ $this->gateway, 'is_enabled_for_saved_payments' ] );
-		}
-
-		$payment_methods = $this->gateway->get_payment_methods();
-
-		foreach ( $enabled_payment_methods as $payment_method ) {
-			// Link by Stripe should be validated with available fees.
-			if ( Payment_Method::LINK === $payment_method ) {
-				if ( ! in_array( Payment_Method::LINK, array_keys( $this->account->get_fees() ), true ) ) {
-					continue;
-				}
-			}
-
-			$settings[ $payment_method ] = [
-				'isReusable' => $payment_methods[ $payment_method ]->is_reusable(),
-				'title'      => $payment_methods[ $payment_method ]->get_title(),
->>>>>>> da1c7178
 			];
 		}
 
