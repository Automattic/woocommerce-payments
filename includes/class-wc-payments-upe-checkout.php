--- conflicted
+++ resolved
@@ -234,17 +234,12 @@
 			 * before `$this->saved_payment_methods()`.
 			 */
 			$payment_fields  = $this->get_payment_fields_js_config();
-			$upe_object_name = WC_Payments_Features::is_upe_split_enabled() ? 'wcpay_upe_config' : 'wcpay_config';
+			$upe_object_name = WC_Payments_Features::is_upe_split_enabled() ? 'wcpay_upe_config' : 'wcpayConfig';
 			wp_enqueue_script( 'wcpay-upe-checkout' );
 			add_action(
 				'wp_footer',
-<<<<<<< HEAD
-				function() use ( $payment_fields ) {
-					wp_localize_script( 'wcpay-upe-checkout', 'wcpayConfig', $payment_fields );
-=======
 				function() use ( $payment_fields, $upe_object_name ) {
 					wp_localize_script( 'wcpay-upe-checkout', $upe_object_name, $payment_fields );
->>>>>>> ca9580b7
 				}
 			);
 
