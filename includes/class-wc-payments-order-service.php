<?php
/**
 * Class WC_Payments_Order_Service
 *
 * @package WooCommerce\Payments
 */

use WCPay\Constants\Fraud_Meta_Box_Type;
use WCPay\Constants\Order_Status;
use WCPay\Constants\Intent_Status;
use WCPay\Exceptions\Order_Not_Found_Exception;
use WCPay\Fraud_Prevention\Models\Rule;
use WCPay\Logger;

defined( 'ABSPATH' ) || exit;

/**
 * Class handling order functionality.
 */
class WC_Payments_Order_Service {
	const ADD_FEE_BREAKDOWN_TO_ORDER_NOTES = 'wcpay_add_fee_breakdown_to_order_notes';

	/**
	 * Meta key used to store intent Id.
	 *
	 * @const string
	 */
	const INTENT_ID_META_KEY = '_intent_id';

	/**
	 * Meta key used to store payment method Id.
	 *
	 * @const string
	 */
	const PAYMENT_METHOD_ID_META_KEY = '_payment_method_id';

	/**
	 * Meta key used to store charge Id.
	 *
	 * @const string
	 */
	const CHARGE_ID_META_KEY = '_charge_id';

	/**
	 * Meta key used to store dispute Id.
	 *
	 * @const string
	 */
	const DISPUTE_ID_META_KEY = '_dispute_id';

	/**
	 * Meta key used to store intention status.
	 *
	 * @const string
	 */
	const INTENTION_STATUS_META_KEY = '_intention_status';

	/**
	 * Meta key used to store customer Id.
	 *
	 * @const string
	 */
	const CUSTOMER_ID_META_KEY = '_stripe_customer_id';

	/**
	 * Meta key used to store WCPay fraud meta box type.
	 *
	 * @const string
	 */
	const WCPAY_FRAUD_META_BOX_TYPE_META_KEY = '_wcpay_fraud_meta_box_type';

	/**
	 * Meta key used to store WCPay fraud outcome status.
	 *
	 * @const string
	 */
	const WCPAY_FRAUD_OUTCOME_STATUS_META_KEY = '_wcpay_fraud_outcome_status';

	/**
	 * Meta key used to store WCPay intent currency.
	 *
	 * @const string
	 */
	const WCPAY_INTENT_CURRENCY_META_KEY = '_wcpay_intent_currency';

	/**
	 * Meta key used to store WCPay refund id.
	 *
	 * @const string
	 */
	const WCPAY_REFUND_ID_META_KEY = '_wcpay_refund_id';

	/**
	 * Meta key used to store WCPay refund status.
	 *
	 * @const string
	 */
	const WCPAY_REFUND_STATUS_META_KEY = '_wcpay_refund_status';

	/**
	 * Meta key used to store WCPay transaction fee.
	 *
	 * @const string
	 */
	const WCPAY_TRANSACTION_FEE_META_KEY = '_wcpay_transaction_fee';

	/**
	 * Client for making requests to the WooCommerce Payments API
	 *
	 * @var WC_Payments_API_Client
	 */
	protected $api_client;

	/**
	 * WC_Payments_Order_Service constructor.
	 *
	 * @param WC_Payments_API_Client $api_client - WooCommerce Payments API client.
	 */
	public function __construct( WC_Payments_API_Client $api_client ) {
		$this->api_client = $api_client;
	}

	/**
	 * Parse the payment intent data and add any necessary notes to the order and update the order status accordingly.
	 *
	 * @param WC_Order                           $order   The order to update.
	 * @param WC_Payments_API_Abstract_Intention $intent  Setup or payment intent to pull the data from.
	 */
	public function update_order_status_from_intent( $order, $intent ) {
		$intent_data = $this->get_intent_data( $intent );

		if ( ! isset( $intent_data['intent_id'] ) || ! $this->order_prepared_for_processing( $order, $intent_data['intent_id'] ) ) {
			return;
		}

		switch ( $intent_data['intent_status'] ) {
			case Intent_Status::CANCELED:
				$this->mark_payment_capture_cancelled( $order, $intent_data );
				break;
			case Intent_Status::SUCCEEDED:
				if ( Intent_Status::REQUIRES_CAPTURE === $this->get_intention_status_for_order( $order ) ) {
					$this->mark_payment_capture_completed( $order, $intent_data );
				} else {
					$this->mark_payment_completed( $order, $intent_data );
				}
				break;
			case Intent_Status::PROCESSING:
			case Intent_Status::REQUIRES_CAPTURE:
				if ( Rule::FRAUD_OUTCOME_REVIEW === $intent_data['fraud_outcome'] ) {
					$this->mark_order_held_for_review_for_fraud( $order, $intent_data );
				} else {
					$this->mark_payment_authorized( $order, $intent_data );
				}
				break;
			case Intent_Status::REQUIRES_ACTION:
			case Intent_Status::REQUIRES_PAYMENT_METHOD:
				$this->mark_payment_started( $order, $intent_data );
				break;
			default:
				Logger::error( 'Uncaught payment intent status of ' . $intent_data['intent_status'] . ' passed for order id: ' . $order->get_id() );
				break;
		}

		$this->complete_order_processing( $order );
	}

	/**
	 * Updates an order to failed status, while adding a note with a link to the transaction.
	 *
	 * @param WC_Order $order         Order object.
	 * @param string   $intent_id     The ID of the intent associated with this order.
	 * @param string   $intent_status The status of the intent related to this order.
	 * @param string   $charge_id     The charge ID related to the intent/order.
	 * @param string   $message       Optional message to add to the failed note.
	 *
	 * @return void
	 */
	public function mark_payment_failed( $order, $intent_id, $intent_status, $charge_id, $message = '' ) {
		if ( ! $this->order_prepared_for_processing( $order, $intent_id ) ) {
			return;
		}

		$note = $this->generate_payment_failure_note( $intent_id, $charge_id, $message, $this->get_order_amount( $order ) );
		if ( $this->order_note_exists( $order, $note )
			|| $order->has_status( [ Order_Status::FAILED ] ) ) {
			$this->complete_order_processing( $order );
			return;
		}

		$this->update_order_status( $order, Order_Status::FAILED );
		$order->add_order_note( $note );
		$this->complete_order_processing( $order, $intent_status );
	}

	/**
	 * Leaves order in current status (should be on-hold), adds a note with a link to the transaction.
	 *
	 * @param WC_Order    $order         Order object.
	 * @param string      $intent_id     The ID of the intent associated with this order.
	 * @param string|null $intent_status The status of the intent related to this order.
	 * @param string      $charge_id     The charge ID related to the intent/order.
	 * @param string      $message       Optional message to add to the note.
	 *
	 * @return void
	 */
	public function mark_payment_capture_failed( $order, $intent_id, $intent_status, $charge_id, $message = '' ) {
		if ( ! $this->order_prepared_for_processing( $order, $intent_id ) ) {
			return;
		}

		$note = $this->generate_capture_failed_note( $order, $intent_id, $charge_id, $message );
		if ( $this->order_note_exists( $order, $note ) ) {
			$this->complete_order_processing( $order );
			return;
		}

		if ( Rule::FRAUD_OUTCOME_REVIEW === $this->get_fraud_outcome_status_for_order( $order ) ) {
			$this->set_fraud_meta_box_type_for_order( $order, Fraud_Meta_Box_Type::REVIEW_FAILED );
		}

		$order->add_order_note( $note );
		$this->complete_order_processing( $order, $intent_status );
	}

	/**
	 * Update an order to failed status, and add note with a link to the transaction.
	 *
	 * Context - when a Payment Intent expires. Changing the status to failed will enable the buyer to re-attempt payment.
	 *
	 * @param WC_Order $order         Order object.
	 * @param string   $intent_id     The ID of the intent associated with this order.
	 * @param string   $intent_status The status of the intent related to this order.
	 * @param string   $charge_id     The charge ID related to the intent/order.
	 *
	 * @return void
	 */
	public function mark_payment_capture_expired( $order, $intent_id, $intent_status, $charge_id ) {
		if ( ! $this->order_prepared_for_processing( $order, $intent_id ) ) {
			return;
		}

		$note = $this->generate_capture_expired_note( $intent_id, $charge_id );
		if ( $this->order_note_exists( $order, $note ) ) {
			$this->complete_order_processing( $order );
			return;
		}

		if ( Rule::FRAUD_OUTCOME_REVIEW === $this->get_fraud_outcome_status_for_order( $order ) ) {
			$this->set_fraud_meta_box_type_for_order( $order, Fraud_Meta_Box_Type::REVIEW_EXPIRED );
		}

		$this->update_order_status( $order, Order_Status::FAILED );
		$order->add_order_note( $note );
		$this->complete_order_processing( $order, $intent_status );
	}

	/**
	 * Leaves order status as Pending, adds fraud meta data, and adds the fraud blocked note.
	 *
	 * @param WC_Order $order         Order object.
	 * @param string   $intent_id     The ID of the intent associated with this order.
	 * @param string   $intent_status The status of the intent related to this order.
	 *
	 * @return void
	 */
	public function mark_order_blocked_for_fraud( $order, $intent_id, $intent_status ) {
		if ( ! $this->order_prepared_for_processing( $order, $intent_id ) ) {
			return;
		}

		$note = $this->generate_fraud_blocked_note( $order );
		if ( $this->order_note_exists( $order, $note ) ) {
			$this->complete_order_processing( $order );
			return;
		}

		$this->set_fraud_outcome_status_for_order( $order, Rule::FRAUD_OUTCOME_BLOCK );
		$this->set_fraud_meta_box_type_for_order( $order, Fraud_Meta_Box_Type::BLOCK );
		$order->add_order_note( $note );
		$this->complete_order_processing( $order, $intent_status );
	}

	/**
	 * Updates the order to on-hold status and adds a note about the dispute.
	 *
	 * @param WC_Order $order      Order object.
	 * @param string   $charge_id  The ID of the disputed charge associated with this order.
	 * @param string   $amount     The disputed amount – formatted currency value.
	 * @param string   $reason     The reason for the dispute – human-readable text.
	 * @param string   $due_by     The deadline for responding to the dispute - formatted date string.
	 *
	 * @return void
	 */
	public function mark_payment_dispute_created( $order, $charge_id, $amount, $reason, $due_by ) {
		if ( ! is_a( $order, 'WC_Order' ) ) {
			return;
		}

<<<<<<< HEAD
		$this->set_dispute_id_for_order( $order, $dispute_id );

		$note = $this->generate_dispute_created_note( $dispute_id, $amount, $reason, $due_by );
=======
		$note = $this->generate_dispute_created_note( $charge_id, $amount, $reason, $due_by );
>>>>>>> 28799072
		if ( $this->order_note_exists( $order, $note ) ) {
			return;
		}

		$this->update_order_status( $order, Order_Status::ON_HOLD );
		$order->add_order_note( $note );
		$order->save();
	}

	/**
	 * Updates the order status based on dispute status and adds a note about the dispute.
	 *
	 * @param WC_Order $order      Order object.
	 * @param string   $charge_id  The ID of the disputed charge associated with this order.
	 * @param string   $status     The status of the dispute.
	 *
	 * @return void
	 */
	public function mark_payment_dispute_closed( $order, $charge_id, $status ) {
		if ( ! is_a( $order, 'WC_Order' ) ) {
			return;
		}

<<<<<<< HEAD
		$this->set_dispute_id_for_order( $order, $dispute_id );

		$note = $this->generate_dispute_closed_note( $dispute_id, $status );
=======
		$note = $this->generate_dispute_closed_note( $charge_id, $status );
>>>>>>> 28799072

		if ( $this->order_note_exists( $order, $note ) ) {
			return;
		}

		if ( 'lost' === $status ) {
			wc_create_refund(
				[
					'amount'     => $order->get_total(),
					'reason'     => __( 'Dispute lost.', 'woocommerce-payments' ),
					'order_id'   => $order->get_id(),
					'line_items' => $order->get_items(),
				]
			);
		} else {
			// TODO: This should revert to the status the order was in before the dispute was created.
			$this->update_order_status( $order, Order_Status::COMPLETED );
			$order->save();
		}

		$order->add_order_note( $note );
	}

	/**
	 * Updates a terminal order to completed status, while adding a note with a link to the transaction.
	 *
	 * @param WC_Order $order         Order object.
	 * @param string   $intent_id     The ID of the intent associated with this order.
	 * @param string   $intent_status The status of the intent related to this order.
	 *
	 * @return void
	 */
	public function mark_terminal_payment_completed( $order, $intent_id, $intent_status ) {
		$this->update_order_status( $order, Order_Status::COMPLETED, $intent_id );
		$this->set_fraud_meta_box_type_for_order( $order, Fraud_Meta_Box_Type::TERMINAL_PAYMENT );
		$this->complete_order_processing( $order, $intent_status );
	}

	/**
	 * Check if a note content has already existed in the order.
	 *
	 * @param WC_Order $order        The order object to add the note.
	 * @param string   $note_content Note content.
	 *
	 * @return bool true if the note content exists, false otherwise.
	 */
	public function order_note_exists( WC_Order $order, string $note_content ): bool {
		// Get current notes of the order.
		$current_notes = wc_get_order_notes(
			[ 'order_id' => $order->get_id() ]
		);

		foreach ( $current_notes as $current_note ) {
			if ( $current_note->content === $note_content ) {
				return true;
			}
		}

		return false;
	}

	/**
	 * Adds a note with the fee breakdown for the order.
	 *
	 * @param string $order_id     WC Order Id.
	 * @param string $intent_id    The intent id for the payment.
	 * @param bool   $is_test_mode Whether to run the CRON job in test mode.
	 */
	public function add_fee_breakdown_to_order_notes( $order_id, $intent_id, $is_test_mode = false ) {
		// Since this CRON job may have been created in test_mode, when the CRON job runs, it
		// may lose the test_mode context. So, instead, we pass that context when creating
		// the CRON job and apply the context here.
		$apply_test_mode_context = function () use ( $is_test_mode ) {
			return $is_test_mode;
		};
		add_filter( 'wcpay_test_mode', $apply_test_mode_context );

		$order = wc_get_order( $order_id );
		try {
			$events = $this->api_client->get_timeline( $intent_id );

			$captured_event = current(
				array_filter(
					$events['data'],
					function ( array $event ) {
						return 'captured' === $event['type'];
					}
				)
			);

			$details = ( new WC_Payments_Captured_Event_Note( $captured_event ) )->generate_html_note();

			// Add fee breakdown details to the note.
			$title = WC_Payments_Utils::esc_interpolated_html(
				// phpcs:ignore WordPress.WP.I18n.NoHtmlWrappedStrings
				__( '<strong>Fee details:</strong>', 'woocommerce-payments' ),
				[
					'strong' => '<strong>',
				]
			);
			$note = $title . $details;
			// Update the order with the new note.
			$order->add_order_note( $note );
			$order->save();

		} catch ( Exception $e ) {
			Logger::log( sprintf( 'Can not generate the detailed note for intent_id %1$s. Reason: %2$s', $intent_id, $e->getMessage() ) );
		}
	}

	/**
	 * Get the payment metadata for intent id.
	 *
	 * @param  mixed $order The order Id or order object.
	 *
	 * @return string
	 *
	 * @throws Order_Not_Found_Exception
	 */
	public function get_intent_id_for_order( $order ) : string {
		$order = $this->get_order( $order );
		return $order->get_meta( self::INTENT_ID_META_KEY, true );
	}

	/**
	 * Set the payment metadata for intent id.
	 *
	 * @param  WC_Order $order The order object.
	 * @param  string   $intent_id The value to be set.
	 *
	 * @throws Order_Not_Found_Exception
	 */
	public function set_intent_id_for_order( $order, $intent_id ) {
		$order = $this->get_order( $order );
		$order->update_meta_data( self::INTENT_ID_META_KEY, $intent_id );
		$order->save_meta_data();
		/**
		 * Hook: When the order meta data _intent_id is updated.
		 *
		 * @since 5.4.0
		 */
		do_action( 'wcpay_order_intent_id_updated' );
	}

	/**
	 * Get the payment metadata for payment method id.
	 *
	 * @param  mixed $order The order Id or order object.
	 *
	 * @return string
	 *
	 * @throws Order_Not_Found_Exception
	 */
	public function get_payment_method_id_for_order( $order ) : string {
		$order = $this->get_order( $order );
		return $order->get_meta( self::PAYMENT_METHOD_ID_META_KEY, true );
	}

	/**
	 * Set the payment metadata for payment method id.
	 *
	 * @param  mixed  $order The order.
	 * @param  string $payment_method_id The value to be set.
	 *
	 * @throws Order_Not_Found_Exception
	 */
	public function set_payment_method_id_for_order( $order, $payment_method_id ) {
		$order = $this->get_order( $order );
		$order->update_meta_data( self::PAYMENT_METHOD_ID_META_KEY, $payment_method_id );
		$order->save_meta_data();
		/**
		 * Hook: When the order meta data _payment_method_id is updated.
		 *
		 * @since 5.4.0
		 */
		do_action( 'wcpay_order_payment_method_id_updated' );
	}

	/**
	 * Set the payment metadata for charge id.
	 *
	 * @param  mixed  $order The order.
	 * @param  string $charge_id The value to be set.
	 *
	 * @throws Order_Not_Found_Exception
	 */
	public function set_charge_id_for_order( $order, $charge_id ) {
		$order = $this->get_order( $order );
		$order->update_meta_data( self::CHARGE_ID_META_KEY, $charge_id );
		$order->save_meta_data();
	}

	/**
	 * Get the payment metadata for charge id.
	 *
	 * @param  mixed $order The order Id or order object.
	 *
	 * @return string
	 *
	 * @throws Order_Not_Found_Exception
	 */
	public function get_charge_id_for_order( $order ) : string {
		$order = $this->get_order( $order );
		return $order->get_meta( self::CHARGE_ID_META_KEY, true );
	}

	/**
	 * Set the payment metadata for dispute id.
	 *
	 * @param  mixed  $order The order.
	 * @param  string $dispute_id The value to be set.
	 *
	 * @throws Order_Not_Found_Exception
	 */
	public function set_dispute_id_for_order( $order, $dispute_id ) {
		$order = $this->get_order( $order );
		$order->update_meta_data( self::DISPUTE_ID_META_KEY, $dispute_id );
		$order->save_meta_data();
	}

	/**
	 * Get the payment metadata for dispute id if it exists.
	 *
	 * If the dispute id is not stored in order meta,
	 * get the dispute id from the order notes for disputes
	 * created before the dispute id was stored in order meta.
	 *
	 * @param  mixed $order The order Id or order object.
	 *
	 * @return string
	 *
	 * @throws Order_Not_Found_Exception
	 */
	public function get_dispute_id_for_order( $order ) : ?string {
		$order = $this->get_order( $order );

		$dispute_id = $order->get_meta( self::DISPUTE_ID_META_KEY, true );
		if ( ! empty( $dispute_id ) ) {
			return $dispute_id;
		}

		// Otherwise, find the dispute id in the order notes.
		$current_notes = wc_get_order_notes(
			[ 'order_id' => $order->get_id() ]
		);

		foreach ( $current_notes as $current_note ) {
			if ( $current_note->content ) {
				$matches = [];
				// Regex pattern to match dispute id e.g. "dp_1NpKDUC157aWbJ1tRUP8UorZ".
				preg_match( '/dp_[a-zA-Z0-9]{24}/', $current_note->content, $matches );
				if ( ! empty( $matches ) ) {
					return $matches[0];
				}
			}
		}

		return null;
	}

	/**
	 * Set the payment metadata for intention status.
	 *
	 * @param  mixed  $order The order.
	 * @param  string $intention_status The value to be set.
	 *
	 * @throws Order_Not_Found_Exception
	 */
	public function set_intention_status_for_order( $order, $intention_status ) {
		$order = $this->get_order( $order );
		$order->update_meta_data( self::INTENTION_STATUS_META_KEY, $intention_status );
		$order->save_meta_data();
	}

	/**
	 * Get the payment metadata for intention status.
	 *
	 * @param  mixed $order The order Id or order object.
	 *
	 * @return string
	 *
	 * @throws Order_Not_Found_Exception
	 */
	public function get_intention_status_for_order( $order ) : string {
		$order = $this->get_order( $order );
		return $order->get_meta( self::INTENTION_STATUS_META_KEY, true );
	}

	/**
	 * Set the payment metadata for customer id.
	 *
	 * @param  mixed  $order The order.
	 * @param  string $customer_id The value to be set.
	 *
	 * @throws Order_Not_Found_Exception
	 */
	public function set_customer_id_for_order( $order, $customer_id ) {
		$order = $this->get_order( $order );
		$order->update_meta_data( self::CUSTOMER_ID_META_KEY, $customer_id );
		$order->save_meta_data();
	}

	/**
	 * Get the payment metadata for customer id.
	 *
	 * @param  mixed $order The order Id or order object.
	 *
	 * @return string
	 *
	 * @throws Order_Not_Found_Exception
	 */
	public function get_customer_id_for_order( $order ) : string {
		$order = $this->get_order( $order );
		return $order->get_meta( self::CUSTOMER_ID_META_KEY, true );
	}

	/**
	 * Set the payment metadata for intent currency.
	 *
	 * @param  mixed  $order The order.
	 * @param  string $wcpay_intent_currency The value to be set.
	 *
	 * @throws Order_Not_Found_Exception
	 */
	public function set_wcpay_intent_currency_for_order( $order, $wcpay_intent_currency ) {
		$order = $this->get_order( $order );
		$order->update_meta_data( self::WCPAY_INTENT_CURRENCY_META_KEY, $wcpay_intent_currency );
		$order->save_meta_data();
	}

	/**
	 * Get the payment metadata for intent currency.
	 *
	 * @param  mixed $order The order Id or order object.
	 *
	 * @return string
	 *
	 * @throws Order_Not_Found_Exception
	 */
	public function get_wcpay_intent_currency_for_order( $order ) : string {
		$order = $this->get_order( $order );
		return $order->get_meta( self::WCPAY_INTENT_CURRENCY_META_KEY, true );
	}

	/**
	 * Set the payment metadata for refund id.
	 *
	 * @param  mixed  $order The order.
	 * @param  string $wcpay_refund_id The value to be set.
	 *
	 * @throws Order_Not_Found_Exception
	 */
	public function set_wcpay_refund_id_for_order( $order, $wcpay_refund_id ) {
		$order = $this->get_order( $order );
		$order->update_meta_data( self::WCPAY_REFUND_ID_META_KEY, $wcpay_refund_id );
		$order->save_meta_data();
	}

	/**
	 * Get the payment metadata for refund id.
	 *
	 * @param  mixed $order The order Id or order object.
	 *
	 * @return string
	 *
	 * @throws Order_Not_Found_Exception
	 */
	public function get_wcpay_refund_id_for_order( $order ) : string {
		$order = $this->get_order( $order );
		return $order->get_meta( self::WCPAY_REFUND_ID_META_KEY, true );
	}

	/**
	 * Set the payment metadata for refund status.
	 *
	 * @param  mixed  $order The order.
	 * @param  string $wcpay_refund_status The value to be set.
	 *
	 * @throws Order_Not_Found_Exception
	 */
	public function set_wcpay_refund_status_for_order( $order, $wcpay_refund_status ) {
		$order = $this->get_order( $order );
		$order->update_meta_data( self::WCPAY_REFUND_STATUS_META_KEY, $wcpay_refund_status );
		$order->save_meta_data();
	}

	/**
	 * Get the payment metadata for refund status.
	 *
	 * @param  mixed $order The order Id or order object.
	 *
	 * @return string
	 *
	 * @throws Order_Not_Found_Exception
	 */
	public function get_wcpay_refund_status_for_order( $order ) : string {
		$order = $this->get_order( $order );
		return $order->get_meta( self::WCPAY_REFUND_STATUS_META_KEY, true );
	}

	/**
	 * Set the fraud_outcome_status for an order.
	 *
	 * @param  mixed  $order The order.
	 * @param  string $fraud_outcome_status The value to be set.
	 *
	 * @throws Order_Not_Found_Exception
	 */
	public function set_fraud_outcome_status_for_order( $order, $fraud_outcome_status ) {
		$order = $this->get_order( $order );
		$order->update_meta_data( self::WCPAY_FRAUD_OUTCOME_STATUS_META_KEY, $fraud_outcome_status );
		$order->save_meta_data();
	}

	/**
	 * Get the fraud_outcome_status for an order.
	 *
	 * @param  mixed $order The order Id or order object.
	 *
	 * @return string
	 *
	 * @throws Order_Not_Found_Exception
	 */
	public function get_fraud_outcome_status_for_order( $order ) : string {
		$order = $this->get_order( $order );
		return $order->get_meta( self::WCPAY_FRAUD_OUTCOME_STATUS_META_KEY, true );
	}

	/**
	 * Set the fraud_meta_box_type for an order.
	 *
	 * @param  mixed  $order The order.
	 * @param  string $fraud_meta_box_type The value to be set.
	 *
	 * @throws Order_Not_Found_Exception
	 */
	public function set_fraud_meta_box_type_for_order( $order, $fraud_meta_box_type ) {
		$order = $this->get_order( $order );
		$order->update_meta_data( self::WCPAY_FRAUD_META_BOX_TYPE_META_KEY, $fraud_meta_box_type );
		$order->save_meta_data();
	}

	/**
	 * Get the fraud_meta_box_type for an order.
	 *
	 * @param  mixed $order The order Id or order object.
	 *
	 * @return string
	 *
	 * @throws Order_Not_Found_Exception
	 */
	public function get_fraud_meta_box_type_for_order( $order ) : string {
		$order = $this->get_order( $order );
		return $order->get_meta( self::WCPAY_FRAUD_META_BOX_TYPE_META_KEY, true );
	}

	/**
	 * Given the payment intent data, adds it to the given order as metadata and parses any notes that need to be added
	 *
	 * @param WC_Order $order The order.
	 * @param string   $intent_id The intent ID.
	 * @param string   $intent_status Intent status.
	 * @param string   $payment_method Payment method ID.
	 * @param string   $customer_id Customer ID.
	 * @param string   $charge_id Charge ID.
	 * @param string   $currency Currency code.
	 *
	 * @throws Order_Not_Found_Exception
	 */
	public function attach_intent_info_to_order( $order, $intent_id, $intent_status, $payment_method, $customer_id, $charge_id, $currency ) {
		// first, let's save all the metadata that needed for refunds, required for status change etc.
		$order->set_transaction_id( $intent_id );
		$this->set_intent_id_for_order( $order, $intent_id );
		$this->set_payment_method_id_for_order( $order, $payment_method );
		$this->set_charge_id_for_order( $order, $charge_id );
		$this->set_intention_status_for_order( $order, $intent_status );
		$this->set_customer_id_for_order( $order, $customer_id );
		$this->set_wcpay_intent_currency_for_order( $order, $currency );
		$order->save();
	}

	/**
	 * Updates an order to cancelled status, while adding a note with a link to the transaction.
	 *
	 * @param WC_Order $order         Order object.
	 * @param array    $intent_data   The intent data associated with this order.
	 *
	 * @return void
	 */
	private function mark_payment_capture_cancelled( $order, $intent_data ) {
		$note = $this->generate_capture_cancelled_note();
		if ( $this->order_note_exists( $order, $note ) ) {
			$this->complete_order_processing( $order );
			return;
		}

		/**
		 * If we have a status for the fraud outcome, we want to add the proper meta data.
		 */
		if ( isset( $intent_data['fraud_outcome'] )
			&& Rule::is_valid_fraud_outcome_status( $intent_data['fraud_outcome'] )
			&& Rule::FRAUD_OUTCOME_ALLOW !== $intent_data['fraud_outcome'] ) {
			$this->set_fraud_outcome_status_for_order( $order, $intent_data['fraud_outcome'] );
			$this->set_fraud_meta_box_type_for_order( $order, Fraud_Meta_Box_Type::REVIEW_BLOCKED );
		}

		$this->update_order_status( $order, Order_Status::CANCELLED );
		$order->add_order_note( $note );
		$this->complete_order_processing( $order, $intent_data['intent_status'] );
	}

	/**
	 * Updates an order to processing/completed status, while adding a note with a link to the transaction.
	 *
	 * @param WC_Order $order         Order object.
	 * @param array    $intent_data   The data of the intent associated with this order.
	 *
	 * @return void
	 */
	private function mark_payment_completed( $order, $intent_data ) {
		// Need to have a check for the intention status of `requires_capture`.
		$note = $this->generate_payment_success_note( $intent_data['intent_id'], $intent_data['charge_id'], $this->get_order_amount( $order ) );
		if ( $this->order_note_exists( $order, $note ) ) {
			return;
		}

		// Update the note with the fee breakdown details async, update order status, add order note.
		$this->enqueue_add_fee_breakdown_to_order_notes( $order, $intent_data['intent_id'] );

		/**
		 * If we have a status for the fraud outcome, we want to add the proper meta data.
		 * If auth/capture is enabled and the transaction is allowed, it will be 'allow'.
		 * If it was held for review for any reason, it will be 'review'.
		 */
		if ( '' !== $intent_data['fraud_outcome'] && Rule::is_valid_fraud_outcome_status( $intent_data['fraud_outcome'] ) ) {
			$fraud_meta_box_type = Order_Status::ON_HOLD === $order->get_status() ? Fraud_Meta_Box_Type::REVIEW_ALLOWED : Fraud_Meta_Box_Type::ALLOW;
			$this->set_fraud_outcome_status_for_order( $order, $intent_data['fraud_outcome'] );
			$this->set_fraud_meta_box_type_for_order( $order, $fraud_meta_box_type );
		}

		if ( ! $this->intent_has_card_payment_type( $intent_data ) ) {
			$this->set_fraud_meta_box_type_for_order( $order, Fraud_Meta_Box_Type::NOT_CARD );
		}

		$this->update_order_status( $order, 'payment_complete', $intent_data['intent_id'] );
		$order->add_order_note( $note );
		$this->set_intention_status_for_order( $order, $intent_data['intent_status'] );
	}

	/**
	 * Updates an order to on-hold status, while adding a note with a link to the transaction.
	 *
	 * @param WC_Order $order         Order object.
	 * @param array    $intent_data   The intent data associated with this order.
	 *
	 * @return void
	 */
	private function mark_payment_authorized( $order, $intent_data ) {
		$note = $this->generate_payment_authorized_note( $order, $intent_data['intent_id'], $intent_data['charge_id'] );
		if ( $this->order_note_exists( $order, $note )
			|| $order->has_status( [ Order_Status::ON_HOLD ] ) ) {
			return;
		}

		if ( Rule::FRAUD_OUTCOME_ALLOW === $intent_data['fraud_outcome'] ) {
			$this->set_fraud_outcome_status_for_order( $order, Rule::FRAUD_OUTCOME_ALLOW );
			$this->set_fraud_meta_box_type_for_order( $order, Fraud_Meta_Box_Type::ALLOW );
		}

		$this->update_order_status( $order, Order_Status::ON_HOLD );
		$order->add_order_note( $note );
		$this->set_intention_status_for_order( $order, $intent_data['intent_status'] );
	}

	/**
	 * Updates an order to processing/completed status, while adding a note with a link to the transaction.
	 *
	 * @param WC_Order $order         Order object.
	 * @param array    $intent_data   The intent data associated with this order.
	 *
	 * @return void
	 */
	private function mark_payment_capture_completed( $order, $intent_data ) {
		$note = $this->generate_capture_success_note( $order, $intent_data['intent_id'], $intent_data['charge_id'] );
		if ( $this->order_note_exists( $order, $note ) ) {
			return;
		}

		// Update the note with the fee breakdown details async.
		$this->enqueue_add_fee_breakdown_to_order_notes( $order, $intent_data['intent_id'] );

		/**
		 * If we have a status for the fraud outcome, we want to add the proper meta data.
		 * If auth/capture is enabled and the transaction is allowed, it will be 'allow'.
		 * If it was held for review for any reason, it will be 'review'.
		 */
		if ( '' !== $intent_data['fraud_outcome'] && Rule::is_valid_fraud_outcome_status( $intent_data['fraud_outcome'] ) ) {
			$fraud_meta_box_type = Rule::FRAUD_OUTCOME_REVIEW === $this->get_fraud_outcome_status_for_order( $order ) ? Fraud_Meta_Box_Type::REVIEW_ALLOWED : Fraud_Meta_Box_Type::ALLOW;
			$this->set_fraud_outcome_status_for_order( $order, $intent_data['fraud_outcome'] );
			$this->set_fraud_meta_box_type_for_order( $order, $fraud_meta_box_type );
		}

		$this->update_order_status( $order, 'payment_complete', $intent_data['intent_id'] );
		$order->add_order_note( $note );
		$this->set_intention_status_for_order( $order, $intent_data['intent_status'] );
	}

	/**
	 * Leaves an order in pending status, while adding a note with a link to the transaction.
	 *
	 * @param WC_Order $order         Order object.
	 * @param array    $intent_data   The intent data associated with this order.
	 *
	 * @return void
	 */
	private function mark_payment_started( $order, $intent_data ) {
		$note = $this->generate_payment_started_note( $order, $intent_data['intent_id'] );
		if ( $this->order_note_exists( $order, $note )
			|| ! $order->has_status( [ Order_Status::PENDING ] ) ) {
			return;
		}

		$fraud_meta_box_type = $this->intent_has_card_payment_type( $intent_data ) ? Fraud_Meta_Box_Type::PAYMENT_STARTED : Fraud_Meta_Box_Type::NOT_CARD;
		$this->set_fraud_meta_box_type_for_order( $order, $fraud_meta_box_type );

		$order->add_order_note( $note );
		$this->set_intention_status_for_order( $order, $intent_data['intent_status'] );
	}

	/**
	 * Changes status to On-Hold, adds fraud meta data, and adds the fraud held for review note.
	 *
	 * @param WC_Order $order         Order object.
	 * @param array    $intent_data   The intent data associated with this order.
	 *
	 * @return void
	 */
	private function mark_order_held_for_review_for_fraud( $order, $intent_data ) {
		$note = $this->generate_fraud_held_for_review_note( $order, $intent_data['intent_id'], $intent_data['charge_id'] );
		if ( $this->order_note_exists( $order, $note ) ) {
			return;
		}

		$this->update_order_status( $order, Order_Status::ON_HOLD );
		$this->set_fraud_outcome_status_for_order( $order, Rule::FRAUD_OUTCOME_REVIEW );
		$this->set_fraud_meta_box_type_for_order( $order, Fraud_Meta_Box_Type::REVIEW );
		$order->add_order_note( $note );
		$this->set_intention_status_for_order( $order, $intent_data['intent_status'] );
	}

	/**
	 * Given the charge, adds the application_fee_amount from the charge to the given order as metadata.
	 *
	 * @param WC_Order                    $order The order to update.
	 * @param WC_Payments_API_Charge|null $charge The charge to get the application_fee_amount from.
	 */
	public function attach_transaction_fee_to_order( $order, $charge ) {
		try {
			if ( $charge && null !== $charge->get_application_fee_amount() ) {
				$order->update_meta_data(
					self::WCPAY_TRANSACTION_FEE_META_KEY,
					WC_Payments_Utils::interpret_stripe_amount( $charge->get_application_fee_amount(), $charge->get_currency() )
				);
				$order->save_meta_data();
			}
		} catch ( Exception $e ) {
			// Log the error and don't block checkout.
			Logger::log( 'Error saving transaction fee into metadata for the order ' . $order->get_id() . ': ' . $e->getMessage() );
		}

	}

	/**
	 * Get content for the success order note.
	 *
	 * @param string $intent_id        The payment intent ID related to the intent/order.
	 * @param string $charge_id        The charge ID related to the intent/order.
	 * @param string $formatted_amount The formatted order total.
	 *
	 * @return string Note content.
	 */
	private function generate_payment_success_note( $intent_id, $charge_id, $formatted_amount ) {
		$transaction_url = WC_Payments_Utils::compose_transaction_url( $intent_id, $charge_id );

		return sprintf(
			WC_Payments_Utils::esc_interpolated_html(
				/* translators: %1: the successfully charged amount, %2: WooPayments, %3: transaction ID of the payment */
				__( 'A payment of %1$s was <strong>successfully charged</strong> using %2$s (<a>%3$s</a>).', 'woocommerce-payments' ),
				[
					'strong' => '<strong>',
					'a'      => ! empty( $transaction_url ) ? '<a href="' . $transaction_url . '" target="_blank" rel="noopener noreferrer">' : '<code>',
				]
			),
			$formatted_amount,
			'WooPayments',
			WC_Payments_Utils::get_transaction_url_id( $intent_id, $charge_id )
		);
	}

	/**
	 * Get content for the failure order note and additional message, if included.
	 *
	 * @param string $intent_id        The ID of the intent associated with this order.
	 * @param string $charge_id        The charge ID related to the intent/order.
	 * @param string $message          Optional message to add to the note.
	 * @param string $formatted_amount The formatted order total.
	 *
	 * @return string Note content.
	 */
	private function generate_payment_failure_note( $intent_id, $charge_id, $message, $formatted_amount ) {
		$transaction_url = WC_Payments_Utils::compose_transaction_url( $intent_id, $charge_id );
		$note            = sprintf(
			WC_Payments_Utils::esc_interpolated_html(
				/* translators: %1: the authorized amount, %2: WooPayments, %3: transaction ID of the payment */
				__( 'A payment of %1$s <strong>failed</strong> using %2$s (<a>%3$s</a>).', 'woocommerce-payments' ),
				[
					'strong' => '<strong>',
					'a'      => ! empty( $transaction_url ) ? '<a href="' . $transaction_url . '" target="_blank" rel="noopener noreferrer">' : '<code>',
				]
			),
			$formatted_amount,
			'WooPayments',
			WC_Payments_Utils::get_transaction_url_id( $intent_id, $charge_id )
		);

		if ( ! empty( $message ) ) {
			$note .= ' ' . $message;
		}

		return $note;
	}

	/**
	 * Generates the payment authorized order note.
	 *
	 * @param WC_Order $order     Order object.
	 * @param string   $intent_id The ID of the intent associated with this order.
	 * @param string   $charge_id The charge ID related to the intent/order.
	 *
	 * @return string
	 */
	private function generate_payment_authorized_note( $order, $intent_id, $charge_id ): string {
		$transaction_url = WC_Payments_Utils::compose_transaction_url( $intent_id, $charge_id );
		$note            = sprintf(
			WC_Payments_Utils::esc_interpolated_html(
				/* translators: %1: the authorized amount, %2: WooPayments, %3: transaction ID of the payment */
				__( 'A payment of %1$s was <strong>authorized</strong> using %2$s (<a>%3$s</a>).', 'woocommerce-payments' ),
				[
					'strong' => '<strong>',
					'a'      => ! empty( $transaction_url ) ? '<a href="' . $transaction_url . '" target="_blank" rel="noopener noreferrer">' : '<code>',
				]
			),
			$this->get_order_amount( $order ),
			'WooPayments',
			WC_Payments_Utils::get_transaction_url_id( $intent_id, $charge_id )
		);

		return $note;
	}

	/**
	 * Generates the payment started order note.
	 *
	 * @param WC_Order $order     Order object.
	 * @param string   $intent_id The ID of the intent associated with this order.
	 *
	 * @return string
	 */
	private function generate_payment_started_note( $order, $intent_id ): string {
		$note = sprintf(
			WC_Payments_Utils::esc_interpolated_html(
				/* translators: %1: the authorized amount, %2: WooPayments, %3: intent ID of the payment */
				__( 'A payment of %1$s was <strong>started</strong> using %2$s (<code>%3$s</code>).', 'woocommerce-payments' ),
				[
					'strong' => '<strong>',
					'code'   => '<code>',
				]
			),
			$this->get_order_amount( $order ),
			'WooPayments',
			$intent_id
		);

		return $note;
	}

	/**
	 * Generates the successful capture order note.
	 *
	 * @param WC_Order $order     Order object.
	 * @param string   $intent_id The ID of the intent associated with this order.
	 * @param string   $charge_id The charge ID related to the intent/order.
	 *
	 * @return string
	 */
	private function generate_capture_success_note( $order, $intent_id, $charge_id ) {
		$transaction_url = WC_Payments_Utils::compose_transaction_url( $intent_id, $charge_id );
		$note            = sprintf(
			WC_Payments_Utils::esc_interpolated_html(
				/* translators: %1: the successfully charged amount, %2: WooPayments, %3: transaction ID of the payment */
				__( 'A payment of %1$s was <strong>successfully captured</strong> using %2$s (<a>%3$s</a>).', 'woocommerce-payments' ),
				[
					'strong' => '<strong>',
					'a'      => ! empty( $transaction_url ) ? '<a href="' . $transaction_url . '" target="_blank" rel="noopener noreferrer">' : '<code>',
				]
			),
			$this->get_order_amount( $order ),
			'WooPayments',
			WC_Payments_Utils::get_transaction_url_id( $intent_id, $charge_id )
		);
		return $note;
	}

	/**
	 * Generates the failure order note and additional message, if included.
	 *
	 * @param WC_Order $order     Order object.
	 * @param string   $intent_id The ID of the intent associated with this order.
	 * @param string   $charge_id The charge ID related to the intent/order.
	 * @param string   $message   Optional message to add to the note.
	 *
	 * @return string
	 */
	private function generate_capture_failed_note( $order, $intent_id, $charge_id, $message ): string {
		$transaction_url = WC_Payments_Utils::compose_transaction_url( $intent_id, $charge_id );
		$note            = sprintf(
			WC_Payments_Utils::esc_interpolated_html(
				/* translators: %1: the authorized amount, %2: WooPayments, %3: transaction ID of the payment */
				__( 'A capture of %1$s <strong>failed</strong> to complete using %2$s (<a>%3$s</a>).', 'woocommerce-payments' ),
				[
					'strong' => '<strong>',
					'a'      => ! empty( $transaction_url ) ? '<a href="' . $transaction_url . '" target="_blank" rel="noopener noreferrer">' : '<code>',
				]
			),
			$this->get_order_amount( $order ),
			'WooPayments',
			WC_Payments_Utils::get_transaction_url_id( $intent_id, $charge_id )
		);

		if ( ! empty( $message ) ) {
			$note .= ' ' . $message;
		}

		return $note;
	}

	/**
	 * Get content for the capture expired note.
	 *
	 * @param string $intent_id The ID of the intent associated with this order.
	 * @param string $charge_id The charge ID related to the intent/order.
	 *
	 * @return string Note content.
	 */
	private function generate_capture_expired_note( $intent_id, $charge_id ) {
		$transaction_url = WC_Payments_Utils::compose_transaction_url( $intent_id, $charge_id );

		return sprintf(
			WC_Payments_Utils::esc_interpolated_html(
				/* translators: %1: the authorized amount, %2: transaction ID of the payment */
				__( 'Payment authorization has <strong>expired</strong> (<a>%1$s</a>).', 'woocommerce-payments' ),
				[
					'strong' => '<strong>',
					'a'      => ! empty( $transaction_url ) ? '<a href="' . $transaction_url . '" target="_blank" rel="noopener noreferrer">' : '<code>',
				]
			),
			WC_Payments_Utils::get_transaction_url_id( $intent_id, $charge_id )
		);

	}

	/**
	 * Generates the capture cancelled order note.
	 *
	 * @return string
	 */
	private function generate_capture_cancelled_note(): string {
		$note = WC_Payments_Utils::esc_interpolated_html(
			__( 'Payment authorization was successfully <strong>cancelled</strong>.', 'woocommerce-payments' ),
			[ 'strong' => '<strong>' ]
		);

		return $note;
	}

	/**
	 * Generates the fraud held for review order note.
	 *
	 * @param WC_Order $order     Order object.
	 * @param string   $intent_id The ID of the intent associated with this order.
	 * @param string   $charge_id The charge ID related to the intent/order.
	 *
	 * @return string
	 */
	private function generate_fraud_held_for_review_note( $order, $intent_id, $charge_id ): string {
		$transaction_url = WC_Payments_Utils::compose_transaction_url(
			$intent_id,
			$charge_id,
			[
				'status_is' => Rule::FRAUD_OUTCOME_REVIEW,
				'type_is'   => 'order_note',
			]
		);

		$note = sprintf(
			WC_Payments_Utils::esc_interpolated_html(
				/* translators: %1: the authorized amount, %2: transaction ID of the payment */
				__( '&#x26D4; A payment of %1$s was <strong>held for review</strong> by one or more risk filters.<br><br><a>View more details</a>.', 'woocommerce-payments' ),
				[
					'&#x26D4;' => '&#x26D4;',
					'strong'   => '<strong>',
					'br'       => '<br>',
					'a'        => ! empty( $transaction_url ) ? '<a href="' . $transaction_url . '" target="_blank" rel="noopener noreferrer">' : '<code>',
				]
			),
			$this->get_order_amount( $order )
		);

		return $note;
	}

	/**
	 * Generates the fraud blocked order note.
	 *
	 * @param WC_Order $order     Order object.
	 *
	 * @return string
	 */
	private function generate_fraud_blocked_note( $order ): string {
		$transaction_url = WC_Payments_Utils::compose_transaction_url(
			$order->get_id(),
			'',
			[
				'status_is' => Rule::FRAUD_OUTCOME_BLOCK,
				'type_is'   => 'order_note',
			]
		);

		$note = sprintf(
			WC_Payments_Utils::esc_interpolated_html(
				/* translators: %1: the blocked amount, %2: transaction ID of the payment */
				__( '&#x1F6AB; A payment of %1$s was <strong>blocked</strong> by one or more risk filters.<br><br><a>View more details</a>.', 'woocommerce-payments' ),
				[
					'&#x1F6AB;' => '&#x1F6AB;',
					'strong'    => '<strong>',
					'br'        => '<br>',
					'a'         => ! empty( $transaction_url ) ? '<a href="' . $transaction_url . '" target="_blank" rel="noopener noreferrer">' : '<code>',
				]
			),
			$this->get_order_amount( $order )
		);

		return $note;
	}

	/**
	 * Get content for the dispute created order note.
	 *
	 * @param string $charge_id  The ID of the disputes charge associated with this order.
	 * @param string $amount     The disputed amount – formatted currency value.
	 * @param string $reason     The reason for the dispute – human-readable text.
	 * @param string $due_by     The deadline for responding to the dispute - formatted date string.
	 *
	 * @return string Note content.
	 */
	private function generate_dispute_created_note( $charge_id, $amount, $reason, $due_by ) {
		$dispute_url = $this->compose_dispute_url( $charge_id );

		// Get merchant-friendly dispute reason description.
		$reason = WC_Payments_Utils::get_dispute_reason_description( $reason );

		return sprintf(
			WC_Payments_Utils::esc_interpolated_html(
				/* translators: %1: the disputed amount and currency; %2: the dispute reason; %3 the deadline date for responding to dispute */
				__( 'Payment has been disputed for %1$s with reason "%2$s". <a>Response due by %3$s</a>.', 'woocommerce-payments' ),
				[
					'a' => '<a href="' . $dispute_url . '" target="_blank" rel="noopener noreferrer">',
				]
			),
			$amount,
			$reason,
			$due_by
		);
	}

	/**
	 * Get content for the dispute closed order note.
	 *
	 * @param string $charge_id The ID of the disputed charge associated with this order.
	 * @param string $status    The status of the dispute.
	 *
	 * @return string Note content.
	 */
	private function generate_dispute_closed_note( $charge_id, $status ) {
		$dispute_url = $this->compose_dispute_url( $charge_id );
		return sprintf(
			WC_Payments_Utils::esc_interpolated_html(
				/* translators: %1: the dispute status */
				__( 'Payment dispute has been closed with status %1$s. See <a>dispute overview</a> for more details.', 'woocommerce-payments' ),
				[
					'a' => '<a href="' . $dispute_url . '" target="_blank" rel="noopener noreferrer">',
				]
			),
			$status
		);
	}

	/**
	 * Composes url for dispute details page.
	 *
	 * @param string $charge_id The disputed charge ID.
	 *
	 * @return string Transaction details page url.
	 */
	private function compose_dispute_url( $charge_id ) {
		return add_query_arg(
			[
				'page' => 'wc-admin',
				'path' => '/payments/transactions/details',
				'id'   => $charge_id,
			],
			admin_url( 'admin.php' )
		);
	}

	/**
	 * Check if order is locked for payment processing
	 *
	 * @param WC_Order $order  The order that is being paid.
	 * @param string   $intent_id The id of the intent that is being processed.
	 *
	 * @return bool    A flag that indicates whether the order is already locked.
	 */
	private function is_order_locked( $order, $intent_id = null ) {
		$order_id       = $order->get_id();
		$transient_name = 'wcpay_processing_intent_' . $order_id;
		$processing     = get_transient( $transient_name );

		// Block the process if the same intent is already being handled.
		return ( '-1' === $processing || ( isset( $intent_id ) && $processing === $intent_id ) );
	}

	/**
	 * Lock an order for payment intent processing for 5 minutes.
	 *
	 * @param WC_Order $order     The order that is being paid.
	 * @param string   $intent_id The id of the intent that is being processed.
	 *
	 * @return void
	 */
	private function lock_order_payment( $order, $intent_id = null ) {
		$order_id       = $order->get_id();
		$transient_name = 'wcpay_processing_intent_' . $order_id;

		set_transient( $transient_name, empty( $intent_id ) ? '-1' : $intent_id, 5 * MINUTE_IN_SECONDS );
	}

	/**
	 * Unlocks an order for processing by payment intents.
	 *
	 * @param WC_Order $order The order that is being unlocked.
	 *
	 * @return void
	 */
	private function unlock_order_payment( $order ) {
		$order_id = $order->get_id();
		delete_transient( 'wcpay_processing_intent_' . $order_id );
	}

	/**
	 * Refreshes the order from the database, checks if it is locked, and locks it.
	 *
	 * TODO: Update to throw exceptions so try/catch can be used.
	 * TODO: Maybe add checks to see if there is already a successful intent, or the intent status passed is already set.
	 *
	 * @param WC_Order $order   Order object.
	 * @param string   $intent_id The ID of the intent associated with this order.
	 *
	 * @return bool
	 */
	private function order_prepared_for_processing( $order, $intent_id ) {
		if ( ! is_a( $order, 'WC_Order' ) ) {
			return false;
		}

		if ( $this->is_order_paid( $order ) ) {
			return false;
		}

		if ( $this->is_order_locked( $order, $intent_id ) ) {
			return false;
		}

		// Lock the order.
		$this->lock_order_payment( $order, $intent_id );

		return true;
	}

	/**
	 * Checks to see if the current order, and a fresh copy of the order from the database are paid.
	 *
	 * @param WC_Order $order The order being checked.
	 *
	 * @return boolean True if it has a paid status, false if not.
	 */
	private function is_order_paid( $order ) {
		wp_cache_delete( $order->get_id(), 'posts' );

		// Read the latest order properties from the database to avoid race conditions if webhook was handled during this request.
		$clone_order = clone $order;
		$clone_order->get_data_store()->read( $clone_order );

		// Check if the order is already complete.
		if ( function_exists( 'wc_get_is_paid_statuses' ) ) {
			if ( $order->has_status( wc_get_is_paid_statuses() )
				|| $clone_order->has_status( wc_get_is_paid_statuses() ) ) {
				return true;
			}
		}

		return false;
	}

	/**
	 * Completes order processing by updating the intent meta, unlocking the order, and saving the order.
	 *
	 * @param WC_Order    $order         Order object.
	 * @param string|null $intent_status The status of the intent related to this order.
	 *
	 * @return void
	 */
	private function complete_order_processing( $order, $intent_status = null ) {
		if ( ! empty( $intent_status ) ) {
			$this->set_intention_status_for_order( $order, $intent_status );
		}
		$this->unlock_order_payment( $order );
		$order->save();
	}

	/**
	 * Gets the total for the order in explicit format.
	 *
	 * @param WC_Order $order     Order object.
	 *
	 * @return string The formatted order total.
	 */
	private function get_order_amount( $order ) {
		return WC_Payments_Explicit_Price_Formatter::get_explicit_price( wc_price( $order->get_total(), [ 'currency' => $order->get_currency() ] ), $order );
	}

	/**
	 * Updates the order status and catches any exceptions so that processing can continue.
	 *
	 * @param WC_Order    $order        Order object.
	 * @param string      $order_status The status to change the order to.
	 * @param null|string $intent_id    The ID of the intent associated with this order.
	 *
	 * @throws Exception Throws exception if intent id is not included if order needs to be marked as paid.
	 *
	 * @return void
	 */
	private function update_order_status( $order, $order_status, $intent_id = '' ) {
		try {
			/**
			 * In this instance payment_complete is not an order status, but a flag to mark the order as paid. In a default WooCommerce store, the order
			 * may move to Processing or Completed status depending on the contents of the cart, so we let WooCommerce core decide what to do.
			 */
			if ( 'payment_complete' === $order_status ) {
				if ( empty( $intent_id ) ) {
					throw new Exception( __( 'Intent id was not included for payment complete status change.', 'woocommerce-payments' ) );
				}
				$order->payment_complete( $intent_id );
			} else {
				$order->update_status( $order_status );
			}
		} catch ( Exception $e ) {
			// Continue further, something unexpected happened, but we can't really do anything with that.
			Logger::log( 'Error when updating status for order ' . $order->get_id() . ': ' . $e->getMessage() );
		}
	}

	/**
	 * Takes an intent object or array and returns our needed data as an array.
	 * This is needed due to intents can either be objects or arrays.
	 *
	 * @param WC_Payments_API_Abstract_Intention $intent  Setup or payment intent to pull the data from.
	 *
	 * @return array The data we need to continue processing.
	 */
	private function get_intent_data( WC_Payments_API_Abstract_Intention $intent ): array {

		$intent_data = [
			'intent_id'           => $intent->get_id(),
			'intent_status'       => $intent->get_status(),
			'charge_id'           => '',
			'fraud_outcome'       => $intent->get_metadata()['fraud_outcome'] ?? '',
			'payment_method_type' => $intent->get_payment_method_type(),
		];

		if ( $intent instanceof WC_Payments_API_Payment_Intention ) {
			$charge                   = $intent->get_charge();
			$intent_data['charge_id'] = $charge ? $charge->get_id() : null;
		}

		return $intent_data;
	}

	/**
	 * Schedules an action to add the fee breakdown to order notes.
	 *
	 * @param WC_Order $order The order to add the note to.
	 * @param string   $intent_id The intent ID for the order.
	 *
	 * @return void
	 */
	private function enqueue_add_fee_breakdown_to_order_notes( WC_Order $order, string $intent_id ) {
		WC_Payments::get_action_scheduler_service()->schedule_job(
			time(),
			self::ADD_FEE_BREAKDOWN_TO_ORDER_NOTES,
			[
				'order_id'     => $order->get_id(),
				'intent_id'    => $intent_id,
				'is_test_mode' => WC_Payments::mode()->is_test(),
			]
		);
	}

	/**
	 * If an order object is passed in, return that, else try to get the order.
	 * This is needed due to mocked orders cannot be retrieved from the database in tests.
	 *
	 * @param mixed $order The order to be returned.
	 *
	 * @return WC_Order|WC_Order_Refund
	 *
	 * @throws Order_Not_Found_Exception
	 */
	private function get_order( $order ) {
		$order = $this->is_order_type_object( $order ) ? $order : wc_get_order( $order );
		if ( ! $this->is_order_type_object( $order ) ) {
			throw new Order_Not_Found_Exception(
				__( 'The requested order was not found.', 'woocommerce-payments' ),
				'order_not_found'
			);
		}
		return $order;
	}

	/**
	 * Checks to see if the given argument is an order type object.
	 *
	 * @param mixed $order The order to be checked.
	 *
	 * @return bool
	 */
	private function is_order_type_object( $order ): bool {
		if ( is_a( $order, 'WC_Order' ) || is_a( $order, 'WC_Order_Refund' ) ) {
			return true;
		}

		return false;
	}

	/**
	 * Checks to see if the intent data has just card set as the payment method type.
	 *
	 * @param array $intent_data The intent data obtained from get_intent_data.
	 *
	 * @return bool
	 */
	private function intent_has_card_payment_type( $intent_data ): bool {
		return isset( $intent_data['payment_method_type'] ) && 'card' === $intent_data['payment_method_type'];
	}
}<|MERGE_RESOLUTION|>--- conflicted
+++ resolved
@@ -284,25 +284,21 @@
 	 * Updates the order to on-hold status and adds a note about the dispute.
 	 *
 	 * @param WC_Order $order      Order object.
-	 * @param string   $charge_id  The ID of the disputed charge associated with this order.
+	 * @param string   $dispute_id The ID of the dispute associated with this order.
 	 * @param string   $amount     The disputed amount – formatted currency value.
 	 * @param string   $reason     The reason for the dispute – human-readable text.
 	 * @param string   $due_by     The deadline for responding to the dispute - formatted date string.
 	 *
 	 * @return void
 	 */
-	public function mark_payment_dispute_created( $order, $charge_id, $amount, $reason, $due_by ) {
+	public function mark_payment_dispute_created( $order, $dispute_id, $amount, $reason, $due_by ) {
 		if ( ! is_a( $order, 'WC_Order' ) ) {
 			return;
 		}
 
-<<<<<<< HEAD
 		$this->set_dispute_id_for_order( $order, $dispute_id );
 
-		$note = $this->generate_dispute_created_note( $dispute_id, $amount, $reason, $due_by );
-=======
 		$note = $this->generate_dispute_created_note( $charge_id, $amount, $reason, $due_by );
->>>>>>> 28799072
 		if ( $this->order_note_exists( $order, $note ) ) {
 			return;
 		}
@@ -316,23 +312,19 @@
 	 * Updates the order status based on dispute status and adds a note about the dispute.
 	 *
 	 * @param WC_Order $order      Order object.
-	 * @param string   $charge_id  The ID of the disputed charge associated with this order.
+	 * @param string   $dispute_id The ID of the dispute associated with this order.
 	 * @param string   $status     The status of the dispute.
 	 *
 	 * @return void
 	 */
-	public function mark_payment_dispute_closed( $order, $charge_id, $status ) {
+	public function mark_payment_dispute_closed( $order, $dispute_id, $status ) {
 		if ( ! is_a( $order, 'WC_Order' ) ) {
 			return;
 		}
 
-<<<<<<< HEAD
 		$this->set_dispute_id_for_order( $order, $dispute_id );
 
-		$note = $this->generate_dispute_closed_note( $dispute_id, $status );
-=======
 		$note = $this->generate_dispute_closed_note( $charge_id, $status );
->>>>>>> 28799072
 
 		if ( $this->order_note_exists( $order, $note ) ) {
 			return;
@@ -1291,15 +1283,15 @@
 	/**
 	 * Get content for the dispute created order note.
 	 *
-	 * @param string $charge_id  The ID of the disputes charge associated with this order.
+	 * @param string $dispute_id The ID of the dispute associated with this order.
 	 * @param string $amount     The disputed amount – formatted currency value.
 	 * @param string $reason     The reason for the dispute – human-readable text.
 	 * @param string $due_by     The deadline for responding to the dispute - formatted date string.
 	 *
 	 * @return string Note content.
 	 */
-	private function generate_dispute_created_note( $charge_id, $amount, $reason, $due_by ) {
-		$dispute_url = $this->compose_dispute_url( $charge_id );
+	private function generate_dispute_created_note( $dispute_id, $amount, $reason, $due_by ) {
+		$dispute_url = $this->compose_dispute_url( $dispute_id );
 
 		// Get merchant-friendly dispute reason description.
 		$reason = WC_Payments_Utils::get_dispute_reason_description( $reason );
@@ -1321,13 +1313,13 @@
 	/**
 	 * Get content for the dispute closed order note.
 	 *
-	 * @param string $charge_id The ID of the disputed charge associated with this order.
-	 * @param string $status    The status of the dispute.
+	 * @param string $dispute_id The ID of the dispute associated with this order.
+	 * @param string $status     The status of the dispute.
 	 *
 	 * @return string Note content.
 	 */
-	private function generate_dispute_closed_note( $charge_id, $status ) {
-		$dispute_url = $this->compose_dispute_url( $charge_id );
+	private function generate_dispute_closed_note( $dispute_id, $status ) {
+		$dispute_url = $this->compose_dispute_url( $dispute_id );
 		return sprintf(
 			WC_Payments_Utils::esc_interpolated_html(
 				/* translators: %1: the dispute status */
@@ -1343,16 +1335,16 @@
 	/**
 	 * Composes url for dispute details page.
 	 *
-	 * @param string $charge_id The disputed charge ID.
-	 *
-	 * @return string Transaction details page url.
-	 */
-	private function compose_dispute_url( $charge_id ) {
+	 * @param string $dispute_id Dispute id.
+	 *
+	 * @return string Dispute details page url.
+	 */
+	private function compose_dispute_url( $dispute_id ) {
 		return add_query_arg(
 			[
 				'page' => 'wc-admin',
-				'path' => '/payments/transactions/details',
-				'id'   => $charge_id,
+				'path' => '/payments/disputes/details',
+				'id'   => $dispute_id,
 			],
 			admin_url( 'admin.php' )
 		);
