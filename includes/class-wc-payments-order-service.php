<?php
/**
 * Class WC_Payments_Order_Service
 *
 * @package WooCommerce\Payments
 */

use WCPay\Constants\Fraud_Meta_Box_Type;
use WCPay\Constants\Order_Status;
use WCPay\Constants\Payment_Intent_Status;
use WCPay\Exceptions\Order_Not_Found_Exception;
use WCPay\Fraud_Prevention\Models\Rule;
use WCPay\Logger;

defined( 'ABSPATH' ) || exit;

/**
 * Class handling order functionality.
 */
class WC_Payments_Order_Service {
	const ADD_FEE_BREAKDOWN_TO_ORDER_NOTES = 'wcpay_add_fee_breakdown_to_order_notes';

	/**
	 * Meta key used to store intent Id.
	 *
	 * @const string
	 */
	const INTENT_ID_META_KEY = '_intent_id';

	/**
	 * Meta key used to store payment method Id.
	 *
	 * @const string
	 */
	const PAYMENT_METHOD_ID_META_KEY = '_payment_method_id';

	/**
	 * Meta key used to store charge Id.
	 *
	 * @const string
	 */
	const CHARGE_ID_META_KEY = '_charge_id';

	/**
	 * Meta key used to store intention status.
	 *
	 * @const string
	 */
	const INTENTION_STATUS_META_KEY = '_intention_status';

	/**
	 * Meta key used to store customer Id.
	 *
	 * @const string
	 */
	const CUSTOMER_ID_META_KEY = '_stripe_customer_id';

	/**
	 * Meta key used to store WCPay fraud meta box type.
	 *
	 * @const string
	 */
	const WCPAY_FRAUD_META_BOX_TYPE_META_KEY = '_wcpay_fraud_meta_box_type';

	/**
	 * Meta key used to store WCPay fraud outcome status.
	 *
	 * @const string
	 */
	const WCPAY_FRAUD_OUTCOME_STATUS_META_KEY = '_wcpay_fraud_outcome_status';

	/**
	 * Meta key used to store WCPay intent currency.
	 *
	 * @const string
	 */
	const WCPAY_INTENT_CURRENCY_META_KEY = '_wcpay_intent_currency';

	/**
	 * Meta key used to store WCPay refund id.
	 *
	 * @const string
	 */
	const WCPAY_REFUND_ID_META_KEY = '_wcpay_refund_id';

		/**
	 * Meta key used to store WCPay refund status.
	 *
	 * @const string
	 */
	const WCPAY_REFUND_STATUS_META_KEY = '_wcpay_refund_status';

	/**
	 * Client for making requests to the WooCommerce Payments API
	 *
	 * @var WC_Payments_API_Client
	 */
	protected $api_client;

	/**
	 * WC_Payments_Order_Service constructor.
	 *
	 * @param WC_Payments_API_Client $api_client - WooCommerce Payments API client.
	 */
	public function __construct( WC_Payments_API_Client $api_client ) {
		$this->api_client = $api_client;
	}

	/**
	 * Parse the payment intent data and add any necessary notes to the order and update the order status accordingly.
	 *
	 * @param WC_Order     $order  The order to update.
	 * @param object|array $intent The intent.
	 */
	public function update_order_status_from_intent( $order, $intent ) {
		$intent_data = $this->get_intent_data( $intent );

		if ( ! isset( $intent_data['intent_id'] ) || ! $this->order_prepared_for_processing( $order, $intent_data['intent_id'] ) ) {
			return;
		}

		switch ( $intent_data['intent_status'] ) {
			case Payment_Intent_Status::CANCELED:
				$this->mark_payment_capture_cancelled( $order, $intent_data );
				break;
			case Payment_Intent_Status::SUCCEEDED:
				if ( Payment_Intent_Status::REQUIRES_CAPTURE === $this->get_intention_status_for_order( $order ) ) {
					$this->mark_payment_capture_completed( $order, $intent_data );
				} else {
					$this->mark_payment_completed( $order, $intent_data );
				}
				break;
			case Payment_Intent_Status::PROCESSING:
			case Payment_Intent_Status::REQUIRES_CAPTURE:
				if ( Rule::FRAUD_OUTCOME_REVIEW === $intent_data['fraud_outcome'] ) {
					$this->mark_order_held_for_review_for_fraud( $order, $intent_data );
				} else {
					$this->mark_payment_authorized( $order, $intent_data );
				}
				break;
			case Payment_Intent_Status::REQUIRES_ACTION:
			case Payment_Intent_Status::REQUIRES_PAYMENT_METHOD:
				$this->mark_payment_started( $order, $intent_data );
				break;
			default:
				Logger::error( 'Uncaught payment intent status of ' . $intent_data['intent_status'] . ' passed for order id: ' . $order->get_id() );
				break;
		}

		$this->complete_order_processing( $order );
	}

	/**
	 * Updates an order to failed status, while adding a note with a link to the transaction.
	 *
	 * @param WC_Order $order         Order object.
	 * @param string   $intent_id     The ID of the intent associated with this order.
	 * @param string   $intent_status The status of the intent related to this order.
	 * @param string   $charge_id     The charge ID related to the intent/order.
	 * @param string   $message       Optional message to add to the failed note.
	 *
	 * @return void
	 */
	public function mark_payment_failed( $order, $intent_id, $intent_status, $charge_id, $message = '' ) {
		if ( ! $this->order_prepared_for_processing( $order, $intent_id ) ) {
			return;
		}

		$note = $this->generate_payment_failure_note( $intent_id, $charge_id, $message, $this->get_order_amount( $order ) );
		if ( $this->order_note_exists( $order, $note )
			|| $order->has_status( [ Order_Status::FAILED ] ) ) {
			$this->complete_order_processing( $order );
			return;
		}

		$this->update_order_status( $order, Order_Status::FAILED );
		$order->add_order_note( $note );
		$this->complete_order_processing( $order, $intent_status );
	}

	/**
	 * Leaves order in current status (should be on-hold), adds a note with a link to the transaction.
	 *
	 * @param WC_Order    $order         Order object.
	 * @param string      $intent_id     The ID of the intent associated with this order.
	 * @param string|null $intent_status The status of the intent related to this order.
	 * @param string      $charge_id     The charge ID related to the intent/order.
	 * @param string      $message       Optional message to add to the note.
	 *
	 * @return void
	 */
	public function mark_payment_capture_failed( $order, $intent_id, $intent_status, $charge_id, $message = '' ) {
		if ( ! $this->order_prepared_for_processing( $order, $intent_id ) ) {
			return;
		}

		$note = $this->generate_capture_failed_note( $order, $intent_id, $charge_id, $message );
		if ( $this->order_note_exists( $order, $note ) ) {
			$this->complete_order_processing( $order );
			return;
		}

		if ( Rule::FRAUD_OUTCOME_REVIEW === $this->get_fraud_outcome_status_for_order( $order ) ) {
			$this->set_fraud_meta_box_type_for_order( $order, Fraud_Meta_Box_Type::REVIEW_FAILED );
		}

		$order->add_order_note( $note );
		$this->complete_order_processing( $order, $intent_status );
	}

	/**
	 * Updates an order to cancelled status, while adding a note with a link to the transaction.
	 *
	 * @param WC_Order $order         Order object.
	 * @param string   $intent_id     The ID of the intent associated with this order.
	 * @param string   $intent_status The status of the intent related to this order.
	 * @param string   $charge_id     The charge ID related to the intent/order.
	 *
	 * @return void
	 */
	public function mark_payment_capture_expired( $order, $intent_id, $intent_status, $charge_id ) {
		if ( ! $this->order_prepared_for_processing( $order, $intent_id ) ) {
			return;
		}

		$note = $this->generate_capture_expired_note( $intent_id, $charge_id );
		if ( $this->order_note_exists( $order, $note ) ) {
			$this->complete_order_processing( $order );
			return;
		}

		if ( Rule::FRAUD_OUTCOME_REVIEW === $this->get_fraud_outcome_status_for_order( $order ) ) {
			$this->set_fraud_meta_box_type_for_order( $order, Fraud_Meta_Box_Type::REVIEW_EXPIRED );
		}

		$this->update_order_status( $order, Order_Status::CANCELLED );
		$order->add_order_note( $note );
		$this->complete_order_processing( $order, $intent_status );
	}

	/**
<<<<<<< HEAD
	 * Updates an order to cancelled status, while adding a note with a link to the transaction.
	 *
	 * @param WC_Order $order         Order object.
	 * @param string   $intent_id     The ID of the intent associated with this order.
	 * @param string   $intent_status The status of the intent related to this order.
	 *
	 * @return void
	 */
	public function mark_payment_capture_cancelled( $order, $intent_id, $intent_status ) {
		if ( ! $this->order_prepared_for_processing( $order, $intent_id ) ) {
			return;
		}

		$note = $this->generate_capture_cancelled_note();
		if ( $this->order_note_exists( $order, $note ) ) {
			$this->complete_order_processing( $order );
			return;
		}

		if ( Rule::FRAUD_OUTCOME_REVIEW === $this->get_fraud_outcome_status_for_order( $order ) ) {
			$this->set_fraud_meta_box_type_for_order( $order, Fraud_Meta_Box_Type::REVIEW_CANCELLED );
		}

		$this->update_order_status( $order, Order_Status::CANCELLED );
		$order->add_order_note( $note );
		$this->complete_order_processing( $order, $intent_status );
	}

	/**
=======
>>>>>>> 8a666cc7
	 * Leaves order status as Pending, adds fraud meta data, and adds the fraud blocked note.
	 *
	 * @param WC_Order $order         Order object.
	 * @param string   $intent_id     The ID of the intent associated with this order.
	 * @param string   $intent_status The status of the intent related to this order.
	 *
	 * @return void
	 */
	public function mark_order_blocked_for_fraud( $order, $intent_id, $intent_status ) {
		if ( ! $this->order_prepared_for_processing( $order, $intent_id ) ) {
			return;
		}

		$note = $this->generate_fraud_blocked_note( $order );
		if ( $this->order_note_exists( $order, $note ) ) {
			$this->complete_order_processing( $order );
			return;
		}

		$this->set_fraud_outcome_status_for_order( $order, Rule::FRAUD_OUTCOME_BLOCK );
		$this->set_fraud_meta_box_type_for_order( $order, Fraud_Meta_Box_Type::BLOCK );
		$order->add_order_note( $note );
		$this->complete_order_processing( $order, $intent_status );
	}

	/**
	 * Updates the order to on-hold status and adds a note about the dispute.
	 *
	 * @param WC_Order $order      Order object.
	 * @param string   $dispute_id The ID of the dispute associated with this order.
	 * @param string   $reason     The reason for the dispute.
	 *
	 * @return void
	 */
	public function mark_payment_dispute_created( $order, $dispute_id, $reason ) {
		if ( ! is_a( $order, 'WC_Order' ) ) {
			return;
		}

		$note = $this->generate_dispute_created_note( $dispute_id, $reason );
		if ( $this->order_note_exists( $order, $note ) ) {
			return;
		}

		$this->update_order_status( $order, Order_Status::ON_HOLD );
		$order->add_order_note( $note );
		$order->save();
	}

	/**
	 * Updates the order status based on dispute status and adds a note about the dispute.
	 *
	 * @param WC_Order $order      Order object.
	 * @param string   $dispute_id The ID of the dispute associated with this order.
	 * @param string   $status     The status of the dispute.
	 *
	 * @return void
	 */
	public function mark_payment_dispute_closed( $order, $dispute_id, $status ) {
		if ( ! is_a( $order, 'WC_Order' ) ) {
			return;
		}

		$note = $this->generate_dispute_closed_note( $dispute_id, $status );

		if ( $this->order_note_exists( $order, $note ) ) {
			return;
		}

		if ( 'lost' === $status ) {
			wc_create_refund(
				[
					'amount'     => $order->get_total(),
					'reason'     => __( 'Dispute lost.', 'woocommerce-payments' ),
					'order_id'   => $order->get_id(),
					'line_items' => $order->get_items(),
				]
			);
		} else {
			// TODO: This should revert to the status the order was in before the dispute was created.
			$this->update_order_status( $order, Order_Status::COMPLETED );
			$order->save();
		}

		$order->add_order_note( $note );
	}

	/**
	 * Updates a terminal order to completed status, while adding a note with a link to the transaction.
	 *
	 * @param WC_Order $order         Order object.
	 * @param string   $intent_id     The ID of the intent associated with this order.
	 * @param string   $intent_status The status of the intent related to this order.
	 *
	 * @return void
	 */
	public function mark_terminal_payment_completed( $order, $intent_id, $intent_status ) {
		$this->update_order_status( $order, Order_Status::COMPLETED, $intent_id );
		$this->complete_order_processing( $order, $intent_status );
	}

	/**
	 * Check if a note content has already existed in the order.
	 *
	 * @param WC_Order $order        The order object to add the note.
	 * @param string   $note_content Note content.
	 *
	 * @return bool true if the note content exists, false otherwise.
	 */
	public function order_note_exists( WC_Order $order, string $note_content ): bool {
		// Get current notes of the order.
		$current_notes = wc_get_order_notes(
			[ 'order_id' => $order->get_id() ]
		);

		foreach ( $current_notes as $current_note ) {
			if ( $current_note->content === $note_content ) {
				return true;
			}
		}

		return false;
	}

	/**
	 * Adds a note with the fee breakdown for the order.
	 *
	 * @param string $order_id     WC Order Id.
	 * @param string $intent_id    The intent id for the payment.
	 * @param bool   $is_test_mode Whether to run the CRON job in test mode.
	 */
	public function add_fee_breakdown_to_order_notes( $order_id, $intent_id, $is_test_mode = false ) {
		// Since this CRON job may have been created in test_mode, when the CRON job runs, it
		// may lose the test_mode context. So, instead, we pass that context when creating
		// the CRON job and apply the context here.
		$apply_test_mode_context = function () use ( $is_test_mode ) {
			return $is_test_mode;
		};
		add_filter( 'wcpay_test_mode', $apply_test_mode_context );

		$order = wc_get_order( $order_id );
		try {
			$events = $this->api_client->get_timeline( $intent_id );

			$captured_event = current(
				array_filter(
					$events['data'],
					function ( array $event ) {
						return 'captured' === $event['type'];
					}
				)
			);

			$details = ( new WC_Payments_Captured_Event_Note( $captured_event ) )->generate_html_note();

			// Add fee breakdown details to the note.
			$title = WC_Payments_Utils::esc_interpolated_html(
				// phpcs:ignore WordPress.WP.I18n.NoHtmlWrappedStrings
				__( '<strong>Fee details:</strong>', 'woocommerce-payments' ),
				[
					'strong' => '<strong>',
				]
			);
			$note = $title . $details;
			// Update the order with the new note.
			$order->add_order_note( $note );
			$order->save();

		} catch ( Exception $e ) {
			Logger::log( sprintf( 'Can not generate the detailed note for intent_id %1$s. Reason: %2$s', $intent_id, $e->getMessage() ) );
		}
	}

	/**
	 * Get the payment metadata for intent id.
	 *
	 * @param  mixed $order The order Id or order object.
	 *
	 * @return string
	 *
	 * @throws Order_Not_Found_Exception
	 */
	public function get_intent_id_for_order( $order ) : string {
		$order = $this->get_order( $order );
		return $order->get_meta( self::INTENT_ID_META_KEY, true );
	}

	/**
	 * Set the payment metadata for intent id.
	 *
	 * @param  WC_Order $order The order object.
	 * @param  string   $intent_id The value to be set.
	 *
	 * @throws Order_Not_Found_Exception
	 */
	public function set_intent_id_for_order( $order, $intent_id ) {
		$order = $this->get_order( $order );
		$order->update_meta_data( self::INTENT_ID_META_KEY, $intent_id );
		$order->save_meta_data();
		/**
		 * Hook: When the order meta data _intent_id is updated.
		 *
		 * @since 5.4.0
		 */
		do_action( 'wcpay_order_intent_id_updated' );
	}

	/**
	 * Get the payment metadata for payment method id.
	 *
	 * @param  mixed $order The order Id or order object.
	 *
	 * @return string
	 *
	 * @throws Order_Not_Found_Exception
	 */
	public function get_payment_method_id_for_order( $order ) : string {
		$order = $this->get_order( $order );
		return $order->get_meta( self::PAYMENT_METHOD_ID_META_KEY, true );
	}

	/**
	 * Set the payment metadata for payment method id.
	 *
	 * @param  mixed  $order The order.
	 * @param  string $payment_method_id The value to be set.
	 *
	 * @throws Order_Not_Found_Exception
	 */
	public function set_payment_method_id_for_order( $order, $payment_method_id ) {
		$order = $this->get_order( $order );
		$order->update_meta_data( self::PAYMENT_METHOD_ID_META_KEY, $payment_method_id );
		$order->save_meta_data();
		/**
		 * Hook: When the order meta data _payment_method_id is updated.
		 *
		 * @since 5.4.0
		 */
		do_action( 'wcpay_order_payment_method_id_updated' );
	}

	/**
	 * Set the payment metadata for charge id.
	 *
	 * @param  mixed  $order The order.
	 * @param  string $charge_id The value to be set.
	 *
	 * @throws Order_Not_Found_Exception
	 */
	public function set_charge_id_for_order( $order, $charge_id ) {
		$order = $this->get_order( $order );
		$order->update_meta_data( self::CHARGE_ID_META_KEY, $charge_id );
		$order->save_meta_data();
	}

	/**
	 * Get the payment metadata for charge id.
	 *
	 * @param  mixed $order The order Id or order object.
	 *
	 * @return string
	 *
	 * @throws Order_Not_Found_Exception
	 */
	public function get_charge_id_for_order( $order ) : string {
		$order = $this->get_order( $order );
		return $order->get_meta( self::CHARGE_ID_META_KEY, true );
	}

	/**
	 * Set the payment metadata for intention status.
	 *
	 * @param  mixed  $order The order.
	 * @param  string $intention_status The value to be set.
	 *
	 * @throws Order_Not_Found_Exception
	 */
	public function set_intention_status_for_order( $order, $intention_status ) {
		$order = $this->get_order( $order );
		$order->update_meta_data( self::INTENTION_STATUS_META_KEY, $intention_status );
		$order->save_meta_data();
	}

	/**
	 * Get the payment metadata for intention status.
	 *
	 * @param  mixed $order The order Id or order object.
	 *
	 * @return string
	 *
	 * @throws Order_Not_Found_Exception
	 */
	public function get_intention_status_for_order( $order ) : string {
		$order = $this->get_order( $order );
		return $order->get_meta( self::INTENTION_STATUS_META_KEY, true );
	}

	/**
	 * Set the payment metadata for customer id.
	 *
	 * @param  mixed  $order The order.
	 * @param  string $customer_id The value to be set.
	 *
	 * @throws Order_Not_Found_Exception
	 */
	public function set_customer_id_for_order( $order, $customer_id ) {
		$order = $this->get_order( $order );
		$order->update_meta_data( self::CUSTOMER_ID_META_KEY, $customer_id );
		$order->save_meta_data();
	}

	/**
	 * Get the payment metadata for customer id.
	 *
	 * @param  mixed $order The order Id or order object.
	 *
	 * @return string
	 *
	 * @throws Order_Not_Found_Exception
	 */
	public function get_customer_id_for_order( $order ) : string {
		$order = $this->get_order( $order );
		return $order->get_meta( self::CUSTOMER_ID_META_KEY, true );
	}

	/**
	 * Set the payment metadata for intent currency.
	 *
	 * @param  mixed  $order The order.
	 * @param  string $wcpay_intent_currency The value to be set.
	 *
	 * @throws Order_Not_Found_Exception
	 */
	public function set_wcpay_intent_currency_for_order( $order, $wcpay_intent_currency ) {
		$order = $this->get_order( $order );
		$order->update_meta_data( self::WCPAY_INTENT_CURRENCY_META_KEY, $wcpay_intent_currency );
		$order->save_meta_data();
	}

	/**
	 * Get the payment metadata for intent currency.
	 *
	 * @param  mixed $order The order Id or order object.
	 *
	 * @return string
	 *
	 * @throws Order_Not_Found_Exception
	 */
	public function get_wcpay_intent_currency_for_order( $order ) : string {
		$order = $this->get_order( $order );
		return $order->get_meta( self::WCPAY_INTENT_CURRENCY_META_KEY, true );
	}

	/**
	 * Set the payment metadata for refund id.
	 *
	 * @param  mixed  $order The order.
	 * @param  string $wcpay_refund_id The value to be set.
	 *
	 * @throws Order_Not_Found_Exception
	 */
	public function set_wcpay_refund_id_for_order( $order, $wcpay_refund_id ) {
		$order = $this->get_order( $order );
		$order->update_meta_data( self::WCPAY_REFUND_ID_META_KEY, $wcpay_refund_id );
		$order->save_meta_data();
	}

	/**
	 * Get the payment metadata for refund id.
	 *
	 * @param  mixed $order The order Id or order object.
	 *
	 * @return string
	 *
	 * @throws Order_Not_Found_Exception
	 */
	public function get_wcpay_refund_id_for_order( $order ) : string {
		$order = $this->get_order( $order );
		return $order->get_meta( self::WCPAY_REFUND_ID_META_KEY, true );
	}

	/**
	 * Set the payment metadata for refund status.
	 *
	 * @param  mixed  $order The order.
	 * @param  string $wcpay_refund_status The value to be set.
	 *
	 * @throws Order_Not_Found_Exception
	 */
	public function set_wcpay_refund_status_for_order( $order, $wcpay_refund_status ) {
		$order = $this->get_order( $order );
		$order->update_meta_data( self::WCPAY_REFUND_STATUS_META_KEY, $wcpay_refund_status );
		$order->save_meta_data();
	}

	/**
	 * Get the payment metadata for refund status.
	 *
	 * @param  mixed $order The order Id or order object.
	 *
	 * @return string
	 *
	 * @throws Order_Not_Found_Exception
	 */
	public function get_wcpay_refund_status_for_order( $order ) : string {
		$order = $this->get_order( $order );
		return $order->get_meta( self::WCPAY_REFUND_STATUS_META_KEY, true );
	}

	/**
	 * Set the fraud_outcome_status for an order.
	 *
	 * @param  mixed  $order The order.
	 * @param  string $fraud_outcome_status The value to be set.
	 *
	 * @throws Order_Not_Found_Exception
	 */
	public function set_fraud_outcome_status_for_order( $order, $fraud_outcome_status ) {
		$order = $this->get_order( $order );
		$order->update_meta_data( self::WCPAY_FRAUD_OUTCOME_STATUS_META_KEY, $fraud_outcome_status );
		$order->save_meta_data();
	}

	/**
	 * Get the fraud_outcome_status for an order.
	 *
	 * @param  mixed $order The order Id or order object.
	 *
	 * @return string
	 *
	 * @throws Order_Not_Found_Exception
	 */
	public function get_fraud_outcome_status_for_order( $order ) : string {
		$order = $this->get_order( $order );
		return $order->get_meta( self::WCPAY_FRAUD_OUTCOME_STATUS_META_KEY, true );
	}

	/**
	 * Set the fraud_meta_box_type for an order.
	 *
	 * @param  mixed  $order The order.
	 * @param  string $fraud_meta_box_type The value to be set.
	 *
	 * @throws Order_Not_Found_Exception
	 */
	public function set_fraud_meta_box_type_for_order( $order, $fraud_meta_box_type ) {
		$order = $this->get_order( $order );
		$order->update_meta_data( self::WCPAY_FRAUD_META_BOX_TYPE_META_KEY, $fraud_meta_box_type );
		$order->save_meta_data();
	}

	/**
	 * Get the fraud_meta_box_type for an order.
	 *
	 * @param  mixed $order The order Id or order object.
	 *
	 * @return string
	 *
	 * @throws Order_Not_Found_Exception
	 */
	public function get_fraud_meta_box_type_for_order( $order ) : string {
		$order = $this->get_order( $order );
		return $order->get_meta( self::WCPAY_FRAUD_META_BOX_TYPE_META_KEY, true );
	}

	/**
	 * Given the payment intent data, adds it to the given order as metadata and parses any notes that need to be added
	 *
	 * @param WC_Order $order The order.
	 * @param string   $intent_id The intent ID.
	 * @param string   $intent_status Intent status.
	 * @param string   $payment_method Payment method ID.
	 * @param string   $customer_id Customer ID.
	 * @param string   $charge_id Charge ID.
	 * @param string   $currency Currency code.
	 *
	 * @throws Order_Not_Found_Exception
	 */
	public function attach_intent_info_to_order( $order, $intent_id, $intent_status, $payment_method, $customer_id, $charge_id, $currency ) {
		// first, let's save all the metadata that needed for refunds, required for status change etc.
		$order->set_transaction_id( $intent_id );
		$this->set_intent_id_for_order( $order, $intent_id );
		$this->set_payment_method_id_for_order( $order, $payment_method );
		$this->set_charge_id_for_order( $order, $charge_id );
		$this->set_intention_status_for_order( $order, $intent_status );
		$this->set_customer_id_for_order( $order, $customer_id );
		$this->set_wcpay_intent_currency_for_order( $order, $currency );
		$order->save();
	}

	/**
	 * Updates an order to cancelled status, while adding a note with a link to the transaction.
	 *
	 * @param WC_Order $order         Order object.
	 * @param array    $intent_data   The intent data associated with this order.
	 *
	 * @return void
	 */
	private function mark_payment_capture_cancelled( $order, $intent_data ) {
		$note = $this->generate_capture_cancelled_note();
		if ( $this->order_note_exists( $order, $note ) ) {
			$this->complete_order_processing( $order );
			return;
		}

		/**
		 * If we have a status for the fraud outcome, we want to add the proper meta data.
		 */
		if ( isset( $intent_data['fraud_outcome'] ) && Rule::is_valid_fraud_outcome_status( $intent_data['fraud_outcome'] ) ) {
			if ( Rule::FRAUD_OUTCOME_REVIEW === $intent_data['fraud_outcome'] ) {
				$this->set_fraud_outcome_status_for_order( $order, $intent_data['fraud_outcome'] );
				$this->set_fraud_meta_box_type_for_order( $order, Fraud_Meta_Box_Type::REVIEW_BLOCKED );
			}
		}

		$this->update_order_status( $order, Order_Status::CANCELLED );
		$order->add_order_note( $note );
		$this->complete_order_processing( $order, $intent_data['intent_status'] );
	}

	/**
	 * Updates an order to processing/completed status, while adding a note with a link to the transaction.
	 *
	 * @param WC_Order $order         Order object.
	 * @param array    $intent_data   The data of the intent associated with this order.
	 *
	 * @return void
	 */
	private function mark_payment_completed( $order, $intent_data ) {
		// Need to have a check for the intention status of `requires_capture`.
		$note = $this->generate_payment_success_note( $intent_data['intent_id'], $intent_data['charge_id'], $this->get_order_amount( $order ) );
		if ( $this->order_note_exists( $order, $note ) ) {
			return;
		}

		// Update the note with the fee breakdown details async, update order status, add order note.
		$this->enqueue_add_fee_breakdown_to_order_notes( $order, $intent_data['intent_id'] );

		/**
		 * If we have a status for the fraud outcome, we want to add the proper meta data.
		 * If auth/capture is enabled and the transaction is allowed, it will be 'allow'.
		 * If it was held for review for any reason, it will be 'review'.
		 */
		if ( '' !== $intent_data['fraud_outcome'] && Rule::is_valid_fraud_outcome_status( $intent_data['fraud_outcome'] ) ) {
			$fraud_meta_box_type = Order_Status::ON_HOLD === $order->get_status() ? Fraud_Meta_Box_Type::REVIEW_ALLOWED : Fraud_Meta_Box_Type::ALLOW;
			$this->set_fraud_outcome_status_for_order( $order, $intent_data['fraud_outcome'] );
			$this->set_fraud_meta_box_type_for_order( $order, $fraud_meta_box_type );
		}

		$this->update_order_status( $order, 'payment_complete', $intent_data['intent_id'] );
		$order->add_order_note( $note );
		$this->set_intention_status_for_order( $order, $intent_data['intent_status'] );
	}

	/**
	 * Updates an order to on-hold status, while adding a note with a link to the transaction.
	 *
	 * @param WC_Order $order         Order object.
	 * @param array    $intent_data   The intent data associated with this order.
	 *
	 * @return void
	 */
	private function mark_payment_authorized( $order, $intent_data ) {
		$note = $this->generate_payment_authorized_note( $order, $intent_data['intent_id'], $intent_data['charge_id'] );
		if ( $this->order_note_exists( $order, $note )
			|| $order->has_status( [ Order_Status::ON_HOLD ] ) ) {
			return;
		}

		if ( Rule::FRAUD_OUTCOME_ALLOW === $intent_data['fraud_outcome'] ) {
			$this->set_fraud_outcome_status_for_order( $order, Rule::FRAUD_OUTCOME_ALLOW );
			$this->set_fraud_meta_box_type_for_order( $order, Fraud_Meta_Box_Type::ALLOW );
		}

		$this->update_order_status( $order, Order_Status::ON_HOLD );
		$order->add_order_note( $note );
		$this->set_intention_status_for_order( $order, $intent_data['intent_status'] );
	}

	/**
	 * Updates an order to processing/completed status, while adding a note with a link to the transaction.
	 *
	 * @param WC_Order $order         Order object.
	 * @param array    $intent_data   The intent data associated with this order.
	 *
	 * @return void
	 */
	private function mark_payment_capture_completed( $order, $intent_data ) {
		$note = $this->generate_capture_success_note( $order, $intent_data['intent_id'], $intent_data['charge_id'] );
		if ( $this->order_note_exists( $order, $note ) ) {
			return;
		}

		// Update the note with the fee breakdown details async.
		$this->enqueue_add_fee_breakdown_to_order_notes( $order, $intent_data['intent_id'] );

		/**
		 * If we have a status for the fraud outcome, we want to add the proper meta data.
		 * If auth/capture is enabled and the transaction is allowed, it will be 'allow'.
		 * If it was held for review for any reason, it will be 'review'.
		 */
		if ( '' !== $intent_data['fraud_outcome'] && Rule::is_valid_fraud_outcome_status( $intent_data['fraud_outcome'] ) ) {
			$fraud_meta_box_type = Rule::FRAUD_OUTCOME_REVIEW === $this->get_fraud_outcome_status_for_order( $order ) ? Fraud_Meta_Box_Type::REVIEW_ALLOWED : Fraud_Meta_Box_Type::ALLOW;
			$this->set_fraud_outcome_status_for_order( $order, $intent_data['fraud_outcome'] );
			$this->set_fraud_meta_box_type_for_order( $order, $fraud_meta_box_type );
		}

		$this->update_order_status( $order, 'payment_complete', $intent_data['intent_id'] );
		$order->add_order_note( $note );
		$this->set_intention_status_for_order( $order, $intent_data['intent_status'] );
	}

	/**
	 * Leaves an order in pending status, while adding a note with a link to the transaction.
	 *
	 * @param WC_Order $order         Order object.
	 * @param array    $intent_data   The intent data associated with this order.
	 *
	 * @return void
	 */
	private function mark_payment_started( $order, $intent_data ) {
		$note = $this->generate_payment_started_note( $order, $intent_data['intent_id'] );
		if ( $this->order_note_exists( $order, $note )
			|| ! $order->has_status( [ Order_Status::PENDING ] ) ) {
			return;
		}

		if ( WC_Payments_Features::is_fraud_protection_settings_enabled() ) {
			$this->set_fraud_meta_box_type_for_order( $order, Fraud_Meta_Box_Type::PAYMENT_STARTED );
		}

		$order->add_order_note( $note );
		$this->set_intention_status_for_order( $order, $intent_data['intent_status'] );
	}

	/**
	 * Changes status to On-Hold, adds fraud meta data, and adds the fraud held for review note.
	 *
	 * @param WC_Order $order         Order object.
	 * @param array    $intent_data   The intent data associated with this order.
	 *
	 * @return void
	 */
	private function mark_order_held_for_review_for_fraud( $order, $intent_data ) {
		$note = $this->generate_fraud_held_for_review_note( $order, $intent_data['intent_id'], $intent_data['charge_id'] );
		if ( $this->order_note_exists( $order, $note ) ) {
			return;
		}

		$this->update_order_status( $order, Order_Status::ON_HOLD );
		$this->set_fraud_outcome_status_for_order( $order, Rule::FRAUD_OUTCOME_REVIEW );
		$this->set_fraud_meta_box_type_for_order( $order, Fraud_Meta_Box_Type::REVIEW );
		$order->add_order_note( $note );
		$this->set_intention_status_for_order( $order, $intent_data['intent_status'] );
	}

	/**
	 * Get content for the success order note.
	 *
	 * @param string $intent_id        The payment intent ID related to the intent/order.
	 * @param string $charge_id        The charge ID related to the intent/order.
	 * @param string $formatted_amount The formatted order total.
	 *
	 * @return string Note content.
	 */
	private function generate_payment_success_note( $intent_id, $charge_id, $formatted_amount ) {
		$transaction_url = WC_Payments_Utils::compose_transaction_url( $intent_id, $charge_id );

		return sprintf(
			WC_Payments_Utils::esc_interpolated_html(
				/* translators: %1: the successfully charged amount, %2: transaction ID of the payment */
				__( 'A payment of %1$s was <strong>successfully charged</strong> using WooCommerce Payments (<a>%2$s</a>).', 'woocommerce-payments' ),
				[
					'strong' => '<strong>',
					'a'      => ! empty( $transaction_url ) ? '<a href="' . $transaction_url . '" target="_blank" rel="noopener noreferrer">' : '<code>',
				]
			),
			$formatted_amount,
			WC_Payments_Utils::get_transaction_url_id( $intent_id, $charge_id )
		);
	}

	/**
	 * Get content for the failure order note and additional message, if included.
	 *
	 * @param string $intent_id        The ID of the intent associated with this order.
	 * @param string $charge_id        The charge ID related to the intent/order.
	 * @param string $message          Optional message to add to the note.
	 * @param string $formatted_amount The formatted order total.
	 *
	 * @return string Note content.
	 */
	private function generate_payment_failure_note( $intent_id, $charge_id, $message, $formatted_amount ) {
		$transaction_url = WC_Payments_Utils::compose_transaction_url( $intent_id, $charge_id );
		$note            = sprintf(
			WC_Payments_Utils::esc_interpolated_html(
				/* translators: %1: the authorized amount, %2: transaction ID of the payment */
				__( 'A payment of %1$s <strong>failed</strong> using WooCommerce Payments (<a>%2$s</a>).', 'woocommerce-payments' ),
				[
					'strong' => '<strong>',
					'a'      => ! empty( $transaction_url ) ? '<a href="' . $transaction_url . '" target="_blank" rel="noopener noreferrer">' : '<code>',
				]
			),
			$formatted_amount,
			WC_Payments_Utils::get_transaction_url_id( $intent_id, $charge_id )
		);

		if ( ! empty( $message ) ) {
			$note .= ' ' . $message;
		}

		return $note;
	}

	/**
	 * Generates the payment authorized order note.
	 *
	 * @param WC_Order $order     Order object.
	 * @param string   $intent_id The ID of the intent associated with this order.
	 * @param string   $charge_id The charge ID related to the intent/order.
	 *
	 * @return string
	 */
	private function generate_payment_authorized_note( $order, $intent_id, $charge_id ): string {
		$transaction_url = WC_Payments_Utils::compose_transaction_url( $intent_id, $charge_id );
		$note            = sprintf(
			WC_Payments_Utils::esc_interpolated_html(
				/* translators: %1: the authorized amount, %2: transaction ID of the payment */
				__( 'A payment of %1$s was <strong>authorized</strong> using WooCommerce Payments (<a>%2$s</a>).', 'woocommerce-payments' ),
				[
					'strong' => '<strong>',
					'a'      => ! empty( $transaction_url ) ? '<a href="' . $transaction_url . '" target="_blank" rel="noopener noreferrer">' : '<code>',
				]
			),
			$this->get_order_amount( $order ),
			WC_Payments_Utils::get_transaction_url_id( $intent_id, $charge_id )
		);

		return $note;
	}

	/**
	 * Generates the payment started order note.
	 *
	 * @param WC_Order $order     Order object.
	 * @param string   $intent_id The ID of the intent associated with this order.
	 *
	 * @return string
	 */
	private function generate_payment_started_note( $order, $intent_id ): string {
		$note = sprintf(
			WC_Payments_Utils::esc_interpolated_html(
				/* translators: %1: the authorized amount, %2: transaction ID of the payment */
				__( 'A payment of %1$s was <strong>started</strong> using WooCommerce Payments (<code>%2$s</code>).', 'woocommerce-payments' ),
				[
					'strong' => '<strong>',
					'code'   => '<code>',
				]
			),
			$this->get_order_amount( $order ),
			$intent_id
		);

		return $note;
	}

	/**
	 * Generates the successful capture order note.
	 *
	 * @param WC_Order $order     Order object.
	 * @param string   $intent_id The ID of the intent associated with this order.
	 * @param string   $charge_id The charge ID related to the intent/order.
	 *
	 * @return string
	 */
	private function generate_capture_success_note( $order, $intent_id, $charge_id ) {
		$transaction_url = WC_Payments_Utils::compose_transaction_url( $intent_id, $charge_id );
		$note            = sprintf(
			WC_Payments_Utils::esc_interpolated_html(
				/* translators: %1: the successfully charged amount, %2: transaction ID of the payment */
				__( 'A payment of %1$s was <strong>successfully captured</strong> using WooCommerce Payments (<a>%2$s</a>).', 'woocommerce-payments' ),
				[
					'strong' => '<strong>',
					'a'      => ! empty( $transaction_url ) ? '<a href="' . $transaction_url . '" target="_blank" rel="noopener noreferrer">' : '<code>',
				]
			),
			$this->get_order_amount( $order ),
			WC_Payments_Utils::get_transaction_url_id( $intent_id, $charge_id )
		);
		return $note;
	}

	/**
	 * Generates the failure order note and additional message, if included.
	 *
	 * @param WC_Order $order     Order object.
	 * @param string   $intent_id The ID of the intent associated with this order.
	 * @param string   $charge_id The charge ID related to the intent/order.
	 * @param string   $message   Optional message to add to the note.
	 *
	 * @return string
	 */
	private function generate_capture_failed_note( $order, $intent_id, $charge_id, $message ): string {
		$transaction_url = WC_Payments_Utils::compose_transaction_url( $intent_id, $charge_id );
		$note            = sprintf(
			WC_Payments_Utils::esc_interpolated_html(
				/* translators: %1: the authorized amount, %2: transaction ID of the payment */
				__( 'A capture of %1$s <strong>failed</strong> to complete using WooCommerce Payments (<a>%2$s</a>).', 'woocommerce-payments' ),
				[
					'strong' => '<strong>',
					'a'      => ! empty( $transaction_url ) ? '<a href="' . $transaction_url . '" target="_blank" rel="noopener noreferrer">' : '<code>',
				]
			),
			$this->get_order_amount( $order ),
			WC_Payments_Utils::get_transaction_url_id( $intent_id, $charge_id )
		);

		if ( ! empty( $message ) ) {
			$note .= ' ' . $message;
		}

		return $note;
	}

	/**
	 * Get content for the capture expired note.
	 *
	 * @param string $intent_id The ID of the intent associated with this order.
	 * @param string $charge_id The charge ID related to the intent/order.
	 *
	 * @return string Note content.
	 */
	private function generate_capture_expired_note( $intent_id, $charge_id ) {
		$transaction_url = WC_Payments_Utils::compose_transaction_url( $intent_id, $charge_id );

		return sprintf(
			WC_Payments_Utils::esc_interpolated_html(
				/* translators: %1: the authorized amount, %2: transaction ID of the payment */
				__( 'Payment authorization has <strong>expired</strong> (<a>%1$s</a>).', 'woocommerce-payments' ),
				[
					'strong' => '<strong>',
					'a'      => ! empty( $transaction_url ) ? '<a href="' . $transaction_url . '" target="_blank" rel="noopener noreferrer">' : '<code>',
				]
			),
			WC_Payments_Utils::get_transaction_url_id( $intent_id, $charge_id )
		);

	}

	/**
	 * Generates the capture cancelled order note.
	 *
	 * @return string
	 */
	private function generate_capture_cancelled_note(): string {
		$note = WC_Payments_Utils::esc_interpolated_html(
			__( 'Payment authorization was successfully <strong>cancelled</strong>.', 'woocommerce-payments' ),
			[ 'strong' => '<strong>' ]
		);

		return $note;
	}

	/**
	 * Generates the fraud held for review order note.
	 *
	 * @param WC_Order $order     Order object.
	 * @param string   $intent_id The ID of the intent associated with this order.
	 * @param string   $charge_id The charge ID related to the intent/order.
	 *
	 * @return string
	 */
	private function generate_fraud_held_for_review_note( $order, $intent_id, $charge_id ): string {
		$transaction_url = WC_Payments_Utils::compose_transaction_url( $intent_id, $charge_id );
		$note            = sprintf(
			WC_Payments_Utils::esc_interpolated_html(
				/* translators: %1: the authorized amount, %2: transaction ID of the payment */
				__( '&#x26D4; A payment of %1$s was <strong>held for review</strong> by one or more risk filters.<br><br><a>View more details</a>.', 'woocommerce-payments' ),
				[
					'&#x26D4;' => '&#x26D4;',
					'strong'   => '<strong>',
					'br'       => '<br>',
					'a'        => ! empty( $transaction_url ) ? '<a href="' . $transaction_url . '" target="_blank" rel="noopener noreferrer">' : '<code>',
				]
			),
			$this->get_order_amount( $order )
		);

		return $note;
	}

	/**
	 * Generates the fraud blocked order note.
	 *
	 * @param WC_Order $order     Order object.
	 *
	 * @return string
	 */
	private function generate_fraud_blocked_note( $order ): string {
		$transaction_url = WC_Payments_Utils::compose_transaction_url( $order->get_id(), '' );
		$note            = sprintf(
			WC_Payments_Utils::esc_interpolated_html(
				/* translators: %1: the blocked amount, %2: transaction ID of the payment */
				__( '&#x1F6AB; A payment of %1$s was <strong>blocked</strong> by one or more risk filters.<br><br><a>View more details</a>.', 'woocommerce-payments' ),
				[
					'&#x1F6AB;' => '&#x1F6AB;',
					'strong'    => '<strong>',
					'br'        => '<br>',
					'a'         => ! empty( $transaction_url ) ? '<a href="' . $transaction_url . '" target="_blank" rel="noopener noreferrer">' : '<code>',
				]
			),
			$this->get_order_amount( $order )
		);

		return $note;
	}

	/**
	 * Get content for the dispute created order note.
	 *
	 * @param string $dispute_id The ID of the dispute associated with this order.
	 * @param string $reason     The reason for the dispute.
	 *
	 * @return string Note content.
	 */
	private function generate_dispute_created_note( $dispute_id, $reason ) {
		$dispute_url = $this->compose_dispute_url( $dispute_id );

		return sprintf(
			WC_Payments_Utils::esc_interpolated_html(
				/* translators: %1: the dispute reason */
				__( 'Payment has been disputed as %1$s. See <a>dispute overview</a> for more details.', 'woocommerce-payments' ),
				[
					'a' => '<a href="' . $dispute_url . '" target="_blank" rel="noopener noreferrer">',
				]
			),
			$reason
		);
	}

	/**
	 * Get content for the dispute closed order note.
	 *
	 * @param string $dispute_id The ID of the dispute associated with this order.
	 * @param string $status     The status of the dispute.
	 *
	 * @return string Note content.
	 */
	private function generate_dispute_closed_note( $dispute_id, $status ) {
		$dispute_url = $this->compose_dispute_url( $dispute_id );
		return sprintf(
			WC_Payments_Utils::esc_interpolated_html(
				/* translators: %1: the dispute status */
				__( 'Payment dispute has been closed with status %1$s. See <a>dispute overview</a> for more details.', 'woocommerce-payments' ),
				[
					'a' => '<a href="' . $dispute_url . '" target="_blank" rel="noopener noreferrer">',
				]
			),
			$status
		);
	}

	/**
	 * Composes url for dispute details page.
	 *
	 * @param string $dispute_id Dispute id.
	 *
	 * @return string Dispute details page url.
	 */
	private function compose_dispute_url( $dispute_id ) {
		return add_query_arg(
			[
				'page' => 'wc-admin',
				'path' => '/payments/disputes/details',
				'id'   => $dispute_id,
			],
			admin_url( 'admin.php' )
		);
	}

	/**
	 * Check if order is locked for payment processing
	 *
	 * @param WC_Order $order  The order that is being paid.
	 * @param string   $intent_id The id of the intent that is being processed.
	 *
	 * @return bool    A flag that indicates whether the order is already locked.
	 */
	private function is_order_locked( $order, $intent_id = null ) {
		$order_id       = $order->get_id();
		$transient_name = 'wcpay_processing_intent_' . $order_id;
		$processing     = get_transient( $transient_name );

		// Block the process if the same intent is already being handled.
		return ( '-1' === $processing || ( isset( $intent_id ) && $processing === $intent_id ) );
	}

	/**
	 * Lock an order for payment intent processing for 5 minutes.
	 *
	 * @param WC_Order $order     The order that is being paid.
	 * @param string   $intent_id The id of the intent that is being processed.
	 *
	 * @return void
	 */
	private function lock_order_payment( $order, $intent_id = null ) {
		$order_id       = $order->get_id();
		$transient_name = 'wcpay_processing_intent_' . $order_id;

		set_transient( $transient_name, empty( $intent_id ) ? '-1' : $intent_id, 5 * MINUTE_IN_SECONDS );
	}

	/**
	 * Unlocks an order for processing by payment intents.
	 *
	 * @param WC_Order $order The order that is being unlocked.
	 *
	 * @return void
	 */
	private function unlock_order_payment( $order ) {
		$order_id = $order->get_id();
		delete_transient( 'wcpay_processing_intent_' . $order_id );
	}

	/**
	 * Refreshes the order from the database, checks if it is locked, and locks it.
	 *
	 * TODO: Update to throw exceptions so try/catch can be used.
	 * TODO: Maybe add checks to see if there is already a successful intent, or the intent status passed is already set.
	 *
	 * @param WC_Order $order   Order object.
	 * @param string   $intent_id The ID of the intent associated with this order.
	 *
	 * @return bool
	 */
	private function order_prepared_for_processing( $order, $intent_id ) {
		if ( ! is_a( $order, 'WC_Order' ) ) {
			return false;
		}

		if ( $this->is_order_paid( $order ) ) {
			return false;
		}

		if ( $this->is_order_locked( $order, $intent_id ) ) {
			return false;
		}

		// Lock the order.
		$this->lock_order_payment( $order, $intent_id );

		return true;
	}

	/**
	 * Checks to see if the current order, and a fresh copy of the order from the database are paid.
	 *
	 * @param WC_Order $order The order being checked.
	 *
	 * @return boolean True if it has a paid status, false if not.
	 */
	private function is_order_paid( $order ) {
		wp_cache_delete( $order->get_id(), 'posts' );

		// Read the latest order properties from the database to avoid race conditions if webhook was handled during this request.
		$clone_order = clone $order;
		$clone_order->get_data_store()->read( $clone_order );

		// Check if the order is already complete.
		if ( function_exists( 'wc_get_is_paid_statuses' ) ) {
			if ( $order->has_status( wc_get_is_paid_statuses() )
				|| $clone_order->has_status( wc_get_is_paid_statuses() ) ) {
				return true;
			}
		}

		return false;
	}

	/**
	 * Completes order processing by updating the intent meta, unlocking the order, and saving the order.
	 *
	 * @param WC_Order    $order         Order object.
	 * @param string|null $intent_status The status of the intent related to this order.
	 *
	 * @return void
	 */
	private function complete_order_processing( $order, $intent_status = null ) {
		if ( ! empty( $intent_status ) ) {
			$this->set_intention_status_for_order( $order, $intent_status );
		}
		$this->unlock_order_payment( $order );
		$order->save();
	}

	/**
	 * Gets the total for the order in explicit format.
	 *
	 * @param WC_Order $order     Order object.
	 *
	 * @return string The formatted order total.
	 */
	private function get_order_amount( $order ) {
		return WC_Payments_Explicit_Price_Formatter::get_explicit_price( wc_price( $order->get_total(), [ 'currency' => $order->get_currency() ] ), $order );
	}

	/**
	 * Updates the order status and catches any exceptions so that processing can continue.
	 *
	 * @param WC_Order    $order        Order object.
	 * @param string      $order_status The status to change the order to.
	 * @param null|string $intent_id    The ID of the intent associated with this order.
	 *
	 * @throws Exception Throws exception if intent id is not included if order needs to be marked as paid.
	 *
	 * @return void
	 */
	private function update_order_status( $order, $order_status, $intent_id = '' ) {
		try {
			/**
			 * In this instance payment_complete is not an order status, but a flag to mark the order as paid. In a default WooCommerce store, the order
			 * may move to Processing or Completed status depending on the contents of the cart, so we let WooCommerce core decide what to do.
			 */
			if ( 'payment_complete' === $order_status ) {
				if ( empty( $intent_id ) ) {
					throw new Exception( __( 'Intent id was not included for payment complete status change.', 'woocommerce-payments' ) );
				}
				$order->payment_complete( $intent_id );
			} else {
				$order->update_status( $order_status );
			}
		} catch ( Exception $e ) {
			// Continue further, something unexpected happened, but we can't really do anything with that.
			Logger::log( 'Error when updating status for order ' . $order->get_id() . ': ' . $e->getMessage() );
		}
	}

	/**
	 * Takes an intent object or array and returns our needed data as an array.
	 * This is needed due to intents can either be objects or arrays.
	 *
	 * @param object|array $intent The intent to pull the data from.
	 *
	 * @return array The data we need to continue processing.
	 */
	private function get_intent_data( $intent ): array {
		$intent_data = [];
		if ( is_array( $intent ) ) {
			$intent_data = [
				'intent_id'     => $intent['id'],
				'intent_status' => $intent['status'],
				'charge_id'     => $intent['charge_id'] ?? '',
				'fraud_outcome' => $intent['fraud_outcome'] ?? '',
			];
		} elseif ( is_object( $intent ) ) {
			$charge      = $intent->get_charge();
			$intent_data = [
				'intent_id'     => $intent->get_id(),
				'intent_status' => $intent->get_status(),
				'charge_id'     => $charge ? $charge->get_id() : null,
				'fraud_outcome' => $intent->get_metadata()['fraud_outcome'] ?? '',
			];
		}
		return $intent_data;
	}

	/**
	 * Schedules an action to add the fee breakdown to order notes.
	 *
	 * @param WC_Order $order The order to add the note to.
	 * @param string   $intent_id The intent ID for the order.
	 *
	 * @return void
	 */
	private function enqueue_add_fee_breakdown_to_order_notes( WC_Order $order, string $intent_id ) {
		WC_Payments::get_action_scheduler_service()->schedule_job(
			time(),
			self::ADD_FEE_BREAKDOWN_TO_ORDER_NOTES,
			[
				'order_id'     => $order->get_id(),
				'intent_id'    => $intent_id,
				'is_test_mode' => WC_Payments::mode()->is_test(),
			]
		);
	}

	/**
	 * If an order object is passed in, return that, else try to get the order.
	 * This is needed due to mocked orders cannot be retrieved from the database in tests.
	 *
	 * @param mixed $order The order to be returned.
	 *
	 * @return WC_Order|WC_Order_Refund
	 *
	 * @throws Order_Not_Found_Exception
	 */
	private function get_order( $order ) {
		$order = $this->is_order_type_object( $order ) ? $order : wc_get_order( $order );
		if ( ! $this->is_order_type_object( $order ) ) {
			throw new Order_Not_Found_Exception(
				__( 'The requested order was not found.', 'woocommerce-payments' ),
				'order_not_found'
			);
		}
		return $order;
	}

	/**
	 * Checks to see if the given argument is an order type object.
	 *
	 * @param mixed $order The order to be checked.
	 *
	 * @return bool
	 */
	private function is_order_type_object( $order ): bool {
		if ( is_a( $order, 'WC_Order' ) || is_a( $order, 'WC_Order_Refund' ) ) {
			return true;
		}

		return false;
	}
}<|MERGE_RESOLUTION|>--- conflicted
+++ resolved
@@ -239,38 +239,6 @@
 	}
 
 	/**
-<<<<<<< HEAD
-	 * Updates an order to cancelled status, while adding a note with a link to the transaction.
-	 *
-	 * @param WC_Order $order         Order object.
-	 * @param string   $intent_id     The ID of the intent associated with this order.
-	 * @param string   $intent_status The status of the intent related to this order.
-	 *
-	 * @return void
-	 */
-	public function mark_payment_capture_cancelled( $order, $intent_id, $intent_status ) {
-		if ( ! $this->order_prepared_for_processing( $order, $intent_id ) ) {
-			return;
-		}
-
-		$note = $this->generate_capture_cancelled_note();
-		if ( $this->order_note_exists( $order, $note ) ) {
-			$this->complete_order_processing( $order );
-			return;
-		}
-
-		if ( Rule::FRAUD_OUTCOME_REVIEW === $this->get_fraud_outcome_status_for_order( $order ) ) {
-			$this->set_fraud_meta_box_type_for_order( $order, Fraud_Meta_Box_Type::REVIEW_CANCELLED );
-		}
-
-		$this->update_order_status( $order, Order_Status::CANCELLED );
-		$order->add_order_note( $note );
-		$this->complete_order_processing( $order, $intent_status );
-	}
-
-	/**
-=======
->>>>>>> 8a666cc7
 	 * Leaves order status as Pending, adds fraud meta data, and adds the fraud blocked note.
 	 *
 	 * @param WC_Order $order         Order object.
