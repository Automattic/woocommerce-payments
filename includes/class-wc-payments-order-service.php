--- conflicted
+++ resolved
@@ -5,11 +5,8 @@
  * @package WooCommerce\Payments
  */
 
-<<<<<<< HEAD
-=======
 use WCPay\Constants\Order_Status;
 use WCPay\Constants\Payment_Method;
->>>>>>> f592aafc
 use WCPay\Logger;
 
 defined( 'ABSPATH' ) || exit;
