--- conflicted
+++ resolved
@@ -751,7 +751,138 @@
 	}
 
 	/**
-<<<<<<< HEAD
+	 * Updates an order to processing/completed status, while adding a note with a link to the transaction.
+	 *
+	 * @param WC_Order $order         Order object.
+	 * @param array    $intent_data   The data of the intent associated with this order.
+	 *
+	 * @return void
+	 */
+	private function mark_payment_completed( $order, $intent_data ) {
+		// Need to have a check for the intention status of `requires_capture`.
+		$note = $this->generate_payment_success_note( $intent_data['intent_id'], $intent_data['charge_id'], $this->get_order_amount( $order ) );
+		if ( $this->order_note_exists( $order, $note ) ) {
+			return;
+		}
+
+		// Update the note with the fee breakdown details async, update order status, add order note.
+		$this->enqueue_add_fee_breakdown_to_order_notes( $order, $intent_data['intent_id'] );
+
+		/**
+		 * If we have a status for the fraud outcome, we want to add the proper meta data.
+		 * If auth/capture is enabled and the transaction is allowed, it will be 'allow'.
+		 * If it was held for review for any reason, it will be 'review'.
+		 */
+		if ( '' !== $intent_data['fraud_outcome'] && Rule::is_valid_fraud_outcome_status( $intent_data['fraud_outcome'] ) ) {
+			$fraud_meta_box_type = Order_Status::ON_HOLD === $order->get_status() ? Fraud_Meta_Box_Type::REVIEW_ALLOWED : Fraud_Meta_Box_Type::ALLOW;
+			$this->set_fraud_outcome_status_for_order( $order, $intent_data['fraud_outcome'] );
+			$this->set_fraud_meta_box_type_for_order( $order, $fraud_meta_box_type );
+		}
+
+		$this->update_order_status( $order, 'payment_complete', $intent_data['intent_id'] );
+		$order->add_order_note( $note );
+		$this->set_intention_status_for_order( $order, $intent_data['intent_status'] );
+	}
+
+	/**
+	 * Updates an order to on-hold status, while adding a note with a link to the transaction.
+	 *
+	 * @param WC_Order $order         Order object.
+	 * @param array    $intent_data   The intent data associated with this order.
+	 *
+	 * @return void
+	 */
+	private function mark_payment_authorized( $order, $intent_data ) {
+		$note = $this->generate_payment_authorized_note( $order, $intent_data['intent_id'], $intent_data['charge_id'] );
+		if ( $this->order_note_exists( $order, $note )
+			|| $order->has_status( [ Order_Status::ON_HOLD ] ) ) {
+			return;
+		}
+
+		if ( Rule::FRAUD_OUTCOME_ALLOW === $intent_data['fraud_outcome'] ) {
+			$this->set_fraud_outcome_status_for_order( $order, Rule::FRAUD_OUTCOME_ALLOW );
+			$this->set_fraud_meta_box_type_for_order( $order, Fraud_Meta_Box_Type::ALLOW );
+		}
+
+		$this->update_order_status( $order, Order_Status::ON_HOLD );
+		$order->add_order_note( $note );
+		$this->set_intention_status_for_order( $order, $intent_data['intent_status'] );
+	}
+
+	/**
+	 * Updates an order to processing/completed status, while adding a note with a link to the transaction.
+	 *
+	 * @param WC_Order $order         Order object.
+	 * @param array    $intent_data   The intent data associated with this order.
+	 *
+	 * @return void
+	 */
+	private function mark_payment_capture_completed( $order, $intent_data ) {
+		$note = $this->generate_capture_success_note( $order, $intent_data['intent_id'], $intent_data['charge_id'] );
+		if ( $this->order_note_exists( $order, $note ) ) {
+			return;
+		}
+
+		// Update the note with the fee breakdown details async.
+		$this->enqueue_add_fee_breakdown_to_order_notes( $order, $intent_data['intent_id'] );
+
+		/**
+		 * If we have a status for the fraud outcome, we want to add the proper meta data.
+		 * If auth/capture is enabled and the transaction is allowed, it will be 'allow'.
+		 * If it was held for review for any reason, it will be 'review'.
+		 */
+		if ( '' !== $intent_data['fraud_outcome'] && Rule::is_valid_fraud_outcome_status( $intent_data['fraud_outcome'] ) ) {
+			$fraud_meta_box_type = Rule::FRAUD_OUTCOME_REVIEW === $this->get_fraud_outcome_status_for_order( $order ) ? Fraud_Meta_Box_Type::REVIEW_ALLOWED : Fraud_Meta_Box_Type::ALLOW;
+			$this->set_fraud_outcome_status_for_order( $order, $intent_data['fraud_outcome'] );
+			$this->set_fraud_meta_box_type_for_order( $order, $fraud_meta_box_type );
+		}
+
+		$this->update_order_status( $order, 'payment_complete', $intent_data['intent_id'] );
+		$order->add_order_note( $note );
+		$this->set_intention_status_for_order( $order, $intent_data['intent_status'] );
+	}
+
+	/**
+	 * Leaves an order in pending status, while adding a note with a link to the transaction.
+	 *
+	 * @param WC_Order $order         Order object.
+	 * @param array    $intent_data   The intent data associated with this order.
+	 *
+	 * @return void
+	 */
+	private function mark_payment_started( $order, $intent_data ) {
+		$note = $this->generate_payment_started_note( $order, $intent_data['intent_id'] );
+		if ( $this->order_note_exists( $order, $note )
+			|| ! $order->has_status( [ Order_Status::PENDING ] ) ) {
+			return;
+		}
+
+		$order->add_order_note( $note );
+		$this->set_intention_status_for_order( $order, $intent_data['intent_status'] );
+	}
+
+	/**
+	 * Changes status to On-Hold, adds fraud meta data, and adds the fraud held for review note.
+	 *
+	 * @param WC_Order $order         Order object.
+	 * @param array    $intent_data   The intent data associated with this order.
+	 *
+	 * @return void
+	 */
+	private function mark_order_held_for_review_for_fraud( $order, $intent_data ) {
+		$note = $this->generate_fraud_held_for_review_note( $order, $intent_data['intent_id'], $intent_data['charge_id'] );
+		if ( $this->order_note_exists( $order, $note ) ) {
+			return;
+		}
+
+		$this->update_order_status( $order, Order_Status::ON_HOLD );
+		$this->set_fraud_outcome_status_for_order( $order, Rule::FRAUD_OUTCOME_REVIEW );
+		$this->set_fraud_meta_box_type_for_order( $order, Fraud_Meta_Box_Type::REVIEW );
+		$order->add_order_note( $note );
+		$this->set_intention_status_for_order( $order, $intent_data['intent_status'] );
+	}
+
+	/**
 	 * Given the charge, adds the application_fee_amount from the charge to the given order as metadata.
 	 *
 	 * @param WC_Order               $order The order to update.
@@ -771,137 +902,6 @@
 			Logger::log( 'Error saving transaction fee into metadata for the order ' . $order->get_id() . ': ' . $e->getMessage() );
 		}
 
-=======
-	 * Updates an order to processing/completed status, while adding a note with a link to the transaction.
-	 *
-	 * @param WC_Order $order         Order object.
-	 * @param array    $intent_data   The data of the intent associated with this order.
-	 *
-	 * @return void
-	 */
-	private function mark_payment_completed( $order, $intent_data ) {
-		// Need to have a check for the intention status of `requires_capture`.
-		$note = $this->generate_payment_success_note( $intent_data['intent_id'], $intent_data['charge_id'], $this->get_order_amount( $order ) );
-		if ( $this->order_note_exists( $order, $note ) ) {
-			return;
-		}
-
-		// Update the note with the fee breakdown details async, update order status, add order note.
-		$this->enqueue_add_fee_breakdown_to_order_notes( $order, $intent_data['intent_id'] );
-
-		/**
-		 * If we have a status for the fraud outcome, we want to add the proper meta data.
-		 * If auth/capture is enabled and the transaction is allowed, it will be 'allow'.
-		 * If it was held for review for any reason, it will be 'review'.
-		 */
-		if ( '' !== $intent_data['fraud_outcome'] && Rule::is_valid_fraud_outcome_status( $intent_data['fraud_outcome'] ) ) {
-			$fraud_meta_box_type = Order_Status::ON_HOLD === $order->get_status() ? Fraud_Meta_Box_Type::REVIEW_ALLOWED : Fraud_Meta_Box_Type::ALLOW;
-			$this->set_fraud_outcome_status_for_order( $order, $intent_data['fraud_outcome'] );
-			$this->set_fraud_meta_box_type_for_order( $order, $fraud_meta_box_type );
-		}
-
-		$this->update_order_status( $order, 'payment_complete', $intent_data['intent_id'] );
-		$order->add_order_note( $note );
-		$this->set_intention_status_for_order( $order, $intent_data['intent_status'] );
-	}
-
-	/**
-	 * Updates an order to on-hold status, while adding a note with a link to the transaction.
-	 *
-	 * @param WC_Order $order         Order object.
-	 * @param array    $intent_data   The intent data associated with this order.
-	 *
-	 * @return void
-	 */
-	private function mark_payment_authorized( $order, $intent_data ) {
-		$note = $this->generate_payment_authorized_note( $order, $intent_data['intent_id'], $intent_data['charge_id'] );
-		if ( $this->order_note_exists( $order, $note )
-			|| $order->has_status( [ Order_Status::ON_HOLD ] ) ) {
-			return;
-		}
-
-		if ( Rule::FRAUD_OUTCOME_ALLOW === $intent_data['fraud_outcome'] ) {
-			$this->set_fraud_outcome_status_for_order( $order, Rule::FRAUD_OUTCOME_ALLOW );
-			$this->set_fraud_meta_box_type_for_order( $order, Fraud_Meta_Box_Type::ALLOW );
-		}
-
-		$this->update_order_status( $order, Order_Status::ON_HOLD );
-		$order->add_order_note( $note );
-		$this->set_intention_status_for_order( $order, $intent_data['intent_status'] );
-	}
-
-	/**
-	 * Updates an order to processing/completed status, while adding a note with a link to the transaction.
-	 *
-	 * @param WC_Order $order         Order object.
-	 * @param array    $intent_data   The intent data associated with this order.
-	 *
-	 * @return void
-	 */
-	private function mark_payment_capture_completed( $order, $intent_data ) {
-		$note = $this->generate_capture_success_note( $order, $intent_data['intent_id'], $intent_data['charge_id'] );
-		if ( $this->order_note_exists( $order, $note ) ) {
-			return;
-		}
-
-		// Update the note with the fee breakdown details async.
-		$this->enqueue_add_fee_breakdown_to_order_notes( $order, $intent_data['intent_id'] );
-
-		/**
-		 * If we have a status for the fraud outcome, we want to add the proper meta data.
-		 * If auth/capture is enabled and the transaction is allowed, it will be 'allow'.
-		 * If it was held for review for any reason, it will be 'review'.
-		 */
-		if ( '' !== $intent_data['fraud_outcome'] && Rule::is_valid_fraud_outcome_status( $intent_data['fraud_outcome'] ) ) {
-			$fraud_meta_box_type = Rule::FRAUD_OUTCOME_REVIEW === $this->get_fraud_outcome_status_for_order( $order ) ? Fraud_Meta_Box_Type::REVIEW_ALLOWED : Fraud_Meta_Box_Type::ALLOW;
-			$this->set_fraud_outcome_status_for_order( $order, $intent_data['fraud_outcome'] );
-			$this->set_fraud_meta_box_type_for_order( $order, $fraud_meta_box_type );
-		}
-
-		$this->update_order_status( $order, 'payment_complete', $intent_data['intent_id'] );
-		$order->add_order_note( $note );
-		$this->set_intention_status_for_order( $order, $intent_data['intent_status'] );
-	}
-
-	/**
-	 * Leaves an order in pending status, while adding a note with a link to the transaction.
-	 *
-	 * @param WC_Order $order         Order object.
-	 * @param array    $intent_data   The intent data associated with this order.
-	 *
-	 * @return void
-	 */
-	private function mark_payment_started( $order, $intent_data ) {
-		$note = $this->generate_payment_started_note( $order, $intent_data['intent_id'] );
-		if ( $this->order_note_exists( $order, $note )
-			|| ! $order->has_status( [ Order_Status::PENDING ] ) ) {
-			return;
-		}
-
-		$order->add_order_note( $note );
-		$this->set_intention_status_for_order( $order, $intent_data['intent_status'] );
-	}
-
-	/**
-	 * Changes status to On-Hold, adds fraud meta data, and adds the fraud held for review note.
-	 *
-	 * @param WC_Order $order         Order object.
-	 * @param array    $intent_data   The intent data associated with this order.
-	 *
-	 * @return void
-	 */
-	private function mark_order_held_for_review_for_fraud( $order, $intent_data ) {
-		$note = $this->generate_fraud_held_for_review_note( $order, $intent_data['intent_id'], $intent_data['charge_id'] );
-		if ( $this->order_note_exists( $order, $note ) ) {
-			return;
-		}
-
-		$this->update_order_status( $order, Order_Status::ON_HOLD );
-		$this->set_fraud_outcome_status_for_order( $order, Rule::FRAUD_OUTCOME_REVIEW );
-		$this->set_fraud_meta_box_type_for_order( $order, Fraud_Meta_Box_Type::REVIEW );
-		$order->add_order_note( $note );
-		$this->set_intention_status_for_order( $order, $intent_data['intent_status'] );
->>>>>>> 53938f33
 	}
 
 	/**
