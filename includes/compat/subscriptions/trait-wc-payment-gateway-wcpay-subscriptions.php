<?php
/**
 * Trait WC_Payment_Gateway_WCPay_Subscriptions_Trait
 *
 * @package WooCommerce\Payments
 */

if ( ! defined( 'ABSPATH' ) ) {
	exit; // Exit if accessed directly.
}

use WCPay\Exceptions\API_Exception;
use WCPay\Exceptions\Invalid_Payment_Method_Exception;
use WCPay\Exceptions\Add_Payment_Method_Exception;
use WCPay\Logger;
use WCPay\Payment_Information;
use WCPay\Constants\Payment_Type;
use WCPay\Constants\Payment_Initiated_By;

/**
 * Gateway class for WooCommerce Payments, with added compatibility with WooCommerce Subscriptions.
 */
trait WC_Payment_Gateway_WCPay_Subscriptions_Trait {

	use WC_Payments_Subscriptions_Utilities;

	/**
	 * Retrieve payment token from a subscription or order.
	 *
	 * @param WC_Order $order Order or subscription object.
	 *
	 * @return null|WC_Payment_Token Last token associated with order or subscription.
	 */
	abstract protected function get_payment_token( $order );

	/**
	 * Process the payment for a given order.
	 *
	 * @param WC_Cart|null              $cart Cart.
	 * @param WCPay\Payment_Information $payment_information Payment info.
	 * @param array                     $additional_api_parameters Any additional fields required for payment method to pass to API.
	 *
	 * @return array|null                   An array with result of payment and redirect URL, or nothing.
	 * @throws API_Exception                Error processing the payment.
	 * @throws Add_Payment_Method_Exception When $0 order processing failed.
	 */
	abstract public function process_payment_for_order( $cart, $payment_information, $additional_api_parameters = [] );

	/**
	 * Saves the payment token to the order.
	 *
	 * @param WC_Order         $order The order.
	 * @param WC_Payment_Token $token The token to save.
	 */
	abstract public function add_token_to_order( $order, $token );

	/**
	 * Returns a formatted token list for a user.
	 *
	 * @param int $user_id The user ID.
	 */
	abstract protected function get_user_formatted_tokens_array( $user_id );

	/**
	 * Prepares the payment information object.
	 *
	 * @param WC_Order $order The order whose payment will be processed.
	 * @return Payment_Information An object, which describes the payment.
	 */
	abstract protected function prepare_payment_information( $order );

	/**
	 * Stores the payment method meta table name
	 *
	 * @var string
	 */
	private static $payment_method_meta_table = 'wc_order_tokens';

	/**
	 * Stores the payment method meta key name
	 *
	 * @var string
	 */
	private static $payment_method_meta_key = 'token';

	/**
	 * Initialize subscription support and hooks.
	 */
	public function maybe_init_subscriptions() {
		if ( ! $this->is_subscriptions_enabled() ) {
			return;
		}

		/*
		 * Base set of subscription features to add.
		 * The WCPay payment gateway supports these feautres
		 * for both WCPay Subscriptions and WooCommerce Subscriptions.
		 */
		$payment_gateway_features = [
			'multiple_subscriptions',
			'subscription_cancellation',
			'subscription_payment_method_change_admin',
			'subscription_payment_method_change_customer',
			'subscription_payment_method_change',
			'subscription_reactivation',
			'subscription_suspension',
			'subscriptions',
		];

		if ( $this->is_subscriptions_plugin_active() ) {
			/*
			 * Subscription amount & date changes are only supported
			 * when WooCommerce Subscriptions is active.
			 */
			$payment_gateway_features = array_merge(
				$payment_gateway_features,
				[
					'subscription_amount_changes',
					'subscription_date_changes',
				]
			);
		} else {
			/*
			 * The gateway_scheduled_payments feature is only supported
			 * for WCPay Subscriptions.
			 */
			$payment_gateway_features[] = 'gateway_scheduled_payments';
		}

		$this->supports = array_merge( $this->supports, $payment_gateway_features );

		add_filter( 'woocommerce_email_classes', [ $this, 'add_emails' ], 20 );
		add_filter( 'woocommerce_available_payment_gateways', [ $this, 'prepare_order_pay_page' ] );

		add_action( 'woocommerce_scheduled_subscription_payment_' . $this->id, [ $this, 'scheduled_subscription_payment' ], 10, 2 );
		add_action( 'woocommerce_subscription_failing_payment_method_updated_' . $this->id, [ $this, 'update_failing_payment_method' ], 10, 2 );
		add_filter( 'wc_payments_display_save_payment_method_checkbox', [ $this, 'display_save_payment_method_checkbox' ], 10 );

		// Display the credit card used for a subscription in the "My Subscriptions" table.
		add_filter( 'woocommerce_my_subscriptions_payment_method', [ $this, 'maybe_render_subscription_payment_method' ], 10, 2 );

		// Used to filter out unwanted metadata on new renewal orders.
		add_filter( 'wcs_renewal_order_meta_query', [ $this, 'update_renewal_meta_data' ], 10, 3 );

		// Allow store managers to manually set Stripe as the payment method on a subscription.
		add_filter( 'woocommerce_subscription_payment_meta', [ $this, 'add_subscription_payment_meta' ], 10, 2 );
		add_filter( 'woocommerce_subscription_validate_payment_meta', [ $this, 'validate_subscription_payment_meta' ], 10, 3 );
		add_action( 'wcs_save_other_payment_meta', [ $this, 'save_meta_in_order_tokens' ], 10, 4 );

		// To make sure payment meta is copied from subscription to order.
		add_filter( 'wcs_copy_payment_meta_to_order', [ $this, 'append_payment_meta' ], 10, 3 );

		add_filter( 'woocommerce_subscription_note_old_payment_method_title', [ $this, 'get_specific_old_payment_method_title' ], 10, 3 );
		add_filter( 'woocommerce_subscription_note_new_payment_method_title', [ $this, 'get_specific_new_payment_method_title' ], 10, 3 );

		// TODO: Remove admin payment method JS hack for Subscriptions <= 3.0.7 when we drop support for those versions.
		// Enqueue JS hack when Subscriptions does not provide the meta input filter.
		if ( $this->is_subscriptions_plugin_active() && version_compare( $this->get_subscriptions_plugin_version(), '3.0.7', '<=' ) ) {
			add_action( 'woocommerce_admin_order_data_after_billing_address', [ $this, 'add_payment_method_select_to_subscription_edit' ] );
		}

		/*
		 * WC subscriptions hooks into the "template_redirect" hook with priority 100.
		 * If the screen is "Pay for order" and the order is a subscription renewal, it redirects to the plain checkout.
		 * See: https://github.com/woocommerce/woocommerce-subscriptions/blob/99a75687e109b64cbc07af6e5518458a6305f366/includes/class-wcs-cart-renewal.php#L165
		 * If we are in the "You just need to authorize SCA" flow, we don't want that redirection to happen.
		 */
		add_action( 'template_redirect', [ $this, 'remove_order_pay_var' ], 99 );
		add_action( 'template_redirect', [ $this, 'restore_order_pay_var' ], 101 );
	}

	/**
	 * Adds the necessary hooks to modify the "Pay for order" page in order to clean
	 * it up and prepare it for the PaymentIntents modal to confirm a payment.
	 *
	 * @param WC_Payment_Gateway[] $gateways A list of all available gateways.
	 * @return WC_Payment_Gateway[]          Either the same list or an empty one in the right conditions.
	 */
	public function prepare_order_pay_page( $gateways ) {
		if ( ! is_wc_endpoint_url( 'order-pay' ) || ! isset( $_GET['wcpay-confirmation'] ) ) { // phpcs:ignore WordPress.Security.NonceVerification
			return $gateways;
		}

		try {
			if ( ! $this->prepare_intent_for_order_pay_page() ) {
				return $gateways;
			}
		} catch ( Exception $e ) {
			// Just show the full order pay page if there was a problem preparing the Payment Intent.
			return $gateways;
		}

		add_filter( 'woocommerce_checkout_show_terms', '__return_false' );
		add_filter( 'woocommerce_pay_order_button_html', '__return_false' );
		add_filter( 'woocommerce_available_payment_gateways', '__return_empty_array' );
		add_filter( 'woocommerce_no_available_payment_methods_message', [ $this, 'change_no_available_methods_message' ] );

		return [];
	}

	/**
	 * Prepares the Payment Intent for it to be completed in the "Pay for Order" page.
	 *
	 * @return bool True if the Intent was fetched and prepared successfully, false otherwise.
	 */
	public function prepare_intent_for_order_pay_page(): bool {
		$order  = wc_get_order( absint( get_query_var( 'order-pay' ) ) );
		$intent = $this->payments_api_client->get_intent( $order->get_transaction_id() );

		if ( ! $intent || 'requires_action' !== $intent->get_status() ) {
			return false;
		}

<<<<<<< HEAD
		$js_config                     = $this->get_payment_fields_js_config();
		$js_config['intentSecret']     = WC_Payments_Utils::encrypt_client_secret( $intent->get_stripe_account_id(), $intent->get_client_secret() );
=======
		$js_config                     = WC_Payments::get_wc_payments_checkout()->get_payment_fields_js_config();
		$js_config['intentSecret']     = $intent->get_client_secret();
>>>>>>> 44a829b5
		$js_config['updateOrderNonce'] = wp_create_nonce( 'wcpay_update_order_status_nonce' );
		wp_localize_script( 'WCPAY_CHECKOUT', 'wcpay_config', $js_config );
		wp_enqueue_script( 'WCPAY_CHECKOUT' );
		return true;
	}

	/**
	 * Changes the text of the "No available methods" message to one that indicates
	 * the need for a PaymentIntent to be confirmed.
	 *
	 * @return string the new message.
	 */
	public function change_no_available_methods_message() {
		return wpautop( __( "Almost there!\n\nYour order has already been created, the only thing that still needs to be done is for you to authorize the payment with your bank.", 'woocommerce-payments' ) );
	}

	/**
	 * Prepares the payment information object.
	 *
	 * @param Payment_Information $payment_information The payment information from parent gateway.
	 * @param int                 $order_id The order ID whose payment will be processed.
	 * @return Payment_Information An object, which describes the payment.
	 */
	protected function maybe_prepare_subscription_payment_information( $payment_information, $order_id ) {
		if ( ! $this->is_payment_recurring( $order_id ) ) {
			return $payment_information;
		}

		// Subs-specific behavior starts here.
		$payment_information->set_payment_type( Payment_Type::RECURRING() );
		// The payment method is always saved for subscriptions.
		$payment_information->must_save_payment_method_to_store();
		$payment_information->set_is_changing_payment_method_for_subscription( $this->is_changing_payment_method_for_subscription() );

		return $payment_information;
	}

	/**
	 * Process a scheduled subscription payment.
	 *
	 * @param float    $amount The amount to charge.
	 * @param WC_Order $renewal_order A WC_Order object created to record the renewal payment.
	 */
	public function scheduled_subscription_payment( $amount, $renewal_order ) {
		$token = $this->get_payment_token( $renewal_order );
		if ( is_null( $token ) && ! WC_Payments::is_network_saved_cards_enabled() ) {
			Logger::error( 'There is no saved payment token for order #' . $renewal_order->get_id() );
			// TODO: Update to use Order_Service->mark_payment_failed.
			$renewal_order->update_status( 'failed' );
			return;
		}

		// Exit early if the order belongs to a WCPay Subscription. The payment will be processed by the subscription via webhooks.
		if ( $this->is_wcpay_subscription_renewal_order( $renewal_order ) ) {
			return;
		}

		try {
			$payment_information = new Payment_Information( '', $renewal_order, Payment_Type::RECURRING(), $token, Payment_Initiated_By::MERCHANT() );
			$this->process_payment_for_order( null, $payment_information );
		} catch ( API_Exception $e ) {
			Logger::error( 'Error processing subscription renewal: ' . $e->getMessage() );
			// TODO: Update to use Order_Service->mark_payment_failed.
			$renewal_order->update_status( 'failed' );

			if ( ! empty( $payment_information ) ) {
				$note = sprintf(
					WC_Payments_Utils::esc_interpolated_html(
						/* translators: %1: the failed payment amount, %2: error message  */
						__(
							'A payment of %1$s <strong>failed</strong> to complete with the following message: <code>%2$s</code>.',
							'woocommerce-payments'
						),
						[
							'strong' => '<strong>',
							'code'   => '<code>',
						]
					),
					WC_Payments_Explicit_Price_Formatter::get_explicit_price(
						wc_price( $amount, [ 'currency' => WC_Payments_Utils::get_order_intent_currency( $renewal_order ) ] ),
						$renewal_order
					),
					esc_html( rtrim( $e->getMessage(), '.' ) )
				);
				$renewal_order->add_order_note( $note );
			}
		}
	}

	/**
	 * Adds the payment token from a failed renewal order to the provided subscription.
	 *
	 * @param WC_Subscription $subscription The subscription to be updated.
	 * @param WC_Order        $renewal_order The failed renewal order.
	 */
	public function update_failing_payment_method( $subscription, $renewal_order ) {
		$renewal_token = $this->get_payment_token( $renewal_order );
		if ( is_null( $renewal_token ) ) {
			Logger::error( 'Failing subscription could not be updated: there is no saved payment token for order #' . $renewal_order->get_id() );
			return;
		}
		$this->add_token_to_order( $subscription, $renewal_token );
	}

	/**
	 * Return the payment meta data for this payment gateway.
	 *
	 * @param WC_Subscription $subscription The subscription order.
	 * @return array
	 */
	private function get_payment_meta( $subscription ) {
		$active_token = $this->get_payment_token( $subscription );

		return [
			self::$payment_method_meta_table => [
				self::$payment_method_meta_key => [
					'label' => __( 'Saved payment method', 'woocommerce-payments' ),
					'value' => empty( $active_token ) ? '' : (string) $active_token->get_id(),
				],
			],
		];
	}

	/**
	 * Append payment meta if order and subscription are using WCPay as payment method and if passed payment meta is an array.
	 *
	 * @param array           $payment_meta Associative array of meta data required for automatic payments.
	 * @param WC_Order        $order        The subscription's related order.
	 * @param WC_Subscription $subscription The subscription order.
	 * @return array
	 */
	public function append_payment_meta( $payment_meta, $order, $subscription ) {
		if ( $this->id !== $order->get_payment_method() || $this->id !== $subscription->get_payment_method() ) {
			return $payment_meta;
		}

		if ( ! is_array( $payment_meta ) ) {
			return $payment_meta;
		}

		return array_merge( $payment_meta, $this->get_payment_meta( $subscription ) );
	}

	/**
	 * Include the payment meta data required to process automatic recurring payments so that store managers can
	 * manually set up automatic recurring payments for a customer via the Edit Subscriptions screen in 2.0+.
	 *
	 * @param array           $payment_meta Associative array of meta data required for automatic payments.
	 * @param WC_Subscription $subscription The subscription order.
	 * @return array
	 */
	public function add_subscription_payment_meta( $payment_meta, $subscription ) {
		$payment_meta[ $this->id ] = $this->get_payment_meta( $subscription );

		// Display select element on newer Subscriptions versions.
		add_action(
			sprintf(
				'woocommerce_subscription_payment_meta_input_%s_%s_%s',
				WC_Payment_Gateway_WCPay::GATEWAY_ID,
				self::$payment_method_meta_table,
				self::$payment_method_meta_key
			),
			[ $this, 'render_custom_payment_meta_input' ],
			10,
			3
		);

		return $payment_meta;
	}

	/**
	 * Validate the payment meta data required to process automatic recurring payments so that store managers can
	 * manually set up automatic recurring payments for a customer via the Edit Subscriptions screen in 2.0+.
	 *
	 * @param string          $payment_gateway_id The ID of the payment gateway to validate.
	 * @param array           $payment_meta       Associative array of meta data required for automatic payments.
	 * @param WC_Subscription $subscription       The subscription order.
	 *
	 * @throws Invalid_Payment_Method_Exception When $payment_meta is not valid.
	 */
	public function validate_subscription_payment_meta( $payment_gateway_id, $payment_meta, $subscription ) {
		if ( $this->id !== $payment_gateway_id ) {
			return;
		}

		if ( empty( $payment_meta[ self::$payment_method_meta_table ][ self::$payment_method_meta_key ]['value'] ) ) {
			throw new Invalid_Payment_Method_Exception(
				__( 'A customer saved payment method was not selected for this order.', 'woocommerce-payments' ),
				'payment_method_not_selected'
			);
		}

		$token = WC_Payment_Tokens::get( $payment_meta[ self::$payment_method_meta_table ][ self::$payment_method_meta_key ]['value'] );

		if ( empty( $token ) ) {
			throw new Invalid_Payment_Method_Exception(
				__( 'The saved payment method selected is invalid or does not exist.', 'woocommerce-payments' ),
				'payment_method_token_not_found'
			);
		}

		if ( $subscription->get_user_id() !== $token->get_user_id() ) {
			throw new Invalid_Payment_Method_Exception(
				__( 'The saved payment method selected does not belong to this order\'s customer.', 'woocommerce-payments' ),
				'payment_method_token_not_owned'
			);
		}
	}

	/**
	 * Saves the payment token to the order.
	 *
	 * @param WC_Order         $order The order.
	 * @param WC_Payment_Token $token The token to save.
	 */
	public function maybe_add_token_to_subscription_order( $order, $token ) {
		if ( $this->is_subscriptions_enabled() ) {
			$subscriptions = wcs_get_subscriptions_for_order( $order->get_id() );
			if ( is_array( $subscriptions ) ) {
				foreach ( $subscriptions as $subscription ) {
					$payment_token = $this->get_payment_token( $subscription );
					if ( is_null( $payment_token ) || $token->get_id() !== $payment_token->get_id() ) {
						$subscription->add_payment_token( $token );
					}
				}
			}
		}
	}

	/**
	 * Save subscriptions payment_method metadata to the order tokens when its type is wc_order_tokens.
	 *
	 * @param WC_Subscription $subscription The subscription to be updated.
	 * @param string          $table        Where to store and retrieve the metadata.
	 * @param string          $meta_key     Meta key to be updated.
	 * @param string          $meta_value   Meta value to be updated.
	 */
	public function save_meta_in_order_tokens( $subscription, $table, $meta_key, $meta_value ) {
		if ( self::$payment_method_meta_table !== $table || self::$payment_method_meta_key !== $meta_key ) {
			return;
		}

		$token = WC_Payment_Tokens::get( $meta_value );

		if ( empty( $token ) ) {
			return;
		}

		$this->add_token_to_order( $subscription, $token );
	}

	/**
	 * Loads the subscription edit page script with user cards to hijack the payment method input and
	 * transform it into a select element.
	 *
	 * @param WC_Order $order The WC Order.
	 */
	public function add_payment_method_select_to_subscription_edit( $order ) {
		// Do not load the script if the order is not a subscription.
		if ( ! wcs_is_subscription( $order ) ) {
			return;
		}

		$script_src_url    = plugins_url( 'dist/subscription-edit-page.js', WCPAY_PLUGIN_FILE );
		$script_asset_path = WCPAY_ABSPATH . 'dist/subscription-edit-page.asset.php';
		$script_asset      = file_exists( $script_asset_path ) ? require_once $script_asset_path : [ 'dependencies' => [] ];

		wp_register_script(
			'WCPAY_SUBSCRIPTION_EDIT_PAGE',
			$script_src_url,
			$script_asset['dependencies'],
			WC_Payments::get_file_version( 'dist/subscription-edit-page.js' ),
			true
		);

		wp_localize_script(
			'WCPAY_SUBSCRIPTION_EDIT_PAGE',
			'wcpaySubscriptionEdit',
			[
				'gateway'           => $this->id,
				'table'             => self::$payment_method_meta_table,
				'metaKey'           => self::$payment_method_meta_key,
				'tokens'            => $this->get_user_formatted_tokens_array( $order->get_user_id() ),
				'defaultOptionText' => __( 'Please select a payment method', 'woocommerce-payments' ),
			]
		);

		wp_set_script_translations( 'WCPAY_SUBSCRIPTION_EDIT_PAGE', 'woocommerce-payments' );

		wp_enqueue_script( 'WCPAY_SUBSCRIPTION_EDIT_PAGE' );
	}

	/**
	 * Render the payment method used for a subscription in My Account pages
	 *
	 * @param string          $payment_method_to_display Default payment method to display.
	 * @param WC_Subscription $subscription              Subscription object.
	 *
	 * @return string Payment method string to display in UI.
	 */
	public function maybe_render_subscription_payment_method( $payment_method_to_display, $subscription ) {
		try {
			if ( $subscription->get_payment_method() !== $this->id ) {
				return $payment_method_to_display;
			}

			$token = $this->get_payment_token( $subscription );

			if ( is_null( $token ) ) {
				Logger::info( 'There is no saved payment token for subscription #' . $subscription->get_id() );
				return $payment_method_to_display;
			}
			return $token->get_display_name();
		} catch ( \Exception $e ) {
			Logger::error( 'Failed to get payment method for subscription  #' . $subscription->get_id() . ' ' . $e );
			return $payment_method_to_display;
		}
	}

	/**
	 * Outputs a select element to be used for the Subscriptions payment meta token selection.
	 *
	 * @param WC_Subscription $subscription The subscription object.
	 * @param string          $field_id     The field_id to add to the select element.
	 * @param string          $field_value  The field_value to be selected by default.
	 */
	public function render_custom_payment_meta_input( $subscription, $field_id, $field_value ) {
		$tokens         = $this->get_user_formatted_tokens_array( $subscription->get_user_id() );
		$is_valid_value = false;

		foreach ( $tokens as $token ) {
			$is_valid_value = $is_valid_value || (int) $field_value === $token['tokenId'];
		}

		echo '<select name="' . esc_attr( $field_id ) . '" id="' . esc_attr( $field_id ) . '">';
		// If no token matches the selected ID, add a default option.
		if ( ! $is_valid_value ) {
			echo '<option value="" selected disabled>' . esc_html__( 'Please select a payment method', 'woocommerce-payments' ) . '</option>';
		}
		foreach ( $tokens as $token ) {
			$is_selected = (int) $field_value === $token['tokenId'] ? 'selected' : '';
			echo '<option value="' . esc_attr( $token['tokenId'] ) . '" ' . esc_attr( $is_selected ) . '>' . esc_html( $token['displayName'] ) . '</option>';
		}
		echo '</select>';
	}

	/**
	 * Add specific data like last 4 digit of wcpay payment gateway
	 *
	 * @param string          $old_payment_method_title Payment method title, eg: Credit card.
	 * @param string          $old_payment_method Payment gateway id.
	 * @param WC_Subscription $subscription The subscription order.
	 * @return string
	 */
	public function get_specific_old_payment_method_title( $old_payment_method_title, $old_payment_method, $subscription ) {
		// make sure payment method is wcpay's.
		if ( WC_Payment_Gateway_WCPay::GATEWAY_ID !== $old_payment_method ) {
			return $old_payment_method_title;
		}

		if ( $this->is_changing_payment_method_for_subscription() ) {
			$token_ids = $subscription->get_payment_tokens();
			// since old payment must be the second to last saved payment...
			if ( count( $token_ids ) < 2 ) {
				return $old_payment_method_title;
			}

			$second_to_last_token_id = $token_ids[ count( $token_ids ) - 2 ];
			$token                   = WC_Payment_Tokens::get( $second_to_last_token_id );
			if ( $token && $token instanceof WC_Payment_Token_CC ) {
				// translators: 1: payment method likely credit card, 2: last 4 digit.
				return sprintf( __( '%1$s ending in %2$s', 'woocommerce-payments' ), $old_payment_method_title, $token->get_last4() );
			}
		} else {
			$last_order_id = $subscription->get_last_order();
			if ( ! $last_order_id ) {
				return $old_payment_method_title;
			}

			$last_order = wc_get_order( $last_order_id );
			$token_ids  = $last_order->get_payment_tokens();
			// since old payment must be the second to last saved payment...
			if ( count( $token_ids ) < 2 ) {
				return $old_payment_method_title;
			}

			$second_to_last_token_id = $token_ids[ count( $token_ids ) - 2 ];
			$token                   = WC_Payment_Tokens::get( $second_to_last_token_id );
			if ( $token && $token instanceof WC_Payment_Token_CC ) {
				// translators: 1: payment method likely credit card, 2: last 4 digit.
				return sprintf( __( '%1$s ending in %2$s', 'woocommerce-payments' ), $old_payment_method_title, $token->get_last4() );
			}
		}

		return $old_payment_method_title;
	}

	/**
	 * Add specific data like last 4 digit of wcpay payment gateway
	 *
	 * @param string          $new_payment_method_title Payment method title, eg: Credit card.
	 * @param string          $new_payment_method Payment gateway id.
	 * @param WC_Subscription $subscription The subscription order.
	 * @return string
	 */
	public function get_specific_new_payment_method_title( $new_payment_method_title, $new_payment_method, $subscription ) {
		// make sure payment method is wcpay's.
		if ( WC_Payment_Gateway_WCPay::GATEWAY_ID !== $new_payment_method ) {
			return $new_payment_method_title;
		}

		if ( $this->is_changing_payment_method_for_subscription() ) {
			$order = $subscription;
		} else {
			$last_order_id = $subscription->get_last_order();
			if ( ! $last_order_id ) {
				return $new_payment_method_title;
			}
			$order = wc_get_order( $last_order_id );
		}

		try {
			$payment_information = $this->prepare_payment_information( $order );
		} catch ( Exception $e ) {
			return $new_payment_method_title;
		}

		if ( $payment_information->is_using_saved_payment_method() ) {
			$token = $payment_information->get_payment_token();
			if ( $token && $token instanceof WC_Payment_Token_CC ) {
				// translators: 1: payment method likely credit card, 2: last 4 digit.
				return sprintf( __( '%1$s ending in %2$s', 'woocommerce-payments' ), $new_payment_method_title, $token->get_last4() );
			}
		} else {
			try {
				$payment_method_id = $payment_information->get_payment_method();
				$payment_method    = $this->payments_api_client->get_payment_method( $payment_method_id );
				if ( ! empty( $payment_method['card']['last4'] ) ) {
					// translators: 1: payment method likely credit card, 2: last 4 digit.
					return sprintf( __( '%1$s ending in %2$s', 'woocommerce-payments' ), $new_payment_method_title, $payment_method['card']['last4'] );
				}
			} catch ( Exception $e ) {
				Logger::error( $e );
			}
		}

		return $new_payment_method_title;
	}

	/**
	 * When an order is created/updated, we want to add an ActionScheduler job to send this data to
	 * the payment server.
	 *
	 * @param int           $order_id  The ID of the order that has been created.
	 * @param WC_Order|null $order     The order that has been created.
	 */
	public function maybe_schedule_subscription_order_tracking( $order_id, $order = null ) {
		if ( ! $this->is_subscriptions_enabled() ) {
			return;
		}

		$save_meta_data = false;

		if ( is_null( $order ) ) {
			$order = wc_get_order( $order_id );
		}

		$payment_token = $this->get_payment_token( $order );

		// If we can't get the payment token for this order, then we check if we already have a payment token
		// set in the order metadata. If we don't, then we try and get the parent order's token from the metadata.
		if ( is_null( $payment_token ) ) {
			if ( empty( $order->get_meta( '_payment_method_id' ) ) ) {
				$parent_order = wc_get_order( $order->get_parent_id() );

				// If there is no parent order, or the parent order doesn't have the metadata set, then we cannot track this order.
				if ( empty( $parent_order ) || empty( $parent_order->get_meta( '_payment_method_id' ) ) ) {
					return;
				}

				$order->update_meta_data( '_payment_method_id', $parent_order->get_meta( '_payment_method_id' ) );
				$save_meta_data = true;
			}
		} elseif ( $order->get_meta( '_payment_method_id' ) !== $payment_token->get_token() ) {
			// If the payment token stored in the metadata already doesn't reflect the latest token, update it.
			$order->update_meta_data( '_payment_method_id', $payment_token->get_token() );
			$save_meta_data = true;
		}

		// If the stripe customer ID metadata isn't set for this order, try and get this data from the metadata of the parent order.
		if ( empty( $order->get_meta( '_stripe_customer_id' ) ) ) {
			$parent_order = wc_get_order( $order->get_parent_id() );
			if ( ! empty( $parent_order ) && ! empty( $parent_order->get_meta( '_stripe_customer_id' ) ) ) {
				$order->update_meta_data( '_stripe_customer_id', $parent_order->get_meta( '_stripe_customer_id' ) );
				$save_meta_data = true;
			}
		}

		// If we need to, save our changes to the metadata for this order.
		if ( $save_meta_data ) {
			$order->save_meta_data();
		}
	}

	/**
	 * Action called when a renewal order is created, allowing us to strip metadata that we do not
	 * want it to inherit from the parent order.
	 *
	 * @param string $order_meta_query The metadata query (a valid SQL query).
	 * @param int    $to_order         The renewal order.
	 * @param int    $from_order       The source (parent) order.
	 *
	 * @return string
	 */
	public function update_renewal_meta_data( $order_meta_query, $to_order, $from_order ) {
		$order_meta_query .= " AND `meta_key` NOT IN ('_new_order_tracking_complete')";

		return $order_meta_query;
	}

	/**
	 * Adds the failed SCA auth email to WooCommerce.
	 *
	 * @param WC_Email[] $email_classes All existing emails.
	 * @return WC_Email[]
	 */
	public function add_emails( $email_classes ) {
		include_once __DIR__ . '/class-wc-payments-email-failed-renewal-authentication.php';
		include_once __DIR__ . '/class-wc-payments-email-failed-authentication-retry.php';
		$email_classes['WC_Payments_Email_Failed_Renewal_Authentication'] = new WC_Payments_Email_Failed_Renewal_Authentication( $email_classes );
		$email_classes['WC_Payments_Email_Failed_Authentication_Retry']   = new WC_Payments_Email_Failed_Authentication_Retry();
		return $email_classes;
	}

	/**
	 * If this is the "Pass the SCA challenge" flow, remove a variable that is checked by WC Subscriptions
	 * so WC Subscriptions doesn't redirect to the checkout
	 */
	public function remove_order_pay_var() {
		global $wp;
		if ( isset( $_GET['wcpay-confirmation'] ) ) { // phpcs:ignore WordPress.Security.NonceVerification
			$this->order_pay_var         = $wp->query_vars['order-pay'];
			$wp->query_vars['order-pay'] = null;
		}
	}

	/**
	 * Restore the variable that was removed in remove_order_pay_var()
	 */
	public function restore_order_pay_var() {
		global $wp;
		if ( isset( $this->order_pay_var ) ) {
			$wp->query_vars['order-pay'] = $this->order_pay_var;
		}
	}

	/**
	 * Checks if a renewal order is linked to a WCPay subscription.
	 *
	 * @param WC_Order $renewal_order The renewal order to check.
	 * @return bool True if the renewal order is linked to a renewal order. Otherwise false.
	 */
	private function is_wcpay_subscription_renewal_order( WC_Order $renewal_order ) {

		// Exit early if WCPay subscriptions functionality isn't enabled.
		if ( ! WC_Payments_Features::is_wcpay_subscriptions_enabled() ) {
			return false;
		}

		// Check if the renewal order is linked to a subscription which is a WCPay Subscription.
		foreach ( wcs_get_subscriptions_for_renewal_order( $renewal_order ) as $subscription ) {
			if ( WC_Payments_Subscription_Service::is_wcpay_subscription( $subscription ) ) {
				return true;
			}
		}

		return false;
	}
}<|MERGE_RESOLUTION|>--- conflicted
+++ resolved
@@ -211,13 +211,8 @@
 			return false;
 		}
 
-<<<<<<< HEAD
-		$js_config                     = $this->get_payment_fields_js_config();
+		$js_config                     = WC_Payments::get_wc_payments_checkout()->get_payment_fields_js_config();
 		$js_config['intentSecret']     = WC_Payments_Utils::encrypt_client_secret( $intent->get_stripe_account_id(), $intent->get_client_secret() );
-=======
-		$js_config                     = WC_Payments::get_wc_payments_checkout()->get_payment_fields_js_config();
-		$js_config['intentSecret']     = $intent->get_client_secret();
->>>>>>> 44a829b5
 		$js_config['updateOrderNonce'] = wp_create_nonce( 'wcpay_update_order_status_nonce' );
 		wp_localize_script( 'WCPAY_CHECKOUT', 'wcpay_config', $js_config );
 		wp_enqueue_script( 'WCPAY_CHECKOUT' );
