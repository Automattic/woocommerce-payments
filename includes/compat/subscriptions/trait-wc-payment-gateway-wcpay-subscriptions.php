--- conflicted
+++ resolved
@@ -877,9 +877,6 @@
 			$subs_amount += $sub->get_total();
 		}
 
-<<<<<<< HEAD
-		$result['card']['mandate_options'] = [
-=======
 		$amount = WC_Payments_Utils::prepare_amount( $subs_amount, $order->get_currency() );
 
 		// TEMP Fix – Prevent stale free subscription data to throw
@@ -890,7 +887,6 @@
 
 		$result['setup_future_usage']                                = 'off_session';
 		$result['payment_method_options']['card']['mandate_options'] = [
->>>>>>> ee30a555
 			'reference'       => $order->get_id(),
 			'amount'          => $amount,
 			'amount_type'     => 'fixed',
