--- conflicted
+++ resolved
@@ -391,7 +391,6 @@
 	}
 
 	/**
-<<<<<<< HEAD
 	 * Add specific data like last 4 digit of wcpay payment gateway
 	 *
 	 * @param string          $old_payment_method_title Payment method title, eg: Credit card.
@@ -492,7 +491,9 @@
 		}
 
 		return $new_payment_method_title;
-=======
+  }
+  
+  /**
 	 * When an order is created/updated, we want to add an ActionScheduler job to send this data to
 	 * the payment server.
 	 *
@@ -560,6 +561,5 @@
 		$order_meta_query .= " AND `meta_key` NOT IN ('_new_order_tracking_complete')";
 
 		return $order_meta_query;
->>>>>>> 8b775513
 	}
 }