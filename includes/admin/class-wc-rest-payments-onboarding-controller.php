<?php
/**
 * Class WC_REST_Payments_Onboarding_Controller
 *
 * @package WooCommerce\Payments\Admin
 */

use WCPay\Logger;

defined( 'ABSPATH' ) || exit;

/**
 * REST controller for account details and status.
 */
class WC_REST_Payments_Onboarding_Controller extends WC_Payments_REST_Controller {

	const RESULT_BAD_REQUEST = 'bad_request';

	/**
	 * Onboarding Service.
	 *
	 * @var WC_Payments_Onboarding_Service
	 */
	protected $onboarding_service;

	/**
	 * Endpoint path.
	 *
	 * @var string
	 */
	protected $rest_base = 'payments/onboarding';

	/**
	 * Constructor.
	 *
	 * @param WC_Payments_API_Client         $api_client         WooCommerce Payments API client.
	 * @param WC_Payments_Onboarding_Service $onboarding_service Onboarding Service class instance.
	 */
	public function __construct(
		WC_Payments_API_Client $api_client,
		WC_Payments_Onboarding_Service $onboarding_service
	) {
		parent::__construct( $api_client );
		$this->onboarding_service = $onboarding_service;
	}

	/**
	 * Configure REST API routes.
	 */
	public function register_routes() {
		register_rest_route(
			$this->namespace,
			'/' . $this->rest_base . '/kyc/session',
			[
				'methods'             => WP_REST_Server::READABLE,
				'callback'            => [ $this, 'get_embedded_kyc_session' ],
				'permission_callback' => [ $this, 'check_permission' ],
				'args'                => [
					'progressive'                 => [
						'required'    => false,
						'description' => 'Whether the session is for progressive onboarding.',
						'type'        => 'string',
					],
					'collect_payout_requirements' => [
						'required'    => false,
						'description' => 'Whether the session is for collecting payout requirements.',
						'type'        => 'string',
					],
					'self_assessment'             => [
						'required'    => false,
						'description' => 'The self-assessment data.',
						'type'        => 'object',
						'properties'  => [
							'country'           => [
								'type'        => 'string',
								'description' => 'The country code where the company is legally registered.',
								'required'    => true,
							],
							'business_type'     => [
								'type'        => 'string',
								'description' => 'The company incorporation type.',
								'required'    => true,
							],
							'mcc'               => [
								'type'        => 'string',
								'description' => 'The merchant category code. This can either be a true MCC or an MCCs tree item id from the onboarding form.',
								'required'    => true,
							],
							'annual_revenue'    => [
								'type'        => 'string',
								'description' => 'The estimated annual revenue bucket id.',
								'required'    => true,
							],
							'go_live_timeframe' => [
								'type'        => 'string',
								'description' => 'The timeframe bucket for the estimated first live transaction.',
								'required'    => true,
							],
							'url'               => [
								'type'        => 'string',
								'description' => 'The URL of the store.',
								'required'    => true,
							],
						],
					],
				],
			]
		);

		register_rest_route(
			$this->namespace,
			'/' . $this->rest_base . '/kyc/finalize',
			[
				'methods'             => WP_REST_Server::CREATABLE,
				'callback'            => [ $this, 'finalize_embedded_kyc' ],
				'permission_callback' => [ $this, 'check_permission' ],
				'args'                => [
					'source' => [
						'required'    => false,
						'description' => 'The very first entry point the merchant entered our onboarding flow.',
						'type'        => 'string',
					],
					'from'   => [
						'required'    => false,
						'description' => 'The previous step in the onboarding flow leading the merchant to arrive at the current step.',
						'type'        => 'string',
					],
				],
			]
		);

		register_rest_route(
			$this->namespace,
			'/' . $this->rest_base . '/business_types',
			[
				'methods'             => WP_REST_Server::READABLE,
				'callback'            => [ $this, 'get_business_types' ],
				'permission_callback' => [ $this, 'check_permission' ],
			]
		);

		register_rest_route(
			$this->namespace,
			'/' . $this->rest_base . '/router/po_eligible',
			[
				'methods'             => WP_REST_Server::CREATABLE,
				'args'                => [
					'business'        => [
						'required'    => true,
						'description' => 'The context about the merchant\'s business (self-assessment data).',
						'type'        => 'object',
						'properties'  => [
							'country' => [
								'type'        => 'string',
								'description' => 'The country code where the company is legally registered.',
								'required'    => true,
							],
							'type'    => [
								'type'        => 'string',
								'description' => 'The company incorporation type.',
								'required'    => true,
							],
							'mcc'     => [
								'type'        => 'string',
								'description' => 'The merchant category code. This can either be a true MCC or an MCCs tree item id from the onboarding form.',
								'required'    => true,
							],
						],
					],
					'store'           => [
						'required'    => true,
						'description' => 'The context about the merchant\'s store (self-assessment data).',
						'type'        => 'object',
						'properties'  => [
							'annual_revenue'    => [
								'type'        => 'string',
								'description' => 'The estimated annual revenue bucket id.',
								'required'    => true,
							],
							'go_live_timeframe' => [
								'type'        => 'string',
								'description' => 'The timeframe bucket for the estimated first live transaction.',
								'required'    => true,
							],
						],
					],
					'woo_store_stats' => [
						'required'    => false,
						'description' => 'Context about the merchant\'s current WooCommerce store.',
						'type'        => 'object',
					],
				],
				'callback'            => [ $this, 'get_progressive_onboarding_eligible' ],
				'permission_callback' => [ $this, 'check_permission' ],
			]
		);
	}

	/**
	 * Create an account embedded KYC session via the API.
	 *
	 * @param WP_REST_Request $request Request object.
	 *
	 * @return WP_Error|WP_REST_Response
	 */
	public function get_embedded_kyc_session( WP_REST_Request $request ) {
<<<<<<< HEAD
		$account_session = $this->onboarding_service->create_embedded_kyc_session(
			! empty( $request->get_param( 'self_assessment' ) ) ? wc_clean( wp_unslash( $request->get_param( 'self_assessment' ) ) ) : [],
			! empty( $request->get_param( 'progressive' ) ) && 'true' === $request->get_param( 'progressive' ),
			! empty( $request->get_param( 'collect_payout_requirements' ) ) && 'true' === $request->get_param( 'collect_payout_requirements' )
=======
		$self_assessment_data        = ! empty( $request->get_param( 'self_assessment' ) ) ? wc_clean( wp_unslash( $request->get_param( 'self_assessment' ) ) ) : [];
		$progressive                 = ! empty( $request->get_param( 'progressive' ) ) && 'true' === $request->get_param( 'progressive' );
		$collect_payout_requirements = ! empty( $request->get_param( 'collect_payout_requirements' ) ) && 'true' === $request->get_param( 'collect_payout_requirements' );

		$account_session = $this->onboarding_service->create_embedded_kyc_session(
			$self_assessment_data,
			$progressive,
			$collect_payout_requirements
>>>>>>> 0b881265
		);

		if ( $account_session ) {
			$account_session['locale'] = get_user_locale();
		}

		// Set the onboarding in progress option.
		$this->onboarding_service->set_embedded_kyc_in_progress();

		return rest_ensure_response( $account_session );
	}

	/**
	 * Finalize the embedded KYC session via the API.
	 *
	 * @param WP_REST_Request $request Request object.
	 *
	 * @return WP_Error|WP_HTTP_Response|WP_REST_Response
	 */
	public function finalize_embedded_kyc( WP_REST_Request $request ) {
		$source         = $request->get_param( 'source' ) ?? '';
		$from           = $request->get_param( 'from' ) ?? '';
		$actioned_notes = WC_Payments_Onboarding_Service::get_actioned_notes();

		// Call the API to finalize the onboarding.
		try {
			$response = $this->onboarding_service->finalize_embedded_kyc(
				get_user_locale(),
				$source,
				$actioned_notes
			);
		} catch ( Exception $e ) {
			return new WP_Error( self::RESULT_BAD_REQUEST, $e->getMessage(), [ 'status' => 400 ] );
		}

		// Handle some post-onboarding tasks and get the redirect params.
		$finalize = WC_Payments::get_account_service()->finalize_embedded_connection(
			$response['mode'],
			[
				'promo'  => $response['promotion_id'] ?? '',
				'from'   => $from,
				'source' => $source,
			]
		);

		// Return the response, the client will handle the redirect.
		return rest_ensure_response(
			array_merge(
				$response,
				$finalize
			)
		);
	}

	/**
	 * Get business types via API.
	 *
	 * @param WP_REST_Request $request Request object.
	 *
	 * @return WP_REST_Response|WP_Error
	 */
	public function get_business_types( WP_REST_Request $request ) {
		$business_types = $this->onboarding_service->get_cached_business_types();
		return rest_ensure_response( [ 'data' => $business_types ] );
	}

	/**
	 * Get progressive onboarding eligibility via API.
	 *
	 * @param WP_REST_Request $request Request object.
	 *
	 * @return WP_REST_Response|WP_Error
	 */
	public function get_progressive_onboarding_eligible( WP_REST_Request $request ) {
		return $this->forward_request(
			'get_onboarding_po_eligible',
			[
				'business_info'   => $request->get_param( 'business' ),
				'store_info'      => $request->get_param( 'store' ),
				'woo_store_stats' => $request->get_param( 'woo_store_stats' ) ?? [],
			]
		);
	}
}<|MERGE_RESOLUTION|>--- conflicted
+++ resolved
@@ -204,12 +204,6 @@
 	 * @return WP_Error|WP_REST_Response
 	 */
 	public function get_embedded_kyc_session( WP_REST_Request $request ) {
-<<<<<<< HEAD
-		$account_session = $this->onboarding_service->create_embedded_kyc_session(
-			! empty( $request->get_param( 'self_assessment' ) ) ? wc_clean( wp_unslash( $request->get_param( 'self_assessment' ) ) ) : [],
-			! empty( $request->get_param( 'progressive' ) ) && 'true' === $request->get_param( 'progressive' ),
-			! empty( $request->get_param( 'collect_payout_requirements' ) ) && 'true' === $request->get_param( 'collect_payout_requirements' )
-=======
 		$self_assessment_data        = ! empty( $request->get_param( 'self_assessment' ) ) ? wc_clean( wp_unslash( $request->get_param( 'self_assessment' ) ) ) : [];
 		$progressive                 = ! empty( $request->get_param( 'progressive' ) ) && 'true' === $request->get_param( 'progressive' );
 		$collect_payout_requirements = ! empty( $request->get_param( 'collect_payout_requirements' ) ) && 'true' === $request->get_param( 'collect_payout_requirements' );
@@ -218,7 +212,6 @@
 			$self_assessment_data,
 			$progressive,
 			$collect_payout_requirements
->>>>>>> 0b881265
 		);
 
 		if ( $account_session ) {
