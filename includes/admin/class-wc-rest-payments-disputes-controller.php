<?php
/**
 * Class WC_REST_Payments_Disputes_Controller
 *
 * @package WooCommerce\Payments\Admin
 */

defined( 'ABSPATH' ) || exit;

/**
 * REST controller for disputes.
 */
class WC_REST_Payments_Disputes_Controller extends WC_Payments_REST_Controller {

	/**
	 * Endpoint path.
	 *
	 * @var string
	 */
	protected $rest_base = 'payments/disputes';

	/**
	 * Configure REST API routes.
	 */
	public function register_routes() {
		register_rest_route(
			$this->namespace,
			'/' . $this->rest_base,
			array(
				'methods'             => WP_REST_Server::READABLE,
				'callback'            => array( $this, 'get_disputes' ),
				'permission_callback' => array( $this, 'check_permission' ),
			)
		);
		register_rest_route(
			$this->namespace,
			'/' . $this->rest_base . '/(?P<dispute_id>\w+)',
			array(
				'methods'             => WP_REST_Server::READABLE,
				'callback'            => array( $this, 'get_dispute' ),
				'permission_callback' => array( $this, 'check_permission' ),
			)
		);
		register_rest_route(
			$this->namespace,
			'/' . $this->rest_base . '/(?P<dispute_id>\w+)',
			array(
				'methods'             => WP_REST_Server::CREATABLE,
				'callback'            => array( $this, 'update_dispute' ),
				'permission_callback' => array( $this, 'check_permission' ),
			)
		);

		register_rest_route(
			$this->namespace,
			'/payments/file',
			array(
				'methods'             => WP_REST_Server::CREATABLE,
				'callback'            => array( $this, 'upload_evidence' ),
				'permission_callback' => array( $this, 'check_permission' ),
			)
		);

		register_rest_route(
			$this->namespace,
			'/' . $this->rest_base . '/(?P<dispute_id>\w+)/close',
			array(
				'methods'             => WP_REST_Server::CREATABLE,
				'callback'            => array( $this, 'close_dispute' ),
				'permission_callback' => array( $this, 'check_permission' ),
			)
		);
	}

	/**
	 * Retrieve disputes to respond with via API.
	 */
	public function get_disputes() {
		return $this->forward_request( 'list_disputes', [] );
	}

	/**
	 * Retrieve dispute to respond with via API.
	 *
	 * @param WP_REST_Request $request Full data about the request.
	 */
	public function get_dispute( $request ) {
		$dispute_id = $request->get_params()['dispute_id'];
		return $this->forward_request( 'get_dispute', [ $dispute_id ] );
	}

	/**
	 * Update and respond with dispute via API.
	 *
	 * @param WP_REST_Request $request Full data about the request.
	 */
	public function update_dispute( $request ) {
<<<<<<< HEAD
		$params   = $request->get_params();
		$response = $this->api_client->update_dispute(
			$params['dispute_id'],
			$params['evidence'],
			$params['submit'],
			$params['metadata']
=======
		$params = $request->get_params();
		return $this->forward_request(
			'update_dispute',
			[
				$params['dispute_id'],
				$params['evidence'],
				$params['submit'],
			]
>>>>>>> 5f9f6be3
		);
	}

	/**
	 * Create file and respond with file object via API.
	 *
	 * @param WP_REST_Request $request Full data about the request.
	 */
	public function upload_evidence( $request ) {
		try {
			$response = $this->api_client->upload_evidence( $request );
			return rest_ensure_response( $response );
		} catch ( WC_Payments_API_Exception $e ) {
			$http_code = $e->get_http_code();
			// TODO: Update when more informative errors are sent by the server.
			$message = 400 === $http_code
				? $e->getMessage()
				: __( 'Upload failed.', 'woocommerce-payments' );
			return new WP_Error( $http_code, $message );
		}
	}

	/**
	 * Close and respond with dispute via API.
	 *
	 * @param WP_REST_Request $request Full data about the request.
	 */
	public function close_dispute( $request ) {
		$dispute_id = $request->get_params()['dispute_id'];
		return $this->forward_request( 'close_dispute', [ $dispute_id ] );
	}
}<|MERGE_RESOLUTION|>--- conflicted
+++ resolved
@@ -95,14 +95,6 @@
 	 * @param WP_REST_Request $request Full data about the request.
 	 */
 	public function update_dispute( $request ) {
-<<<<<<< HEAD
-		$params   = $request->get_params();
-		$response = $this->api_client->update_dispute(
-			$params['dispute_id'],
-			$params['evidence'],
-			$params['submit'],
-			$params['metadata']
-=======
 		$params = $request->get_params();
 		return $this->forward_request(
 			'update_dispute',
@@ -110,8 +102,8 @@
 				$params['dispute_id'],
 				$params['evidence'],
 				$params['submit'],
+				$params['metadata'],
 			]
->>>>>>> 5f9f6be3
 		);
 	}
 
