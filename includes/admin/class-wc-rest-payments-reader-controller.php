--- conflicted
+++ resolved
@@ -112,7 +112,6 @@
 	}
 
 	/**
-<<<<<<< HEAD
 	 * Proxies the get all readers request to the server.
 	 *
 	 * @param WP_REST_REQUEST $request Request object.
@@ -179,7 +178,7 @@
 		return $readers;
 	}
 
-=======
+  /**
 	 * Renders HTML for a print receipt
 	 *
 	 * @param WP_REST_Request $request Full data about the request.
@@ -238,5 +237,4 @@
 			[ 'Content-Type' => 'text/html; charset=UTF-8' ]
 		);
 	}
->>>>>>> 306c8f03
 }