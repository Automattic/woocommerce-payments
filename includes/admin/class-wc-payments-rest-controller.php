<?php
/**
 * Class WC_Payments_REST_Controller
 *
 * @package WooCommerce\Payments\Admin
 */

defined( 'ABSPATH' ) || exit;

/**
 * REST controller for transactions.
 */
class WC_Payments_REST_Controller extends WP_REST_Controller {

	/**
	 * Endpoint namespace.
	 *
	 * @var string
	 */
	protected $namespace = 'wc/v3';

	/**
	 * Client for making requests to the WooCommerce Payments API
	 *
	 * @var WC_Payments_API_Client
	 */
	protected $api_client;

	/**
	 * WC_Payments_REST_Controller constructor.
	 *
	 * @param WC_Payments_API_Client $api_client - WooCommerce Payments API client.
	 */
	public function __construct( WC_Payments_API_Client $api_client ) {
		$this->api_client = $api_client;
	}

	/**
	 * Forwards request to API client with taking care of WC_Payments_API_Exception.
	 *
	 * @param string $api_method - API method name.
	 * @param array  $args - API method args.
	 * @param string $err_code - Optional error code to use for WP_Error.
	 *
	 * @return WP_Error|mixed - Method result of WP_Error in case of WC_Payments_API_Exception.
	 */
	public function forward_request( $api_method, $args, $err_code = '' ) {
<<<<<<< HEAD
		$response = null;
=======
>>>>>>> c3a8aa5b
		try {
			$response = call_user_func_array( [ $this->api_client, $api_method ], $args );
		} catch ( WC_Payments_API_Exception $e ) {
			$code     = $err_code ?: 'wcpay_' . $api_method;
			$response = new WP_Error( $code, $e->getMessage() );
		}

		return rest_ensure_response( $response );
	}

	/**
	 * Verify access.
	 *
	 * Override this method if custom permissions required.
	 */
	public function check_permission() {
		return current_user_can( 'manage_woocommerce' );
	}
}<|MERGE_RESOLUTION|>--- conflicted
+++ resolved
@@ -45,10 +45,6 @@
 	 * @return WP_Error|mixed - Method result of WP_Error in case of WC_Payments_API_Exception.
 	 */
 	public function forward_request( $api_method, $args, $err_code = '' ) {
-<<<<<<< HEAD
-		$response = null;
-=======
->>>>>>> c3a8aa5b
 		try {
 			$response = call_user_func_array( [ $this->api_client, $api_method ], $args );
 		} catch ( WC_Payments_API_Exception $e ) {
