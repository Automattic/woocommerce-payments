<?php
/**
 * Class WC_REST_Payments_VAT_Controller
 *
 * @package WooCommerce\Payments\Admin
 */

use WCPay\Core\Server\Request;
use WCPay\Exceptions\API_Exception;

defined( 'ABSPATH' ) || exit;

/**
 * REST controller for vat.
 */
class WC_REST_Payments_VAT_Controller extends WC_Payments_REST_Controller {

	/**
	 * Endpoint path.
	 *
	 * @var string
	 */
	protected $rest_base = 'payments/vat';

	/**
	 * Configure REST API routes.
	 */
	public function register_routes() {
		register_rest_route(
			$this->namespace,
			'/' . $this->rest_base . '/(?P<vat_number>[\w\.\%]+)',
			[
				'methods'             => WP_REST_Server::READABLE,
				'callback'            => [ $this, 'validate_vat' ],
				'permission_callback' => [ $this, 'check_permission' ],
			]
		);
		register_rest_route(
			$this->namespace,
			'/' . $this->rest_base,
			[
				'methods'             => WP_REST_Server::EDITABLE,
				'args'                => [
					'vat_number' => [
						'type'     => 'string',
						'format'   => 'text-field',
						'required' => false,
					],
					'name'       => [
						'type'     => 'string',
						'format'   => 'text-field',
						'required' => true,
					],
					'address'    => [
						'type'     => 'string',
						'format'   => 'textarea-field',
						'required' => true,
					],
				],
				'callback'            => [ $this, 'save_vat_details' ],
				'permission_callback' => [ $this, 'check_permission' ],
			]
		);
	}

	/**
	 * Validate VAT number to respond with via API.
	 *
	 * @param WP_REST_Request $request Full data about the request.
	 */
	public function validate_vat( $request ) {
<<<<<<< HEAD
		$vat_number = $request->get_param( 'vat_number' );
		$request    = Request::get( WC_Payments_API_Client::VAT_API, $vat_number );
		return $request->send( 'wcpay_validate_vat_request' );
=======
		$vat_number = sanitize_text_field( $request->get_param( 'vat_number' ) );
		return $this->forward_request( 'validate_vat', [ $vat_number ] );
>>>>>>> 6842aa0b
	}

	/**
	 * Save VAT details and respond via API.
	 *
	 * @param WP_REST_Request $request Full data about the request.
	 */
	public function save_vat_details( $request ) {
		$vat_number = $request->get_param( 'vat_number' );
		$name       = $request->get_param( 'name' );
		$address    = $request->get_param( 'address' );
		return $this->forward_request( 'save_vat_details', [ $vat_number, $name, $address ] );
	}
}<|MERGE_RESOLUTION|>--- conflicted
+++ resolved
@@ -69,14 +69,9 @@
 	 * @param WP_REST_Request $request Full data about the request.
 	 */
 	public function validate_vat( $request ) {
-<<<<<<< HEAD
-		$vat_number = $request->get_param( 'vat_number' );
+    $vat_number = sanitize_text_field( $request->get_param( 'vat_number' ) );
 		$request    = Request::get( WC_Payments_API_Client::VAT_API, $vat_number );
 		return $request->send( 'wcpay_validate_vat_request' );
-=======
-		$vat_number = sanitize_text_field( $request->get_param( 'vat_number' ) );
-		return $this->forward_request( 'validate_vat', [ $vat_number ] );
->>>>>>> 6842aa0b
 	}
 
 	/**
