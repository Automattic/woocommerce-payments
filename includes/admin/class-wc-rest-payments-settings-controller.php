<?php
/**
 * Class WC_REST_Payments_Settings_Controller
 *
 * @package WooCommerce\Payments\Admin
 */

defined( 'ABSPATH' ) || exit;

use WCPay\Constants\Digital_Wallets_Locations;

/**
 * REST controller for settings.
 */
class WC_REST_Payments_Settings_Controller extends WC_Payments_REST_Controller {

	/**
	 * Endpoint path.
	 *
	 * @var string
	 */
	protected $rest_base = 'payments/settings';

	/**
	 * Instance of WC_Payment_Gateway_WCPay.
	 *
	 * @var WC_Payment_Gateway_WCPay
	 */
	private $wcpay_gateway;

	/**
	 * WC_REST_Payments_Settings_Controller constructor.
	 *
	 * @param WC_Payments_API_Client   $api_client WC_Payments_API_Client instance.
	 * @param WC_Payment_Gateway_WCPay $wcpay_gateway WC_Payment_Gateway_WCPay instance.
	 */
	public function __construct( WC_Payments_API_Client $api_client, WC_Payment_Gateway_WCPay $wcpay_gateway ) {
		parent::__construct( $api_client );

		$this->wcpay_gateway = $wcpay_gateway;
	}

	/**
	 * Configure REST API routes.
	 */
	public function register_routes() {
		$wcpay_form_fields = $this->wcpay_gateway->get_form_fields();

		register_rest_route(
			$this->namespace,
			'/' . $this->rest_base,
			[
				'methods'             => WP_REST_Server::READABLE,
				'callback'            => [ $this, 'get_settings' ],
				'permission_callback' => [ $this, 'check_permission' ],
			]
		);
		register_rest_route(
			$this->namespace,
			'/' . $this->rest_base,
			[
				'methods'             => WP_REST_Server::EDITABLE,
				'callback'            => [ $this, 'update_settings' ],
				'permission_callback' => [ $this, 'check_permission' ],
				'args'                => [
					'is_wcpay_enabled'                   => [
						'description'       => __( 'If WooCommerce Payments should be enabled.', 'woocommerce-payments' ),
						'type'              => 'boolean',
						'validate_callback' => 'rest_validate_request_arg',
					],
					'enabled_payment_method_ids'         => [
						'description'       => __( 'Payment method IDs that should be enabled. Other methods will be disabled.', 'woocommerce-payments' ),
						'type'              => 'array',
						'items'             => [
							'type' => 'string',
							'enum' => $this->wcpay_gateway->get_upe_available_payment_methods(),
						],
						'validate_callback' => 'rest_validate_request_arg',
					],
					'is_manual_capture_enabled'          => [
						'description'       => __( 'If WooCommerce Payments manual capture of charges should be enabled.', 'woocommerce-payments' ),
						'type'              => 'boolean',
						'validate_callback' => 'rest_validate_request_arg',
					],
					'is_test_mode_enabled'               => [
						'description'       => __( 'WooCommerce Payments test mode setting.', 'woocommerce-payments' ),
						'type'              => 'boolean',
						'validate_callback' => 'rest_validate_request_arg',
					],
					'account_statement_descriptor'       => [
						'description'       => __( 'WooCommerce Payments bank account descriptor to be displayed in customers\' bank accounts.', 'woocommerce-payments' ),
						'type'              => 'string',
						'validate_callback' => 'rest_validate_request_arg',
					],
					'is_digital_wallets_enabled'         => [
						'description'       => __( 'If WooCommerce Payments express checkouts should be enabled.', 'woocommerce-payments' ),
						'type'              => 'boolean',
						'validate_callback' => 'rest_validate_request_arg',
					],
					'digital_wallets_enabled_locations'  => [
						'description'       => __( 'Express checkout locations that should be enabled.', 'woocommerce-payments' ),
						'type'              => 'array',
						'items'             => [
							'type' => 'string',
							'enum' => array_keys( $wcpay_form_fields['payment_request_button_locations']['options'] ),
						],
						'validate_callback' => 'rest_validate_request_arg',
					],
<<<<<<< HEAD
					'digital_wallets_button_action_type' => [
=======
					'digital_wallets_button_type'       => [
>>>>>>> 63f92730
						'description'       => __( '1-click checkout button types.', 'woocommerce-payments' ),
						'type'              => 'string',
						'items'             => [
							'type' => 'string',
							'enum' => array_keys( $wcpay_form_fields['payment_request_button_type']['options'] ),
						],
						'validate_callback' => 'rest_validate_request_arg',
					],
<<<<<<< HEAD
					'digital_wallets_button_size'        => [
=======
					'digital_wallets_button_size'       => [
>>>>>>> 63f92730
						'description'       => __( '1-click checkout button sizes.', 'woocommerce-payments' ),
						'type'              => 'string',
						'items'             => [
							'type' => 'string',
							// it can happen that `$wcpay_form_fields['payment_request_button_size']` is empty (in tests) - fixing temporarily.
							'enum' => array_keys( isset( $wcpay_form_fields['payment_request_button_size']['options'] ) ? $wcpay_form_fields['payment_request_button_size']['options'] : [] ),
						],
						'validate_callback' => 'rest_validate_request_arg',
					],
<<<<<<< HEAD
					'digital_wallets_button_theme'       => [
=======
					'digital_wallets_button_theme'      => [
>>>>>>> 63f92730
						'description'       => __( '1-click checkout button themes.', 'woocommerce-payments' ),
						'type'              => 'string',
						'items'             => [
							'type' => 'string',
							'enum' => array_keys( $wcpay_form_fields['payment_request_button_theme']['options'] ),
						],
						'validate_callback' => 'rest_validate_request_arg',
					],
				],
			]
		);
	}

	/**
	 * Retrieve settings.
	 *
	 * @return WP_REST_Response
	 */
	public function get_settings(): WP_REST_Response {
		return new WP_REST_Response(
			[
<<<<<<< HEAD
				'enabled_payment_method_ids'         => $this->wcpay_gateway->get_upe_enabled_payment_method_ids(),
				'available_payment_method_ids'       => $this->wcpay_gateway->get_upe_available_payment_methods(),
				'is_wcpay_enabled'                   => $this->wcpay_gateway->is_enabled(),
				'is_manual_capture_enabled'          => 'yes' === $this->wcpay_gateway->get_option( 'manual_capture' ),
				'is_test_mode_enabled'               => 'yes' === $this->wcpay_gateway->is_in_test_mode(),
				'is_dev_mode_enabled'                => $this->wcpay_gateway->is_in_dev_mode(),
				'account_statement_descriptor'       => $this->wcpay_gateway->get_option( 'account_statement_descriptor' ),
				'is_digital_wallets_enabled'         => 'yes' === $this->wcpay_gateway->get_option( 'payment_request' ),
				'is_debug_log_enabled'               => 'yes' === $this->wcpay_gateway->get_option( 'enable_logging' ),
				'digital_wallets_enabled_locations'  => $this->wcpay_gateway->get_option( 'payment_request_button_locations' ),
				'digital_wallets_button_size'        => $this->wcpay_gateway->get_option( 'payment_request_button_size' ),
				'digital_wallets_button_action_type' => $this->wcpay_gateway->get_option( 'payment_request_button_type' ),
				'digital_wallets_button_theme'       => $this->wcpay_gateway->get_option( 'payment_request_button_theme' ),
=======
				'enabled_payment_method_ids'        => $this->wcpay_gateway->get_upe_enabled_payment_method_ids(),
				'available_payment_method_ids'      => $this->wcpay_gateway->get_upe_available_payment_methods(),
				'is_wcpay_enabled'                  => $this->wcpay_gateway->is_enabled(),
				'is_manual_capture_enabled'         => 'yes' === $this->wcpay_gateway->get_option( 'manual_capture' ),
				'is_test_mode_enabled'              => 'yes' === $this->wcpay_gateway->is_in_test_mode(),
				'is_dev_mode_enabled'               => $this->wcpay_gateway->is_in_dev_mode(),
				'account_statement_descriptor'      => $this->wcpay_gateway->get_option( 'account_statement_descriptor' ),
				'is_digital_wallets_enabled'        => 'yes' === $this->wcpay_gateway->get_option( 'payment_request' ),
				'is_debug_log_enabled'              => 'yes' === $this->wcpay_gateway->get_option( 'enable_logging' ),
				'digital_wallets_enabled_locations' => $this->wcpay_gateway->get_option( 'payment_request_button_locations' ),
				'digital_wallets_button_size'       => $this->wcpay_gateway->get_option( 'payment_request_button_size' ),
				'digital_wallets_button_type'       => $this->wcpay_gateway->get_option( 'payment_request_button_type' ),
				'digital_wallets_button_theme'      => $this->wcpay_gateway->get_option( 'payment_request_button_theme' ),
>>>>>>> 63f92730
			]
		);
	}

	/**
	 * Update settings.
	 *
	 * @param WP_REST_Request $request Full data about the request.
	 */
	public function update_settings( WP_REST_Request $request ) {
		$this->update_is_wcpay_enabled( $request );
		$this->update_enabled_payment_methods( $request );
		$this->update_is_manual_capture_enabled( $request );
		$this->update_is_test_mode_enabled( $request );
		$this->update_is_debug_log_enabled( $request );
		$this->update_account_statement_descriptor( $request );
		$this->update_is_digital_wallets_enabled( $request );
		$this->update_digital_wallets_enabled_locations( $request );
<<<<<<< HEAD
		$this->update_digital_wallets_button_action_type( $request );
		$this->update_digital_wallets_button_size( $request );
		$this->update_digital_wallets_button_theme( $request );
=======
		$this->update_digital_wallets_appearance( $request );
>>>>>>> 63f92730

		return new WP_REST_Response( [], 200 );
	}

	/**
	 * Updates WooCommerce Payments enabled status.
	 *
	 * @param WP_REST_Request $request Request object.
	 */
	private function update_is_wcpay_enabled( WP_REST_Request $request ) {
		if ( ! $request->has_param( 'is_wcpay_enabled' ) ) {
			return;
		}

		$is_wcpay_enabled = $request->get_param( 'is_wcpay_enabled' );

		if ( $is_wcpay_enabled ) {
			$this->wcpay_gateway->enable();
		} else {
			$this->wcpay_gateway->disable();
		}
	}

	/**
	 * Updates the list of enabled payment methods.
	 *
	 * @param WP_REST_Request $request Request object.
	 */
	private function update_enabled_payment_methods( WP_REST_Request $request ) {
		if ( ! $request->has_param( 'enabled_payment_method_ids' ) ) {
			return;
		}

		$payment_method_ids_to_enable = $request->get_param( 'enabled_payment_method_ids' );
		$available_payment_methods    = $this->wcpay_gateway->get_upe_available_payment_methods();

		$payment_method_ids_to_enable = array_values(
			array_filter(
				$payment_method_ids_to_enable,
				function ( $payment_method ) use ( $available_payment_methods ) {
					return in_array( $payment_method, $available_payment_methods, true );
				}
			)
		);

		$this->wcpay_gateway->update_option( 'enabled_payment_method_ids', $payment_method_ids_to_enable );
	}

	/**
	 * Updates WooCommerce Payments manual capture.
	 *
	 * @param WP_REST_Request $request Request object.
	 */
	private function update_is_manual_capture_enabled( WP_REST_Request $request ) {
		if ( ! $request->has_param( 'is_manual_capture_enabled' ) ) {
			return;
		}

		$is_manual_capture_enabled = $request->get_param( 'is_manual_capture_enabled' );

		$this->wcpay_gateway->update_option( 'manual_capture', $is_manual_capture_enabled ? 'yes' : 'no' );
	}

	/**
	 * Updates WooCommerce Payments test mode.
	 *
	 * @param WP_REST_Request $request Request object.
	 */
	private function update_is_test_mode_enabled( WP_REST_Request $request ) {
		// avoiding updating test mode when dev mode is enabled.
		if ( $this->wcpay_gateway->is_in_dev_mode() ) {
			return;
		}

		if ( ! $request->has_param( 'is_test_mode_enabled' ) ) {
			return;
		}

		$is_test_mode_enabled = $request->get_param( 'is_test_mode_enabled' );

		$this->wcpay_gateway->update_option( 'test_mode', $is_test_mode_enabled ? 'yes' : 'no' );
	}

	/**
	 * Updates WooCommerce Payments test mode.
	 *
	 * @param WP_REST_Request $request Request object.
	 */
	private function update_is_debug_log_enabled( WP_REST_Request $request ) {
		// avoiding updating test mode when dev mode is enabled.
		if ( $this->wcpay_gateway->is_in_dev_mode() ) {
			return;
		}

		if ( ! $request->has_param( 'is_debug_log_enabled' ) ) {
			return;
		}

		$is_debug_log_enabled = $request->get_param( 'is_debug_log_enabled' );

		$this->wcpay_gateway->update_option( 'enable_logging', $is_debug_log_enabled ? 'yes' : 'no' );
	}

	/**
	 * Updates WooCommerce Payments account statement descriptor.
	 *
	 * @param WP_REST_Request $request Request object.
	 */
	private function update_account_statement_descriptor( WP_REST_Request $request ) {
		if ( ! $request->has_param( 'account_statement_descriptor' ) ) {
			return;
		}

		$account_statement_descriptor = $request->get_param( 'account_statement_descriptor' );

		$this->wcpay_gateway->update_option( 'account_statement_descriptor', $account_statement_descriptor );
	}

	/**
	 * Updates the digital wallets enable/disable settings.
	 *
	 * @param WP_REST_Request $request Request object.
	 */
	private function update_is_digital_wallets_enabled( WP_REST_Request $request ) {
		if ( ! $request->has_param( 'is_digital_wallets_enabled' ) ) {
			return;
		}

		$is_digital_wallets_enabled = $request->get_param( 'is_digital_wallets_enabled' );

		$this->wcpay_gateway->update_option( 'payment_request', $is_digital_wallets_enabled ? 'yes' : 'no' );
	}

	/**
	 * Updates the list of locations that will show digital wallets.
	 *
	 * @param WP_REST_Request $request Request object.
	 */
	private function update_digital_wallets_enabled_locations( WP_REST_Request $request ) {
		if ( ! $request->has_param( 'digital_wallets_enabled_locations' ) ) {
			return;
		}

		$digital_wallets_enabled_locations = $request->get_param( 'digital_wallets_enabled_locations' );

		$this->wcpay_gateway->update_option( 'payment_request_button_locations', $digital_wallets_enabled_locations );
	}

	/**
<<<<<<< HEAD
	 * Updates the action type that will show on the digital wallets button.
	 *
	 * @param WP_REST_Request $request Request object.
	 */
	private function update_digital_wallets_button_action_type( WP_REST_Request $request ) {
		if ( ! $request->has_param( 'digital_wallets_button_action_type' ) ) {
			return;
		}

		$value = $request->get_param( 'digital_wallets_button_action_type' );
		$this->wcpay_gateway->update_option( 'payment_request_button_type', $value );
	}

	/**
	 * Updates the size of the digital wallets button.
	 *
	 * @param WP_REST_Request $request Request object.
	 */
	private function update_digital_wallets_button_size( WP_REST_Request $request ) {
		if ( ! $request->has_param( 'digital_wallets_button_size' ) ) {
			return;
		}

		$value = $request->get_param( 'digital_wallets_button_size' );
		$this->wcpay_gateway->update_option( 'payment_request_button_size', $value );
	}

	/**
	 * Updates the theme that will be used on the digital wallets button.
	 *
	 * @param WP_REST_Request $request Request object.
	 */
	private function update_digital_wallets_button_theme( WP_REST_Request $request ) {
		if ( ! $request->has_param( 'digital_wallets_button_theme' ) ) {
			return;
		}

		$value = $request->get_param( 'digital_wallets_button_theme' );
		$this->wcpay_gateway->update_option( 'payment_request_button_theme', $value );
=======
	 * Updates appearance attributes of the digital wallets button.
	 *
	 * @param WP_REST_Request $request Request object.
	 */
	private function update_digital_wallets_appearance( WP_REST_Request $request ) {
		$attributes = [
			'digital_wallets_button_type'  => 'payment_request_button_type',
			'digital_wallets_button_size'  => 'payment_request_button_size',
			'digital_wallets_button_theme' => 'payment_request_button_theme',
		];
		foreach ( $attributes as $request_key => $attribute ) {
			if ( ! $request->has_param( $request_key ) ) {
				continue;
			}

			$value = $request->get_param( $request_key );
			$this->wcpay_gateway->update_option( $attribute, $value );
		}
>>>>>>> 63f92730
	}
}<|MERGE_RESOLUTION|>--- conflicted
+++ resolved
@@ -63,12 +63,12 @@
 				'callback'            => [ $this, 'update_settings' ],
 				'permission_callback' => [ $this, 'check_permission' ],
 				'args'                => [
-					'is_wcpay_enabled'                   => [
+					'is_wcpay_enabled'                  => [
 						'description'       => __( 'If WooCommerce Payments should be enabled.', 'woocommerce-payments' ),
 						'type'              => 'boolean',
 						'validate_callback' => 'rest_validate_request_arg',
 					],
-					'enabled_payment_method_ids'         => [
+					'enabled_payment_method_ids'        => [
 						'description'       => __( 'Payment method IDs that should be enabled. Other methods will be disabled.', 'woocommerce-payments' ),
 						'type'              => 'array',
 						'items'             => [
@@ -77,27 +77,27 @@
 						],
 						'validate_callback' => 'rest_validate_request_arg',
 					],
-					'is_manual_capture_enabled'          => [
+					'is_manual_capture_enabled'         => [
 						'description'       => __( 'If WooCommerce Payments manual capture of charges should be enabled.', 'woocommerce-payments' ),
 						'type'              => 'boolean',
 						'validate_callback' => 'rest_validate_request_arg',
 					],
-					'is_test_mode_enabled'               => [
+					'is_test_mode_enabled'              => [
 						'description'       => __( 'WooCommerce Payments test mode setting.', 'woocommerce-payments' ),
 						'type'              => 'boolean',
 						'validate_callback' => 'rest_validate_request_arg',
 					],
-					'account_statement_descriptor'       => [
+					'account_statement_descriptor'      => [
 						'description'       => __( 'WooCommerce Payments bank account descriptor to be displayed in customers\' bank accounts.', 'woocommerce-payments' ),
 						'type'              => 'string',
 						'validate_callback' => 'rest_validate_request_arg',
 					],
-					'is_digital_wallets_enabled'         => [
+					'is_digital_wallets_enabled'        => [
 						'description'       => __( 'If WooCommerce Payments express checkouts should be enabled.', 'woocommerce-payments' ),
 						'type'              => 'boolean',
 						'validate_callback' => 'rest_validate_request_arg',
 					],
-					'digital_wallets_enabled_locations'  => [
+					'digital_wallets_enabled_locations' => [
 						'description'       => __( 'Express checkout locations that should be enabled.', 'woocommerce-payments' ),
 						'type'              => 'array',
 						'items'             => [
@@ -106,11 +106,7 @@
 						],
 						'validate_callback' => 'rest_validate_request_arg',
 					],
-<<<<<<< HEAD
-					'digital_wallets_button_action_type' => [
-=======
 					'digital_wallets_button_type'       => [
->>>>>>> 63f92730
 						'description'       => __( '1-click checkout button types.', 'woocommerce-payments' ),
 						'type'              => 'string',
 						'items'             => [
@@ -119,11 +115,7 @@
 						],
 						'validate_callback' => 'rest_validate_request_arg',
 					],
-<<<<<<< HEAD
-					'digital_wallets_button_size'        => [
-=======
 					'digital_wallets_button_size'       => [
->>>>>>> 63f92730
 						'description'       => __( '1-click checkout button sizes.', 'woocommerce-payments' ),
 						'type'              => 'string',
 						'items'             => [
@@ -133,11 +125,7 @@
 						],
 						'validate_callback' => 'rest_validate_request_arg',
 					],
-<<<<<<< HEAD
-					'digital_wallets_button_theme'       => [
-=======
 					'digital_wallets_button_theme'      => [
->>>>>>> 63f92730
 						'description'       => __( '1-click checkout button themes.', 'woocommerce-payments' ),
 						'type'              => 'string',
 						'items'             => [
@@ -159,21 +147,6 @@
 	public function get_settings(): WP_REST_Response {
 		return new WP_REST_Response(
 			[
-<<<<<<< HEAD
-				'enabled_payment_method_ids'         => $this->wcpay_gateway->get_upe_enabled_payment_method_ids(),
-				'available_payment_method_ids'       => $this->wcpay_gateway->get_upe_available_payment_methods(),
-				'is_wcpay_enabled'                   => $this->wcpay_gateway->is_enabled(),
-				'is_manual_capture_enabled'          => 'yes' === $this->wcpay_gateway->get_option( 'manual_capture' ),
-				'is_test_mode_enabled'               => 'yes' === $this->wcpay_gateway->is_in_test_mode(),
-				'is_dev_mode_enabled'                => $this->wcpay_gateway->is_in_dev_mode(),
-				'account_statement_descriptor'       => $this->wcpay_gateway->get_option( 'account_statement_descriptor' ),
-				'is_digital_wallets_enabled'         => 'yes' === $this->wcpay_gateway->get_option( 'payment_request' ),
-				'is_debug_log_enabled'               => 'yes' === $this->wcpay_gateway->get_option( 'enable_logging' ),
-				'digital_wallets_enabled_locations'  => $this->wcpay_gateway->get_option( 'payment_request_button_locations' ),
-				'digital_wallets_button_size'        => $this->wcpay_gateway->get_option( 'payment_request_button_size' ),
-				'digital_wallets_button_action_type' => $this->wcpay_gateway->get_option( 'payment_request_button_type' ),
-				'digital_wallets_button_theme'       => $this->wcpay_gateway->get_option( 'payment_request_button_theme' ),
-=======
 				'enabled_payment_method_ids'        => $this->wcpay_gateway->get_upe_enabled_payment_method_ids(),
 				'available_payment_method_ids'      => $this->wcpay_gateway->get_upe_available_payment_methods(),
 				'is_wcpay_enabled'                  => $this->wcpay_gateway->is_enabled(),
@@ -187,7 +160,6 @@
 				'digital_wallets_button_size'       => $this->wcpay_gateway->get_option( 'payment_request_button_size' ),
 				'digital_wallets_button_type'       => $this->wcpay_gateway->get_option( 'payment_request_button_type' ),
 				'digital_wallets_button_theme'      => $this->wcpay_gateway->get_option( 'payment_request_button_theme' ),
->>>>>>> 63f92730
 			]
 		);
 	}
@@ -206,13 +178,7 @@
 		$this->update_account_statement_descriptor( $request );
 		$this->update_is_digital_wallets_enabled( $request );
 		$this->update_digital_wallets_enabled_locations( $request );
-<<<<<<< HEAD
-		$this->update_digital_wallets_button_action_type( $request );
-		$this->update_digital_wallets_button_size( $request );
-		$this->update_digital_wallets_button_theme( $request );
-=======
 		$this->update_digital_wallets_appearance( $request );
->>>>>>> 63f92730
 
 		return new WP_REST_Response( [], 200 );
 	}
@@ -362,47 +328,6 @@
 	}
 
 	/**
-<<<<<<< HEAD
-	 * Updates the action type that will show on the digital wallets button.
-	 *
-	 * @param WP_REST_Request $request Request object.
-	 */
-	private function update_digital_wallets_button_action_type( WP_REST_Request $request ) {
-		if ( ! $request->has_param( 'digital_wallets_button_action_type' ) ) {
-			return;
-		}
-
-		$value = $request->get_param( 'digital_wallets_button_action_type' );
-		$this->wcpay_gateway->update_option( 'payment_request_button_type', $value );
-	}
-
-	/**
-	 * Updates the size of the digital wallets button.
-	 *
-	 * @param WP_REST_Request $request Request object.
-	 */
-	private function update_digital_wallets_button_size( WP_REST_Request $request ) {
-		if ( ! $request->has_param( 'digital_wallets_button_size' ) ) {
-			return;
-		}
-
-		$value = $request->get_param( 'digital_wallets_button_size' );
-		$this->wcpay_gateway->update_option( 'payment_request_button_size', $value );
-	}
-
-	/**
-	 * Updates the theme that will be used on the digital wallets button.
-	 *
-	 * @param WP_REST_Request $request Request object.
-	 */
-	private function update_digital_wallets_button_theme( WP_REST_Request $request ) {
-		if ( ! $request->has_param( 'digital_wallets_button_theme' ) ) {
-			return;
-		}
-
-		$value = $request->get_param( 'digital_wallets_button_theme' );
-		$this->wcpay_gateway->update_option( 'payment_request_button_theme', $value );
-=======
 	 * Updates appearance attributes of the digital wallets button.
 	 *
 	 * @param WP_REST_Request $request Request object.
@@ -421,6 +346,5 @@
 			$value = $request->get_param( $request_key );
 			$this->wcpay_gateway->update_option( $attribute, $value );
 		}
->>>>>>> 63f92730
 	}
 }