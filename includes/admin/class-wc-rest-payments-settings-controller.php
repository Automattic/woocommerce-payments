--- conflicted
+++ resolved
@@ -123,46 +123,15 @@
 						'type'        => 'string',
 					],
 					'account_business_url'              => [
-<<<<<<< HEAD
-						'description' => __( 'The customer-facing business url.', 'woocommerce-payments' ),
-						'type'        => 'string',
-					],
-					'account_business_support_address'  => [
-						'description'       => __( 'The customer-facing business support address city.', 'woocommerce-payments' ),
-=======
 						'description' => __( 'The business’s publicly available website.', 'woocommerce-payments' ),
 						'type'        => 'string',
 					],
 					'account_business_support_address'  => [
 						'description'       => __( 'A publicly available mailing address for sending support issues to.', 'woocommerce-payments' ),
->>>>>>> db27ff47
 						'type'              => 'object',
 						'validate_callback' => [ $this, 'validate_business_support_address' ],
 					],
 					'account_business_support_email'    => [
-<<<<<<< HEAD
-						'description' => __( 'The customer-facing business support email.', 'woocommerce-payments' ),
-						'type'        => 'string',
-					],
-					'account_business_support_phone'    => [
-						'description' => __( 'The customer-facing business support phone.', 'woocommerce-payments' ),
-						'type'        => 'string',
-					],
-					'account_branding_logo'             => [
-						'description' => __( 'The customer-facing branding logo.', 'woocommerce-payments' ),
-						'type'        => 'string',
-					],
-					'account_branding_icon'             => [
-						'description' => __( 'The customer-facing branding icon.', 'woocommerce-payments' ),
-						'type'        => 'string',
-					],
-					'account_branding_primary_color'    => [
-						'description' => __( 'The customer-facing branding primary color.', 'woocommerce-payments' ),
-						'type'        => 'string',
-					],
-					'account_branding_secondary_color'  => [
-						'description' => __( 'The customer-facing branding secondary color.', 'woocommerce-payments' ),
-=======
 						'description' => __( 'A publicly available email address for sending support issues to.', 'woocommerce-payments' ),
 						'type'        => 'string',
 					],
@@ -184,7 +153,6 @@
 					],
 					'account_branding_secondary_color'  => [
 						'description' => __( 'A CSS hex color value representing the secondary branding color for this account.', 'woocommerce-payments' ),
->>>>>>> db27ff47
 						'type'        => 'string',
 					],
 					'is_payment_request_enabled'        => [
@@ -509,44 +477,10 @@
 	}
 
 	/**
-<<<<<<< HEAD
-	 * Filter account fields to be updated from request.
-=======
 	 * Updates WooCommerce Payments account fields
->>>>>>> db27ff47
-	 *
-	 * @param WP_REST_Request $request Request object.
-	 *
-	 * @return array Fields to be updated.
-	 */
-<<<<<<< HEAD
-	private function get_fields_to_update( WP_REST_Request $request ) : array {
-		foreach ( static::ACCOUNT_FIELDS_TO_UPDATE as $field ) {
-			if ( ! $request->has_param( $field ) ) {
-				continue;
-			}
-
-			$field_value = $request->get_param( $field );
-
-			if ( $this->wcpay_gateway->get_option( $field ) === $field_value ) {
-				continue;
-			}
-
-			$fields_to_update[ $field ] = $field_value;
-		}
-
-		return $fields_to_update ?? [];
-	}
-
-	/**
-	 * Updates WooCommerce Payments account fields
-	 *
-	 * @param WP_REST_Request $request Request object.
-	 */
-	private function update_account( WP_REST_Request $request ) {
-		$fields_to_update = $this->get_fields_to_update( $request );
-		$this->wcpay_gateway->update_account_settings( $fields_to_update );
-=======
+	 *
+	 * @param WP_REST_Request $request Request object.
+	 */
 	private function update_account( WP_REST_Request $request ) {
 		$updated_fields_callback = function ( $value, string $key ) {
 			return in_array( $key, static::ACCOUNT_FIELDS_TO_UPDATE, true ) &&
@@ -554,7 +488,6 @@
 		};
 		$updated_fields          = array_filter( $request->get_params(), $updated_fields_callback, ARRAY_FILTER_USE_BOTH );
 		$this->wcpay_gateway->update_account_settings( $updated_fields );
->>>>>>> db27ff47
 	}
 
 	/**
