--- conflicted
+++ resolved
@@ -113,15 +113,6 @@
 	}
 
 	/**
-<<<<<<< HEAD
-	 * Trigger a manual deposit.
-	 *
-	 * @param WP_REST_Request $request Full data about the request.
-	 */
-	public function manual_deposit( $request ) {
-		$params = $request->get_params();
-		return $this->forward_request( 'manual_deposit', [ $params['type'], $params['transaction_ids'] ] );
-=======
 	 * Extract deposits filters from request
 	 *
 	 * @param WP_REST_Request $request Full data about the request.
@@ -136,6 +127,15 @@
 				return null !== $filter;
 			}
 		);
->>>>>>> 892171b8
+	}
+  
+	/**
+	 * Trigger a manual deposit.
+	 *
+	 * @param WP_REST_Request $request Full data about the request.
+	 */
+	public function manual_deposit( $request ) {
+		$params = $request->get_params();
+		return $this->forward_request( 'manual_deposit', [ $params['type'], $params['transaction_ids'] ] );
 	}
 }