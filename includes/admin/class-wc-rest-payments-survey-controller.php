<?php
/**
 * Class WC_REST_Payments_Survey_Controller
 *
 * @package WooCommerce\Payments\Admin
 */

defined( 'ABSPATH' ) || exit;

/**
 * REST dummy controller for settings. Needs to remain to prevent errors on update from v7.2 and earlier.
 */
class WC_REST_Payments_Survey_Controller extends WP_REST_Controller {
<<<<<<< HEAD

	/**
	 * Endpoint namespace.
	 *
	 * @var string
	 */
	protected $namespace = 'wc/v3';

	/**
	 * Endpoint path.
	 *
	 * @var string
	 */
	protected $rest_base = 'payments/upe_survey';

	/**
	 * The HTTP client, used to forward the request to WPCom.
	 *
	 * @var WC_Payments_Http
	 */
	protected $http_client;

	/**
	 * The constructor.
	 * WC_REST_Payments_Survey_Controller constructor.
	 *
	 * @param WC_Payments_Http_Interface $http_client - The HTTP client, used to forward the request to WPCom.
	 */
	public function __construct( WC_Payments_Http_Interface $http_client ) {
		$this->http_client = $http_client;
	}

	/**
	 * Configure REST API routes.
	 */
	public function register_routes() {
		register_rest_route(
			$this->namespace,
			'/' . $this->rest_base,
			[
				'methods'             => WP_REST_Server::CREATABLE,
				'callback'            => [ $this, 'submit_survey' ],
				'permission_callback' => [ $this, 'check_permission' ],
				'args'                => [
					'why-disable' => [
						'type'              => 'string',
						'items'             => [
							'type' => 'string',
							'enum' => [
								'slow',
								'buggy',
								'theme-compatibility',
								'missing-features',
								'store-sales',
								'poor-customer-experience',
								'other',
							],
						],
						'validate_callback' => 'rest_validate_request_arg',
					],
					'comments'    => [
						'type'              => 'string',
						'validate_callback' => 'rest_validate_request_arg',
						'sanitize_callback' => 'wp_filter_nohtml_kses',
					],
				],
			]
		);

		register_rest_route(
			$this->namespace,
			'/' . $this->rest_base . '/payments-overview',
			[
				'methods'             => WP_REST_Server::CREATABLE,
				'callback'            => [ $this, 'submit_payments_overview_survey' ],
				'permission_callback' => [ $this, 'check_permission' ],
				'args'                => [
					'rating'   => [
						'type'              => 'string',
						'items'             => [
							'type' => 'string',
							'enum' => [
								'1',
								'2',
								'3',
								'4',
								'5',
							],
						],
						'validate_callback' => 'rest_validate_request_arg',
					],
					'comments' => [
						'type'              => 'string',
						'validate_callback' => 'rest_validate_request_arg',
						'sanitize_callback' => 'wp_filter_nohtml_kses',
					],
				],
			]
		);
	}

	/**
	 * Submits the survey trhough the WPcom API.
	 *
	 * @param WP_REST_Request $request the request being made.
	 *
	 * @return WP_REST_Response
	 */
	public function submit_survey( WP_REST_Request $request ): WP_REST_Response {
		$cancellation_comments = $request->get_param( 'comments' ) ?? '';
		$cancellation_reason   = $request->get_param( 'why-disable' ) ?? '';
		$cancellation_ssr      = $request->get_param( 'ssr' ) ?? '';

		if ( empty( $cancellation_comments ) && empty( $cancellation_reason ) ) {
			return new WP_REST_Response(
				[
					'success' => false,
					'err'     => 'No answers provided',
				],
				400
			);
		}

		// Jetpack connection 1.27.0 created a default value for this constant, but we're using an older version of the package
		// https://github.com/Automattic/jetpack/blob/master/projects/packages/connection/CHANGELOG.md#1270---2021-05-25
		// - Connection: add the default value of JETPACK__WPCOM_JSON_API_BASE to the Connection Utils class
		// this is just a patch so that we don't need to upgrade.
		// as an alternative, I could have also used the `jetpack_constant_default_value` filter, but this is shorter and also provides a fallback.
		defined( 'JETPACK__WPCOM_JSON_API_BASE' ) || define( 'JETPACK__WPCOM_JSON_API_BASE', 'https://public-api.wordpress.com' );

		$wpcom_request = $this->http_client->wpcom_json_api_request_as_user(
			'/marketing/survey',
			'2',
			[
				'method'  => 'POST',
				'headers' => [
					'Content-Type'    => 'application/json',
					'X-Forwarded-For' => $this->get_current_user_ip(),
				],
			],
			[
				'site_id'          => $this->http_client->get_blog_id(),
				'survey_id'        => 'wcpay-upe-disable-early-access-2022-may',
				'survey_responses' => [
					'why-disable' => $cancellation_reason,
					'comments'    => [ 'text' => $cancellation_comments ],
					'ssr'         => [ 'text' => $cancellation_ssr ],
				],
			]
		);

		$wpcom_request_body = json_decode( wp_remote_retrieve_body( $wpcom_request ) );

		return new WP_REST_Response( $wpcom_request_body, wp_remote_retrieve_response_code( $wpcom_request ) );
	}

	/**
	 * Submits the overview survey trhough the WPcom API.
	 *
	 * @param WP_REST_Request $request the request being made.
	 *
	 * @return WP_REST_Response
	 */
	public function submit_payments_overview_survey( WP_REST_Request $request ): WP_REST_Response {
		$comments = $request->get_param( 'comments' ) ?? '';
		$rating   = $request->get_param( 'rating' ) ?? '';

		if ( empty( $comments ) && empty( $rating ) ) {
			return new WP_REST_Response(
				[
					'success' => false,
					'err'     => 'No answers provided',
				],
				400
			);
		}

		// Jetpack connection 1.27.0 created a default value for this constant, but we're using an older version of the package
		// https://github.com/Automattic/jetpack/blob/master/projects/packages/connection/CHANGELOG.md#1270---2021-05-25
		// - Connection: add the default value of JETPACK__WPCOM_JSON_API_BASE to the Connection Utils class
		// this is just a patch so that we don't need to upgrade.
		// as an alternative, I could have also used the `jetpack_constant_default_value` filter, but this is shorter and also provides a fallback.
		defined( 'JETPACK__WPCOM_JSON_API_BASE' ) || define( 'JETPACK__WPCOM_JSON_API_BASE', 'https://public-api.wordpress.com' );

		$wpcom_request = $this->http_client->wpcom_json_api_request_as_user(
			'/marketing/survey',
			'2',
			[
				'method'  => 'POST',
				'headers' => [
					'Content-Type'    => 'application/json',
					'X-Forwarded-For' => $this->get_current_user_ip(),
				],
			],
			[
				'site_id'          => $this->http_client->get_blog_id(),
				'survey_id'        => 'wcpay-payments-overview',
				'survey_responses' => [
					'rating'   => $rating,
					'comments' => [ 'text' => $comments ],
				],
			]
		);

		$wpcom_request_body = json_decode( wp_remote_retrieve_body( $wpcom_request ) );

		if ( ! is_wp_error( $wpcom_request ) ) {
			update_option( 'wcpay_survey_overview', true );
		}

		return new WP_REST_Response( $wpcom_request_body, wp_remote_retrieve_response_code( $wpcom_request ) );
	}

	/**
	 * Verify access.
	 *
	 * Override this method if custom permissions required.
	 *
	 * @return bool
=======
	/**
	 * Dummy register routes.
>>>>>>> a3a8dba5
	 */
	public function register_routes() {}
}<|MERGE_RESOLUTION|>--- conflicted
+++ resolved
@@ -8,10 +8,9 @@
 defined( 'ABSPATH' ) || exit;
 
 /**
- * REST dummy controller for settings. Needs to remain to prevent errors on update from v7.2 and earlier.
+ * REST controller for settings.
  */
 class WC_REST_Payments_Survey_Controller extends WP_REST_Controller {
-<<<<<<< HEAD
 
 	/**
 	 * Endpoint namespace.
@@ -50,39 +49,6 @@
 	public function register_routes() {
 		register_rest_route(
 			$this->namespace,
-			'/' . $this->rest_base,
-			[
-				'methods'             => WP_REST_Server::CREATABLE,
-				'callback'            => [ $this, 'submit_survey' ],
-				'permission_callback' => [ $this, 'check_permission' ],
-				'args'                => [
-					'why-disable' => [
-						'type'              => 'string',
-						'items'             => [
-							'type' => 'string',
-							'enum' => [
-								'slow',
-								'buggy',
-								'theme-compatibility',
-								'missing-features',
-								'store-sales',
-								'poor-customer-experience',
-								'other',
-							],
-						],
-						'validate_callback' => 'rest_validate_request_arg',
-					],
-					'comments'    => [
-						'type'              => 'string',
-						'validate_callback' => 'rest_validate_request_arg',
-						'sanitize_callback' => 'wp_filter_nohtml_kses',
-					],
-				],
-			]
-		);
-
-		register_rest_route(
-			$this->namespace,
 			'/' . $this->rest_base . '/payments-overview',
 			[
 				'methods'             => WP_REST_Server::CREATABLE,
@@ -111,61 +77,6 @@
 				],
 			]
 		);
-	}
-
-	/**
-	 * Submits the survey trhough the WPcom API.
-	 *
-	 * @param WP_REST_Request $request the request being made.
-	 *
-	 * @return WP_REST_Response
-	 */
-	public function submit_survey( WP_REST_Request $request ): WP_REST_Response {
-		$cancellation_comments = $request->get_param( 'comments' ) ?? '';
-		$cancellation_reason   = $request->get_param( 'why-disable' ) ?? '';
-		$cancellation_ssr      = $request->get_param( 'ssr' ) ?? '';
-
-		if ( empty( $cancellation_comments ) && empty( $cancellation_reason ) ) {
-			return new WP_REST_Response(
-				[
-					'success' => false,
-					'err'     => 'No answers provided',
-				],
-				400
-			);
-		}
-
-		// Jetpack connection 1.27.0 created a default value for this constant, but we're using an older version of the package
-		// https://github.com/Automattic/jetpack/blob/master/projects/packages/connection/CHANGELOG.md#1270---2021-05-25
-		// - Connection: add the default value of JETPACK__WPCOM_JSON_API_BASE to the Connection Utils class
-		// this is just a patch so that we don't need to upgrade.
-		// as an alternative, I could have also used the `jetpack_constant_default_value` filter, but this is shorter and also provides a fallback.
-		defined( 'JETPACK__WPCOM_JSON_API_BASE' ) || define( 'JETPACK__WPCOM_JSON_API_BASE', 'https://public-api.wordpress.com' );
-
-		$wpcom_request = $this->http_client->wpcom_json_api_request_as_user(
-			'/marketing/survey',
-			'2',
-			[
-				'method'  => 'POST',
-				'headers' => [
-					'Content-Type'    => 'application/json',
-					'X-Forwarded-For' => $this->get_current_user_ip(),
-				],
-			],
-			[
-				'site_id'          => $this->http_client->get_blog_id(),
-				'survey_id'        => 'wcpay-upe-disable-early-access-2022-may',
-				'survey_responses' => [
-					'why-disable' => $cancellation_reason,
-					'comments'    => [ 'text' => $cancellation_comments ],
-					'ssr'         => [ 'text' => $cancellation_ssr ],
-				],
-			]
-		);
-
-		$wpcom_request_body = json_decode( wp_remote_retrieve_body( $wpcom_request ) );
-
-		return new WP_REST_Response( $wpcom_request_body, wp_remote_retrieve_response_code( $wpcom_request ) );
 	}
 
 	/**
@@ -231,10 +142,36 @@
 	 * Override this method if custom permissions required.
 	 *
 	 * @return bool
-=======
+	 */
+	public function check_permission() {
+		return current_user_can( 'manage_woocommerce' );
+	}
+
 	/**
-	 * Dummy register routes.
->>>>>>> a3a8dba5
+	 * Gets current user IP address.
+	 *
+	 * @return string Current user IP address.
 	 */
-	public function register_routes() {}
+	public function get_current_user_ip() {
+		foreach (
+			[
+				'HTTP_CF_CONNECTING_IP',
+				'HTTP_CLIENT_IP',
+				'HTTP_X_FORWARDED_FOR',
+				'HTTP_X_FORWARDED',
+				'HTTP_X_CLUSTER_CLIENT_IP',
+				'HTTP_FORWARDED_FOR',
+				'HTTP_FORWARDED',
+				'HTTP_VIA',
+				'REMOTE_ADDR',
+			] as $key
+		) {
+			if ( ! empty( $_SERVER[ $key ] ) ) {
+				//phpcs:ignore WordPress.Security.ValidatedSanitizedInput
+				return $_SERVER[ $key ];
+			}
+		}
+
+		return '';
+	}
 }