<?php
/**
 * Class WC_REST_Payments_Orders_Controller
 *
 * @package WooCommerce\Payments\Admin
 */

defined( 'ABSPATH' ) || exit;

use WCPay\Core\Server\Request\Create_Intention;
use WCPay\Core\Server\Request\Get_Intention;
use WCPay\Logger;
use WCPay\Constants\Order_Status;
use WCPay\Constants\Payment_Intent_Status;
use WCPay\Constants\Payment_Method;

/**
 * REST controller for order processing.
 */
class WC_REST_Payments_Orders_Controller extends WC_Payments_REST_Controller {

	/**
	 * Endpoint path.
	 *
	 * @var string
	 */
	protected $rest_base = 'payments/orders';

	/**
	 * Instance of WC_Payment_Gateway_WCPay
	 *
	 * @var WC_Payment_Gateway_WCPay
	 */
	private $gateway;

	/**
	 * WC_Payments_Customer_Service instance for working with customer information
	 *
	 * @var WC_Payments_Customer_Service
	 */
	private $customer_service;

	/**
	 * WC_Payments_Order_Service instance for updating order statuses.
	 *
	 * @var WC_Payments_Order_Service
	 */
	private $order_service;

	/**
	 * WC_Payments_REST_Controller constructor.
	 *
	 * @param WC_Payments_API_Client       $api_client       WooCommerce Payments API client.
	 * @param WC_Payment_Gateway_WCPay     $gateway          WooCommerce Payments payment gateway.
	 * @param WC_Payments_Customer_Service $customer_service Customer class instance.
	 * @param WC_Payments_Order_Service    $order_service    Order Service class instance.
	 */
	public function __construct( WC_Payments_API_Client $api_client, WC_Payment_Gateway_WCPay $gateway, WC_Payments_Customer_Service $customer_service, WC_Payments_Order_Service $order_service ) {
		parent::__construct( $api_client );
		$this->gateway          = $gateway;
		$this->customer_service = $customer_service;
		$this->order_service    = $order_service;
	}

	/**
	 * Configure REST API routes.
	 */
	public function register_routes() {
		register_rest_route(
			$this->namespace,
			$this->rest_base . '/(?P<order_id>\w+)/capture_terminal_payment',
			[
				'methods'             => WP_REST_Server::CREATABLE,
				'callback'            => [ $this, 'capture_terminal_payment' ],
				'permission_callback' => [ $this, 'check_permission' ],
				'args'                => [
					'payment_intent_id' => [
						'required' => true,
					],
				],
			]
		);
		register_rest_route(
			$this->namespace,
			$this->rest_base . '/(?P<order_id>\w+)/capture_authorization',
			[
				'methods'             => WP_REST_Server::CREATABLE,
				'callback'            => [ $this, 'capture_authorization' ],
				'permission_callback' => [ $this, 'check_permission' ],
				'args'                => [
					'payment_intent_id' => [
						'required' => true,
					],
				],
			]
		);
		register_rest_route(
			$this->namespace,
			$this->rest_base . '/(?P<order_id>\w+)/cancel_authorization',
			[
				'methods'             => WP_REST_Server::CREATABLE,
				'callback'            => [ $this, 'cancel_authorization' ],
				'permission_callback' => [ $this, 'check_permission' ],
				'args'                => [
					'payment_intent_id' => [
						'required' => true,
					],
				],
			]
		);
		register_rest_route(
			$this->namespace,
			$this->rest_base . '/(?P<order_id>\w+)/create_terminal_intent',
			[
				'methods'             => WP_REST_Server::CREATABLE,
				'callback'            => [ $this, 'create_terminal_intent' ],
				'permission_callback' => [ $this, 'check_permission' ],
			]
		);
		register_rest_route(
			$this->namespace,
			$this->rest_base . '/(?P<order_id>\d+)/create_customer',
			[
				'methods'             => WP_REST_Server::CREATABLE,
				'callback'            => [ $this, 'create_customer' ],
				'permission_callback' => [ $this, 'check_permission' ],
			]
		);
	}

	/**
	 * Given an intent ID and an order ID, add the intent ID to the order and capture it.
	 * Use-cases: Mobile apps using it for `card_present` and `interac_present` payment types.
	 *
	 * @param WP_REST_Request $request Full data about the request.
	 * @return WP_REST_Response|WP_Error Response object on success, or WP_Error object on failure.
	 */
	public function capture_terminal_payment( WP_REST_Request $request ) {
		try {
			$intent_id = $request['payment_intent_id'];
			$order_id  = $request['order_id'];

			// Do not process non-existing orders.
			$order = wc_get_order( $order_id );
			if ( false === $order ) {
				return new WP_Error( 'wcpay_missing_order', __( 'Order not found', 'woocommerce-payments' ), [ 'status' => 404 ] );
			}

			// Do not process orders with refund(s).
			if ( 0 < $order->get_total_refunded() ) {
				return new WP_Error(
					'wcpay_refunded_order_uncapturable',
					__( 'Payment cannot be captured for partially or fully refunded orders.', 'woocommerce-payments' ),
					[ 'status' => 400 ]
				);
			}

			// Do not process intents that can't be captured.
			$request = Get_Intention::create( $intent_id );
			$intent  = $request->send( 'wcpay_get_intent_request', $order );

			$intent_metadata          = is_array( $intent->get_metadata() ) ? $intent->get_metadata() : [];
			$intent_meta_order_id_raw = $intent_metadata['order_id'] ?? '';
			$intent_meta_order_id     = is_numeric( $intent_meta_order_id_raw ) ? intval( $intent_meta_order_id_raw ) : 0;
			if ( $intent_meta_order_id !== $order->get_id() ) {
				Logger::error( 'Payment capture rejected due to failed validation: order id on intent is incorrect or missing.' );
				return new WP_Error( 'wcpay_intent_order_mismatch', __( 'The payment cannot be captured', 'woocommerce-payments' ), [ 'status' => 409 ] );
			}
			if ( ! in_array( $intent->get_status(), WC_Payment_Gateway_WCPay::SUCCESSFUL_INTENT_STATUS, true ) ) {
				return new WP_Error( 'wcpay_payment_uncapturable', __( 'The payment cannot be captured', 'woocommerce-payments' ), [ 'status' => 409 ] );
			}

			// Update the order: set the payment method and attach intent attributes.
			$order->set_payment_method( WC_Payment_Gateway_WCPay::GATEWAY_ID );
			$order->set_payment_method_title( __( 'WooCommerce In-Person Payments', 'woocommerce-payments' ) );
			$intent_id     = $intent->get_id();
			$intent_status = $intent->get_status();
			$charge        = $intent->get_charge();
			$charge_id     = $charge ? $charge->get_id() : null;
			$this->order_service->attach_intent_info_to_order(
				$order,
				$intent_id,
				$intent_status,
				$intent->get_payment_method_id(),
				$intent->get_customer_id(),
				$charge_id,
				$intent->get_currency()
			);
			$this->order_service->update_order_status_from_intent( $order, $intent );

			// Certain payments (eg. Interac) are captured on the client-side (mobile app).
			// The client may send us the captured intent to link it to its WC order.
			// Doing so via this endpoint is more reliable than depending on the payment_intent.succeeded event.
			$is_intent_captured         = Payment_Intent_Status::SUCCEEDED === $intent->get_status();
			$result_for_captured_intent = [
				'status' => Payment_Intent_Status::SUCCEEDED,
				'id'     => $intent->get_id(),
			];

			$result = $is_intent_captured ? $result_for_captured_intent : $this->gateway->capture_charge( $order, false );

			if ( Payment_Intent_Status::SUCCEEDED !== $result['status'] ) {
				$http_code = $result['http_code'] ?? 502;
				return new WP_Error(
					'wcpay_capture_error',
					sprintf(
					// translators: %s: the error message.
						__( 'Payment capture failed to complete with the following message: %s', 'woocommerce-payments' ),
						$result['message'] ?? __( 'Unknown error', 'woocommerce-payments' )
					),
					[ 'status' => $http_code ]
				);
			}
			// Store receipt generation URL for mobile applications in order meta-data.
			$order->add_meta_data( 'receipt_url', get_rest_url( null, sprintf( '%s/payments/readers/receipts/%s', $this->namespace, $intent->get_id() ) ) );
			// Actualize order status.
			$this->order_service->mark_terminal_payment_completed( $order, $intent_id, $result['status'] );

			return rest_ensure_response(
				[
					'status' => $result['status'],
					'id'     => $result['id'],
				]
			);
		} catch ( \Throwable $e ) {
			Logger::error( 'Failed to capture a terminal payment via REST API: ' . $e );
			return new WP_Error( 'wcpay_server_error', __( 'Unexpected server error', 'woocommerce-payments' ), [ 'status' => 500 ] );
		}
	}

	/**
	 * Captures an authorization.
	 * Use-cases: Merchants manually capturing a payment when they enable "capture later" option.
	 *
	 * @param  WP_REST_Request $request Full data about the request.
	 * @return WP_REST_Response|WP_Error Response object on success, or WP_Error object on failure.
	 */
	public function capture_authorization( WP_REST_Request $request ) {
		try {
			$intent_id = $request['payment_intent_id'];
			$order_id  = $request['order_id'];

			// Do not process non-existing orders.
			$order = wc_get_order( $order_id );
			if ( false === $order ) {
				return new WP_Error( 'wcpay_missing_order', __( 'Order not found', 'woocommerce-payments' ), [ 'status' => 404 ] );
			}

			// Do not process orders with refund(s).
			if ( 0 < $order->get_total_refunded() ) {
				return new WP_Error(
					'wcpay_refunded_order_uncapturable',
					__( 'Payment cannot be captured for partially or fully refunded orders.', 'woocommerce-payments' ),
					[ 'status' => 400 ]
				);
			}

			// Do not process intents that can't be captured.
			$request = Get_Intention::create( $intent_id );
			$intent  = $request->send( 'wcpay_get_intent_request', $order );

			$intent_metadata          = is_array( $intent->get_metadata() ) ? $intent->get_metadata() : [];
			$intent_meta_order_id_raw = $intent_metadata['order_id'] ?? '';
			$intent_meta_order_id     = is_numeric( $intent_meta_order_id_raw ) ? intval( $intent_meta_order_id_raw ) : 0;
			if ( $intent_meta_order_id !== $order->get_id() ) {
				Logger::error( 'Payment capture rejected due to failed validation: order id on intent is incorrect or missing.' );
				return new WP_Error( 'wcpay_intent_order_mismatch', __( 'The payment cannot be captured', 'woocommerce-payments' ), [ 'status' => 409 ] );
			}
			if ( ! in_array( $intent->get_status(), WC_Payment_Gateway_WCPay::SUCCESSFUL_INTENT_STATUS, true ) ) {
				return new WP_Error( 'wcpay_payment_uncapturable', __( 'The payment cannot be captured', 'woocommerce-payments' ), [ 'status' => 409 ] );
			}

			$this->add_fraud_outcome_manual_entry( $order, 'approve' );

			$result = $this->gateway->capture_charge( $order, false );

			if ( Payment_Intent_Status::SUCCEEDED !== $result['status'] ) {
				return new WP_Error(
					'wcpay_capture_error',
					sprintf(
					// translators: %s: the error message.
						__( 'Payment capture failed to complete with the following message: %s', 'woocommerce-payments' ),
						$result['message'] ?? __( 'Unknown error', 'woocommerce-payments' )
					),
					[ 'status' => $result['http_code'] ?? 502 ]
				);
			}

<<<<<<< HEAD
=======
			// Actualize order status.
			$charge = $intent->get_charge();
			$this->order_service->mark_payment_capture_completed( $order, $intent_id, $result['status'], $charge->get_id() );
			$order->save_meta_data();

>>>>>>> 6fd9472a
			return rest_ensure_response(
				[
					'status' => $result['status'],
					'id'     => $result['id'],
				]
			);
		} catch ( \Throwable $e ) {
			Logger::error( 'Failed to capture an authorization via REST API: ' . $e );
			return new WP_Error( 'wcpay_server_error', __( 'Unexpected server error', 'woocommerce-payments' ), [ 'status' => 500 ] );
		}
	}

	/**
	 * Returns customer id from order. Create or update customer if needed.
	 * Use-cases: It was used by older versions of our Mobile apps in their workflows.
	 *
	 * @deprecated 3.9.0
	 *
	 * @param WP_REST_Request $request Full data about the request.
	 * @return WP_REST_Response|WP_Error Response object on success, or WP_Error object on failure.
	 */
	public function create_customer( $request ) {
		wc_deprecated_function( __FUNCTION__, '3.9.0' );
		try {
			$order_id = $request['order_id'];

			// Do not process non-existing orders.
			$order = wc_get_order( $order_id );
			if ( false === $order || ! ( $order instanceof WC_Order ) ) {
				return new WP_Error( 'wcpay_missing_order', __( 'Order not found', 'woocommerce-payments' ), [ 'status' => 404 ] );
			}

			$disallowed_order_statuses = apply_filters(
				'wcpay_create_customer_disallowed_order_statuses',
				[
					Order_Status::COMPLETED,
					Order_Status::CANCELLED,
					Order_Status::REFUNDED,
					Order_Status::FAILED,
				]
			);
			if ( $order->has_status( $disallowed_order_statuses ) ) {
				return new WP_Error( 'wcpay_invalid_order_status', __( 'Invalid order status', 'woocommerce-payments' ), [ 'status' => 400 ] );
			}

			$order_user        = $order->get_user();
			$customer_id       = $this->order_service->get_customer_id_for_order( $order );
			$customer_data     = WC_Payments_Customer_Service::map_customer_data( $order );
			$is_guest_customer = false === $order_user;

			// If the order is created for a registered customer, try extracting it's Stripe customer ID.
			if ( ! $customer_id && ! $is_guest_customer ) {
				$customer_id = $this->customer_service->get_customer_id_by_user_id( $order_user->ID );
			}

			$order_user  = $is_guest_customer ? new WP_User() : $order_user;
			$customer_id = $customer_id
				? $this->customer_service->update_customer_for_user( $customer_id, $order_user, $customer_data )
				: $this->customer_service->create_customer_for_user( $order_user, $customer_data );

			$this->order_service->set_customer_id_for_order( $order, $customer_id );
			$order->save();

			return rest_ensure_response(
				[
					'id' => $customer_id,
				]
			);
		} catch ( \Throwable $e ) {
			Logger::error( 'Failed to create / update customer from order via REST API: ' . $e );
			return new WP_Error( 'wcpay_server_error', __( 'Unexpected server error', 'woocommerce-payments' ), [ 'status' => 500 ] );
		}
	}

	/**
	 * Create a new in-person payment intent for the given order ID without confirming it.
	 * Use-cases: Mobile apps using it for `card_present` payment types. (`interac_present` is handled by the apps via Stripe SDK).
	 *
	 * @param WP_REST_Request $request Full data about the request.
	 * @return WP_REST_Response|WP_Error Response object on success, or WP_Error object on failure.
	 */
	public function create_terminal_intent( $request ) {
		// Do not process non-existing orders.
		$order = wc_get_order( $request['order_id'] );
		if ( false === $order ) {
			return new WP_Error( 'wcpay_missing_order', __( 'Order not found', 'woocommerce-payments' ), [ 'status' => 404 ] );
		}
		try {
			$currency                 = strtolower( $order->get_currency() );
			$customer_id              = $request->get_param( 'customer_id' );
			$metadata                 = $request->get_param( 'metadata' ) ?? [];
			$metadata['order_number'] = $order->get_order_number();

			$wcpay_server_request = Create_Intention::create();
			$wcpay_server_request->set_currency_code( $currency );
			$wcpay_server_request->set_amount( WC_Payments_Utils::prepare_amount( $order->get_total(), $currency ) );
			if ( $customer_id ) {
				$wcpay_server_request->set_customer( $customer_id );
			}
			$wcpay_server_request->set_metadata( $metadata );
			$wcpay_server_request->set_payment_method_types( $this->get_terminal_intent_payment_method( $request ) );
			$wcpay_server_request->set_capture_method( 'manual' === $this->get_terminal_intent_capture_method( $request ) );
			$intent = $wcpay_server_request->send( 'wcpay_create_intent_request', $order );

			return rest_ensure_response(
				[
					'id' => ! empty( $intent ) ? $intent->get_id() : null,
				]
			);
		} catch ( \Throwable $e ) {
			Logger::error( 'Failed to create an intention via REST API: ' . $e );
			return new WP_Error( 'wcpay_server_error', __( 'Unexpected server error', 'woocommerce-payments' ), [ 'status' => 500 ] );
		}
	}

	/**
	 * Return terminal intent payment method array based on payment methods request.
	 *
	 * @param WP_REST_Request $request Request object.
	 * @param array           $default_value - default value.
	 *
	 * @return array|null
	 * @throws \Exception
	 */
	public function get_terminal_intent_payment_method( $request, array $default_value = [ Payment_Method::CARD_PRESENT ] ) :array {
		$payment_methods = $request->get_param( 'payment_methods' );
		if ( null === $payment_methods ) {
			return $default_value;
		}

		if ( ! is_array( $payment_methods ) ) {
			throw new \Exception( 'Invalid param \'payment_methods\'!' );
		}

		foreach ( $payment_methods as $value ) {
			if ( ! in_array( $value, Payment_Method::IPP_ALLOWED_PAYMENT_METHODS, true ) ) {
				throw new \Exception( 'One or more payment methods are not supported!' );
			}
		}

		return $payment_methods;
	}

	/**
	 * Return terminal intent capture method based on capture method request.
	 *
	 * @param WP_REST_Request $request Request object.
	 * @param string          $default_value default value.
	 *
	 * @return string|null
	 * @throws \Exception
	 */
	public function get_terminal_intent_capture_method( $request, string $default_value = 'manual' ) : string {
		$capture_method = $request->get_param( 'capture_method' );
		if ( null === $capture_method ) {
			return $default_value;
		}

		if ( ! in_array( $capture_method, [ 'manual', 'automatic' ], true ) ) {
			throw new \Exception( 'Invalid param \'capture_method\'!' );
		}

		return $capture_method;
	}

	/**
	 * Cancels an authorization.
	 * Use-cases: Merchants manually canceling when blocking an on hold review by Fraud & Risk tools.
	 *
	 * @param  WP_REST_Request $request Full data about the request.
	 * @return WP_REST_Response|WP_Error Response object on success, or WP_Error object on failure.
	 */
	public function cancel_authorization( WP_REST_Request $request ) {
		try {
			$intent_id = $request['payment_intent_id'];
			$order_id  = $request['order_id'];

			// Do not process non-existing orders.
			$order = wc_get_order( $order_id );
			if ( false === $order ) {
				return new WP_Error( 'wcpay_missing_order', __( 'Order not found', 'woocommerce-payments' ), [ 'status' => 404 ] );
			}

			// Do not process orders with refund(s).
			if ( 0 < $order->get_total_refunded() ) {
				return new WP_Error(
					'wcpay_refunded_order_uncapturable',
					__( 'Payment cannot be canceled for partially or fully refunded orders.', 'woocommerce-payments' ),
					[ 'status' => 400 ]
				);
			}

			// Do not process intents that can't be canceled.
			$request = Get_Intention::create( $intent_id );
			$intent  = $request->send( 'wcpay_get_intent_request', $order );

			$intent_metadata          = is_array( $intent->get_metadata() ) ? $intent->get_metadata() : [];
			$intent_meta_order_id_raw = $intent_metadata['order_id'] ?? '';
			$intent_meta_order_id     = is_numeric( $intent_meta_order_id_raw ) ? intval( $intent_meta_order_id_raw ) : 0;
			if ( $intent_meta_order_id !== $order->get_id() ) {
				Logger::error( 'Payment cancelation rejected due to failed validation: order id on intent is incorrect or missing.' );
				return new WP_Error( 'wcpay_intent_order_mismatch', __( 'The payment cannot be canceled', 'woocommerce-payments' ), [ 'status' => 409 ] );
			}
			if ( ! in_array( $intent->get_status(), [ Payment_Intent_Status::REQUIRES_CAPTURE ], true ) ) {
				return new WP_Error( 'wcpay_payment_uncapturable', __( 'The payment cannot be canceled', 'woocommerce-payments' ), [ 'status' => 409 ] );
			}

			$this->add_fraud_outcome_manual_entry( $order, 'block' );

			$result = $this->gateway->cancel_authorization( $order );

			if ( Payment_Intent_Status::SUCCEEDED !== $result['status'] ) {
				return new WP_Error(
					'wcpay_cancel_error',
					sprintf(
					// translators: %s: the error message.
						__( 'Payment cancel failed to complete with the following message: %s', 'woocommerce-payments' ),
						$result['message'] ?? __( 'Unknown error', 'woocommerce-payments' )
					),
					[ 'status' => $result['http_code'] ?? 502 ]
				);
			}

			$order->save_meta_data();

			return rest_ensure_response(
				[
					'status' => $result['status'],
					'id'     => $result['id'],
				]
			);
		} catch ( \Throwable $e ) {
			Logger::error( 'Failed to cancel an authorization via REST API: ' . $e );
			return new WP_Error( 'wcpay_server_error', __( 'Unexpected server error', 'woocommerce-payments' ), [ 'status' => 500 ] );
		}
	}

	/**
	 * Adds the fraud_outcome_manual_entry meta to the order.
	 *
	 * @param \WC_Order $order  Order object.
	 * @param string    $action User action.
	 */
	private function add_fraud_outcome_manual_entry( $order, $action ) {
		$current_user = wp_get_current_user();
		$order->add_meta_data(
			'fraud_outcome_manual_entry',
			[
				'type'     => 'fraud_outcome_manual_' . $action,
				'user'     => [
					'id'       => $current_user->ID,
					'username' => $current_user->user_login,
				],
				'action'   => 'block' === $action ? 'blocked' : 'approved',
				'datetime' => time(),
			]
		);
	}
}<|MERGE_RESOLUTION|>--- conflicted
+++ resolved
@@ -286,14 +286,8 @@
 				);
 			}
 
-<<<<<<< HEAD
-=======
-			// Actualize order status.
-			$charge = $intent->get_charge();
-			$this->order_service->mark_payment_capture_completed( $order, $intent_id, $result['status'], $charge->get_id() );
 			$order->save_meta_data();
 
->>>>>>> 6fd9472a
 			return rest_ensure_response(
 				[
 					'status' => $result['status'],
