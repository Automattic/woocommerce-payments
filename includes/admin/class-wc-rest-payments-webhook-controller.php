<?php
/**
 * Class WC_REST_Payments_Webhook_Controller
 *
 * @package WooCommerce\Payments\Admin
 */

use WCPay\Exceptions\Invalid_Webhook_Data_Exception;
use WCPay\Logger;

defined( 'ABSPATH' ) || exit;

/**
 * REST controller for webhooks.
 */
class WC_REST_Payments_Webhook_Controller extends WC_Payments_REST_Controller {

	/**
	 * Result codes for returning to the WCPay server API. They don't have any special meaning, but can will be logged
	 * and are therefore useful when debugging how we reacted to a webhook.
	 */
	const RESULT_SUCCESS     = 'success';
	const RESULT_BAD_REQUEST = 'bad_request';
	const RESULT_ERROR       = 'error';

	/**
	 * Endpoint path.
	 *
	 * @var string
	 */
	protected $rest_base = 'payments/webhook';

	/**
	 * Webhook Processing Service.
	 *
	 * @var WC_Payments_Webhook_Processing_Service
	 */
	private $webhook_processing_service;

	/**
	 * WC_Payments_Order_Service instance
	 *
	 * @var WC_Payments_Order_Service
	 */
	protected $order_service;

	/**
	 * WC_REST_Payments_Webhook_Controller constructor.
	 *
<<<<<<< HEAD
	 * @param WC_Payments_API_Client                 $api_client          WC_Payments_API_Client instance.
	 * @param WC_Payments_Webhook_Processing_Service $webhook_processing_service WC_Payments_Webhook_Processing_Service instance.
	 */
	public function __construct(
		WC_Payments_API_Client $api_client,
		WC_Payments_Webhook_Processing_Service $webhook_processing_service
	) {
		parent::__construct( $api_client );
		$this->webhook_processing_service = $webhook_processing_service;
=======
	 * @param WC_Payments_API_Client          $api_client          WC_Payments_API_Client instance.
	 * @param WC_Payments_DB                  $wcpay_db            WC_Payments_DB instance.
	 * @param WC_Payments_Account             $account             WC_Payments_Account instance.
	 * @param WC_Payments_Remote_Note_Service $remote_note_service WC_Payments_Remote_Note_Service instance.
	 * @param WC_Payments_Order_Service       $order_service       WC_Payments_Order_Service instance.
	 */
	public function __construct(
		WC_Payments_API_Client $api_client,
		WC_Payments_DB $wcpay_db,
		WC_Payments_Account $account,
		WC_Payments_Remote_Note_Service $remote_note_service,
		WC_Payments_Order_Service $order_service
	) {
		parent::__construct( $api_client );
		$this->wcpay_db            = $wcpay_db;
		$this->account             = $account;
		$this->remote_note_service = $remote_note_service;
		$this->order_service       = $order_service;
>>>>>>> cf4f777e
	}

	/**
	 * Configure REST API routes.
	 */
	public function register_routes() {
		register_rest_route(
			$this->namespace,
			'/' . $this->rest_base,
			[
				'methods'             => WP_REST_Server::CREATABLE,
				'callback'            => [ $this, 'handle_webhook' ],
				'permission_callback' => [ $this, 'check_permission' ],
			]
		);
	}

	/**
	 * Retrieve transactions to respond with via API.
	 *
	 * @param WP_REST_Request $request Full data about the request.
	 *
	 * @return WP_REST_Response
	 */
	public function handle_webhook( $request ) {
		$body = $request->get_json_params();

		try {
			$this->webhook_processing_service->process( $body );
		} catch ( Invalid_Webhook_Data_Exception $e ) {
			Logger::error( $e );
			return new WP_REST_Response( [ 'result' => self::RESULT_BAD_REQUEST ], 400 );
		} catch ( Exception $e ) {
			Logger::error( $e );
			return new WP_REST_Response( [ 'result' => self::RESULT_ERROR ], 500 );
		}

		return new WP_REST_Response( [ 'result' => self::RESULT_SUCCESS ] );
	}
<<<<<<< HEAD
=======

	/**
	 * Process webhook refund updated.
	 *
	 * @param array $event_body The event that triggered the webhook.
	 *
	 * @throws Rest_Request_Exception           Required parameters not found.
	 * @throws Invalid_Payment_Method_Exception When unable to resolve charge ID to order.
	 */
	private function process_webhook_refund_updated( $event_body ) {
		$event_data   = $this->read_rest_property( $event_body, 'data' );
		$event_object = $this->read_rest_property( $event_data, 'object' );

		// First, check the reason for the update. We're only interesting in a status of failed.
		$status = $this->read_rest_property( $event_object, 'status' );
		if ( 'failed' !== $status ) {
			return;
		}

		// Fetch the details of the failed refund so that we can find the associated order and write a note.
		$charge_id = $this->read_rest_property( $event_object, 'charge' );
		$refund_id = $this->read_rest_property( $event_object, 'id' );
		$amount    = $this->read_rest_property( $event_object, 'amount' );
		$currency  = $this->read_rest_property( $event_object, 'currency' );

		// Look up the order related to this charge.
		$order = $this->wcpay_db->order_from_charge_id( $charge_id );
		if ( ! $order ) {
			throw new Invalid_Payment_Method_Exception(
				sprintf(
					/* translators: %1: charge ID */
					__( 'Could not find order via charge ID: %1$s', 'woocommerce-payments' ),
					$charge_id
				),
				'order_not_found'
			);
		}

		$note = sprintf(
			WC_Payments_Utils::esc_interpolated_html(
				/* translators: %1: the refund amount, %2: ID of the refund */
				__( 'A refund of %1$s was <strong>unsuccessful</strong> using WooCommerce Payments (<code>%2$s</code>).', 'woocommerce-payments' ),
				[
					'strong' => '<strong>',
					'code'   => '<code>',
				]
			),
			WC_Payments_Explicit_Price_Formatter::get_explicit_price(
				wc_price( WC_Payments_Utils::interpret_stripe_amount( $amount, $currency ), [ 'currency' => strtoupper( $currency ) ] ),
				$order
			),
			$refund_id
		);
		$order->add_order_note( $note );
		$order->update_meta_data( '_wcpay_refund_status', 'failed' );
		$order->save();
	}

	/**
	 * Process webhook for an expired uncaptured payment.
	 *
	 * @param array $event_body The event that triggered the webhook.
	 *
	 * @throws Rest_Request_Exception           Required parameters not found.
	 * @throws Invalid_Payment_Method_Exception When unable to resolve charge ID to order.
	 */
	private function process_webhook_expired_authorization( $event_body ) {
		$event_data   = $this->read_rest_property( $event_body, 'data' );
		$event_object = $this->read_rest_property( $event_data, 'object' );

		// Fetch the details of the expired auth so that we can find the associated order.
		$charge_id = $this->read_rest_property( $event_object, 'id' );

		// Look up the order related to this charge.
		$order = $this->wcpay_db->order_from_charge_id( $charge_id );
		if ( ! $order ) {
			throw new Invalid_Payment_Method_Exception(
				sprintf(
				/* translators: %1: charge ID */
					__( 'Could not find order via charge ID: %1$s', 'woocommerce-payments' ),
					$charge_id
				),
				'order_not_found'
			);
		}

		// Get the intent_id and then its status.
		$intent_id     = $event_object['payment_intent'] ?? $order->get_meta( '_intent_id' );
		$intent        = $this->api_client->get_intent( $intent_id );
		$intent_status = $intent->get_status();

		// TODO: Revisit this logic once we support partial captures or multiple charges for order. We'll need to handle the "payment_intent.canceled" event too.
		$this->order_service->mark_payment_capture_expired( $order, $intent_id, $intent_status, $charge_id );
	}

	/**
	 * Process webhook for a failed payment intent.
	 *
	 * @param array $event_body The event that triggered the webhook.
	 *
	 * @throws Rest_Request_Exception           Required parameters not found.
	 * @throws Invalid_Payment_Method_Exception When unable to resolve intent ID to order.
	 */
	private function process_webhook_payment_intent_failed( $event_body ) {
		// Check to make sure we should process this according to the payment method.
		$charges_data        = $event_body['data']['object']['charges']['data'][0] ?? null;
		$payment_method_type = $charges_data['payment_method_details']['type'] ?? null;

		$actionable_methods = [
			Payment_Method::US_BANK_ACCOUNT,
			Payment_Method::BECS,
		];

		if ( empty( $payment_method_type ) || ! in_array( $payment_method_type, $actionable_methods, true ) ) {
			return;
		}

		// Get the order and make sure it is an order and the payment methods match.
		$order             = $this->get_order_from_event_body_intent_id( $event_body );
		$payment_method_id = $charges_data['payment_method'] ?? null;

		if ( ! $order
			|| empty( $payment_method_id )
			|| $payment_method_id !== $order->get_meta( '_payment_method_id' ) ) {
			return;
		}

		$event_data    = $this->read_rest_property( $event_body, 'data' );
		$event_object  = $this->read_rest_property( $event_data, 'object' );
		$intent_id     = $this->read_rest_property( $event_object, 'id' );
		$intent_status = $this->read_rest_property( $event_object, 'status' );
		$charge_id     = $this->read_rest_property( $charges_data, 'id' );

		$this->order_service->mark_payment_failed( $order, $intent_id, $intent_status, $charge_id, $this->get_failure_message_from_event( $event_body ) );
	}

	/**
	 * Process webhook for a successful payment intent.
	 *
	 * @param array $event_body The event that triggered the webhook.
	 *
	 * @throws Rest_Request_Exception           Required parameters not found.
	 * @throws Invalid_Payment_Method_Exception When unable to resolve intent ID to order.
	 */
	private function process_webhook_payment_intent_succeeded( $event_body ) {
		$event_data    = $this->read_rest_property( $event_body, 'data' );
		$event_object  = $this->read_rest_property( $event_data, 'object' );
		$intent_id     = $this->read_rest_property( $event_object, 'id' );
		$order         = $this->get_order_from_event_body_intent_id( $event_body );
		$intent_status = $this->read_rest_property( $event_object, 'status' );
		$event_charges = $this->read_rest_property( $event_object, 'charges' );
		$charges_data  = $this->read_rest_property( $event_charges, 'data' );
		$charge_id     = $this->read_rest_property( $charges_data[0], 'id' );

		$this->order_service->mark_payment_completed( $order, $intent_id, $intent_status, $charge_id );
	}

	/**
	 * Process webhook dispute created.
	 *
	 * @param array $event_body The event that triggered the webhook.
	 *
	 * @throws Rest_Request_Exception Required parameters not found.
	 */
	private function process_webhook_dispute_created( $event_body ) {
		$event_type   = $this->read_rest_property( $event_body, 'type' );
		$event_data   = $this->read_rest_property( $event_body, 'data' );
		$event_object = $this->read_rest_property( $event_data, 'object' );
		$dispute_id   = $this->read_rest_property( $event_object, 'id' );
		$charge_id    = $this->read_rest_property( $event_object, 'charge' );
		$reason       = $this->read_rest_property( $event_object, 'reason' );
		$order        = $this->wcpay_db->order_from_charge_id( $charge_id );

		if ( ! $order ) {
			throw new Rest_Request_Exception(
				sprintf(
					/* translators: %1: charge ID */
					__( 'Could not find order via charge ID: %1$s', 'woocommerce-payments' ),
					$charge_id
				)
			);
		}

		$this->order_service->mark_payment_dispute_created( $order, $dispute_id, $reason );
	}

	/**
	 * Process webhook dispute closed.
	 *
	 * @param array $event_body The event that triggered the webhook.
	 *
	 * @throws Rest_Request_Exception Required parameters not found.
	 */
	private function process_webhook_dispute_closed( $event_body ) {
		$event_type   = $this->read_rest_property( $event_body, 'type' );
		$event_data   = $this->read_rest_property( $event_body, 'data' );
		$event_object = $this->read_rest_property( $event_data, 'object' );
		$dispute_id   = $this->read_rest_property( $event_object, 'id' );
		$charge_id    = $this->read_rest_property( $event_object, 'charge' );
		$status       = $this->read_rest_property( $event_object, 'status' );
		$order        = $this->wcpay_db->order_from_charge_id( $charge_id );

		if ( ! $order ) {
			throw new Rest_Request_Exception(
				sprintf(
					/* translators: %1: charge ID */
					__( 'Could not find order via charge ID: %1$s', 'woocommerce-payments' ),
					$charge_id
				)
			);
		}

		$this->order_service->mark_payment_dispute_closed( $order, $dispute_id, $status );
	}

	/**
	 * Process webhook dispute updated.
	 *
	 * @param array $event_body The event that triggered the webhook.
	 *
	 * @throws Rest_Request_Exception Required parameters not found.
	 */
	private function process_webhook_dispute_updated( $event_body ) {
		$event_type   = $this->read_rest_property( $event_body, 'type' );
		$event_data   = $this->read_rest_property( $event_body, 'data' );
		$event_object = $this->read_rest_property( $event_data, 'object' );
		$dispute_id   = $this->read_rest_property( $event_object, 'id' );
		$charge_id    = $this->read_rest_property( $event_object, 'charge' );
		$order        = $this->wcpay_db->order_from_charge_id( $charge_id );

		if ( ! $order ) {
			throw new Rest_Request_Exception(
				sprintf(
					/* translators: %1: charge ID */
					__( 'Could not find order via charge ID: %1$s', 'woocommerce-payments' ),
					$charge_id
				)
			);
		}

		switch ( $event_type ) {
			case 'charge.dispute.funds_withdrawn':
				$message = __( 'Payment dispute funds have been withdrawn', 'woocommerce-payments' );
				break;
			case 'charge.dispute.funds_reinstated':
				$message = __( 'Payment dispute funds have been reinstated', 'woocommerce-payments' );
				break;
			default:
				$message = __( 'Payment dispute has been updated', 'woocommerce-payments' );
		}

		$note = sprintf(
			/* translators: %1: the dispute message, %2: the dispute details URL */
			__( '%1$s. See <a href="%2$s">dispute overview</a> for more details.', 'woocommerce-payments' ),
			$message,
			add_query_arg(
				[ 'id' => $dispute_id ],
				admin_url( 'admin.php?page=wc-admin&path=/payments/disputes/details' )
			)
		);

		$order->add_order_note( $note );
	}

	/**
	 * Safely get a value from the REST request body array.
	 *
	 * @param array  $array Array to read from.
	 * @param string $key   ID to fetch on.
	 *
	 * @return string|array|int
	 * @throws Rest_Request_Exception Thrown if ID not set.
	 */
	private function read_rest_property( $array, $key ) {
		if ( ! isset( $array[ $key ] ) ) {
			throw new Rest_Request_Exception(
				sprintf(
					/* translators: %1: ID being fetched */
					__( '%1$s not found in array', 'woocommerce-payments' ),
					$key
				)
			);
		}
		return $array[ $key ];
	}

	/**
	 * Gets the order related to the event intent id.
	 *
	 * @param array $event_body The event that triggered the webhook.
	 *
	 * @throws Rest_Request_Exception           Required parameters not found.
	 * @throws Invalid_Payment_Method_Exception When unable to resolve intent ID to order.
	 *
	 * @return boolean|WC_Order|WC_Order_Refund
	 */
	private function get_order_from_event_body_intent_id( $event_body ) {
		$event_data   = $this->read_rest_property( $event_body, 'data' );
		$event_object = $this->read_rest_property( $event_data, 'object' );
		$intent_id    = $this->read_rest_property( $event_object, 'id' );

		// Look up the order related to this intent.
		$order = $this->wcpay_db->order_from_intent_id( $intent_id );

		if ( ! $order ) {
			// Retrieving order with order_id in case intent_id was not properly set.
			Logger::debug( 'intent_id not found, using order_id to retrieve order' );
			$metadata = $this->read_rest_property( $event_object, 'metadata' );

			if ( isset( $metadata['order_id'] ) ) {
				$order_id = $metadata['order_id'];
				$order    = $this->wcpay_db->order_from_order_id( $order_id );
			} elseif ( ! empty( $event_object['invoice'] ) ) {
				// If the payment intent contains an invoice it is a WCPay Subscription-related intent and will be handled by the `invoice.paid` event.
				return false;
			}
		}

		if ( ! $order ) {
			throw new Invalid_Payment_Method_Exception(
				sprintf(
					/* translators: %1: intent ID */
					__( 'Could not find order via intent ID: %1$s', 'woocommerce-payments' ),
					$intent_id
				),
				'order_not_found'
			);
		}

		return $order;
	}

	/**
	 * Gets the proper failure message from the code in the event.
	 *
	 * @param array $event_body The event that triggered the webhook.
	 *
	 * @return string The failure message.
	 */
	private function get_failure_message_from_event( $event_body ):string {
		// Get the failure code from the event body.
		$event_data    = $this->read_rest_property( $event_body, 'data' );
		$event_object  = $this->read_rest_property( $event_data, 'object' );
		$event_charges = $this->read_rest_property( $event_object, 'charges' );
		$charges_data  = $this->read_rest_property( $event_charges, 'data' );
		$failure_code  = $charges_data[0]['failure_code'] ?? '';

		switch ( $failure_code ) {
			case 'account_closed':
				$failure_message = __( "The customer's bank account has been closed.", 'woocommerce-payments' );
				break;
			case 'debit_not_authorized':
				$failure_message = __( 'The customer has notified their bank that this payment was unauthorized.', 'woocommerce-payments' );
				break;
			case 'insufficient_funds':
				$failure_message = __( "The customer's account has insufficient funds to cover this payment.", 'woocommerce-payments' );
				break;
			case 'no_account':
				$failure_message = __( "The customer's bank account could not be located.", 'woocommerce-payments' );
				break;
			case 'payment_method_microdeposit_failed':
				$failure_message = __( 'Microdeposit transfers failed. Please check the account, institution and transit numbers.', 'woocommerce-payments' );
				break;
			case 'payment_method_microdeposit_verification_attempts_exceeded':
				$failure_message = __( 'You have exceeded the number of allowed verification attempts.', 'woocommerce-payments' );
				break;

			default:
				$failure_message = __( 'The payment was not able to be processed.', 'woocommerce-payments' );
				break;
		}

		return $failure_message;
	}
>>>>>>> cf4f777e
}<|MERGE_RESOLUTION|>--- conflicted
+++ resolved
@@ -38,7 +38,7 @@
 	private $webhook_processing_service;
 
 	/**
-	 * WC_Payments_Order_Service instance
+	 * WC_Payments_Order_Service instance // TODO must fix this after the merge
 	 *
 	 * @var WC_Payments_Order_Service
 	 */
@@ -46,8 +46,8 @@
 
 	/**
 	 * WC_REST_Payments_Webhook_Controller constructor.
+	 * TODO must fix this after the merge - move $order_service.
 	 *
-<<<<<<< HEAD
 	 * @param WC_Payments_API_Client                 $api_client          WC_Payments_API_Client instance.
 	 * @param WC_Payments_Webhook_Processing_Service $webhook_processing_service WC_Payments_Webhook_Processing_Service instance.
 	 */
@@ -57,26 +57,6 @@
 	) {
 		parent::__construct( $api_client );
 		$this->webhook_processing_service = $webhook_processing_service;
-=======
-	 * @param WC_Payments_API_Client          $api_client          WC_Payments_API_Client instance.
-	 * @param WC_Payments_DB                  $wcpay_db            WC_Payments_DB instance.
-	 * @param WC_Payments_Account             $account             WC_Payments_Account instance.
-	 * @param WC_Payments_Remote_Note_Service $remote_note_service WC_Payments_Remote_Note_Service instance.
-	 * @param WC_Payments_Order_Service       $order_service       WC_Payments_Order_Service instance.
-	 */
-	public function __construct(
-		WC_Payments_API_Client $api_client,
-		WC_Payments_DB $wcpay_db,
-		WC_Payments_Account $account,
-		WC_Payments_Remote_Note_Service $remote_note_service,
-		WC_Payments_Order_Service $order_service
-	) {
-		parent::__construct( $api_client );
-		$this->wcpay_db            = $wcpay_db;
-		$this->account             = $account;
-		$this->remote_note_service = $remote_note_service;
-		$this->order_service       = $order_service;
->>>>>>> cf4f777e
 	}
 
 	/**
@@ -116,381 +96,5 @@
 
 		return new WP_REST_Response( [ 'result' => self::RESULT_SUCCESS ] );
 	}
-<<<<<<< HEAD
-=======
-
-	/**
-	 * Process webhook refund updated.
-	 *
-	 * @param array $event_body The event that triggered the webhook.
-	 *
-	 * @throws Rest_Request_Exception           Required parameters not found.
-	 * @throws Invalid_Payment_Method_Exception When unable to resolve charge ID to order.
-	 */
-	private function process_webhook_refund_updated( $event_body ) {
-		$event_data   = $this->read_rest_property( $event_body, 'data' );
-		$event_object = $this->read_rest_property( $event_data, 'object' );
-
-		// First, check the reason for the update. We're only interesting in a status of failed.
-		$status = $this->read_rest_property( $event_object, 'status' );
-		if ( 'failed' !== $status ) {
-			return;
-		}
-
-		// Fetch the details of the failed refund so that we can find the associated order and write a note.
-		$charge_id = $this->read_rest_property( $event_object, 'charge' );
-		$refund_id = $this->read_rest_property( $event_object, 'id' );
-		$amount    = $this->read_rest_property( $event_object, 'amount' );
-		$currency  = $this->read_rest_property( $event_object, 'currency' );
-
-		// Look up the order related to this charge.
-		$order = $this->wcpay_db->order_from_charge_id( $charge_id );
-		if ( ! $order ) {
-			throw new Invalid_Payment_Method_Exception(
-				sprintf(
-					/* translators: %1: charge ID */
-					__( 'Could not find order via charge ID: %1$s', 'woocommerce-payments' ),
-					$charge_id
-				),
-				'order_not_found'
-			);
-		}
-
-		$note = sprintf(
-			WC_Payments_Utils::esc_interpolated_html(
-				/* translators: %1: the refund amount, %2: ID of the refund */
-				__( 'A refund of %1$s was <strong>unsuccessful</strong> using WooCommerce Payments (<code>%2$s</code>).', 'woocommerce-payments' ),
-				[
-					'strong' => '<strong>',
-					'code'   => '<code>',
-				]
-			),
-			WC_Payments_Explicit_Price_Formatter::get_explicit_price(
-				wc_price( WC_Payments_Utils::interpret_stripe_amount( $amount, $currency ), [ 'currency' => strtoupper( $currency ) ] ),
-				$order
-			),
-			$refund_id
-		);
-		$order->add_order_note( $note );
-		$order->update_meta_data( '_wcpay_refund_status', 'failed' );
-		$order->save();
-	}
-
-	/**
-	 * Process webhook for an expired uncaptured payment.
-	 *
-	 * @param array $event_body The event that triggered the webhook.
-	 *
-	 * @throws Rest_Request_Exception           Required parameters not found.
-	 * @throws Invalid_Payment_Method_Exception When unable to resolve charge ID to order.
-	 */
-	private function process_webhook_expired_authorization( $event_body ) {
-		$event_data   = $this->read_rest_property( $event_body, 'data' );
-		$event_object = $this->read_rest_property( $event_data, 'object' );
-
-		// Fetch the details of the expired auth so that we can find the associated order.
-		$charge_id = $this->read_rest_property( $event_object, 'id' );
-
-		// Look up the order related to this charge.
-		$order = $this->wcpay_db->order_from_charge_id( $charge_id );
-		if ( ! $order ) {
-			throw new Invalid_Payment_Method_Exception(
-				sprintf(
-				/* translators: %1: charge ID */
-					__( 'Could not find order via charge ID: %1$s', 'woocommerce-payments' ),
-					$charge_id
-				),
-				'order_not_found'
-			);
-		}
-
-		// Get the intent_id and then its status.
-		$intent_id     = $event_object['payment_intent'] ?? $order->get_meta( '_intent_id' );
-		$intent        = $this->api_client->get_intent( $intent_id );
-		$intent_status = $intent->get_status();
-
-		// TODO: Revisit this logic once we support partial captures or multiple charges for order. We'll need to handle the "payment_intent.canceled" event too.
-		$this->order_service->mark_payment_capture_expired( $order, $intent_id, $intent_status, $charge_id );
-	}
-
-	/**
-	 * Process webhook for a failed payment intent.
-	 *
-	 * @param array $event_body The event that triggered the webhook.
-	 *
-	 * @throws Rest_Request_Exception           Required parameters not found.
-	 * @throws Invalid_Payment_Method_Exception When unable to resolve intent ID to order.
-	 */
-	private function process_webhook_payment_intent_failed( $event_body ) {
-		// Check to make sure we should process this according to the payment method.
-		$charges_data        = $event_body['data']['object']['charges']['data'][0] ?? null;
-		$payment_method_type = $charges_data['payment_method_details']['type'] ?? null;
-
-		$actionable_methods = [
-			Payment_Method::US_BANK_ACCOUNT,
-			Payment_Method::BECS,
-		];
-
-		if ( empty( $payment_method_type ) || ! in_array( $payment_method_type, $actionable_methods, true ) ) {
-			return;
-		}
-
-		// Get the order and make sure it is an order and the payment methods match.
-		$order             = $this->get_order_from_event_body_intent_id( $event_body );
-		$payment_method_id = $charges_data['payment_method'] ?? null;
-
-		if ( ! $order
-			|| empty( $payment_method_id )
-			|| $payment_method_id !== $order->get_meta( '_payment_method_id' ) ) {
-			return;
-		}
-
-		$event_data    = $this->read_rest_property( $event_body, 'data' );
-		$event_object  = $this->read_rest_property( $event_data, 'object' );
-		$intent_id     = $this->read_rest_property( $event_object, 'id' );
-		$intent_status = $this->read_rest_property( $event_object, 'status' );
-		$charge_id     = $this->read_rest_property( $charges_data, 'id' );
-
-		$this->order_service->mark_payment_failed( $order, $intent_id, $intent_status, $charge_id, $this->get_failure_message_from_event( $event_body ) );
-	}
-
-	/**
-	 * Process webhook for a successful payment intent.
-	 *
-	 * @param array $event_body The event that triggered the webhook.
-	 *
-	 * @throws Rest_Request_Exception           Required parameters not found.
-	 * @throws Invalid_Payment_Method_Exception When unable to resolve intent ID to order.
-	 */
-	private function process_webhook_payment_intent_succeeded( $event_body ) {
-		$event_data    = $this->read_rest_property( $event_body, 'data' );
-		$event_object  = $this->read_rest_property( $event_data, 'object' );
-		$intent_id     = $this->read_rest_property( $event_object, 'id' );
-		$order         = $this->get_order_from_event_body_intent_id( $event_body );
-		$intent_status = $this->read_rest_property( $event_object, 'status' );
-		$event_charges = $this->read_rest_property( $event_object, 'charges' );
-		$charges_data  = $this->read_rest_property( $event_charges, 'data' );
-		$charge_id     = $this->read_rest_property( $charges_data[0], 'id' );
-
-		$this->order_service->mark_payment_completed( $order, $intent_id, $intent_status, $charge_id );
-	}
-
-	/**
-	 * Process webhook dispute created.
-	 *
-	 * @param array $event_body The event that triggered the webhook.
-	 *
-	 * @throws Rest_Request_Exception Required parameters not found.
-	 */
-	private function process_webhook_dispute_created( $event_body ) {
-		$event_type   = $this->read_rest_property( $event_body, 'type' );
-		$event_data   = $this->read_rest_property( $event_body, 'data' );
-		$event_object = $this->read_rest_property( $event_data, 'object' );
-		$dispute_id   = $this->read_rest_property( $event_object, 'id' );
-		$charge_id    = $this->read_rest_property( $event_object, 'charge' );
-		$reason       = $this->read_rest_property( $event_object, 'reason' );
-		$order        = $this->wcpay_db->order_from_charge_id( $charge_id );
-
-		if ( ! $order ) {
-			throw new Rest_Request_Exception(
-				sprintf(
-					/* translators: %1: charge ID */
-					__( 'Could not find order via charge ID: %1$s', 'woocommerce-payments' ),
-					$charge_id
-				)
-			);
-		}
-
-		$this->order_service->mark_payment_dispute_created( $order, $dispute_id, $reason );
-	}
-
-	/**
-	 * Process webhook dispute closed.
-	 *
-	 * @param array $event_body The event that triggered the webhook.
-	 *
-	 * @throws Rest_Request_Exception Required parameters not found.
-	 */
-	private function process_webhook_dispute_closed( $event_body ) {
-		$event_type   = $this->read_rest_property( $event_body, 'type' );
-		$event_data   = $this->read_rest_property( $event_body, 'data' );
-		$event_object = $this->read_rest_property( $event_data, 'object' );
-		$dispute_id   = $this->read_rest_property( $event_object, 'id' );
-		$charge_id    = $this->read_rest_property( $event_object, 'charge' );
-		$status       = $this->read_rest_property( $event_object, 'status' );
-		$order        = $this->wcpay_db->order_from_charge_id( $charge_id );
-
-		if ( ! $order ) {
-			throw new Rest_Request_Exception(
-				sprintf(
-					/* translators: %1: charge ID */
-					__( 'Could not find order via charge ID: %1$s', 'woocommerce-payments' ),
-					$charge_id
-				)
-			);
-		}
-
-		$this->order_service->mark_payment_dispute_closed( $order, $dispute_id, $status );
-	}
-
-	/**
-	 * Process webhook dispute updated.
-	 *
-	 * @param array $event_body The event that triggered the webhook.
-	 *
-	 * @throws Rest_Request_Exception Required parameters not found.
-	 */
-	private function process_webhook_dispute_updated( $event_body ) {
-		$event_type   = $this->read_rest_property( $event_body, 'type' );
-		$event_data   = $this->read_rest_property( $event_body, 'data' );
-		$event_object = $this->read_rest_property( $event_data, 'object' );
-		$dispute_id   = $this->read_rest_property( $event_object, 'id' );
-		$charge_id    = $this->read_rest_property( $event_object, 'charge' );
-		$order        = $this->wcpay_db->order_from_charge_id( $charge_id );
-
-		if ( ! $order ) {
-			throw new Rest_Request_Exception(
-				sprintf(
-					/* translators: %1: charge ID */
-					__( 'Could not find order via charge ID: %1$s', 'woocommerce-payments' ),
-					$charge_id
-				)
-			);
-		}
-
-		switch ( $event_type ) {
-			case 'charge.dispute.funds_withdrawn':
-				$message = __( 'Payment dispute funds have been withdrawn', 'woocommerce-payments' );
-				break;
-			case 'charge.dispute.funds_reinstated':
-				$message = __( 'Payment dispute funds have been reinstated', 'woocommerce-payments' );
-				break;
-			default:
-				$message = __( 'Payment dispute has been updated', 'woocommerce-payments' );
-		}
-
-		$note = sprintf(
-			/* translators: %1: the dispute message, %2: the dispute details URL */
-			__( '%1$s. See <a href="%2$s">dispute overview</a> for more details.', 'woocommerce-payments' ),
-			$message,
-			add_query_arg(
-				[ 'id' => $dispute_id ],
-				admin_url( 'admin.php?page=wc-admin&path=/payments/disputes/details' )
-			)
-		);
-
-		$order->add_order_note( $note );
-	}
-
-	/**
-	 * Safely get a value from the REST request body array.
-	 *
-	 * @param array  $array Array to read from.
-	 * @param string $key   ID to fetch on.
-	 *
-	 * @return string|array|int
-	 * @throws Rest_Request_Exception Thrown if ID not set.
-	 */
-	private function read_rest_property( $array, $key ) {
-		if ( ! isset( $array[ $key ] ) ) {
-			throw new Rest_Request_Exception(
-				sprintf(
-					/* translators: %1: ID being fetched */
-					__( '%1$s not found in array', 'woocommerce-payments' ),
-					$key
-				)
-			);
-		}
-		return $array[ $key ];
-	}
-
-	/**
-	 * Gets the order related to the event intent id.
-	 *
-	 * @param array $event_body The event that triggered the webhook.
-	 *
-	 * @throws Rest_Request_Exception           Required parameters not found.
-	 * @throws Invalid_Payment_Method_Exception When unable to resolve intent ID to order.
-	 *
-	 * @return boolean|WC_Order|WC_Order_Refund
-	 */
-	private function get_order_from_event_body_intent_id( $event_body ) {
-		$event_data   = $this->read_rest_property( $event_body, 'data' );
-		$event_object = $this->read_rest_property( $event_data, 'object' );
-		$intent_id    = $this->read_rest_property( $event_object, 'id' );
-
-		// Look up the order related to this intent.
-		$order = $this->wcpay_db->order_from_intent_id( $intent_id );
-
-		if ( ! $order ) {
-			// Retrieving order with order_id in case intent_id was not properly set.
-			Logger::debug( 'intent_id not found, using order_id to retrieve order' );
-			$metadata = $this->read_rest_property( $event_object, 'metadata' );
-
-			if ( isset( $metadata['order_id'] ) ) {
-				$order_id = $metadata['order_id'];
-				$order    = $this->wcpay_db->order_from_order_id( $order_id );
-			} elseif ( ! empty( $event_object['invoice'] ) ) {
-				// If the payment intent contains an invoice it is a WCPay Subscription-related intent and will be handled by the `invoice.paid` event.
-				return false;
-			}
-		}
-
-		if ( ! $order ) {
-			throw new Invalid_Payment_Method_Exception(
-				sprintf(
-					/* translators: %1: intent ID */
-					__( 'Could not find order via intent ID: %1$s', 'woocommerce-payments' ),
-					$intent_id
-				),
-				'order_not_found'
-			);
-		}
-
-		return $order;
-	}
-
-	/**
-	 * Gets the proper failure message from the code in the event.
-	 *
-	 * @param array $event_body The event that triggered the webhook.
-	 *
-	 * @return string The failure message.
-	 */
-	private function get_failure_message_from_event( $event_body ):string {
-		// Get the failure code from the event body.
-		$event_data    = $this->read_rest_property( $event_body, 'data' );
-		$event_object  = $this->read_rest_property( $event_data, 'object' );
-		$event_charges = $this->read_rest_property( $event_object, 'charges' );
-		$charges_data  = $this->read_rest_property( $event_charges, 'data' );
-		$failure_code  = $charges_data[0]['failure_code'] ?? '';
-
-		switch ( $failure_code ) {
-			case 'account_closed':
-				$failure_message = __( "The customer's bank account has been closed.", 'woocommerce-payments' );
-				break;
-			case 'debit_not_authorized':
-				$failure_message = __( 'The customer has notified their bank that this payment was unauthorized.', 'woocommerce-payments' );
-				break;
-			case 'insufficient_funds':
-				$failure_message = __( "The customer's account has insufficient funds to cover this payment.", 'woocommerce-payments' );
-				break;
-			case 'no_account':
-				$failure_message = __( "The customer's bank account could not be located.", 'woocommerce-payments' );
-				break;
-			case 'payment_method_microdeposit_failed':
-				$failure_message = __( 'Microdeposit transfers failed. Please check the account, institution and transit numbers.', 'woocommerce-payments' );
-				break;
-			case 'payment_method_microdeposit_verification_attempts_exceeded':
-				$failure_message = __( 'You have exceeded the number of allowed verification attempts.', 'woocommerce-payments' );
-				break;
-
-			default:
-				$failure_message = __( 'The payment was not able to be processed.', 'woocommerce-payments' );
-				break;
-		}
-
-		return $failure_message;
-	}
->>>>>>> cf4f777e
+	// TODO must fix this after the merge - see PR 3675 to see $order_service for this file.
 }