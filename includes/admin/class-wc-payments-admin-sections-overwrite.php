<?php
/**
 * Overwrites the default payment settings sections in WooCommerce
 *
 * @package WooCommerce\Payments\Admin
 */

defined( 'ABSPATH' ) || exit;

/**
 * WC_Payments_Admin_Sections_Overwrite Class.
 */
class WC_Payments_Admin_Sections_Overwrite {
	/**
	 * WC_Payments_Account instance to get information about the account.
	 *
	 * @var WC_Payments_Account
	 */
	private $account;

	/**
	 * WC_Payments_Admin_Sections_Overwrite constructor.
	 *
	 * @param WC_Payments_Account $account WC_Payments_Account instance.
	 */
	public function __construct( WC_Payments_Account $account ) {
		$this->account = $account;

		add_filter( 'woocommerce_get_sections_checkout', [ $this, 'add_checkout_sections' ] );
	}

	/**
	 * Adds an "all payment methods" and a "woopayments" section to the gateways settings page
	 *
	 * @param array $default_sections the sections for the payment gateways tab.
	 *
	 * @return array
	 */
<<<<<<< HEAD
	public function add_checkout_sections( array $sections ): array {
		$sections['woocommerce_payments'] = 'WooPayments';

		// unsetting and setting again, so it appears last in the array.
		unset( $sections[''] );
		$sections[''] = __( 'All payment methods', 'woocommerce-payments' );

		return $sections;
	}

	/**
	 * Overwrites `$current_section`.
	 *
	 * Called before rendering the section list to render the "WooCommerce
	 * Payments" section as active on payment method settings pages.
	 */
	public function overwrite_current_section_global() {
		if ( $this->is_account_disconnected() ) {
			return;
		}

		global $current_section;

		$this->previous_current_section = $current_section;
		if ( WC_Payments_Utils::is_payments_settings_page() ) {
			$current_section = 'woocommerce_payments';
		}
	}

	/**
	 * Resets `$current_section` to its original value.
	 */
	public function restore_current_section_global() {
		if ( $this->is_account_disconnected() ) {
			return;
		}

		global $current_section;

		$current_section = $this->previous_current_section;
	}

	/**
	 * Add the callback to overwrite the Payments tab URL to the `admin_url` filter.
	 */
	public function add_overwrite_payments_tab_url_filter() {
		if ( $this->is_account_disconnected() ) {
			return;
		}

		add_filter( 'admin_url', [ $this, 'overwrite_payments_tab_url' ], 100, 2 );
	}

	/**
	 * Remove the callback to overwrite the Payments tab URL from the `admin_url` filter.
	 */
	public function remove_overwrite_payments_tab_url_filter() {
		if ( $this->is_account_disconnected() ) {
			return;
		}

		remove_filter( 'admin_url', [ $this, 'overwrite_payments_tab_url' ], 100 );
	}

	/**
	 * Overwrite the Payments tab URL.
	 *
	 * @param string $url The URL to overwrite.
	 * @param string $path Path relative to the admin area URL.
	 *
	 * @return string
	 */
	public function overwrite_payments_tab_url( $url, $path ): string {
		if ( 'admin.php?page=wc-settings&tab=checkout' === $path ) {
			return add_query_arg( [ 'section' => 'woocommerce_payments' ], $url ); // nosemgrep: audit.php.wp.security.xss.query-arg -- Admin area URL is passed in.
		}
=======
	public function add_checkout_sections( array $default_sections ): array {
		$sections_to_render['woocommerce_payments'] = __( 'WooCommerce Payments', 'woocommerce-payments' );
		$sections_to_render['']                     = __( 'All payment methods', 'woocommerce-payments' );
>>>>>>> 19170b23

		return $sections_to_render;
	}
}<|MERGE_RESOLUTION|>--- conflicted
+++ resolved
@@ -36,88 +36,9 @@
 	 *
 	 * @return array
 	 */
-<<<<<<< HEAD
-	public function add_checkout_sections( array $sections ): array {
-		$sections['woocommerce_payments'] = 'WooPayments';
-
-		// unsetting and setting again, so it appears last in the array.
-		unset( $sections[''] );
-		$sections[''] = __( 'All payment methods', 'woocommerce-payments' );
-
-		return $sections;
-	}
-
-	/**
-	 * Overwrites `$current_section`.
-	 *
-	 * Called before rendering the section list to render the "WooCommerce
-	 * Payments" section as active on payment method settings pages.
-	 */
-	public function overwrite_current_section_global() {
-		if ( $this->is_account_disconnected() ) {
-			return;
-		}
-
-		global $current_section;
-
-		$this->previous_current_section = $current_section;
-		if ( WC_Payments_Utils::is_payments_settings_page() ) {
-			$current_section = 'woocommerce_payments';
-		}
-	}
-
-	/**
-	 * Resets `$current_section` to its original value.
-	 */
-	public function restore_current_section_global() {
-		if ( $this->is_account_disconnected() ) {
-			return;
-		}
-
-		global $current_section;
-
-		$current_section = $this->previous_current_section;
-	}
-
-	/**
-	 * Add the callback to overwrite the Payments tab URL to the `admin_url` filter.
-	 */
-	public function add_overwrite_payments_tab_url_filter() {
-		if ( $this->is_account_disconnected() ) {
-			return;
-		}
-
-		add_filter( 'admin_url', [ $this, 'overwrite_payments_tab_url' ], 100, 2 );
-	}
-
-	/**
-	 * Remove the callback to overwrite the Payments tab URL from the `admin_url` filter.
-	 */
-	public function remove_overwrite_payments_tab_url_filter() {
-		if ( $this->is_account_disconnected() ) {
-			return;
-		}
-
-		remove_filter( 'admin_url', [ $this, 'overwrite_payments_tab_url' ], 100 );
-	}
-
-	/**
-	 * Overwrite the Payments tab URL.
-	 *
-	 * @param string $url The URL to overwrite.
-	 * @param string $path Path relative to the admin area URL.
-	 *
-	 * @return string
-	 */
-	public function overwrite_payments_tab_url( $url, $path ): string {
-		if ( 'admin.php?page=wc-settings&tab=checkout' === $path ) {
-			return add_query_arg( [ 'section' => 'woocommerce_payments' ], $url ); // nosemgrep: audit.php.wp.security.xss.query-arg -- Admin area URL is passed in.
-		}
-=======
 	public function add_checkout_sections( array $default_sections ): array {
-		$sections_to_render['woocommerce_payments'] = __( 'WooCommerce Payments', 'woocommerce-payments' );
+		$sections_to_render['woocommerce_payments'] = 'WooPayments';
 		$sections_to_render['']                     = __( 'All payment methods', 'woocommerce-payments' );
->>>>>>> 19170b23
 
 		return $sections_to_render;
 	}
