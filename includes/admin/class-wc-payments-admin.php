--- conflicted
+++ resolved
@@ -622,16 +622,14 @@
 	 * if it is not and the user is attempting to view a WCPay admin page.
 	 */
 	public function maybe_redirect_to_onboarding() {
-<<<<<<< HEAD
+		if ( wp_doing_ajax() ) {
+			return;
+		}
+
 		if ( $this->is_in_treatment_mode() ) {
 			return;
 		}
 
-=======
-		if ( wp_doing_ajax() ) {
-			return false;
-		}
->>>>>>> 61fb3d85
 		$url_params = wp_unslash( $_GET ); // phpcs:ignore WordPress.Security.NonceVerification
 
 		if ( empty( $url_params['page'] ) || 'wc-admin' !== $url_params['page'] ) {
