--- conflicted
+++ resolved
@@ -501,11 +501,7 @@
 				'availableCountries' => WC_Payments_Utils::supported_countries(),
 				'availableStates'    => WC()->countries->get_states(),
 			],
-<<<<<<< HEAD
-			'testMode'                         => $this->wcpay_gateway->is_in_test_mode(),
-=======
-			'testMode'                   => WC_Payments::mode()->is_test(),
->>>>>>> fce081dc
+			'testMode'                         => WC_Payments::mode()->is_test(),
 			// set this flag for use in the front-end to alter messages and notices if on-boarding has been disabled.
 			'onBoardingDisabled'               => WC_Payments_Account::is_on_boarding_disabled(),
 			'errorMessage'                     => $error_message,
