--- conflicted
+++ resolved
@@ -119,13 +119,9 @@
 		// Add menu items.
 		add_action( 'admin_menu', [ $this, 'add_payments_menu' ], 0 );
 		add_action( 'admin_init', [ $this, 'maybe_redirect_to_onboarding' ], 11 ); // Run this after the WC setup wizard and onboarding redirection logic.
-<<<<<<< HEAD
+		add_action( 'admin_enqueue_scripts', [ $this, 'maybe_redirect_overview_to_connect' ], 1 ); // Run this late (after `admin_init`) but before any scripts are actually enqueued.
 		add_action( 'admin_enqueue_scripts', [ $this, 'register_payments_scripts' ] );
 		add_action( 'admin_enqueue_scripts', [ $this, 'enqueue_payments_scripts' ], 12 );
-=======
-		add_action( 'admin_enqueue_scripts', [ $this, 'maybe_redirect_overview_to_connect' ], 1 ); // Run this late (after `admin_init`) but before any scripts are actually enqueued.
-		add_action( 'admin_enqueue_scripts', [ $this, 'enqueue_payments_scripts' ] );
->>>>>>> dbed7ac9
 		add_action( 'woocommerce_admin_field_payment_gateways', [ $this, 'payment_gateways_container' ] );
 		add_action( 'woocommerce_admin_order_totals_after_total', [ $this, 'show_woopay_payment_method_name_admin' ] );
 		add_action( 'woocommerce_admin_order_totals_after_total', [ $this, 'display_wcpay_transaction_fee' ] );
@@ -474,99 +470,7 @@
 	 * Register the CSS and JS scripts
 	 */
 	public function register_payments_scripts() {
-<<<<<<< HEAD
 		// TODO: Add check to see if user can manage_woocommerce and exit early if they cannot.
-=======
-		WC_Payments::register_script_with_dependencies( 'WCPAY_DASH_APP', 'dist/index' );
-
-		$error_message = get_transient( WC_Payments_Account::ERROR_MESSAGE_TRANSIENT );
-		delete_transient( WC_Payments_Account::ERROR_MESSAGE_TRANSIENT );
-
-		/**
-		 * This is a workaround to pass the current user's email address to WCPay's settings until we do not need to rely
-		 * on backwards compatibility and can use `getCurrentUser` from `@wordpress/core-data`.
-		 */
-		$current_user       = wp_get_current_user();
-		$current_user_email = $current_user && $current_user->user_email ? $current_user->user_email : get_option( 'admin_email' );
-
-		if ( version_compare( WC_VERSION, '6.0', '<' ) ) {
-			$path = WCPAY_ABSPATH . 'i18n/locale-info.php';
-		} else {
-			$path = WC()->plugin_path() . '/i18n/locale-info.php';
-		}
-
-		$locale_info = include $path;
-		// Get symbols for those currencies without a short one.
-		$symbols       = get_woocommerce_currency_symbols();
-		$currency_data = [];
-
-		foreach ( $locale_info as $key => $value ) {
-			$currency_code         = $value['currency_code'] ?? '';
-			$currency_data[ $key ] = [
-				'code'              => $currency_code,
-				'symbol'            => $value['short_symbol'] ?? $symbols[ $currency_code ] ?? '',
-				'symbolPosition'    => $value['currency_pos'] ?? '',
-				'thousandSeparator' => $value['thousand_sep'] ?? '',
-				'decimalSeparator'  => $value['decimal_sep'] ?? '',
-				'precision'         => $value['num_decimals'],
-			];
-		}
-
-		$account_status_data = $this->account->get_account_status_data();
-
-		$wcpay_settings = [
-			'connectUrl'                       => WC_Payments_Account::get_connect_url(),
-			'connect'                          => [
-				'country'            => WC()->countries->get_base_country(),
-				'availableCountries' => WC_Payments_Utils::supported_countries(),
-				'availableStates'    => WC()->countries->get_states(),
-			],
-			'testMode'                         => WC_Payments::mode()->is_test(),
-			'onboardingTestMode'               => WC_Payments_Onboarding_Service::is_test_mode_enabled(),
-			// set this flag for use in the front-end to alter messages and notices if on-boarding has been disabled.
-			'onBoardingDisabled'               => WC_Payments_Account::is_on_boarding_disabled(),
-			'errorMessage'                     => $error_message,
-			'featureFlags'                     => $this->get_frontend_feature_flags(),
-			'isSubscriptionsActive'            => class_exists( 'WC_Subscriptions' ) && version_compare( WC_Subscriptions::$version, '2.2.0', '>=' ),
-			// used in the settings page by the AccountFees component.
-			'zeroDecimalCurrencies'            => WC_Payments_Utils::zero_decimal_currencies(),
-			'fraudServices'                    => $this->account->get_fraud_services_config(),
-			'isJetpackConnected'               => $this->payments_api_client->is_server_connected(),
-			'isJetpackIdcActive'               => Jetpack_Identity_Crisis::has_identity_crisis(),
-			'accountStatus'                    => $account_status_data,
-			'accountFees'                      => $this->account->get_fees(),
-			'accountLoans'                     => $this->account->get_capital(),
-			'accountEmail'                     => $this->account->get_account_email(),
-			'showUpdateDetailsTask'            => $this->get_should_show_update_business_details_task( $account_status_data ),
-			'wpcomReconnectUrl'                => $this->payments_api_client->is_server_connected() && ! $this->payments_api_client->has_server_connection_owner() ? WC_Payments_Account::get_wpcom_reconnect_url() : null,
-			'additionalMethodsSetup'           => [
-				'isUpeEnabled' => WC_Payments_Features::is_upe_enabled(),
-				'upeType'      => WC_Payments_Features::get_enabled_upe_type(),
-			],
-			'multiCurrencySetup'               => [
-				'isSetupCompleted' => get_option( 'wcpay_multi_currency_setup_completed' ),
-			],
-			'isMultiCurrencyEnabled'           => WC_Payments_Features::is_customer_multi_currency_enabled(),
-			'isClientEncryptionEligible'       => WC_Payments_Features::is_client_secret_encryption_eligible(),
-			'shouldUseExplicitPrice'           => WC_Payments_Explicit_Price_Formatter::should_output_explicit_price(),
-			'overviewTasksVisibility'          => [
-				'dismissedTodoTasks'     => get_option( 'woocommerce_dismissed_todo_tasks', [] ),
-				'deletedTodoTasks'       => get_option( 'woocommerce_deleted_todo_tasks', [] ),
-				'remindMeLaterTodoTasks' => get_option( 'woocommerce_remind_me_later_todo_tasks', [] ),
-			],
-			'currentUserEmail'                 => $current_user_email,
-			'currencyData'                     => $currency_data,
-			'restUrl'                          => get_rest_url( null, '' ), // rest url to concatenate when merchant use Plain permalinks.
-			'numDisputesNeedingResponse'       => $this->get_disputes_awaiting_response_count(),
-			'isFraudProtectionSettingsEnabled' => WC_Payments_Features::is_fraud_protection_settings_enabled(),
-			'fraudProtection'                  => [
-				'isWelcomeTourDismissed' => WC_Payments_Features::is_fraud_protection_welcome_tour_dismissed(),
-			],
-			'accountDefaultCurrency'           => $this->account->get_account_default_currency(),
-			'frtDiscoverBannerSettings'        => get_option( 'wcpay_frt_discover_banner_settings', '' ),
-			'storeCurrency'                    => get_option( 'woocommerce_currency' ),
-		];
->>>>>>> dbed7ac9
 
 		WC_Payments::register_script_with_dependencies( 'WCPAY_DASH_APP', 'dist/index' );
 
