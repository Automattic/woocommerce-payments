--- conflicted
+++ resolved
@@ -349,11 +349,7 @@
 		}
 
 		// Register /payments/onboarding/kyc only when we have a Stripe account, but the Stripe KYC is not finished (details not submitted).
-<<<<<<< HEAD
-		if ( $this->account->is_stripe_connected() && ! $this->account->is_details_submitted() ) {
-=======
 		if ( WC_Payments_Features::is_embedded_kyc_enabled() && $this->account->is_stripe_connected() && ! $this->account->is_details_submitted() ) {
->>>>>>> 0b881265
 			wc_admin_register_page(
 				[
 					'id'         => 'wc-payments-onboarding-kyc',
