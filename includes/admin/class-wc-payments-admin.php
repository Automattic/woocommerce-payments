<?php
/**
 * Set up top-level menus for WCPay.
 *
 * @package WooCommerce\Payments\Admin
 */

use Automattic\Jetpack\Identity_Crisis as Jetpack_Identity_Crisis;
use Automattic\WooCommerce\Admin\PageController;
use WCPay\Database_Cache;
use WCPay\Logger;

defined( 'ABSPATH' ) || exit;

/**
 * WC_Payments_Admin Class.
 */
class WC_Payments_Admin {

	/**
	 * Badge with number "1" displayed next to a menu item when there is something important to communicate on a page.
	 *
	 * @var string
	 */
	const MENU_NOTIFICATION_BADGE = ' <span class="wcpay-menu-badge awaiting-mod count-1"><span class="plugin-count">1</span></span>';

	/**
	 * Badge with a count (number of unresolved items) displayed next to a menu item.
	 * Unresolved refers to items that are unread or need action.
	 *
	 * @var string
	 */
	const UNRESOLVED_NOTIFICATION_BADGE_FORMAT = ' <span class="wcpay-menu-badge awaiting-mod count-%1$s"><span class="plugin-count">%1$d</span></span>';

	/**
	 * WC Payments WordPress Admin menu slug.
	 *
	 * @var string
	 */
	const PAYMENTS_SUBMENU_SLUG = 'wc-admin&path=/payments/overview';

	/**
	 * Client for making requests to the WooCommerce Payments API.
	 *
	 * @var WC_Payments_API_Client
	 */
	protected $payments_api_client;

	/**
	 * WCPay Gateway instance to get information regarding WooCommerce Payments setup.
	 *
	 * @var WC_Payment_Gateway_WCPay
	 */
	private $wcpay_gateway;

	/**
	 * WC_Payments_Account instance to get information about the account
	 *
	 * @var WC_Payments_Account
	 */
	private $account;

	/**
	 * WC_Payments_Onboarding_Service instance to get information for onboarding.
	 *
	 * @var WC_Payments_Onboarding_Service
	 */
	private $onboarding_service;

	/**
	 * WCPay admin child pages.
	 *
	 * @var array
	 */
	private $admin_child_pages;

	/**
	 * Database_Cache instance.
	 *
	 * @var Database_Cache
	 */
	private $database_cache;

	/**
	 * The internal cache for WCPay settings passed to JS through script localization.
	 *
	 * This data should only be generated once per request, hence the internal cache.
	 *
	 * @see self::get_js_settings()
	 *
	 * @var ?array
	 */
	private $wcpay_js_settings = null;

	/**
	 * Hook in admin menu items.
	 *
	 * @param WC_Payments_API_Client         $payments_api_client WooCommerce Payments API client.
	 * @param WC_Payment_Gateway_WCPay       $gateway             WCPay Gateway instance to get information regarding WooCommerce Payments setup.
	 * @param WC_Payments_Account            $account             Account instance.
	 * @param WC_Payments_Onboarding_Service $onboarding_service  Onboarding service instance.
	 * @param Database_Cache                 $database_cache      Database Cache instance.
	 */
	public function __construct(
		WC_Payments_API_Client $payments_api_client,
		WC_Payment_Gateway_WCPay $gateway,
		WC_Payments_Account $account,
		WC_Payments_Onboarding_Service $onboarding_service,
		Database_Cache $database_cache
	) {
		$this->payments_api_client = $payments_api_client;
		$this->wcpay_gateway       = $gateway;
		$this->account             = $account;
		$this->onboarding_service  = $onboarding_service;
		$this->database_cache      = $database_cache;

		add_action( 'admin_notices', [ $this, 'display_not_supported_currency_notice' ], 9999 );

		// Add menu items.
		add_action( 'admin_menu', [ $this, 'add_payments_menu' ], 0 );
		add_action( 'admin_init', [ $this, 'maybe_redirect_to_onboarding' ], 11 ); // Run this after the WC setup wizard and onboarding redirection logic.
		add_action( 'admin_enqueue_scripts', [ $this, 'maybe_redirect_overview_to_connect' ], 1 ); // Run this late (after `admin_init`) but before any scripts are actually enqueued.
		add_action( 'admin_enqueue_scripts', [ $this, 'register_payments_scripts' ] );
		add_action( 'admin_enqueue_scripts', [ $this, 'enqueue_payments_scripts' ], 12 );
		add_action( 'woocommerce_admin_field_payment_gateways', [ $this, 'payment_gateways_container' ] );
		add_action( 'woocommerce_admin_order_totals_after_total', [ $this, 'show_woopay_payment_method_name_admin' ] );
		add_action( 'woocommerce_admin_order_totals_after_total', [ $this, 'display_wcpay_transaction_fee' ] );

		$this->admin_child_pages = [
			'wc-payments-overview'     => [
				'id'       => 'wc-payments-overview',
				'title'    => __( 'Overview', 'woocommerce-payments' ),
				'parent'   => 'wc-payments',
				'path'     => '/payments/overview',
				'nav_args' => [
					'parent' => 'wc-payments',
					'order'  => 10,
				],
			],
			'wc-payments-deposits'     => [
				'id'       => 'wc-payments-deposits',
				'title'    => __( 'Deposits', 'woocommerce-payments' ),
				'parent'   => 'wc-payments',
				'path'     => '/payments/deposits',
				'nav_args' => [
					'parent' => 'wc-payments',
					'order'  => 20,
				],
			],
			'wc-payments-transactions' => [
				'id'       => 'wc-payments-transactions',
				'title'    => __( 'Transactions', 'woocommerce-payments' ),
				'parent'   => 'wc-payments',
				'path'     => '/payments/transactions',
				'nav_args' => [
					'parent' => 'wc-payments',
					'order'  => 30,
				],
			],
			'wc-payments-disputes'     => [
				'id'       => 'wc-payments-disputes',
				'title'    => __( 'Disputes', 'woocommerce-payments' ),
				'parent'   => 'wc-payments',
				'path'     => '/payments/disputes',
				'nav_args' => [
					'parent' => 'wc-payments',
					'order'  => 40,
				],
			],
		];
	}

	/**
	 * Add notice explaining that the selected currency is not available.
	 */
	public function display_not_supported_currency_notice() {
		if ( ! current_user_can( 'manage_woocommerce' ) ) {
			return;
		}

		if ( ! $this->wcpay_gateway->is_available_for_current_currency() ) {
			?>
			<div id="wcpay-unsupported-currency-notice" class="notice notice-warning">
				<p>
					<b>
						<?php esc_html_e( 'Unsupported currency:', 'woocommerce-payments' ); ?>
						<?php esc_html( ' ' . get_woocommerce_currency() ); ?>
					</b>
					<?php esc_html_e( 'The selected currency is not available for the country set in your WooCommerce Payments account.', 'woocommerce-payments' ); ?>
				</p>
			</div>
			<?php
		}
	}

	/**
	 * Add deposits and transactions menus for wcpay_empty_state_preview_mode_v1 experiment's treatment group.
	 * This code can be removed once we're done with the experiment.
	 */
	public function add_payments_menu_for_treatment() {
		wc_admin_register_page(
			[
				'id'         => 'wc-payments',
				'title'      => __( 'Payments', 'woocommerce-payments' ),
				'capability' => 'manage_woocommerce',
				'path'       => '/payments/deposits',
				'position'   => '55.7', // After WooCommerce & Product menu items.
				'nav_args'   => [
					'title'        => __( 'WooCommerce Payments', 'woocommerce-payments' ),
					'is_category'  => true,
					'menuId'       => 'plugins',
					'is_top_level' => true,
				],
			]
		);

		wc_admin_register_page( $this->admin_child_pages['wc-payments-deposits'] );
		wc_admin_register_page( $this->admin_child_pages['wc-payments-transactions'] );
		wc_admin_register_page(
			[
				'id'       => 'wc-payments-connect',
				'title'    => __( 'Connect', 'woocommerce-payments' ),
				'parent'   => 'wc-payments',
				'path'     => '/payments/connect',
				'nav_args' => [
					'parent' => 'wc-payments',
					'order'  => 10,
				],
			]
		);
		wp_enqueue_style(
			'wcpay-admin-css',
			plugins_url( 'assets/css/admin.css', WCPAY_PLUGIN_FILE ),
			[],
			WC_Payments::get_file_version( 'assets/css/admin.css' )
		);

		$this->add_menu_notification_badge();
	}

	/**
	 * Add payments menu items.
	 */
	public function add_payments_menu() {
		global $submenu;

		try {
			$should_render_full_menu = $this->account->is_stripe_account_valid();
		} catch ( Exception $e ) {
			// There is an issue with connection but render full menu anyways to provide access to settings.
			$should_render_full_menu = true;
		}

		// When the account is not connected, see if the user is in an A/B test treatment mode.
		if ( false === $should_render_full_menu && $this->is_in_treatment_mode() ) {
			$this->add_payments_menu_for_treatment();
			return;
		}

		$top_level_link = $should_render_full_menu ? '/payments/overview' : '/payments/connect';

		$menu_icon = 'data:image/svg+xml;base64,PD94bWwgdmVyc2lvbj0iMS4wIiBlbmNvZGluZz0iVVRGLTgiIHN0YW5kYWxvbmU9Im5vIj8+CjxzdmcKICAgdmVyc2lvbj0iMS4xIgogICBpZD0ic3ZnNjciCiAgIHNvZGlwb2RpOmRvY25hbWU9IndjcGF5X21lbnVfaWNvbi5zdmciCiAgIHdpZHRoPSI4NTIiCiAgIGhlaWdodD0iNjg0IgogICBpbmtzY2FwZTp2ZXJzaW9uPSIxLjEgKGM0ZThmOWUsIDIwMjEtMDUtMjQpIgogICB4bWxuczppbmtzY2FwZT0iaHR0cDovL3d3dy5pbmtzY2FwZS5vcmcvbmFtZXNwYWNlcy9pbmtzY2FwZSIKICAgeG1sbnM6c29kaXBvZGk9Imh0dHA6Ly9zb2RpcG9kaS5zb3VyY2Vmb3JnZS5uZXQvRFREL3NvZGlwb2RpLTAuZHRkIgogICB4bWxucz0iaHR0cDovL3d3dy53My5vcmcvMjAwMC9zdmciCiAgIHhtbG5zOnN2Zz0iaHR0cDovL3d3dy53My5vcmcvMjAwMC9zdmciPgogIDxkZWZzCiAgICAgaWQ9ImRlZnM3MSIgLz4KICA8c29kaXBvZGk6bmFtZWR2aWV3CiAgICAgaWQ9Im5hbWVkdmlldzY5IgogICAgIHBhZ2Vjb2xvcj0iI2ZmZmZmZiIKICAgICBib3JkZXJjb2xvcj0iIzY2NjY2NiIKICAgICBib3JkZXJvcGFjaXR5PSIxLjAiCiAgICAgaW5rc2NhcGU6cGFnZXNoYWRvdz0iMiIKICAgICBpbmtzY2FwZTpwYWdlb3BhY2l0eT0iMC4wIgogICAgIGlua3NjYXBlOnBhZ2VjaGVja2VyYm9hcmQ9IjAiCiAgICAgc2hvd2dyaWQ9ImZhbHNlIgogICAgIGZpdC1tYXJnaW4tdG9wPSIwIgogICAgIGZpdC1tYXJnaW4tbGVmdD0iMCIKICAgICBmaXQtbWFyZ2luLXJpZ2h0PSIwIgogICAgIGZpdC1tYXJnaW4tYm90dG9tPSIwIgogICAgIGlua3NjYXBlOnpvb209IjI1NiIKICAgICBpbmtzY2FwZTpjeD0iLTg0Ljg1NzQyMiIKICAgICBpbmtzY2FwZTpjeT0iLTgzLjI5NDkyMiIKICAgICBpbmtzY2FwZTp3aW5kb3ctd2lkdGg9IjEzMTIiCiAgICAgaW5rc2NhcGU6d2luZG93LWhlaWdodD0iMTA4MSIKICAgICBpbmtzY2FwZTp3aW5kb3cteD0iMTE2IgogICAgIGlua3NjYXBlOndpbmRvdy15PSIyMDIiCiAgICAgaW5rc2NhcGU6d2luZG93LW1heGltaXplZD0iMCIKICAgICBpbmtzY2FwZTpjdXJyZW50LWxheWVyPSJzdmc2NyIgLz4KICA8cGF0aAogICAgIHRyYW5zZm9ybT0ic2NhbGUoLTEsIDEpIHRyYW5zbGF0ZSgtODUwLCAwKSIKICAgICBkPSJNIDc2OCw4NiBWIDU5OCBIIDg0IFYgODYgWiBtIDAsNTk4IGMgNDgsMCA4NCwtMzggODQsLTg2IFYgODYgQyA4NTIsMzggODE2LDAgNzY4LDAgSCA4NCBDIDM2LDAgMCwzOCAwLDg2IHYgNTEyIGMgMCw0OCAzNiw4NiA4NCw4NiB6IE0gMzg0LDEyOCB2IDQ0IGggLTg2IHYgODQgaCAxNzAgdiA0NCBIIDM0MCBjIC0yNCwwIC00MiwxOCAtNDIsNDIgdiAxMjggYyAwLDI0IDE4LDQyIDQyLDQyIGggNDQgdiA0NCBoIDg0IHYgLTQ0IGggODYgViA0MjggSCAzODQgdiAtNDQgaCAxMjggYyAyNCwwIDQyLC0xOCA0MiwtNDIgViAyMTQgYyAwLC0yNCAtMTgsLTQyIC00MiwtNDIgaCAtNDQgdiAtNDQgeiIKICAgICBmaWxsPSIjYTJhYWIyIgogICAgIGlkPSJwYXRoNjUiIC8+Cjwvc3ZnPgo=';

		wc_admin_register_page(
			[
				'id'         => 'wc-payments',
				'title'      => __( 'Payments', 'woocommerce-payments' ),
				'capability' => 'manage_woocommerce',
				'path'       => $top_level_link,
				'position'   => '55.7', // After WooCommerce & Product menu items.
				'icon'       => $menu_icon,
				'nav_args'   => [
					'title'        => __( 'WooCommerce Payments', 'woocommerce-payments' ),
					'is_category'  => $should_render_full_menu,
					'menuId'       => 'plugins',
					'is_top_level' => true,
				],
			]
		);

		if ( $this->account->is_account_rejected() ) {
			// If the account is rejected, only show the overview page.
			wc_admin_register_page( $this->admin_child_pages['wc-payments-overview'] );
			return;
		}

		if ( ! $should_render_full_menu ) {
			if ( WC_Payments_Utils::is_in_onboarding_treatment_mode() ) {
				wc_admin_register_page(
					[
						'id'         => 'wc-payments-onboarding',
						'title'      => __( 'Onboarding', 'woocommerce-payments' ),
						'parent'     => 'wc-payments',
						'path'       => '/payments/onboarding',
						'capability' => 'manage_woocommerce',
						'nav_args'   => [
							'parent' => 'wc-payments',
						],
					]
				);
				remove_submenu_page( 'wc-admin&path=/payments/connect', 'wc-admin&path=/payments/onboarding' );
			}
			if ( WC_Payments_Features::is_progressive_onboarding_enabled() ) {
				wc_admin_register_page(
					[
						'id'         => 'wc-payments-onboarding-prototype',
						'title'      => __( 'Onboarding Prototype', 'woocommerce-payments' ),
						'parent'     => 'wc-payments',
						'path'       => '/payments/onboarding-prototype',
						'capability' => 'manage_woocommerce',
						'nav_args'   => [
							'parent' => 'wc-payments',
						],
					]
				);
				remove_submenu_page( 'wc-admin&path=/payments/connect', 'wc-admin&path=/payments/onboarding-prototype' );
			}
		}

		if ( $should_render_full_menu ) {
			if ( $this->account->is_card_present_eligible() && $this->account->has_card_readers_available() ) {
				$this->admin_child_pages['wc-payments-card-readers'] = [
					'id'       => 'wc-payments-card-readers',
					'title'    => __( 'Card Readers', 'woocommerce-payments' ),
					'parent'   => 'wc-payments',
					'path'     => '/payments/card-readers',
					'nav_args' => [
						'parent' => 'wc-payments',
						'order'  => 50,
					],
				];
			}

			if ( $this->account->get_capital()['has_previous_loans'] ) {
				$this->admin_child_pages['wc-payments-capital'] = [
					'id'       => 'wc-payments-capital',
					'title'    => __( 'Capital Loans', 'woocommerce-payments' ),
					'parent'   => 'wc-payments',
					'path'     => '/payments/loans',
					'nav_args' => [
						'parent' => 'wc-payments',
						'order'  => 60,
					],
				];
			}

			if ( WC_Payments_Features::is_documents_section_enabled() ) {
				$this->admin_child_pages['wc-payments-documents'] = [
					'id'       => 'wc-payments-documents',
					'title'    => __( 'Documents', 'woocommerce-payments' ),
					'parent'   => 'wc-payments',
					'path'     => '/payments/documents',
					'nav_args' => [
						'parent' => 'wc-payments',
						'order'  => 50,
					],
				];
			}

			/**
			 * Please note that if any other page is registered first and it's
			 * path is different from the $top_level_link it will make
			 * wc_admin_register_page to duplicate "Payments" menu item as a
			 * first item in the sub-menu.
			 */
			foreach ( $this->admin_child_pages as $admin_child_page ) {
				wc_admin_register_page( $admin_child_page );
			}

			wc_admin_connect_page(
				[
					'id'        => 'woocommerce-settings-payments-woocommerce-payments',
					'parent'    => 'woocommerce-settings-payments',
					'screen_id' => 'woocommerce_page_wc-settings-checkout-woocommerce_payments',
					'title'     => __( 'WooCommerce Payments', 'woocommerce-payments' ),
					'nav_args'  => [
						'parent' => 'wc-payments',
						'title'  => __( 'Settings', 'woocommerce-payments' ),
						'url'    => 'wc-settings&tab=checkout&section=woocommerce_payments',
						'order'  => 99,
					],
				]
			);
			// Add the Settings submenu directly to the array, it's the only way to make it link to an absolute URL.
			$submenu_keys                   = array_keys( $submenu );
			$last_submenu_key               = $submenu_keys[ count( $submenu ) - 1 ];
			$submenu[ $last_submenu_key ][] = [ // PHPCS:Ignore WordPress.WP.GlobalVariablesOverride.Prohibited
				$this->get_settings_menu_item_name(),
				'manage_woocommerce',
				WC_Payments_Admin_Settings::get_settings_url(),
			];

			// Temporary fix to settings menu disappearance is to register the page after settings menu has been manually added.
			// TODO: More robust solution is to be implemented by https://github.com/Automattic/woocommerce-payments/issues/231.
			wc_admin_register_page(
				[
					'id'     => 'wc-payments-deposit-details',
					'title'  => __( 'Deposit details', 'woocommerce-payments' ),
					'parent' => 'wc-payments-transactions', // Not (top level) deposits, as workaround for showing up as submenu page.
					'path'   => '/payments/deposits/details',
				]
			);
			wc_admin_register_page(
				[
					'id'     => 'wc-payments-transaction-details',
					'title'  => __( 'Payment details', 'woocommerce-payments' ),
					'parent' => 'wc-payments-transactions',
					'path'   => '/payments/transactions/details',
				]
			);
			wc_admin_register_page(
				[
					'id'     => 'wc-payments-disputes-details',
					'title'  => __( 'Dispute details', 'woocommerce-payments' ),
					'parent' => 'wc-payments-disputes',
					'path'   => '/payments/disputes/details',
				]
			);
			wc_admin_register_page(
				[
					'id'     => 'wc-payments-disputes-challenge',
					'title'  => __( 'Challenge dispute', 'woocommerce-payments' ),
					'parent' => 'wc-payments-disputes-details',
					'path'   => '/payments/disputes/challenge',
				]
			);
			wc_admin_register_page(
				[
					'id'     => 'wc-payments-additional-payment-methods',
					'parent' => 'woocommerce-settings-payments',
					'title'  => __( 'Add new payment methods', 'woocommerce-payments' ),
					'path'   => '/payments/additional-payment-methods',
				]
			);
			wc_admin_register_page(
				[
					'id'     => 'wc-payments-multi-currency-setup',
					'parent' => 'woocommerce-settings-payments',
					'title'  => __( 'Set up multiple currencies', 'woocommerce-payments' ),
					'path'   => '/payments/multi-currency-setup',
				]
			);

			wc_admin_register_page(
				[
					'id'     => 'wc-payments-card-readers-preview-receipt',
					'parent' => 'wc-payments-card-readers',
					'title'  => __( 'Preview a printed receipt', 'woocommerce-payments' ),
					'path'   => '/payments/card-readers/preview-receipt',

				]
			);
		}

		wp_enqueue_style(
			'wcpay-admin-css',
			plugins_url( 'assets/css/admin.css', WCPAY_PLUGIN_FILE ),
			[],
			WC_Payments::get_file_version( 'assets/css/admin.css' )
		);

		$this->add_menu_notification_badge();
		$this->add_disputes_notification_badge();
		if ( \WC_Payments_Features::is_auth_and_capture_enabled() && $this->wcpay_gateway->get_option( 'manual_capture' ) === 'yes' ) {
			$this->add_transactions_notification_badge();
		}
	}

	/**
	 * Register the CSS and JS scripts
	 */
	public function register_payments_scripts() {
<<<<<<< HEAD
		WC_Payments::register_script_with_dependencies( 'WCPAY_DASH_APP', 'dist/index' );

		// Has on-boarding been disabled? Set the flag for use in the front-end so messages and notices can be altered
		// as appropriate.
		$on_boarding_disabled = WC_Payments_Account::is_on_boarding_disabled();

		$error_message = get_transient( WC_Payments_Account::ERROR_MESSAGE_TRANSIENT );
		delete_transient( WC_Payments_Account::ERROR_MESSAGE_TRANSIENT );

		/**
		 * This is a work around to pass the current user's email address to WCPay's settings until we do not need to rely
		 * on backwards compatibility and can use `getCurrentUser` from `@wordpress/core-data`.
		 */
		$current_user       = wp_get_current_user();
		$current_user_email = $current_user && $current_user->user_email ? $current_user->user_email : get_option( 'admin_email' );

		if ( version_compare( WC_VERSION, '6.0', '<' ) ) {
			$path = WCPAY_ABSPATH . 'i18n/locale-info.php';
		} else {
			$path = WC()->plugin_path() . '/i18n/locale-info.php';
		}

		$locale_info = include $path;
		// Get symbols for those currencies without a short one.
		$symbols       = get_woocommerce_currency_symbols();
		$currency_data = [];

		foreach ( $locale_info as $key => $value ) {
			$currency_code         = $value['currency_code'] ?? '';
			$currency_data[ $key ] = [
				'code'              => $currency_code,
				'symbol'            => $value['short_symbol'] ?? $symbols[ $currency_code ] ?? '',
				'symbolPosition'    => $value['currency_pos'] ?? '',
				'thousandSeparator' => $value['thousand_sep'] ?? '',
				'decimalSeparator'  => $value['decimal_sep'] ?? '',
				'precision'         => $value['num_decimals'],
			];
		}

		$account_status_data = $this->account->get_account_status_data();

		$wcpay_settings = [
			'connectUrl'                 => WC_Payments_Account::get_connect_url(),
			'connect'                    => [
				'country'            => WC()->countries->get_base_country(),
				'availableCountries' => WC_Payments_Utils::supported_countries(),
				'availableStates'    => WC()->countries->get_states(),
			],
			'testMode'                   => WC_Payments::mode()->is_test(),
			// set this flag for use in the front-end to alter messages and notices if on-boarding has been disabled.
			'onBoardingDisabled'         => WC_Payments_Account::is_on_boarding_disabled(),
			'errorMessage'               => $error_message,
			'featureFlags'               => $this->get_frontend_feature_flags(),
			'isSubscriptionsActive'      => class_exists( 'WC_Subscriptions' ) && version_compare( WC_Subscriptions::$version, '2.2.0', '>=' ),
			// used in the settings page by the AccountFees component.
			'zeroDecimalCurrencies'      => WC_Payments_Utils::zero_decimal_currencies(),
			'fraudServices'              => $this->account->get_fraud_services_config(),
			'isJetpackConnected'         => $this->payments_api_client->is_server_connected(),
			'isJetpackIdcActive'         => Jetpack_Identity_Crisis::has_identity_crisis(),
			'accountStatus'              => $account_status_data,
			'accountFees'                => $this->account->get_fees(),
			'accountLoans'               => $this->account->get_capital(),
			'accountEmail'               => $this->account->get_account_email(),
			'showUpdateDetailsTask'      => $this->get_should_show_update_business_details_task( $account_status_data ),
			'wpcomReconnectUrl'          => $this->payments_api_client->is_server_connected() && ! $this->payments_api_client->has_server_connection_owner() ? WC_Payments_Account::get_wpcom_reconnect_url() : null,
			'additionalMethodsSetup'     => [
				'isUpeEnabled' => WC_Payments_Features::is_upe_enabled(),
				'upeType'      => WC_Payments_Features::get_enabled_upe_type(),
			],
			'multiCurrencySetup'         => [
				'isSetupCompleted' => get_option( 'wcpay_multi_currency_setup_completed' ),
			],
			'isMultiCurrencyEnabled'     => WC_Payments_Features::is_customer_multi_currency_enabled(),
			'isClientEncryptionEligible' => WC_Payments_Features::is_client_secret_encryption_eligible(),
			'shouldUseExplicitPrice'     => WC_Payments_Explicit_Price_Formatter::should_output_explicit_price(),
			'overviewTasksVisibility'    => [
				'dismissedTodoTasks'     => get_option( 'woocommerce_dismissed_todo_tasks', [] ),
				'deletedTodoTasks'       => get_option( 'woocommerce_deleted_todo_tasks', [] ),
				'remindMeLaterTodoTasks' => get_option( 'woocommerce_remind_me_later_todo_tasks', [] ),
			],
			'currentUserEmail'           => $current_user_email,
			'currencyData'               => $currency_data,
			'restUrl'                    => get_rest_url( null, '' ), // rest url to concatenate when merchant use Plain permalinks.
			'numDisputesNeedingResponse' => $this->get_disputes_awaiting_response_count(),
			'fraudProtection'            => [
				'isWelcomeTourDismissed' => WC_Payments_Features::is_fraud_protection_welcome_tour_dismissed(),
			],
			'accountDefaultCurrency'     => $this->account->get_account_default_currency(),
			'frtDiscoverBannerSettings'  => get_option( 'wcpay_frt_discover_banner_settings', '' ),
			'storeCurrency'              => get_option( 'woocommerce_currency' ),
		];
=======
		// TODO: Add check to see if user can manage_woocommerce and exit early if they cannot.
>>>>>>> d95dd912

		WC_Payments::register_script_with_dependencies( 'WCPAY_DASH_APP', 'dist/index' );

		wp_set_script_translations( 'WCPAY_DASH_APP', 'woocommerce-payments' );

		wp_register_style(
			'WCPAY_DASH_APP',
			plugins_url( 'dist/index.css', WCPAY_PLUGIN_FILE ),
			[ 'wc-components' ],
			WC_Payments::get_file_version( 'dist/index.css' )
		);

		WC_Payments::register_script_with_dependencies( 'WCPAY_TOS', 'dist/tos' );
		wp_set_script_translations( 'WCPAY_TOS', 'woocommerce-payments' );

		wp_register_style(
			'WCPAY_TOS',
			plugins_url( 'dist/tos.css', WCPAY_PLUGIN_FILE ),
			[],
			WC_Payments::get_file_version( 'dist/tos.css' )
		);

		WC_Payments::register_script_with_dependencies( 'WCPAY_ADMIN_ORDER_ACTIONS', 'dist/order', [ 'jquery-tiptip' ] );

		wp_register_style(
			'WCPAY_ADMIN_ORDER_ACTIONS',
			plugins_url( 'dist/order.css', WCPAY_PLUGIN_FILE ),
			[],
			WC_Payments::get_file_version( 'dist/order.css' )
		);

		WC_Payments::register_script_with_dependencies( 'WCPAY_ADMIN_SETTINGS', 'dist/settings' );

		wp_localize_script(
			'WCPAY_ADMIN_SETTINGS',
			'wcpayPaymentRequestParams',
			[
				'stripe' => [
					'publishableKey' => $this->account->get_publishable_key( WC_Payments::mode()->is_test() ),
					'accountId'      => $this->account->get_stripe_account_id(),
					'locale'         => WC_Payments_Utils::convert_to_stripe_locale( get_locale() ),
				],
			]
		);

		wp_set_script_translations( 'WCPAY_ADMIN_SETTINGS', 'woocommerce-payments' );

		wp_register_style(
			'WCPAY_ADMIN_SETTINGS',
			plugins_url( 'dist/settings.css', WCPAY_PLUGIN_FILE ),
			[ 'wc-components' ],
			WC_Payments::get_file_version( 'dist/settings.css' )
		);

		WC_Payments::register_script_with_dependencies( 'WCPAY_PAYMENT_GATEWAYS_PAGE', 'dist/payment-gateways' );

		wp_register_style(
			'WCPAY_PAYMENT_GATEWAYS_PAGE',
			plugins_url( 'dist/payment-gateways.css', WCPAY_PLUGIN_FILE ),
			[ 'wc-components' ],
			WC_Payments::get_file_version( 'dist/payment-gateways.css' )
		);
	}

	/**
	 * Load the assets
	 */
	public function enqueue_payments_scripts() {
		global $current_tab, $current_section;

		// Enqueue the admin settings assets on any WCPau settings page.
		// We also need to enqueue and localize on the multi-currency tab.
		if ( WC_Payments_Utils::is_payments_settings_page() || 'wcpay_multi_currency' === $current_tab ) {
			// Localize before actually enqueuing to avoid unnecessary settings generation.
			// Most importantly, the destructive error transient handling.
			wp_localize_script(
				'WCPAY_ADMIN_SETTINGS',
				'wcpaySettings',
				$this->get_js_settings()
			);

			// Output the settings JS and CSS only on the settings page.
			wp_enqueue_script( 'WCPAY_ADMIN_SETTINGS' );
			wp_enqueue_style( 'WCPAY_ADMIN_SETTINGS' );
		}

		// TODO: Try to enqueue the JS and CSS bundles lazily (will require changes on WC-Admin).
		$current_screen = get_current_screen() ? get_current_screen()->base : null;
		if ( wc_admin_is_registered_page() || 'widgets' === $current_screen ) {
			// Localize before actually enqueuing to avoid unnecessary settings generation.
			// Most importantly, the destructive error transient handling.
			wp_localize_script(
				'WCPAY_DASH_APP',
				'wcpaySettings',
				$this->get_js_settings()
			);

			wp_enqueue_script( 'WCPAY_DASH_APP' );
			wp_enqueue_style( 'WCPAY_DASH_APP' );
		}

		// TODO: Update conditions when ToS script is enqueued.
		$tos_agreement_declined = (
			'checkout' === $current_tab
			&& isset( $_GET['tos-disabled'] ) // phpcs:ignore WordPress.Security.NonceVerification
		);

		$tos_agreement_required = (
			$this->is_tos_agreement_required() &&
			(
				WC_Payments_Utils::is_payments_settings_page() ||

				// Or a WC Admin page?
				// Note: Merchants can navigate from analytics to payments w/o reload,
				// which is why this is necessary.
				wc_admin_is_registered_page()
			)
		);

		$track_stripe_connected = get_option( '_wcpay_onboarding_stripe_connected' );

		if ( $tos_agreement_declined || $tos_agreement_required || $track_stripe_connected ) {
			// phpcs:ignore WordPress.Security.NonceVerification
			wp_localize_script(
				'WCPAY_TOS',
				'wcpay_tos_settings',
				[
					'settingsUrl'          => WC_Payments_Admin_Settings::get_settings_url(),
					'tosAgreementRequired' => $tos_agreement_required,
					'tosAgreementDeclined' => $tos_agreement_declined,
					'trackStripeConnected' => $track_stripe_connected,
				]
			);

			wp_enqueue_script( 'WCPAY_TOS' );
			wp_enqueue_style( 'WCPAY_TOS' );
		}

		$is_payment_methods_page = (
			is_admin() &&
			$current_tab && ! $current_section
			&& 'checkout' === $current_tab
		);

		if ( $is_payment_methods_page ) {
			wp_enqueue_script( 'WCPAY_PAYMENT_GATEWAYS_PAGE' );
			wp_enqueue_style( 'WCPAY_PAYMENT_GATEWAYS_PAGE' );
		}

		$screen = get_current_screen();
		if ( 'shop_order' === $screen->id ) {
			$order = wc_get_order();

			if ( WC_Payment_Gateway_WCPay::GATEWAY_ID === $order->get_payment_method() ) {
				$refund_amount = $order->get_remaining_refund_amount();
				wp_localize_script(
					'WCPAY_ADMIN_ORDER_ACTIONS',
					'wcpay_order_config',
					[
						'disableManualRefunds'  => ! $this->wcpay_gateway->has_refund_failed( $order ),
						'manualRefundsTip'      => __( 'Refunding manually requires reimbursing your customer offline via cash, check, etc. The refund amounts entered here will only be used to balance your analytics.', 'woocommerce-payments' ),
						'refundAmount'          => $refund_amount,
						'formattedRefundAmount' => wp_strip_all_tags( wc_price( $refund_amount, [ 'currency' => $order->get_currency() ] ) ),
						'refundedAmount'        => $order->get_total_refunded(),
						'canRefund'             => $this->wcpay_gateway->can_refund_order( $order ),
					]
				);

				wp_enqueue_script( 'WCPAY_ADMIN_ORDER_ACTIONS' );
				wp_enqueue_style( 'WCPAY_ADMIN_ORDER_ACTIONS' );
			}
		}
	}

	/**
	 * Get the WCPay settings to be sent to JS.
	 *
	 * It used an internal cache to make sure it only generates the settings once per request.
	 * This is needed in order to avoid performance issues and simplify error transients handling.
	 *
	 * @return array
	 */
	private function get_js_settings(): array {
		// Return the internally cached data if it is already initialized.
		if ( ! is_null( $this->wcpay_js_settings ) ) {
			return $this->wcpay_js_settings;
		}

		$error_message = get_transient( WC_Payments_Account::ERROR_MESSAGE_TRANSIENT );
		delete_transient( WC_Payments_Account::ERROR_MESSAGE_TRANSIENT );

		/**
		 * This is a workaround to pass the current user's email address to WCPay's settings until we do not need to rely
		 * on backwards compatibility and can use `getCurrentUser` from `@wordpress/core-data`.
		 */
		$current_user       = wp_get_current_user();
		$current_user_email = $current_user && $current_user->user_email ? $current_user->user_email : get_option( 'admin_email' );

		if ( version_compare( WC_VERSION, '6.0', '<' ) ) {
			$path = WCPAY_ABSPATH . 'i18n/locale-info.php';
		} else {
			$path = WC()->plugin_path() . '/i18n/locale-info.php';
		}

		$locale_info = include $path;
		// Get symbols for those currencies without a short one.
		$symbols       = get_woocommerce_currency_symbols();
		$currency_data = [];

		foreach ( $locale_info as $key => $value ) {
			$currency_code         = $value['currency_code'] ?? '';
			$currency_data[ $key ] = [
				'code'              => $currency_code,
				'symbol'            => $value['short_symbol'] ?? $symbols[ $currency_code ] ?? '',
				'symbolPosition'    => $value['currency_pos'] ?? '',
				'thousandSeparator' => $value['thousand_sep'] ?? '',
				'decimalSeparator'  => $value['decimal_sep'] ?? '',
				'precision'         => $value['num_decimals'],
			];
		}

		$account_status_data = $this->account->get_account_status_data();

		$test_mode = false;
		try {
			$test_mode = WC_Payments::mode()->is_test();
		} catch ( Exception $e ) {
			Logger::log( sprintf( 'WCPay JS settings: Could not determine if WCPay should be in test mode! Message: %s', $e->getMessage() ), 'warning' );
		}

		$this->wcpay_js_settings = [
			'connectUrl'                       => WC_Payments_Account::get_connect_url(),
			'connect'                          => [
				'country'            => WC()->countries->get_base_country(),
				'availableCountries' => WC_Payments_Utils::supported_countries(),
				'availableStates'    => WC()->countries->get_states(),
			],
			'testMode'                         => $test_mode,
			'onboardingTestMode'               => WC_Payments_Onboarding_Service::is_test_mode_enabled(),
			// Set this flag for use in the front-end to alter messages and notices if on-boarding has been disabled.
			'onBoardingDisabled'               => WC_Payments_Account::is_on_boarding_disabled(),
			'onboardingFieldsData'             => $this->onboarding_service->get_fields_data( get_user_locale() ),
			'errorMessage'                     => $error_message,
			'featureFlags'                     => $this->get_frontend_feature_flags(),
			'isSubscriptionsActive'            => class_exists( 'WC_Subscriptions' ) && version_compare( WC_Subscriptions::$version, '2.2.0', '>=' ),
			// Used in the settings page by the AccountFees component.
			'zeroDecimalCurrencies'            => WC_Payments_Utils::zero_decimal_currencies(),
			'fraudServices'                    => $this->account->get_fraud_services_config(),
			'isJetpackConnected'               => $this->payments_api_client->is_server_connected(),
			'isJetpackIdcActive'               => Jetpack_Identity_Crisis::has_identity_crisis(),
			'accountStatus'                    => $account_status_data,
			'accountFees'                      => $this->account->get_fees(),
			'accountLoans'                     => $this->account->get_capital(),
			'accountEmail'                     => $this->account->get_account_email(),
			'showUpdateDetailsTask'            => $this->get_should_show_update_business_details_task( $account_status_data ),
			'wpcomReconnectUrl'                => $this->payments_api_client->is_server_connected() && ! $this->payments_api_client->has_server_connection_owner() ? WC_Payments_Account::get_wpcom_reconnect_url() : null,
			'additionalMethodsSetup'           => [
				'isUpeEnabled' => WC_Payments_Features::is_upe_enabled(),
				'upeType'      => WC_Payments_Features::get_enabled_upe_type(),
			],
			'multiCurrencySetup'               => [
				'isSetupCompleted' => get_option( 'wcpay_multi_currency_setup_completed' ),
			],
			'isMultiCurrencyEnabled'           => WC_Payments_Features::is_customer_multi_currency_enabled(),
			'isClientEncryptionEligible'       => WC_Payments_Features::is_client_secret_encryption_eligible(),
			'shouldUseExplicitPrice'           => WC_Payments_Explicit_Price_Formatter::should_output_explicit_price(),
			'overviewTasksVisibility'          => [
				'dismissedTodoTasks'     => get_option( 'woocommerce_dismissed_todo_tasks', [] ),
				'deletedTodoTasks'       => get_option( 'woocommerce_deleted_todo_tasks', [] ),
				'remindMeLaterTodoTasks' => get_option( 'woocommerce_remind_me_later_todo_tasks', [] ),
			],
			'currentUserEmail'                 => $current_user_email,
			'currencyData'                     => $currency_data,
			'restUrl'                          => get_rest_url( null, '' ), // rest url to concatenate when merchant use Plain permalinks.
			'numDisputesNeedingResponse'       => $this->get_disputes_awaiting_response_count(),
			'isFraudProtectionSettingsEnabled' => WC_Payments_Features::is_fraud_protection_settings_enabled(),
			'fraudProtection'                  => [
				'isWelcomeTourDismissed' => WC_Payments_Features::is_fraud_protection_welcome_tour_dismissed(),
			],
			'accountDefaultCurrency'           => $this->account->get_account_default_currency(),
			'frtDiscoverBannerSettings'        => get_option( 'wcpay_frt_discover_banner_settings', '' ),
			'storeCurrency'                    => get_option( 'woocommerce_currency' ),
		];

		return $this->wcpay_js_settings;
	}

	/**
	 * Creates an array of features enabled only when external dependencies are of certain versions.
	 *
	 * @return array An associative array containing the flags as booleans.
	 */
	private function get_frontend_feature_flags(): array {
		return array_merge(
			[
				'paymentTimeline' => self::version_compare( WC_ADMIN_VERSION_NUMBER, '1.4.0', '>=' ),
				'customSearch'    => self::version_compare( WC_ADMIN_VERSION_NUMBER, '1.3.0', '>=' ),
				'upeType'         => WC_Payments_Features::get_enabled_upe_type(),
			],
			WC_Payments_Features::to_array()
		);
	}

	/**
	 * A wrapper around version_compare to allow comparing two version numbers even when they are suffixed with a dash and a string, for example 1.3.0-beta.
	 *
	 * @param string $version1 First version number.
	 * @param string $version2 Second version number.
	 * @param string $operator A boolean operator to use when comparing.
	 *
	 * @return bool True if the relationship is the one specified by the operator.
	 */
	private static function version_compare( $version1, $version2, string $operator ): bool {
		// Attempt to extract version numbers.
		$version_regex = '/^([\d\.]+)(-.*)?$/';
		if ( preg_match( $version_regex, $version1, $matches1 ) && preg_match( $version_regex, $version2, $matches2 ) ) {
			// Only compare the numeric parts of the versions, ignore the bit after the dash.
			$version1 = $matches1[1];
			$version2 = $matches2[1];
		}
		return (bool) version_compare( $version1, $version2, $operator );
	}

	/**
	 * Checks whether it's necessary to display a ToS agreement modal.
	 *
	 * @return bool
	 */
	private function is_tos_agreement_required() {
		// The gateway might already be disabled because of ToS.
		if ( ! $this->wcpay_gateway->is_enabled() ) {
			return false;
		}

		// Retrieve the latest agreement and check whether it's regarding the latest ToS version.
		$agreement = $this->account->get_latest_tos_agreement();
		if ( empty( $agreement ) ) {
			// Account data couldn't be fetched, let the merchant solve that first.
			return false;
		}

		return ! $agreement['is_current_version'];
	}

	/**
	 * Attempts to add a notification badge on WordPress menu next to Payments menu item
	 * to remind user that setup is required.
	 */
	public function add_menu_notification_badge() {
		global $menu;
		if ( 'yes' === get_option( 'wcpay_menu_badge_hidden', 'no' ) ) {
			return;
		}

		// If plugin activation date is less than 3 days, do not show the badge.
		$past_3_days = time() - get_option( 'wcpay_activation_timestamp', 0 ) >= ( 3 * DAY_IN_SECONDS );
		if ( false === $past_3_days ) {
			return;
		}

		if ( $this->account->is_stripe_connected() ) {
			update_option( 'wcpay_menu_badge_hidden', 'yes' );
			return;
		}

		foreach ( $menu as $index => $menu_item ) {
			if ( 'wc-admin&path=/payments/connect' === $menu_item[2] ) {
				$menu[ $index ][0] .= self::MENU_NOTIFICATION_BADGE; // phpcs:ignore WordPress.WP.GlobalVariablesOverride.Prohibited
				break;
			}
		}
	}

	/**
	 * Check whether a setup task needs to be displayed prompting the user to update
	 * their business details.
	 *
	 * @param array $account_status_data An array containing the account status data.
	 *
	 * @return bool True if we should show the task, false otherwise.
	 */
	public function get_should_show_update_business_details_task( array $account_status_data ) {
		$status           = $account_status_data['status'] ?? '';
		$current_deadline = $account_status_data['currentDeadline'] ?? false;
		$past_due         = $account_status_data['pastDue'] ?? false;

		// If the account is restricted_soon, but there's no current deadline, no action is needed.
		if ( ( 'restricted_soon' === $status && $current_deadline ) || ( 'restricted' === $status && $past_due ) ) {
			return true;
		}

		return false;
	}

	/**
	 * Adds a container to the "payment gateways" page.
	 * This is where the "Are you sure you want to disable WCPay?" confirmation dialog is rendered.
	 */
	public function payment_gateways_container() {
		?>
		<div id="wcpay-payment-gateways-container" />
		<?php
	}

	/**
	 * Returns the name to display for the "Payments > Settings" submenu item.
	 *
	 * The name will also contain a notification badge if the UPE settings preview is enabled but UPE is not.
	 *
	 * @return string
	 */
	private function get_settings_menu_item_name() {
		return __( 'Settings', 'woocommerce' ); // PHPCS:Ignore WordPress.WP.I18n.TextDomainMismatch
	}

	/**
	 * Check to see if the current user is in an A/B test treatment mode.
	 *
	 * @return bool
	 */
	private function is_in_treatment_mode() {
		if ( ! isset( $_COOKIE['tk_ai'] ) ) {
			return false;
		}

		$abtest = new \WCPay\Experimental_Abtest(
			sanitize_text_field( wp_unslash( $_COOKIE['tk_ai'] ) ),
			'woocommerce',
			'yes' === get_option( 'woocommerce_allow_tracking' )
		);

		return 'treatment' === $abtest->get_variation( 'wcpay_empty_state_preview_mode_v5' );
	}

	/**
	 * Checks if Stripe account is connected and redirects to the onboarding page
	 * if it is not and the user is attempting to view a WCPay admin page.
	 */
	public function maybe_redirect_to_onboarding() {
		if ( wp_doing_ajax() ) {
			return;
		}

		if ( $this->is_in_treatment_mode() ) {
			return;
		}

		$url_params = wp_unslash( $_GET ); // phpcs:ignore WordPress.Security.NonceVerification

		if ( empty( $url_params['page'] ) || 'wc-admin' !== $url_params['page'] ) {
			return;
		}

		$current_path = ! empty( $url_params['path'] ) ? $url_params['path'] : '';

		if ( empty( $current_path ) ) {
			return;
		}

		$page_paths = [];

		foreach ( $this->admin_child_pages as $payments_child_page ) {
			$page_paths[] = preg_quote( $payments_child_page['path'], '/' );
		}

		if ( ! preg_match( '/^(' . implode( '|', $page_paths ) . ')/', $current_path ) ) {
			return;
		}

		if ( $this->account->is_stripe_connected( true ) ) {
			return;
		}

		$this->account->redirect_to_onboarding_page();
	}

	/**
	 * Avoid WC Admin /payments/overview error page when the current account associated Stripe account is not valid.
	 *
	 * The errored page happens because we don't register a /payments/overview WC admin page when the Stripe account
	 * is not valid and register only a /payments/connect top level menu page.
	 *
	 * Places around our plugin redirect merchants to the overview page by default (or using it for the Stripe KYC
	 * return URL) leading to poor UX.
	 * This is a safety net to prevent that from happening.
	 *
	 * @see self::add_payments_menu()
	 */
	public function maybe_redirect_overview_to_connect() {
		if ( wp_doing_ajax() ) {
			return;
		}

		// If the current page is registered, let it pass.
		if ( wc_admin_is_registered_page() ) {
			return;
		}

		$url_params = wp_unslash( $_GET ); // phpcs:ignore WordPress.Security.NonceVerification
		if ( empty( $url_params['page'] ) || 'wc-admin' !== $url_params['page']
			|| empty( $url_params['path'] ) || '/payments/overview' !== $url_params['path'] ) {
			return;
		}

		/**
		 * Determine the path of the top level menu page since that can change between payments/connect and payments/overview.
		 *
		 * @see self::add_payments_menu()
		 */
		$top_level_page_path = PageController::get_instance()->get_path_from_id( 'wc-payments' );
		// If the top level page path is not the payments/connect one, bail.
		if ( 'wc-admin&path=/payments/connect' !== $top_level_page_path ) {
			return;
		}

		$this->account->redirect_to_onboarding_page();
	}

	/**
	 * Add woopay as a payment method to the edit order on admin.
	 *
	 * @param int $order_id order_id.
	 */
	public function show_woopay_payment_method_name_admin( $order_id ) {
		$order = wc_get_order( $order_id );
		if ( ! $order || ! $order->get_meta( 'is_woopay' ) ) {
			return;
		}
		?>
		<div class="wc-payment-gateway-method-name-woopay-wrapper">
			<?php echo esc_html_e( 'Paid with', 'woocommerce-payments' ) . ' '; ?>
			<img alt="WooPay" src="<?php echo esc_url_raw( plugins_url( 'assets/images/woopay.svg', WCPAY_PLUGIN_FILE ) ); ?>">
			<?php
			if ( $order->get_meta( 'last4' ) ) {
				echo esc_html_e( 'Card ending in', 'woocommerce-payments' ) . ' ';
				echo esc_html( $order->get_meta( 'last4' ) );
			}
			?>
		</div>

		<?php
	}

	/**
	 * Display the _wcpay_transaction_fee from order metadata to the Order Edit screen on admin.
	 *
	 * @param int $order_id order_id.
	 */
	public function display_wcpay_transaction_fee( $order_id ) {
		$order = wc_get_order( $order_id );
		if ( ! $order || ! $order->get_meta( '_wcpay_transaction_fee' ) ) {
			return;
		}
		?>
		<tr>
			<td class="label wcpay-transaction-fee">
				<?php echo wc_help_tip( __( 'This represents the fee WooCommerce Payments collects for the transaction.', 'woocommerce-payments' ) ); // phpcs:ignore WordPress.Security.EscapeOutput ?>
				<?php esc_html_e( 'Transaction Fee:', 'woocommerce-payments' ); ?>
			</td>
			<td width="1%"></td>
			<td class="total">
				-<?php echo wp_kses( wc_price( $order->get_meta( '_wcpay_transaction_fee' ), [ 'currency' => $order->get_currency() ] ), 'post' ); ?>
			</td>
		</tr>
		<?php
	}

	/**
	 * Adds a notification badge to the Payments > Disputes admin menu item to
	 * indicate the number of disputes that need a response.
	 */
	public function add_disputes_notification_badge() {
		global $submenu;

		if ( ! isset( $submenu[ self::PAYMENTS_SUBMENU_SLUG ] ) ) {
			return;
		}

		$disputes_needing_response = $this->get_disputes_awaiting_response_count();

		if ( $disputes_needing_response <= 0 ) {
			return;
		}

		foreach ( $submenu[ self::PAYMENTS_SUBMENU_SLUG ] as $index => $menu_item ) {
			if ( 'wc-admin&path=/payments/disputes' === $menu_item[2] ) {
				// Direct the user to the disputes which need a response by default.
				$submenu[ self::PAYMENTS_SUBMENU_SLUG ][ $index ][2] = admin_url( add_query_arg( [ 'filter' => 'awaiting_response' ], 'admin.php?page=' . $menu_item[2] ) ); // phpcs:ignore WordPress.WP.GlobalVariablesOverride.Prohibited

				// Append the dispute notification badge to indicate the number of disputes needing a response.
				$submenu[ self::PAYMENTS_SUBMENU_SLUG ][ $index ][0] .= sprintf( self::UNRESOLVED_NOTIFICATION_BADGE_FORMAT, esc_html( $disputes_needing_response ) ); // phpcs:ignore WordPress.WP.GlobalVariablesOverride.Prohibited
				break;
			}
		}
	}

	/**
	 * Adds a notification badge to the Payments > Transactions admin menu item to
	 * indicate the number of transactions that need to be captured.
	 *
	 * @return void
	 */
	public function add_transactions_notification_badge() {
		global $submenu;

		if ( ! isset( $submenu[ self::PAYMENTS_SUBMENU_SLUG ] ) ) {
			return;
		}

		$uncaptured_transactions = $this->get_uncaptured_transactions_count();
		if ( $uncaptured_transactions <= 0 ) {
			return;
		}

		foreach ( $submenu[ self::PAYMENTS_SUBMENU_SLUG ] as $index => $menu_item ) {
			if ( 'wc-admin&path=/payments/transactions' === $menu_item[2] ) {
				$submenu[ self::PAYMENTS_SUBMENU_SLUG ][ $index ][0] .= sprintf( self::UNRESOLVED_NOTIFICATION_BADGE_FORMAT, esc_html( $uncaptured_transactions ) ); // phpcs:ignore WordPress.WP.GlobalVariablesOverride.Prohibited
				break;
			}
		}
	}

	/**
	 * Gets the number of disputes which need a response. ie have a 'needs_response' or 'warning_needs_response' status.
	 *
	 * @return int The number of disputes which need a response.
	 */
	private function get_disputes_awaiting_response_count() {
		$disputes_status_counts = $this->database_cache->get_or_add(
			Database_Cache::DISPUTE_STATUS_COUNTS_KEY,
			[ $this->payments_api_client, 'get_dispute_status_counts' ],
			// We'll consider all array values to be valid as the cache is only invalidated when it is deleted or it expires.
			'is_array'
		);

		if ( empty( $disputes_status_counts ) ) {
			return 0;
		}

		$needs_response_statuses = [ 'needs_response', 'warning_needs_response' ];
		return (int) array_sum( array_intersect_key( $disputes_status_counts, array_flip( $needs_response_statuses ) ) );
	}

	/**
	 * Gets the number of uncaptured transactions, that is authorizations that need to be captured within 7 days.
	 *
	 * @return int The number of uncaptured transactions.
	 */
	private function get_uncaptured_transactions_count() {
		$test_mode = WC_Payments::mode()->is_test();
		$cache_key = $test_mode ? DATABASE_CACHE::AUTHORIZATION_SUMMARY_KEY_TEST_MODE : DATABASE_CACHE::AUTHORIZATION_SUMMARY_KEY;

		$authorization_summary = $this->database_cache->get_or_add(
			$cache_key,
			[ $this->payments_api_client, 'get_authorizations_summary' ],
			// We'll consider all array values to be valid as the cache is only invalidated when it is deleted or it expires.
			'is_array'
		);

		if ( empty( $authorization_summary ) ) {
			return 0;
		}

		return $authorization_summary['count'];
	}
}<|MERGE_RESOLUTION|>--- conflicted
+++ resolved
@@ -470,18 +470,200 @@
 	 * Register the CSS and JS scripts
 	 */
 	public function register_payments_scripts() {
-<<<<<<< HEAD
+		// TODO: Add check to see if user can manage_woocommerce and exit early if they cannot.
+
 		WC_Payments::register_script_with_dependencies( 'WCPAY_DASH_APP', 'dist/index' );
 
-		// Has on-boarding been disabled? Set the flag for use in the front-end so messages and notices can be altered
-		// as appropriate.
-		$on_boarding_disabled = WC_Payments_Account::is_on_boarding_disabled();
+		wp_set_script_translations( 'WCPAY_DASH_APP', 'woocommerce-payments' );
+
+		wp_register_style(
+			'WCPAY_DASH_APP',
+			plugins_url( 'dist/index.css', WCPAY_PLUGIN_FILE ),
+			[ 'wc-components' ],
+			WC_Payments::get_file_version( 'dist/index.css' )
+		);
+
+		WC_Payments::register_script_with_dependencies( 'WCPAY_TOS', 'dist/tos' );
+		wp_set_script_translations( 'WCPAY_TOS', 'woocommerce-payments' );
+
+		wp_register_style(
+			'WCPAY_TOS',
+			plugins_url( 'dist/tos.css', WCPAY_PLUGIN_FILE ),
+			[],
+			WC_Payments::get_file_version( 'dist/tos.css' )
+		);
+
+		WC_Payments::register_script_with_dependencies( 'WCPAY_ADMIN_ORDER_ACTIONS', 'dist/order', [ 'jquery-tiptip' ] );
+
+		wp_register_style(
+			'WCPAY_ADMIN_ORDER_ACTIONS',
+			plugins_url( 'dist/order.css', WCPAY_PLUGIN_FILE ),
+			[],
+			WC_Payments::get_file_version( 'dist/order.css' )
+		);
+
+		WC_Payments::register_script_with_dependencies( 'WCPAY_ADMIN_SETTINGS', 'dist/settings' );
+
+		wp_localize_script(
+			'WCPAY_ADMIN_SETTINGS',
+			'wcpayPaymentRequestParams',
+			[
+				'stripe' => [
+					'publishableKey' => $this->account->get_publishable_key( WC_Payments::mode()->is_test() ),
+					'accountId'      => $this->account->get_stripe_account_id(),
+					'locale'         => WC_Payments_Utils::convert_to_stripe_locale( get_locale() ),
+				],
+			]
+		);
+
+		wp_set_script_translations( 'WCPAY_ADMIN_SETTINGS', 'woocommerce-payments' );
+
+		wp_register_style(
+			'WCPAY_ADMIN_SETTINGS',
+			plugins_url( 'dist/settings.css', WCPAY_PLUGIN_FILE ),
+			[ 'wc-components' ],
+			WC_Payments::get_file_version( 'dist/settings.css' )
+		);
+
+		WC_Payments::register_script_with_dependencies( 'WCPAY_PAYMENT_GATEWAYS_PAGE', 'dist/payment-gateways' );
+
+		wp_register_style(
+			'WCPAY_PAYMENT_GATEWAYS_PAGE',
+			plugins_url( 'dist/payment-gateways.css', WCPAY_PLUGIN_FILE ),
+			[ 'wc-components' ],
+			WC_Payments::get_file_version( 'dist/payment-gateways.css' )
+		);
+	}
+
+	/**
+	 * Load the assets
+	 */
+	public function enqueue_payments_scripts() {
+		global $current_tab, $current_section;
+
+		// Enqueue the admin settings assets on any WCPau settings page.
+		// We also need to enqueue and localize on the multi-currency tab.
+		if ( WC_Payments_Utils::is_payments_settings_page() || 'wcpay_multi_currency' === $current_tab ) {
+			// Localize before actually enqueuing to avoid unnecessary settings generation.
+			// Most importantly, the destructive error transient handling.
+			wp_localize_script(
+				'WCPAY_ADMIN_SETTINGS',
+				'wcpaySettings',
+				$this->get_js_settings()
+			);
+
+			// Output the settings JS and CSS only on the settings page.
+			wp_enqueue_script( 'WCPAY_ADMIN_SETTINGS' );
+			wp_enqueue_style( 'WCPAY_ADMIN_SETTINGS' );
+		}
+
+		// TODO: Try to enqueue the JS and CSS bundles lazily (will require changes on WC-Admin).
+		$current_screen = get_current_screen() ? get_current_screen()->base : null;
+		if ( wc_admin_is_registered_page() || 'widgets' === $current_screen ) {
+			// Localize before actually enqueuing to avoid unnecessary settings generation.
+			// Most importantly, the destructive error transient handling.
+			wp_localize_script(
+				'WCPAY_DASH_APP',
+				'wcpaySettings',
+				$this->get_js_settings()
+			);
+
+			wp_enqueue_script( 'WCPAY_DASH_APP' );
+			wp_enqueue_style( 'WCPAY_DASH_APP' );
+		}
+
+		// TODO: Update conditions when ToS script is enqueued.
+		$tos_agreement_declined = (
+			'checkout' === $current_tab
+			&& isset( $_GET['tos-disabled'] ) // phpcs:ignore WordPress.Security.NonceVerification
+		);
+
+		$tos_agreement_required = (
+			$this->is_tos_agreement_required() &&
+			(
+				WC_Payments_Utils::is_payments_settings_page() ||
+
+				// Or a WC Admin page?
+				// Note: Merchants can navigate from analytics to payments w/o reload,
+				// which is why this is necessary.
+				wc_admin_is_registered_page()
+			)
+		);
+
+		$track_stripe_connected = get_option( '_wcpay_onboarding_stripe_connected' );
+
+		if ( $tos_agreement_declined || $tos_agreement_required || $track_stripe_connected ) {
+			// phpcs:ignore WordPress.Security.NonceVerification
+			wp_localize_script(
+				'WCPAY_TOS',
+				'wcpay_tos_settings',
+				[
+					'settingsUrl'          => WC_Payments_Admin_Settings::get_settings_url(),
+					'tosAgreementRequired' => $tos_agreement_required,
+					'tosAgreementDeclined' => $tos_agreement_declined,
+					'trackStripeConnected' => $track_stripe_connected,
+				]
+			);
+
+			wp_enqueue_script( 'WCPAY_TOS' );
+			wp_enqueue_style( 'WCPAY_TOS' );
+		}
+
+		$is_payment_methods_page = (
+			is_admin() &&
+			$current_tab && ! $current_section
+			&& 'checkout' === $current_tab
+		);
+
+		if ( $is_payment_methods_page ) {
+			wp_enqueue_script( 'WCPAY_PAYMENT_GATEWAYS_PAGE' );
+			wp_enqueue_style( 'WCPAY_PAYMENT_GATEWAYS_PAGE' );
+		}
+
+		$screen = get_current_screen();
+		if ( 'shop_order' === $screen->id ) {
+			$order = wc_get_order();
+
+			if ( WC_Payment_Gateway_WCPay::GATEWAY_ID === $order->get_payment_method() ) {
+				$refund_amount = $order->get_remaining_refund_amount();
+				wp_localize_script(
+					'WCPAY_ADMIN_ORDER_ACTIONS',
+					'wcpay_order_config',
+					[
+						'disableManualRefunds'  => ! $this->wcpay_gateway->has_refund_failed( $order ),
+						'manualRefundsTip'      => __( 'Refunding manually requires reimbursing your customer offline via cash, check, etc. The refund amounts entered here will only be used to balance your analytics.', 'woocommerce-payments' ),
+						'refundAmount'          => $refund_amount,
+						'formattedRefundAmount' => wp_strip_all_tags( wc_price( $refund_amount, [ 'currency' => $order->get_currency() ] ) ),
+						'refundedAmount'        => $order->get_total_refunded(),
+						'canRefund'             => $this->wcpay_gateway->can_refund_order( $order ),
+					]
+				);
+
+				wp_enqueue_script( 'WCPAY_ADMIN_ORDER_ACTIONS' );
+				wp_enqueue_style( 'WCPAY_ADMIN_ORDER_ACTIONS' );
+			}
+		}
+	}
+
+	/**
+	 * Get the WCPay settings to be sent to JS.
+	 *
+	 * It used an internal cache to make sure it only generates the settings once per request.
+	 * This is needed in order to avoid performance issues and simplify error transients handling.
+	 *
+	 * @return array
+	 */
+	private function get_js_settings(): array {
+		// Return the internally cached data if it is already initialized.
+		if ( ! is_null( $this->wcpay_js_settings ) ) {
+			return $this->wcpay_js_settings;
+		}
 
 		$error_message = get_transient( WC_Payments_Account::ERROR_MESSAGE_TRANSIENT );
 		delete_transient( WC_Payments_Account::ERROR_MESSAGE_TRANSIENT );
 
 		/**
-		 * This is a work around to pass the current user's email address to WCPay's settings until we do not need to rely
+		 * This is a workaround to pass the current user's email address to WCPay's settings until we do not need to rely
 		 * on backwards compatibility and can use `getCurrentUser` from `@wordpress/core-data`.
 		 */
 		$current_user       = wp_get_current_user();
@@ -512,20 +694,29 @@
 
 		$account_status_data = $this->account->get_account_status_data();
 
-		$wcpay_settings = [
+		$test_mode = false;
+		try {
+			$test_mode = WC_Payments::mode()->is_test();
+		} catch ( Exception $e ) {
+			Logger::log( sprintf( 'WCPay JS settings: Could not determine if WCPay should be in test mode! Message: %s', $e->getMessage() ), 'warning' );
+		}
+
+		$this->wcpay_js_settings = [
 			'connectUrl'                 => WC_Payments_Account::get_connect_url(),
 			'connect'                    => [
 				'country'            => WC()->countries->get_base_country(),
 				'availableCountries' => WC_Payments_Utils::supported_countries(),
 				'availableStates'    => WC()->countries->get_states(),
 			],
-			'testMode'                   => WC_Payments::mode()->is_test(),
-			// set this flag for use in the front-end to alter messages and notices if on-boarding has been disabled.
+			'testMode'                   => $test_mode,
+			'onboardingTestMode'         => WC_Payments_Onboarding_Service::is_test_mode_enabled(),
+			// Set this flag for use in the front-end to alter messages and notices if on-boarding has been disabled.
 			'onBoardingDisabled'         => WC_Payments_Account::is_on_boarding_disabled(),
+			'onboardingFieldsData'       => $this->onboarding_service->get_fields_data( get_user_locale() ),
 			'errorMessage'               => $error_message,
 			'featureFlags'               => $this->get_frontend_feature_flags(),
 			'isSubscriptionsActive'      => class_exists( 'WC_Subscriptions' ) && version_compare( WC_Subscriptions::$version, '2.2.0', '>=' ),
-			// used in the settings page by the AccountFees component.
+			// Used in the settings page by the AccountFees component.
 			'zeroDecimalCurrencies'      => WC_Payments_Utils::zero_decimal_currencies(),
 			'fraudServices'              => $this->account->get_fraud_services_config(),
 			'isJetpackConnected'         => $this->payments_api_client->is_server_connected(),
@@ -562,292 +753,6 @@
 			'frtDiscoverBannerSettings'  => get_option( 'wcpay_frt_discover_banner_settings', '' ),
 			'storeCurrency'              => get_option( 'woocommerce_currency' ),
 		];
-=======
-		// TODO: Add check to see if user can manage_woocommerce and exit early if they cannot.
->>>>>>> d95dd912
-
-		WC_Payments::register_script_with_dependencies( 'WCPAY_DASH_APP', 'dist/index' );
-
-		wp_set_script_translations( 'WCPAY_DASH_APP', 'woocommerce-payments' );
-
-		wp_register_style(
-			'WCPAY_DASH_APP',
-			plugins_url( 'dist/index.css', WCPAY_PLUGIN_FILE ),
-			[ 'wc-components' ],
-			WC_Payments::get_file_version( 'dist/index.css' )
-		);
-
-		WC_Payments::register_script_with_dependencies( 'WCPAY_TOS', 'dist/tos' );
-		wp_set_script_translations( 'WCPAY_TOS', 'woocommerce-payments' );
-
-		wp_register_style(
-			'WCPAY_TOS',
-			plugins_url( 'dist/tos.css', WCPAY_PLUGIN_FILE ),
-			[],
-			WC_Payments::get_file_version( 'dist/tos.css' )
-		);
-
-		WC_Payments::register_script_with_dependencies( 'WCPAY_ADMIN_ORDER_ACTIONS', 'dist/order', [ 'jquery-tiptip' ] );
-
-		wp_register_style(
-			'WCPAY_ADMIN_ORDER_ACTIONS',
-			plugins_url( 'dist/order.css', WCPAY_PLUGIN_FILE ),
-			[],
-			WC_Payments::get_file_version( 'dist/order.css' )
-		);
-
-		WC_Payments::register_script_with_dependencies( 'WCPAY_ADMIN_SETTINGS', 'dist/settings' );
-
-		wp_localize_script(
-			'WCPAY_ADMIN_SETTINGS',
-			'wcpayPaymentRequestParams',
-			[
-				'stripe' => [
-					'publishableKey' => $this->account->get_publishable_key( WC_Payments::mode()->is_test() ),
-					'accountId'      => $this->account->get_stripe_account_id(),
-					'locale'         => WC_Payments_Utils::convert_to_stripe_locale( get_locale() ),
-				],
-			]
-		);
-
-		wp_set_script_translations( 'WCPAY_ADMIN_SETTINGS', 'woocommerce-payments' );
-
-		wp_register_style(
-			'WCPAY_ADMIN_SETTINGS',
-			plugins_url( 'dist/settings.css', WCPAY_PLUGIN_FILE ),
-			[ 'wc-components' ],
-			WC_Payments::get_file_version( 'dist/settings.css' )
-		);
-
-		WC_Payments::register_script_with_dependencies( 'WCPAY_PAYMENT_GATEWAYS_PAGE', 'dist/payment-gateways' );
-
-		wp_register_style(
-			'WCPAY_PAYMENT_GATEWAYS_PAGE',
-			plugins_url( 'dist/payment-gateways.css', WCPAY_PLUGIN_FILE ),
-			[ 'wc-components' ],
-			WC_Payments::get_file_version( 'dist/payment-gateways.css' )
-		);
-	}
-
-	/**
-	 * Load the assets
-	 */
-	public function enqueue_payments_scripts() {
-		global $current_tab, $current_section;
-
-		// Enqueue the admin settings assets on any WCPau settings page.
-		// We also need to enqueue and localize on the multi-currency tab.
-		if ( WC_Payments_Utils::is_payments_settings_page() || 'wcpay_multi_currency' === $current_tab ) {
-			// Localize before actually enqueuing to avoid unnecessary settings generation.
-			// Most importantly, the destructive error transient handling.
-			wp_localize_script(
-				'WCPAY_ADMIN_SETTINGS',
-				'wcpaySettings',
-				$this->get_js_settings()
-			);
-
-			// Output the settings JS and CSS only on the settings page.
-			wp_enqueue_script( 'WCPAY_ADMIN_SETTINGS' );
-			wp_enqueue_style( 'WCPAY_ADMIN_SETTINGS' );
-		}
-
-		// TODO: Try to enqueue the JS and CSS bundles lazily (will require changes on WC-Admin).
-		$current_screen = get_current_screen() ? get_current_screen()->base : null;
-		if ( wc_admin_is_registered_page() || 'widgets' === $current_screen ) {
-			// Localize before actually enqueuing to avoid unnecessary settings generation.
-			// Most importantly, the destructive error transient handling.
-			wp_localize_script(
-				'WCPAY_DASH_APP',
-				'wcpaySettings',
-				$this->get_js_settings()
-			);
-
-			wp_enqueue_script( 'WCPAY_DASH_APP' );
-			wp_enqueue_style( 'WCPAY_DASH_APP' );
-		}
-
-		// TODO: Update conditions when ToS script is enqueued.
-		$tos_agreement_declined = (
-			'checkout' === $current_tab
-			&& isset( $_GET['tos-disabled'] ) // phpcs:ignore WordPress.Security.NonceVerification
-		);
-
-		$tos_agreement_required = (
-			$this->is_tos_agreement_required() &&
-			(
-				WC_Payments_Utils::is_payments_settings_page() ||
-
-				// Or a WC Admin page?
-				// Note: Merchants can navigate from analytics to payments w/o reload,
-				// which is why this is necessary.
-				wc_admin_is_registered_page()
-			)
-		);
-
-		$track_stripe_connected = get_option( '_wcpay_onboarding_stripe_connected' );
-
-		if ( $tos_agreement_declined || $tos_agreement_required || $track_stripe_connected ) {
-			// phpcs:ignore WordPress.Security.NonceVerification
-			wp_localize_script(
-				'WCPAY_TOS',
-				'wcpay_tos_settings',
-				[
-					'settingsUrl'          => WC_Payments_Admin_Settings::get_settings_url(),
-					'tosAgreementRequired' => $tos_agreement_required,
-					'tosAgreementDeclined' => $tos_agreement_declined,
-					'trackStripeConnected' => $track_stripe_connected,
-				]
-			);
-
-			wp_enqueue_script( 'WCPAY_TOS' );
-			wp_enqueue_style( 'WCPAY_TOS' );
-		}
-
-		$is_payment_methods_page = (
-			is_admin() &&
-			$current_tab && ! $current_section
-			&& 'checkout' === $current_tab
-		);
-
-		if ( $is_payment_methods_page ) {
-			wp_enqueue_script( 'WCPAY_PAYMENT_GATEWAYS_PAGE' );
-			wp_enqueue_style( 'WCPAY_PAYMENT_GATEWAYS_PAGE' );
-		}
-
-		$screen = get_current_screen();
-		if ( 'shop_order' === $screen->id ) {
-			$order = wc_get_order();
-
-			if ( WC_Payment_Gateway_WCPay::GATEWAY_ID === $order->get_payment_method() ) {
-				$refund_amount = $order->get_remaining_refund_amount();
-				wp_localize_script(
-					'WCPAY_ADMIN_ORDER_ACTIONS',
-					'wcpay_order_config',
-					[
-						'disableManualRefunds'  => ! $this->wcpay_gateway->has_refund_failed( $order ),
-						'manualRefundsTip'      => __( 'Refunding manually requires reimbursing your customer offline via cash, check, etc. The refund amounts entered here will only be used to balance your analytics.', 'woocommerce-payments' ),
-						'refundAmount'          => $refund_amount,
-						'formattedRefundAmount' => wp_strip_all_tags( wc_price( $refund_amount, [ 'currency' => $order->get_currency() ] ) ),
-						'refundedAmount'        => $order->get_total_refunded(),
-						'canRefund'             => $this->wcpay_gateway->can_refund_order( $order ),
-					]
-				);
-
-				wp_enqueue_script( 'WCPAY_ADMIN_ORDER_ACTIONS' );
-				wp_enqueue_style( 'WCPAY_ADMIN_ORDER_ACTIONS' );
-			}
-		}
-	}
-
-	/**
-	 * Get the WCPay settings to be sent to JS.
-	 *
-	 * It used an internal cache to make sure it only generates the settings once per request.
-	 * This is needed in order to avoid performance issues and simplify error transients handling.
-	 *
-	 * @return array
-	 */
-	private function get_js_settings(): array {
-		// Return the internally cached data if it is already initialized.
-		if ( ! is_null( $this->wcpay_js_settings ) ) {
-			return $this->wcpay_js_settings;
-		}
-
-		$error_message = get_transient( WC_Payments_Account::ERROR_MESSAGE_TRANSIENT );
-		delete_transient( WC_Payments_Account::ERROR_MESSAGE_TRANSIENT );
-
-		/**
-		 * This is a workaround to pass the current user's email address to WCPay's settings until we do not need to rely
-		 * on backwards compatibility and can use `getCurrentUser` from `@wordpress/core-data`.
-		 */
-		$current_user       = wp_get_current_user();
-		$current_user_email = $current_user && $current_user->user_email ? $current_user->user_email : get_option( 'admin_email' );
-
-		if ( version_compare( WC_VERSION, '6.0', '<' ) ) {
-			$path = WCPAY_ABSPATH . 'i18n/locale-info.php';
-		} else {
-			$path = WC()->plugin_path() . '/i18n/locale-info.php';
-		}
-
-		$locale_info = include $path;
-		// Get symbols for those currencies without a short one.
-		$symbols       = get_woocommerce_currency_symbols();
-		$currency_data = [];
-
-		foreach ( $locale_info as $key => $value ) {
-			$currency_code         = $value['currency_code'] ?? '';
-			$currency_data[ $key ] = [
-				'code'              => $currency_code,
-				'symbol'            => $value['short_symbol'] ?? $symbols[ $currency_code ] ?? '',
-				'symbolPosition'    => $value['currency_pos'] ?? '',
-				'thousandSeparator' => $value['thousand_sep'] ?? '',
-				'decimalSeparator'  => $value['decimal_sep'] ?? '',
-				'precision'         => $value['num_decimals'],
-			];
-		}
-
-		$account_status_data = $this->account->get_account_status_data();
-
-		$test_mode = false;
-		try {
-			$test_mode = WC_Payments::mode()->is_test();
-		} catch ( Exception $e ) {
-			Logger::log( sprintf( 'WCPay JS settings: Could not determine if WCPay should be in test mode! Message: %s', $e->getMessage() ), 'warning' );
-		}
-
-		$this->wcpay_js_settings = [
-			'connectUrl'                       => WC_Payments_Account::get_connect_url(),
-			'connect'                          => [
-				'country'            => WC()->countries->get_base_country(),
-				'availableCountries' => WC_Payments_Utils::supported_countries(),
-				'availableStates'    => WC()->countries->get_states(),
-			],
-			'testMode'                         => $test_mode,
-			'onboardingTestMode'               => WC_Payments_Onboarding_Service::is_test_mode_enabled(),
-			// Set this flag for use in the front-end to alter messages and notices if on-boarding has been disabled.
-			'onBoardingDisabled'               => WC_Payments_Account::is_on_boarding_disabled(),
-			'onboardingFieldsData'             => $this->onboarding_service->get_fields_data( get_user_locale() ),
-			'errorMessage'                     => $error_message,
-			'featureFlags'                     => $this->get_frontend_feature_flags(),
-			'isSubscriptionsActive'            => class_exists( 'WC_Subscriptions' ) && version_compare( WC_Subscriptions::$version, '2.2.0', '>=' ),
-			// Used in the settings page by the AccountFees component.
-			'zeroDecimalCurrencies'            => WC_Payments_Utils::zero_decimal_currencies(),
-			'fraudServices'                    => $this->account->get_fraud_services_config(),
-			'isJetpackConnected'               => $this->payments_api_client->is_server_connected(),
-			'isJetpackIdcActive'               => Jetpack_Identity_Crisis::has_identity_crisis(),
-			'accountStatus'                    => $account_status_data,
-			'accountFees'                      => $this->account->get_fees(),
-			'accountLoans'                     => $this->account->get_capital(),
-			'accountEmail'                     => $this->account->get_account_email(),
-			'showUpdateDetailsTask'            => $this->get_should_show_update_business_details_task( $account_status_data ),
-			'wpcomReconnectUrl'                => $this->payments_api_client->is_server_connected() && ! $this->payments_api_client->has_server_connection_owner() ? WC_Payments_Account::get_wpcom_reconnect_url() : null,
-			'additionalMethodsSetup'           => [
-				'isUpeEnabled' => WC_Payments_Features::is_upe_enabled(),
-				'upeType'      => WC_Payments_Features::get_enabled_upe_type(),
-			],
-			'multiCurrencySetup'               => [
-				'isSetupCompleted' => get_option( 'wcpay_multi_currency_setup_completed' ),
-			],
-			'isMultiCurrencyEnabled'           => WC_Payments_Features::is_customer_multi_currency_enabled(),
-			'isClientEncryptionEligible'       => WC_Payments_Features::is_client_secret_encryption_eligible(),
-			'shouldUseExplicitPrice'           => WC_Payments_Explicit_Price_Formatter::should_output_explicit_price(),
-			'overviewTasksVisibility'          => [
-				'dismissedTodoTasks'     => get_option( 'woocommerce_dismissed_todo_tasks', [] ),
-				'deletedTodoTasks'       => get_option( 'woocommerce_deleted_todo_tasks', [] ),
-				'remindMeLaterTodoTasks' => get_option( 'woocommerce_remind_me_later_todo_tasks', [] ),
-			],
-			'currentUserEmail'                 => $current_user_email,
-			'currencyData'                     => $currency_data,
-			'restUrl'                          => get_rest_url( null, '' ), // rest url to concatenate when merchant use Plain permalinks.
-			'numDisputesNeedingResponse'       => $this->get_disputes_awaiting_response_count(),
-			'isFraudProtectionSettingsEnabled' => WC_Payments_Features::is_fraud_protection_settings_enabled(),
-			'fraudProtection'                  => [
-				'isWelcomeTourDismissed' => WC_Payments_Features::is_fraud_protection_welcome_tour_dismissed(),
-			],
-			'accountDefaultCurrency'           => $this->account->get_account_default_currency(),
-			'frtDiscoverBannerSettings'        => get_option( 'wcpay_frt_discover_banner_settings', '' ),
-			'storeCurrency'                    => get_option( 'woocommerce_currency' ),
-		];
 
 		return $this->wcpay_js_settings;
 	}
