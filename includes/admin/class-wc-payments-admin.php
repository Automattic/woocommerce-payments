<?php
/**
 * Set up top-level menus for WCPay.
 *
 * @package WooCommerce\Payments\Admin
 */

defined( 'ABSPATH' ) || exit;

/**
 * WC_Payments_Admin Class.
 */
class WC_Payments_Admin {

	/**
	 * Badge with number "1" displayed next to a menu item when there is something important to communicate on a page.
	 *
	 * @var string
	 */
	const MENU_NOTIFICATION_BADGE = ' <span class="wcpay-menu-badge awaiting-mod count-1">1</span>';

	/**
	 * Client for making requests to the WooCommerce Payments API.
	 *
	 * @var WC_Payments_API_Client
	 */
	protected $payments_api_client;

	/**
	 * WCPay Gateway instance to get information regarding WooCommerce Payments setup.
	 *
	 * @var WC_Payment_Gateway_WCPay
	 */
	private $wcpay_gateway;

	/**
	 * WC_Payments_Account instance to get information about the account
	 *
	 * @var WC_Payments_Account
	 */
	private $account;

	/**
	 * WCPay admin child pages.
	 *
	 * @var array
	 */
	private $admin_child_pages;

	/**
	 * Hook in admin menu items.
	 *
	 * @param WC_Payments_API_Client   $payments_api_client WooCommerce Payments API client.
	 * @param WC_Payment_Gateway_WCPay $gateway             WCPay Gateway instance to get information regarding WooCommerce Payments setup.
	 * @param WC_Payments_Account      $account             Account instance.
	 */
	public function __construct(
		WC_Payments_API_Client $payments_api_client,
		WC_Payment_Gateway_WCPay $gateway,
		WC_Payments_Account $account
	) {
		$this->payments_api_client = $payments_api_client;
		$this->wcpay_gateway       = $gateway;
		$this->account             = $account;

		// Add menu items.
		add_action( 'admin_menu', [ $this, 'add_payments_menu' ], 0 );
		add_action( 'admin_menu', [ $this, 'maybe_redirect_to_onboarding' ], 1 );
		add_action( 'admin_enqueue_scripts', [ $this, 'enqueue_payments_scripts' ] );
		add_action( 'woocommerce_admin_field_payment_gateways', [ $this, 'payment_gateways_container' ] );
	}

	/**
	 * Add payments menu items.
	 */
	public function add_payments_menu() {
		global $submenu;

		try {
			$should_render_full_menu = $this->account->try_is_stripe_connected();
		} catch ( Exception $e ) {
			// There is an issue with connection but render full menu anyways to provide access to settings.
			$should_render_full_menu = true;
		}

		// When the account is not connected, see if the user is in an A/B test treatment mode.
		if ( false === $should_render_full_menu ) {
			$should_render_full_menu = $this->is_in_treatment_mode();
		}

		$top_level_link = $should_render_full_menu ? '/payments/overview' : '/payments/connect';

		$this->admin_child_pages = [
			'wc-payments-overview'     => [
				'id'       => 'wc-payments-overview',
				'title'    => __( 'Overview', 'woocommerce-payments' ),
				'parent'   => 'wc-payments',
				'path'     => '/payments/overview',
				'nav_args' => [
					'parent' => 'wc-payments',
					'order'  => 10,
				],
			],
			'wc-payments-deposits'     => [
				'id'       => 'wc-payments-deposits',
				'title'    => __( 'Deposits', 'woocommerce-payments' ),
				'parent'   => 'wc-payments',
				'path'     => '/payments/deposits',
				'nav_args' => [
					'parent' => 'wc-payments',
					'order'  => 20,
				],
			],
			'wc-payments-transactions' => [
				'id'       => 'wc-payments-transactions',
				'title'    => __( 'Transactions', 'woocommerce-payments' ),
				'parent'   => 'wc-payments',
				'path'     => '/payments/transactions',
				'nav_args' => [
					'parent' => 'wc-payments',
					'order'  => 30,
				],
			],
			'wc-payments-disputes'     => [
				'id'       => 'wc-payments-disputes',
				'title'    => __( 'Disputes', 'woocommerce-payments' ),
				'parent'   => 'wc-payments',
				'path'     => '/payments/disputes',
				'nav_args' => [
					'parent' => 'wc-payments',
					'order'  => 40,
				],
			],
		];

		wc_admin_register_page(
			[
				'id'         => 'wc-payments',
				'title'      => __( 'Payments', 'woocommerce-payments' ),
				'capability' => 'manage_woocommerce',
				'path'       => $top_level_link,
				'position'   => '55.7', // After WooCommerce & Product menu items.
				'nav_args'   => [
					'title'        => __( 'WooCommerce Payments', 'woocommerce-payments' ),
					'is_category'  => $should_render_full_menu,
					'menuId'       => 'plugins',
					'is_top_level' => true,
				],
			]
		);

		if ( $should_render_full_menu ) {

			/**
			 * Please note that if any other page is registered first and it's
			 * path is different from the $top_level_link it will make
			 * wc_admin_register_page to duplicate "Payments" menu item as a
			 * first item in the sub-menu.
			 */
			wc_admin_register_page( $this->admin_child_pages['wc-payments-overview'] );
			wc_admin_register_page( $this->admin_child_pages['wc-payments-deposits'] );
			wc_admin_register_page( $this->admin_child_pages['wc-payments-transactions'] );
			wc_admin_register_page( $this->admin_child_pages['wc-payments-disputes'] );

			wc_admin_connect_page(
				[
					'id'        => 'woocommerce-settings-payments-woocommerce-payments',
					'parent'    => 'woocommerce-settings-payments',
					'screen_id' => 'woocommerce_page_wc-settings-checkout-woocommerce_payments',
					'title'     => __( 'WooCommerce Payments', 'woocommerce-payments' ),
					'nav_args'  => [
						'parent' => 'wc-payments',
						'title'  => __( 'Settings', 'woocommerce-payments' ),
						'url'    => 'wc-settings&tab=checkout&section=woocommerce_payments',
						'order'  => 50,
					],
				]
			);
			// Add the Settings submenu directly to the array, it's the only way to make it link to an absolute URL.
			$submenu_keys                   = array_keys( $submenu );
			$last_submenu_key               = $submenu_keys[ count( $submenu ) - 1 ];
			$submenu[ $last_submenu_key ][] = [ // PHPCS:Ignore WordPress.WP.GlobalVariablesOverride.Prohibited
				$this->get_settings_menu_item_name(),
				'manage_woocommerce',
				WC_Payment_Gateway_WCPay::get_settings_url(),
			];

			// Temporary fix to settings menu disappearance is to register the page after settings menu has been manually added.
			// TODO: More robust solution is to be implemented by https://github.com/Automattic/woocommerce-payments/issues/231.
			wc_admin_register_page(
				[
					'id'     => 'wc-payments-deposit-details',
					'title'  => __( 'Deposit details', 'woocommerce-payments' ),
					'parent' => 'wc-payments-transactions', // Not (top level) deposits, as workaround for showing up as submenu page.
					'path'   => '/payments/deposits/details',
				]
			);
			wc_admin_register_page(
				[
					'id'     => 'wc-payments-transaction-details',
					'title'  => __( 'Payment details', 'woocommerce-payments' ),
					'parent' => 'wc-payments-transactions',
					'path'   => '/payments/transactions/details',
				]
			);
			wc_admin_register_page(
				[
					'id'     => 'wc-payments-disputes-details',
					'title'  => __( 'Dispute details', 'woocommerce-payments' ),
					'parent' => 'wc-payments-disputes',
					'path'   => '/payments/disputes/details',
				]
			);
			wc_admin_register_page(
				[
					'id'     => 'wc-payments-disputes-challenge',
					'title'  => __( 'Challenge dispute', 'woocommerce-payments' ),
					'parent' => 'wc-payments-disputes-details',
					'path'   => '/payments/disputes/challenge',
				]
			);
		}

		wp_enqueue_style(
			'wcpay-admin-css',
			plugins_url( 'assets/css/admin.css', WCPAY_PLUGIN_FILE ),
			[],
			WC_Payments::get_file_version( 'assets/css/admin.css' )
		);

		// Temporarily don't show the badge at all. This should be removed
		// when implementing https://github.com/automattic/woocommerce-payments/issues/2071.
		// There are also unit tests that need to be re-enabled in
		// tests/unit/admin/test-class-wc-payments-admin.php.
		if ( true === false ) {
			$this->add_menu_notification_badge();
		}

		$this->add_update_business_details_task();
	}

	/**
	 * Register the CSS and JS scripts
	 */
	public function register_payments_scripts() {
		$script_src_url    = plugins_url( 'dist/index.js', WCPAY_PLUGIN_FILE );
		$script_asset_path = WCPAY_ABSPATH . 'dist/index.asset.php';
		$script_asset      = file_exists( $script_asset_path ) ? require_once $script_asset_path : [ 'dependencies' => [] ];
		wp_register_script(
			'WCPAY_DASH_APP',
			$script_src_url,
			$script_asset['dependencies'],
			WC_Payments::get_file_version( 'dist/index.js' ),
			true
		);

		// Has on-boarding been disabled? Set the flag for use in the front-end so messages and notices can be altered
		// as appropriate.
		$on_boarding_disabled = WC_Payments_Account::is_on_boarding_disabled();

		$error_message = get_transient( WC_Payments_Account::ERROR_MESSAGE_TRANSIENT );
		delete_transient( WC_Payments_Account::ERROR_MESSAGE_TRANSIENT );

		$wcpay_settings = [
			'connect'               => [
				'url'                => WC_Payments_Account::get_connect_url(),
				'country'            => WC()->countries->get_base_country(),
				'availableCountries' => WC_Payments_Utils::supported_countries(),
			],
			'testMode'              => $this->wcpay_gateway->is_in_test_mode(),
			// set this flag for use in the front-end to alter messages and notices if on-boarding has been disabled.
			'onBoardingDisabled'    => WC_Payments_Account::is_on_boarding_disabled(),
			'errorMessage'          => $error_message,
			'featureFlags'          => $this->get_frontend_feature_flags(),
			'isSubscriptionsActive' => class_exists( 'WC_Payment_Gateway_WCPay_Subscriptions_Compat' ),
			// used in the settings page by the AccountFees component.
			'zeroDecimalCurrencies' => WC_Payments_Utils::zero_decimal_currencies(),
			'fraudServices'         => $this->account->get_fraud_services_config(),
			'isJetpackConnected'    => $this->payments_api_client->is_server_connected(),
			'accountStatus'         => $this->account->get_account_status_data(),
			'accountFees'           => $this->account->get_fees(),
			'showUpdateDetailsTask' => get_option( 'wcpay_show_update_business_details_task', 'no' ),
			'wpcomReconnectUrl'     => $this->payments_api_client->is_server_connected() && ! $this->payments_api_client->has_server_connection_owner() ? WC_Payments_Account::get_wpcom_reconnect_url() : null,
		];

		wp_localize_script(
			'WCPAY_DASH_APP',
			'wcpaySettings',
			$wcpay_settings
		);

		wp_set_script_translations( 'WCPAY_DASH_APP', 'woocommerce-payments' );

		wp_register_style(
			'WCPAY_DASH_APP',
			plugins_url( 'dist/index.css', WCPAY_PLUGIN_FILE ),
			[ 'wc-components' ],
			WC_Payments::get_file_version( 'dist/index.css' )
		);

		$tos_script_src_url    = plugins_url( 'dist/tos.js', WCPAY_PLUGIN_FILE );
		$tos_script_asset_path = WCPAY_ABSPATH . 'dist/tos.asset.php';
		$tos_script_asset      = file_exists( $tos_script_asset_path ) ? require_once $tos_script_asset_path : [ 'dependencies' => [] ];

		wp_register_script(
			'WCPAY_TOS',
			$tos_script_src_url,
			$tos_script_asset['dependencies'],
			WC_Payments::get_file_version( 'dist/tos.js' ),
			true
		);
		wp_set_script_translations( 'WCPAY_TOS', 'woocommerce-payments' );

		wp_register_style(
			'WCPAY_TOS',
			plugins_url( 'dist/tos.css', WCPAY_PLUGIN_FILE ),
			[],
			WC_Payments::get_file_version( 'dist/tos.css' )
		);

		wp_register_script(
			'WCPAY_ADMIN_ORDER_ACTIONS',
			plugins_url( 'dist/order.js', WCPAY_PLUGIN_FILE ),
			[ 'jquery-tiptip' ],
			WC_Payments::get_file_version( 'dist/order.js' ),
			true
		);

		$settings_script_src_url    = plugins_url( 'dist/settings.js', WCPAY_PLUGIN_FILE );
		$settings_script_asset_path = WCPAY_ABSPATH . 'dist/settings.asset.php';
		$settings_script_asset      = file_exists( $settings_script_asset_path ) ? require_once $settings_script_asset_path : [ 'dependencies' => [] ];
		wp_register_script(
			'WCPAY_ADMIN_SETTINGS',
			$settings_script_src_url,
			$settings_script_asset['dependencies'],
			WC_Payments::get_file_version( 'dist/settings.js' ),
			true
		);

		wp_localize_script(
			'WCPAY_ADMIN_SETTINGS',
			'wcpaySettings',
			$wcpay_settings
		);
		wp_set_script_translations( 'WCPAY_ADMIN_SETTINGS', 'woocommerce-payments' );

		wp_register_style(
			'WCPAY_ADMIN_SETTINGS',
			plugins_url( 'dist/settings.css', WCPAY_PLUGIN_FILE ),
			[ 'wc-components' ],
			WC_Payments::get_file_version( 'dist/settings.css' )
		);

		$payment_gateways_script_src_url    = plugins_url( 'dist/payment-gateways.js', WCPAY_PLUGIN_FILE );
		$payment_gateways_script_asset_path = WCPAY_ABSPATH . 'dist/payment-gateways.asset.php';
		$payment_gateways_script_asset      = file_exists( $payment_gateways_script_asset_path ) ? require_once $payment_gateways_script_asset_path : [ 'dependencies' => [] ];

		wp_register_script(
			'WCPAY_PAYMENT_GATEWAYS_PAGE',
			$payment_gateways_script_src_url,
			$payment_gateways_script_asset['dependencies'],
			WC_Payments::get_file_version( 'dist/payment-gateways.js' ),
			true
		);
		wp_register_style(
			'WCPAY_PAYMENT_GATEWAYS_PAGE',
			plugins_url( 'dist/payment-gateways.css', WCPAY_PLUGIN_FILE ),
			[ 'wc-components' ],
			WC_Payments::get_file_version( 'dist/payment-gateways.css' )
		);
	}

	/**
	 * Load the assets
	 */
	public function enqueue_payments_scripts() {
		global $current_tab, $current_section;

		$this->register_payments_scripts();

		if ( WC_Payments_Utils::is_payments_settings_page() ) {
			// Output the settings JS and CSS only on the settings page.
			wp_enqueue_script( 'WCPAY_ADMIN_SETTINGS' );
			wp_enqueue_style( 'WCPAY_ADMIN_SETTINGS' );
		}

		// TODO: Try to enqueue the JS and CSS bundles lazily (will require changes on WC-Admin).
		if ( wc_admin_is_registered_page() ) {
			wp_enqueue_script( 'WCPAY_DASH_APP' );
			wp_enqueue_style( 'WCPAY_DASH_APP' );
		}

		// TODO: Update conditions when ToS script is enqueued.
		$tos_agreement_declined = (
			$current_tab
			&& 'checkout' === $current_tab
			&& isset( $_GET['tos-disabled'] ) // phpcs:ignore WordPress.Security.NonceVerification
		);

		$tos_agreement_required = (
			$this->is_tos_agreement_required() &&
			(
				WC_Payments_Utils::is_payments_settings_page() ||

				// Or a WC Admin page?
				// Note: Merchants can navigate from analytics to payments w/o reload,
				// which is why this is neccessary.
				wc_admin_is_registered_page()
			)
		);

		$track_stripe_connected = get_option( '_wcpay_oauth_stripe_connected' );

		if ( $tos_agreement_declined || $tos_agreement_required || $track_stripe_connected ) {
			// phpcs:ignore WordPress.Security.NonceVerification
			wp_localize_script(
				'WCPAY_TOS',
				'wcpay_tos_settings',
				[
					'settingsUrl'          => $this->wcpay_gateway->get_settings_url(),
					'tosAgreementRequired' => $tos_agreement_required,
					'tosAgreementDeclined' => $tos_agreement_declined,
					'trackStripeConnected' => $track_stripe_connected,
				]
			);

			wp_enqueue_script( 'WCPAY_TOS' );
			wp_enqueue_style( 'WCPAY_TOS' );
		}

		$is_payment_methods_page = (
			is_admin() &&
			$current_tab && ! $current_section
			&& 'checkout' === $current_tab
		);

		if ( WC_Payments_Features::is_grouped_settings_enabled() && $is_payment_methods_page ) {
			wp_enqueue_script( 'WCPAY_PAYMENT_GATEWAYS_PAGE' );
			wp_enqueue_style( 'WCPAY_PAYMENT_GATEWAYS_PAGE' );
		}

		$screen = get_current_screen();
		if ( 'shop_order' === $screen->id ) {
			$order = wc_get_order();

			if ( WC_Payment_Gateway_WCPay::GATEWAY_ID === $order->get_payment_method() ) {
				wp_localize_script(
					'WCPAY_ADMIN_ORDER_ACTIONS',
					'wcpay_order_config',
					[
						'disableManualRefunds' => ! $this->wcpay_gateway->has_refund_failed( $order ),
						'manualRefundsTip'     => __( 'Refunding manually requires reimbursing your customer offline via cash, check, etc. The refund amounts entered here will only be used to balance your analytics.', 'woocommerce-payments' ),
					]
				);
				wp_enqueue_script( 'WCPAY_ADMIN_ORDER_ACTIONS' );
			}
		}
	}

	/**
	 * Creates an array of features enabled only when external dependencies are of certain versions.
	 *
	 * @return array An associative array containing the flags as booleans.
	 */
	private function get_frontend_feature_flags() {
		return array_merge(
			[
				'paymentTimeline'         => self::version_compare( WC_ADMIN_VERSION_NUMBER, '1.4.0', '>=' ),
				'customSearch'            => self::version_compare( WC_ADMIN_VERSION_NUMBER, '1.3.0', '>=' ),
				'accountOverviewTaskList' => self::is_account_overview_task_list_enabled(),
			],
			WC_Payments_Features::to_array()
		);
	}

	/**
	 * A wrapper around version_compare to allow comparing two version numbers even when they are suffixed with a dash and a string, for example 1.3.0-beta.
	 *
	 * @param string $version1 First version number.
	 * @param string $version2 Second version number.
	 * @param string $operator A boolean operator to use when comparing.
	 *
	 * @return bool True if the relationship is the one specified by the operator.
	 */
	private static function version_compare( $version1, $version2, $operator ) {
		// Attempt to extract version numbers.
		$version_regex = '/^([\d\.]+)(-.*)?$/';
		if ( ! preg_match( $version_regex, $version1, $matches1 )
			|| ! preg_match( $version_regex, $version2, $matches2 ) ) {
			// Fall back to comparing the two versions as they are.
			return version_compare( $version1, $version2, $operator );
		}
		// Only compare the numeric parts of the versions, ignore the bit after the dash.
		$version1 = $matches1[1];
		$version2 = $matches2[1];
		return version_compare( $version1, $version2, $operator );
	}

	/**
	 * Checks whether it's necessary to display a ToS agreement modal.
	 *
	 * @return bool
	 */
	private function is_tos_agreement_required() {
		// The gateway might already be disabled because of ToS.
		if ( ! $this->wcpay_gateway->is_enabled() ) {
			return false;
		}

		// Retrieve the latest agreement and check whether it's regarding the latest ToS version.
		$agreement = $this->account->get_latest_tos_agreement();
		if ( empty( $agreement ) ) {
			// Account data couldn't be fetched, let the merchant solve that first.
			return false;
		}

		return ! $agreement['is_current_version'];
	}

	/**
	 * Checks whether Account Overview page is enabled
	 *
	 * @return bool
	 */
	private static function is_account_overview_task_list_enabled() {
		return get_option( '_wcpay_feature_account_overview_task_list' );
	}

	/**
	 * Attempts to add a notification badge on WordPress menu next to Payments menu item
	 * to remind user that setup is required.
	 */
	public function add_menu_notification_badge() {
		global $menu;
		if ( 'yes' === get_option( 'wcpay_menu_badge_hidden', 'no' ) ) {
			return;
		}

		if ( $this->account->is_stripe_connected() ) {
			update_option( 'wcpay_menu_badge_hidden', 'yes' );
			return;
		}

		foreach ( $menu as $index => $menu_item ) {
			if ( 'wc-admin&path=/payments/connect' === $menu_item[2] ) {
				$menu[ $index ][0] .= self::MENU_NOTIFICATION_BADGE; // phpcs:ignore WordPress.WP.GlobalVariablesOverride.Prohibited
				break;
			}
		}
	}

	/**
	 * Attempts to add a setup task to remind the user to update
	 * their business details when the account is facing restriction.
	 */
	public function add_update_business_details_task() {
		if ( 'yes' === get_option( 'wcpay_show_update_business_details_task', 'no' ) ) {
			return;
		}

		$account  = $this->account->get_account_status_data();
		$status   = $account['status'] ?? '';
		$past_due = $account['has_overdue_requirements'] ?? false;

		if ( 'restricted_soon' === $status || ( 'restricted' === $status && $past_due ) ) {
			update_option( 'wcpay_show_update_business_details_task', 'yes' );
		}
	}

	/**
	 * Adds a container to the "payment gateways" page.
	 * This is where the "Are you sure you want to disable WCPay?" confirmation dialog is rendered.
	 */
	public function payment_gateways_container() {
		?><div id="wcpay-payment-gateways-container" />
		<?php
	}

	/**
<<<<<<< HEAD
	 * Checks if Stripe account is connected and redirects to the onboarding page
	 * if it is not and the user is attempting to view a WCPay admin page.
	 */
	public function maybe_redirect_to_onboarding() {
		if ( $this->current_user_can_access_page() ) {
			return;
		}

		$this->account->redirect_to_onboarding_page();
	}

	/**
	 * Determines whether the current user can access the requested
	 * WCPay admin page.
	 *
	 * @return bool True if the user can access the page, false otherwise.
	 */
	public function current_user_can_access_page() {
		$url_params = wp_unslash( $_GET ); // phpcs:ignore WordPress.Security.NonceVerification

		if ( empty( $url_params['page'] ) || 'wc-admin' !== $url_params['page'] ) {
			return true;
		}

		$current_path = ! empty( $url_params['path'] ) ? $url_params['path'] : '';

		if ( empty( $current_path ) ) {
			return true;
		}

		if ( $this->account->is_stripe_connected() ) {
			return true;
		}

		$page_paths = [];

		foreach ( $this->admin_child_pages as $payments_child_page ) {
			$page_paths[] = preg_quote( $payments_child_page['path'], '/' );
		}

		if ( ! preg_match( '/^(' . implode( '|', $page_paths ) . ')/', $current_path ) ) {
			return true;
		}

		return false;
=======
	 * Returns the name to display for the "Payments > Settings" submenu item.
	 *
	 * The name will also contain a notification badge if the UPE settings preview is enabled but UPE is not.
	 *
	 * @return string
	 */
	private function get_settings_menu_item_name() {
		$label = __( 'Settings', 'woocommerce' ); // PHPCS:Ignore WordPress.WP.I18n.TextDomainMismatch

		if ( WC_Payments_Features::is_upe_settings_preview_enabled() && ! WC_Payments_Features::is_upe_enabled() ) {
			$label .= self::MENU_NOTIFICATION_BADGE;
		}

		return $label;
	}

	/**
	 * Check to see if the current user is in an A/B test treatment mode.
	 *
	 * @return bool
	 */
	private function is_in_treatment_mode() {
		if ( ! isset( $_COOKIE['tk_ai'] ) ) {
			return false;
		}

		$abtest = new \WCPay\Experimental_Abtest(
			esc_url_raw( wp_unslash( $_COOKIE['tk_ai'] ) ),
			'woocommerce',
			'yes' === get_option( 'woocommerce_allow_tracking' )
		);

		return 'treatment' === $abtest->get_variation( 'wcpay_empty_state_preview_mode' );
>>>>>>> 71013546
	}
}<|MERGE_RESOLUTION|>--- conflicted
+++ resolved
@@ -68,27 +68,6 @@
 		add_action( 'admin_menu', [ $this, 'maybe_redirect_to_onboarding' ], 1 );
 		add_action( 'admin_enqueue_scripts', [ $this, 'enqueue_payments_scripts' ] );
 		add_action( 'woocommerce_admin_field_payment_gateways', [ $this, 'payment_gateways_container' ] );
-	}
-
-	/**
-	 * Add payments menu items.
-	 */
-	public function add_payments_menu() {
-		global $submenu;
-
-		try {
-			$should_render_full_menu = $this->account->try_is_stripe_connected();
-		} catch ( Exception $e ) {
-			// There is an issue with connection but render full menu anyways to provide access to settings.
-			$should_render_full_menu = true;
-		}
-
-		// When the account is not connected, see if the user is in an A/B test treatment mode.
-		if ( false === $should_render_full_menu ) {
-			$should_render_full_menu = $this->is_in_treatment_mode();
-		}
-
-		$top_level_link = $should_render_full_menu ? '/payments/overview' : '/payments/connect';
 
 		$this->admin_child_pages = [
 			'wc-payments-overview'     => [
@@ -132,6 +111,27 @@
 				],
 			],
 		];
+	}
+
+	/**
+	 * Add payments menu items.
+	 */
+	public function add_payments_menu() {
+		global $submenu;
+
+		try {
+			$should_render_full_menu = $this->account->try_is_stripe_connected();
+		} catch ( Exception $e ) {
+			// There is an issue with connection but render full menu anyways to provide access to settings.
+			$should_render_full_menu = true;
+		}
+
+		// When the account is not connected, see if the user is in an A/B test treatment mode.
+		if ( false === $should_render_full_menu ) {
+			$should_render_full_menu = $this->is_in_treatment_mode();
+		}
+
+		$top_level_link = $should_render_full_menu ? '/payments/overview' : '/payments/connect';
 
 		wc_admin_register_page(
 			[
@@ -157,10 +157,9 @@
 			 * wc_admin_register_page to duplicate "Payments" menu item as a
 			 * first item in the sub-menu.
 			 */
-			wc_admin_register_page( $this->admin_child_pages['wc-payments-overview'] );
-			wc_admin_register_page( $this->admin_child_pages['wc-payments-deposits'] );
-			wc_admin_register_page( $this->admin_child_pages['wc-payments-transactions'] );
-			wc_admin_register_page( $this->admin_child_pages['wc-payments-disputes'] );
+			foreach ( $this->admin_child_pages as $admin_child_page ) {
+				wc_admin_register_page( $admin_child_page );
+			}
 
 			wc_admin_connect_page(
 				[
@@ -577,53 +576,6 @@
 	}
 
 	/**
-<<<<<<< HEAD
-	 * Checks if Stripe account is connected and redirects to the onboarding page
-	 * if it is not and the user is attempting to view a WCPay admin page.
-	 */
-	public function maybe_redirect_to_onboarding() {
-		if ( $this->current_user_can_access_page() ) {
-			return;
-		}
-
-		$this->account->redirect_to_onboarding_page();
-	}
-
-	/**
-	 * Determines whether the current user can access the requested
-	 * WCPay admin page.
-	 *
-	 * @return bool True if the user can access the page, false otherwise.
-	 */
-	public function current_user_can_access_page() {
-		$url_params = wp_unslash( $_GET ); // phpcs:ignore WordPress.Security.NonceVerification
-
-		if ( empty( $url_params['page'] ) || 'wc-admin' !== $url_params['page'] ) {
-			return true;
-		}
-
-		$current_path = ! empty( $url_params['path'] ) ? $url_params['path'] : '';
-
-		if ( empty( $current_path ) ) {
-			return true;
-		}
-
-		if ( $this->account->is_stripe_connected() ) {
-			return true;
-		}
-
-		$page_paths = [];
-
-		foreach ( $this->admin_child_pages as $payments_child_page ) {
-			$page_paths[] = preg_quote( $payments_child_page['path'], '/' );
-		}
-
-		if ( ! preg_match( '/^(' . implode( '|', $page_paths ) . ')/', $current_path ) ) {
-			return true;
-		}
-
-		return false;
-=======
 	 * Returns the name to display for the "Payments > Settings" submenu item.
 	 *
 	 * The name will also contain a notification badge if the UPE settings preview is enabled but UPE is not.
@@ -657,6 +609,39 @@
 		);
 
 		return 'treatment' === $abtest->get_variation( 'wcpay_empty_state_preview_mode' );
->>>>>>> 71013546
+	}
+
+	/**
+	 * Checks if Stripe account is connected and redirects to the onboarding page
+	 * if it is not and the user is attempting to view a WCPay admin page.
+	 */
+	public function maybe_redirect_to_onboarding() {
+		$url_params = wp_unslash( $_GET ); // phpcs:ignore WordPress.Security.NonceVerification
+
+		if ( empty( $url_params['page'] ) || 'wc-admin' !== $url_params['page'] ) {
+			return;
+		}
+
+		$current_path = ! empty( $url_params['path'] ) ? $url_params['path'] : '';
+
+		if ( empty( $current_path ) ) {
+			return;
+		}
+
+		$page_paths = [];
+
+		foreach ( $this->admin_child_pages as $payments_child_page ) {
+			$page_paths[] = preg_quote( $payments_child_page['path'], '/' );
+		}
+
+		if ( ! preg_match( '/^(' . implode( '|', $page_paths ) . ')/', $current_path ) ) {
+			return;
+		}
+
+		if ( $this->account->is_stripe_connected() ) {
+			return;
+		}
+
+		$this->account->redirect_to_onboarding_page();
 	}
 }