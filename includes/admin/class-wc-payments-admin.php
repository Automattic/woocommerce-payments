<?php
/**
 * Set up top-level menus for WCPay.
 *
 * @package WooCommerce\Payments\Admin
 */

use Automattic\Jetpack\Identity_Crisis as Jetpack_Identity_Crisis;
use WCPay\Database_Cache;

defined( 'ABSPATH' ) || exit;

/**
 * WC_Payments_Admin Class.
 */
class WC_Payments_Admin {

	/**
	 * Badge with number "1" displayed next to a menu item when there is something important to communicate on a page.
	 *
	 * @var string
	 */
	const MENU_NOTIFICATION_BADGE = ' <span class="wcpay-menu-badge awaiting-mod count-1"><span class="plugin-count">1</span></span>';

	/**
	 * Badge with a count (number of unresolved items) displayed next to a menu item.
	 * Unresolved refers to items that are unread or need action.
	 *
	 * @var string
	 */
	const UNRESOLVED_NOTIFICATION_BADGE_FORMAT = ' <span class="wcpay-menu-badge awaiting-mod count-%1$s"><span class="plugin-count">%1$d</span></span>';

	/**
	 * WC Payments WordPress Admin menu slug.
	 *
	 * @var string
	 */
	const PAYMENTS_SUBMENU_SLUG = 'wc-admin&path=/payments/overview';

	/**
	 * Client for making requests to the WooCommerce Payments API.
	 *
	 * @var WC_Payments_API_Client
	 */
	protected $payments_api_client;

	/**
	 * WCPay Gateway instance to get information regarding WooCommerce Payments setup.
	 *
	 * @var WC_Payment_Gateway_WCPay
	 */
	private $wcpay_gateway;

	/**
	 * WC_Payments_Account instance to get information about the account
	 *
	 * @var WC_Payments_Account
	 */
	private $account;

	/**
	 * WCPay admin child pages.
	 *
	 * @var array
	 */
	private $admin_child_pages;

	/**
	 * Database_Cache instance.
	 *
	 * @var Database_Cache
	 */
	private $database_cache;

	/**
	 * Hook in admin menu items.
	 *
	 * @param WC_Payments_API_Client   $payments_api_client WooCommerce Payments API client.
	 * @param WC_Payment_Gateway_WCPay $gateway             WCPay Gateway instance to get information regarding WooCommerce Payments setup.
	 * @param WC_Payments_Account      $account             Account instance.
	 * @param Database_Cache           $database_cache      Database Cache instance.
	 */
	public function __construct(
		WC_Payments_API_Client $payments_api_client,
		WC_Payment_Gateway_WCPay $gateway,
		WC_Payments_Account $account,
		Database_Cache $database_cache
	) {
		$this->payments_api_client = $payments_api_client;
		$this->wcpay_gateway       = $gateway;
		$this->account             = $account;
		$this->database_cache      = $database_cache;

		add_action( 'admin_notices', [ $this, 'display_not_supported_currency_notice' ], 9999 );

		// Add menu items.
		add_action( 'admin_menu', [ $this, 'add_payments_menu' ], 0 );
		add_action( 'admin_init', [ $this, 'maybe_redirect_to_onboarding' ], 11 ); // Run this after the WC setup wizard and onboarding redirection logic.
		add_action( 'admin_enqueue_scripts', [ $this, 'enqueue_payments_scripts' ] );
		add_action( 'woocommerce_admin_field_payment_gateways', [ $this, 'payment_gateways_container' ] );
		add_action( 'woocommerce_admin_order_totals_after_total', [ $this, 'show_woopay_payment_method_name_admin' ] );

		$this->admin_child_pages = [
			'wc-payments-overview'     => [
				'id'       => 'wc-payments-overview',
				'title'    => __( 'Overview', 'woocommerce-payments' ),
				'parent'   => 'wc-payments',
				'path'     => '/payments/overview',
				'nav_args' => [
					'parent' => 'wc-payments',
					'order'  => 10,
				],
			],
			'wc-payments-deposits'     => [
				'id'       => 'wc-payments-deposits',
				'title'    => __( 'Deposits', 'woocommerce-payments' ),
				'parent'   => 'wc-payments',
				'path'     => '/payments/deposits',
				'nav_args' => [
					'parent' => 'wc-payments',
					'order'  => 20,
				],
			],
			'wc-payments-transactions' => [
				'id'       => 'wc-payments-transactions',
				'title'    => __( 'Transactions', 'woocommerce-payments' ),
				'parent'   => 'wc-payments',
				'path'     => '/payments/transactions',
				'nav_args' => [
					'parent' => 'wc-payments',
					'order'  => 30,
				],
			],
			'wc-payments-disputes'     => [
				'id'       => 'wc-payments-disputes',
				'title'    => __( 'Disputes', 'woocommerce-payments' ),
				'parent'   => 'wc-payments',
				'path'     => '/payments/disputes',
				'nav_args' => [
					'parent' => 'wc-payments',
					'order'  => 40,
				],
			],
		];
	}

	/**
	 * Add notice explaining that the selected currency is not available.
	 */
	public function display_not_supported_currency_notice() {
		if ( ! current_user_can( 'manage_woocommerce' ) ) {
			return;
		}

		if ( ! $this->wcpay_gateway->is_available_for_current_currency() ) {
			?>
			<div id="wcpay-unsupported-currency-notice" class="notice notice-warning">
				<p>
					<b>
						<?php esc_html_e( 'Unsupported currency:', 'woocommerce-payments' ); ?>
						<?php esc_html( ' ' . get_woocommerce_currency() ); ?>
					</b>
					<?php esc_html_e( 'The selected currency is not available for the country set in your WooCommerce Payments account.', 'woocommerce-payments' ); ?>
				</p>
			</div>
			<?php
		}
	}

	/**
	 * Add deposits and transactions menus for wcpay_empty_state_preview_mode_v1 experiment's treatment group.
	 * This code can be removed once we're done with the experiment.
	 */
	public function add_payments_menu_for_treatment() {
		wc_admin_register_page(
			[
				'id'         => 'wc-payments',
				'title'      => __( 'Payments', 'woocommerce-payments' ),
				'capability' => 'manage_woocommerce',
				'path'       => '/payments/deposits',
				'position'   => '55.7', // After WooCommerce & Product menu items.
				'nav_args'   => [
					'title'        => __( 'WooCommerce Payments', 'woocommerce-payments' ),
					'is_category'  => true,
					'menuId'       => 'plugins',
					'is_top_level' => true,
				],
			]
		);

		wc_admin_register_page( $this->admin_child_pages['wc-payments-deposits'] );
		wc_admin_register_page( $this->admin_child_pages['wc-payments-transactions'] );
		wc_admin_register_page(
			[
				'id'       => 'wc-payments-connect',
				'title'    => __( 'Connect', 'woocommerce-payments' ),
				'parent'   => 'wc-payments',
				'path'     => '/payments/connect',
				'nav_args' => [
					'parent' => 'wc-payments',
					'order'  => 10,
				],
			]
		);
		wp_enqueue_style(
			'wcpay-admin-css',
			plugins_url( 'assets/css/admin.css', WCPAY_PLUGIN_FILE ),
			[],
			WC_Payments::get_file_version( 'assets/css/admin.css' )
		);

		$this->add_menu_notification_badge();
	}

	/**
	 * Add payments menu items.
	 */
	public function add_payments_menu() {
		global $submenu;

		try {
			$should_render_full_menu = $this->account->is_stripe_account_valid();
		} catch ( Exception $e ) {
			// There is an issue with connection but render full menu anyways to provide access to settings.
			$should_render_full_menu = true;
		}

		// When the account is not connected, see if the user is in an A/B test treatment mode.
		if ( false === $should_render_full_menu && $this->is_in_treatment_mode() ) {
			$this->add_payments_menu_for_treatment();
			return;
		}

		$top_level_link = $should_render_full_menu ? '/payments/overview' : '/payments/connect';

		$menu_icon = 'data:image/svg+xml;base64,PD94bWwgdmVyc2lvbj0iMS4wIiBlbmNvZGluZz0iVVRGLTgiIHN0YW5kYWxvbmU9Im5vIj8+CjxzdmcKICAgdmVyc2lvbj0iMS4xIgogICBpZD0ic3ZnNjciCiAgIHNvZGlwb2RpOmRvY25hbWU9IndjcGF5X21lbnVfaWNvbi5zdmciCiAgIHdpZHRoPSI4NTIiCiAgIGhlaWdodD0iNjg0IgogICBpbmtzY2FwZTp2ZXJzaW9uPSIxLjEgKGM0ZThmOWUsIDIwMjEtMDUtMjQpIgogICB4bWxuczppbmtzY2FwZT0iaHR0cDovL3d3dy5pbmtzY2FwZS5vcmcvbmFtZXNwYWNlcy9pbmtzY2FwZSIKICAgeG1sbnM6c29kaXBvZGk9Imh0dHA6Ly9zb2RpcG9kaS5zb3VyY2Vmb3JnZS5uZXQvRFREL3NvZGlwb2RpLTAuZHRkIgogICB4bWxucz0iaHR0cDovL3d3dy53My5vcmcvMjAwMC9zdmciCiAgIHhtbG5zOnN2Zz0iaHR0cDovL3d3dy53My5vcmcvMjAwMC9zdmciPgogIDxkZWZzCiAgICAgaWQ9ImRlZnM3MSIgLz4KICA8c29kaXBvZGk6bmFtZWR2aWV3CiAgICAgaWQ9Im5hbWVkdmlldzY5IgogICAgIHBhZ2Vjb2xvcj0iI2ZmZmZmZiIKICAgICBib3JkZXJjb2xvcj0iIzY2NjY2NiIKICAgICBib3JkZXJvcGFjaXR5PSIxLjAiCiAgICAgaW5rc2NhcGU6cGFnZXNoYWRvdz0iMiIKICAgICBpbmtzY2FwZTpwYWdlb3BhY2l0eT0iMC4wIgogICAgIGlua3NjYXBlOnBhZ2VjaGVja2VyYm9hcmQ9IjAiCiAgICAgc2hvd2dyaWQ9ImZhbHNlIgogICAgIGZpdC1tYXJnaW4tdG9wPSIwIgogICAgIGZpdC1tYXJnaW4tbGVmdD0iMCIKICAgICBmaXQtbWFyZ2luLXJpZ2h0PSIwIgogICAgIGZpdC1tYXJnaW4tYm90dG9tPSIwIgogICAgIGlua3NjYXBlOnpvb209IjI1NiIKICAgICBpbmtzY2FwZTpjeD0iLTg0Ljg1NzQyMiIKICAgICBpbmtzY2FwZTpjeT0iLTgzLjI5NDkyMiIKICAgICBpbmtzY2FwZTp3aW5kb3ctd2lkdGg9IjEzMTIiCiAgICAgaW5rc2NhcGU6d2luZG93LWhlaWdodD0iMTA4MSIKICAgICBpbmtzY2FwZTp3aW5kb3cteD0iMTE2IgogICAgIGlua3NjYXBlOndpbmRvdy15PSIyMDIiCiAgICAgaW5rc2NhcGU6d2luZG93LW1heGltaXplZD0iMCIKICAgICBpbmtzY2FwZTpjdXJyZW50LWxheWVyPSJzdmc2NyIgLz4KICA8cGF0aAogICAgIHRyYW5zZm9ybT0ic2NhbGUoLTEsIDEpIHRyYW5zbGF0ZSgtODUwLCAwKSIKICAgICBkPSJNIDc2OCw4NiBWIDU5OCBIIDg0IFYgODYgWiBtIDAsNTk4IGMgNDgsMCA4NCwtMzggODQsLTg2IFYgODYgQyA4NTIsMzggODE2LDAgNzY4LDAgSCA4NCBDIDM2LDAgMCwzOCAwLDg2IHYgNTEyIGMgMCw0OCAzNiw4NiA4NCw4NiB6IE0gMzg0LDEyOCB2IDQ0IGggLTg2IHYgODQgaCAxNzAgdiA0NCBIIDM0MCBjIC0yNCwwIC00MiwxOCAtNDIsNDIgdiAxMjggYyAwLDI0IDE4LDQyIDQyLDQyIGggNDQgdiA0NCBoIDg0IHYgLTQ0IGggODYgViA0MjggSCAzODQgdiAtNDQgaCAxMjggYyAyNCwwIDQyLC0xOCA0MiwtNDIgViAyMTQgYyAwLC0yNCAtMTgsLTQyIC00MiwtNDIgaCAtNDQgdiAtNDQgeiIKICAgICBmaWxsPSIjYTJhYWIyIgogICAgIGlkPSJwYXRoNjUiIC8+Cjwvc3ZnPgo=';

		wc_admin_register_page(
			[
				'id'         => 'wc-payments',
				'title'      => __( 'Payments', 'woocommerce-payments' ),
				'capability' => 'manage_woocommerce',
				'path'       => $top_level_link,
				'position'   => '55.7', // After WooCommerce & Product menu items.
				'icon'       => $menu_icon,
				'nav_args'   => [
					'title'        => __( 'WooCommerce Payments', 'woocommerce-payments' ),
					'is_category'  => $should_render_full_menu,
					'menuId'       => 'plugins',
					'is_top_level' => true,
				],
			]
		);

		if ( $this->account->is_account_rejected() ) {
			// If the account is rejected, only show the overview page.
			wc_admin_register_page( $this->admin_child_pages['wc-payments-overview'] );
			return;
		}

		if ( ! $should_render_full_menu ) {
			if ( WC_Payments_Utils::is_in_onboarding_treatment_mode() ) {
				wc_admin_register_page(
					[
						'id'         => 'wc-payments-onboarding',
						'title'      => __( 'Onboarding', 'woocommerce-payments' ),
						'parent'     => 'wc-payments',
						'path'       => '/payments/onboarding',
						'capability' => 'manage_woocommerce',
						'nav_args'   => [
							'parent' => 'wc-payments',
						],
					]
				);
				remove_submenu_page( 'wc-admin&path=/payments/connect', 'wc-admin&path=/payments/onboarding' );
			}
			if ( WC_Payments_Features::is_progressive_onboarding_enabled() ) {
				wc_admin_register_page(
					[
						'id'         => 'wc-payments-onboarding-prototype',
						'title'      => __( 'Onboarding Prototype', 'woocommerce-payments' ),
						'parent'     => 'wc-payments',
						'path'       => '/payments/onboarding-prototype',
						'capability' => 'manage_woocommerce',
						'nav_args'   => [
							'parent' => 'wc-payments',
						],
					]
				);
				remove_submenu_page( 'wc-admin&path=/payments/connect', 'wc-admin&path=/payments/onboarding-prototype' );
			}
		}

		if ( $should_render_full_menu ) {
			if ( $this->account->is_card_present_eligible() && $this->account->has_card_readers_available() ) {
				$this->admin_child_pages['wc-payments-card-readers'] = [
					'id'       => 'wc-payments-card-readers',
					'title'    => __( 'Card Readers', 'woocommerce-payments' ),
					'parent'   => 'wc-payments',
					'path'     => '/payments/card-readers',
					'nav_args' => [
						'parent' => 'wc-payments',
						'order'  => 50,
					],
				];
			}

			if ( $this->account->get_capital()['has_previous_loans'] ) {
				$this->admin_child_pages['wc-payments-capital'] = [
					'id'       => 'wc-payments-capital',
					'title'    => __( 'Capital Loans', 'woocommerce-payments' ),
					'parent'   => 'wc-payments',
					'path'     => '/payments/loans',
					'nav_args' => [
						'parent' => 'wc-payments',
						'order'  => 60,
					],
				];
			}

			if ( WC_Payments_Features::is_documents_section_enabled() ) {
				$this->admin_child_pages['wc-payments-documents'] = [
					'id'       => 'wc-payments-documents',
					'title'    => __( 'Documents', 'woocommerce-payments' ),
					'parent'   => 'wc-payments',
					'path'     => '/payments/documents',
					'nav_args' => [
						'parent' => 'wc-payments',
						'order'  => 50,
					],
				];
			}

			/**
			 * Please note that if any other page is registered first and it's
			 * path is different from the $top_level_link it will make
			 * wc_admin_register_page to duplicate "Payments" menu item as a
			 * first item in the sub-menu.
			 */
			foreach ( $this->admin_child_pages as $admin_child_page ) {
				wc_admin_register_page( $admin_child_page );
			}

			wc_admin_connect_page(
				[
					'id'        => 'woocommerce-settings-payments-woocommerce-payments',
					'parent'    => 'woocommerce-settings-payments',
					'screen_id' => 'woocommerce_page_wc-settings-checkout-woocommerce_payments',
					'title'     => __( 'WooCommerce Payments', 'woocommerce-payments' ),
					'nav_args'  => [
						'parent' => 'wc-payments',
						'title'  => __( 'Settings', 'woocommerce-payments' ),
						'url'    => 'wc-settings&tab=checkout&section=woocommerce_payments',
						'order'  => 99,
					],
				]
			);
			// Add the Settings submenu directly to the array, it's the only way to make it link to an absolute URL.
			$submenu_keys                   = array_keys( $submenu );
			$last_submenu_key               = $submenu_keys[ count( $submenu ) - 1 ];
			$submenu[ $last_submenu_key ][] = [ // PHPCS:Ignore WordPress.WP.GlobalVariablesOverride.Prohibited
				$this->get_settings_menu_item_name(),
				'manage_woocommerce',
				WC_Payments_Admin_Settings::get_settings_url(),
			];

			// Temporary fix to settings menu disappearance is to register the page after settings menu has been manually added.
			// TODO: More robust solution is to be implemented by https://github.com/Automattic/woocommerce-payments/issues/231.
			wc_admin_register_page(
				[
					'id'     => 'wc-payments-deposit-details',
					'title'  => __( 'Deposit details', 'woocommerce-payments' ),
					'parent' => 'wc-payments-transactions', // Not (top level) deposits, as workaround for showing up as submenu page.
					'path'   => '/payments/deposits/details',
				]
			);
			wc_admin_register_page(
				[
					'id'     => 'wc-payments-transaction-details',
					'title'  => __( 'Payment details', 'woocommerce-payments' ),
					'parent' => 'wc-payments-transactions',
					'path'   => '/payments/transactions/details',
				]
			);
			wc_admin_register_page(
				[
					'id'     => 'wc-payments-disputes-details',
					'title'  => __( 'Dispute details', 'woocommerce-payments' ),
					'parent' => 'wc-payments-disputes',
					'path'   => '/payments/disputes/details',
				]
			);
			wc_admin_register_page(
				[
					'id'     => 'wc-payments-disputes-challenge',
					'title'  => __( 'Challenge dispute', 'woocommerce-payments' ),
					'parent' => 'wc-payments-disputes-details',
					'path'   => '/payments/disputes/challenge',
				]
			);
			wc_admin_register_page(
				[
					'id'     => 'wc-payments-additional-payment-methods',
					'parent' => 'woocommerce-settings-payments',
					'title'  => __( 'Add new payment methods', 'woocommerce-payments' ),
					'path'   => '/payments/additional-payment-methods',
				]
			);
			wc_admin_register_page(
				[
					'id'     => 'wc-payments-multi-currency-setup',
					'parent' => 'woocommerce-settings-payments',
					'title'  => __( 'Set up multiple currencies', 'woocommerce-payments' ),
					'path'   => '/payments/multi-currency-setup',
				]
			);

			wc_admin_register_page(
				[
					'id'     => 'wc-payments-card-readers-preview-receipt',
					'parent' => 'wc-payments-card-readers',
					'title'  => __( 'Preview a printed receipt', 'woocommerce-payments' ),
					'path'   => '/payments/card-readers/preview-receipt',

				]
			);
		}

		wp_enqueue_style(
			'wcpay-admin-css',
			plugins_url( 'assets/css/admin.css', WCPAY_PLUGIN_FILE ),
			[],
			WC_Payments::get_file_version( 'assets/css/admin.css' )
		);

		$this->add_menu_notification_badge();
		$this->add_disputes_notification_badge();
		if ( \WC_Payments_Features::is_auth_and_capture_enabled() && $this->wcpay_gateway->get_option( 'manual_capture' ) === 'yes' ) {
			$this->add_transactions_notification_badge();
		}
	}

	/**
	 * Register the CSS and JS scripts
	 */
	public function register_payments_scripts() {
		WC_Payments::register_script_with_dependencies( 'WCPAY_DASH_APP', 'dist/index' );

		// Has on-boarding been disabled? Set the flag for use in the front-end so messages and notices can be altered
		// as appropriate.
		$on_boarding_disabled = WC_Payments_Account::is_on_boarding_disabled();

		$error_message = get_transient( WC_Payments_Account::ERROR_MESSAGE_TRANSIENT );
		delete_transient( WC_Payments_Account::ERROR_MESSAGE_TRANSIENT );

		/**
		 * This is a work around to pass the current user's email address to WCPay's settings until we do not need to rely
		 * on backwards compatibility and can use `getCurrentUser` from `@wordpress/core-data`.
		 */
		$current_user       = wp_get_current_user();
		$current_user_email = $current_user && $current_user->user_email ? $current_user->user_email : get_option( 'admin_email' );

		if ( version_compare( WC_VERSION, '6.0', '<' ) ) {
			$path = WCPAY_ABSPATH . 'i18n/locale-info.php';
		} else {
			$path = WC()->plugin_path() . '/i18n/locale-info.php';
		}

		$locale_info = include $path;
		// Get symbols for those currencies without a short one.
		$symbols       = get_woocommerce_currency_symbols();
		$currency_data = [];

		foreach ( $locale_info as $key => $value ) {
			$currency_code         = $value['currency_code'] ?? '';
			$currency_data[ $key ] = [
				'code'              => $currency_code,
				'symbol'            => $value['short_symbol'] ?? $symbols[ $currency_code ] ?? '',
				'symbolPosition'    => $value['currency_pos'] ?? '',
				'thousandSeparator' => $value['thousand_sep'] ?? '',
				'decimalSeparator'  => $value['decimal_sep'] ?? '',
				'precision'         => $value['num_decimals'],
			];
		}

		$account_status_data = $this->account->get_account_status_data();

		$wcpay_settings = [
			'connectUrl'                       => WC_Payments_Account::get_connect_url(),
			'connect'                          => [
				'country'            => WC()->countries->get_base_country(),
				'availableCountries' => WC_Payments_Utils::supported_countries(),
				'availableStates'    => WC()->countries->get_states(),
			],
			'testMode'                         => WC_Payments::mode()->is_test(),
			// set this flag for use in the front-end to alter messages and notices if on-boarding has been disabled.
			'onBoardingDisabled'               => WC_Payments_Account::is_on_boarding_disabled(),
			'errorMessage'                     => $error_message,
			'featureFlags'                     => $this->get_frontend_feature_flags(),
			'isSubscriptionsActive'            => class_exists( 'WC_Subscriptions' ) && version_compare( WC_Subscriptions::$version, '2.2.0', '>=' ),
			// used in the settings page by the AccountFees component.
			'zeroDecimalCurrencies'            => WC_Payments_Utils::zero_decimal_currencies(),
			'fraudServices'                    => $this->account->get_fraud_services_config(),
			'isJetpackConnected'               => $this->payments_api_client->is_server_connected(),
			'isJetpackIdcActive'               => Jetpack_Identity_Crisis::has_identity_crisis(),
			'accountStatus'                    => $account_status_data,
			'accountFees'                      => $this->account->get_fees(),
			'accountLoans'                     => $this->account->get_capital(),
			'accountEmail'                     => $this->account->get_account_email(),
			'showUpdateDetailsTask'            => $this->get_should_show_update_business_details_task( $account_status_data ),
			'wpcomReconnectUrl'                => $this->payments_api_client->is_server_connected() && ! $this->payments_api_client->has_server_connection_owner() ? WC_Payments_Account::get_wpcom_reconnect_url() : null,
			'additionalMethodsSetup'           => [
				'isUpeEnabled' => WC_Payments_Features::is_upe_enabled(),
				'upeType'      => WC_Payments_Features::get_enabled_upe_type(),
			],
			'multiCurrencySetup'               => [
				'isSetupCompleted' => get_option( 'wcpay_multi_currency_setup_completed' ),
			],
			'isMultiCurrencyEnabled'           => WC_Payments_Features::is_customer_multi_currency_enabled(),
			'isClientEncryptionEligible'       => WC_Payments_Features::is_client_secret_encryption_eligible(),
			'shouldUseExplicitPrice'           => WC_Payments_Explicit_Price_Formatter::should_output_explicit_price(),
			'overviewTasksVisibility'          => [
				'dismissedTodoTasks'     => get_option( 'woocommerce_dismissed_todo_tasks', [] ),
				'deletedTodoTasks'       => get_option( 'woocommerce_deleted_todo_tasks', [] ),
				'remindMeLaterTodoTasks' => get_option( 'woocommerce_remind_me_later_todo_tasks', [] ),
			],
			'currentUserEmail'                 => $current_user_email,
			'currencyData'                     => $currency_data,
			'restUrl'                          => get_rest_url( null, '' ), // rest url to concatenate when merchant use Plain permalinks.
			'numDisputesNeedingResponse'       => $this->get_disputes_awaiting_response_count(),
			'isFraudProtectionSettingsEnabled' => WC_Payments_Features::is_fraud_protection_settings_enabled(),
<<<<<<< HEAD
			'frtDiscoverBannerSettings'        => get_option( 'wcpay_frt_discover_banner_settings', '' ),
=======
			'accountDefaultCurrency'           => $this->account->get_account_default_currency(),
>>>>>>> b9790556
		];

		wp_localize_script(
			'WCPAY_DASH_APP',
			'wcpaySettings',
			$wcpay_settings
		);

		wp_set_script_translations( 'WCPAY_DASH_APP', 'woocommerce-payments' );

		wp_register_style(
			'WCPAY_DASH_APP',
			plugins_url( 'dist/index.css', WCPAY_PLUGIN_FILE ),
			[ 'wc-components' ],
			WC_Payments::get_file_version( 'dist/index.css' )
		);

		WC_Payments::register_script_with_dependencies( 'WCPAY_TOS', 'dist/tos' );
		wp_set_script_translations( 'WCPAY_TOS', 'woocommerce-payments' );

		wp_register_style(
			'WCPAY_TOS',
			plugins_url( 'dist/tos.css', WCPAY_PLUGIN_FILE ),
			[],
			WC_Payments::get_file_version( 'dist/tos.css' )
		);

		WC_Payments::register_script_with_dependencies( 'WCPAY_ADMIN_ORDER_ACTIONS', 'dist/order', [ 'jquery-tiptip' ] );

		wp_register_style(
			'WCPAY_ADMIN_ORDER_ACTIONS',
			plugins_url( 'dist/order.css', WCPAY_PLUGIN_FILE ),
			[],
			WC_Payments::get_file_version( 'dist/order.css' )
		);

		WC_Payments::register_script_with_dependencies( 'WCPAY_ADMIN_SETTINGS', 'dist/settings' );

		wp_localize_script(
			'WCPAY_ADMIN_SETTINGS',
			'wcpayPaymentRequestParams',
			[
				'stripe' => [
					'publishableKey' => $this->account->get_publishable_key( WC_Payments::mode()->is_test() ),
					'accountId'      => $this->account->get_stripe_account_id(),
					'locale'         => WC_Payments_Utils::convert_to_stripe_locale( get_locale() ),
				],
			]
		);

		wp_localize_script(
			'WCPAY_ADMIN_SETTINGS',
			'wcpaySettings',
			$wcpay_settings
		);
		wp_set_script_translations( 'WCPAY_ADMIN_SETTINGS', 'woocommerce-payments' );

		wp_register_style(
			'WCPAY_ADMIN_SETTINGS',
			plugins_url( 'dist/settings.css', WCPAY_PLUGIN_FILE ),
			[ 'wc-components' ],
			WC_Payments::get_file_version( 'dist/settings.css' )
		);

		WC_Payments::register_script_with_dependencies( 'WCPAY_PAYMENT_GATEWAYS_PAGE', 'dist/payment-gateways' );

		wp_register_style(
			'WCPAY_PAYMENT_GATEWAYS_PAGE',
			plugins_url( 'dist/payment-gateways.css', WCPAY_PLUGIN_FILE ),
			[ 'wc-components' ],
			WC_Payments::get_file_version( 'dist/payment-gateways.css' )
		);
	}

	/**
	 * Load the assets
	 */
	public function enqueue_payments_scripts() {
		global $current_tab, $current_section;

		// TODO: Add check to see if user can manage_woocommerce and exit early if they cannot.
		$this->register_payments_scripts();

		if ( WC_Payments_Utils::is_payments_settings_page() ) {
			// Output the settings JS and CSS only on the settings page.
			wp_enqueue_script( 'WCPAY_ADMIN_SETTINGS' );
			wp_enqueue_style( 'WCPAY_ADMIN_SETTINGS' );
		}

		// TODO: Try to enqueue the JS and CSS bundles lazily (will require changes on WC-Admin).
		if ( wc_admin_is_registered_page() ) {
			wp_enqueue_script( 'WCPAY_DASH_APP' );
			wp_enqueue_style( 'WCPAY_DASH_APP' );
		}

		// TODO: Update conditions when ToS script is enqueued.
		$tos_agreement_declined = (
			$current_tab
			&& 'checkout' === $current_tab
			&& isset( $_GET['tos-disabled'] ) // phpcs:ignore WordPress.Security.NonceVerification
		);

		$tos_agreement_required = (
			$this->is_tos_agreement_required() &&
			(
				WC_Payments_Utils::is_payments_settings_page() ||

				// Or a WC Admin page?
				// Note: Merchants can navigate from analytics to payments w/o reload,
				// which is why this is neccessary.
				wc_admin_is_registered_page()
			)
		);

		$track_stripe_connected = get_option( '_wcpay_onboarding_stripe_connected' );

		if ( $tos_agreement_declined || $tos_agreement_required || $track_stripe_connected ) {
			// phpcs:ignore WordPress.Security.NonceVerification
			wp_localize_script(
				'WCPAY_TOS',
				'wcpay_tos_settings',
				[
					'settingsUrl'          => WC_Payments_Admin_Settings::get_settings_url(),
					'tosAgreementRequired' => $tos_agreement_required,
					'tosAgreementDeclined' => $tos_agreement_declined,
					'trackStripeConnected' => $track_stripe_connected,
				]
			);

			wp_enqueue_script( 'WCPAY_TOS' );
			wp_enqueue_style( 'WCPAY_TOS' );
		}

		$is_payment_methods_page = (
			is_admin() &&
			$current_tab && ! $current_section
			&& 'checkout' === $current_tab
		);

		if ( $is_payment_methods_page ) {
			wp_enqueue_script( 'WCPAY_PAYMENT_GATEWAYS_PAGE' );
			wp_enqueue_style( 'WCPAY_PAYMENT_GATEWAYS_PAGE' );
		}

		$screen = get_current_screen();
		if ( 'shop_order' === $screen->id ) {
			$order = wc_get_order();

			if ( WC_Payment_Gateway_WCPay::GATEWAY_ID === $order->get_payment_method() ) {
				$refund_amount = $order->get_remaining_refund_amount();
				wp_localize_script(
					'WCPAY_ADMIN_ORDER_ACTIONS',
					'wcpay_order_config',
					[
						'disableManualRefunds'  => ! $this->wcpay_gateway->has_refund_failed( $order ),
						'manualRefundsTip'      => __( 'Refunding manually requires reimbursing your customer offline via cash, check, etc. The refund amounts entered here will only be used to balance your analytics.', 'woocommerce-payments' ),
						'refundAmount'          => $refund_amount,
						'formattedRefundAmount' => wp_strip_all_tags( wc_price( $refund_amount, [ 'currency' => $order->get_currency() ] ) ),
						'refundedAmount'        => $order->get_total_refunded(),
						'canRefund'             => $this->wcpay_gateway->can_refund_order( $order ),
					]
				);

				wp_enqueue_script( 'WCPAY_ADMIN_ORDER_ACTIONS' );
				wp_enqueue_style( 'WCPAY_ADMIN_ORDER_ACTIONS' );
			}
		}

	}

	/**
	 * Creates an array of features enabled only when external dependencies are of certain versions.
	 *
	 * @return array An associative array containing the flags as booleans.
	 */
	private function get_frontend_feature_flags() {
		return array_merge(
			[
				'paymentTimeline' => self::version_compare( WC_ADMIN_VERSION_NUMBER, '1.4.0', '>=' ),
				'customSearch'    => self::version_compare( WC_ADMIN_VERSION_NUMBER, '1.3.0', '>=' ),
				'upeType'         => WC_Payments_Features::get_enabled_upe_type(),
			],
			WC_Payments_Features::to_array()
		);
	}

	/**
	 * A wrapper around version_compare to allow comparing two version numbers even when they are suffixed with a dash and a string, for example 1.3.0-beta.
	 *
	 * @param string $version1 First version number.
	 * @param string $version2 Second version number.
	 * @param string $operator A boolean operator to use when comparing.
	 *
	 * @return bool True if the relationship is the one specified by the operator.
	 */
	private static function version_compare( $version1, $version2, string $operator ): bool {
		// Attempt to extract version numbers.
		$version_regex = '/^([\d\.]+)(-.*)?$/';
		if ( preg_match( $version_regex, $version1, $matches1 ) && preg_match( $version_regex, $version2, $matches2 ) ) {
			// Only compare the numeric parts of the versions, ignore the bit after the dash.
			$version1 = $matches1[1];
			$version2 = $matches2[1];
		}
		return (bool) version_compare( $version1, $version2, $operator );
	}

	/**
	 * Checks whether it's necessary to display a ToS agreement modal.
	 *
	 * @return bool
	 */
	private function is_tos_agreement_required() {
		// The gateway might already be disabled because of ToS.
		if ( ! $this->wcpay_gateway->is_enabled() ) {
			return false;
		}

		// Retrieve the latest agreement and check whether it's regarding the latest ToS version.
		$agreement = $this->account->get_latest_tos_agreement();
		if ( empty( $agreement ) ) {
			// Account data couldn't be fetched, let the merchant solve that first.
			return false;
		}

		return ! $agreement['is_current_version'];
	}

	/**
	 * Attempts to add a notification badge on WordPress menu next to Payments menu item
	 * to remind user that setup is required.
	 */
	public function add_menu_notification_badge() {
		global $menu;
		if ( 'yes' === get_option( 'wcpay_menu_badge_hidden', 'no' ) ) {
			return;
		}

		// If plugin activation date is less than 3 days, do not show the badge.
		$past_3_days = time() - get_option( 'wcpay_activation_timestamp', 0 ) >= ( 3 * DAY_IN_SECONDS );
		if ( false === $past_3_days ) {
			return;
		}

		if ( $this->account->is_stripe_connected() ) {
			update_option( 'wcpay_menu_badge_hidden', 'yes' );
			return;
		}

		foreach ( $menu as $index => $menu_item ) {
			if ( 'wc-admin&path=/payments/connect' === $menu_item[2] ) {
				$menu[ $index ][0] .= self::MENU_NOTIFICATION_BADGE; // phpcs:ignore WordPress.WP.GlobalVariablesOverride.Prohibited
				break;
			}
		}
	}

	/**
	 * Check whether a setup task needs to be displayed prompting the user to update
	 * their business details.
	 *
	 * @param array $account_status_data An array containing the account status data.
	 *
	 * @return bool True if we should show the task, false otherwise.
	 */
	public function get_should_show_update_business_details_task( array $account_status_data ) {
		$status           = $account_status_data['status'] ?? '';
		$current_deadline = $account_status_data['currentDeadline'] ?? false;
		$past_due         = $account_status_data['pastDue'] ?? false;

		// If the account is restricted_soon, but there's no current deadline, no action is needed.
		if ( ( 'restricted_soon' === $status && $current_deadline ) || ( 'restricted' === $status && $past_due ) ) {
			return true;
		}

		return false;
	}

	/**
	 * Adds a container to the "payment gateways" page.
	 * This is where the "Are you sure you want to disable WCPay?" confirmation dialog is rendered.
	 */
	public function payment_gateways_container() {
		?>
		<div id="wcpay-payment-gateways-container" />
		<?php
	}

	/**
	 * Returns the name to display for the "Payments > Settings" submenu item.
	 *
	 * The name will also contain a notification badge if the UPE settings preview is enabled but UPE is not.
	 *
	 * @return string
	 */
	private function get_settings_menu_item_name() {
		return __( 'Settings', 'woocommerce' ); // PHPCS:Ignore WordPress.WP.I18n.TextDomainMismatch
	}

	/**
	 * Check to see if the current user is in an A/B test treatment mode.
	 *
	 * @return bool
	 */
	private function is_in_treatment_mode() {
		if ( ! isset( $_COOKIE['tk_ai'] ) ) {
			return false;
		}

		$abtest = new \WCPay\Experimental_Abtest(
			sanitize_text_field( wp_unslash( $_COOKIE['tk_ai'] ) ),
			'woocommerce',
			'yes' === get_option( 'woocommerce_allow_tracking' )
		);

		return 'treatment' === $abtest->get_variation( 'wcpay_empty_state_preview_mode_v5' );
	}

	/**
	 * Checks if Stripe account is connected and redirects to the onboarding page
	 * if it is not and the user is attempting to view a WCPay admin page.
	 */
	public function maybe_redirect_to_onboarding() {
		if ( wp_doing_ajax() ) {
			return;
		}

		if ( $this->is_in_treatment_mode() ) {
			return;
		}

		$url_params = wp_unslash( $_GET ); // phpcs:ignore WordPress.Security.NonceVerification

		if ( empty( $url_params['page'] ) || 'wc-admin' !== $url_params['page'] ) {
			return;
		}

		$current_path = ! empty( $url_params['path'] ) ? $url_params['path'] : '';

		if ( empty( $current_path ) ) {
			return;
		}

		$page_paths = [];

		foreach ( $this->admin_child_pages as $payments_child_page ) {
			$page_paths[] = preg_quote( $payments_child_page['path'], '/' );
		}

		if ( ! preg_match( '/^(' . implode( '|', $page_paths ) . ')/', $current_path ) ) {
			return;
		}

		if ( $this->account->is_stripe_connected( true ) ) {
			return;
		}

		$this->account->redirect_to_onboarding_page();
	}

	/**
	 * Add woopay as a payment method to the edit order on admin.
	 *
	 * @param int $order_id order_id.
	 */
	public function show_woopay_payment_method_name_admin( $order_id ) {
		$order = wc_get_order( $order_id );
		if ( ! $order || ! $order->get_meta( 'is_woopay' ) ) {
			return;
		}
		?>
		<div class="wc-payment-gateway-method-name-woopay-wrapper">
			<?php echo esc_html_e( 'Paid with', 'woocommerce-payments' ) . ' '; ?>
			<img alt="WooPay" src="<?php echo esc_url_raw( plugins_url( 'assets/images/woopay.svg', WCPAY_PLUGIN_FILE ) ); ?>">
			<?php
			if ( $order->get_meta( 'last4' ) ) {
				echo esc_html_e( 'Card ending in', 'woocommerce-payments' ) . ' ';
				echo esc_html( $order->get_meta( 'last4' ) );
			}
			?>
		</div>

		<?php
	}

	/**
	 * Adds a notification badge to the Payments > Disputes admin menu item to
	 * indicate the number of disputes that need a response.
	 */
	public function add_disputes_notification_badge() {
		global $submenu;

		if ( ! isset( $submenu[ self::PAYMENTS_SUBMENU_SLUG ] ) ) {
			return;
		}

		$disputes_needing_response = $this->get_disputes_awaiting_response_count();

		if ( $disputes_needing_response <= 0 ) {
			return;
		}

		foreach ( $submenu[ self::PAYMENTS_SUBMENU_SLUG ] as $index => $menu_item ) {
			if ( 'wc-admin&path=/payments/disputes' === $menu_item[2] ) {
				// Direct the user to the disputes which need a response by default.
				$submenu[ self::PAYMENTS_SUBMENU_SLUG ][ $index ][2] = admin_url( add_query_arg( [ 'filter' => 'awaiting_response' ], 'admin.php?page=' . $menu_item[2] ) ); // phpcs:ignore WordPress.WP.GlobalVariablesOverride.Prohibited

				// Append the dispute notification badge to indicate the number of disputes needing a response.
				$submenu[ self::PAYMENTS_SUBMENU_SLUG ][ $index ][0] .= sprintf( self::UNRESOLVED_NOTIFICATION_BADGE_FORMAT, esc_html( $disputes_needing_response ) ); // phpcs:ignore WordPress.WP.GlobalVariablesOverride.Prohibited
				break;
			}
		}
	}

	/**
	 * Adds a notification badge to the Payments > Transactions admin menu item to
	 * indicate the number of transactions that need to be captured.
	 *
	 * @return void
	 */
	public function add_transactions_notification_badge() {
		global $submenu;

		if ( ! isset( $submenu[ self::PAYMENTS_SUBMENU_SLUG ] ) ) {
			return;
		}

		$uncaptured_transactions = $this->get_uncaptured_transactions_count();
		if ( $uncaptured_transactions <= 0 ) {
			return;
		}

		foreach ( $submenu[ self::PAYMENTS_SUBMENU_SLUG ] as $index => $menu_item ) {
			if ( 'wc-admin&path=/payments/transactions' === $menu_item[2] ) {
				$submenu[ self::PAYMENTS_SUBMENU_SLUG ][ $index ][0] .= sprintf( self::UNRESOLVED_NOTIFICATION_BADGE_FORMAT, esc_html( $uncaptured_transactions ) ); // phpcs:ignore WordPress.WP.GlobalVariablesOverride.Prohibited
				break;
			}
		}
	}

	/**
	 * Gets the number of disputes which need a response. ie have a 'needs_response' or 'warning_needs_response' status.
	 *
	 * @return int The number of disputes which need a response.
	 */
	private function get_disputes_awaiting_response_count() {
		$disputes_status_counts = $this->database_cache->get_or_add(
			Database_Cache::DISPUTE_STATUS_COUNTS_KEY,
			[ $this->payments_api_client, 'get_dispute_status_counts' ],
			// We'll consider all array values to be valid as the cache is only invalidated when it is deleted or it expires.
			'is_array'
		);

		if ( empty( $disputes_status_counts ) ) {
			return 0;
		}

		$needs_response_statuses = [ 'needs_response', 'warning_needs_response' ];
		return (int) array_sum( array_intersect_key( $disputes_status_counts, array_flip( $needs_response_statuses ) ) );
	}

	/**
	 * Gets the number of uncaptured transactions, that is authorizations that need to be captured within 7 days.
	 *
	 * @return int The number of uncaptured transactions.
	 */
	private function get_uncaptured_transactions_count() {
		$test_mode = WC_Payments::mode()->is_test();
		$cache_key = $test_mode ? DATABASE_CACHE::AUTHORIZATION_SUMMARY_KEY_TEST_MODE : DATABASE_CACHE::AUTHORIZATION_SUMMARY_KEY;

		$authorization_summary = $this->database_cache->get_or_add(
			$cache_key,
			[ $this->payments_api_client, 'get_authorizations_summary' ],
			// We'll consider all array values to be valid as the cache is only invalidated when it is deleted or it expires.
			'is_array'
		);

		if ( empty( $authorization_summary ) ) {
			return 0;
		}

		return $authorization_summary['count'];
	}
}<|MERGE_RESOLUTION|>--- conflicted
+++ resolved
@@ -529,11 +529,8 @@
 			'restUrl'                          => get_rest_url( null, '' ), // rest url to concatenate when merchant use Plain permalinks.
 			'numDisputesNeedingResponse'       => $this->get_disputes_awaiting_response_count(),
 			'isFraudProtectionSettingsEnabled' => WC_Payments_Features::is_fraud_protection_settings_enabled(),
-<<<<<<< HEAD
-			'frtDiscoverBannerSettings'        => get_option( 'wcpay_frt_discover_banner_settings', '' ),
-=======
-			'accountDefaultCurrency'           => $this->account->get_account_default_currency(),
->>>>>>> b9790556
+      'accountDefaultCurrency'           => $this->account->get_account_default_currency(),
+      'frtDiscoverBannerSettings'        => get_option( 'wcpay_frt_discover_banner_settings', '' ),
 		];
 
 		wp_localize_script(
