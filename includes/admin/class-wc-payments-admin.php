<?php
/**
 * Set up top-level menus for WCPay.
 *
 * @package WooCommerce\Payments\Admin
 */

use Automattic\Jetpack\Identity_Crisis as Jetpack_Identity_Crisis;
use WCPay\Database_Cache;

defined( 'ABSPATH' ) || exit;

/**
 * WC_Payments_Admin Class.
 */
class WC_Payments_Admin {

	/**
	 * Badge with number "1" displayed next to a menu item when there is something important to communicate on a page.
	 *
	 * @var string
	 */
	const MENU_NOTIFICATION_BADGE = ' <span class="wcpay-menu-badge awaiting-mod count-1"><span class="plugin-count">1</span></span>';

	/**
	 * Badge with a count (number of unresolved items) displayed next to a menu item.
	 * Unresolved refers to items that are unread or need action.
	 *
	 * @var string
	 */
	const UNRESOLVED_NOTIFICATION_BADGE_FORMAT = ' <span class="wcpay-menu-badge awaiting-mod count-%1$s"><span class="plugin-count">%1$d</span></span>';

	/**
	 * WC Payments WordPress Admin menu slug.
	 *
	 * @var string
	 */
	const PAYMENTS_SUBMENU_SLUG = 'wc-admin&path=/payments/overview';

	/**
	 * Client for making requests to the WooCommerce Payments API.
	 *
	 * @var WC_Payments_API_Client
	 */
	protected $payments_api_client;

	/**
	 * WCPay Gateway instance to get information regarding WooCommerce Payments setup.
	 *
	 * @var WC_Payment_Gateway_WCPay
	 */
	private $wcpay_gateway;

	/**
	 * WC_Payments_Account instance to get information about the account
	 *
	 * @var WC_Payments_Account
	 */
	private $account;

	/**
	 * WCPay admin child pages.
	 *
	 * @var array
	 */
	private $admin_child_pages;

	/**
	 * Database_Cache instance.
	 *
	 * @var Database_Cache
	 */
	private $database_cache;

	/**
	 * Hook in admin menu items.
	 *
	 * @param WC_Payments_API_Client   $payments_api_client WooCommerce Payments API client.
	 * @param WC_Payment_Gateway_WCPay $gateway             WCPay Gateway instance to get information regarding WooCommerce Payments setup.
	 * @param WC_Payments_Account      $account             Account instance.
	 * @param Database_Cache           $database_cache      Database Cache instance.
	 */
	public function __construct(
		WC_Payments_API_Client $payments_api_client,
		WC_Payment_Gateway_WCPay $gateway,
		WC_Payments_Account $account,
		Database_Cache $database_cache
	) {
		$this->payments_api_client = $payments_api_client;
		$this->wcpay_gateway       = $gateway;
		$this->account             = $account;
		$this->database_cache      = $database_cache;

		add_action( 'admin_notices', [ $this, 'display_not_supported_currency_notice' ], 9999 );

		// Add menu items.
		add_action( 'admin_menu', [ $this, 'add_payments_menu' ], 0 );
		add_action( 'admin_init', [ $this, 'maybe_redirect_to_onboarding' ], 11 ); // Run this after the WC setup wizard and onboarding redirection logic.
		add_action( 'admin_enqueue_scripts', [ $this, 'enqueue_payments_scripts' ] );
		add_action( 'woocommerce_admin_field_payment_gateways', [ $this, 'payment_gateways_container' ] );
		add_action( 'woocommerce_admin_order_totals_after_total', [ $this, 'show_woopay_payment_method_name_admin' ] );
		add_action( 'woocommerce_admin_order_totals_after_total', [ $this, 'display_wcpay_transaction_fee' ] );

		$this->admin_child_pages = [
			'wc-payments-overview'     => [
				'id'       => 'wc-payments-overview',
				'title'    => __( 'Overview', 'woocommerce-payments' ),
				'parent'   => 'wc-payments',
				'path'     => '/payments/overview',
				'nav_args' => [
					'parent' => 'wc-payments',
					'order'  => 10,
				],
			],
			'wc-payments-deposits'     => [
				'id'       => 'wc-payments-deposits',
				'title'    => __( 'Deposits', 'woocommerce-payments' ),
				'parent'   => 'wc-payments',
				'path'     => '/payments/deposits',
				'nav_args' => [
					'parent' => 'wc-payments',
					'order'  => 20,
				],
			],
			'wc-payments-transactions' => [
				'id'       => 'wc-payments-transactions',
				'title'    => __( 'Transactions', 'woocommerce-payments' ),
				'parent'   => 'wc-payments',
				'path'     => '/payments/transactions',
				'nav_args' => [
					'parent' => 'wc-payments',
					'order'  => 30,
				],
			],
			'wc-payments-disputes'     => [
				'id'       => 'wc-payments-disputes',
				'title'    => __( 'Disputes', 'woocommerce-payments' ),
				'parent'   => 'wc-payments',
				'path'     => '/payments/disputes',
				'nav_args' => [
					'parent' => 'wc-payments',
					'order'  => 40,
				],
			],
		];
	}

	/**
	 * Add notice explaining that the selected currency is not available.
	 */
	public function display_not_supported_currency_notice() {
		if ( ! current_user_can( 'manage_woocommerce' ) ) {
			return;
		}

		if ( ! $this->wcpay_gateway->is_available_for_current_currency() ) {
			?>
			<div id="wcpay-unsupported-currency-notice" class="notice notice-warning">
				<p>
					<b>
						<?php esc_html_e( 'Unsupported currency:', 'woocommerce-payments' ); ?>
						<?php esc_html( ' ' . get_woocommerce_currency() ); ?>
					</b>
					<?php esc_html_e( 'The selected currency is not available for the country set in your WooCommerce Payments account.', 'woocommerce-payments' ); ?>
				</p>
			</div>
			<?php
		}
	}

	/**
	 * Add deposits and transactions menus for wcpay_empty_state_preview_mode_v1 experiment's treatment group.
	 * This code can be removed once we're done with the experiment.
	 */
	public function add_payments_menu_for_treatment() {
		wc_admin_register_page(
			[
				'id'         => 'wc-payments',
				'title'      => __( 'Payments', 'woocommerce-payments' ),
				'capability' => 'manage_woocommerce',
				'path'       => '/payments/deposits',
				'position'   => '55.7', // After WooCommerce & Product menu items.
				'nav_args'   => [
					'title'        => __( 'WooCommerce Payments', 'woocommerce-payments' ),
					'is_category'  => true,
					'menuId'       => 'plugins',
					'is_top_level' => true,
				],
			]
		);

		wc_admin_register_page( $this->admin_child_pages['wc-payments-deposits'] );
		wc_admin_register_page( $this->admin_child_pages['wc-payments-transactions'] );
		wc_admin_register_page(
			[
				'id'       => 'wc-payments-connect',
				'title'    => __( 'Connect', 'woocommerce-payments' ),
				'parent'   => 'wc-payments',
				'path'     => '/payments/connect',
				'nav_args' => [
					'parent' => 'wc-payments',
					'order'  => 10,
				],
			]
		);
		wp_enqueue_style(
			'wcpay-admin-css',
			plugins_url( 'assets/css/admin.css', WCPAY_PLUGIN_FILE ),
			[],
			WC_Payments::get_file_version( 'assets/css/admin.css' )
		);

		$this->add_menu_notification_badge();
	}

	/**
	 * Add payments menu items.
	 */
	public function add_payments_menu() {
		global $submenu;

		try {
			$should_render_full_menu = $this->account->is_stripe_account_valid();
		} catch ( Exception $e ) {
			// There is an issue with connection but render full menu anyways to provide access to settings.
			$should_render_full_menu = true;
		}

		// When the account is not connected, see if the user is in an A/B test treatment mode.
		if ( false === $should_render_full_menu && $this->is_in_treatment_mode() ) {
			$this->add_payments_menu_for_treatment();
			return;
		}

		$top_level_link = $should_render_full_menu ? '/payments/overview' : '/payments/connect';

		$menu_icon = 'data:image/svg+xml;base64,PD94bWwgdmVyc2lvbj0iMS4wIiBlbmNvZGluZz0iVVRGLTgiIHN0YW5kYWxvbmU9Im5vIj8+CjxzdmcKICAgdmVyc2lvbj0iMS4xIgogICBpZD0ic3ZnNjciCiAgIHNvZGlwb2RpOmRvY25hbWU9IndjcGF5X21lbnVfaWNvbi5zdmciCiAgIHdpZHRoPSI4NTIiCiAgIGhlaWdodD0iNjg0IgogICBpbmtzY2FwZTp2ZXJzaW9uPSIxLjEgKGM0ZThmOWUsIDIwMjEtMDUtMjQpIgogICB4bWxuczppbmtzY2FwZT0iaHR0cDovL3d3dy5pbmtzY2FwZS5vcmcvbmFtZXNwYWNlcy9pbmtzY2FwZSIKICAgeG1sbnM6c29kaXBvZGk9Imh0dHA6Ly9zb2RpcG9kaS5zb3VyY2Vmb3JnZS5uZXQvRFREL3NvZGlwb2RpLTAuZHRkIgogICB4bWxucz0iaHR0cDovL3d3dy53My5vcmcvMjAwMC9zdmciCiAgIHhtbG5zOnN2Zz0iaHR0cDovL3d3dy53My5vcmcvMjAwMC9zdmciPgogIDxkZWZzCiAgICAgaWQ9ImRlZnM3MSIgLz4KICA8c29kaXBvZGk6bmFtZWR2aWV3CiAgICAgaWQ9Im5hbWVkdmlldzY5IgogICAgIHBhZ2Vjb2xvcj0iI2ZmZmZmZiIKICAgICBib3JkZXJjb2xvcj0iIzY2NjY2NiIKICAgICBib3JkZXJvcGFjaXR5PSIxLjAiCiAgICAgaW5rc2NhcGU6cGFnZXNoYWRvdz0iMiIKICAgICBpbmtzY2FwZTpwYWdlb3BhY2l0eT0iMC4wIgogICAgIGlua3NjYXBlOnBhZ2VjaGVja2VyYm9hcmQ9IjAiCiAgICAgc2hvd2dyaWQ9ImZhbHNlIgogICAgIGZpdC1tYXJnaW4tdG9wPSIwIgogICAgIGZpdC1tYXJnaW4tbGVmdD0iMCIKICAgICBmaXQtbWFyZ2luLXJpZ2h0PSIwIgogICAgIGZpdC1tYXJnaW4tYm90dG9tPSIwIgogICAgIGlua3NjYXBlOnpvb209IjI1NiIKICAgICBpbmtzY2FwZTpjeD0iLTg0Ljg1NzQyMiIKICAgICBpbmtzY2FwZTpjeT0iLTgzLjI5NDkyMiIKICAgICBpbmtzY2FwZTp3aW5kb3ctd2lkdGg9IjEzMTIiCiAgICAgaW5rc2NhcGU6d2luZG93LWhlaWdodD0iMTA4MSIKICAgICBpbmtzY2FwZTp3aW5kb3cteD0iMTE2IgogICAgIGlua3NjYXBlOndpbmRvdy15PSIyMDIiCiAgICAgaW5rc2NhcGU6d2luZG93LW1heGltaXplZD0iMCIKICAgICBpbmtzY2FwZTpjdXJyZW50LWxheWVyPSJzdmc2NyIgLz4KICA8cGF0aAogICAgIHRyYW5zZm9ybT0ic2NhbGUoLTEsIDEpIHRyYW5zbGF0ZSgtODUwLCAwKSIKICAgICBkPSJNIDc2OCw4NiBWIDU5OCBIIDg0IFYgODYgWiBtIDAsNTk4IGMgNDgsMCA4NCwtMzggODQsLTg2IFYgODYgQyA4NTIsMzggODE2LDAgNzY4LDAgSCA4NCBDIDM2LDAgMCwzOCAwLDg2IHYgNTEyIGMgMCw0OCAzNiw4NiA4NCw4NiB6IE0gMzg0LDEyOCB2IDQ0IGggLTg2IHYgODQgaCAxNzAgdiA0NCBIIDM0MCBjIC0yNCwwIC00MiwxOCAtNDIsNDIgdiAxMjggYyAwLDI0IDE4LDQyIDQyLDQyIGggNDQgdiA0NCBoIDg0IHYgLTQ0IGggODYgViA0MjggSCAzODQgdiAtNDQgaCAxMjggYyAyNCwwIDQyLC0xOCA0MiwtNDIgViAyMTQgYyAwLC0yNCAtMTgsLTQyIC00MiwtNDIgaCAtNDQgdiAtNDQgeiIKICAgICBmaWxsPSIjYTJhYWIyIgogICAgIGlkPSJwYXRoNjUiIC8+Cjwvc3ZnPgo=';

		wc_admin_register_page(
			[
				'id'         => 'wc-payments',
				'title'      => __( 'Payments', 'woocommerce-payments' ),
				'capability' => 'manage_woocommerce',
				'path'       => $top_level_link,
				'position'   => '55.7', // After WooCommerce & Product menu items.
				'icon'       => $menu_icon,
				'nav_args'   => [
					'title'        => __( 'WooCommerce Payments', 'woocommerce-payments' ),
					'is_category'  => $should_render_full_menu,
					'menuId'       => 'plugins',
					'is_top_level' => true,
				],
			]
		);

		if ( $this->account->is_account_rejected() ) {
			// If the account is rejected, only show the overview page.
			wc_admin_register_page( $this->admin_child_pages['wc-payments-overview'] );
			return;
		}

		if ( ! $should_render_full_menu ) {
			if ( WC_Payments_Utils::is_in_onboarding_treatment_mode() ) {
				wc_admin_register_page(
					[
						'id'         => 'wc-payments-onboarding',
						'title'      => __( 'Onboarding', 'woocommerce-payments' ),
						'parent'     => 'wc-payments',
						'path'       => '/payments/onboarding',
						'capability' => 'manage_woocommerce',
						'nav_args'   => [
							'parent' => 'wc-payments',
						],
					]
				);
				remove_submenu_page( 'wc-admin&path=/payments/connect', 'wc-admin&path=/payments/onboarding' );
			}
			if ( WC_Payments_Features::is_progressive_onboarding_enabled() ) {
				wc_admin_register_page(
					[
						'id'         => 'wc-payments-onboarding-prototype',
						'title'      => __( 'Onboarding Prototype', 'woocommerce-payments' ),
						'parent'     => 'wc-payments',
						'path'       => '/payments/onboarding-prototype',
						'capability' => 'manage_woocommerce',
						'nav_args'   => [
							'parent' => 'wc-payments',
						],
					]
				);
				remove_submenu_page( 'wc-admin&path=/payments/connect', 'wc-admin&path=/payments/onboarding-prototype' );
			}
		}

		if ( $should_render_full_menu ) {
			if ( $this->account->is_card_present_eligible() && $this->account->has_card_readers_available() ) {
				$this->admin_child_pages['wc-payments-card-readers'] = [
					'id'       => 'wc-payments-card-readers',
					'title'    => __( 'Card Readers', 'woocommerce-payments' ),
					'parent'   => 'wc-payments',
					'path'     => '/payments/card-readers',
					'nav_args' => [
						'parent' => 'wc-payments',
						'order'  => 50,
					],
				];
			}

			if ( $this->account->get_capital()['has_previous_loans'] ) {
				$this->admin_child_pages['wc-payments-capital'] = [
					'id'       => 'wc-payments-capital',
					'title'    => __( 'Capital Loans', 'woocommerce-payments' ),
					'parent'   => 'wc-payments',
					'path'     => '/payments/loans',
					'nav_args' => [
						'parent' => 'wc-payments',
						'order'  => 60,
					],
				];
			}

			if ( WC_Payments_Features::is_documents_section_enabled() ) {
				$this->admin_child_pages['wc-payments-documents'] = [
					'id'       => 'wc-payments-documents',
					'title'    => __( 'Documents', 'woocommerce-payments' ),
					'parent'   => 'wc-payments',
					'path'     => '/payments/documents',
					'nav_args' => [
						'parent' => 'wc-payments',
						'order'  => 50,
					],
				];
			}

			/**
			 * Please note that if any other page is registered first and it's
			 * path is different from the $top_level_link it will make
			 * wc_admin_register_page to duplicate "Payments" menu item as a
			 * first item in the sub-menu.
			 */
			foreach ( $this->admin_child_pages as $admin_child_page ) {
				wc_admin_register_page( $admin_child_page );
			}

			wc_admin_connect_page(
				[
					'id'        => 'woocommerce-settings-payments-woocommerce-payments',
					'parent'    => 'woocommerce-settings-payments',
					'screen_id' => 'woocommerce_page_wc-settings-checkout-woocommerce_payments',
					'title'     => __( 'WooCommerce Payments', 'woocommerce-payments' ),
					'nav_args'  => [
						'parent' => 'wc-payments',
						'title'  => __( 'Settings', 'woocommerce-payments' ),
						'url'    => 'wc-settings&tab=checkout&section=woocommerce_payments',
						'order'  => 99,
					],
				]
			);
			// Add the Settings submenu directly to the array, it's the only way to make it link to an absolute URL.
			$submenu_keys                   = array_keys( $submenu );
			$last_submenu_key               = $submenu_keys[ count( $submenu ) - 1 ];
			$submenu[ $last_submenu_key ][] = [ // PHPCS:Ignore WordPress.WP.GlobalVariablesOverride.Prohibited
				$this->get_settings_menu_item_name(),
				'manage_woocommerce',
				WC_Payments_Admin_Settings::get_settings_url(),
			];

			// Temporary fix to settings menu disappearance is to register the page after settings menu has been manually added.
			// TODO: More robust solution is to be implemented by https://github.com/Automattic/woocommerce-payments/issues/231.
			wc_admin_register_page(
				[
					'id'     => 'wc-payments-deposit-details',
					'title'  => __( 'Deposit details', 'woocommerce-payments' ),
					'parent' => 'wc-payments-transactions', // Not (top level) deposits, as workaround for showing up as submenu page.
					'path'   => '/payments/deposits/details',
				]
			);
			wc_admin_register_page(
				[
					'id'     => 'wc-payments-transaction-details',
					'title'  => __( 'Payment details', 'woocommerce-payments' ),
					'parent' => 'wc-payments-transactions',
					'path'   => '/payments/transactions/details',
				]
			);
			wc_admin_register_page(
				[
					'id'     => 'wc-payments-disputes-details',
					'title'  => __( 'Dispute details', 'woocommerce-payments' ),
					'parent' => 'wc-payments-disputes',
					'path'   => '/payments/disputes/details',
				]
			);
			wc_admin_register_page(
				[
					'id'     => 'wc-payments-disputes-challenge',
					'title'  => __( 'Challenge dispute', 'woocommerce-payments' ),
					'parent' => 'wc-payments-disputes-details',
					'path'   => '/payments/disputes/challenge',
				]
			);
			wc_admin_register_page(
				[
					'id'     => 'wc-payments-additional-payment-methods',
					'parent' => 'woocommerce-settings-payments',
					'title'  => __( 'Add new payment methods', 'woocommerce-payments' ),
					'path'   => '/payments/additional-payment-methods',
				]
			);
			wc_admin_register_page(
				[
					'id'     => 'wc-payments-multi-currency-setup',
					'parent' => 'woocommerce-settings-payments',
					'title'  => __( 'Set up multiple currencies', 'woocommerce-payments' ),
					'path'   => '/payments/multi-currency-setup',
				]
			);

			wc_admin_register_page(
				[
					'id'     => 'wc-payments-card-readers-preview-receipt',
					'parent' => 'wc-payments-card-readers',
					'title'  => __( 'Preview a printed receipt', 'woocommerce-payments' ),
					'path'   => '/payments/card-readers/preview-receipt',

				]
			);
		}

		wp_enqueue_style(
			'wcpay-admin-css',
			plugins_url( 'assets/css/admin.css', WCPAY_PLUGIN_FILE ),
			[],
			WC_Payments::get_file_version( 'assets/css/admin.css' )
		);

		$this->add_menu_notification_badge();
		$this->add_disputes_notification_badge();
		if ( \WC_Payments_Features::is_auth_and_capture_enabled() && $this->wcpay_gateway->get_option( 'manual_capture' ) === 'yes' ) {
			$this->add_transactions_notification_badge();
		}
	}

	/**
	 * Register the CSS and JS scripts
	 */
	public function register_payments_scripts() {
		WC_Payments::register_script_with_dependencies( 'WCPAY_DASH_APP', 'dist/index' );

		// Has on-boarding been disabled? Set the flag for use in the front-end so messages and notices can be altered
		// as appropriate.
		$on_boarding_disabled = WC_Payments_Account::is_on_boarding_disabled();

		$error_message = get_transient( WC_Payments_Account::ERROR_MESSAGE_TRANSIENT );
		delete_transient( WC_Payments_Account::ERROR_MESSAGE_TRANSIENT );

		/**
		 * This is a work around to pass the current user's email address to WCPay's settings until we do not need to rely
		 * on backwards compatibility and can use `getCurrentUser` from `@wordpress/core-data`.
		 */
		$current_user       = wp_get_current_user();
		$current_user_email = $current_user && $current_user->user_email ? $current_user->user_email : get_option( 'admin_email' );

		if ( version_compare( WC_VERSION, '6.0', '<' ) ) {
			$path = WCPAY_ABSPATH . 'i18n/locale-info.php';
		} else {
			$path = WC()->plugin_path() . '/i18n/locale-info.php';
		}

		$locale_info = include $path;
		// Get symbols for those currencies without a short one.
		$symbols       = get_woocommerce_currency_symbols();
		$currency_data = [];

		foreach ( $locale_info as $key => $value ) {
			$currency_code         = $value['currency_code'] ?? '';
			$currency_data[ $key ] = [
				'code'              => $currency_code,
				'symbol'            => $value['short_symbol'] ?? $symbols[ $currency_code ] ?? '',
				'symbolPosition'    => $value['currency_pos'] ?? '',
				'thousandSeparator' => $value['thousand_sep'] ?? '',
				'decimalSeparator'  => $value['decimal_sep'] ?? '',
				'precision'         => $value['num_decimals'],
			];
		}

		$account_status_data = $this->account->get_account_status_data();

		$wcpay_settings = [
			'connectUrl'                       => WC_Payments_Account::get_connect_url(),
			'connect'                          => [
				'country'            => WC()->countries->get_base_country(),
				'availableCountries' => WC_Payments_Utils::supported_countries(),
				'availableStates'    => WC()->countries->get_states(),
			],
			'testMode'                         => WC_Payments::mode()->is_test(),
			// set this flag for use in the front-end to alter messages and notices if on-boarding has been disabled.
			'onBoardingDisabled'               => WC_Payments_Account::is_on_boarding_disabled(),
			'errorMessage'                     => $error_message,
			'featureFlags'                     => $this->get_frontend_feature_flags(),
			'isSubscriptionsActive'            => class_exists( 'WC_Subscriptions' ) && version_compare( WC_Subscriptions::$version, '2.2.0', '>=' ),
			// used in the settings page by the AccountFees component.
			'zeroDecimalCurrencies'            => WC_Payments_Utils::zero_decimal_currencies(),
			'fraudServices'                    => $this->account->get_fraud_services_config(),
			'isJetpackConnected'               => $this->payments_api_client->is_server_connected(),
			'isJetpackIdcActive'               => Jetpack_Identity_Crisis::has_identity_crisis(),
			'accountStatus'                    => $account_status_data,
			'accountFees'                      => $this->account->get_fees(),
			'accountLoans'                     => $this->account->get_capital(),
			'accountEmail'                     => $this->account->get_account_email(),
			'showUpdateDetailsTask'            => $this->get_should_show_update_business_details_task( $account_status_data ),
			'wpcomReconnectUrl'                => $this->payments_api_client->is_server_connected() && ! $this->payments_api_client->has_server_connection_owner() ? WC_Payments_Account::get_wpcom_reconnect_url() : null,
			'additionalMethodsSetup'           => [
				'isUpeEnabled' => WC_Payments_Features::is_upe_enabled(),
				'upeType'      => WC_Payments_Features::get_enabled_upe_type(),
			],
			'multiCurrencySetup'               => [
				'isSetupCompleted' => get_option( 'wcpay_multi_currency_setup_completed' ),
			],
			'isMultiCurrencyEnabled'           => WC_Payments_Features::is_customer_multi_currency_enabled(),
			'isClientEncryptionEligible'       => WC_Payments_Features::is_client_secret_encryption_eligible(),
			'shouldUseExplicitPrice'           => WC_Payments_Explicit_Price_Formatter::should_output_explicit_price(),
			'overviewTasksVisibility'          => [
				'dismissedTodoTasks'     => get_option( 'woocommerce_dismissed_todo_tasks', [] ),
				'deletedTodoTasks'       => get_option( 'woocommerce_deleted_todo_tasks', [] ),
				'remindMeLaterTodoTasks' => get_option( 'woocommerce_remind_me_later_todo_tasks', [] ),
			],
			'currentUserEmail'                 => $current_user_email,
			'currencyData'                     => $currency_data,
			'restUrl'                          => get_rest_url( null, '' ), // rest url to concatenate when merchant use Plain permalinks.
			'numDisputesNeedingResponse'       => $this->get_disputes_awaiting_response_count(),
			'isFraudProtectionSettingsEnabled' => WC_Payments_Features::is_fraud_protection_settings_enabled(),
			'fraudProtection'                  => [
				'isWelcomeTourDismissed' => WC_Payments_Features::is_fraud_protection_welcome_tour_dismissed(),
			],
			'accountDefaultCurrency'           => $this->account->get_account_default_currency(),
			'frtDiscoverBannerSettings'        => get_option( 'wcpay_frt_discover_banner_settings', '' ),
			'storeCurrency'                    => get_option( 'woocommerce_currency' ),
		];

		wp_localize_script(
			'WCPAY_DASH_APP',
			'wcpaySettings',
			$wcpay_settings
		);

		wp_set_script_translations( 'WCPAY_DASH_APP', 'woocommerce-payments' );

		wp_register_style(
			'WCPAY_DASH_APP',
			plugins_url( 'dist/index.css', WCPAY_PLUGIN_FILE ),
			[ 'wc-components' ],
			WC_Payments::get_file_version( 'dist/index.css' )
		);

		WC_Payments::register_script_with_dependencies( 'WCPAY_TOS', 'dist/tos' );
		wp_set_script_translations( 'WCPAY_TOS', 'woocommerce-payments' );

		wp_register_style(
			'WCPAY_TOS',
			plugins_url( 'dist/tos.css', WCPAY_PLUGIN_FILE ),
			[],
			WC_Payments::get_file_version( 'dist/tos.css' )
		);

		WC_Payments::register_script_with_dependencies( 'WCPAY_ADMIN_ORDER_ACTIONS', 'dist/order', [ 'jquery-tiptip' ] );

		wp_register_style(
			'WCPAY_ADMIN_ORDER_ACTIONS',
			plugins_url( 'dist/order.css', WCPAY_PLUGIN_FILE ),
			[],
			WC_Payments::get_file_version( 'dist/order.css' )
		);

		WC_Payments::register_script_with_dependencies( 'WCPAY_ADMIN_SETTINGS', 'dist/settings' );

		wp_localize_script(
			'WCPAY_ADMIN_SETTINGS',
			'wcpayPaymentRequestParams',
			[
				'stripe' => [
					'publishableKey' => $this->account->get_publishable_key( WC_Payments::mode()->is_test() ),
					'accountId'      => $this->account->get_stripe_account_id(),
					'locale'         => WC_Payments_Utils::convert_to_stripe_locale( get_locale() ),
				],
			]
		);

		wp_localize_script(
			'WCPAY_ADMIN_SETTINGS',
			'wcpaySettings',
			$wcpay_settings
		);
		wp_set_script_translations( 'WCPAY_ADMIN_SETTINGS', 'woocommerce-payments' );

		wp_register_style(
			'WCPAY_ADMIN_SETTINGS',
			plugins_url( 'dist/settings.css', WCPAY_PLUGIN_FILE ),
			[ 'wc-components' ],
			WC_Payments::get_file_version( 'dist/settings.css' )
		);

		WC_Payments::register_script_with_dependencies( 'WCPAY_PAYMENT_GATEWAYS_PAGE', 'dist/payment-gateways' );

		wp_register_style(
			'WCPAY_PAYMENT_GATEWAYS_PAGE',
			plugins_url( 'dist/payment-gateways.css', WCPAY_PLUGIN_FILE ),
			[ 'wc-components' ],
			WC_Payments::get_file_version( 'dist/payment-gateways.css' )
		);
	}

	/**
	 * Load the assets
	 */
	public function enqueue_payments_scripts() {
		global $current_tab, $current_section;

		// TODO: Add check to see if user can manage_woocommerce and exit early if they cannot.
		$this->register_payments_scripts();

		if ( WC_Payments_Utils::is_payments_settings_page() ) {
			// Output the settings JS and CSS only on the settings page.
			wp_enqueue_script( 'WCPAY_ADMIN_SETTINGS' );
			wp_enqueue_style( 'WCPAY_ADMIN_SETTINGS' );
		}

		// TODO: Try to enqueue the JS and CSS bundles lazily (will require changes on WC-Admin).
		if ( wc_admin_is_registered_page() ) {
			wp_enqueue_script( 'WCPAY_DASH_APP' );
			wp_enqueue_style( 'WCPAY_DASH_APP' );
		}

		// TODO: Update conditions when ToS script is enqueued.
		$tos_agreement_declined = (
			$current_tab
			&& 'checkout' === $current_tab
			&& isset( $_GET['tos-disabled'] ) // phpcs:ignore WordPress.Security.NonceVerification
		);

		$tos_agreement_required = (
			$this->is_tos_agreement_required() &&
			(
				WC_Payments_Utils::is_payments_settings_page() ||

				// Or a WC Admin page?
				// Note: Merchants can navigate from analytics to payments w/o reload,
				// which is why this is neccessary.
				wc_admin_is_registered_page()
			)
		);

		$track_stripe_connected = get_option( '_wcpay_onboarding_stripe_connected' );

		if ( $tos_agreement_declined || $tos_agreement_required || $track_stripe_connected ) {
			// phpcs:ignore WordPress.Security.NonceVerification
			wp_localize_script(
				'WCPAY_TOS',
				'wcpay_tos_settings',
				[
					'settingsUrl'          => WC_Payments_Admin_Settings::get_settings_url(),
					'tosAgreementRequired' => $tos_agreement_required,
					'tosAgreementDeclined' => $tos_agreement_declined,
					'trackStripeConnected' => $track_stripe_connected,
				]
			);

			wp_enqueue_script( 'WCPAY_TOS' );
			wp_enqueue_style( 'WCPAY_TOS' );
		}

		$is_payment_methods_page = (
			is_admin() &&
			$current_tab && ! $current_section
			&& 'checkout' === $current_tab
		);

		if ( $is_payment_methods_page ) {
			wp_enqueue_script( 'WCPAY_PAYMENT_GATEWAYS_PAGE' );
			wp_enqueue_style( 'WCPAY_PAYMENT_GATEWAYS_PAGE' );
		}

		$screen = get_current_screen();
		if ( 'shop_order' === $screen->id ) {
			$order = wc_get_order();

			if ( WC_Payment_Gateway_WCPay::GATEWAY_ID === $order->get_payment_method() ) {
				$refund_amount = $order->get_remaining_refund_amount();
				wp_localize_script(
					'WCPAY_ADMIN_ORDER_ACTIONS',
					'wcpay_order_config',
					[
						'disableManualRefunds'  => ! $this->wcpay_gateway->has_refund_failed( $order ),
						'manualRefundsTip'      => __( 'Refunding manually requires reimbursing your customer offline via cash, check, etc. The refund amounts entered here will only be used to balance your analytics.', 'woocommerce-payments' ),
						'refundAmount'          => $refund_amount,
						'formattedRefundAmount' => wp_strip_all_tags( wc_price( $refund_amount, [ 'currency' => $order->get_currency() ] ) ),
						'refundedAmount'        => $order->get_total_refunded(),
						'canRefund'             => $this->wcpay_gateway->can_refund_order( $order ),
					]
				);

				wp_enqueue_script( 'WCPAY_ADMIN_ORDER_ACTIONS' );
				wp_enqueue_style( 'WCPAY_ADMIN_ORDER_ACTIONS' );
			}
		}

	}

	/**
	 * Creates an array of features enabled only when external dependencies are of certain versions.
	 *
	 * @return array An associative array containing the flags as booleans.
	 */
	private function get_frontend_feature_flags() {
		return array_merge(
			[
				'paymentTimeline' => self::version_compare( WC_ADMIN_VERSION_NUMBER, '1.4.0', '>=' ),
				'customSearch'    => self::version_compare( WC_ADMIN_VERSION_NUMBER, '1.3.0', '>=' ),
				'upeType'         => WC_Payments_Features::get_enabled_upe_type(),
			],
			WC_Payments_Features::to_array()
		);
	}

	/**
	 * A wrapper around version_compare to allow comparing two version numbers even when they are suffixed with a dash and a string, for example 1.3.0-beta.
	 *
	 * @param string $version1 First version number.
	 * @param string $version2 Second version number.
	 * @param string $operator A boolean operator to use when comparing.
	 *
	 * @return bool True if the relationship is the one specified by the operator.
	 */
	private static function version_compare( $version1, $version2, string $operator ): bool {
		// Attempt to extract version numbers.
		$version_regex = '/^([\d\.]+)(-.*)?$/';
		if ( preg_match( $version_regex, $version1, $matches1 ) && preg_match( $version_regex, $version2, $matches2 ) ) {
			// Only compare the numeric parts of the versions, ignore the bit after the dash.
			$version1 = $matches1[1];
			$version2 = $matches2[1];
		}
		return (bool) version_compare( $version1, $version2, $operator );
	}

	/**
	 * Checks whether it's necessary to display a ToS agreement modal.
	 *
	 * @return bool
	 */
	private function is_tos_agreement_required() {
		// The gateway might already be disabled because of ToS.
		if ( ! $this->wcpay_gateway->is_enabled() ) {
			return false;
		}

		// Retrieve the latest agreement and check whether it's regarding the latest ToS version.
		$agreement = $this->account->get_latest_tos_agreement();
		if ( empty( $agreement ) ) {
			// Account data couldn't be fetched, let the merchant solve that first.
			return false;
		}

		return ! $agreement['is_current_version'];
	}

	/**
	 * Attempts to add a notification badge on WordPress menu next to Payments menu item
	 * to remind user that setup is required.
	 */
	public function add_menu_notification_badge() {
		global $menu;
		if ( 'yes' === get_option( 'wcpay_menu_badge_hidden', 'no' ) ) {
			return;
		}

		// If plugin activation date is less than 3 days, do not show the badge.
		$past_3_days = time() - get_option( 'wcpay_activation_timestamp', 0 ) >= ( 3 * DAY_IN_SECONDS );
		if ( false === $past_3_days ) {
			return;
		}

		if ( $this->account->is_stripe_connected() ) {
			update_option( 'wcpay_menu_badge_hidden', 'yes' );
			return;
		}

		foreach ( $menu as $index => $menu_item ) {
			if ( 'wc-admin&path=/payments/connect' === $menu_item[2] ) {
				$menu[ $index ][0] .= self::MENU_NOTIFICATION_BADGE; // phpcs:ignore WordPress.WP.GlobalVariablesOverride.Prohibited
				break;
			}
		}
	}

	/**
	 * Check whether a setup task needs to be displayed prompting the user to update
	 * their business details.
	 *
	 * @param array $account_status_data An array containing the account status data.
	 *
	 * @return bool True if we should show the task, false otherwise.
	 */
	public function get_should_show_update_business_details_task( array $account_status_data ) {
		$status           = $account_status_data['status'] ?? '';
		$current_deadline = $account_status_data['currentDeadline'] ?? false;
		$past_due         = $account_status_data['pastDue'] ?? false;

		// If the account is restricted_soon, but there's no current deadline, no action is needed.
		if ( ( 'restricted_soon' === $status && $current_deadline ) || ( 'restricted' === $status && $past_due ) ) {
			return true;
		}

		return false;
	}

	/**
	 * Adds a container to the "payment gateways" page.
	 * This is where the "Are you sure you want to disable WCPay?" confirmation dialog is rendered.
	 */
	public function payment_gateways_container() {
		?>
		<div id="wcpay-payment-gateways-container" />
		<?php
	}

	/**
	 * Returns the name to display for the "Payments > Settings" submenu item.
	 *
	 * The name will also contain a notification badge if the UPE settings preview is enabled but UPE is not.
	 *
	 * @return string
	 */
	private function get_settings_menu_item_name() {
		return __( 'Settings', 'woocommerce' ); // PHPCS:Ignore WordPress.WP.I18n.TextDomainMismatch
	}

	/**
	 * Check to see if the current user is in an A/B test treatment mode.
	 *
	 * @return bool
	 */
	private function is_in_treatment_mode() {
		if ( ! isset( $_COOKIE['tk_ai'] ) ) {
			return false;
		}

		$abtest = new \WCPay\Experimental_Abtest(
			sanitize_text_field( wp_unslash( $_COOKIE['tk_ai'] ) ),
			'woocommerce',
			'yes' === get_option( 'woocommerce_allow_tracking' )
		);

		return 'treatment' === $abtest->get_variation( 'wcpay_empty_state_preview_mode_v5' );
	}

	/**
	 * Checks if Stripe account is connected and redirects to the onboarding page
	 * if it is not and the user is attempting to view a WCPay admin page.
	 */
	public function maybe_redirect_to_onboarding() {
		if ( wp_doing_ajax() ) {
			return;
		}

		if ( $this->is_in_treatment_mode() ) {
			return;
		}

		$url_params = wp_unslash( $_GET ); // phpcs:ignore WordPress.Security.NonceVerification

		if ( empty( $url_params['page'] ) || 'wc-admin' !== $url_params['page'] ) {
			return;
		}

		$current_path = ! empty( $url_params['path'] ) ? $url_params['path'] : '';

		if ( empty( $current_path ) ) {
			return;
		}

		$page_paths = [];

		foreach ( $this->admin_child_pages as $payments_child_page ) {
			$page_paths[] = preg_quote( $payments_child_page['path'], '/' );
		}

		if ( ! preg_match( '/^(' . implode( '|', $page_paths ) . ')/', $current_path ) ) {
			return;
		}

		if ( $this->account->is_stripe_connected( true ) ) {
			return;
		}

		$this->account->redirect_to_onboarding_page();
	}

	/**
	 * Add woopay as a payment method to the edit order on admin.
	 *
	 * @param int $order_id order_id.
	 */
	public function show_woopay_payment_method_name_admin( $order_id ) {
		$order = wc_get_order( $order_id );
		if ( ! $order || ! $order->get_meta( 'is_woopay' ) ) {
			return;
		}
		?>
		<div class="wc-payment-gateway-method-name-woopay-wrapper">
			<?php echo esc_html_e( 'Paid with', 'woocommerce-payments' ) . ' '; ?>
			<img alt="WooPay" src="<?php echo esc_url_raw( plugins_url( 'assets/images/woopay.svg', WCPAY_PLUGIN_FILE ) ); ?>">
			<?php
			if ( $order->get_meta( 'last4' ) ) {
				echo esc_html_e( 'Card ending in', 'woocommerce-payments' ) . ' ';
				echo esc_html( $order->get_meta( 'last4' ) );
			}
			?>
		</div>

		<?php
	}

	/**
	 * Display the _wcpay_transaction_fee from order metadata to the Order Edit screen on admin.
	 *
	 * @param int $order_id order_id.
	 */
	public function display_wcpay_transaction_fee( $order_id ) {
		$order = wc_get_order( $order_id );
		if ( ! $order || ! $order->get_meta( '_wcpay_transaction_fee' ) ) {
			return;
		}
		?>
		<tr>
			<td class="label wcpay-transaction-fee">
				<?php echo wc_help_tip( __( 'This represents the fee WooCommerce Payments collects for the transaction.', 'woocommerce-payments' ) ); // phpcs:ignore WordPress.Security.EscapeOutput ?>
				<?php esc_html_e( 'Transaction Fee:', 'woocommerce-payments' ); ?>
			</td>
			<td width="1%"></td>
			<td class="total">
<<<<<<< HEAD
				-<<?php echo wp_kses( wc_price( $order->get_meta( '_wcpay_transaction_fee' ), [ 'currency' => $order->get_currency() ] ), 'post' ); ?>
=======
				-<?php echo wp_kses( wc_price( $order->get_meta( '_wcpay_transaction_fee' ), [ 'currency' => $order->get_currency() ] ), 'post' ); ?>
>>>>>>> ae116e18
			</td>
		</tr>
		<?php
	}

	/**
	 * Adds a notification badge to the Payments > Disputes admin menu item to
	 * indicate the number of disputes that need a response.
	 */
	public function add_disputes_notification_badge() {
		global $submenu;

		if ( ! isset( $submenu[ self::PAYMENTS_SUBMENU_SLUG ] ) ) {
			return;
		}

		$disputes_needing_response = $this->get_disputes_awaiting_response_count();

		if ( $disputes_needing_response <= 0 ) {
			return;
		}

		foreach ( $submenu[ self::PAYMENTS_SUBMENU_SLUG ] as $index => $menu_item ) {
			if ( 'wc-admin&path=/payments/disputes' === $menu_item[2] ) {
				// Direct the user to the disputes which need a response by default.
				$submenu[ self::PAYMENTS_SUBMENU_SLUG ][ $index ][2] = admin_url( add_query_arg( [ 'filter' => 'awaiting_response' ], 'admin.php?page=' . $menu_item[2] ) ); // phpcs:ignore WordPress.WP.GlobalVariablesOverride.Prohibited

				// Append the dispute notification badge to indicate the number of disputes needing a response.
				$submenu[ self::PAYMENTS_SUBMENU_SLUG ][ $index ][0] .= sprintf( self::UNRESOLVED_NOTIFICATION_BADGE_FORMAT, esc_html( $disputes_needing_response ) ); // phpcs:ignore WordPress.WP.GlobalVariablesOverride.Prohibited
				break;
			}
		}
	}

	/**
	 * Adds a notification badge to the Payments > Transactions admin menu item to
	 * indicate the number of transactions that need to be captured.
	 *
	 * @return void
	 */
	public function add_transactions_notification_badge() {
		global $submenu;

		if ( ! isset( $submenu[ self::PAYMENTS_SUBMENU_SLUG ] ) ) {
			return;
		}

		$uncaptured_transactions = $this->get_uncaptured_transactions_count();
		if ( $uncaptured_transactions <= 0 ) {
			return;
		}

		foreach ( $submenu[ self::PAYMENTS_SUBMENU_SLUG ] as $index => $menu_item ) {
			if ( 'wc-admin&path=/payments/transactions' === $menu_item[2] ) {
				$submenu[ self::PAYMENTS_SUBMENU_SLUG ][ $index ][0] .= sprintf( self::UNRESOLVED_NOTIFICATION_BADGE_FORMAT, esc_html( $uncaptured_transactions ) ); // phpcs:ignore WordPress.WP.GlobalVariablesOverride.Prohibited
				break;
			}
		}
	}

	/**
	 * Gets the number of disputes which need a response. ie have a 'needs_response' or 'warning_needs_response' status.
	 *
	 * @return int The number of disputes which need a response.
	 */
	private function get_disputes_awaiting_response_count() {
		$disputes_status_counts = $this->database_cache->get_or_add(
			Database_Cache::DISPUTE_STATUS_COUNTS_KEY,
			[ $this->payments_api_client, 'get_dispute_status_counts' ],
			// We'll consider all array values to be valid as the cache is only invalidated when it is deleted or it expires.
			'is_array'
		);

		if ( empty( $disputes_status_counts ) ) {
			return 0;
		}

		$needs_response_statuses = [ 'needs_response', 'warning_needs_response' ];
		return (int) array_sum( array_intersect_key( $disputes_status_counts, array_flip( $needs_response_statuses ) ) );
	}

	/**
	 * Gets the number of uncaptured transactions, that is authorizations that need to be captured within 7 days.
	 *
	 * @return int The number of uncaptured transactions.
	 */
	private function get_uncaptured_transactions_count() {
		$test_mode = WC_Payments::mode()->is_test();
		$cache_key = $test_mode ? DATABASE_CACHE::AUTHORIZATION_SUMMARY_KEY_TEST_MODE : DATABASE_CACHE::AUTHORIZATION_SUMMARY_KEY;

		$authorization_summary = $this->database_cache->get_or_add(
			$cache_key,
			[ $this->payments_api_client, 'get_authorizations_summary' ],
			// We'll consider all array values to be valid as the cache is only invalidated when it is deleted or it expires.
			'is_array'
		);

		if ( empty( $authorization_summary ) ) {
			return 0;
		}

		return $authorization_summary['count'];
	}
}<|MERGE_RESOLUTION|>--- conflicted
+++ resolved
@@ -938,11 +938,7 @@
 			</td>
 			<td width="1%"></td>
 			<td class="total">
-<<<<<<< HEAD
-				-<<?php echo wp_kses( wc_price( $order->get_meta( '_wcpay_transaction_fee' ), [ 'currency' => $order->get_currency() ] ), 'post' ); ?>
-=======
 				-<?php echo wp_kses( wc_price( $order->get_meta( '_wcpay_transaction_fee' ), [ 'currency' => $order->get_currency() ] ), 'post' ); ?>
->>>>>>> ae116e18
 			</td>
 		</tr>
 		<?php
