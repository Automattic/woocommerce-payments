<?php
/**
 * Set up top-level menus for WCPay.
 *
 * @package WooCommerce\Payments\Admin
 */

defined( 'ABSPATH' ) || exit;

/**
 * WC_Payments_Admin Class.
 */
class WC_Payments_Admin {

	/**
	 * WCPay Gateway instance to get information regarding WooCommerce Payments setup.
	 *
	 * @var WC_Payment_Gateway_WCPay
	 */
	private $wcpay_gateway;

	/**
	 * WC_Payments_Account instance to get information about the account
	 *
	 * @var WC_Payments_Account
	 */
	private $account;

	/**
	 * Hook in admin menu items.
	 *
	 * @param WC_Payment_Gateway_WCPay $gateway WCPay Gateway instance to get information regarding WooCommerce Payments setup.
	 * @param WC_Payments_Account      $account Account instance.
	 */
	public function __construct( WC_Payment_Gateway_WCPay $gateway, WC_Payments_Account $account ) {
		$this->wcpay_gateway = $gateway;
		$this->account       = $account;

		// Add menu items.
		add_action( 'admin_menu', array( $this, 'add_payments_menu' ), 9 );
		add_action( 'init', array( $this, 'register_payments_scripts' ) );
		add_action( 'admin_enqueue_scripts', array( $this, 'enqueue_payments_scripts' ) );
	}

	/**
	 * Add payments menu items.
	 */
	public function add_payments_menu() {
		global $submenu;

		try {
			$stripe_connected = $this->account->try_is_stripe_connected();
		} catch ( Exception $e ) {
			// do not render the menu if the server is unreachable.
			return;
		}

		$top_level_link = $stripe_connected ? '/payments/deposits' : '/payments/connect';

		wc_admin_register_page(
			array(
				'id'         => 'wc-payments',
				'title'      => __( 'Payments', 'woocommerce-payments' ),
				'capability' => 'manage_woocommerce',
				'path'       => $top_level_link,
				'position'   => '55.7', // After WooCommerce & Product menu items.
			)
		);

		if ( $stripe_connected ) {
			wc_admin_register_page(
				array(
					'id'     => 'wc-payments-deposits',
					'title'  => __( 'Deposits', 'woocommerce-payments' ),
					'parent' => 'wc-payments',
					'path'   => '/payments/deposits',
				)
			);

			wc_admin_register_page(
				array(
					'id'     => 'wc-payments-transactions',
					'title'  => __( 'Transactions', 'woocommerce-payments' ),
					'parent' => 'wc-payments',
					'path'   => '/payments/transactions',
				)
			);

			wc_admin_register_page(
				array(
					'id'     => 'wc-payments-disputes',
					'title'  => __( 'Disputes', 'woocommerce-payments' ),
					'parent' => 'wc-payments',
					'path'   => '/payments/disputes',
				)
			);

			wc_admin_connect_page(
				array(
					'id'        => 'woocommerce-settings-payments-woocommerce-payments',
					'parent'    => 'woocommerce-settings-payments',
					'screen_id' => 'woocommerce_page_wc-settings-checkout-woocommerce_payments',
					'title'     => __( 'WooCommerce Payments', 'woocommerce-payments' ),
				)
			);
			// Add the Settings submenu directly to the array, it's the only way to make it link to an absolute URL.
			$submenu_keys                   = array_keys( $submenu );
			$last_submenu_key               = $submenu_keys[ count( $submenu ) - 1 ];
			$submenu[ $last_submenu_key ][] = array( // PHPCS:Ignore WordPress.WP.GlobalVariablesOverride.OverrideProhibited
				__( 'Settings', 'woocommerce' ), // PHPCS:Ignore WordPress.WP.I18n.TextDomainMismatch
				'manage_woocommerce',
				admin_url(
					add_query_arg(
						array(
							'page'    => 'wc-settings',
							'tab'     => 'checkout',
							'section' => WC_Payment_Gateway_WCPay::GATEWAY_ID,
						),
						'admin.php'
					)
				),
			);

			// Temporary fix to settings menu disappearance is to register the page after settings menu has been manually added.
			// TODO: More robust solution is to be implemented by https://github.com/Automattic/woocommerce-payments/issues/231.
			wc_admin_register_page(
				array(
					'id'     => 'wc-payments-deposit-details',
					'title'  => __( 'Deposit Details', 'woocommerce-payments' ),
					'parent' => 'wc-payments-transactions', // Not (top level) deposits, as workaround for showing up as submenu page.
					'path'   => '/payments/deposits/details',
				)
			);
			wc_admin_register_page(
				array(
					'id'     => 'wc-payments-transaction-details',
					'title'  => __( 'Payment Details', 'woocommerce-payments' ),
					'parent' => 'wc-payments-transactions',
					'path'   => '/payments/transactions/details',
				)
			);
			wc_admin_register_page(
				array(
					'id'     => 'wc-payments-disputes-details',
					'title'  => __( 'Dispute Details', 'woocommerce-payments' ),
					'parent' => 'wc-payments-disputes',
					'path'   => '/payments/disputes/details',
				)
			);
			wc_admin_register_page(
				array(
					'id'     => 'wc-payments-disputes-challenge',
					'title'  => __( 'Challenge Dispute', 'woocommerce-payments' ),
					'parent' => 'wc-payments-disputes-details',
					'path'   => '/payments/disputes/challenge',
				)
			);
		}

		wp_enqueue_style(
			'wcpay-admin-css',
			plugins_url( 'assets/css/admin.css', WCPAY_PLUGIN_FILE ),
			array(),
			WC_Payments::get_file_version( 'assets/css/admin.css' )
		);
	}

	/**
	 * Register the CSS and JS scripts
	 */
	public function register_payments_scripts() {
		$script_src_url    = plugins_url( 'dist/index.js', WCPAY_PLUGIN_FILE );
		$script_asset_path = WCPAY_ABSPATH . 'dist/index.asset.php';
		$script_asset      = file_exists( $script_asset_path ) ? require_once $script_asset_path : null;
		wp_register_script(
			'WCPAY_DASH_APP',
			$script_src_url,
			$script_asset['dependencies'],
			WC_Payments::get_file_version( 'dist/index.js' ),
			true
		);

		// Has on-boarding been disabled? Set the flag for use in the front-end so messages and notices can be altered
		// as appropriate.
		$on_boarding_disabled = WC_Payments_Account::is_on_boarding_disabled();

		wp_localize_script(
			'WCPAY_DASH_APP',
			'wcpaySettings',
			array(
<<<<<<< HEAD
				'connectUrl'          => WC_Payments_Account::get_connect_url(),
				'testMode'            => $this->wcpay_gateway->is_in_test_mode(),
				'strings'             => $strings,
				'onBoardingDisabled'  => $on_boarding_disabled,
=======
				'connectUrl'         => WC_Payments_Account::get_connect_url(),
				'testMode'           => $this->wcpay_gateway->is_in_test_mode(),
				'onBoardingDisabled' => $on_boarding_disabled,
>>>>>>> 573502c2
			)
		);

		wp_register_style(
			'WCPAY_DASH_APP',
			plugins_url( 'dist/index.css', WCPAY_PLUGIN_FILE ),
			array( 'wc-components' ),
			WC_Payments::get_file_version( 'dist/index.css' )
		);

		$settings_script_src_url    = plugins_url( 'dist/settings.js', WCPAY_PLUGIN_FILE );
		$settings_script_asset_path = WCPAY_ABSPATH . 'dist/settings.asset.php';
		$settings_script_asset      = file_exists( $settings_script_asset_path ) ? require_once $settings_script_asset_path : null;
		wp_register_script(
			'WCPAY_ADMIN_SETTINGS',
			$settings_script_src_url,
			$settings_script_asset['dependencies'],
			WC_Payments::get_file_version( 'dist/settings.js' ),
			true
		);

		wp_localize_script(
			'WCPAY_ADMIN_SETTINGS',
			'wcpayAdminSettings',
			array(
				'accountStatus' => $this->account->get_account_status_data(),
			)
		);

		wp_register_style(
			'WCPAY_ADMIN_SETTINGS',
			plugins_url( 'dist/settings.css', WCPAY_PLUGIN_FILE ),
			array( 'wc-components' ),
			WC_Payments::get_file_version( 'dist/settings.css' )
		);
	}

	/**
	 * Load the assets
	 */
	public function enqueue_payments_scripts() {
		global $current_tab, $current_section;
		if ( $current_tab && $current_section
			&& 'checkout' === $current_tab
			&& 'woocommerce_payments' === $current_section ) {
			// Output the settings JS and CSS only on the settings page.
			wp_enqueue_script( 'WCPAY_ADMIN_SETTINGS' );
			wp_enqueue_style( 'WCPAY_ADMIN_SETTINGS' );
		}

		// TODO: Try to enqueue the JS and CSS bundles lazily (will require changes on WC-Admin).
		if ( wc_admin_is_registered_page() ) {
			wp_enqueue_script( 'WCPAY_DASH_APP' );
			wp_enqueue_style( 'WCPAY_DASH_APP' );
		}
	}
}<|MERGE_RESOLUTION|>--- conflicted
+++ resolved
@@ -188,16 +188,9 @@
 			'WCPAY_DASH_APP',
 			'wcpaySettings',
 			array(
-<<<<<<< HEAD
-				'connectUrl'          => WC_Payments_Account::get_connect_url(),
-				'testMode'            => $this->wcpay_gateway->is_in_test_mode(),
-				'strings'             => $strings,
-				'onBoardingDisabled'  => $on_boarding_disabled,
-=======
 				'connectUrl'         => WC_Payments_Account::get_connect_url(),
 				'testMode'           => $this->wcpay_gateway->is_in_test_mode(),
 				'onBoardingDisabled' => $on_boarding_disabled,
->>>>>>> 573502c2
 			)
 		);
 
