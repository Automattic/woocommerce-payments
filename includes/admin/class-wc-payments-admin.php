<?php
/**
 * Set up top-level menus for WCPay.
 *
 * @package WooCommerce\Payments\Admin
 */

use Automattic\Jetpack\Identity_Crisis as Jetpack_Identity_Crisis;
use WCPay\Core\Server\Request;
use WCPay\Database_Cache;
use WCPay\Logger;
use WCPay\WooPay\WooPay_Utilities;

defined( 'ABSPATH' ) || exit;

/**
 * WC_Payments_Admin Class.
 */
class WC_Payments_Admin {

	/**
	 * Badge with number "1" displayed next to a menu item when there is something important to communicate on a page.
	 *
	 * @var string
	 */
	const MENU_NOTIFICATION_BADGE = ' <span class="wcpay-menu-badge awaiting-mod count-1"><span class="plugin-count">1</span></span>';

	/**
	 * Badge with a count (number of unresolved items) displayed next to a menu item.
	 * Unresolved refers to items that are unread or need action.
	 *
	 * @var string
	 */
	const UNRESOLVED_NOTIFICATION_BADGE_FORMAT = ' <span class="wcpay-menu-badge awaiting-mod count-%1$s"><span class="plugin-count">%1$d</span></span>';

	/**
	 * WC Payments WordPress Admin menu slug.
	 *
	 * @var string
	 */
	const PAYMENTS_SUBMENU_SLUG = 'wc-admin&path=/payments/overview';

	/**
	 * Client for making requests to the WooCommerce Payments API.
	 *
	 * @var WC_Payments_API_Client
	 */
	protected $payments_api_client;

	/**
	 * WCPay Gateway instance to get information regarding WooCommerce Payments setup.
	 *
	 * @var WC_Payment_Gateway_WCPay
	 */
	private $wcpay_gateway;

	/**
	 * WC_Payments_Account instance to get information about the account
	 *
	 * @var WC_Payments_Account
	 */
	private $account;

	/**
	 * WC_Payments_Onboarding_Service instance to get information for onboarding.
	 *
	 * @var WC_Payments_Onboarding_Service
	 */
	private $onboarding_service;

	/**
	 * Instance of Order Service for accessing order data.
	 *
	 * @var WC_Payments_Order_Service
	 */
	private $order_service;

	/**
	 * WC_Payments_Incentives_Service instance to get information for incentives.
	 *
	 * @var WC_Payments_Incentives_Service
	 */
	private $incentives_service;

	/**
	 * WC_Payments_Fraud_Service instance to get information about fraud services.
	 *
	 * @var WC_Payments_Fraud_Service
	 */
	private $fraud_service;

	/**
	 * WCPay admin child pages.
	 *
	 * @var array
	 */
	private $admin_child_pages;

	/**
	 * Database_Cache instance.
	 *
	 * @var Database_Cache
	 */
	private $database_cache;

	/**
	 * The internal cache for WCPay settings passed to JS through script localization.
	 *
	 * This data should only be generated once per request, hence the internal cache.
	 *
	 * @see self::get_js_settings()
	 *
	 * @var ?array
	 */
	private $wcpay_js_settings = null;

	/**
	 * Hook in admin menu items.
	 *
	 * @param WC_Payments_API_Client         $payments_api_client WooCommerce Payments API client.
	 * @param WC_Payment_Gateway_WCPay       $gateway             WCPay Gateway instance to get information regarding WooCommerce Payments setup.
	 * @param WC_Payments_Account            $account             Account instance.
	 * @param WC_Payments_Onboarding_Service $onboarding_service  Onboarding service instance.
	 * @param WC_Payments_Order_Service      $order_service       Order service instance.
	 * @param WC_Payments_Incentives_Service $incentives_service  Incentives service instance.
	 * @param WC_Payments_Fraud_Service      $fraud_service       Fraud service instance.
	 * @param Database_Cache                 $database_cache      Database Cache instance.
	 */
	public function __construct(
		WC_Payments_API_Client $payments_api_client,
		WC_Payment_Gateway_WCPay $gateway,
		WC_Payments_Account $account,
		WC_Payments_Onboarding_Service $onboarding_service,
		WC_Payments_Order_Service $order_service,
		WC_Payments_Incentives_Service $incentives_service,
		WC_Payments_Fraud_Service $fraud_service,
		Database_Cache $database_cache
	) {
		$this->payments_api_client = $payments_api_client;
		$this->wcpay_gateway       = $gateway;
		$this->account             = $account;
		$this->onboarding_service  = $onboarding_service;
		$this->order_service       = $order_service;
		$this->incentives_service  = $incentives_service;
		$this->fraud_service       = $fraud_service;
		$this->database_cache      = $database_cache;

		$this->admin_child_pages = [
			'wc-payments-overview'     => [
				'id'       => 'wc-payments-overview',
				'title'    => __( 'Overview', 'woocommerce-payments' ),
				'parent'   => 'wc-payments',
				'path'     => '/payments/overview',
				'nav_args' => [
					'parent' => 'wc-payments',
					'order'  => 10,
				],
			],
			'wc-payments-deposits'     => [
				'id'       => 'wc-payments-deposits',
				'title'    => __( 'Deposits', 'woocommerce-payments' ),
				'parent'   => 'wc-payments',
				'path'     => '/payments/deposits',
				'nav_args' => [
					'parent' => 'wc-payments',
					'order'  => 20,
				],
			],
			'wc-payments-transactions' => [
				'id'       => 'wc-payments-transactions',
				'title'    => __( 'Transactions', 'woocommerce-payments' ),
				'parent'   => 'wc-payments',
				'path'     => '/payments/transactions',
				'nav_args' => [
					'parent' => 'wc-payments',
					'order'  => 30,
				],
			],
			'wc-payments-disputes'     => [
				'id'       => 'wc-payments-disputes',
				'title'    => __( 'Disputes', 'woocommerce-payments' ),
				'parent'   => 'wc-payments',
				'path'     => '/payments/disputes',
				'nav_args' => [
					'parent' => 'wc-payments',
					'order'  => 40,
				],
			],
		];
	}

	/**
	 * Initializes this class's WP hooks.
	 *
	 * @return void
	 */
	public function init_hooks() {
		add_action( 'admin_notices', [ $this, 'display_not_supported_currency_notice' ], 9999 );
		add_action( 'admin_notices', [ $this, 'display_isk_decimal_notice' ] );

		add_action( 'woocommerce_admin_order_data_after_payment_info', [ $this, 'render_order_edit_payment_details_container' ] );

		// Add menu items.
		add_action( 'admin_menu', [ $this, 'add_payments_menu' ], 0 );
		// Run this after the redirects in WC_Payments_Account.
		add_action( 'admin_init', [ $this, 'maybe_redirect_from_payments_admin_child_pages' ], 16 );
		add_action( 'admin_enqueue_scripts', [ $this, 'register_payments_scripts' ], 9 );
		add_action( 'admin_enqueue_scripts', [ $this, 'enqueue_payments_scripts' ], 9 );
		add_action( 'woocommerce_admin_field_payment_gateways', [ $this, 'payment_gateways_container' ] );
		add_action( 'woocommerce_admin_order_totals_after_total', [ $this, 'show_woopay_payment_method_name_admin' ] );
		add_action( 'woocommerce_admin_order_totals_after_total', [ $this, 'display_wcpay_transaction_fee' ] );
	}

	/**
	 * Add notice explaining that the selected currency is not available.
	 */
	public function display_not_supported_currency_notice() {
		if ( ! current_user_can( 'manage_woocommerce' ) ) {
			return;
		}

		if ( ! $this->wcpay_gateway->is_available_for_current_currency() ) {
			?>
			<div id="wcpay-unsupported-currency-notice" class="notice notice-warning">
				<p>
					<b>
						<?php esc_html_e( 'Unsupported currency:', 'woocommerce-payments' ); ?>
						<?php esc_html( ' ' . get_woocommerce_currency() ); ?>
					</b>
					<?php
						printf(
							/* translators: %s: WooPayments*/
							esc_html__( 'The selected currency is not available for the country set in your %s account.', 'woocommerce-payments' ),
							'WooPayments'
						);
					?>
				</p>
			</div>
			<?php
		}
	}

	/**
	 * Render a container for adding notices to order details screen payment box.
	 */
	public function render_order_edit_payment_details_container() {
		?>
		<div id="wcpay-order-payment-details-container"></div>
		<?php
	}

	/**
	 * Add notice explaining that ISK cannot have decimals.
	 */
	public function display_isk_decimal_notice() {
		if ( ! current_user_can( 'manage_woocommerce' ) ) {
			return;
		}

		if ( get_woocommerce_currency() === 'ISK' && wc_get_price_decimals() !== 0 ) {
			$url = get_admin_url( null, 'admin.php?page=wc-settings' );

			?>
			<div id="wcpay-unsupported-currency-notice" class="notice notice-error">
				<p>
					<b>
						<?php esc_html_e( 'Unsupported currency:', 'woocommerce-payments' ); ?>
						<?php esc_html( ' ' . get_woocommerce_currency() ); ?>
					</b>
					<?php
						echo wp_kses_post(
							sprintf(
								/* Translators: %1$s: Opening anchor tag. %2$s: Closing anchor tag.*/
								__( 'Icelandic Króna does not accept decimals. Please update your currency number of decimals to 0 or select a different currency. %1$sVisit settings%2$s', 'woocommerce-payments' ),
								'<a href="' . $url . '">',
								'</a>'
							)
						);
					?>
				</p>
			</div>
			<?php
		}
	}

	/**
	 * Add payments menu items.
	 */
	public function add_payments_menu() {
		if ( ! current_user_can( 'manage_woocommerce' ) ) {
			return;
		}
		global $submenu;

		try {
			// Render full payments menu with sub-items only if:
			// - we have working WPCOM/Jetpack connection;
			// - the Stripe account is valid (connected, details submitted, and proper capabilities).
			$should_render_full_menu = $this->account->has_working_jetpack_connection() && $this->account->is_stripe_account_valid();
		} catch ( Exception $e ) {
			// There is an issue with connection, don't render full menu, user will get redirected to the connect page.
			$should_render_full_menu = false;
		}

		$top_level_link = $should_render_full_menu ? '/payments/overview' : '/payments/connect';

		$menu_icon = 'data:image/svg+xml;base64,PD94bWwgdmVyc2lvbj0iMS4wIiBlbmNvZGluZz0iVVRGLTgiIHN0YW5kYWxvbmU9Im5vIj8+CjxzdmcKICAgdmVyc2lvbj0iMS4xIgogICBpZD0ic3ZnNjciCiAgIHNvZGlwb2RpOmRvY25hbWU9IndjcGF5X21lbnVfaWNvbi5zdmciCiAgIHdpZHRoPSI4NTIiCiAgIGhlaWdodD0iNjg0IgogICBpbmtzY2FwZTp2ZXJzaW9uPSIxLjEgKGM0ZThmOWUsIDIwMjEtMDUtMjQpIgogICB4bWxuczppbmtzY2FwZT0iaHR0cDovL3d3dy5pbmtzY2FwZS5vcmcvbmFtZXNwYWNlcy9pbmtzY2FwZSIKICAgeG1sbnM6c29kaXBvZGk9Imh0dHA6Ly9zb2RpcG9kaS5zb3VyY2Vmb3JnZS5uZXQvRFREL3NvZGlwb2RpLTAuZHRkIgogICB4bWxucz0iaHR0cDovL3d3dy53My5vcmcvMjAwMC9zdmciCiAgIHhtbG5zOnN2Zz0iaHR0cDovL3d3dy53My5vcmcvMjAwMC9zdmciPgogIDxkZWZzCiAgICAgaWQ9ImRlZnM3MSIgLz4KICA8c29kaXBvZGk6bmFtZWR2aWV3CiAgICAgaWQ9Im5hbWVkdmlldzY5IgogICAgIHBhZ2Vjb2xvcj0iI2ZmZmZmZiIKICAgICBib3JkZXJjb2xvcj0iIzY2NjY2NiIKICAgICBib3JkZXJvcGFjaXR5PSIxLjAiCiAgICAgaW5rc2NhcGU6cGFnZXNoYWRvdz0iMiIKICAgICBpbmtzY2FwZTpwYWdlb3BhY2l0eT0iMC4wIgogICAgIGlua3NjYXBlOnBhZ2VjaGVja2VyYm9hcmQ9IjAiCiAgICAgc2hvd2dyaWQ9ImZhbHNlIgogICAgIGZpdC1tYXJnaW4tdG9wPSIwIgogICAgIGZpdC1tYXJnaW4tbGVmdD0iMCIKICAgICBmaXQtbWFyZ2luLXJpZ2h0PSIwIgogICAgIGZpdC1tYXJnaW4tYm90dG9tPSIwIgogICAgIGlua3NjYXBlOnpvb209IjI1NiIKICAgICBpbmtzY2FwZTpjeD0iLTg0Ljg1NzQyMiIKICAgICBpbmtzY2FwZTpjeT0iLTgzLjI5NDkyMiIKICAgICBpbmtzY2FwZTp3aW5kb3ctd2lkdGg9IjEzMTIiCiAgICAgaW5rc2NhcGU6d2luZG93LWhlaWdodD0iMTA4MSIKICAgICBpbmtzY2FwZTp3aW5kb3cteD0iMTE2IgogICAgIGlua3NjYXBlOndpbmRvdy15PSIyMDIiCiAgICAgaW5rc2NhcGU6d2luZG93LW1heGltaXplZD0iMCIKICAgICBpbmtzY2FwZTpjdXJyZW50LWxheWVyPSJzdmc2NyIgLz4KICA8cGF0aAogICAgIHRyYW5zZm9ybT0ic2NhbGUoLTEsIDEpIHRyYW5zbGF0ZSgtODUwLCAwKSIKICAgICBkPSJNIDc2OCw4NiBWIDU5OCBIIDg0IFYgODYgWiBtIDAsNTk4IGMgNDgsMCA4NCwtMzggODQsLTg2IFYgODYgQyA4NTIsMzggODE2LDAgNzY4LDAgSCA4NCBDIDM2LDAgMCwzOCAwLDg2IHYgNTEyIGMgMCw0OCAzNiw4NiA4NCw4NiB6IE0gMzg0LDEyOCB2IDQ0IGggLTg2IHYgODQgaCAxNzAgdiA0NCBIIDM0MCBjIC0yNCwwIC00MiwxOCAtNDIsNDIgdiAxMjggYyAwLDI0IDE4LDQyIDQyLDQyIGggNDQgdiA0NCBoIDg0IHYgLTQ0IGggODYgViA0MjggSCAzODQgdiAtNDQgaCAxMjggYyAyNCwwIDQyLC0xOCA0MiwtNDIgViAyMTQgYyAwLC0yNCAtMTgsLTQyIC00MiwtNDIgaCAtNDQgdiAtNDQgeiIKICAgICBmaWxsPSIjYTJhYWIyIgogICAgIGlkPSJwYXRoNjUiIC8+Cjwvc3ZnPgo=';

		wc_admin_register_page(
			[
				'id'         => 'wc-payments',
				'title'      => __( 'Payments', 'woocommerce-payments' ),
				'capability' => 'manage_woocommerce',
				'path'       => $top_level_link,
				'position'   => '55.7', // After WooCommerce & Product menu items.
				'icon'       => $menu_icon,
				'nav_args'   => [
					'title'        => 'WooPayments',
					'is_category'  => $should_render_full_menu,
					'menuId'       => 'plugins',
					'is_top_level' => true,
				],
			]
		);

		// Merchants are unable to see their deposits, transactions, disputes and settings if their account is rejected or under review.
		// That's expected, because account under review is hard-blocked account that spends in a review pretty short time-frame.
		// Either merchant gets approved and continues to use payments or they remain suspended and can't use payments.
		if ( $this->account->is_account_rejected() || $this->account->is_account_under_review() ) {
			// If the account is rejected, only show the overview page.
			wc_admin_register_page( $this->admin_child_pages['wc-payments-overview'] );
			return;
		}

		if ( ! $this->account->is_stripe_connected() ) {
			wc_admin_register_page(
				[
					'id'         => 'wc-payments-onboarding',
					'title'      => __( 'Onboarding', 'woocommerce-payments' ),
					'parent'     => 'wc-payments',
					'path'       => '/payments/onboarding',
					'capability' => 'manage_woocommerce',
					'nav_args'   => [
						'parent' => 'wc-payments',
					],
				]
			);
			remove_submenu_page( 'wc-admin&path=/payments/connect', 'wc-admin&path=/payments/onboarding' );
		}

<<<<<<< HEAD
		// Register /payments/onboarding/kyc only when we have a Stripe account, but the Stripe KYC is not finished (details not submitted).
		if ( $this->account->is_stripe_connected() && ! $this->account->is_details_submitted() ) {
=======
		// We handle how we register this page slightly differently depending on if details are submitted or not.
		if ( WC_Payments_Features::is_embedded_kyc_enabled() && $this->account->is_stripe_connected() && ! $this->account->is_details_submitted() ) {
>>>>>>> a9955a10
			wc_admin_register_page(
				[
					'id'         => 'wc-payments-onboarding-kyc',
					'title'      => __( 'Continue onboarding', 'woocommerce-payments' ),
					'parent'     => 'wc-payments',
					'path'       => '/payments/onboarding/kyc',
					'capability' => 'manage_woocommerce',
					'nav_args'   => [
						'parent' => 'wc-payments',
						'order'  => 50,
					],
				]
			);
			remove_submenu_page( 'wc-admin&path=/payments/connect', 'wc-admin&path=/payments/onboarding/kyc' );
		}

		if ( $should_render_full_menu ) {
			// Only register if details are submitted and the account is PO.
			if ( WC_Payments_Features::is_embedded_kyc_enabled()
				&& $this->account->is_stripe_connected()
				&& $this->account->is_details_submitted()
				&& $this->account->is_progressive_onboarding_in_progress()
			) {
				$this->admin_child_pages['wc-payments-onboarding-kyc'] = [
					'id'         => 'wc-payments-onboarding-kyc',
					'title'      => __( 'Continue onboarding', 'woocommerce-payments' ),
					'parent'     => 'wc-payments',
					'path'       => '/payments/onboarding/kyc',
					'capability' => 'manage_woocommerce',
					'nav_args'   => [
						'parent' => 'wc-payments',
						'order'  => 50,
					],
				];
			}

			if ( $this->account->is_card_present_eligible() && $this->account->has_card_readers_available() ) {
				$this->admin_child_pages['wc-payments-card-readers'] = [
					'id'       => 'wc-payments-card-readers',
					'title'    => __( 'Card Readers', 'woocommerce-payments' ),
					'parent'   => 'wc-payments',
					'path'     => '/payments/card-readers',
					'nav_args' => [
						'parent' => 'wc-payments',
						'order'  => 50,
					],
				];
			}

			if ( $this->account->get_capital()['has_previous_loans'] ) {
				$this->admin_child_pages['wc-payments-capital'] = [
					'id'       => 'wc-payments-capital',
					'title'    => __( 'Capital Loans', 'woocommerce-payments' ),
					'parent'   => 'wc-payments',
					'path'     => '/payments/loans',
					'nav_args' => [
						'parent' => 'wc-payments',
						'order'  => 60,
					],
				];
			}

			if ( WC_Payments_Features::is_documents_section_enabled() ) {
				$this->admin_child_pages['wc-payments-documents'] = [
					'id'       => 'wc-payments-documents',
					'title'    => __( 'Documents', 'woocommerce-payments' ),
					'parent'   => 'wc-payments',
					'path'     => '/payments/documents',
					'nav_args' => [
						'parent' => 'wc-payments',
						'order'  => 50,
					],
				];
			}

			/**
			 * Please note that if any other page is registered first and it's
			 * path is different from the $top_level_link it will make
			 * wc_admin_register_page to duplicate "Payments" menu item as a
			 * first item in the sub-menu.
			 */
			foreach ( $this->admin_child_pages as $admin_child_page ) {
				wc_admin_register_page( $admin_child_page );
			}

			// Remove the "Continue onboarding" submenu item, if it exists.
			if ( in_array( 'wc-payments-onboarding-kyc', array_keys( $this->admin_child_pages ), true ) ) {
				remove_submenu_page( 'wc-admin&path=/payments/overview', 'wc-admin&path=/payments/onboarding/kyc' );
			}

			wc_admin_connect_page(
				[
					'id'        => 'woocommerce-settings-payments-woocommerce-payments',
					'parent'    => 'woocommerce-settings-payments',
					'screen_id' => 'woocommerce_page_wc-settings-checkout-woocommerce_payments',
					'title'     => 'WooPayments',
					'nav_args'  => [
						'parent' => 'wc-payments',
						'title'  => __( 'Settings', 'woocommerce-payments' ),
						'url'    => 'wc-settings&tab=checkout&section=woocommerce_payments',
						'order'  => 99,
					],
				]
			);
			// Add the Settings submenu directly to the array, it's the only way to make it link to an absolute URL.
			$submenu_keys                   = array_keys( $submenu );
			$last_submenu_key               = $submenu_keys[ count( $submenu ) - 1 ];
			$submenu[ $last_submenu_key ][] = [ // PHPCS:Ignore WordPress.WP.GlobalVariablesOverride.Prohibited
				$this->get_settings_menu_item_name(),
				'manage_woocommerce',
				WC_Payments_Admin_Settings::get_settings_url(),
			];

			// Temporary fix to settings menu disappearance is to register the page after settings menu has been manually added.
			// TODO: More robust solution is to be implemented by https://github.com/Automattic/woocommerce-payments/issues/231.
			wc_admin_register_page(
				[
					'id'     => 'wc-payments-deposit-details',
					'title'  => __( 'Deposit details', 'woocommerce-payments' ),
					'parent' => 'wc-payments-transactions', // Not (top level) deposits, as workaround for showing up as submenu page.
					'path'   => '/payments/deposits/details',
				]
			);
			wc_admin_register_page(
				[
					'id'     => 'wc-payments-transaction-details',
					'title'  => __( 'Payment details', 'woocommerce-payments' ),
					'parent' => 'wc-payments-transactions',
					'path'   => '/payments/transactions/details',
				]
			);

			wc_admin_register_page(
				[
					'id'     => 'wc-payments-disputes-details-legacy-redirect',
					'title'  => __( 'Dispute details', 'woocommerce-payments' ),
					'parent' => 'wc-payments-disputes',
					'path'   => '/payments/disputes/details',
				]
			);

			wc_admin_register_page(
				[
					'id'     => 'wc-payments-disputes-challenge',
					'title'  => __( 'Challenge dispute', 'woocommerce-payments' ),
					'parent' => 'wc-payments-disputes-details',
					'path'   => '/payments/disputes/challenge',
				]
			);
			wc_admin_register_page(
				[
					'id'     => 'wc-payments-additional-payment-methods',
					'parent' => 'woocommerce-settings-payments',
					'title'  => __( 'Add new payment methods', 'woocommerce-payments' ),
					'path'   => '/payments/additional-payment-methods',
				]
			);
			wc_admin_register_page(
				[
					'id'     => 'wc-payments-multi-currency-setup',
					'parent' => 'woocommerce-settings-payments',
					'title'  => __( 'Set up multiple currencies', 'woocommerce-payments' ),
					'path'   => '/payments/multi-currency-setup',
				]
			);
		}

		WC_Payments_Utils::enqueue_style(
			'wcpay-admin-css',
			plugins_url( 'assets/css/admin.css', WCPAY_PLUGIN_FILE ),
			[],
			WC_Payments::get_file_version( 'assets/css/admin.css' ),
			'all'
		);

		$this->add_menu_notification_badge();
		$this->add_disputes_notification_badge();
		if ( \WC_Payments_Features::is_auth_and_capture_enabled() && $this->wcpay_gateway->get_option( 'manual_capture' ) === 'yes' ) {
			$this->add_transactions_notification_badge();
		}
	}

	/**
	 * Register the CSS and JS scripts
	 */
	public function register_payments_scripts() {
		if ( ! current_user_can( 'manage_woocommerce' ) ) {
			return;
		}

		WC_Payments::register_script_with_dependencies( 'WCPAY_DASH_APP', 'dist/index', [ 'wp-api-request' ] );

		wp_set_script_translations( 'WCPAY_DASH_APP', 'woocommerce-payments' );

		WC_Payments_Utils::register_style(
			'WCPAY_DASH_APP',
			plugins_url( 'dist/index.css', WCPAY_PLUGIN_FILE ),
			[ 'wc-components' ],
			WC_Payments::get_file_version( 'dist/index.css' ),
			'all'
		);

		WC_Payments::register_script_with_dependencies( 'WCPAY_TOS', 'dist/tos' );
		wp_set_script_translations( 'WCPAY_TOS', 'woocommerce-payments' );

		WC_Payments_Utils::register_style(
			'WCPAY_TOS',
			plugins_url( 'dist/tos.css', WCPAY_PLUGIN_FILE ),
			[],
			WC_Payments::get_file_version( 'dist/tos.css' ),
			'all'
		);

		WC_Payments::register_script_with_dependencies( 'WCPAY_ADMIN_ORDER_ACTIONS', 'dist/order', [ 'jquery-tiptip' ] );

		WC_Payments_Utils::register_style(
			'WCPAY_ADMIN_ORDER_ACTIONS',
			plugins_url( 'dist/order.css', WCPAY_PLUGIN_FILE ),
			[],
			WC_Payments::get_file_version( 'dist/order.css' ),
			'all'
		);

		WC_Payments::register_script_with_dependencies( 'WCPAY_ADMIN_SETTINGS', 'dist/settings' );

		wp_localize_script(
			'WCPAY_ADMIN_SETTINGS',
			'wcpayPaymentRequestParams',
			[
				'stripe' => [
					'publishableKey' => $this->account->get_publishable_key( WC_Payments::mode()->is_test() ),
					'accountId'      => $this->account->get_stripe_account_id(),
					'locale'         => WC_Payments_Utils::convert_to_stripe_locale( get_locale() ),
				],
			]
		);

		wp_set_script_translations( 'WCPAY_ADMIN_SETTINGS', 'woocommerce-payments' );

		WC_Payments_Utils::register_style(
			'WCPAY_ADMIN_SETTINGS',
			plugins_url( 'dist/settings.css', WCPAY_PLUGIN_FILE ),
			[ 'wc-components' ],
			WC_Payments::get_file_version( 'dist/settings.css' ),
			'all'
		);

		WC_Payments::register_script_with_dependencies( 'WCPAY_PAYMENT_GATEWAYS_PAGE', 'dist/payment-gateways' );

		WC_Payments_Utils::register_style(
			'WCPAY_PAYMENT_GATEWAYS_PAGE',
			plugins_url( 'dist/payment-gateways.css', WCPAY_PLUGIN_FILE ),
			[ 'wc-components' ],
			WC_Payments::get_file_version( 'dist/payment-gateways.css' ),
			'all'
		);

		WC_Payments::register_script_with_dependencies( 'WCPAY_PLUGINS_PAGE', 'dist/plugins-page', [ 'wp-api-request' ] );
		wp_set_script_translations( 'WCPAY_PLUGINS_PAGE', 'woocommerce-payments' );

		WC_Payments_Utils::register_style(
			'WCPAY_PLUGINS_PAGE',
			plugins_url( 'dist/plugins-page.css', WCPAY_PLUGIN_FILE ),
			[ 'wp-components', 'wc-components' ],
			WC_Payments::get_file_version( 'dist/plugins-page.css' ),
			'all'
		);
	}

	/**
	 * Load the assets
	 */
	public function enqueue_payments_scripts() {
		global $current_tab, $current_section;

		// Enqueue the admin settings assets on any WCPay settings page.
		// We also need to enqueue and localize on the multi-currency tab.
		if ( WC_Payments_Utils::is_payments_settings_page() || 'wcpay_multi_currency' === $current_tab ) {
			// Localize before actually enqueuing to avoid unnecessary settings generation.
			// Most importantly, the destructive error transient handling.
			wp_localize_script(
				'WCPAY_ADMIN_SETTINGS',
				'wcpaySettings',
				$this->get_js_settings()
			);

			// Output the settings JS and CSS only on the settings page.
			wp_enqueue_script( 'WCPAY_ADMIN_SETTINGS' );
			wp_enqueue_style( 'WCPAY_ADMIN_SETTINGS' );
		}

		// Enqueue the onboarding scripts if the user is on the onboarding page.
		if ( WC_Payments_Utils::is_onboarding_page() ) {
			wp_localize_script(
				'WCPAY_ONBOARDING_SETTINGS',
				'wcpayOnboardingSettings',
				[]
			);
		}

		// TODO: Try to enqueue the JS and CSS bundles lazily (will require changes on WC-Admin).
		$current_screen = get_current_screen() ? get_current_screen()->base : null;
		if ( wc_admin_is_registered_page() || 'widgets' === $current_screen ) {
			// Localize before actually enqueuing to avoid unnecessary settings generation.
			// Most importantly, the destructive error transient handling.
			wp_localize_script(
				'WCPAY_DASH_APP',
				'wcpaySettings',
				$this->get_js_settings()
			);

			wp_enqueue_script( 'WCPAY_DASH_APP' );
			wp_enqueue_style( 'WCPAY_DASH_APP' );
		}

		// TODO: Update conditions when ToS script is enqueued.
		$tos_agreement_declined = (
			'checkout' === $current_tab
			&& isset( $_GET['tos-disabled'] ) // phpcs:ignore WordPress.Security.NonceVerification
		);

		$tos_agreement_required = (
			$this->is_tos_agreement_required() &&
			(
				WC_Payments_Utils::is_payments_settings_page() ||

				// Or a WC Admin page?
				// Note: Merchants can navigate from analytics to payments w/o reload,
				// which is why this is necessary.
				wc_admin_is_registered_page()
			)
		);

		$track_stripe_connected = get_option( '_wcpay_onboarding_stripe_connected' );

		if ( $tos_agreement_declined || $tos_agreement_required || $track_stripe_connected ) {
			// phpcs:ignore WordPress.Security.NonceVerification
			wp_localize_script(
				'WCPAY_TOS',
				'wcpay_tos_settings',
				[
					'settingsUrl'          => WC_Payments_Admin_Settings::get_settings_url(),
					'tosAgreementRequired' => $tos_agreement_required,
					'tosAgreementDeclined' => $tos_agreement_declined,
					'trackStripeConnected' => $track_stripe_connected,
				]
			);

			wp_enqueue_script( 'WCPAY_TOS' );
			wp_enqueue_style( 'WCPAY_TOS' );
		}

		$is_payment_methods_page = (
			is_admin() &&
			$current_tab && ! $current_section
			&& 'checkout' === $current_tab
		);

		if ( $is_payment_methods_page ) {
			wp_enqueue_script( 'WCPAY_PAYMENT_GATEWAYS_PAGE' );
			wp_enqueue_style( 'WCPAY_PAYMENT_GATEWAYS_PAGE' );
		}

		$screen = get_current_screen();

		// Only enqueue the scripts on the plugins page.
		if ( in_array( $screen->id, [ 'plugins' ], true ) ) {
			// Localize before actually enqueuing to avoid unnecessary settings generation.
			// Most importantly, the destructive error transient handling.
			wp_localize_script(
				'WCPAY_PLUGINS_PAGE',
				'wcpayPluginsSettings',
				$this->get_plugins_page_js_settings()
			);

			wp_enqueue_script( 'WCPAY_PLUGINS_PAGE' );
			wp_enqueue_style( 'WCPAY_PLUGINS_PAGE' );

			add_action( 'admin_footer', [ $this, 'load_plugins_page_wrapper' ] );
		}

		if ( in_array( $screen->id, [ 'shop_order', 'woocommerce_page_wc-orders' ], true ) ) {
			$order = wc_get_order();

			if ( $order && WC_Payment_Gateway_WCPay::GATEWAY_ID === $order->get_payment_method() ) {
				$refund_amount = $order->get_remaining_refund_amount();

				// Check if the order's test mode meta matches the site's current test mode state.
				// E.g. order and site are both in test mode, or both in live mode.
				$order_mode = $order->get_meta( WC_Payments_Order_Service::WCPAY_MODE_META_KEY );
				if ( '' === $order_mode ) {
					// If the order doesn't have a mode set, assume it was created before the order mode meta was added (< 6.9 PR#7651) and return null.
					$order_test_mode_match = null;
				} else {
					$order_test_mode_match = (
						\WCPay\Constants\Order_Mode::PRODUCTION === $order_mode &&
						WC_Payments::mode()->is_live()
					) || (
						\WCPay\Constants\Order_Mode::TEST === $order_mode &&
						WC_Payments::mode()->is_test()
					);
				}

				wp_localize_script(
					'WCPAY_ADMIN_ORDER_ACTIONS',
					'wcpay_order_config',
					[
						'disableManualRefunds'  => ! $this->wcpay_gateway->has_refund_failed( $order ),
						'manualRefundsTip'      => __( 'Refunding manually requires reimbursing your customer offline via cash, check, etc. The refund amounts entered here will only be used to balance your analytics.', 'woocommerce-payments' ),
						'refundAmount'          => $refund_amount,
						'formattedRefundAmount' => wp_strip_all_tags( wc_price( $refund_amount, [ 'currency' => $order->get_currency() ] ) ),
						'refundedAmount'        => $order->get_total_refunded(),
						'canRefund'             => $this->wcpay_gateway->can_refund_order( $order ),
						'chargeId'              => $this->order_service->get_charge_id_for_order( $order ),
						'hasOpenAuthorization'  => $this->order_service->has_open_authorization( $order ),
						'testMode'              => \WCPay\Constants\Order_Mode::TEST === $order->get_meta( WC_Payments_Order_Service::WCPAY_MODE_META_KEY ),
						'orderTestModeMatch'    => $order_test_mode_match,
					]
				);
				wp_localize_script(
					'WCPAY_ADMIN_ORDER_ACTIONS',
					'wcpaySettings',
					$this->get_js_settings()
				);

				wp_enqueue_script( 'WCPAY_ADMIN_ORDER_ACTIONS' );
				WC_Payments_Utils::enqueue_style( 'WCPAY_ADMIN_ORDER_ACTIONS' );
			}
		}
	}

	/**
	 * Outputs the wrapper for the plugin modal
	 * Contents are loaded by React script
	 *
	 * @return void
	 */
	public function load_plugins_page_wrapper() {
		wc_get_template(
			'plugins-page/plugins-page-wrapper.php',
			[],
			'',
			WCPAY_ABSPATH . 'templates/'
		);
	}


	/**
	 * Get the WCPay settings to be sent to JS.
	 *
	 * It used an internal cache to make sure it only generates the settings once per request.
	 * This is needed in order to avoid performance issues and simplify error transients handling.
	 *
	 * @return array
	 */
	private function get_js_settings(): array {
		// Return the internally cached data if it is already initialized.
		if ( ! is_null( $this->wcpay_js_settings ) ) {
			return $this->wcpay_js_settings;
		}

		$error_message = get_transient( WC_Payments_Account::ERROR_MESSAGE_TRANSIENT );
		delete_transient( WC_Payments_Account::ERROR_MESSAGE_TRANSIENT );

		/**
		 * This is a workaround to pass the current user's email address to WCPay's settings until we do not need to rely
		 * on backwards compatibility and can use `getCurrentUser` from `@wordpress/core-data`.
		 */
		$current_user       = wp_get_current_user();
		$current_user_email = $current_user && $current_user->user_email ? $current_user->user_email : get_option( 'admin_email' );

		if ( version_compare( WC_VERSION, '6.0', '<' ) ) {
			$path = WCPAY_ABSPATH . 'i18n/locale-info.php';
		} else {
			$path = WC()->plugin_path() . '/i18n/locale-info.php';
		}

		$locale_info = include $path;

		// Get symbols for those currencies without a short one.
		$symbols       = get_woocommerce_currency_symbols();
		$currency_data = [];

		foreach ( $locale_info as $key => $value ) {
			$currency_code             = $value['currency_code'] ?? '';
			$default_locale_formatting = $value['locales']['default'] ?? [];
			$currency_data[ $key ]     = [
				'code'              => $currency_code,
				'symbol'            => $value['short_symbol'] ?? $symbols[ $currency_code ] ?? '',
				'symbolPosition'    => $value['currency_pos'] ?? '',
				'thousandSeparator' => $value['thousand_sep'] ?? '',
				'decimalSeparator'  => $value['decimal_sep'] ?? '',
				'precision'         => $value['num_decimals'],
				'defaultLocale'     => [
					'symbolPosition'    => $default_locale_formatting['currency_pos'] ?? '',
					'thousandSeparator' => $default_locale_formatting['thousand_sep'] ?? '',
					'decimalSeparator'  => $default_locale_formatting['decimal_sep'] ?? '',
				],
			];
		}

		$account_status_data = $this->account->get_account_status_data();

		$test_mode = false;
		try {
			$test_mode = WC_Payments::mode()->is_test();
		} catch ( Exception $e ) {
			Logger::log( sprintf( 'WooPayments JS settings: Could not determine if the gateway should process payments in test mode! Message: %s', $e->getMessage() ), 'warning' );
		}

		$test_mode_onboarding = false;
		try {
			$test_mode_onboarding = WC_Payments::mode()->is_test_mode_onboarding();
		} catch ( Exception $e ) {
			Logger::log( sprintf( 'WooPayments JS settings: Could not determine if we should onboard accounts in test mode! Message: %s', $e->getMessage() ), 'warning' );
		}

		$dev_mode = false;
		try {
			$dev_mode = WC_Payments::mode()->is_dev();
		} catch ( Exception $e ) {
			Logger::log( sprintf( 'WooPayments JS settings: Could not determine if the gateway should be in dev mode! Message: %s', $e->getMessage() ), 'warning' );
		}

		$connect_url       = WC_Payments_Account::get_connect_url();
		$connect_incentive = $this->incentives_service->get_cached_connect_incentive();
		// If we have an incentive ID, attach it to the connect URL.
		if ( ! empty( $connect_incentive['id'] ) ) {
			$connect_url = add_query_arg( [ 'promo' => sanitize_text_field( $connect_incentive['id'] ) ], $connect_url );
		}

		// Get the site logo URL, if available.
		$site_logo_id  = get_theme_mod( 'custom_logo' );
		$site_logo_url = $site_logo_id ? ( wp_get_attachment_image_src( $site_logo_id, 'full' )[0] ?? '' ) : '';

		$this->wcpay_js_settings = [
			'version'                            => WCPAY_VERSION_NUMBER,
			'connectUrl'                         => $connect_url,
			'overviewUrl'                        => WC_Payments_Account::get_overview_page_url(),
			'connect'                            => [
				'country'            => WC()->countries->get_base_country(),
				'availableCountries' => WC_Payments_Utils::supported_countries(),
				'availableStates'    => WC()->countries->get_states(),
			],
			'connectIncentive'                   => $connect_incentive,
			'devMode'                            => $dev_mode,
			'testModeOnboarding'                 => $test_mode_onboarding,
			'testMode'                           => $test_mode,
			// Set this flag for use in the front-end to alter messages and notices if on-boarding has been disabled.
			'onBoardingDisabled'                 => WC_Payments_Account::is_on_boarding_disabled(),
			'onboardingFieldsData'               => $this->onboarding_service->get_fields_data( get_user_locale() ),
			'onboardingEmbeddedKycInProgress'    => $this->onboarding_service->is_embedded_kyc_in_progress(),
			'errorMessage'                       => $error_message,
			'featureFlags'                       => $this->get_frontend_feature_flags(),
			'isSubscriptionsActive'              => class_exists( 'WC_Subscriptions' ) && version_compare( WC_Subscriptions::$version, '2.2.0', '>=' ),
			// Used in the settings page by the AccountFees component.
			'zeroDecimalCurrencies'              => WC_Payments_Utils::zero_decimal_currencies(),
			'fraudServices'                      => $this->fraud_service->get_fraud_services_config(),
			'isJetpackConnected'                 => $this->account->has_working_jetpack_connection(),
			'isJetpackIdcActive'                 => Jetpack_Identity_Crisis::has_identity_crisis(),
			'isAccountConnected'                 => $this->account->has_account_data(),
			'isAccountValid'                     => $this->account->is_stripe_account_valid(),
			'accountStatus'                      => $account_status_data,
			'accountFees'                        => $this->account->get_fees(),
			'accountLoans'                       => $this->account->get_capital(),
			'accountEmail'                       => $this->account->get_account_email(),
			'showUpdateDetailsTask'              => $this->get_should_show_update_business_details_task( $account_status_data ),
			'wpcomReconnectUrl'                  => $this->payments_api_client->is_server_connected() && ! $this->payments_api_client->has_server_connection_owner() ? WC_Payments_Account::get_wpcom_reconnect_url() : null,
			'multiCurrencySetup'                 => [
				'isSetupCompleted' => get_option( 'wcpay_multi_currency_setup_completed' ),
			],
			'isMultiCurrencyEnabled'             => WC_Payments_Features::is_customer_multi_currency_enabled(),
			'shouldUseExplicitPrice'             => WC_Payments_Explicit_Price_Formatter::should_output_explicit_price(),
			'overviewTasksVisibility'            => [
				'dismissedTodoTasks'     => get_option( 'woocommerce_dismissed_todo_tasks', [] ),
				'deletedTodoTasks'       => get_option( 'woocommerce_deleted_todo_tasks', [] ),
				'remindMeLaterTodoTasks' => get_option( 'woocommerce_remind_me_later_todo_tasks', [] ),
			],
			'currentUserEmail'                   => $current_user_email,
			'currencyData'                       => $currency_data,
			'restUrl'                            => get_rest_url( null, '' ), // rest url to concatenate when merchant use Plain permalinks.
			'siteLogoUrl'                        => $site_logo_url,
			'isFRTReviewFeatureActive'           => WC_Payments_Features::is_frt_review_feature_active(),
			'fraudProtection'                    => [
				'isWelcomeTourDismissed' => WC_Payments_Features::is_fraud_protection_welcome_tour_dismissed(),
			],
			'enabledPaymentMethods'              => $this->get_enabled_payment_method_ids(),
			'progressiveOnboarding'              => $this->account->get_progressive_onboarding_details(),
			'accountDefaultCurrency'             => $this->account->get_account_default_currency(),
			'frtDiscoverBannerSettings'          => get_option( 'wcpay_frt_discover_banner_settings', '' ),
			'storeCurrency'                      => get_option( 'woocommerce_currency' ),
			'isWooPayStoreCountryAvailable'      => WooPay_Utilities::is_store_country_available(),
			'woopayLastDisableDate'              => $this->wcpay_gateway->get_option( 'platform_checkout_last_disable_date' ),
			'isStripeBillingEnabled'             => WC_Payments_Features::is_stripe_billing_enabled(),
			'isStripeBillingEligible'            => WC_Payments_Features::is_stripe_billing_eligible(),
			'capabilityRequestNotices'           => get_option( 'wcpay_capability_request_dismissed_notices ', [] ),
			'storeName'                          => get_bloginfo( 'name' ),
			'isNextDepositNoticeDismissed'       => WC_Payments_Features::is_next_deposit_notice_dismissed(),
			'isInstantDepositNoticeDismissed'    => get_option( 'wcpay_instant_deposit_notice_dismissed', false ),
			'reporting'                          => [
				'exportModalDismissed' => get_option( 'wcpay_reporting_export_modal_dismissed', false ),
			],
			'dismissedDuplicateNotices'          => get_option( 'wcpay_duplicate_payment_method_notices_dismissed', [] ),
			'locale'                             => WC_Payments_Utils::get_language_data( get_locale() ),
			'isOverviewSurveySubmitted'          => get_option( 'wcpay_survey_payment_overview_submitted', false ),
			'trackingInfo'                       => $this->account->get_tracking_info(),
			'lifetimeTPV'                        => $this->account->get_lifetime_total_payment_volume(),
			'defaultExpressCheckoutBorderRadius' => WC_Payments_Express_Checkout_Button_Handler::DEFAULT_BORDER_RADIUS_IN_PX,
			'isWooPayGlobalThemeSupportEligible' => WC_Payments_Features::is_woopay_global_theme_support_eligible(),
		];

		return apply_filters( 'wcpay_js_settings', $this->wcpay_js_settings );
	}

	/**
	 * Get the WCPay plugins page settings to be sent to JS.
	 *
	 * @return array
	 */
	private function get_plugins_page_js_settings(): array {
		$plugins_page_settings = [
			'exitSurveyLastShown' => get_option( 'wcpay_exit_survey_last_shown', null ),
		];

		return apply_filters( 'wcpay_plugins_page_js_settings', $plugins_page_settings );
	}

	/**
	 * Helper function to retrieve enabled UPE payment methods.
	 *
	 * TODO: This is duplicating code located in the settings container, we should refactor so that
	 * this is stored in a centralised place and can be retrieved from there.
	 *
	 * @return array
	 */
	private function get_enabled_payment_method_ids(): array {
		$available_upe_payment_methods = $this->wcpay_gateway->get_upe_available_payment_methods();
		/**
		 * It might be possible that enabled payment methods settings have an invalid state. As an example,
		 * if an account is switched to a new country and earlier country had PM's that are no longer valid; or if the PM is not available anymore.
		 * To keep saving settings working, we are ensuring the enabled payment methods are yet available.
		 */
		$enabled_payment_methods = array_values(
			array_intersect(
				$this->wcpay_gateway->get_upe_enabled_payment_method_ids(),
				$available_upe_payment_methods
			)
		);

		return $enabled_payment_methods;
	}

	/**
	 * Creates an array of features enabled only when external dependencies are of certain versions.
	 *
	 * @return array An associative array containing the flags as booleans.
	 */
	private function get_frontend_feature_flags(): array {
		return array_merge(
			[
				'paymentTimeline' => self::version_compare( WC_ADMIN_VERSION_NUMBER, '1.4.0', '>=' ),
				'customSearch'    => self::version_compare( WC_ADMIN_VERSION_NUMBER, '1.3.0', '>=' ),
			],
			WC_Payments_Features::to_array()
		);
	}

	/**
	 * A wrapper around version_compare to allow comparing two version numbers even when they are suffixed with a dash and a string, for example 1.3.0-beta.
	 *
	 * @param string $version1 First version number.
	 * @param string $version2 Second version number.
	 * @param string $operator A boolean operator to use when comparing.
	 *
	 * @return bool True if the relationship is the one specified by the operator.
	 */
	private static function version_compare( $version1, $version2, string $operator ): bool {
		// Attempt to extract version numbers.
		$version_regex = '/^([\d\.]+)(-.*)?$/';
		if ( preg_match( $version_regex, $version1, $matches1 ) && preg_match( $version_regex, $version2, $matches2 ) ) {
			// Only compare the numeric parts of the versions, ignore the bit after the dash.
			$version1 = $matches1[1];
			$version2 = $matches2[1];
		}
		return (bool) version_compare( $version1, $version2, $operator );
	}

	/**
	 * Checks whether it's necessary to display a ToS agreement modal.
	 *
	 * @return bool
	 */
	private function is_tos_agreement_required() {
		// The gateway might already be disabled because of ToS.
		if ( ! $this->wcpay_gateway->is_enabled() ) {
			return false;
		}

		// Retrieve the latest agreement and check whether it's regarding the latest ToS version.
		$agreement = $this->account->get_latest_tos_agreement();
		if ( empty( $agreement ) ) {
			// Account data couldn't be fetched, let the merchant solve that first.
			return false;
		}

		return ! $agreement['is_current_version'];
	}

	/**
	 * Attempts to add a notification badge on WordPress menu next to Payments menu item
	 * to remind user that setup is required.
	 */
	public function add_menu_notification_badge() {
		global $menu;

		// If plugin activation date is less than 3 days, do not show the badge.
		$past_3_days = time() - get_option( 'wcpay_activation_timestamp', 0 ) >= ( 3 * DAY_IN_SECONDS );
		if ( false === $past_3_days ) {
			return;
		}

		// First, lets see what the DB option says.
		$hide_badge = 'yes' === get_option( 'wcpay_menu_badge_hidden', 'no' );

		// There are situations where we need to force show the badge.
		// If we have:
		// - a broken Jetpack connection and a connected account;
		// - or working Jetpack connection and a connected but invalid account.
		// show the badge since the merchant needs to take action.
		if ( ( ! $this->account->has_working_jetpack_connection() && $this->account->has_account_data() )
			|| ( $this->account->has_working_jetpack_connection() && $this->account->has_account_data() && ! $this->account->is_stripe_account_valid() ) ) {

			$hide_badge = false;
		} elseif ( $this->account->has_working_jetpack_connection() && $this->account->is_stripe_account_valid() ) {
			// If everything is working fine, hide the badge regardless of the DB option.
			$hide_badge = true;
		}

		if ( $hide_badge ) {
			return;
		}

		$badge = self::MENU_NOTIFICATION_BADGE;
		foreach ( $menu as $index => $menu_item ) {
			if ( false === strpos( $menu_item[0], $badge ) && ( 'wc-admin&path=/payments/connect' === $menu_item[2] ) ) {
				$menu[ $index ][0] .= $badge; // phpcs:ignore WordPress.WP.GlobalVariablesOverride.Prohibited

				// One menu item with a badge is more than enough.
				break;
			}
		}
	}

	/**
	 * Check whether a setup task needs to be displayed prompting the user to update
	 * their business details.
	 *
	 * @param array $account_status_data An array containing the account status data.
	 *
	 * @return bool True if we should show the task, false otherwise.
	 */
	public function get_should_show_update_business_details_task( array $account_status_data ) {
		$status           = $account_status_data['status'] ?? '';
		$current_deadline = $account_status_data['currentDeadline'] ?? false;
		$past_due         = $account_status_data['pastDue'] ?? false;

		// If the account is restricted_soon, but there's no current deadline, no action is needed.
		if ( ( 'restricted_soon' === $status && $current_deadline ) || ( 'restricted' === $status && $past_due ) ) {
			return true;
		}

		return false;
	}

	/**
	 * Adds a container to the "payment gateways" page.
	 * This is where the "Are you sure you want to disable WCPay?" confirmation dialog is rendered.
	 */
	public function payment_gateways_container() {
		?>
		<div id="wcpay-payment-gateways-container" />
		<?php
	}

	/**
	 * Returns the name to display for the "Payments > Settings" submenu item.
	 *
	 * The name will also contain a notification badge if the UPE settings preview is enabled but UPE is not.
	 *
	 * @return string
	 */
	private function get_settings_menu_item_name() {
		return __( 'Settings', 'woocommerce' ); // PHPCS:Ignore WordPress.WP.I18n.TextDomainMismatch
	}

	/**
	 * Redirects WCPay admin pages to the Connect page for stores that
	 * don't have a working Jetpack connection or a valid connected Stripe account.
	 *
	 * Please note that the overview page is handled separately in the
	 * `WC_Payments_Account::maybe_redirect_from_overview_page` method, before this method is called (priority 15 vs 16).
	 *
	 * IMPORTANT: The logic should be kept in sync with the one in maybe_redirect_from_connect_page to avoid loops.
	 *
	 * @see WC_Payments_Account::maybe_redirect_from_overview_page() for overview page handling.
	 * @see WC_Payments_Account::maybe_handle_onboarding() for connect links handling.
	 *
	 * @return bool True if a redirection happened, false otherwise.
	 */
	public function maybe_redirect_from_payments_admin_child_pages(): bool {
		if ( wp_doing_ajax() || ! current_user_can( 'manage_woocommerce' ) ) {
			return false;
		}

		$url_params = wp_unslash( $_GET ); // phpcs:ignore WordPress.Security.NonceVerification
		if ( empty( $url_params['page'] ) || 'wc-admin' !== $url_params['page'] ) {
			return false;
		}

		$current_path = ! empty( $url_params['path'] ) ? $url_params['path'] : '';
		if ( empty( $current_path ) ) {
			return false;
		}

		// If the current path doesn't match any of the paths we're interested in, do not redirect.
		$page_paths = [];
		foreach ( $this->admin_child_pages as $payments_child_page ) {
			$page_paths[] = preg_quote( $payments_child_page['path'], '/' );
		}
		if ( ! preg_match( '/^(' . implode( '|', $page_paths ) . ')/', $current_path ) ) {
			return false;
		}

		// If everything is NOT in good working condition, redirect to Payments Connect page.
		if ( ! $this->account->has_working_jetpack_connection() || ! $this->account->is_stripe_account_valid() ) {
			$this->account->redirect_to_onboarding_welcome_page(
				sprintf(
				/* translators: 1: WooPayments. */
					__( 'Please <b>complete your %1$s setup</b> to continue using it.', 'woocommerce-payments' ),
					'WooPayments'
				)
			);
			return true;
		}

		return false;
	}

	/**
	 * Add woopay as a payment method to the edit order on admin.
	 *
	 * @param int $order_id order_id.
	 */
	public function show_woopay_payment_method_name_admin( $order_id ) {
		$order = wc_get_order( $order_id );
		if ( ! $order || ! $order->get_meta( 'is_woopay' ) ) {
			return;
		}
		?>
		<div class="wc-payment-gateway-method-name-woopay-wrapper">
			<?php echo esc_html_e( 'Paid with', 'woocommerce-payments' ) . ' '; ?>
			<img alt="WooPay" src="<?php echo esc_url_raw( plugins_url( 'assets/images/woopay.svg', WCPAY_PLUGIN_FILE ) ); ?>">
			<?php
			if ( $order->get_meta( 'last4' ) ) {
				echo esc_html_e( 'Card ending in', 'woocommerce-payments' ) . ' ';
				echo esc_html( $order->get_meta( 'last4' ) );
			}
			?>
		</div>

		<?php
	}

	/**
	 * Display the _wcpay_transaction_fee from order metadata to the Order Edit screen on admin.
	 *
	 * @param int $order_id order_id.
	 */
	public function display_wcpay_transaction_fee( $order_id ) {
		$order = wc_get_order( $order_id );
		if ( ! $order || ! $order->get_meta( '_wcpay_transaction_fee' ) ) {
			return;
		}
		?>
		<tr>
			<td class="label wcpay-transaction-fee">
				<?php
					// phpcs:ignore WordPress.Security.EscapeOutput
					echo wc_help_tip(
						sprintf(
							/* translators: %s: WooPayments */
							__( 'This represents the fee %s collects for the transaction.', 'woocommerce-payments' ),
							'WooPayments'
						)
					);
				?>
				<?php esc_html_e( 'Transaction Fee:', 'woocommerce-payments' ); ?>
			</td>
			<td width="1%"></td>
			<td class="total">
				-<?php echo wp_kses( wc_price( $order->get_meta( '_wcpay_transaction_fee' ), [ 'currency' => $order->get_currency() ] ), 'post' ); ?>
			</td>
		</tr>
		<?php
	}

	/**
	 * Adds a notification badge to the Payments > Disputes admin menu item to
	 * indicate the number of disputes that need a response.
	 */
	public function add_disputes_notification_badge() {
		global $submenu;

		if ( ! isset( $submenu[ self::PAYMENTS_SUBMENU_SLUG ] ) ) {
			return;
		}

		$disputes_needing_response = $this->get_disputes_awaiting_response_count();

		if ( $disputes_needing_response <= 0 ) {
			return;
		}

		foreach ( $submenu[ self::PAYMENTS_SUBMENU_SLUG ] as $index => $menu_item ) {
			if ( 'wc-admin&path=/payments/disputes' === $menu_item[2] ) {
				// Direct the user to the disputes which need a response by default.
				$submenu[ self::PAYMENTS_SUBMENU_SLUG ][ $index ][2] = admin_url( add_query_arg( [ 'filter' => 'awaiting_response' ], 'admin.php?page=' . $menu_item[2] ) ); // phpcs:ignore WordPress.WP.GlobalVariablesOverride.Prohibited

				// Append the dispute notification badge to indicate the number of disputes needing a response.
				$submenu[ self::PAYMENTS_SUBMENU_SLUG ][ $index ][0] .= sprintf( self::UNRESOLVED_NOTIFICATION_BADGE_FORMAT, esc_html( $disputes_needing_response ) ); // phpcs:ignore WordPress.WP.GlobalVariablesOverride.Prohibited
				break;
			}
		}
	}

	/**
	 * Adds a notification badge to the Payments > Transactions admin menu item to
	 * indicate the number of transactions that need to be captured.
	 *
	 * @return void
	 */
	public function add_transactions_notification_badge() {
		global $submenu;

		if ( ! isset( $submenu[ self::PAYMENTS_SUBMENU_SLUG ] ) ) {
			return;
		}

		$uncaptured_transactions = $this->get_uncaptured_transactions_count();
		if ( $uncaptured_transactions <= 0 ) {
			return;
		}

		foreach ( $submenu[ self::PAYMENTS_SUBMENU_SLUG ] as $index => $menu_item ) {
			if ( 'wc-admin&path=/payments/transactions' === $menu_item[2] ) {
				$submenu[ self::PAYMENTS_SUBMENU_SLUG ][ $index ][0] .= sprintf( self::UNRESOLVED_NOTIFICATION_BADGE_FORMAT, esc_html( $uncaptured_transactions ) ); // phpcs:ignore WordPress.WP.GlobalVariablesOverride.Prohibited
				break;
			}
		}
	}

	/**
	 * Gets the number of disputes which need a response. ie have a 'needs_response' or 'warning_needs_response' status.
	 *
	 * @return int The number of disputes which need a response.
	 */
	private function get_disputes_awaiting_response_count() {
		$send_callback = function () {
			$request = Request::get( WC_Payments_API_Client::DISPUTES_API . '/status_counts' );
			$request->assign_hook( 'wcpay_get_dispute_status_counts' );
			return $request->send();
		};

		$disputes_status_counts = $this->database_cache->get_or_add(
			Database_Cache::DISPUTE_STATUS_COUNTS_KEY,
			$send_callback,
			// We'll consider all array values to be valid as the cache is only invalidated when it is deleted or it expires.
			'is_array'
		);

		if ( empty( $disputes_status_counts ) ) {
			return 0;
		}

		$needs_response_statuses = [ 'needs_response', 'warning_needs_response' ];
		return (int) array_sum( array_intersect_key( $disputes_status_counts, array_flip( $needs_response_statuses ) ) );
	}

	/**
	 * Gets the number of uncaptured transactions, that is authorizations that need to be captured within 7 days.
	 *
	 * @return int The number of uncaptured transactions.
	 */
	private function get_uncaptured_transactions_count() {
		$test_mode = WC_Payments::mode()->is_test();
		$cache_key = $test_mode ? DATABASE_CACHE::AUTHORIZATION_SUMMARY_KEY_TEST_MODE : DATABASE_CACHE::AUTHORIZATION_SUMMARY_KEY;

		$send_callback         = function () {
			$request = Request::get( WC_Payments_API_Client::AUTHORIZATIONS_API . '/summary' );
			$request->assign_hook( 'wc_pay_get_authorizations_summary' );
			return $request->send();
		};
		$authorization_summary = $this->database_cache->get_or_add(
			$cache_key,
			$send_callback,
			// We'll consider all array values to be valid as the cache is only invalidated when it is deleted or it expires.
			'is_array'
		);

		if ( empty( $authorization_summary ) ) {
			return 0;
		}

		return $authorization_summary['count'];
	}
}<|MERGE_RESOLUTION|>--- conflicted
+++ resolved
@@ -348,13 +348,8 @@
 			remove_submenu_page( 'wc-admin&path=/payments/connect', 'wc-admin&path=/payments/onboarding' );
 		}
 
-<<<<<<< HEAD
-		// Register /payments/onboarding/kyc only when we have a Stripe account, but the Stripe KYC is not finished (details not submitted).
+		// We handle how we register this page slightly differently depending on if details are submitted or not.
 		if ( $this->account->is_stripe_connected() && ! $this->account->is_details_submitted() ) {
-=======
-		// We handle how we register this page slightly differently depending on if details are submitted or not.
-		if ( WC_Payments_Features::is_embedded_kyc_enabled() && $this->account->is_stripe_connected() && ! $this->account->is_details_submitted() ) {
->>>>>>> a9955a10
 			wc_admin_register_page(
 				[
 					'id'         => 'wc-payments-onboarding-kyc',
