--- conflicted
+++ resolved
@@ -529,13 +529,10 @@
 			'restUrl'                          => get_rest_url( null, '' ), // rest url to concatenate when merchant use Plain permalinks.
 			'numDisputesNeedingResponse'       => $this->get_disputes_awaiting_response_count(),
 			'isFraudProtectionSettingsEnabled' => WC_Payments_Features::is_fraud_protection_settings_enabled(),
-<<<<<<< HEAD
 			'fraudProtection'                  => [
 				'isWelcomeTourDismissed' => WC_Payments_Features::is_fraud_protection_welcome_tour_dismissed(),
 			],
-=======
 			'accountDefaultCurrency'           => $this->account->get_account_default_currency(),
->>>>>>> 0ff92e03
 		];
 
 		wp_localize_script(
