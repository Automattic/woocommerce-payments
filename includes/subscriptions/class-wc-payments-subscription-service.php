--- conflicted
+++ resolved
@@ -252,12 +252,6 @@
 					Logger::error( sprintf( 'There was a problem updating the WCPay subscription\'s default payment method on server: %s.', $e->getMessage() ) );
 					return;
 				}
-<<<<<<< HEAD
-
-				// now that we have a new payment method, retry the latest failed invoice (if there is one).
-				$this->maybe_attempt_payment_for_subscription( $subscription, $token );
-=======
->>>>>>> c532ef3e
 			}
 		}
 	}
@@ -361,11 +355,7 @@
 	 *
 	 * @return void
 	 */
-<<<<<<< HEAD
-	private function maybe_attempt_payment_for_subscription( WC_Subscription $subscription, WC_Payment_Token $token ) {
-=======
 	public function maybe_attempt_payment_for_subscription( WC_Subscription $subscription, WC_Payment_Token $token ) {
->>>>>>> c532ef3e
 		$wcpay_invoice_id = WC_Payments_Invoice_Service::get_pending_invoice_id( $subscription );
 
 		if ( ! $wcpay_invoice_id ) {
@@ -376,21 +366,14 @@
 
 		// Rather than wait for the Stripe webhook to be received, complete the order now if it was successfully paid.
 		if ( $response && isset( $response['status'] ) && 'paid' === $response['status'] ) {
-<<<<<<< HEAD
-=======
 			// Remove the pending invoice ID now that we know it has been paid.
 			$this->invoice_service->mark_pending_invoice_paid_for_subscription( $subscription );
 
->>>>>>> c532ef3e
 			$order_id = WC_Payments_Invoice_Service::get_order_id_by_invoice_id( $wcpay_invoice_id );
 			$order    = $order_id ? wc_get_order( $order_id ) : false;
 
 			if ( $order && $order->needs_payment() ) {
-<<<<<<< HEAD
-				// We're about to record a successful payment, temporarily remove the "is request to change payment method" flag as it prevents us from activating the subscrption.
-=======
 				// We're about to record a successful payment, temporarily remove the "is request to change payment method" flag as it prevents us from activating the subscrption via WC_Subscription::payment_complete().
->>>>>>> c532ef3e
 				$is_change_payment_request = WC_Subscriptions_Change_Payment_Gateway::$is_request_to_change_payment;
 				WC_Subscriptions_Change_Payment_Gateway::$is_request_to_change_payment = false;
 
@@ -402,12 +385,6 @@
 				WC_Subscriptions_Change_Payment_Gateway::$is_request_to_change_payment = $is_change_payment_request;
 				wc_add_notice( __( "We've successully collected payment for your subscription using your new payment method.", 'woocommerce-payments' ) );
 			}
-<<<<<<< HEAD
-
-			// Remove pending invoice ID in case one was recorded for previous failed renewal attempts.
-			$this->invoice_service->mark_pending_invoice_paid_for_subscription( $subscription );
-=======
->>>>>>> c532ef3e
 		}
 	}
 
