--- conflicted
+++ resolved
@@ -85,12 +85,9 @@
 		// Add manual migration tool to WooCommerce > Status > Tools.
 		add_filter( 'woocommerce_debug_tools', [ $this, 'add_manual_migration_tool' ] );
 
-<<<<<<< HEAD
 		// Schedule the single migration action with two args. This is needed because the WCS_Background_Repairer parent class only hooks on with one arg.
 		add_action( $this->migrate_hook, [ $this, 'migrate_wcpay_subscription' ], 10, 2 );
 
-=======
->>>>>>> d0db2a3f
 		$this->init();
 	}
 
@@ -109,15 +106,10 @@
 	 */
 	public function migrate_wcpay_subscription( $subscription_id, $attempt = 0 ) {
 		try {
-<<<<<<< HEAD
 			add_action( 'action_scheduler_unexpected_shutdown', [ $this, 'handle_unexpected_shutdown' ], 10, 2 );
 			add_action( 'action_scheduler_failed_execution', [ $this, 'handle_unexpected_action_failure' ], 10, 2 );
 
 			$this->logger->log( sprintf( 'Migrating subscription #%1$d.%2$s', $subscription_id, ( $attempt > 0 ? ' Attempt: ' . ( (int) $attempt + 1 ) : '' ) ) );
-=======
-			add_action( 'action_scheduler_unexpected_shutdown', [ $this, 'log_unexpected_shutdown' ], 10, 2 );
-			add_action( 'action_scheduler_failed_execution', [ $this, 'log_unexpected_action_failure' ], 10, 2 );
->>>>>>> d0db2a3f
 
 			$subscription       = $this->validate_subscription_to_migrate( $subscription_id );
 			$wcpay_subscription = $this->fetch_wcpay_subscription( $subscription );
@@ -149,13 +141,8 @@
 			$this->maybe_reschedule_migration( $subscription_id, $attempt, $e );
 		}
 
-<<<<<<< HEAD
 		remove_action( 'action_scheduler_unexpected_shutdown', [ $this, 'handle_unexpected_shutdown' ] );
 		remove_action( 'action_scheduler_failed_execution', [ $this, 'handle_unexpected_action_failure' ] );
-=======
-		remove_action( 'action_scheduler_unexpected_shutdown', [ $this, 'log_unexpected_shutdown' ] );
-		remove_action( 'action_scheduler_failed_execution', [ $this, 'log_unexpected_action_failure' ] );
->>>>>>> d0db2a3f
 	}
 
 	/**
@@ -274,21 +261,12 @@
 		 * so that it's still returned by the query in @see get_items_to_repair() to not affect the limit and pagination.
 		 */
 		$migration_start = get_option( $this->migration_batch_identifier_option, 0 );
-<<<<<<< HEAD
 
 		if ( 0 !== $migration_start ) {
 			$subscription->update_meta_data( '_wcpay_subscription_migrated_during', $migration_start );
 			$updated = true;
 		}
 
-=======
-
-		if ( 0 !== $migration_start ) {
-			$subscription->update_meta_data( '_wcpay_subscription_migrated_during', $migration_start );
-			$updated = true;
-		}
-
->>>>>>> d0db2a3f
 		foreach ( $this->meta_keys_to_migrate as $meta_key ) {
 			if ( $subscription->meta_exists( $meta_key ) ) {
 				$subscription->update_meta_data( '_migrated' . $meta_key, $subscription->get_meta( $meta_key, true ) );
@@ -348,7 +326,6 @@
 	 * @param string $action_id The Action Scheduler action ID.
 	 * @param array  $error     The error data.
 	 */
-<<<<<<< HEAD
 	public function handle_unexpected_shutdown( $action_id, $error = null ) {
 		$migration_args = $this->get_migration_action_args( $action_id );
 
@@ -356,9 +333,6 @@
 			return;
 		}
 
-=======
-	public function log_unexpected_shutdown( $action_id, $error = null ) {
->>>>>>> d0db2a3f
 		if ( ! empty( $error['type'] ) && in_array( $error['type'], [ E_ERROR, E_PARSE, E_COMPILE_ERROR, E_USER_ERROR, E_RECOVERABLE_ERROR ], true ) ) {
 			$this->logger->log( sprintf( '---- ERROR: Unexpected shutdown while migrating subscription #%1$d: %2$s in %3$s on line %4$s.', $migration_args['migrate_subscription'], $error['message'] ?? 'No message', $error['file'] ?? 'no file found', $error['line'] ?? '0' ) );
 		}
