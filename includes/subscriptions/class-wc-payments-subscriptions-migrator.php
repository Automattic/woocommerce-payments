--- conflicted
+++ resolved
@@ -354,52 +354,22 @@
 		}
 
 		// Get number of WCPay Subscriptions that can be migrated.
-<<<<<<< HEAD
 		$wcpay_subscriptions_count = $this->get_stripe_billing_subscription_count();
-=======
-		$wcpay_subscriptions_count = count(
-			wcs_get_orders_with_meta_query(
-				[
-					'status'     => 'any',
-					'return'     => 'ids',
-					'type'       => 'shop_subscription',
-					'limit'      => -1,
-					'meta_query' => [ // phpcs:ignore WordPress.DB.SlowDBQuery.slow_db_query_meta_query
-						[
-							'key'     => WC_Payments_Subscription_Service::SUBSCRIPTION_ID_META_KEY,
-							'compare' => 'EXISTS',
-						],
-					],
-				]
-			)
-		);
->>>>>>> 39a70c0c
 
 		if ( $wcpay_subscriptions_count < 1 ) {
 			return $tools;
 		}
 
-<<<<<<< HEAD
 		// Disable the button if a migration is currently in progress.
 		$disabled = $this->is_migrating();
-=======
-		$disabled = as_next_scheduled_action( $this->scheduled_hook );
->>>>>>> 39a70c0c
 
 		$tools['migrate_wcpay_subscriptions'] = [
 			'name'             => __( 'Migrate Stripe Billing subscriptions', 'woocommerce-payments' ),
 			'button'           => $disabled ? __( 'Migration in progress', 'woocommerce-payments' ) . '&#8230;' : __( 'Migrate Subscriptions', 'woocommerce-payments' ),
 			'desc'             => sprintf(
-<<<<<<< HEAD
-				// translators: %1$s and %2$s are <a> tags, %3$d is the number of subscriptions.
-				__( 'This tool will migrate all Stripe Billing subscriptions to tokenized subscriptions with WooPayments. %1$sRead more.%2$sNumber of Stripe Billing subscriptions found: %3$d', 'woocommerce-payments' ),
-				'<a href="" target="_blank">',
-				'</a><br>',
-=======
-				// translators: %1$s is a new line character and %3$d is the number of subscriptions.
+				// translators: %1$s is a new line character and %2$d is the number of subscriptions.
 				__( 'This tool will migrate all Stripe Billing subscriptions to tokenized subscriptions with WooPayments.%1$sNumber of Stripe Billing subscriptions found: %2$d', 'woocommerce-payments' ),
 				'<br>',
->>>>>>> 39a70c0c
 				$wcpay_subscriptions_count,
 			),
 			'callback'         => [ $this, 'schedule_migrate_wcpay_subscriptions_action' ],
@@ -516,7 +486,6 @@
 	}
 
 	/**
-<<<<<<< HEAD
 	 * Gets the total number of subscriptions to migrate.
 	 *
 	 * @return int The total number of subscriptions to migrate.
@@ -577,8 +546,6 @@
 	}
 
 	/**
-=======
->>>>>>> 39a70c0c
 	 * Runs any actions that need to handle the completion of the migration.
 	 */
 	protected function unschedule_background_updates() {
