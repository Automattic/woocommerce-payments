--- conflicted
+++ resolved
@@ -93,11 +93,7 @@
 
 		if ( WC_Payments_Features::is_subscription_migration_enabled() && class_exists( 'WCS_Background_Repairer' ) ) {
 			include_once __DIR__ . '/class-wc-payments-subscriptions-migrator.php';
-<<<<<<< HEAD
 			self::$stripe_billing_migrator = new WC_Payments_Subscriptions_Migrator( $api_client );
-=======
-			new WC_Payments_Subscriptions_Migrator( $api_client );
->>>>>>> 39a70c0c
 		}
 	}
 
@@ -138,7 +134,7 @@
 	}
 
 	/**
-	 * Undocumented function
+	 * Returns the the Stripe Billing migrator instance.
 	 *
 	 * @return WC_Payments_Subscriptions_Migrator
 	 */
