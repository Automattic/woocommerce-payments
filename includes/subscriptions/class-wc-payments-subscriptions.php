<?php
/**
 * Class WC_Payments_Subscriptions.
 *
 * @package WooCommerce\Payments
 */

if ( ! defined( 'ABSPATH' ) ) {
	exit; // Exit if accessed directly.
}

/**
 * Class for loading WooCommerce Payments Subscriptions.
 */
class WC_Payments_Subscriptions {

	/**
	 * Instance of WC_Payments_Product_Service, created in init function.
	 *
	 * @var WC_Payments_Product_Service
	 */
	private static $product_service;

	/**
	 * Instance of WC_Payments_Invoice_Service, created in init function.
	 *
	 * @var WC_Payments_Invoice_Service
	 */
	private static $invoice_service;

	/**
	 * Instance of WC_Payments_Subscription_Service, created in init function.
	 *
	 * @var WC_Payments_Subscription_Service
	 */
	private static $subscription_service;

	/**
	 * Instance of WC_Payments_Subscriptions_Event_Handler, created in init function.
	 *
	 * @var WC_Payments_Subscriptions_Event_Handler
	 */
	private static $event_handler;

	/**
	 * Initialize WooCommerce Payments subscriptions. (Stripe Billing)
	 *
	 * @param WC_Payments_API_Client       $api_client       WCPay API client.
	 * @param WC_Payments_Customer_Service $customer_service WCPay Customer Service.
	 * @param WC_Payment_Gateway_WCPay     $gateway          WCPay Payment Gateway.
<<<<<<< HEAD
	 * @param WC_Payments_Account          $account          WCPay Payment Account..
=======
	 * @param WC_Payments_Account          $account          WC_Payments_Account.
>>>>>>> 1d4198c0
	 */
	public static function init( WC_Payments_API_Client $api_client, WC_Payments_Customer_Service $customer_service, WC_Payment_Gateway_WCPay $gateway, WC_Payments_Account $account ) {
		// Load Services.
		include_once __DIR__ . '/class-wc-payments-product-service.php';
		include_once __DIR__ . '/class-wc-payments-invoice-service.php';
		include_once __DIR__ . '/class-wc-payments-subscription-service.php';
		include_once __DIR__ . '/class-wc-payments-subscription-change-payment-method-handler.php';
		include_once __DIR__ . '/class-wc-payments-subscriptions-plugin-notice-manager.php';
		include_once __DIR__ . '/class-wc-payments-subscriptions-empty-state-manager.php';

		self::$product_service      = new WC_Payments_Product_Service( $api_client );
		self::$invoice_service      = new WC_Payments_Invoice_Service( $api_client, self::$product_service, $gateway );
		self::$subscription_service = new WC_Payments_Subscription_Service( $api_client, $customer_service, self::$product_service, self::$invoice_service );

		// Load the subscription and invoice incoming event handler.
		include_once __DIR__ . '/class-wc-payments-subscriptions-event-handler.php';
		self::$event_handler = new WC_Payments_Subscriptions_Event_Handler( self::$invoice_service, self::$subscription_service );

		new WC_Payments_Subscription_Change_Payment_Method_Handler();
		new WC_Payments_Subscriptions_Plugin_Notice_Manager();

<<<<<<< HEAD
		// Load the Subscriptions Onboarding class.
		include_once __DIR__ . '/class-wc-payments-subscriptions-onboarding-handler.php';
		new WC_Payments_Subscriptions_Onboarding_Handler( $account );
=======
		new WC_Payments_Subscriptions_Empty_State_Manager( $account );
>>>>>>> 1d4198c0
	}

	/**
	 * Get the Event Handler class instance.
	 *
	 * @return WC_Payments_Subscriptions_Event_Handler
	 */
	public static function get_event_handler() {
		return self::$event_handler;
	}

	/**
	 * Returns the the product service instance.
	 *
	 * @return WC_Payments_Product_Service The product service object.
	 */
	public static function get_product_service() {
		return self::$product_service;
	}

	/**
	 * Returns the the invoice service instance.
	 *
	 * @return WC_Payments_Invoice_Service
	 */
	public static function get_invoice_service() {
		return self::$invoice_service;
	}

	/**
	 * Returns the the subscription service instance.
	 *
	 * @return WC_Payments_Subscription_Service
	 */
	public static function get_subscription_service() {
		return self::$subscription_service;
	}
}<|MERGE_RESOLUTION|>--- conflicted
+++ resolved
@@ -48,11 +48,7 @@
 	 * @param WC_Payments_API_Client       $api_client       WCPay API client.
 	 * @param WC_Payments_Customer_Service $customer_service WCPay Customer Service.
 	 * @param WC_Payment_Gateway_WCPay     $gateway          WCPay Payment Gateway.
-<<<<<<< HEAD
-	 * @param WC_Payments_Account          $account          WCPay Payment Account..
-=======
 	 * @param WC_Payments_Account          $account          WC_Payments_Account.
->>>>>>> 1d4198c0
 	 */
 	public static function init( WC_Payments_API_Client $api_client, WC_Payments_Customer_Service $customer_service, WC_Payment_Gateway_WCPay $gateway, WC_Payments_Account $account ) {
 		// Load Services.
@@ -74,13 +70,11 @@
 		new WC_Payments_Subscription_Change_Payment_Method_Handler();
 		new WC_Payments_Subscriptions_Plugin_Notice_Manager();
 
-<<<<<<< HEAD
+		new WC_Payments_Subscriptions_Empty_State_Manager( $account );
+
 		// Load the Subscriptions Onboarding class.
 		include_once __DIR__ . '/class-wc-payments-subscriptions-onboarding-handler.php';
 		new WC_Payments_Subscriptions_Onboarding_Handler( $account );
-=======
-		new WC_Payments_Subscriptions_Empty_State_Manager( $account );
->>>>>>> 1d4198c0
 	}
 
 	/**
