--- conflicted
+++ resolved
@@ -72,14 +72,11 @@
 		new WC_Payments_Subscriptions_Plugin_Notice_Manager();
 
 		new WC_Payments_Subscriptions_Empty_State_Manager( $account );
-<<<<<<< HEAD
 		new WC_Payments_Subscriptions_Product_Admin_Manager();
-=======
 
 		// Load the Subscriptions Onboarding class.
 		include_once __DIR__ . '/class-wc-payments-subscriptions-onboarding-handler.php';
 		new WC_Payments_Subscriptions_Onboarding_Handler( $account );
->>>>>>> 0d3b7790
 	}
 
 	/**
