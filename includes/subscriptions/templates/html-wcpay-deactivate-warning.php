<?php
/**
 * Admin WooPayments plugin warning template.
 *
 * @package WooCommerce\Payments
 */

?>
<script type="text/template" id="tmpl-wcpay-plugin-deactivate-warning">
	<div id="wcpay-plugin-deactivate-warning-notice" class="wc-backbone-modal woopayments-plugin-warning-modal">
		<div class="wc-backbone-modal-content">
			<section class="wc-backbone-modal-main" role="main">
				<header class="wc-backbone-modal-header">
					<h1><?php esc_html_e( 'Are you sure?', 'woocommerce-payments' ); ?></h1>
					<button class="modal-close modal-close-link dashicons dashicons-no-alt">
						<span class="screen-reader-text">Close modal panel</span>
					</button>
				</header>
				<article>
					<p>
						<?php
							printf(
							// translators: $1 $2 $3 placeholders are opening and closing HTML link tags, linking to documentation. $4 $5 placeholders are opening and closing strong HTML tags. $6 is WooPayments.
								esc_html__( 'Your store has active subscriptions using the built-in %6$s functionality. Due to the %1$soff-site billing engine%3$s these subscriptions use, %4$sthey will continue to renew even after you deactivate %6$s%5$s. %2$sLearn more%3$s.', 'woocommerce-payments' ),
<<<<<<< HEAD
								'<a href="https://woocommerce.com/document/woopayments/subscriptions/comparison/" target="_blank">',
								'<a href="https://woocommerce.com/document/woopayments/subscriptions/stripe-billing/#deactivate-woopayments-plugin" target="_blank">',
=======
								'<a href="https://woo.com/document/woopayments/built-in-subscriptions/comparison/#billing-engine" target="_blank">',
								'<a href="https://woo.com/document/woopayments/built-in-subscriptions/deactivate/#existing-subscriptions" target="_blank">',
>>>>>>> acc531f5
								'</a>',
								'<strong>',
								'</strong>',
								'WooPayments'
							);
							?>
					<p>
					</p>
						<?php
							printf(
								// translators: $1 $2 placeholders are opening and closing HTML link tags, linking to documentation. $3 is WooPayments.
								esc_html__( 'If you do not want these subscriptions to continue to be billed, you should %1$scancel all subscriptions%2$s prior to deactivating %3$s. ', 'woocommerce-payments' ),
								'<a href="https://woo.com/document/subscriptions/store-manager-guide/#cancel-or-suspend-subscription" target="_blank">',
								'</a>',
								'WooPayments'
							);
							?>
					</p>
					<strong>
						<?php
							echo sprintf(
								/* translators: %s: WooPayments. */
								esc_html__( 'Are you sure you want to deactivate %s?', 'woocommerce-payments' ),
								'WooPayments'
							);
							?>
					</strong>
				</article>
				<footer>
					<div class="inner">
						<button class="modal-close button button-secondary button-large"><?php esc_html_e( 'Cancel', 'woocommerce-payments' ); ?></button>
						<button id="wcpay-plugin-deactivate-modal-submit" class="button button-primary button-large">
							<?php
							/* translators: %s: WooPayments */
							printf( esc_html__( 'Yes, deactivate %s', 'woocommerce-payments' ), 'WooPayments' );
							?>
						</button>
					</div>
				</footer>
			</section>
		</div>
	</div>
	<div class="wc-backbone-modal-backdrop modal-close"></div>
</script><|MERGE_RESOLUTION|>--- conflicted
+++ resolved
@@ -22,13 +22,8 @@
 							printf(
 							// translators: $1 $2 $3 placeholders are opening and closing HTML link tags, linking to documentation. $4 $5 placeholders are opening and closing strong HTML tags. $6 is WooPayments.
 								esc_html__( 'Your store has active subscriptions using the built-in %6$s functionality. Due to the %1$soff-site billing engine%3$s these subscriptions use, %4$sthey will continue to renew even after you deactivate %6$s%5$s. %2$sLearn more%3$s.', 'woocommerce-payments' ),
-<<<<<<< HEAD
-								'<a href="https://woocommerce.com/document/woopayments/subscriptions/comparison/" target="_blank">',
-								'<a href="https://woocommerce.com/document/woopayments/subscriptions/stripe-billing/#deactivate-woopayments-plugin" target="_blank">',
-=======
-								'<a href="https://woo.com/document/woopayments/built-in-subscriptions/comparison/#billing-engine" target="_blank">',
-								'<a href="https://woo.com/document/woopayments/built-in-subscriptions/deactivate/#existing-subscriptions" target="_blank">',
->>>>>>> acc531f5
+								'<a href="https://woo.com/document/woopayments/subscriptions/comparison/" target="_blank">',
+								'<a href="https://woo.com/document/woopayments/subscriptions/stripe-billing/#deactivate-woopayments-plugin" target="_blank">',
 								'</a>',
 								'<strong>',
 								'</strong>',
