--- conflicted
+++ resolved
@@ -316,10 +316,7 @@
 	 * @param string $invoice_id The subscription invoice ID.
 	 *
 	 * @return array
-<<<<<<< HEAD
-=======
 	 * @throws API_Exception
->>>>>>> 6914572c
 	 */
 	public function record_subscription_payment_context( string $invoice_id ) {
 		return $this->payments_api_client->update_invoice(
@@ -331,22 +328,14 @@
 	}
 
 	/**
-<<<<<<< HEAD
 	 * Sends a request to server to update transaction details.
 	 *
 	 * @param array    $invoice Invoice details.
 	 * @param WC_Order $order Order details.
-=======
-	 * Update a charge with the order id from invoice.
-	 *
-	 * @param array $invoice
-	 * @param int   $order_id
->>>>>>> 6914572c
 	 *
 	 * @return void
 	 * @throws API_Exception
 	 */
-<<<<<<< HEAD
 	public function update_transaction_details( array $invoice, WC_Order $order ) {
 		if ( ! isset( $invoice['charge'] ) ) {
 			return;
@@ -367,7 +356,17 @@
 			]
 		);
 
-=======
+	}
+
+	/**
+	 * Update a charge with the order id from invoice.
+	 *
+	 * @param array $invoice
+	 * @param int   $order_id
+	 *
+	 * @return void
+	 * @throws API_Exception
+	 */
 	public function update_charge_details( array $invoice, int $order_id ) {
 		if ( ! isset( $invoice['charge'] ) ) {
 			return;
@@ -378,7 +377,6 @@
 				'metadata' => ['order_id' => $order_id ],
 			]
 		);
->>>>>>> 6914572c
 	}
 
 	/**
