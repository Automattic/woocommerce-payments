--- conflicted
+++ resolved
@@ -629,21 +629,14 @@
 	 * Initiates transactions export via API.
 	 *
 	 * @param array  $filters    The filters to be used in the query.
-<<<<<<< HEAD
 	 * @param string $user_email The email to search for.
-=======
 	 * @param string $deposit_id The deposit to filter on.
->>>>>>> 57049a78
 	 *
 	 * @return array Export summary
 	 *
 	 * @throws API_Exception - Exception thrown on request failure.
 	 */
-<<<<<<< HEAD
-	public function get_transactions_export( $filters = [], $user_email = '' ) {
-=======
-	public function get_transactions_export( $filters = [], $deposit_id = null ) {
->>>>>>> 57049a78
+	public function get_transactions_export( $filters = [], $user_email = '', $deposit_id = null ) {
 		// Map Order # terms to the actual charge id to be used in the server.
 		if ( ! empty( $filters['search'] ) ) {
 			$filters['search'] = WC_Payments_Utils::map_search_orders_to_charge_ids( $filters['search'] );
@@ -651,15 +644,11 @@
 		if ( ! empty( $user_email ) ) {
 			$filters['user_email'] = $user_email;
 		}
-
-		$query = array_merge(
-			$filters,
-			[
-				'deposit_id' => $deposit_id,
-			]
-		);
-
-		return $this->request( $query, self::TRANSACTIONS_API . '/download', self::POST );
+		if ( ! empty( $deposit_id ) ) {
+			$filters['deposit_id'] = $deposit_id;
+		}
+
+		return $this->request( $filters, self::TRANSACTIONS_API . '/download', self::POST );
 	}
 
 	/**
