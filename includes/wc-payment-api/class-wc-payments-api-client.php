<?php
/**
 * WC_Payments_API_Client class
 *
 * @package WooCommerce\Payments
 */

defined( 'ABSPATH' ) || exit;

use WCPay\Exceptions\API_Exception;
use WCPay\Exceptions\Amount_Too_Small_Exception;
use WCPay\Logger;
use Automattic\WooCommerce\Admin\API\Reports\Customers\DataStore;

/**
 * Communicates with WooCommerce Payments API.
 */
class WC_Payments_API_Client {

	const ENDPOINT_BASE          = 'https://public-api.wordpress.com/wpcom/v2';
	const ENDPOINT_SITE_FRAGMENT = 'sites/%s';
	const ENDPOINT_REST_BASE     = 'wcpay';

	const POST   = 'POST';
	const GET    = 'GET';
	const DELETE = 'DELETE';

	const API_TIMEOUT_SECONDS = 70;

	const ACCOUNTS_API                 = 'accounts';
	const CAPABILITIES_API             = 'accounts/capabilities';
	const APPLE_PAY_API                = 'apple_pay';
	const CHARGES_API                  = 'charges';
	const CONN_TOKENS_API              = 'terminal/connection_tokens';
	const TERMINAL_LOCATIONS_API       = 'terminal/locations';
	const CUSTOMERS_API                = 'customers';
	const CURRENCY_API                 = 'currency';
	const INTENTIONS_API               = 'intentions';
	const REFUNDS_API                  = 'refunds';
	const DEPOSITS_API                 = 'deposits';
	const TRANSACTIONS_API             = 'transactions';
	const DISPUTES_API                 = 'disputes';
	const FILES_API                    = 'files';
	const ONBOARDING_API               = 'onboarding';
	const TIMELINE_API                 = 'timeline';
	const PAYMENT_METHODS_API          = 'payment_methods';
	const SETUP_INTENTS_API            = 'setup_intents';
	const TRACKING_API                 = 'tracking';
	const PRODUCTS_API                 = 'products';
	const PRICES_API                   = 'products/prices';
	const INVOICES_API                 = 'invoices';
	const SUBSCRIPTIONS_API            = 'subscriptions';
	const SUBSCRIPTION_ITEMS_API       = 'subscriptions/items';
	const READERS_CHARGE_SUMMARY       = 'reader-charges/summary';
	const TERMINAL_READERS_API         = 'terminal/readers';
	const MINIMUM_RECURRING_AMOUNT_API = 'subscriptions/minimum_amount';

	/**
	 * Common keys in API requests/responses that we might want to redact.
	 */
	const API_KEYS_TO_REDACT = [
		'client_secret',
		'email',
		'name',
		'phone',
		'line1',
		'line2',
		'postal_code',
		'state',
		'city',
		'country',
		'customer_name',
		'customer_email',
	];

	/**
	 * User agent string to report in requests.
	 *
	 * @var string
	 */
	private $user_agent;

	/**
	 * An HTTP client implementation used to send HTTP requests.
	 *
	 * @var WC_Payments_Http
	 */
	private $http_client;

	/**
	 * DB access wrapper.
	 *
	 * @var WC_Payments_DB
	 */
	private $wcpay_db;

	/**
	 * WC_Payments_API_Client constructor.
	 *
	 * @param string           $user_agent  - User agent string to report in requests.
	 * @param WC_Payments_Http $http_client - Used to send HTTP requests.
	 * @param WC_Payments_DB   $wcpay_db    - DB access wrapper.
	 */
	public function __construct( $user_agent, $http_client, $wcpay_db ) {
		$this->user_agent  = $user_agent;
		$this->http_client = $http_client;
		$this->wcpay_db    = $wcpay_db;
	}

	/**
	 * Whether the site can communicate with the WCPay server (i.e. Jetpack connection has been established).
	 *
	 * @return bool
	 */
	public function is_server_connected() {
		return $this->http_client->is_connected();
	}

	/**
	 * Checks if the site has an admin who is also a connection owner.
	 *
	 * @return bool True if Jetpack connection has an owner.
	 */
	public function has_server_connection_owner() {
		return $this->http_client->has_connection_owner();
	}

	/**
	 * Gets the current WP.com blog ID, if the Jetpack connection has been set up.
	 *
	 * @return integer|NULL Current WPCOM blog ID, or NULL if not connected yet.
	 */
	public function get_blog_id() {
		return $this->is_server_connected() ? $this->http_client->get_blog_id() : null;
	}

	/**
	 * Starts the Jetpack connection process. Note that running this function will immediately redirect
	 * to the Jetpack flow, so any PHP code after it will never be executed.
	 *
	 * @param string $redirect - URL to redirect to after the connection process is over.
	 *
	 * @throws API_Exception - Exception thrown on failure.
	 */
	public function start_server_connection( $redirect ) {
		$this->http_client->start_connection( $redirect );
	}

	/**
	 * Create a charge
	 *
	 * @param int    $amount    - Amount to charge.
	 * @param string $source_id - ID of the source to associate with charge.
	 *
	 * @return WC_Payments_API_Charge
	 * @throws API_Exception - Exception thrown on payment failure.
	 */
	public function create_charge( $amount, $source_id ) {

		$request           = [];
		$request['amount'] = $amount;
		$request['source'] = $source_id;

		$response_array = $this->request( $request, self::CHARGES_API, self::POST );

		return $this->deserialize_charge_object_from_array( $response_array );
	}

	/**
	 * Create an intention, and automatically confirm it.
	 *
	 * @param int    $amount                 - Amount to charge.
	 * @param string $currency_code          - Currency to charge in.
	 * @param string $payment_method_id      - ID of payment method to process charge with.
	 * @param string $customer_id            - ID of the customer making the payment.
	 * @param bool   $manual_capture         - Whether to capture funds via manual action.
	 * @param bool   $save_payment_method    - Whether to save payment method for future purchases.
	 * @param array  $metadata               - Meta data values to be sent along with payment intent creation.
	 * @param array  $level3                 - Level 3 data.
	 * @param bool   $off_session            - Whether the payment is off-session (merchant-initiated), or on-session (customer-initiated).
	 * @param array  $additional_parameters  - An array of any additional request parameters, particularly for additional payment methods.
	 * @param array  $payment_methods        - An array of payment methods that might be used for the payment.
	 *
	 * @return WC_Payments_API_Intention
	 * @throws API_Exception - Exception thrown on intention creation failure.
	 */
	public function create_and_confirm_intention(
		$amount,
		$currency_code,
		$payment_method_id,
		$customer_id,
		$manual_capture = false,
		$save_payment_method = false,
		$metadata = [],
		$level3 = [],
		$off_session = false,
		$additional_parameters = [],
		$payment_methods = null
	) {
		// TODO: There's scope to have amount and currency bundled up into an object.
		$request                   = [];
		$request['amount']         = $amount;
		$request['currency']       = $currency_code;
		$request['confirm']        = 'true';
		$request['payment_method'] = $payment_method_id;
		$request['customer']       = $customer_id;
		$request['capture_method'] = $manual_capture ? 'manual' : 'automatic';
		$request['metadata']       = $metadata;
		$request['level3']         = $level3;
		$request['description']    = $this->get_intent_description( $metadata['order_id'] ?? 0 );

		if ( ! empty( $payment_methods ) ) {
			$request['payment_method_types'] = $payment_methods;
		}

		$request = array_merge( $request, $additional_parameters );

		if ( $off_session ) {
			$request['off_session'] = 'true';
		}

		if ( $save_payment_method ) {
			$request['setup_future_usage'] = 'off_session';
		}

		$response_array = $this->request_with_level3_data( $request, self::INTENTIONS_API, self::POST );

		return $this->deserialize_intention_object_from_array( $response_array );
	}

	/**
	 * Create an intention, without confirming it.
	 *
	 * @param int    $amount          - Amount to charge.
	 * @param string $currency_code   - Currency to charge in.
	 * @param array  $payment_methods - Payment methods to include.
	 * @param int    $order_id        - The order ID.
	 * @param string $capture_method  - optional capture method (either `automatic` or `manual`).
	 *
	 * @return WC_Payments_API_Intention
	 * @throws API_Exception - Exception thrown on intention creation failure.
	 */
	public function create_intention(
		$amount,
		$currency_code,
		$payment_methods,
		$order_id,
		$capture_method = 'automatic'
	) {
		$request                         = [];
		$request['amount']               = $amount;
		$request['currency']             = $currency_code;
		$request['description']          = $this->get_intent_description( $order_id );
		$request['payment_method_types'] = $payment_methods;
		$request['capture_method']       = $capture_method;

		$response_array = $this->request( $request, self::INTENTIONS_API, self::POST );

		return $this->deserialize_intention_object_from_array( $response_array );
	}

	/**
	 * Updates an intention, without confirming it.
	 *
	 * @param string  $intention_id              - The ID of the intention to update.
	 * @param int     $amount                    - Amount to charge.
	 * @param string  $currency_code             - Currency to charge in.
	 * @param bool    $save_payment_method       - Whether to setup payment intent for future usage.
	 * @param string  $customer_id               - Stripe customer to associate payment intent with.
	 * @param array   $metadata                  - Meta data values to be sent along with payment intent creation.
	 * @param array   $level3                    - Level 3 data.
	 * @param string  $selected_upe_payment_type - The name of the selected UPE payment type or empty string.
	 * @param ?string $payment_country           - The payment two-letter iso country code or null.
	 *
	 * @return WC_Payments_API_Intention
	 * @throws API_Exception - Exception thrown on intention creation failure.
	 */
	public function update_intention(
		$intention_id,
		$amount,
		$currency_code,
		$save_payment_method = false,
		$customer_id = '',
		$metadata = [],
		$level3 = [],
		$selected_upe_payment_type = '',
		$payment_country = null
	) {
		$request = [
			'amount'      => $amount,
			'currency'    => $currency_code,
			'metadata'    => $metadata,
			'level3'      => $level3,
			'description' => $this->get_intent_description( $metadata['order_id'] ?? 0 ),
		];

		if ( '' !== $selected_upe_payment_type ) {
			// Only update the payment_method_types if we have a reference to the payment type the customer selected.
			$request['payment_method_types'] = [ $selected_upe_payment_type ];
		}
		if ( $payment_country && ! WC_Payments::get_gateway()->is_in_dev_mode() ) {
			// Do not update on dev mode, Stripe tests cards don't return the appropriate country.
			$request['payment_country'] = $payment_country;
		}
		if ( $customer_id ) {
			$request['customer'] = $customer_id;
		}
		if ( $save_payment_method ) {
			$request['setup_future_usage'] = 'off_session';
		}

		$response_array = $this->request_with_level3_data( $request, self::INTENTIONS_API . '/' . $intention_id, self::POST );

		return $this->deserialize_intention_object_from_array( $response_array );
	}

	/**
	 * Updates an intention's metadata.
	 * Unlike `update_intention`, this method allows to update metadata without
	 * requiring amount, currency, and other mandatory params to be present.
	 *
	 * @param string $intention_id - The ID of the intention to update.
	 * @param array  $metadata     - Meta data values to be sent along with payment intent creation.
	 *
	 * @return WC_Payments_API_Intention
	 * @throws API_Exception - Exception thrown on intention creation failure.
	 */
	public function update_intention_metadata( $intention_id, $metadata ) {
		$request = [
			'metadata' => $metadata,
		];

		$response_array = $this->request_with_level3_data( $request, self::INTENTIONS_API . '/' . $intention_id, self::POST );

		return $this->deserialize_intention_object_from_array( $response_array );
	}

	/**
	 * Refund a charge
	 *
	 * @param string $charge_id - The charge to refund.
	 * @param int    $amount    - Amount to charge.
	 *
	 * @return array
	 * @throws API_Exception - Exception thrown on refund creation failure.
	 */
	public function refund_charge( $charge_id, $amount = null ) {
		$request           = [];
		$request['charge'] = $charge_id;
		$request['amount'] = $amount;

		return $this->request( $request, self::REFUNDS_API, self::POST );
	}

	/**
	 * Capture an intention
	 *
	 * @param string $intention_id - The ID of the intention to capture.
	 * @param int    $amount       - Amount to capture.
	 * @param array  $level3       - Level 3 data.
	 *
	 * @return WC_Payments_API_Intention
	 * @throws API_Exception - Exception thrown on intention capture failure.
	 */
	public function capture_intention( $intention_id, $amount, $level3 = [] ) {
		$request                      = [];
		$request['amount_to_capture'] = $amount;
		$request['level3']            = $level3;

		$response_array = $this->request_with_level3_data(
			$request,
			self::INTENTIONS_API . '/' . $intention_id . '/capture',
			self::POST
		);

		return $this->deserialize_intention_object_from_array( $response_array );
	}

	/**
	 * Cancel an intention
	 *
	 * @param string $intention_id - The ID of the intention to cancel.
	 *
	 * @return WC_Payments_API_Intention
	 * @throws API_Exception - Exception thrown on intention cancellation failure.
	 */
	public function cancel_intention( $intention_id ) {
		$response_array = $this->request(
			[],
			self::INTENTIONS_API . '/' . $intention_id . '/cancel',
			self::POST
		);

		return $this->deserialize_intention_object_from_array( $response_array );
	}

	/**
	 * Fetch a single intent with provided id.
	 *
	 * @param string $intent_id intent id.
	 *
	 * @return WC_Payments_API_Intention intention object.
	 */
	public function get_intent( $intent_id ) {
		$intent = $this->request( [], self::INTENTIONS_API . '/' . $intent_id, self::GET );

		return $this->deserialize_intention_object_from_array( $intent );
	}

	/**
	 * Setup an intention, without confirming it.
	 *
	 * @param string $customer_id          - ID of the customer.
	 * @param array  $payment_method_types - Payment methods to include.
	 *
	 * @return array
	 * @throws API_Exception - Exception thrown on intention creation failure.
	 */
	public function create_setup_intention(
		$customer_id,
		$payment_method_types
	) {
		$request = [
			'customer'             => $customer_id,
			'confirm'              => 'false',
			'payment_method_types' => $payment_method_types,
		];

		return $this->request( $request, self::SETUP_INTENTS_API, self::POST );
	}

	/**
	 * Create a setup intent.
	 *
	 * @param string $payment_method_id      - ID of payment method to be saved.
	 * @param string $customer_id            - ID of the customer.
	 *
	 * @return array
	 * @throws API_Exception - Exception thrown on setup intent creation failure.
	 */
	public function create_and_confirm_setup_intent( $payment_method_id, $customer_id ) {
		$request = [
			'payment_method' => $payment_method_id,
			'customer'       => $customer_id,
			'confirm'        => 'true',
		];

		return $this->request( $request, self::SETUP_INTENTS_API, self::POST );
	}

	/**
	 * Fetch a setup intent details.
	 *
	 * @param string $setup_intent_id ID of the setup intent.
	 *
	 * @return array
	 * @throws API_Exception - When fetch of setup intent fails.
	 */
	public function get_setup_intent( $setup_intent_id ) {
		return $this->request( [], self::SETUP_INTENTS_API . '/' . $setup_intent_id, self::GET );
	}

	/**
	 * List deposits
	 *
	 * @param int    $page      The requested page.
	 * @param int    $page_size The size of the requested page.
	 * @param string $sort      The column to be used for sorting.
	 * @param string $direction The sorting direction.
	 * @param array  $filters   The filters to be used in the query.
	 *
	 * @return array
	 * @throws API_Exception - Exception thrown on request failure.
	 */
	public function list_deposits( $page = 0, $page_size = 25, $sort = 'date', $direction = 'desc', array $filters = [] ) {
		$query = array_merge(
			$filters,
			[
				'page'      => $page,
				'pagesize'  => $page_size,
				'sort'      => $sort,
				'direction' => $direction,
			]
		);

		return $this->request( $query, self::DEPOSITS_API, self::GET );
	}

	/**
	 * Get overview of deposits.
	 *
	 * @return array
	 * @throws API_Exception - Exception thrown on request failure.
	 */
	public function get_deposits_overview() {
		return $this->request( [], self::DEPOSITS_API . '/overview', self::GET );
	}

	/**
	 * Get an overview of all deposits (for all currencies).
	 *
	 * @return array
	 * @throws API_Exception - Exception thrown on request failure.
	 */
	public function get_all_deposits_overviews() {
		return $this->request( [], self::DEPOSITS_API . '/overview-all', self::GET );
	}

	/**
	 * Get summary of deposits.
	 *
	 * @param array $filters The filters to be used in the query.
	 *
	 * @return array
	 * @throws API_Exception - Exception thrown on request failure.
	 */
	public function get_deposits_summary( array $filters = [] ) {
		return $this->request( $filters, self::DEPOSITS_API . '/summary', self::GET );
	}

	/**
	 * Fetch a single deposit with provided id.
	 *
	 * @param string $deposit_id id of requested deposit.
	 * @return array deposit object.
	 */
	public function get_deposit( $deposit_id ) {
		return $this->request( [], self::DEPOSITS_API . '/' . $deposit_id, self::GET );
	}

	/**
	 * Trigger a manual deposit.
	 *
	 * @param string $type Type of deposit. Only "instant" is supported for now.
	 * @param string $transaction_ids Comma-separated list of transaction IDs that will be associated with this deposit.
	 * @return array The new deposit object.
	 * @throws API_Exception - Exception thrown on request failure.
	 */
	public function manual_deposit( $type, $transaction_ids ) {
		return $this->request(
			[
				'type'            => $type,
				'transaction_ids' => $transaction_ids,
			],
			self::DEPOSITS_API,
			self::POST
		);
	}

	/**
	 * Return summary for transactions.
	 *
	 * @param array  $filters    The filters to be used in the query.
	 * @param string $deposit_id The deposit to filter on.
	 *
	 * @return array     The transactions summary.
	 * @throws API_Exception Exception thrown on request failure.
	 */
	public function get_transactions_summary( $filters = [], $deposit_id = null ) {
		// Map Order # terms to the actual charge id to be used in the server.
		if ( ! empty( $filters['search'] ) ) {
			$filters['search'] = WC_Payments_Utils::map_search_orders_to_charge_ids( $filters['search'] );
		}

		$query = array_merge(
			$filters,
			[
				'deposit_id' => $deposit_id,
			]
		);

		return $this->request( $query, self::TRANSACTIONS_API . '/summary', self::GET );
	}

	/**
	 * List transactions
	 *
	 * @param int    $page       The requested page.
	 * @param int    $page_size  The size of the requested page.
	 * @param string $sort       The column to be used for sorting.
	 * @param string $direction  The sorting direction.
	 * @param array  $filters    The filters to be used in the query.
	 * @param string $deposit_id The deposit to filter on.
	 *
	 * @return array
	 * @throws API_Exception - Exception thrown on request failure.
	 */
	public function list_transactions( $page = 0, $page_size = 25, $sort = 'date', $direction = 'desc', $filters = [], $deposit_id = null ) {
		// Map Order # terms to the actual charge id to be used in the server.
		if ( ! empty( $filters['search'] ) ) {
			$filters['search'] = WC_Payments_Utils::map_search_orders_to_charge_ids( $filters['search'] );
		}

		$query = array_merge(
			$filters,
			[
				'page'       => $page,
				'pagesize'   => $page_size,
				'sort'       => $sort,
				'direction'  => $direction,
				'deposit_id' => $deposit_id,
			]
		);

		$transactions = $this->request( $query, self::TRANSACTIONS_API, self::GET );

		$charge_ids             = array_column( $transactions['data'], 'charge_id' );
		$orders_with_charge_ids = $this->wcpay_db->orders_with_charge_id_from_charge_ids( $charge_ids );

		// Add order information to each transaction available.
		// TODO: Throw exception when `$transactions` or `$transaction` don't have the fields expected?
		if ( isset( $transactions['data'] ) ) {
			foreach ( $transactions['data'] as &$transaction ) {
				foreach ( $orders_with_charge_ids as $order_with_charge_id ) {
					if ( $order_with_charge_id['charge_id'] === $transaction['charge_id'] ) {
						$transaction['order'] = $this->build_order_info( $order_with_charge_id['order'] );
					}
				}
			}
			// Securing future changes from modifying reference content.
			unset( $transaction );
		}

		return $transactions;
	}

	/**
	 * Initiates transactions export via API.
	 *
	 * @param array $filters The filters to be used in the query.
	 *
	 * @return array Export summary
	 *
	 * @throws API_Exception - Exception thrown on request failure.
	 */
	public function get_transactions_export( $filters = [] ) {
		// Map Order # terms to the actual charge id to be used in the server.
		if ( ! empty( $filters['search'] ) ) {
			$filters['search'] = WC_Payments_Utils::map_search_orders_to_charge_ids( $filters['search'] );
		}

		return $this->request( $filters, self::TRANSACTIONS_API . '/download', self::POST );
	}

	/**
	 * Fetch a single transaction with provided id.
	 *
	 * @param string $transaction_id id of requested transaction.
	 * @return array transaction object.
	 */
	public function get_transaction( $transaction_id ) {
		$transaction = $this->request( [], self::TRANSACTIONS_API . '/' . $transaction_id, self::GET );

		if ( is_wp_error( $transaction ) ) {
			return $transaction;
		}

		return $this->add_order_info_to_object( $transaction['charge_id'], $transaction );
	}

	/**
	 * Fetch transactions search options for provided query.
	 *
	 * @param string $search_term Query to be used to get search options - can be an order ID, or part of a name or email.
	 * @return array|WP_Error Search results.
	 */
	public function get_transactions_search_autocomplete( $search_term ) {
		$order = wc_get_order( $search_term );

		$search_results = $this->request( [ 'search_term' => $search_term ], self::TRANSACTIONS_API . '/search', self::GET );
		$results        = array_map(
			function ( $result ) {
				return [
					'label' => $result['customer_name'] . ' (' . $result['customer_email'] . ')',
				];
			},
			$search_results
		);

		if ( $order ) {
			if ( function_exists( 'wcs_is_subscription' ) && wcs_is_subscription( $order ) ) {
				$prefix = __( 'Subscription #', 'woocommerce-payments' );
			} else {
				$prefix = __( 'Order #', 'woocommerce-payments' );
			}
			array_unshift( $results, [ 'label' => $prefix . $search_term ] );
		}

		return $results;
	}

	/**
	 * Fetch a single charge with provided id.
	 *
	 * @param string $charge_id id of requested charge.
	 * @return array charge object.
	 */
	public function get_charge( $charge_id ) {
		$charge = $this->request( [], self::CHARGES_API . '/' . $charge_id, self::GET );

		if ( is_wp_error( $charge ) ) {
			return $charge;
		}

		return $this->add_order_info_to_object( $charge['id'], $charge );
	}

	/**
	 * List disputes
	 *
<<<<<<< HEAD
	 * @param int    $page The page index to retrieve.
	 * @param int    $page_size The number of items the page contains.
	 * @param string $sort       The column to be used for sorting.
	 * @param string $direction  The sorting direction.
	 * @param array  $filters The filters to be used in the query.
	 *
	 * @return array
	 * @throws API_Exception - Exception thrown on request failure.
	 */
	public function list_disputes( int $page = 0, int $page_size = 25, string $sort = 'created', string $direction = 'DESC', array $filters = [] ):array {
		$query = array_merge(
			$filters,
			[
				'limit'     => 100,
				'page'      => $page,
				'pagesize'  => $page_size,
				'sort'      => $sort,
				'direction' => $direction,
			]
		);
=======
	 * @param  int $page The page index to retrieve.
	 * @param  int $page_size The number of items the page contains.
	 * @return array
	 * @throws API_Exception - Exception thrown on request failure.
	 */
	public function list_disputes( int $page = 0, int $page_size = 25 ):array {
		$query = [
			'limit'    => 100,
			'page'     => $page,
			'pagesize' => $page_size,
		];
>>>>>>> c829f7cb

		$disputes = $this->request( $query, self::DISPUTES_API, self::GET );

		// Add WooCommerce order information to each dispute.
		if ( isset( $disputes['data'] ) ) {
			foreach ( $disputes['data'] as &$dispute ) {
				try {
					// Wrap with try/catch to avoid failing whole request because of a single dispute.
<<<<<<< HEAD
					$dispute = $this->add_order_info_to_object( $disputes['data'][0]['charge_id'], $dispute );
				} catch ( Exception $e ) {
					Logger::error( 'Error adding order info to dispute ' . $disputes['data'][0]['dispute_id'] . ' : ' . $e->getMessage() );
=======
					$dispute = $this->add_order_info_to_object( $dispute['charge_id'], $dispute );
				} catch ( Exception $e ) {
					Logger::error( 'Error adding order info to dispute ' . $dispute['dispute_id'] . ' : ' . $e->getMessage() );
>>>>>>> c829f7cb
					continue;
				}
			}
		}

		return $disputes;
	}

	/**
	 * Get summary of disputes.
	 *
<<<<<<< HEAD
	 * @param array $filters The filters to be used in the query.
	 *
	 * @return array
	 * @throws API_Exception - Exception thrown on request failure.
	 */
	public function get_disputes_summary( array $filters = [] ):array {
		return $this->request( [ $filters ], self::DISPUTES_API . '/summary', self::GET );
=======
	 * @return array
	 * @throws API_Exception - Exception thrown on request failure.
	 */
	public function get_disputes_summary():array {
		return $this->request( [], self::DISPUTES_API . '/summary', self::GET );
>>>>>>> c829f7cb
	}

	/**
	 * Fetch a single dispute with provided id.
	 *
	 * @param string $dispute_id id of requested dispute.
	 * @return array dispute object.
	 */
	public function get_dispute( $dispute_id ) {
		$dispute = $this->request( [], self::DISPUTES_API . '/' . $dispute_id, self::GET );

		if ( is_wp_error( $dispute ) ) {
			return $dispute;
		}

		$charge_id = is_array( $dispute['charge'] ) ? $dispute['charge']['id'] : $dispute['charge'];
		return $this->add_order_info_to_object( $charge_id, $dispute );
	}

	/**
	 * Update dispute with provided id.
	 *
	 * @param string $dispute_id id of dispute to update.
	 * @param array  $evidence   evidence to upload.
	 * @param bool   $submit     whether to submit (rather than stage) evidence.
	 * @param array  $metadata   metadata associated with this dispute.
	 *
	 * @return array dispute object.
	 */
	public function update_dispute( $dispute_id, $evidence, $submit, $metadata ) {
		$request = [
			'evidence' => $evidence,
			'submit'   => $submit,
			'metadata' => $metadata,
		];

		$dispute = $this->request( $request, self::DISPUTES_API . '/' . $dispute_id, self::POST );

		if ( is_wp_error( $dispute ) ) {
			return $dispute;
		}

		$charge_id = is_array( $dispute['charge'] ) ? $dispute['charge']['id'] : $dispute['charge'];
		return $this->add_order_info_to_object( $charge_id, $dispute );
	}

	/**
	 * Close dispute with provided id.
	 *
	 * @param string $dispute_id id of dispute to close.
	 * @return array dispute object.
	 */
	public function close_dispute( $dispute_id ) {
		$dispute = $this->request( [], self::DISPUTES_API . '/' . $dispute_id . '/close', self::POST );

		if ( is_wp_error( $dispute ) ) {
			return $dispute;
		}

		$charge_id = is_array( $dispute['charge'] ) ? $dispute['charge']['id'] : $dispute['charge'];
		return $this->add_order_info_to_object( $charge_id, $dispute );
	}

	/**
	 * Upload evidence and return file object.
	 *
	 * @param WP_REST_Request $request request object received.
	 *
	 * @return array file object.
	 * @throws API_Exception - If request throws.
	 */
	public function upload_evidence( $request ) {
		$purpose     = $request->get_param( 'purpose' );
		$file_params = $request->get_file_params();
		$file_name   = $file_params['file']['name'];
		$file_type   = $file_params['file']['type'];

		// Sometimes $file_params is empty array for large files (8+ MB).
		$file_error = empty( $file_params ) || $file_params['file']['error'];

		if ( $file_error ) {
			// TODO - Add better error message by specifiying which limit is reached (host or Stripe).
			throw new API_Exception(
				__( 'Max file size exceeded.', 'woocommerce-payments' ),
				'wcpay_evidence_file_max_size',
				400
			);
		}

		$body = [
			// We disable php linting here because otherwise it will show a warning on improper
			// use of `file_get_contents()` and say you should "use `wp_remote_get()` for
			// remote URLs instead", which is unrelated to our use here.
			// phpcs:disable
			'file'      => base64_encode( file_get_contents( $file_params['file']['tmp_name'] ) ),
			// phpcs:enable
			'file_name' => $file_name,
			'file_type' => $file_type,
			'purpose'   => $purpose,
		];

		try {
			return $this->request( $body, self::FILES_API, self::POST );
		} catch ( API_Exception $e ) {
			throw new API_Exception(
				$e->getMessage(),
				'wcpay_evidence_file_upload_error',
				$e->get_http_code()
			);
		}
	}

	/**
	 * Create a connection token.
	 *
	 * @param WP_REST_Request $request request object received.
	 *
	 * @return array
	 * @throws API_Exception - If request throws.
	 */
	public function create_token( $request ) {
		return $this->request( [], self::CONN_TOKENS_API, self::POST );
	}

	/**
	 * Get timeline of events for an intention
	 *
	 * @param string $intention_id The payment intention ID.
	 *
	 * @return array
	 *
	 * @throws Exception - Exception thrown on request failure.
	 */
	public function get_timeline( $intention_id ) {
		return $this->request( [], self::TIMELINE_API . '/' . $intention_id, self::GET );
	}

	/**
	 * Get currency rates from the server.
	 *
	 * @param string $currency_from - The currency to convert from.
	 * @param ?array $currencies_to - An array of the currencies we want to convert into. If left empty, will get all supported currencies.
	 *
	 * @return array
	 *
	 * @throws API_Exception - Error contacting the API.
	 */
	public function get_currency_rates( string $currency_from, $currencies_to = null ) {
		$query_body = [ 'currency_from' => $currency_from ];

		if ( null !== $currencies_to ) {
			$query_body['currencies_to'] = $currencies_to;
		}

		return $this->request(
			$query_body,
			self::CURRENCY_API . '/rates',
			self::GET
		);
	}

	/**
	 * Get current account data
	 *
	 * @return array An array describing an account object.
	 *
	 * @throws API_Exception - Error contacting the API.
	 */
	public function get_account_data() {
		return $this->request(
			[
				'test_mode' => WC_Payments::get_gateway()->is_in_dev_mode(), // only send a test mode request if in dev mode.
			],
			self::ACCOUNTS_API,
			self::GET
		);
	}

	/**
	 * Update Stripe account data
	 *
	 * @param array $stripe_account_settings Settings to update.
	 *
	 * @return array Updated account data.
	 */
	public function update_account( $stripe_account_settings ) {
		return $this->request(
			$stripe_account_settings,
			self::ACCOUNTS_API,
			self::POST,
			true,
			true
		);
	}

	/**
	 * Request capability activation from the server
	 *
	 * @param   string $capability_id  Capability ID.
	 * @param   bool   $requested      State.
	 *
	 * @return  array                   Request result.
	 */
	public function request_capability( string $capability_id, bool $requested ) {
		return $this->request(
			[
				'capability_id' => $capability_id,
				'requested'     => $requested,
			],
			self::CAPABILITIES_API,
			self::POST,
			true,
			true
		);
	}

	/**
	 * Get data needed to initialize the onboarding flow
	 *
	 * @param string $return_url     - URL to redirect to at the end of the flow.
	 * @param array  $business_data  - Data to prefill the form.
	 * @param array  $site_data      - Data to track ToS agreement.
	 * @param array  $actioned_notes - Actioned WCPay note names to be sent to the on-boarding flow.
	 *
	 * @return array An array containing the url and state fields.
	 *
	 * @throws API_Exception Exception thrown on request failure.
	 */
	public function get_onboarding_data( $return_url, array $business_data = [], array $site_data = [], array $actioned_notes = [] ) {
		$request_args = apply_filters(
			'wc_payments_get_onboarding_data_args',
			[
				'return_url'          => $return_url,
				'business_data'       => $business_data,
				'site_data'           => $site_data,
				'create_live_account' => ! WC_Payments::get_gateway()->is_in_dev_mode(),
				'actioned_notes'      => $actioned_notes,
			]
		);

		return $this->request( $request_args, self::ONBOARDING_API . '/init', self::POST, true, true );
	}

	/**
	 * Get one-time dashboard login url
	 *
	 * @param string $redirect_url - URL to navigate back to from the dashboard.
	 *
	 * @return array An array containing the url field
	 */
	public function get_login_data( $redirect_url ) {
		return $this->request(
			[
				'redirect_url' => $redirect_url,
				'test_mode'    => WC_Payments::get_gateway()->is_in_dev_mode(), // only send a test mode request if in dev mode.
			],
			self::ACCOUNTS_API . '/login_links',
			self::POST,
			true,
			true
		);
	}

	/**
	 * Create a customer.
	 *
	 * @param array $customer_data Customer data.
	 *
	 * @return string The created customer's ID
	 *
	 * @throws API_Exception Error creating customer.
	 */
	public function create_customer( array $customer_data ): string {
		$customer_array = $this->request(
			$customer_data,
			self::CUSTOMERS_API,
			self::POST
		);

		return $customer_array['id'];
	}

	/**
	 * Update a customer.
	 *
	 * @param string $customer_id   ID of customer to update.
	 * @param array  $customer_data Data to be updated.
	 *
	 * @throws API_Exception Error updating customer.
	 */
	public function update_customer( $customer_id, $customer_data = [] ) {
		if ( null === $customer_id || '' === trim( $customer_id ) ) {
			throw new API_Exception(
				__( 'Customer ID is required', 'woocommerce-payments' ),
				'wcpay_mandatory_customer_id_missing',
				400
			);
		}

		$this->request(
			$customer_data,
			self::CUSTOMERS_API . '/' . $customer_id,
			self::POST
		);
	}

	/**
	 * Create a product.
	 *
	 * @param array $product_data Product data.
	 *
	 * @return array The created product's product and price IDs.
	 *
	 * @throws API_Exception Error creating the product.
	 */
	public function create_product( array $product_data ): array {
		return $this->request(
			$product_data,
			self::PRODUCTS_API,
			self::POST
		);
	}

	/**
	 * Update a product.
	 *
	 * @param string $product_id    ID of product to update.
	 * @param array  $product_data  Data to be updated.
	 *
	 * @return array The updated product's product and/or price IDs.
	 *
	 * @throws API_Exception Error updating product.
	 */
	public function update_product( string $product_id, array $product_data = [] ) : array {
		if ( null === $product_id || '' === trim( $product_id ) ) {
			throw new API_Exception(
				__( 'Product ID is required', 'woocommerce-payments' ),
				'wcpay_mandatory_product_id_missing',
				400
			);
		}

		return $this->request(
			$product_data,
			self::PRODUCTS_API . '/' . $product_id,
			self::POST
		);
	}

	/**
	 * Update a price.
	 *
	 * @param string $price_id    ID of price to update.
	 * @param array  $price_data  Data to be updated.
	 *
	 * @throws API_Exception Error updating price.
	 */
	public function update_price( string $price_id, array $price_data = [] ) {
		if ( null === $price_id || '' === trim( $price_id ) ) {
			throw new API_Exception(
				__( 'Price ID is required', 'woocommerce-payments' ),
				'wcpay_mandatory_price_id_missing',
				400
			);
		}

		$this->request(
			$price_data,
			self::PRICES_API . '/' . $price_id,
			self::POST
		);
	}

	/**
	 * Charges an invoice.
	 *
	 * Calling this function charges the customer. Pass the param 'paid_out_of_band' => true to mark the invoice as paid without charging the customer.
	 *
	 * @param string $invoice_id ID of the invoice to charge.
	 * @param array  $data       Parameters to send to the invoice /pay endpoint. Optional. Default is an empty array.
	 * @return array
	 *
	 * @throws API_Exception Error charging the invoice.
	 */
	public function charge_invoice( string $invoice_id, array $data = [] ) {
		return $this->request(
			$data,
			self::INVOICES_API . '/' . $invoice_id . '/pay',
			self::POST
		);
	}

	/**
	 * Fetch a WCPay subscription.
	 *
	 * @param string $wcpay_subscription_id Data used to create subscription.
	 *
	 * @return array The WCPay subscription.
	 *
	 * @throws API_Exception If fetching the subscription fails.
	 */
	public function get_subscription( string $wcpay_subscription_id ) {
		return $this->request(
			[],
			self::SUBSCRIPTIONS_API . '/' . $wcpay_subscription_id,
			self::GET
		);
	}

	/**
	 * Create a WCPay subscription.
	 *
	 * @param array $data Data used to create subscription.
	 *
	 * @return array New WCPay subscription.
	 *
	 * @throws API_Exception If creating the subscription fails.
	 */
	public function create_subscription( array $data = [] ) {
		return $this->request(
			$data,
			self::SUBSCRIPTIONS_API,
			self::POST
		);
	}

	/**
	 * Update a WCPay subscription.
	 *
	 * @param string $wcpay_subscription_id WCPay subscription ID.
	 * @param array  $data                  Update subscription data.
	 *
	 * @return array Updated WCPay subscription response from server.
	 *
	 * @throws API_Exception If updating the WCPay subscription fails.
	 */
	public function update_subscription( $wcpay_subscription_id, $data ) {
		return $this->request(
			$data,
			self::SUBSCRIPTIONS_API . '/' . $wcpay_subscription_id,
			self::POST
		);
	}

	/**
	 * Cancel a WC Pay subscription.
	 *
	 * @param string $wcpay_subscription_id WCPay subscription ID.
	 *
	 * @return array Canceled subscription.
	 *
	 * @throws API_Exception If canceling the subscription fails.
	 */
	public function cancel_subscription( string $wcpay_subscription_id ) {
		return $this->request(
			[],
			self::SUBSCRIPTIONS_API . '/' . $wcpay_subscription_id,
			self::DELETE
		);
	}

	/**
	 * Update a WCPay subscription item.
	 *
	 * @param string $wcpay_subscription_item_id WCPay subscription item ID.
	 * @param array  $data                       Update subscription item data.
	 *
	 * @return array Updated WCPay subscription item response from server.
	 *
	 * @throws API_Exception If updating the WCPay subscription item fails.
	 */
	public function update_subscription_item( $wcpay_subscription_item_id, $data ) {
		return $this->request(
			$data,
			self::SUBSCRIPTION_ITEMS_API . '/' . $wcpay_subscription_item_id,
			self::POST
		);
	}

	/**
	 * Get payment method details.
	 *
	 * @param string $payment_method_id Payment method ID.
	 *
	 * @return array Payment method details.
	 *
	 * @throws API_Exception If payment method does not exist.
	 */
	public function get_payment_method( $payment_method_id ) {
		return $this->request(
			[],
			self::PAYMENT_METHODS_API . '/' . $payment_method_id,
			self::GET
		);
	}

	/**
	 * Update payment method data.
	 *
	 * @param string $payment_method_id Payment method ID.
	 * @param array  $payment_method_data Payment method updated data.
	 *
	 * @return array Payment method details.
	 *
	 * @throws API_Exception If payment method update fails.
	 */
	public function update_payment_method( $payment_method_id, $payment_method_data = [] ) {
		return $this->request(
			$payment_method_data,
			self::PAYMENT_METHODS_API . '/' . $payment_method_id,
			self::POST
		);
	}

	/**
	 * Get payment methods for customer.
	 *
	 * @param string $customer_id The customer ID.
	 * @param string $type        Type of payment methods to fetch.
	 * @param int    $limit       Amount of items to fetch.
	 *
	 * @return array Payment methods response.
	 *
	 * @throws API_Exception If an error occurs.
	 */
	public function get_payment_methods( $customer_id, $type, $limit = 100 ) {
		return $this->request(
			[
				'customer' => $customer_id,
				'type'     => $type,
				'limit'    => $limit,
			],
			self::PAYMENT_METHODS_API,
			self::GET
		);
	}

	/**
	 * Detach a payment method from a customer.
	 *
	 * @param string $payment_method_id Payment method ID.
	 *
	 * @return array Payment method details.
	 *
	 * @throws API_Exception If detachment fails.
	 */
	public function detach_payment_method( $payment_method_id ) {
		return $this->request(
			[],
			self::PAYMENT_METHODS_API . '/' . $payment_method_id . '/detach',
			self::POST
		);
	}

	/**
	 * Records a new Terms of Service agreement.
	 *
	 * @param string $source     A string, which describes where the merchant agreed to the terms.
	 * @param string $user_name  The user_login of the current user.
	 *
	 * @return array An array, containing a `success` flag.
	 *
	 * @throws API_Exception If an error occurs.
	 */
	public function add_tos_agreement( $source, $user_name ) {
		return $this->request(
			[
				'source'    => $source,
				'user_name' => $user_name,
			],
			self::ACCOUNTS_API . '/tos_agreements',
			self::POST,
			true,
			true
		);
	}

	/**
	 * Track a order creation/update event.
	 *
	 * @param array $order_data  The order data, as an array.
	 * @param bool  $update      Is this an update event? (Defaults to false, which is a creation event).
	 *
	 * @return array An array, containing a `success` flag.
	 *
	 * @throws API_Exception If an error occurs.
	 */
	public function track_order( $order_data, $update = false ) {
		return $this->request(
			[
				'order_data' => $order_data,
				'update'     => $update,
			],
			self::TRACKING_API . '/order',
			self::POST
		);
	}

	/**
	 * Link the current customer with the browsing session, for tracking purposes.
	 *
	 * @param string $session_id  Session ID, specific to this site.
	 * @param string $customer_id Stripe customer ID.
	 *
	 * @return array An array, containing a `success` flag.
	 *
	 * @throws API_Exception If an error occurs.
	 */
	public function link_session_to_customer( $session_id, $customer_id ) {
		return $this->request(
			[
				'session'  => $session_id,
				'customer' => $customer_id,
			],
			self::TRACKING_API . '/link-session',
			self::POST
		);
	}

	/**
	 * Registers a new domain with Apple Pay.
	 *
	 * @param string $domain_name Domain name which to register for Apple Pay.
	 *
	 * @return array An array containing an id in case it has succeeded, or an error message in case it has failed.
	 *
	 * @throws API_Exception If an error occurs.
	 */
	public function register_domain_with_apple( $domain_name ) {
		return $this->request(
			[
				'test_mode'   => false, // Force live mode - Domain registration doesn't work in test mode.
				'domain_name' => $domain_name,
			],
			self::APPLE_PAY_API . '/domains',
			self::POST
		);
	}

	/**
	 * Retrieves a store's terminal locations.
	 *
	 * @return array[] Stripe terminal location objects.
	 * @see https://stripe.com/docs/api/terminal/locations/object
	 *
	 * @throws API_Exception If an error occurs.
	 */
	public function get_terminal_locations() {
		return $this->request( [], self::TERMINAL_LOCATIONS_API, self::GET );
	}

	/**
	 * Retrieves a store's terminal readers.
	 *
	 * @return array[] Stripe terminal readers objects.
	 * @see https://stripe.com/docs/api/terminal/readers/object
	 *
	 * @throws API_Exception If an error occurs.
	 */
	public function get_terminal_readers() {
		return $this->request( [], self::TERMINAL_READERS_API, self::GET );
	}

	/**
	 * Registers a card reader to a terminal.
	 *
	 * @param string  $location           The location to assign the reader to.
	 * @param string  $registration_code  A code generated by the reader used for registering to an account.
	 * @param ?string $label              Custom label given to the reader for easier identification.
	 *                                    If no label is specified, the registration code will be used.
	 * @param ?array  $metadata           Set of key-value pairs that you can attach to the reader.
	 *                                    Useful for storing additional information about the object.
	 *
	 * @return array Stripe terminal reader object.
	 * @see https://stripe.com/docs/api/terminal/readers/object
	 *
	 * @throws API_Exception If an error occurs.
	 */
	public function register_terminal_reader( string $location, string $registration_code, string $label = null, array $metadata = null ) {
		$request = [
			'location'          => $location,
			'registration_code' => $registration_code,
		];

		if ( null !== $label ) {
			$request['label'] = $label;
		}
		if ( null !== $metadata ) {
			$request['metadata'] = $metadata;
		}

		return $this->request( $request, self::TERMINAL_READERS_API, self::POST );
	}

	/**
	 * Creates a new terminal location.
	 *
	 * @param string  $display_name The display name of the terminal location.
	 * @param array   $address {
	 *     Address partials.
	 *
	 *     @type string $country     Two-letter country code.
	 *     @type string $line1       Address line 1.
	 *     @type string $line2       Optional. Address line 2.
	 *     @type string $city        Optional. City, district, suburb, town, or village.
	 *     @type int    $postal_code Optional. ZIP or postal code.
	 *     @type string $state       Optional. State, county, province, or region.
	 * }
	 * @param mixed[] $metadata Optional. Metadata for the location.
	 *
	 * @return array A Stripe terminal location object.
	 * @see https://stripe.com/docs/api/terminal/locations/object
	 *
	 * @throws API_Exception If an error occurs.
	 */
	public function create_terminal_location( $display_name, $address, $metadata = [] ) {
		if ( ! isset( $address['country'], $address['line1'] ) ) {
			throw new API_Exception(
				__( 'Address country and line 1 are required.', 'woocommerce-payments' ),
				'wcpay_invalid_terminal_location_request',
				400
			);
		}

		$request = [
			'display_name' => $display_name,
			'address'      => $address,
			'metadata'     => $metadata,
		];

		return $this->request(
			$request,
			self::TERMINAL_LOCATIONS_API,
			self::POST
		);
	}

	/**
	 * Updates an existing terminal location.
	 *
	 * @param string $location_id The id of the terminal location.
	 * @param string $display_name The display name of the terminal location.
	 * @param array  $address {
	 *     Address partials.
	 *
	 *     @type string $country     Two-letter country code.
	 *     @type string $line1       Address line 1.
	 *     @type string $line2       Optional. Address line 2.
	 *     @type string $city        Optional. City, district, suburb, town, or village.
	 *     @type int    $postal_code Optional. ZIP or postal code.
	 *     @type string $state       Optional. State, county, province, or region.
	 * }
	 *
	 * @return array A Stripe terminal location object.
	 * @see https://stripe.com/docs/api/terminal/locations/object
	 *
	 * @throws API_Exception If an error occurs.
	 */
	public function update_terminal_location( $location_id, $display_name, $address ) {
		// Any parameters not provided will be left unchanged so pass only supplied values.
		$update_request_body = array_merge(
			( isset( $address ) ? [ 'address' => $address ] : [] ),
			( isset( $display_name ) ? [ 'display_name' => $display_name ] : [] )
		);

		return $this->request(
			$update_request_body,
			self::TERMINAL_LOCATIONS_API . '/' . $location_id,
			self::POST
		);
	}

	/**
	 * Retrieves the specified terminal location.
	 *
	 * @param string $location_id The id of the terminal location.
	 *
	 * @return array A Stripe terminal location object.
	 * @see https://stripe.com/docs/api/terminal/locations/object
	 *
	 * @throws API_Exception If an error occurs.
	 */
	public function get_terminal_location( $location_id ) {
		return $this->request( [], self::TERMINAL_LOCATIONS_API . '/' . $location_id, self::GET );
	}

	/**
	 * Deletes the specified location object.
	 *
	 * @param string $location_id The id of the terminal location.
	 *
	 * @return array Stripe's terminal deletion response.
	 * @see https://stripe.com/docs/api/terminal/locations/delete
	 *
	 * @throws API_Exception If the location id is invalid or downstream call fails.
	 */
	public function delete_terminal_location( $location_id ) {
		return $this->request( [], self::TERMINAL_LOCATIONS_API . '/' . $location_id, self::DELETE );
	}

	/**
	 * Send the request to the WooCommerce Payment API
	 *
	 * @param array  $params           - Request parameters to send as either JSON or GET string. Defaults to test_mode=1 if either in dev or test mode, 0 otherwise.
	 * @param string $api              - The API endpoint to call.
	 * @param string $method           - The HTTP method to make the request with.
	 * @param bool   $is_site_specific - If true, the site ID will be included in the request url. Defaults to true.
	 * @param bool   $use_user_token   - If true, the request will be signed with the user token rather than blog token. Defaults to false.
	 *
	 * @return array
	 * @throws API_Exception - If the account ID hasn't been set.
	 */
	protected function request( $params, $api, $method, $is_site_specific = true, $use_user_token = false ) {
		// Apply the default params that can be overridden by the calling method.
		$params = wp_parse_args(
			$params,
			[
				'test_mode' => WC_Payments::get_gateway()->is_in_test_mode(),
			]
		);

		// Build the URL we want to send the URL to.
		$url = self::ENDPOINT_BASE;
		if ( $is_site_specific ) {
			$url .= '/' . self::ENDPOINT_SITE_FRAGMENT;
		}
		$url .= '/' . self::ENDPOINT_REST_BASE . '/' . $api;

		$headers                 = [];
		$headers['Content-Type'] = 'application/json; charset=utf-8';
		$headers['User-Agent']   = $this->user_agent;
		$body                    = null;

		$redacted_params = WC_Payments_Utils::redact_array( $params, self::API_KEYS_TO_REDACT );
		$redacted_url    = $url;

		if ( in_array( $method, [ self::GET, self::DELETE ], true ) ) {
			$url          .= '?' . http_build_query( $params );
			$redacted_url .= '?' . http_build_query( $redacted_params );
		} else {
			$headers['Idempotency-Key'] = $this->uuid();
			$body                       = wp_json_encode( $params );
			if ( ! $body ) {
				throw new API_Exception(
					__( 'Unable to encode body for request to WooCommerce Payments API.', 'woocommerce-payments' ),
					'wcpay_client_unable_to_encode_json',
					0
				);
			}
		}

		Logger::log( "REQUEST $method $redacted_url" );
		Logger::log(
			'HEADERS: '
			. var_export( $headers, true ) // phpcs:ignore WordPress.PHP.DevelopmentFunctions.error_log_var_export
		);

		if ( null !== $body ) {
			Logger::log(
				'BODY: '
				. var_export( $redacted_params, true ) // phpcs:ignore WordPress.PHP.DevelopmentFunctions.error_log_var_export
			);
		}

		$response = $this->http_client->remote_request(
			[
				'url'             => $url,
				'method'          => $method,
				'headers'         => apply_filters( 'wcpay_api_request_headers', $headers ),
				'timeout'         => self::API_TIMEOUT_SECONDS,
				'connect_timeout' => self::API_TIMEOUT_SECONDS,
			],
			$body,
			$is_site_specific,
			$use_user_token
		);

		$response_body = $this->extract_response_body( $response );
		Logger::log(
			'RESPONSE: '
			. var_export( WC_Payments_Utils::redact_array( $response_body, self::API_KEYS_TO_REDACT ), true ) // phpcs:ignore WordPress.PHP.DevelopmentFunctions.error_log_var_export
		);

		return $response_body;
	}

	/**
	 * Handles issues with level3 data and retries requests when necessary.
	 *
	 * @param array  $params           - Request parameters to send as either JSON or GET string. Defaults to test_mode=1 if either in dev or test mode, 0 otherwise.
	 * @param string $api              - The API endpoint to call.
	 * @param string $method           - The HTTP method to make the request with.
	 * @param bool   $is_site_specific - If true, the site ID will be included in the request url.
	 *
	 * @return array
	 * @throws API_Exception - If the account ID hasn't been set.
	 */
	private function request_with_level3_data( $params, $api, $method, $is_site_specific = true ) {
		// If level3 data is not present for some reason, simply proceed normally.
		if ( empty( $params['level3'] ) || ! is_array( $params['level3'] ) ) {
			return $this->request( $params, $api, $method, $is_site_specific );
		}

		// If level3 data doesn't contain any items, add a zero priced fee to meet Stripe's requirement.
		if ( ! isset( $params['level3']['line_items'] ) || ! is_array( $params['level3']['line_items'] ) || 0 === count( $params['level3']['line_items'] ) ) {
			$params['level3']['line_items'] = [
				[
					'discount_amount'     => 0,
					'product_code'        => 'zero-cost-fee',
					'product_description' => 'Zero cost fee',
					'quantity'            => 1,
					'tax_amount'          => 0,
					'unit_cost'           => 0,
				],
			];
		}

		try {
			return $this->request( $params, $api, $method, $is_site_specific );
		} catch ( API_Exception $e ) {
			if ( 'invalid_request_error' !== $e->get_error_code() ) {
				throw $e;
			}

			// phpcs:disable WordPress.PHP.DevelopmentFunctions

			// Log the issue so we could debug it.
			Logger::error(
				'Level3 data error: ' . PHP_EOL
				. print_r( $e->getMessage(), true ) . PHP_EOL
				. print_r( 'Level 3 data sent: ', true ) . PHP_EOL
				. print_r( $params['level3'], true )
			);

			// phpcs:enable WordPress.PHP.DevelopmentFunctions

			// Retry without level3 data.
			unset( $params['level3'] );
			return $this->request( $params, $api, $method, $is_site_specific );
		}
	}

	/**
	 * From a given response extract the body. Invalid HTTP codes will result in an error.
	 *
	 * @param array $response That was given to us by http_client remote_request.
	 *
	 * @return array $response_body
	 *
	 * @throws API_Exception Standard exception in case we can't extract the body.
	 */
	protected function extract_response_body( $response ) {
		$response_code = wp_remote_retrieve_response_code( $response );
		if ( ! $response_code ) {
			$response_code = 0;
		}

		$response_body_json = wp_remote_retrieve_body( $response );
		$response_body      = json_decode( $response_body_json, true );
		if ( null === $response_body ) {
			$message = __( 'Unable to decode response from WooCommerce Payments API', 'woocommerce-payments' );
			Logger::error( $message );
			throw new API_Exception(
				$message,
				'wcpay_unparseable_or_null_body',
				$response_code
			);
		}

		// Check error codes for 4xx and 5xx responses.
		if ( 400 <= $response_code ) {
			$error_type = null;
			if ( isset( $response_body['code'] ) && 'amount_too_small' === $response_body['code'] ) {
				throw new Amount_Too_Small_Exception(
					$response_body['message'],
					$response_body['data']['minimum_amount'],
					$response_body['data']['currency'],
					$response_code
				);
			} elseif ( isset( $response_body['error'] ) ) {
				$error_code    = $response_body['error']['code'] ?? $response_body['error']['type'] ?? null;
				$error_message = $response_body['error']['message'] ?? null;
				$error_type    = $response_body['error']['type'] ?? null;
			} elseif ( isset( $response_body['code'] ) ) {
				$error_code    = $response_body['code'];
				$error_message = $response_body['message'];
			} else {
				$error_code    = 'wcpay_client_error_code_missing';
				$error_message = __( 'Server error. Please try again.', 'woocommerce-payments' );
			}

			$message = sprintf(
				// translators: This is an error API response.
				_x( 'Error: %1$s', 'API error message to throw as Exception', 'woocommerce-payments' ),
				$error_message
			);

			Logger::error( "$error_message ($error_code)" );
			throw new API_Exception( $message, $error_code, $response_code, $error_type );
		}

		// Make sure empty metadata serialized on the client as an empty object {} rather than array [].
		if ( isset( $response_body['metadata'] ) && empty( $response_body['metadata'] ) ) {
			$response_body['metadata'] = new stdClass();
		}

		return $response_body;
	}

	/**
	 * Returns a transaction with order information when it exists.
	 *
	 * @param  string $charge_id related charge id.
	 * @param  array  $object object to add order information.
	 * @return array  new object with order information.
	 */
	private function add_order_info_to_object( $charge_id, $object ) {
		$order = $this->wcpay_db->order_from_charge_id( $charge_id );

		// Add order information to the `$transaction`.
		// If the order couldn't be retrieved, return an empty order.
		$object['order'] = null;
		if ( $order ) {
			$object['order'] = $this->build_order_info( $order );
		}

		return $object;
	}

<<<<<<< HEAD
	/**
	 * Formats dispute for UI
	 *
	 * @param  array $dispute The dispute coming from API.
	 * @return array array in the format that the UI expects
	 */
	private function format_dispute_for_ui( array $dispute ): array {
		return [
			'id'               => $dispute['dispute_id'],
			'reason'           => $dispute['reason'],
			'charge'           => [
				'id'                     => $dispute['charge_id'],
				'payment_method_details' => [
					'card' => [
						'brand' => $dispute['source'],
					],
				],
				'billing_details'        => [
					'name'    => $dispute['customer_name'],
					'email'   => $dispute['customer_email'],
					'address' => [
						'country' => $dispute['customer_country'],
					],
				],
			],
			'amount'           => $dispute['amount'],
			'currency'         => $dispute['currency'],
			'status'           => $dispute['status'],
			'created'          => strtotime( $dispute['created'] ),
			'evidence_details' => [
				'due_by' => strtotime( $dispute['due_by'] ),
			],
		];
	}


=======
>>>>>>> c829f7cb
	/**
	 * Creates the array representing order for frontend.
	 *
	 * @param WC_Order $order The order.
	 * @return array
	 */
	private function build_order_info( WC_Order $order ): array {
		$order_info = [
			'number'       => $order->get_order_number(),
			'url'          => $order->get_edit_order_url(),
			'customer_url' => $this->get_customer_url( $order ),
		];

		if ( function_exists( 'wcs_get_subscriptions_for_order' ) ) {
			$order_info['subscriptions'] = [];

			$subscriptions = wcs_get_subscriptions_for_order( $order, [ 'order_type' => [ 'parent', 'renewal' ] ] );
			foreach ( $subscriptions as $subscription ) {
				$order_info['subscriptions'][] = [
					'number' => $subscription->get_order_number(),
					'url'    => $subscription->get_edit_order_url(),
				];
			}
		}
		return $order_info;
	}

	/**
	 * Generates url to single customer in analytics table.
	 *
	 * @param WC_Order $order The Order.
	 * @return string|null
	 */
	private function get_customer_url( WC_Order $order ) {
		$customer_id = DataStore::get_existing_customer_id_from_order( $order );

		if ( ! $customer_id ) {
			return null;
		}

		return add_query_arg(
			[
				'page'      => 'wc-admin',
				'path'      => '/customers',
				'filter'    => 'single_customer',
				'customers' => $customer_id,
			],
			'admin.php'
		);
	}

	/**
	 * De-serialize a charge array into a charge object
	 *
	 * @param array $charge_array - The charge array to de-serialize.
	 *
	 * @return WC_Payments_API_Charge
	 * @throws API_Exception - Unable to deserialize charge array.
	 */
	private function deserialize_charge_object_from_array( array $charge_array ) {
		// TODO: Throw an exception if the response array doesn't contain mandatory properties.
		$created = new DateTime();
		$created->setTimestamp( $charge_array['created'] );

		$charge = new WC_Payments_API_Charge(
			$charge_array['id'],
			$charge_array['amount'],
			$created
		);

		if ( isset( $charge_array['captured'] ) ) {
			$charge->set_captured( $charge_array['captured'] );
		}

		return $charge;
	}

	/**
	 * De-serialize an intention array into a intention object
	 *
	 * @param array $intention_array - The intention array to de-serialize.
	 *
	 * @return WC_Payments_API_Intention
	 * @throws API_Exception - Unable to deserialize intention array.
	 */
	private function deserialize_intention_object_from_array( array $intention_array ) {
		// TODO: Throw an exception if the response array doesn't contain mandatory properties.
		$created = new DateTime();
		$created->setTimestamp( $intention_array['created'] );

		$charge             = 0 < $intention_array['charges']['total_count'] ? end( $intention_array['charges']['data'] ) : null;
		$next_action        = ! empty( $intention_array['next_action'] ) ? $intention_array['next_action'] : [];
		$last_payment_error = ! empty( $intention_array['last_payment_error'] ) ? $intention_array['last_payment_error'] : [];
		$metadata           = ! empty( $intention_array['metadata'] ) ? $intention_array['metadata'] : [];

		$intent = new WC_Payments_API_Intention(
			$intention_array['id'],
			$intention_array['amount'],
			$intention_array['currency'],
			$intention_array['customer'] ?? $charge['customer'] ?? null,
			$intention_array['payment_method'] ?? $charge['payment_method'] ?? $intention_array['source'] ?? null,
			$created,
			$intention_array['status'],
			$charge ? $charge['id'] : null,
			$intention_array['client_secret'],
			$next_action,
			$last_payment_error,
			$charge ? $charge['payment_method_details'] : null,
			$metadata
		);

		return $intent;
	}

	/**
	 * Returns a formatted intention description.
	 *
	 * @param  int $order_id The order ID.
	 * @return string        A formatted intention description.
	 */
	private function get_intent_description( int $order_id ): string {
		$domain_name = str_replace( [ 'https://', 'http://' ], '', get_site_url() );
		$blog_id     = $this->get_blog_id();

		// Forgo i18n as this is only visible in the Stripe dashboard.
		return sprintf(
			'Online Payment%s for %s%s',
			0 !== $order_id ? " for Order #$order_id" : '',
			$domain_name,
			null !== $blog_id ? " blog_id $blog_id" : ''
		);
	}

	/**
	 * Returns a v4 UUID.
	 *
	 * @return string
	 */
	private function uuid() {
		$arr    = array_values( unpack( 'N1a/n4b/N1c', random_bytes( 16 ) ) );
		$arr[2] = ( $arr[2] & 0x0fff ) | 0x4000;
		$arr[3] = ( $arr[3] & 0x3fff ) | 0x8000;
		return vsprintf( '%08x-%04x-%04x-%04x-%04x%08x', $arr );
	}


	/**
	 * Fetch readers charge summary.
	 *
	 * @param string $charge_date Charge date for readers.
	 *
	 * @return array reader objects.
	 */
	public function get_readers_charge_summary( string $charge_date ) : array {
		return $this->request( [ 'charge_date' => $charge_date ], self::READERS_CHARGE_SUMMARY, self::GET );
	}

	/**
	 * Fetches from the server the minimum amount that can be processed in recurring transactions for a given currency.
	 *
	 * @param string $currency The currency code.
	 *
	 * @return int The minimum amount that can be processed in cents (with no decimals).
	 *
	 * @throws API_Exception If an error occurs.
	 */
	public function get_currency_minimum_recurring_amount( $currency ) {
		return (int) $this->request(
			[],
			self::MINIMUM_RECURRING_AMOUNT_API . '/' . $currency,
			self::GET
		);
	}
}<|MERGE_RESOLUTION|>--- conflicted
+++ resolved
@@ -708,7 +708,6 @@
 	/**
 	 * List disputes
 	 *
-<<<<<<< HEAD
 	 * @param int    $page The page index to retrieve.
 	 * @param int    $page_size The number of items the page contains.
 	 * @param string $sort       The column to be used for sorting.
@@ -729,19 +728,6 @@
 				'direction' => $direction,
 			]
 		);
-=======
-	 * @param  int $page The page index to retrieve.
-	 * @param  int $page_size The number of items the page contains.
-	 * @return array
-	 * @throws API_Exception - Exception thrown on request failure.
-	 */
-	public function list_disputes( int $page = 0, int $page_size = 25 ):array {
-		$query = [
-			'limit'    => 100,
-			'page'     => $page,
-			'pagesize' => $page_size,
-		];
->>>>>>> c829f7cb
 
 		$disputes = $this->request( $query, self::DISPUTES_API, self::GET );
 
@@ -750,15 +736,9 @@
 			foreach ( $disputes['data'] as &$dispute ) {
 				try {
 					// Wrap with try/catch to avoid failing whole request because of a single dispute.
-<<<<<<< HEAD
-					$dispute = $this->add_order_info_to_object( $disputes['data'][0]['charge_id'], $dispute );
-				} catch ( Exception $e ) {
-					Logger::error( 'Error adding order info to dispute ' . $disputes['data'][0]['dispute_id'] . ' : ' . $e->getMessage() );
-=======
 					$dispute = $this->add_order_info_to_object( $dispute['charge_id'], $dispute );
 				} catch ( Exception $e ) {
 					Logger::error( 'Error adding order info to dispute ' . $dispute['dispute_id'] . ' : ' . $e->getMessage() );
->>>>>>> c829f7cb
 					continue;
 				}
 			}
@@ -770,7 +750,6 @@
 	/**
 	 * Get summary of disputes.
 	 *
-<<<<<<< HEAD
 	 * @param array $filters The filters to be used in the query.
 	 *
 	 * @return array
@@ -778,13 +757,6 @@
 	 */
 	public function get_disputes_summary( array $filters = [] ):array {
 		return $this->request( [ $filters ], self::DISPUTES_API . '/summary', self::GET );
-=======
-	 * @return array
-	 * @throws API_Exception - Exception thrown on request failure.
-	 */
-	public function get_disputes_summary():array {
-		return $this->request( [], self::DISPUTES_API . '/summary', self::GET );
->>>>>>> c829f7cb
 	}
 
 	/**
@@ -1814,45 +1786,6 @@
 		return $object;
 	}
 
-<<<<<<< HEAD
-	/**
-	 * Formats dispute for UI
-	 *
-	 * @param  array $dispute The dispute coming from API.
-	 * @return array array in the format that the UI expects
-	 */
-	private function format_dispute_for_ui( array $dispute ): array {
-		return [
-			'id'               => $dispute['dispute_id'],
-			'reason'           => $dispute['reason'],
-			'charge'           => [
-				'id'                     => $dispute['charge_id'],
-				'payment_method_details' => [
-					'card' => [
-						'brand' => $dispute['source'],
-					],
-				],
-				'billing_details'        => [
-					'name'    => $dispute['customer_name'],
-					'email'   => $dispute['customer_email'],
-					'address' => [
-						'country' => $dispute['customer_country'],
-					],
-				],
-			],
-			'amount'           => $dispute['amount'],
-			'currency'         => $dispute['currency'],
-			'status'           => $dispute['status'],
-			'created'          => strtotime( $dispute['created'] ),
-			'evidence_details' => [
-				'due_by' => strtotime( $dispute['due_by'] ),
-			],
-		];
-	}
-
-
-=======
->>>>>>> c829f7cb
 	/**
 	 * Creates the array representing order for frontend.
 	 *
