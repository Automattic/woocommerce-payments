--- conflicted
+++ resolved
@@ -559,15 +559,10 @@
 			$is_site_specific
 		);
 
-<<<<<<< HEAD
-		// Extract the response body and decode it from JSON into an array.
-		return $this->extract_response_body( $response );
-=======
 		$response_body = $this->extract_response_body( $response );
 		Logger::log( 'RESPONSE ' . var_export( $response_body, true ) ); // phpcs:ignore WordPress.PHP.DevelopmentFunctions.error_log_var_export
 
 		return $response_body;
->>>>>>> d5c5208a
 	}
 
 	/**
