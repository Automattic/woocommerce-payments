--- conflicted
+++ resolved
@@ -232,21 +232,11 @@
 		$headers['Content-Type'] = 'application/json; charset=utf-8';
 		$headers['User-Agent']   = $this->user_agent;
 
-<<<<<<< HEAD
-		// TODO: Either revamp this auth before releasing WCPay, or properly check that Jetpack is installed & connected.
-		$response = Automattic\Jetpack\Connection\Client::remote_request(
-=======
 		$response = $this->http_client->remote_request(
->>>>>>> 448f20fb
 			array(
 				'url'     => $url,
 				'method'  => $method,
 				'headers' => $headers,
-<<<<<<< HEAD
-				'blog_id' => Jetpack_Options::get_option( 'id' ),
-				'user_id' => Automattic\Jetpack\Connection\Manager::JETPACK_MASTER_USER,
-=======
->>>>>>> 448f20fb
 			),
 			$body
 		);
