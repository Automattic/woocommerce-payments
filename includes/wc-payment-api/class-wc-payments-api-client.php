--- conflicted
+++ resolved
@@ -860,8 +860,7 @@
 	}
 
 	/**
-<<<<<<< HEAD
-=======
+
 	 * Link the current customer with the browsing session, for tracking purposes.
 	 *
 	 * @param string $session_id  Session ID, specific to this site.
@@ -883,7 +882,6 @@
 	}
 
 	/**
->>>>>>> 59fe65c0
 	 * Send the request to the WooCommerce Payment API
 	 *
 	 * @param array  $params           - Request parameters to send as either JSON or GET string. Defaults to test_mode=1 if either in dev or test mode, 0 otherwise.
