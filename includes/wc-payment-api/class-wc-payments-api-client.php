--- conflicted
+++ resolved
@@ -1053,9 +1053,6 @@
 	}
 
 	/**
-<<<<<<< HEAD
-	 * Update account data
-=======
 	 * Get current platform checkout eligibility
 	 *
 	 * @return array An array describing platform checkout eligibility.
@@ -1074,7 +1071,6 @@
 
 	/**
 	 * Update Stripe account data
->>>>>>> 75d5f4e9
 	 *
 	 * @param array $account_settings Settings to update.
 	 *
