--- conflicted
+++ resolved
@@ -26,30 +26,6 @@
 
 	const API_TIMEOUT_SECONDS = 70;
 
-<<<<<<< HEAD
-	const ACCOUNTS_API        = 'accounts';
-	const APPLE_PAY_API       = 'apple_pay';
-	const CHARGES_API         = 'charges';
-	const CONN_TOKENS_API     = 'terminal/connection_tokens';
-	const CUSTOMERS_API       = 'customers';
-	const CURRENCY_API        = 'currency';
-	const INTENTIONS_API      = 'intentions';
-	const REFUNDS_API         = 'refunds';
-	const DEPOSITS_API        = 'deposits';
-	const TRANSACTIONS_API    = 'transactions';
-	const DISPUTES_API        = 'disputes';
-	const FILES_API           = 'files';
-	const OAUTH_API           = 'oauth';
-	const TIMELINE_API        = 'timeline';
-	const PAYMENT_METHODS_API = 'payment_methods';
-	const SETUP_INTENTS_API   = 'setup_intents';
-	const TRACKING_API        = 'tracking';
-	const PRODUCTS_API        = 'products';
-	const PRICES_API          = 'products/prices';
-	const SUBSCRIPTIONS_API   = 'subscriptions';
-	const INVOICES_API        = 'invoices';
-	const INVOICE_ITEMS_API   = 'invoices/items';
-=======
 	const ACCOUNTS_API           = 'accounts';
 	const APPLE_PAY_API          = 'apple_pay';
 	const CHARGES_API            = 'charges';
@@ -68,7 +44,11 @@
 	const PAYMENT_METHODS_API    = 'payment_methods';
 	const SETUP_INTENTS_API      = 'setup_intents';
 	const TRACKING_API           = 'tracking';
->>>>>>> 6fe76fb4
+	const PRODUCTS_API           = 'products';
+	const PRICES_API             = 'products/prices';
+	const SUBSCRIPTIONS_API      = 'subscriptions';
+	const INVOICES_API           = 'invoices';
+	const INVOICE_ITEMS_API      = 'invoices/items';
 
 	/**
 	 * Common keys in API requests/responses that we might want to redact.
