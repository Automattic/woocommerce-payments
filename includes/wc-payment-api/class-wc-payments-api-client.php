--- conflicted
+++ resolved
@@ -1443,7 +1443,7 @@
 
 		// Check error codes for 4xx and 5xx responses.
 		if ( 400 <= $response_code ) {
-<<<<<<< HEAD
+			$error_type = null;
 			if ( isset( $response_body['code'] ) && 'amount_too_small' === $response_body['code'] ) {
 				throw new Amount_Too_Small_Exception(
 					$response_body['message'],
@@ -1451,12 +1451,7 @@
 					$response_body['data']['currency'],
 					$response_code
 				);
-			}
-
-=======
-			$error_type = null;
->>>>>>> 6d758e65
-			if ( isset( $response_body['error'] ) ) {
+			} elseif ( isset( $response_body['error'] ) ) {
 				$error_code    = $response_body['error']['code'] ?? $response_body['error']['type'] ?? null;
 				$error_message = $response_body['error']['message'] ?? null;
 				$error_type    = $response_body['error']['type'] ?? null;
