<?php
/**
 * WC_Payments_API_Client class
 *
 * @package WooCommerce\Payments
 */

defined( 'ABSPATH' ) || exit;

use WCPay\Exceptions\API_Exception;
use WCPay\Exceptions\Amount_Too_Small_Exception;
use WCPay\Logger;
use Automattic\WooCommerce\Admin\API\Reports\Customers\DataStore;

/**
 * Communicates with WooCommerce Payments API.
 */
class WC_Payments_API_Client {

	const ENDPOINT_BASE          = 'https://public-api.wordpress.com/wpcom/v2';
	const ENDPOINT_SITE_FRAGMENT = 'sites/%s';
	const ENDPOINT_REST_BASE     = 'wcpay';

	const POST   = 'POST';
	const GET    = 'GET';
	const DELETE = 'DELETE';

	const API_TIMEOUT_SECONDS = 70;

	const ACCOUNTS_API           = 'accounts';
	const CAPABILITIES_API       = 'accounts/capabilities';
	const APPLE_PAY_API          = 'apple_pay';
	const CHARGES_API            = 'charges';
	const CONN_TOKENS_API        = 'terminal/connection_tokens';
	const TERMINAL_LOCATIONS_API = 'terminal/locations';
	const CUSTOMERS_API          = 'customers';
	const CURRENCY_API           = 'currency';
	const INTENTIONS_API         = 'intentions';
	const REFUNDS_API            = 'refunds';
	const DEPOSITS_API           = 'deposits';
	const TRANSACTIONS_API       = 'transactions';
	const DISPUTES_API           = 'disputes';
	const FILES_API              = 'files';
	const ONBOARDING_API         = 'onboarding';
	const TIMELINE_API           = 'timeline';
	const PAYMENT_METHODS_API    = 'payment_methods';
	const SETUP_INTENTS_API      = 'setup_intents';
	const TRACKING_API           = 'tracking';
	const PRODUCTS_API           = 'products';
	const PRICES_API             = 'products/prices';
	const INVOICES_API           = 'invoices';
	const SUBSCRIPTIONS_API      = 'subscriptions';
	const SUBSCRIPTION_ITEMS_API = 'subscriptions/items';
	const READERS_CHARGE_SUMMARY = 'reader-charges/summary';
	const TERMINAL_READERS_API   = 'terminal/readers';

	/**
	 * Common keys in API requests/responses that we might want to redact.
	 */
	const API_KEYS_TO_REDACT = [
		'client_secret',
		'email',
		'name',
		'phone',
		'line1',
		'line2',
		'postal_code',
		'state',
		'city',
		'country',
		'customer_name',
		'customer_email',
	];

	/**
	 * User agent string to report in requests.
	 *
	 * @var string
	 */
	private $user_agent;

	/**
	 * An HTTP client implementation used to send HTTP requests.
	 *
	 * @var WC_Payments_Http
	 */
	private $http_client;

	/**
	 * DB access wrapper.
	 *
	 * @var WC_Payments_DB
	 */
	private $wcpay_db;

	/**
	 * WC_Payments_API_Client constructor.
	 *
	 * @param string           $user_agent  - User agent string to report in requests.
	 * @param WC_Payments_Http $http_client - Used to send HTTP requests.
	 * @param WC_Payments_DB   $wcpay_db    - DB access wrapper.
	 */
	public function __construct( $user_agent, $http_client, $wcpay_db ) {
		$this->user_agent  = $user_agent;
		$this->http_client = $http_client;
		$this->wcpay_db    = $wcpay_db;
	}

	/**
	 * Whether the site can communicate with the WCPay server (i.e. Jetpack connection has been established).
	 *
	 * @return bool
	 */
	public function is_server_connected() {
		return $this->http_client->is_connected();
	}

	/**
	 * Checks if the site has an admin who is also a connection owner.
	 *
	 * @return bool True if Jetpack connection has an owner.
	 */
	public function has_server_connection_owner() {
		return $this->http_client->has_connection_owner();
	}

	/**
	 * Gets the current WP.com blog ID, if the Jetpack connection has been set up.
	 *
	 * @return integer|NULL Current WPCOM blog ID, or NULL if not connected yet.
	 */
	public function get_blog_id() {
		return $this->is_server_connected() ? $this->http_client->get_blog_id() : null;
	}

	/**
	 * Starts the Jetpack connection process. Note that running this function will immediately redirect
	 * to the Jetpack flow, so any PHP code after it will never be executed.
	 *
	 * @param string $redirect - URL to redirect to after the connection process is over.
	 *
	 * @throws API_Exception - Exception thrown on failure.
	 */
	public function start_server_connection( $redirect ) {
		$this->http_client->start_connection( $redirect );
	}

	/**
	 * Create a charge
	 *
	 * @param int    $amount    - Amount to charge.
	 * @param string $source_id - ID of the source to associate with charge.
	 *
	 * @return WC_Payments_API_Charge
	 * @throws API_Exception - Exception thrown on payment failure.
	 */
	public function create_charge( $amount, $source_id ) {

		$request           = [];
		$request['amount'] = $amount;
		$request['source'] = $source_id;

		$response_array = $this->request( $request, self::CHARGES_API, self::POST );

		return $this->deserialize_charge_object_from_array( $response_array );
	}

	/**
	 * Create an intention, and automatically confirm it.
	 *
	 * @param int    $amount                 - Amount to charge.
	 * @param string $currency_code          - Currency to charge in.
	 * @param string $payment_method_id      - ID of payment method to process charge with.
	 * @param string $customer_id            - ID of the customer making the payment.
	 * @param bool   $manual_capture         - Whether to capture funds via manual action.
	 * @param bool   $save_payment_method    - Whether to save payment method for future purchases.
	 * @param array  $metadata               - Meta data values to be sent along with payment intent creation.
	 * @param array  $level3                 - Level 3 data.
	 * @param bool   $off_session            - Whether the payment is off-session (merchant-initiated), or on-session (customer-initiated).
	 * @param array  $additional_parameters  - An array of any additional request parameters, particularly for additional payment methods.
	 * @param array  $payment_methods        - An array of payment methods that might be used for the payment.
	 *
	 * @return WC_Payments_API_Intention
	 * @throws API_Exception - Exception thrown on intention creation failure.
	 */
	public function create_and_confirm_intention(
		$amount,
		$currency_code,
		$payment_method_id,
		$customer_id,
		$manual_capture = false,
		$save_payment_method = false,
		$metadata = [],
		$level3 = [],
		$off_session = false,
		$additional_parameters = [],
		$payment_methods = null
	) {
		// TODO: There's scope to have amount and currency bundled up into an object.
		$request                   = [];
		$request['amount']         = $amount;
		$request['currency']       = $currency_code;
		$request['confirm']        = 'true';
		$request['payment_method'] = $payment_method_id;
		$request['customer']       = $customer_id;
		$request['capture_method'] = $manual_capture ? 'manual' : 'automatic';
		$request['metadata']       = $metadata;
		$request['level3']         = $level3;
		$request['description']    = $this->get_intent_description( $metadata['order_id'] ?? 0 );

		if ( ! empty( $payment_methods ) ) {
			$request['payment_method_types'] = $payment_methods;
		}

		$request = array_merge( $request, $additional_parameters );

		if ( $off_session ) {
			$request['off_session'] = 'true';
		}

		if ( $save_payment_method ) {
			$request['setup_future_usage'] = 'off_session';
		}

		$response_array = $this->request_with_level3_data( $request, self::INTENTIONS_API, self::POST );

		return $this->deserialize_intention_object_from_array( $response_array );
	}

	/**
	 * Create an intention, without confirming it.
	 *
	 * @param int    $amount          - Amount to charge.
	 * @param string $currency_code   - Currency to charge in.
	 * @param array  $payment_methods - Payment methods to include.
	 * @param int    $order_id        - The order ID.
	 * @param string $capture_method  - optional capture method (either `automatic` or `manual`).
	 *
	 * @return WC_Payments_API_Intention
	 * @throws API_Exception - Exception thrown on intention creation failure.
	 */
	public function create_intention(
		$amount,
		$currency_code,
		$payment_methods,
		$order_id,
		$capture_method = 'automatic'
	) {
		$request                         = [];
		$request['amount']               = $amount;
		$request['currency']             = $currency_code;
		$request['description']          = $this->get_intent_description( $order_id );
		$request['payment_method_types'] = $payment_methods;
		$request['capture_method']       = $capture_method;

		$response_array = $this->request( $request, self::INTENTIONS_API, self::POST );

		return $this->deserialize_intention_object_from_array( $response_array );
	}

	/**
	 * Updates an intention, without confirming it.
	 *
	 * @param string  $intention_id              - The ID of the intention to update.
	 * @param int     $amount                    - Amount to charge.
	 * @param string  $currency_code             - Currency to charge in.
	 * @param bool    $save_payment_method       - Whether to setup payment intent for future usage.
	 * @param string  $customer_id               - Stripe customer to associate payment intent with.
	 * @param array   $metadata                  - Meta data values to be sent along with payment intent creation.
	 * @param array   $level3                    - Level 3 data.
	 * @param string  $selected_upe_payment_type - The name of the selected UPE payment type or empty string.
	 * @param ?string $payment_country           - The payment two-letter iso country code or null.
	 *
	 * @return WC_Payments_API_Intention
	 * @throws API_Exception - Exception thrown on intention creation failure.
	 */
	public function update_intention(
		$intention_id,
		$amount,
		$currency_code,
		$save_payment_method = false,
		$customer_id = '',
		$metadata = [],
		$level3 = [],
		$selected_upe_payment_type = '',
		$payment_country = null
	) {
		$request = [
			'amount'      => $amount,
			'currency'    => $currency_code,
			'metadata'    => $metadata,
			'level3'      => $level3,
			'description' => $this->get_intent_description( $metadata['order_id'] ?? 0 ),
		];

		if ( '' !== $selected_upe_payment_type ) {
			// Only update the payment_method_types if we have a reference to the payment type the customer selected.
			$request['payment_method_types'] = [ $selected_upe_payment_type ];
		}
		if ( $payment_country && ! WC_Payments::get_gateway()->is_in_dev_mode() ) {
			// Do not update on dev mode, Stripe tests cards don't return the appropriate country.
			$request['payment_country'] = $payment_country;
		}
		if ( $customer_id ) {
			$request['customer'] = $customer_id;
		}
		if ( $save_payment_method ) {
			$request['setup_future_usage'] = 'off_session';
		}

		$response_array = $this->request_with_level3_data( $request, self::INTENTIONS_API . '/' . $intention_id, self::POST );

		return $this->deserialize_intention_object_from_array( $response_array );
	}

	/**
	 * Updates an intention's metadata.
	 * Unlike `update_intention`, this method allows to update metadata without
	 * requiring amount, currency, and other mandatory params to be present.
	 *
	 * @param string $intention_id - The ID of the intention to update.
	 * @param array  $metadata     - Meta data values to be sent along with payment intent creation.
	 *
	 * @return WC_Payments_API_Intention
	 * @throws API_Exception - Exception thrown on intention creation failure.
	 */
	public function update_intention_metadata( $intention_id, $metadata ) {
		$request = [
			'metadata' => $metadata,
		];

		$response_array = $this->request_with_level3_data( $request, self::INTENTIONS_API . '/' . $intention_id, self::POST );

		return $this->deserialize_intention_object_from_array( $response_array );
	}

	/**
	 * Refund a charge
	 *
	 * @param string $charge_id - The charge to refund.
	 * @param int    $amount    - Amount to charge.
	 *
	 * @return array
	 * @throws API_Exception - Exception thrown on refund creation failure.
	 */
	public function refund_charge( $charge_id, $amount = null ) {
		$request           = [];
		$request['charge'] = $charge_id;
		$request['amount'] = $amount;

		return $this->request( $request, self::REFUNDS_API, self::POST );
	}

	/**
	 * Capture an intention
	 *
	 * @param string $intention_id - The ID of the intention to capture.
	 * @param int    $amount       - Amount to capture.
	 * @param array  $level3       - Level 3 data.
	 *
	 * @return WC_Payments_API_Intention
	 * @throws API_Exception - Exception thrown on intention capture failure.
	 */
	public function capture_intention( $intention_id, $amount, $level3 = [] ) {
		$request                      = [];
		$request['amount_to_capture'] = $amount;
		$request['level3']            = $level3;

		$response_array = $this->request_with_level3_data(
			$request,
			self::INTENTIONS_API . '/' . $intention_id . '/capture',
			self::POST
		);

		return $this->deserialize_intention_object_from_array( $response_array );
	}

	/**
	 * Cancel an intention
	 *
	 * @param string $intention_id - The ID of the intention to cancel.
	 *
	 * @return WC_Payments_API_Intention
	 * @throws API_Exception - Exception thrown on intention cancellation failure.
	 */
	public function cancel_intention( $intention_id ) {
		$response_array = $this->request(
			[],
			self::INTENTIONS_API . '/' . $intention_id . '/cancel',
			self::POST
		);

		return $this->deserialize_intention_object_from_array( $response_array );
	}

	/**
	 * Fetch a single intent with provided id.
	 *
	 * @param string $intent_id intent id.
	 *
	 * @return WC_Payments_API_Intention intention object.
	 */
	public function get_intent( $intent_id ) {
		$intent = $this->request( [], self::INTENTIONS_API . '/' . $intent_id, self::GET );

		return $this->deserialize_intention_object_from_array( $intent );
	}

	/**
	 * Setup an intention, without confirming it.
	 *
	 * @param string $customer_id          - ID of the customer.
	 * @param array  $payment_method_types - Payment methods to include.
	 *
	 * @return array
	 * @throws API_Exception - Exception thrown on intention creation failure.
	 */
	public function create_setup_intention(
		$customer_id,
		$payment_method_types
	) {
		$request = [
			'customer'             => $customer_id,
			'confirm'              => 'false',
			'payment_method_types' => $payment_method_types,
		];

		return $this->request( $request, self::SETUP_INTENTS_API, self::POST );
	}

	/**
	 * Create a setup intent.
	 *
	 * @param string $payment_method_id      - ID of payment method to be saved.
	 * @param string $customer_id            - ID of the customer.
	 *
	 * @return array
	 * @throws API_Exception - Exception thrown on setup intent creation failure.
	 */
	public function create_and_confirm_setup_intent( $payment_method_id, $customer_id ) {
		$request = [
			'payment_method' => $payment_method_id,
			'customer'       => $customer_id,
			'confirm'        => 'true',
		];

		return $this->request( $request, self::SETUP_INTENTS_API, self::POST );
	}

	/**
	 * Fetch a setup intent details.
	 *
	 * @param string $setup_intent_id ID of the setup intent.
	 *
	 * @return array
	 * @throws API_Exception - When fetch of setup intent fails.
	 */
	public function get_setup_intent( $setup_intent_id ) {
		return $this->request( [], self::SETUP_INTENTS_API . '/' . $setup_intent_id, self::GET );
	}

	/**
	 * List deposits
	 *
	 * @param int    $page      The requested page.
	 * @param int    $page_size The size of the requested page.
	 * @param string $sort      The column to be used for sorting.
	 * @param string $direction The sorting direction.
	 * @param array  $filters   The filters to be used in the query.
	 *
	 * @return array
	 * @throws API_Exception - Exception thrown on request failure.
	 */
	public function list_deposits( $page = 0, $page_size = 25, $sort = 'date', $direction = 'desc', array $filters = [] ) {
		$query = array_merge(
			$filters,
			[
				'page'      => $page,
				'pagesize'  => $page_size,
				'sort'      => $sort,
				'direction' => $direction,
			]
		);

		return $this->request( $query, self::DEPOSITS_API, self::GET );
	}

	/**
	 * Get overview of deposits.
	 *
	 * @return array
	 * @throws API_Exception - Exception thrown on request failure.
	 */
	public function get_deposits_overview() {
		return $this->request( [], self::DEPOSITS_API . '/overview', self::GET );
	}

	/**
	 * Get an overview of all deposits (for all currencies).
	 *
	 * @return array
	 * @throws API_Exception - Exception thrown on request failure.
	 */
	public function get_all_deposits_overviews() {
		return $this->request( [], self::DEPOSITS_API . '/overview-all', self::GET );
	}

	/**
	 * Get summary of deposits.
	 *
	 * @param array $filters The filters to be used in the query.
	 *
	 * @return array
	 * @throws API_Exception - Exception thrown on request failure.
	 */
	public function get_deposits_summary( array $filters = [] ) {
		return $this->request( $filters, self::DEPOSITS_API . '/summary', self::GET );
	}

	/**
	 * Fetch a single deposit with provided id.
	 *
	 * @param string $deposit_id id of requested deposit.
	 * @return array deposit object.
	 */
	public function get_deposit( $deposit_id ) {
		return $this->request( [], self::DEPOSITS_API . '/' . $deposit_id, self::GET );
	}

	/**
	 * Trigger a manual deposit.
	 *
	 * @param string $type Type of deposit. Only "instant" is supported for now.
	 * @param string $transaction_ids Comma-separated list of transaction IDs that will be associated with this deposit.
	 * @return array The new deposit object.
	 * @throws API_Exception - Exception thrown on request failure.
	 */
	public function manual_deposit( $type, $transaction_ids ) {
		return $this->request(
			[
				'type'            => $type,
				'transaction_ids' => $transaction_ids,
			],
			self::DEPOSITS_API,
			self::POST
		);
	}

	/**
	 * Return summary for transactions.
	 *
	 * @param array  $filters    The filters to be used in the query.
	 * @param string $deposit_id The deposit to filter on.
	 *
	 * @return array     The transactions summary.
	 * @throws API_Exception Exception thrown on request failure.
	 */
	public function get_transactions_summary( $filters = [], $deposit_id = null ) {
		// Map Order # terms to the actual charge id to be used in the server.
		if ( ! empty( $filters['search'] ) ) {
			$filters['search'] = WC_Payments_Utils::map_search_orders_to_charge_ids( $filters['search'] );
		}

		$query = array_merge(
			$filters,
			[
				'deposit_id' => $deposit_id,
			]
		);

		return $this->request( $query, self::TRANSACTIONS_API . '/summary', self::GET );
	}

	/**
	 * List transactions
	 *
	 * @param int    $page       The requested page.
	 * @param int    $page_size  The size of the requested page.
	 * @param string $sort       The column to be used for sorting.
	 * @param string $direction  The sorting direction.
	 * @param array  $filters    The filters to be used in the query.
	 * @param string $deposit_id The deposit to filter on.
	 *
	 * @return array
	 * @throws API_Exception - Exception thrown on request failure.
	 */
	public function list_transactions( $page = 0, $page_size = 25, $sort = 'date', $direction = 'desc', $filters = [], $deposit_id = null ) {
		// Map Order # terms to the actual charge id to be used in the server.
		if ( ! empty( $filters['search'] ) ) {
			$filters['search'] = WC_Payments_Utils::map_search_orders_to_charge_ids( $filters['search'] );
		}

		$query = array_merge(
			$filters,
			[
				'page'       => $page,
				'pagesize'   => $page_size,
				'sort'       => $sort,
				'direction'  => $direction,
				'deposit_id' => $deposit_id,
			]
		);

		$transactions = $this->request( $query, self::TRANSACTIONS_API, self::GET );

		$charge_ids             = array_column( $transactions['data'], 'charge_id' );
		$orders_with_charge_ids = $this->wcpay_db->orders_with_charge_id_from_charge_ids( $charge_ids );

		// Add order information to each transaction available.
		// TODO: Throw exception when `$transactions` or `$transaction` don't have the fields expected?
		if ( isset( $transactions['data'] ) ) {
			foreach ( $transactions['data'] as &$transaction ) {
				foreach ( $orders_with_charge_ids as $order_with_charge_id ) {
					if ( $order_with_charge_id['charge_id'] === $transaction['charge_id'] ) {
						$transaction['order'] = $this->build_order_info( $order_with_charge_id['order'] );
					}
				}
			}
			// Securing future changes from modifying reference content.
			unset( $transaction );
		}

		return $transactions;
	}

	/**
	 * Initiates transactions export via API.
	 *
	 * @param array $filters The filters to be used in the query.
	 *
	 * @return array Export summary
	 *
	 * @throws API_Exception - Exception thrown on request failure.
	 */
	public function get_transactions_export( $filters = [] ) {
		// Map Order # terms to the actual charge id to be used in the server.
		if ( ! empty( $filters['search'] ) ) {
			$filters['search'] = WC_Payments_Utils::map_search_orders_to_charge_ids( $filters['search'] );
		}

		return $this->request( $filters, self::TRANSACTIONS_API . '/download', self::POST );
	}

	/**
	 * Fetch a single transaction with provided id.
	 *
	 * @param string $transaction_id id of requested transaction.
	 * @return array transaction object.
	 */
	public function get_transaction( $transaction_id ) {
		$transaction = $this->request( [], self::TRANSACTIONS_API . '/' . $transaction_id, self::GET );

		if ( is_wp_error( $transaction ) ) {
			return $transaction;
		}

		return $this->add_order_info_to_object( $transaction['charge_id'], $transaction );
	}

	/**
	 * Fetch transactions search options for provided query.
	 *
	 * @param string $search_term Query to be used to get search options - can be an order ID, or part of a name or email.
	 * @return array|WP_Error Search results.
	 */
	public function get_transactions_search_autocomplete( $search_term ) {
		$order = wc_get_order( $search_term );

		$search_results = $this->request( [ 'search_term' => $search_term ], self::TRANSACTIONS_API . '/search', self::GET );
		$results        = array_map(
			function ( $result ) {
				return [
					'label' => $result['customer_name'] . ' (' . $result['customer_email'] . ')',
				];
			},
			$search_results
		);

		if ( $order ) {
			if ( function_exists( 'wcs_is_subscription' ) && wcs_is_subscription( $order ) ) {
				$prefix = __( 'Subscription #', 'woocommerce-payments' );
			} else {
				$prefix = __( 'Order #', 'woocommerce-payments' );
			}
			array_unshift( $results, [ 'label' => $prefix . $search_term ] );
		}

		return $results;
	}

	/**
	 * Fetch a single charge with provided id.
	 *
	 * @param string $charge_id id of requested charge.
	 * @return array charge object.
	 */
	public function get_charge( $charge_id ) {
		$charge = $this->request( [], self::CHARGES_API . '/' . $charge_id, self::GET );

		if ( is_wp_error( $charge ) ) {
			return $charge;
		}

		return $this->add_order_info_to_object( $charge['id'], $charge );
	}

	/**
	 * List disputes
	 *
	 * @param int    $page The page index to retrieve.
	 * @param int    $page_size The number of items the page contains.
	 * @param string $sort       The column to be used for sorting.
	 * @param string $direction  The sorting direction.
	 * @param array  $filters The filters to be used in the query.
	 *
	 * @return array
	 * @throws API_Exception - Exception thrown on request failure.
	 */
	public function list_disputes( int $page = 0, int $page_size = 25, string $sort = 'created', string $direction = 'DESC', array $filters = [] ):array {
		$query = array_merge(
			$filters,
			[
				'limit'     => 100,
				'page'      => $page,
				'pagesize'  => $page_size,
				'sort'      => $sort,
				'direction' => $direction,
			]
		);

<<<<<<< HEAD
		return $this->request( $query, self::DISPUTES_API, self::GET );
	}
=======
		$disputes = $this->request( $query, self::DISPUTES_API, self::GET );

		// Add WooCommerce order information to each dispute.
		if ( isset( $disputes['data'] ) ) {
			foreach ( $disputes['data'] as &$dispute ) {
				try {
					// Wrap with try/catch to avoid failing whole request because of a single dispute.
					$dispute = $this->add_order_info_to_object( $dispute['charge']['id'], $dispute );
				} catch ( Exception $e ) {
					Logger::error( 'Error adding order info to dispute ' . $dispute['id'] . ' : ' . $e->getMessage() );
					continue;
				}
			}
		}
>>>>>>> d2cf38ec

	/**
	 * Get summary of disputes.
	 *
	 * @param array $filters The filters to be used in the query.
	 *
	 * @return array
	 * @throws API_Exception - Exception thrown on request failure.
	 */
	public function get_disputes_summary( array $filters = [] ):array {
		return $this->request( [ $filters ], self::DISPUTES_API . '/summary', self::GET );
	}

	/**
	 * Fetch a single dispute with provided id.
	 *
	 * @param string $dispute_id id of requested dispute.
	 * @return array dispute object.
	 */
	public function get_dispute( $dispute_id ) {
		$dispute = $this->request( [], self::DISPUTES_API . '/' . $dispute_id, self::GET );

		if ( is_wp_error( $dispute ) ) {
			return $dispute;
		}

		$charge_id = is_array( $dispute['charge'] ) ? $dispute['charge']['id'] : $dispute['charge'];
		return $this->add_order_info_to_object( $charge_id, $dispute );
	}

	/**
	 * Update dispute with provided id.
	 *
	 * @param string $dispute_id id of dispute to update.
	 * @param array  $evidence   evidence to upload.
	 * @param bool   $submit     whether to submit (rather than stage) evidence.
	 * @param array  $metadata   metadata associated with this dispute.
	 *
	 * @return array dispute object.
	 */
	public function update_dispute( $dispute_id, $evidence, $submit, $metadata ) {
		$request = [
			'evidence' => $evidence,
			'submit'   => $submit,
			'metadata' => $metadata,
		];

		$dispute = $this->request( $request, self::DISPUTES_API . '/' . $dispute_id, self::POST );

		if ( is_wp_error( $dispute ) ) {
			return $dispute;
		}

		$charge_id = is_array( $dispute['charge'] ) ? $dispute['charge']['id'] : $dispute['charge'];
		return $this->add_order_info_to_object( $charge_id, $dispute );
	}

	/**
	 * Close dispute with provided id.
	 *
	 * @param string $dispute_id id of dispute to close.
	 * @return array dispute object.
	 */
	public function close_dispute( $dispute_id ) {
		$dispute = $this->request( [], self::DISPUTES_API . '/' . $dispute_id . '/close', self::POST );

		if ( is_wp_error( $dispute ) ) {
			return $dispute;
		}

		$charge_id = is_array( $dispute['charge'] ) ? $dispute['charge']['id'] : $dispute['charge'];
		return $this->add_order_info_to_object( $charge_id, $dispute );
	}

	/**
	 * Upload evidence and return file object.
	 *
	 * @param WP_REST_Request $request request object received.
	 *
	 * @return array file object.
	 * @throws API_Exception - If request throws.
	 */
	public function upload_evidence( $request ) {
		$purpose     = $request->get_param( 'purpose' );
		$file_params = $request->get_file_params();
		$file_name   = $file_params['file']['name'];
		$file_type   = $file_params['file']['type'];

		// Sometimes $file_params is empty array for large files (8+ MB).
		$file_error = empty( $file_params ) || $file_params['file']['error'];

		if ( $file_error ) {
			// TODO - Add better error message by specifiying which limit is reached (host or Stripe).
			throw new API_Exception(
				__( 'Max file size exceeded.', 'woocommerce-payments' ),
				'wcpay_evidence_file_max_size',
				400
			);
		}

		$body = [
			// We disable php linting here because otherwise it will show a warning on improper
			// use of `file_get_contents()` and say you should "use `wp_remote_get()` for
			// remote URLs instead", which is unrelated to our use here.
			// phpcs:disable
			'file'      => base64_encode( file_get_contents( $file_params['file']['tmp_name'] ) ),
			// phpcs:enable
			'file_name' => $file_name,
			'file_type' => $file_type,
			'purpose'   => $purpose,
		];

		try {
			return $this->request( $body, self::FILES_API, self::POST );
		} catch ( API_Exception $e ) {
			throw new API_Exception(
				$e->getMessage(),
				'wcpay_evidence_file_upload_error',
				$e->get_http_code()
			);
		}
	}

	/**
	 * Create a connection token.
	 *
	 * @param WP_REST_Request $request request object received.
	 *
	 * @return array
	 * @throws API_Exception - If request throws.
	 */
	public function create_token( $request ) {
		return $this->request( [], self::CONN_TOKENS_API, self::POST );
	}

	/**
	 * Get timeline of events for an intention
	 *
	 * @param string $intention_id The payment intention ID.
	 *
	 * @return array
	 *
	 * @throws Exception - Exception thrown on request failure.
	 */
	public function get_timeline( $intention_id ) {
		return $this->request( [], self::TIMELINE_API . '/' . $intention_id, self::GET );
	}

	/**
	 * Get currency rates from the server.
	 *
	 * @param string $currency_from - The currency to convert from.
	 * @param ?array $currencies_to - An array of the currencies we want to convert into. If left empty, will get all supported currencies.
	 *
	 * @return array
	 *
	 * @throws API_Exception - Error contacting the API.
	 */
	public function get_currency_rates( string $currency_from, $currencies_to = null ) {
		$query_body = [ 'currency_from' => $currency_from ];

		if ( null !== $currencies_to ) {
			$query_body['currencies_to'] = $currencies_to;
		}

		return $this->request(
			$query_body,
			self::CURRENCY_API . '/rates',
			self::GET
		);
	}

	/**
	 * Get current account data
	 *
	 * @return array An array describing an account object.
	 *
	 * @throws API_Exception - Error contacting the API.
	 */
	public function get_account_data() {
		return $this->request(
			[
				'test_mode' => WC_Payments::get_gateway()->is_in_dev_mode(), // only send a test mode request if in dev mode.
			],
			self::ACCOUNTS_API,
			self::GET
		);
	}

	/**
	 * Update Stripe account data
	 *
	 * @param array $stripe_account_settings Settings to update.
	 *
	 * @return array Updated account data.
	 */
	public function update_account( $stripe_account_settings ) {
		return $this->request(
			$stripe_account_settings,
			self::ACCOUNTS_API,
			self::POST,
			true,
			true
		);
	}

	/**
	 * Request capability activation from the server
	 *
	 * @param   string $capability_id  Capability ID.
	 * @param   bool   $requested      State.
	 *
	 * @return  array                   Request result.
	 */
	public function request_capability( string $capability_id, bool $requested ) {
		return $this->request(
			[
				'capability_id' => $capability_id,
				'requested'     => $requested,
			],
			self::CAPABILITIES_API,
			self::POST,
			true,
			true
		);
	}

	/**
	 * Get data needed to initialize the onboarding flow
	 *
	 * @param string $return_url     - URL to redirect to at the end of the flow.
	 * @param array  $business_data  - Data to prefill the form.
	 * @param array  $site_data      - Data to track ToS agreement.
	 * @param array  $actioned_notes - Actioned WCPay note names to be sent to the on-boarding flow.
	 *
	 * @return array An array containing the url and state fields.
	 *
	 * @throws API_Exception Exception thrown on request failure.
	 */
	public function get_onboarding_data( $return_url, array $business_data = [], array $site_data = [], array $actioned_notes = [] ) {
		$request_args = apply_filters(
			'wc_payments_get_onboarding_data_args',
			[
				'return_url'          => $return_url,
				'business_data'       => $business_data,
				'site_data'           => $site_data,
				'create_live_account' => ! WC_Payments::get_gateway()->is_in_dev_mode(),
				'actioned_notes'      => $actioned_notes,
			]
		);

		return $this->request( $request_args, self::ONBOARDING_API . '/init', self::POST, true, true );
	}

	/**
	 * Get one-time dashboard login url
	 *
	 * @param string $redirect_url - URL to navigate back to from the dashboard.
	 *
	 * @return array An array containing the url field
	 */
	public function get_login_data( $redirect_url ) {
		return $this->request(
			[
				'redirect_url' => $redirect_url,
				'test_mode'    => WC_Payments::get_gateway()->is_in_dev_mode(), // only send a test mode request if in dev mode.
			],
			self::ACCOUNTS_API . '/login_links',
			self::POST,
			true,
			true
		);
	}

	/**
	 * Create a customer.
	 *
	 * @param array $customer_data Customer data.
	 *
	 * @return string The created customer's ID
	 *
	 * @throws API_Exception Error creating customer.
	 */
	public function create_customer( array $customer_data ): string {
		$customer_array = $this->request(
			$customer_data,
			self::CUSTOMERS_API,
			self::POST
		);

		return $customer_array['id'];
	}

	/**
	 * Update a customer.
	 *
	 * @param string $customer_id   ID of customer to update.
	 * @param array  $customer_data Data to be updated.
	 *
	 * @throws API_Exception Error updating customer.
	 */
	public function update_customer( $customer_id, $customer_data = [] ) {
		if ( null === $customer_id || '' === trim( $customer_id ) ) {
			throw new API_Exception(
				__( 'Customer ID is required', 'woocommerce-payments' ),
				'wcpay_mandatory_customer_id_missing',
				400
			);
		}

		$this->request(
			$customer_data,
			self::CUSTOMERS_API . '/' . $customer_id,
			self::POST
		);
	}

	/**
	 * Create a product.
	 *
	 * @param array $product_data Product data.
	 *
	 * @return array The created product's product and price IDs.
	 *
	 * @throws API_Exception Error creating the product.
	 */
	public function create_product( array $product_data ): array {
		return $this->request(
			$product_data,
			self::PRODUCTS_API,
			self::POST
		);
	}

	/**
	 * Update a product.
	 *
	 * @param string $product_id    ID of product to update.
	 * @param array  $product_data  Data to be updated.
	 *
	 * @return array The updated product's product and/or price IDs.
	 *
	 * @throws API_Exception Error updating product.
	 */
	public function update_product( string $product_id, array $product_data = [] ) : array {
		if ( null === $product_id || '' === trim( $product_id ) ) {
			throw new API_Exception(
				__( 'Product ID is required', 'woocommerce-payments' ),
				'wcpay_mandatory_product_id_missing',
				400
			);
		}

		return $this->request(
			$product_data,
			self::PRODUCTS_API . '/' . $product_id,
			self::POST
		);
	}

	/**
	 * Update a price.
	 *
	 * @param string $price_id    ID of price to update.
	 * @param array  $price_data  Data to be updated.
	 *
	 * @throws API_Exception Error updating price.
	 */
	public function update_price( string $price_id, array $price_data = [] ) {
		if ( null === $price_id || '' === trim( $price_id ) ) {
			throw new API_Exception(
				__( 'Price ID is required', 'woocommerce-payments' ),
				'wcpay_mandatory_price_id_missing',
				400
			);
		}

		$this->request(
			$price_data,
			self::PRICES_API . '/' . $price_id,
			self::POST
		);
	}

	/**
	 * Charges an invoice.
	 *
	 * Calling this function charges the customer. Pass the param 'paid_out_of_band' => true to mark the invoice as paid without charging the customer.
	 *
	 * @param string $invoice_id ID of the invoice to charge.
	 * @param array  $data       Parameters to send to the invoice /pay endpoint. Optional. Default is an empty array.
	 * @return array
	 *
	 * @throws API_Exception Error charging the invoice.
	 */
	public function charge_invoice( string $invoice_id, array $data = [] ) {
		return $this->request(
			$data,
			self::INVOICES_API . '/' . $invoice_id . '/pay',
			self::POST
		);
	}

	/**
	 * Fetch a WCPay subscription.
	 *
	 * @param string $wcpay_subscription_id Data used to create subscription.
	 *
	 * @return array The WCPay subscription.
	 *
	 * @throws API_Exception If fetching the subscription fails.
	 */
	public function get_subscription( string $wcpay_subscription_id ) {
		return $this->request(
			[],
			self::SUBSCRIPTIONS_API . '/' . $wcpay_subscription_id,
			self::GET
		);
	}

	/**
	 * Create a WCPay subscription.
	 *
	 * @param array $data Data used to create subscription.
	 *
	 * @return array New WCPay subscription.
	 *
	 * @throws API_Exception If creating the subscription fails.
	 */
	public function create_subscription( array $data = [] ) {
		return $this->request(
			$data,
			self::SUBSCRIPTIONS_API,
			self::POST
		);
	}

	/**
	 * Update a WCPay subscription.
	 *
	 * @param string $wcpay_subscription_id WCPay subscription ID.
	 * @param array  $data                  Update subscription data.
	 *
	 * @return array Updated WCPay subscription response from server.
	 *
	 * @throws API_Exception If updating the WCPay subscription fails.
	 */
	public function update_subscription( $wcpay_subscription_id, $data ) {
		return $this->request(
			$data,
			self::SUBSCRIPTIONS_API . '/' . $wcpay_subscription_id,
			self::POST
		);
	}

	/**
	 * Cancel a WC Pay subscription.
	 *
	 * @param string $wcpay_subscription_id WCPay subscription ID.
	 *
	 * @return array Canceled subscription.
	 *
	 * @throws API_Exception If canceling the subscription fails.
	 */
	public function cancel_subscription( string $wcpay_subscription_id ) {
		return $this->request(
			[],
			self::SUBSCRIPTIONS_API . '/' . $wcpay_subscription_id,
			self::DELETE
		);
	}

	/**
	 * Update a WCPay subscription item.
	 *
	 * @param string $wcpay_subscription_item_id WCPay subscription item ID.
	 * @param array  $data                       Update subscription item data.
	 *
	 * @return array Updated WCPay subscription item response from server.
	 *
	 * @throws API_Exception If updating the WCPay subscription item fails.
	 */
	public function update_subscription_item( $wcpay_subscription_item_id, $data ) {
		return $this->request(
			$data,
			self::SUBSCRIPTION_ITEMS_API . '/' . $wcpay_subscription_item_id,
			self::POST
		);
	}

	/**
	 * Get payment method details.
	 *
	 * @param string $payment_method_id Payment method ID.
	 *
	 * @return array Payment method details.
	 *
	 * @throws API_Exception If payment method does not exist.
	 */
	public function get_payment_method( $payment_method_id ) {
		return $this->request(
			[],
			self::PAYMENT_METHODS_API . '/' . $payment_method_id,
			self::GET
		);
	}

	/**
	 * Update payment method data.
	 *
	 * @param string $payment_method_id Payment method ID.
	 * @param array  $payment_method_data Payment method updated data.
	 *
	 * @return array Payment method details.
	 *
	 * @throws API_Exception If payment method update fails.
	 */
	public function update_payment_method( $payment_method_id, $payment_method_data = [] ) {
		return $this->request(
			$payment_method_data,
			self::PAYMENT_METHODS_API . '/' . $payment_method_id,
			self::POST
		);
	}

	/**
	 * Get payment methods for customer.
	 *
	 * @param string $customer_id The customer ID.
	 * @param string $type        Type of payment methods to fetch.
	 * @param int    $limit       Amount of items to fetch.
	 *
	 * @return array Payment methods response.
	 *
	 * @throws API_Exception If an error occurs.
	 */
	public function get_payment_methods( $customer_id, $type, $limit = 100 ) {
		return $this->request(
			[
				'customer' => $customer_id,
				'type'     => $type,
				'limit'    => $limit,
			],
			self::PAYMENT_METHODS_API,
			self::GET
		);
	}

	/**
	 * Detach a payment method from a customer.
	 *
	 * @param string $payment_method_id Payment method ID.
	 *
	 * @return array Payment method details.
	 *
	 * @throws API_Exception If detachment fails.
	 */
	public function detach_payment_method( $payment_method_id ) {
		return $this->request(
			[],
			self::PAYMENT_METHODS_API . '/' . $payment_method_id . '/detach',
			self::POST
		);
	}

	/**
	 * Records a new Terms of Service agreement.
	 *
	 * @param string $source     A string, which describes where the merchant agreed to the terms.
	 * @param string $user_name  The user_login of the current user.
	 *
	 * @return array An array, containing a `success` flag.
	 *
	 * @throws API_Exception If an error occurs.
	 */
	public function add_tos_agreement( $source, $user_name ) {
		return $this->request(
			[
				'source'    => $source,
				'user_name' => $user_name,
			],
			self::ACCOUNTS_API . '/tos_agreements',
			self::POST,
			true,
			true
		);
	}

	/**
	 * Track a order creation/update event.
	 *
	 * @param array $order_data  The order data, as an array.
	 * @param bool  $update      Is this an update event? (Defaults to false, which is a creation event).
	 *
	 * @return array An array, containing a `success` flag.
	 *
	 * @throws API_Exception If an error occurs.
	 */
	public function track_order( $order_data, $update = false ) {
		return $this->request(
			[
				'order_data' => $order_data,
				'update'     => $update,
			],
			self::TRACKING_API . '/order',
			self::POST
		);
	}

	/**
	 * Link the current customer with the browsing session, for tracking purposes.
	 *
	 * @param string $session_id  Session ID, specific to this site.
	 * @param string $customer_id Stripe customer ID.
	 *
	 * @return array An array, containing a `success` flag.
	 *
	 * @throws API_Exception If an error occurs.
	 */
	public function link_session_to_customer( $session_id, $customer_id ) {
		return $this->request(
			[
				'session'  => $session_id,
				'customer' => $customer_id,
			],
			self::TRACKING_API . '/link-session',
			self::POST
		);
	}

	/**
	 * Registers a new domain with Apple Pay.
	 *
	 * @param string $domain_name Domain name which to register for Apple Pay.
	 *
	 * @return array An array containing an id in case it has succeeded, or an error message in case it has failed.
	 *
	 * @throws API_Exception If an error occurs.
	 */
	public function register_domain_with_apple( $domain_name ) {
		return $this->request(
			[
				'test_mode'   => false, // Force live mode - Domain registration doesn't work in test mode.
				'domain_name' => $domain_name,
			],
			self::APPLE_PAY_API . '/domains',
			self::POST
		);
	}

	/**
	 * Retrieves a store's terminal locations.
	 *
	 * @return array[] Stripe terminal location objects.
	 * @see https://stripe.com/docs/api/terminal/locations/object
	 *
	 * @throws API_Exception If an error occurs.
	 */
	public function get_terminal_locations() {
		return $this->request( [], self::TERMINAL_LOCATIONS_API, self::GET );
	}

	/**
	 * Retrieves a store's terminal readers.
	 *
	 * @return array[] Stripe terminal readers objects.
	 * @see https://stripe.com/docs/api/terminal/readers/object
	 *
	 * @throws API_Exception If an error occurs.
	 */
	public function get_terminal_readers() {
		return $this->request( [], self::TERMINAL_READERS_API, self::GET );
	}

	/**
	 * Registers a card reader to a terminal.
	 *
	 * @param string  $location           The location to assign the reader to.
	 * @param string  $registration_code  A code generated by the reader used for registering to an account.
	 * @param ?string $label              Custom label given to the reader for easier identification.
	 *                                    If no label is specified, the registration code will be used.
	 * @param ?array  $metadata           Set of key-value pairs that you can attach to the reader.
	 *                                    Useful for storing additional information about the object.
	 *
	 * @return array Stripe terminal reader object.
	 * @see https://stripe.com/docs/api/terminal/readers/object
	 *
	 * @throws API_Exception If an error occurs.
	 */
	public function register_terminal_reader( string $location, string $registration_code, string $label = null, array $metadata = null ) {
		$request = [
			'location'          => $location,
			'registration_code' => $registration_code,
		];

		if ( null !== $label ) {
			$request['label'] = $label;
		}
		if ( null !== $metadata ) {
			$request['metadata'] = $metadata;
		}

		return $this->request( $request, self::TERMINAL_READERS_API, self::POST );
	}

	/**
	 * Creates a new terminal location.
	 *
	 * @param string  $display_name The display name of the terminal location.
	 * @param array   $address {
	 *     Address partials.
	 *
	 *     @type string $country     Two-letter country code.
	 *     @type string $line1       Address line 1.
	 *     @type string $line2       Optional. Address line 2.
	 *     @type string $city        Optional. City, district, suburb, town, or village.
	 *     @type int    $postal_code Optional. ZIP or postal code.
	 *     @type string $state       Optional. State, county, province, or region.
	 * }
	 * @param mixed[] $metadata Optional. Metadata for the location.
	 *
	 * @return array A Stripe terminal location object.
	 * @see https://stripe.com/docs/api/terminal/locations/object
	 *
	 * @throws API_Exception If an error occurs.
	 */
	public function create_terminal_location( $display_name, $address, $metadata = [] ) {
		if ( ! isset( $address['country'], $address['line1'] ) ) {
			throw new API_Exception(
				__( 'Address country and line 1 are required.', 'woocommerce-payments' ),
				'wcpay_invalid_terminal_location_request',
				400
			);
		}

		$request = [
			'display_name' => $display_name,
			'address'      => $address,
			'metadata'     => $metadata,
		];

		return $this->request(
			$request,
			self::TERMINAL_LOCATIONS_API,
			self::POST
		);
	}

	/**
	 * Updates an existing terminal location.
	 *
	 * @param string $location_id The id of the terminal location.
	 * @param string $display_name The display name of the terminal location.
	 * @param array  $address {
	 *     Address partials.
	 *
	 *     @type string $country     Two-letter country code.
	 *     @type string $line1       Address line 1.
	 *     @type string $line2       Optional. Address line 2.
	 *     @type string $city        Optional. City, district, suburb, town, or village.
	 *     @type int    $postal_code Optional. ZIP or postal code.
	 *     @type string $state       Optional. State, county, province, or region.
	 * }
	 *
	 * @return array A Stripe terminal location object.
	 * @see https://stripe.com/docs/api/terminal/locations/object
	 *
	 * @throws API_Exception If an error occurs.
	 */
	public function update_terminal_location( $location_id, $display_name, $address ) {
		// Any parameters not provided will be left unchanged so pass only supplied values.
		$update_request_body = array_merge(
			( isset( $address ) ? [ 'address' => $address ] : [] ),
			( isset( $display_name ) ? [ 'display_name' => $display_name ] : [] )
		);

		return $this->request(
			$update_request_body,
			self::TERMINAL_LOCATIONS_API . '/' . $location_id,
			self::POST
		);
	}

	/**
	 * Retrieves the specified terminal location.
	 *
	 * @param string $location_id The id of the terminal location.
	 *
	 * @return array A Stripe terminal location object.
	 * @see https://stripe.com/docs/api/terminal/locations/object
	 *
	 * @throws API_Exception If an error occurs.
	 */
	public function get_terminal_location( $location_id ) {
		return $this->request( [], self::TERMINAL_LOCATIONS_API . '/' . $location_id, self::GET );
	}

	/**
	 * Deletes the specified location object.
	 *
	 * @param string $location_id The id of the terminal location.
	 *
	 * @return array Stripe's terminal deletion response.
	 * @see https://stripe.com/docs/api/terminal/locations/delete
	 *
	 * @throws API_Exception If the location id is invalid or downstream call fails.
	 */
	public function delete_terminal_location( $location_id ) {
		return $this->request( [], self::TERMINAL_LOCATIONS_API . '/' . $location_id, self::DELETE );
	}

	/**
	 * Send the request to the WooCommerce Payment API
	 *
	 * @param array  $params           - Request parameters to send as either JSON or GET string. Defaults to test_mode=1 if either in dev or test mode, 0 otherwise.
	 * @param string $api              - The API endpoint to call.
	 * @param string $method           - The HTTP method to make the request with.
	 * @param bool   $is_site_specific - If true, the site ID will be included in the request url. Defaults to true.
	 * @param bool   $use_user_token   - If true, the request will be signed with the user token rather than blog token. Defaults to false.
	 *
	 * @return array
	 * @throws API_Exception - If the account ID hasn't been set.
	 */
	protected function request( $params, $api, $method, $is_site_specific = true, $use_user_token = false ) {
		// Apply the default params that can be overridden by the calling method.
		$params = wp_parse_args(
			$params,
			[
				'test_mode' => WC_Payments::get_gateway()->is_in_test_mode(),
			]
		);

		// Build the URL we want to send the URL to.
		$url = self::ENDPOINT_BASE;
		if ( $is_site_specific ) {
			$url .= '/' . self::ENDPOINT_SITE_FRAGMENT;
		}
		$url .= '/' . self::ENDPOINT_REST_BASE . '/' . $api;

		$headers                 = [];
		$headers['Content-Type'] = 'application/json; charset=utf-8';
		$headers['User-Agent']   = $this->user_agent;
		$body                    = null;

		$redacted_params = WC_Payments_Utils::redact_array( $params, self::API_KEYS_TO_REDACT );
		$redacted_url    = $url;

		if ( in_array( $method, [ self::GET, self::DELETE ], true ) ) {
			$url          .= '?' . http_build_query( $params );
			$redacted_url .= '?' . http_build_query( $redacted_params );
		} else {
			$headers['Idempotency-Key'] = $this->uuid();
			$body                       = wp_json_encode( $params );
			if ( ! $body ) {
				throw new API_Exception(
					__( 'Unable to encode body for request to WooCommerce Payments API.', 'woocommerce-payments' ),
					'wcpay_client_unable_to_encode_json',
					0
				);
			}
		}

		Logger::log( "REQUEST $method $redacted_url" );
		Logger::log(
			'HEADERS: '
			. var_export( $headers, true ) // phpcs:ignore WordPress.PHP.DevelopmentFunctions.error_log_var_export
		);

		if ( null !== $body ) {
			Logger::log(
				'BODY: '
				. var_export( $redacted_params, true ) // phpcs:ignore WordPress.PHP.DevelopmentFunctions.error_log_var_export
			);
		}

		$response = $this->http_client->remote_request(
			[
				'url'             => $url,
				'method'          => $method,
				'headers'         => apply_filters( 'wcpay_api_request_headers', $headers ),
				'timeout'         => self::API_TIMEOUT_SECONDS,
				'connect_timeout' => self::API_TIMEOUT_SECONDS,
			],
			$body,
			$is_site_specific,
			$use_user_token
		);

		$response_body = $this->extract_response_body( $response );
		Logger::log(
			'RESPONSE: '
			. var_export( WC_Payments_Utils::redact_array( $response_body, self::API_KEYS_TO_REDACT ), true ) // phpcs:ignore WordPress.PHP.DevelopmentFunctions.error_log_var_export
		);

		return $response_body;
	}

	/**
	 * Handles issues with level3 data and retries requests when necessary.
	 *
	 * @param array  $params           - Request parameters to send as either JSON or GET string. Defaults to test_mode=1 if either in dev or test mode, 0 otherwise.
	 * @param string $api              - The API endpoint to call.
	 * @param string $method           - The HTTP method to make the request with.
	 * @param bool   $is_site_specific - If true, the site ID will be included in the request url.
	 *
	 * @return array
	 * @throws API_Exception - If the account ID hasn't been set.
	 */
	private function request_with_level3_data( $params, $api, $method, $is_site_specific = true ) {
		// If level3 data is not present for some reason, simply proceed normally.
		if ( empty( $params['level3'] ) || ! is_array( $params['level3'] ) ) {
			return $this->request( $params, $api, $method, $is_site_specific );
		}

		// If level3 data doesn't contain any items, add a zero priced fee to meet Stripe's requirement.
		if ( ! isset( $params['level3']['line_items'] ) || ! is_array( $params['level3']['line_items'] ) || 0 === count( $params['level3']['line_items'] ) ) {
			$params['level3']['line_items'] = [
				[
					'discount_amount'     => 0,
					'product_code'        => 'zero-cost-fee',
					'product_description' => 'Zero cost fee',
					'quantity'            => 1,
					'tax_amount'          => 0,
					'unit_cost'           => 0,
				],
			];
		}

		try {
			return $this->request( $params, $api, $method, $is_site_specific );
		} catch ( API_Exception $e ) {
			if ( 'invalid_request_error' !== $e->get_error_code() ) {
				throw $e;
			}

			// phpcs:disable WordPress.PHP.DevelopmentFunctions

			// Log the issue so we could debug it.
			Logger::error(
				'Level3 data error: ' . PHP_EOL
				. print_r( $e->getMessage(), true ) . PHP_EOL
				. print_r( 'Level 3 data sent: ', true ) . PHP_EOL
				. print_r( $params['level3'], true )
			);

			// phpcs:enable WordPress.PHP.DevelopmentFunctions

			// Retry without level3 data.
			unset( $params['level3'] );
			return $this->request( $params, $api, $method, $is_site_specific );
		}
	}

	/**
	 * From a given response extract the body. Invalid HTTP codes will result in an error.
	 *
	 * @param array $response That was given to us by http_client remote_request.
	 *
	 * @return array $response_body
	 *
	 * @throws API_Exception Standard exception in case we can't extract the body.
	 */
	protected function extract_response_body( $response ) {
		$response_code = wp_remote_retrieve_response_code( $response );
		if ( ! $response_code ) {
			$response_code = 0;
		}

		$response_body_json = wp_remote_retrieve_body( $response );
		$response_body      = json_decode( $response_body_json, true );
		if ( null === $response_body ) {
			$message = __( 'Unable to decode response from WooCommerce Payments API', 'woocommerce-payments' );
			Logger::error( $message );
			throw new API_Exception(
				$message,
				'wcpay_unparseable_or_null_body',
				$response_code
			);
		}

		// Check error codes for 4xx and 5xx responses.
		if ( 400 <= $response_code ) {
			$error_type = null;
			if ( isset( $response_body['code'] ) && 'amount_too_small' === $response_body['code'] ) {
				throw new Amount_Too_Small_Exception(
					$response_body['message'],
					$response_body['data']['minimum_amount'],
					$response_body['data']['currency'],
					$response_code
				);
			} elseif ( isset( $response_body['error'] ) ) {
				$error_code    = $response_body['error']['code'] ?? $response_body['error']['type'] ?? null;
				$error_message = $response_body['error']['message'] ?? null;
				$error_type    = $response_body['error']['type'] ?? null;
			} elseif ( isset( $response_body['code'] ) ) {
				$error_code    = $response_body['code'];
				$error_message = $response_body['message'];
			} else {
				$error_code    = 'wcpay_client_error_code_missing';
				$error_message = __( 'Server error. Please try again.', 'woocommerce-payments' );
			}

			$message = sprintf(
				// translators: This is an error API response.
				_x( 'Error: %1$s', 'API error message to throw as Exception', 'woocommerce-payments' ),
				$error_message
			);

			Logger::error( "$error_message ($error_code)" );
			throw new API_Exception( $message, $error_code, $response_code, $error_type );
		}

		// Make sure empty metadata serialized on the client as an empty object {} rather than array [].
		if ( isset( $response_body['metadata'] ) && empty( $response_body['metadata'] ) ) {
			$response_body['metadata'] = new stdClass();
		}

		return $response_body;
	}

	/**
	 * Returns a transaction with order information when it exists.
	 *
	 * @param  string $charge_id related charge id.
	 * @param  array  $object object to add order information.
	 * @return array  new object with order information.
	 */
	private function add_order_info_to_object( $charge_id, $object ) {
		$order = $this->wcpay_db->order_from_charge_id( $charge_id );

		// Add order information to the `$transaction`.
		// If the order couldn't be retrieved, return an empty order.
		$object['order'] = null;
		if ( $order ) {
			$object['order'] = $this->build_order_info( $order );
		}

		return $object;
	}

	/**
	 * Formats dispute for UI
	 *
	 * @param  array $dispute The dispute coming from API.
	 * @return array array in the format that the UI expects
	 */
	private function format_dispute_for_ui( array $dispute ): array {
		return [
			'id'               => $dispute['dispute_id'],
			'reason'           => $dispute['reason'],
			'charge'           => [
				'id'                     => $dispute['charge_id'],
				'payment_method_details' => [
					'card' => [
						'brand' => $dispute['source'],
					],
				],
				'billing_details'        => [
					'name'    => $dispute['customer_name'],
					'email'   => $dispute['customer_email'],
					'address' => [
						'country' => $dispute['customer_country'],
					],
				],
			],
			'amount'           => $dispute['amount'],
			'currency'         => $dispute['currency'],
			'status'           => $dispute['status'],
			'created'          => strtotime( $dispute['created'] ),
			'evidence_details' => [
				'due_by' => strtotime( $dispute['due_by'] ),
			],
		];
	}


	/**
	 * Creates the array representing order for frontend.
	 *
	 * @param WC_Order $order The order.
	 * @return array
	 */
	private function build_order_info( WC_Order $order ): array {
		$order_info = [
			'number'       => $order->get_order_number(),
			'url'          => $order->get_edit_order_url(),
			'customer_url' => $this->get_customer_url( $order ),
		];

		if ( function_exists( 'wcs_get_subscriptions_for_order' ) ) {
			$order_info['subscriptions'] = [];

			$subscriptions = wcs_get_subscriptions_for_order( $order, [ 'order_type' => [ 'parent', 'renewal' ] ] );
			foreach ( $subscriptions as $subscription ) {
				$order_info['subscriptions'][] = [
					'number' => $subscription->get_order_number(),
					'url'    => $subscription->get_edit_order_url(),
				];
			}
		}
		return $order_info;
	}

	/**
	 * Generates url to single customer in analytics table.
	 *
	 * @param WC_Order $order The Order.
	 * @return string|null
	 */
	private function get_customer_url( WC_Order $order ) {
		$customer_id = DataStore::get_existing_customer_id_from_order( $order );

		if ( ! $customer_id ) {
			return null;
		}

		return add_query_arg(
			[
				'page'      => 'wc-admin',
				'path'      => '/customers',
				'filter'    => 'single_customer',
				'customers' => $customer_id,
			],
			'admin.php'
		);
	}

	/**
	 * De-serialize a charge array into a charge object
	 *
	 * @param array $charge_array - The charge array to de-serialize.
	 *
	 * @return WC_Payments_API_Charge
	 * @throws API_Exception - Unable to deserialize charge array.
	 */
	private function deserialize_charge_object_from_array( array $charge_array ) {
		// TODO: Throw an exception if the response array doesn't contain mandatory properties.
		$created = new DateTime();
		$created->setTimestamp( $charge_array['created'] );

		$charge = new WC_Payments_API_Charge(
			$charge_array['id'],
			$charge_array['amount'],
			$created
		);

		if ( isset( $charge_array['captured'] ) ) {
			$charge->set_captured( $charge_array['captured'] );
		}

		return $charge;
	}

	/**
	 * De-serialize an intention array into a intention object
	 *
	 * @param array $intention_array - The intention array to de-serialize.
	 *
	 * @return WC_Payments_API_Intention
	 * @throws API_Exception - Unable to deserialize intention array.
	 */
	private function deserialize_intention_object_from_array( array $intention_array ) {
		// TODO: Throw an exception if the response array doesn't contain mandatory properties.
		$created = new DateTime();
		$created->setTimestamp( $intention_array['created'] );

		$charge             = 0 < $intention_array['charges']['total_count'] ? end( $intention_array['charges']['data'] ) : null;
		$next_action        = ! empty( $intention_array['next_action'] ) ? $intention_array['next_action'] : [];
		$last_payment_error = ! empty( $intention_array['last_payment_error'] ) ? $intention_array['last_payment_error'] : [];
		$metadata           = ! empty( $intention_array['metadata'] ) ? $intention_array['metadata'] : [];

		$intent = new WC_Payments_API_Intention(
			$intention_array['id'],
			$intention_array['amount'],
			$intention_array['currency'],
			$intention_array['customer'] ?? $charge['customer'] ?? null,
			$intention_array['payment_method'] ?? $charge['payment_method'] ?? $intention_array['source'] ?? null,
			$created,
			$intention_array['status'],
			$charge ? $charge['id'] : null,
			$intention_array['client_secret'],
			$next_action,
			$last_payment_error,
			$charge ? $charge['payment_method_details'] : null,
			$metadata
		);

		return $intent;
	}

	/**
	 * Returns a formatted intention description.
	 *
	 * @param  int $order_id The order ID.
	 * @return string        A formatted intention description.
	 */
	private function get_intent_description( int $order_id ): string {
		$domain_name = str_replace( [ 'https://', 'http://' ], '', get_site_url() );
		$blog_id     = $this->get_blog_id();

		// Forgo i18n as this is only visible in the Stripe dashboard.
		return sprintf(
			'Online Payment%s for %s%s',
			0 !== $order_id ? " for Order #$order_id" : '',
			$domain_name,
			null !== $blog_id ? " blog_id $blog_id" : ''
		);
	}

	/**
	 * Returns a v4 UUID.
	 *
	 * @return string
	 */
	private function uuid() {
		$arr    = array_values( unpack( 'N1a/n4b/N1c', random_bytes( 16 ) ) );
		$arr[2] = ( $arr[2] & 0x0fff ) | 0x4000;
		$arr[3] = ( $arr[3] & 0x3fff ) | 0x8000;
		return vsprintf( '%08x-%04x-%04x-%04x-%04x%08x', $arr );
	}


	/**
	 * Fetch readers charge summary.
	 *
	 * @param string $charge_date Charge date for readers.
	 *
	 * @return array reader objects.
	 */
	public function get_readers_charge_summary( string $charge_date ) : array {
		return $this->request( [ 'charge_date' => $charge_date ], self::READERS_CHARGE_SUMMARY, self::GET );
	}
}<|MERGE_RESOLUTION|>--- conflicted
+++ resolved
@@ -728,10 +728,6 @@
 			]
 		);
 
-<<<<<<< HEAD
-		return $this->request( $query, self::DISPUTES_API, self::GET );
-	}
-=======
 		$disputes = $this->request( $query, self::DISPUTES_API, self::GET );
 
 		// Add WooCommerce order information to each dispute.
@@ -746,7 +742,6 @@
 				}
 			}
 		}
->>>>>>> d2cf38ec
 
 	/**
 	 * Get summary of disputes.
