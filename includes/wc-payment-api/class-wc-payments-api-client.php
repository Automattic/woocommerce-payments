--- conflicted
+++ resolved
@@ -1819,18 +1819,6 @@
 		);
 	}
 
-<<<<<<< HEAD
-
-	/**
-	 * Fetch readers charge summary.
-	 *
-	 * @param string $charge_date Charge date for readers.
-	 *
-	 * @return array reader objects.
-	 */
-	public function get_readers_charge_summary( string $charge_date ) : array {
-		return $this->request( [ 'charge_date' => $charge_date ], self::READERS_CHARGE_SUMMARY, self::GET );
-=======
 	/**
 	 * Returns a v4 UUID.
 	 *
@@ -1841,6 +1829,17 @@
 		$arr[2] = ( $arr[2] & 0x0fff ) | 0x4000;
 		$arr[3] = ( $arr[3] & 0x3fff ) | 0x8000;
 		return vsprintf( '%08x-%04x-%04x-%04x-%04x%08x', $arr );
->>>>>>> 65e8ebd7
+	}
+
+
+	/**
+	 * Fetch readers charge summary.
+	 *
+	 * @param string $charge_date Charge date for readers.
+	 *
+	 * @return array reader objects.
+	 */
+	public function get_readers_charge_summary( string $charge_date ) : array {
+		return $this->request( [ 'charge_date' => $charge_date ], self::READERS_CHARGE_SUMMARY, self::GET );
 	}
 }