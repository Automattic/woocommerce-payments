<?php
/**
 * WC_Payments_API_Client class
 *
 * @package WooCommerce\Payments
 */

defined( 'ABSPATH' ) || exit;

use WCPay\Exceptions\API_Exception;
use WCPay\Constants\Payment_Method;
use WCPay\Logger;

/**
 * Communicates with WooCommerce Payments API.
 */
class WC_Payments_API_Client {

	const ENDPOINT_BASE          = 'https://public-api.wordpress.com/wpcom/v2';
	const ENDPOINT_SITE_FRAGMENT = 'sites/%s';
	const ENDPOINT_REST_BASE     = 'wcpay';

	const POST   = 'POST';
	const GET    = 'GET';
	const DELETE = 'DELETE';

	const API_TIMEOUT_SECONDS = 70;

	const ACCOUNTS_API        = 'accounts';
	const APPLE_PAY_API       = 'apple_pay';
	const CHARGES_API         = 'charges';
	const CONN_TOKENS_API     = 'terminal/connection_tokens';
	const CUSTOMERS_API       = 'customers';
	const CURRENCY_API        = 'currency';
	const INTENTIONS_API      = 'intentions';
	const REFUNDS_API         = 'refunds';
	const DEPOSITS_API        = 'deposits';
	const TRANSACTIONS_API    = 'transactions';
	const DISPUTES_API        = 'disputes';
	const FILES_API           = 'files';
	const OAUTH_API           = 'oauth';
	const TIMELINE_API        = 'timeline';
	const PAYMENT_METHODS_API = 'payment_methods';
	const SETUP_INTENTS_API   = 'setup_intents';
	const TRACKING_API        = 'tracking';
	const PRODUCTS_API        = 'products';
	const PRICES_API          = 'products/prices';
	const SUBSCRIPTIONS_API   = 'subscriptions';
	const INVOICES_API        = 'invoices';
<<<<<<< HEAD
	const INVOICE_ITEMS_API   = 'invoice/items';
=======
	const INVOICE_ITEMS_API   = 'invoices/items';
>>>>>>> e4d9002b

	/**
	 * Common keys in API requests/responses that we might want to redact.
	 */
	const API_KEYS_TO_REDACT = [
		'client_secret',
		'email',
		'name',
		'phone',
		'line1',
		'line2',
		'postal_code',
		'state',
		'city',
		'country',
		'customer_name',
		'customer_email',
	];

	/**
	 * User agent string to report in requests.
	 *
	 * @var string
	 */
	private $user_agent;

	/**
	 * An HTTP client implementation used to send HTTP requests.
	 *
	 * @var WC_Payments_Http
	 */
	private $http_client;

	/**
	 * DB access wrapper.
	 *
	 * @var WC_Payments_DB
	 */
	private $wcpay_db;

	/**
	 * WC_Payments_API_Client constructor.
	 *
	 * @param string           $user_agent  - User agent string to report in requests.
	 * @param WC_Payments_Http $http_client - Used to send HTTP requests.
	 * @param WC_Payments_DB   $wcpay_db    - DB access wrapper.
	 */
	public function __construct( $user_agent, $http_client, $wcpay_db ) {
		$this->user_agent  = $user_agent;
		$this->http_client = $http_client;
		$this->wcpay_db    = $wcpay_db;
	}

	/**
	 * Whether the site can communicate with the WCPay server (i.e. Jetpack connection has been established).
	 *
	 * @return bool
	 */
	public function is_server_connected() {
		return $this->http_client->is_connected();
	}

	/**
	 * Checks if the site has an admin who is also a connection owner.
	 *
	 * @return bool True if Jetpack connection has an owner.
	 */
	public function has_server_connection_owner() {
		return $this->http_client->has_connection_owner();
	}

	/**
	 * Gets the current WP.com blog ID, if the Jetpack connection has been set up.
	 *
	 * @return integer|NULL Current WPCOM blog ID, or NULL if not connected yet.
	 */
	public function get_blog_id() {
		return $this->is_server_connected() ? $this->http_client->get_blog_id() : null;
	}

	/**
	 * Starts the Jetpack connection process. Note that running this function will immediately redirect
	 * to the Jetpack flow, so any PHP code after it will never be executed.
	 *
	 * @param string $redirect - URL to redirect to after the connection process is over.
	 *
	 * @throws API_Exception - Exception thrown on failure.
	 */
	public function start_server_connection( $redirect ) {
		$this->http_client->start_connection( $redirect );
	}

	/**
	 * Create a charge
	 *
	 * @param int    $amount    - Amount to charge.
	 * @param string $source_id - ID of the source to associate with charge.
	 *
	 * @return WC_Payments_API_Charge
	 * @throws API_Exception - Exception thrown on payment failure.
	 */
	public function create_charge( $amount, $source_id ) {

		$request           = [];
		$request['amount'] = $amount;
		$request['source'] = $source_id;

		$response_array = $this->request( $request, self::CHARGES_API, self::POST );

		return $this->deserialize_charge_object_from_array( $response_array );
	}

	/**
	 * Create an intention, and automatically confirm it.
	 *
	 * @param int    $amount                 - Amount to charge.
	 * @param string $currency_code          - Currency to charge in.
	 * @param string $payment_method_id      - ID of payment method to process charge with.
	 * @param string $customer_id            - ID of the customer making the payment.
	 * @param bool   $manual_capture         - Whether to capture funds via manual action.
	 * @param bool   $save_payment_method    - Whether to save payment method for future purchases.
	 * @param array  $metadata               - Meta data values to be sent along with payment intent creation.
	 * @param array  $level3                 - Level 3 data.
	 * @param bool   $off_session            - Whether the payment is off-session (merchant-initiated), or on-session (customer-initiated).
	 * @param array  $additional_parameters  - An array of any additional request parameters, particularly for additional payment methods.
	 *
	 * @return WC_Payments_API_Intention
	 * @throws API_Exception - Exception thrown on intention creation failure.
	 */
	public function create_and_confirm_intention(
		$amount,
		$currency_code,
		$payment_method_id,
		$customer_id,
		$manual_capture = false,
		$save_payment_method = false,
		$metadata = [],
		$level3 = [],
		$off_session = false,
		$additional_parameters = []
	) {
		// TODO: There's scope to have amount and currency bundled up into an object.
		$request                   = [];
		$request['amount']         = $amount;
		$request['currency']       = $currency_code;
		$request['confirm']        = 'true';
		$request['payment_method'] = $payment_method_id;
		$request['customer']       = $customer_id;
		$request['capture_method'] = $manual_capture ? 'manual' : 'automatic';
		$request['metadata']       = $metadata;
		$request['level3']         = $level3;
		$request['description']    = $this->get_intent_description( $metadata['order_id'] ?? 0 );

		if ( WC_Payments_Features::is_sepa_enabled() ) {
			$request['payment_method_types'] = [ Payment_Method::CARD, Payment_Method::SEPA ];
			$request['mandate_data']         = [
				'customer_acceptance' => [
					'type'   => 'online',
					'online' => [
						'ip_address' => WC_Geolocation::get_ip_address(),
						'user_agent' => $_SERVER['HTTP_USER_AGENT'] ?? $this->user_agent, //phpcs:ignore WordPress.Security.ValidatedSanitizedInput
					],
				],
			];
		}

		$request = array_merge( $request, $additional_parameters );

		if ( $off_session ) {
			$request['off_session'] = 'true';
		}

		if ( $save_payment_method ) {
			$request['setup_future_usage'] = 'off_session';
		}

		$response_array = $this->request_with_level3_data( $request, self::INTENTIONS_API, self::POST );

		return $this->deserialize_intention_object_from_array( $response_array );
	}

	/**
	 * Create an intention, without confirming it.
	 *
	 * @param int    $amount          - Amount to charge.
	 * @param string $currency_code   - Currency to charge in.
	 * @param array  $payment_methods - Payment methods to include.
	 * @param int    $order_id        - The order ID.
	 *
	 * @return WC_Payments_API_Intention
	 * @throws API_Exception - Exception thrown on intention creation failure.
	 */
	public function create_intention(
		$amount,
		$currency_code,
		$payment_methods,
		$order_id
	) {
		$request                         = [];
		$request['amount']               = $amount;
		$request['currency']             = $currency_code;
		$request['description']          = $this->get_intent_description( $order_id );
		$request['payment_method_types'] = $payment_methods;

		$response_array = $this->request( $request, self::INTENTIONS_API, self::POST );

		return $this->deserialize_intention_object_from_array( $response_array );
	}

	/**
	 * Updates an intention, without confirming it.
	 *
	 * @param string $intention_id              - The ID of the intention to update.
	 * @param int    $amount                    - Amount to charge.
	 * @param string $currency_code             - Currency to charge in.
	 * @param bool   $save_payment_method       - Whether to setup payment intent for future usage.
	 * @param string $customer_id               - Stripe customer to associate payment intent with.
	 * @param array  $level3                    - Level 3 data.
	 * @param string $selected_upe_payment_type - The name of the selected UPE payment type or empty string.
	 *
	 * @return WC_Payments_API_Intention
	 * @throws API_Exception - Exception thrown on intention creation failure.
	 */
	public function update_intention(
		$intention_id,
		$amount,
		$currency_code,
		$save_payment_method = false,
		$customer_id = '',
		$level3 = [],
		$selected_upe_payment_type = ''
	) {
		$request = [
			'amount'   => $amount,
			'currency' => $currency_code,
			'level3'   => $level3,
		];

		if ( '' !== $selected_upe_payment_type ) {
			// Only update the payment_method_types if we have a reference to the payment type the customer selected.
			$request['payment_method_types'] = [ $selected_upe_payment_type ];
		}
		if ( $customer_id ) {
			$request['customer'] = $customer_id;
		}
		if ( $save_payment_method ) {
			$request['setup_future_usage'] = 'off_session';
		}

		$response_array = $this->request_with_level3_data( $request, self::INTENTIONS_API . '/' . $intention_id, self::POST );

		return $this->deserialize_intention_object_from_array( $response_array );
	}

	/**
	 * Refund a charge
	 *
	 * @param string $charge_id - The charge to refund.
	 * @param int    $amount    - Amount to charge.
	 *
	 * @return array
	 * @throws API_Exception - Exception thrown on refund creation failure.
	 */
	public function refund_charge( $charge_id, $amount = null ) {
		$request           = [];
		$request['charge'] = $charge_id;
		$request['amount'] = $amount;

		return $this->request( $request, self::REFUNDS_API, self::POST );
	}

	/**
	 * Capture an intention
	 *
	 * @param string $intention_id - The ID of the intention to capture.
	 * @param int    $amount       - Amount to capture.
	 * @param array  $level3       - Level 3 data.
	 *
	 * @return WC_Payments_API_Intention
	 * @throws API_Exception - Exception thrown on intention capture failure.
	 */
	public function capture_intention( $intention_id, $amount, $level3 = [] ) {
		$request                      = [];
		$request['amount_to_capture'] = $amount;
		$request['level3']            = $level3;

		$response_array = $this->request_with_level3_data(
			$request,
			self::INTENTIONS_API . '/' . $intention_id . '/capture',
			self::POST
		);

		return $this->deserialize_intention_object_from_array( $response_array );
	}

	/**
	 * Cancel an intention
	 *
	 * @param string $intention_id - The ID of the intention to cancel.
	 *
	 * @return WC_Payments_API_Intention
	 * @throws API_Exception - Exception thrown on intention cancellation failure.
	 */
	public function cancel_intention( $intention_id ) {
		$response_array = $this->request(
			[],
			self::INTENTIONS_API . '/' . $intention_id . '/cancel',
			self::POST
		);

		return $this->deserialize_intention_object_from_array( $response_array );
	}

	/**
	 * Fetch a single intent with provided id.
	 *
	 * @param string $intent_id intent id.
	 *
	 * @return WC_Payments_API_Intention intention object.
	 */
	public function get_intent( $intent_id ) {
		$intent = $this->request( [], self::INTENTIONS_API . '/' . $intent_id, self::GET );

		return $this->deserialize_intention_object_from_array( $intent );
	}

	/**
	 * Setup an intention, without confirming it.
	 *
	 * @param string $customer_id          - ID of the customer.
	 * @param array  $payment_method_types - Payment methods to include.
	 *
	 * @return array
	 * @throws API_Exception - Exception thrown on intention creation failure.
	 */
	public function create_setup_intention(
		$customer_id,
		$payment_method_types
	) {
		$request = [
			'customer'             => $customer_id,
			'confirm'              => 'false',
			'payment_method_types' => $payment_method_types,
		];

		return $this->request( $request, self::SETUP_INTENTS_API, self::POST );
	}

	/**
	 * Create a setup intent.
	 *
	 * @param string $payment_method_id      - ID of payment method to be saved.
	 * @param string $customer_id            - ID of the customer.
	 *
	 * @return array
	 * @throws API_Exception - Exception thrown on setup intent creation failure.
	 */
	public function create_and_confirm_setup_intent( $payment_method_id, $customer_id ) {
		$request = [
			'payment_method' => $payment_method_id,
			'customer'       => $customer_id,
			'confirm'        => 'true',
		];

		if ( WC_Payments_Features::is_sepa_enabled() ) {
			$request['payment_method_types'] = [ Payment_Method::CARD, Payment_Method::SEPA ];
			$request['mandate_data']         = [
				'customer_acceptance' => [
					'type'   => 'online',
					'online' => [
						'ip_address' => WC_Geolocation::get_ip_address(),
						'user_agent' => $_SERVER['HTTP_USER_AGENT'] ?? $this->user_agent, //phpcs:ignore WordPress.Security.ValidatedSanitizedInput
					],
				],
			];
		}

		return $this->request( $request, self::SETUP_INTENTS_API, self::POST );
	}

	/**
	 * Fetch a setup intent details.
	 *
	 * @param string $setup_intent_id ID of the setup intent.
	 *
	 * @return array
	 * @throws API_Exception - When fetch of setup intent fails.
	 */
	public function get_setup_intent( $setup_intent_id ) {
		return $this->request( [], self::SETUP_INTENTS_API . '/' . $setup_intent_id, self::GET );
	}

	/**
	 * List deposits
	 *
	 * @param int    $page      The requested page.
	 * @param int    $page_size The size of the requested page.
	 * @param string $sort      The column to be used for sorting.
	 * @param string $direction The sorting direction.
	 * @param array  $filters   The filters to be used in the query.
	 *
	 * @return array
	 * @throws API_Exception - Exception thrown on request failure.
	 */
	public function list_deposits( $page = 0, $page_size = 25, $sort = 'date', $direction = 'desc', array $filters = [] ) {
		$query = array_merge(
			$filters,
			[
				'page'      => $page,
				'pagesize'  => $page_size,
				'sort'      => $sort,
				'direction' => $direction,
			]
		);

		return $this->request( $query, self::DEPOSITS_API, self::GET );
	}

	/**
	 * Get overview of deposits.
	 *
	 * @return array
	 * @throws API_Exception - Exception thrown on request failure.
	 */
	public function get_deposits_overview() {
		return $this->request( [], self::DEPOSITS_API . '/overview', self::GET );
	}

	/**
	 * Get an overview of all deposits (for all currencies).
	 *
	 * @return array
	 * @throws API_Exception - Exception thrown on request failure.
	 */
	public function get_all_deposits_overviews() {
		return $this->request( [], self::DEPOSITS_API . '/overview-all', self::GET );
	}

	/**
	 * Get summary of deposits.
	 *
	 * @param array $filters The filters to be used in the query.
	 *
	 * @return array
	 * @throws API_Exception - Exception thrown on request failure.
	 */
	public function get_deposits_summary( array $filters = [] ) {
		return $this->request( $filters, self::DEPOSITS_API . '/summary', self::GET );
	}

	/**
	 * Fetch a single deposit with provided id.
	 *
	 * @param string $deposit_id id of requested deposit.
	 * @return array deposit object.
	 */
	public function get_deposit( $deposit_id ) {
		return $this->request( [], self::DEPOSITS_API . '/' . $deposit_id, self::GET );
	}

	/**
	 * Trigger a manual deposit.
	 *
	 * @param string $type Type of deposit. Only "instant" is supported for now.
	 * @param string $transaction_ids Comma-separated list of transaction IDs that will be associated with this deposit.
	 * @return array The new deposit object.
	 * @throws API_Exception - Exception thrown on request failure.
	 */
	public function manual_deposit( $type, $transaction_ids ) {
		return $this->request(
			[
				'type'            => $type,
				'transaction_ids' => $transaction_ids,
			],
			self::DEPOSITS_API,
			self::POST
		);
	}

	/**
	 * Return summary for transactions.
	 *
	 * @param array  $filters    The filters to be used in the query.
	 * @param string $deposit_id The deposit to filter on.
	 *
	 * @return array     The transactions summary.
	 * @throws API_Exception Exception thrown on request failure.
	 */
	public function get_transactions_summary( $filters = [], $deposit_id = null ) {
		// Map Order # terms to the actual charge id to be used in the server.
		if ( ! empty( $filters['search'] ) ) {
			$filters['search'] = WC_Payments_Utils::map_search_orders_to_charge_ids( $filters['search'] );
		}

		$query = array_merge(
			$filters,
			[
				'deposit_id' => $deposit_id,
			]
		);

		return $this->request( $query, self::TRANSACTIONS_API . '/summary', self::GET );
	}

	/**
	 * List transactions
	 *
	 * @param int    $page       The requested page.
	 * @param int    $page_size  The size of the requested page.
	 * @param string $sort       The column to be used for sorting.
	 * @param string $direction  The sorting direction.
	 * @param array  $filters    The filters to be used in the query.
	 * @param string $deposit_id The deposit to filter on.
	 *
	 * @return array
	 * @throws API_Exception - Exception thrown on request failure.
	 */
	public function list_transactions( $page = 0, $page_size = 25, $sort = 'date', $direction = 'desc', $filters = [], $deposit_id = null ) {
		// Map Order # terms to the actual charge id to be used in the server.
		if ( ! empty( $filters['search'] ) ) {
			$filters['search'] = WC_Payments_Utils::map_search_orders_to_charge_ids( $filters['search'] );
		}

		$query = array_merge(
			$filters,
			[
				'page'       => $page,
				'pagesize'   => $page_size,
				'sort'       => $sort,
				'direction'  => $direction,
				'deposit_id' => $deposit_id,
			]
		);

		$transactions = $this->request( $query, self::TRANSACTIONS_API, self::GET );

		// Add order information to each transaction available.
		// TODO: Throw exception when `$transactions` or `$transaction` don't have the fields expected?
		if ( isset( $transactions['data'] ) ) {
			foreach ( $transactions['data'] as &$transaction ) {
				$transaction = $this->add_order_info_to_object( $transaction['charge_id'], $transaction );
			}
		}

		return $transactions;
	}

	/**
	 * Fetch a single transaction with provided id.
	 *
	 * @param string $transaction_id id of requested transaction.
	 * @return array transaction object.
	 */
	public function get_transaction( $transaction_id ) {
		$transaction = $this->request( [], self::TRANSACTIONS_API . '/' . $transaction_id, self::GET );

		if ( is_wp_error( $transaction ) ) {
			return $transaction;
		}

		return $this->add_order_info_to_object( $transaction['charge_id'], $transaction );
	}

	/**
	 * Fetch transactions search options for provided query.
	 *
	 * @param string $search_term Query to be used to get search options - can be an order ID, or part of a name or email.
	 * @return array|WP_Error Search results.
	 */
	public function get_transactions_search_autocomplete( $search_term ) {
		$order = wc_get_order( $search_term );

		$search_results = $this->request( [ 'search_term' => $search_term ], self::TRANSACTIONS_API . '/search', self::GET );
		$results        = array_map(
			function ( $result ) {
				return [
					'label' => $result['customer_name'] . ' (' . $result['customer_email'] . ')',
				];
			},
			$search_results
		);

		if ( $order ) {
			if ( function_exists( 'wcs_is_subscription' ) && wcs_is_subscription( $order ) ) {
				$prefix = __( 'Subscription #', 'woocommerce-payments' );
			} else {
				$prefix = __( 'Order #', 'woocommerce-payments' );
			}
			array_unshift( $results, [ 'label' => $prefix . $search_term ] );
		}

		return $results;
	}

	/**
	 * Fetch a single charge with provided id.
	 *
	 * @param string $charge_id id of requested charge.
	 * @return array charge object.
	 */
	public function get_charge( $charge_id ) {
		$charge = $this->request( [], self::CHARGES_API . '/' . $charge_id, self::GET );

		if ( is_wp_error( $charge ) ) {
			return $charge;
		}

		return $this->add_order_info_to_object( $charge['id'], $charge );
	}

	/**
	 * List disputes
	 *
	 * @return array
	 * @throws API_Exception - Exception thrown on request failure.
	 */
	public function list_disputes() {
		$query = [
			'limit' => 100,
		];

		$disputes = $this->request( $query, self::DISPUTES_API, self::GET );

		// Add WooCommerce order information to each dispute.
		if ( isset( $disputes['data'] ) ) {
			foreach ( $disputes['data'] as &$dispute ) {
				try {
					// Wrap with try/catch to avoid failing whole request because of a single dispute.
					$dispute = $this->add_order_info_to_object( $dispute['charge']['id'], $dispute );
				} catch ( Exception $e ) {
					// TODO: Log the error once Logger PR (#326) is merged.
					continue;
				}
			}
		}

		return $disputes;
	}

	/**
	 * Fetch a single dispute with provided id.
	 *
	 * @param string $dispute_id id of requested dispute.
	 * @return array dispute object.
	 */
	public function get_dispute( $dispute_id ) {
		$dispute = $this->request( [], self::DISPUTES_API . '/' . $dispute_id, self::GET );

		if ( is_wp_error( $dispute ) ) {
			return $dispute;
		}

		$charge_id = is_array( $dispute['charge'] ) ? $dispute['charge']['id'] : $dispute['charge'];
		return $this->add_order_info_to_object( $charge_id, $dispute );
	}

	/**
	 * Update dispute with provided id.
	 *
	 * @param string $dispute_id id of dispute to update.
	 * @param array  $evidence   evidence to upload.
	 * @param bool   $submit     whether to submit (rather than stage) evidence.
	 * @param array  $metadata   metadata associated with this dispute.
	 *
	 * @return array dispute object.
	 */
	public function update_dispute( $dispute_id, $evidence, $submit, $metadata ) {
		$request = [
			'evidence' => $evidence,
			'submit'   => $submit,
			'metadata' => $metadata,
		];

		$dispute = $this->request( $request, self::DISPUTES_API . '/' . $dispute_id, self::POST );

		if ( is_wp_error( $dispute ) ) {
			return $dispute;
		}

		$charge_id = is_array( $dispute['charge'] ) ? $dispute['charge']['id'] : $dispute['charge'];
		return $this->add_order_info_to_object( $charge_id, $dispute );
	}

	/**
	 * Close dispute with provided id.
	 *
	 * @param string $dispute_id id of dispute to close.
	 * @return array dispute object.
	 */
	public function close_dispute( $dispute_id ) {
		$dispute = $this->request( [], self::DISPUTES_API . '/' . $dispute_id . '/close', self::POST );

		if ( is_wp_error( $dispute ) ) {
			return $dispute;
		}

		$charge_id = is_array( $dispute['charge'] ) ? $dispute['charge']['id'] : $dispute['charge'];
		return $this->add_order_info_to_object( $charge_id, $dispute );
	}

	/**
	 * Upload evidence and return file object.
	 *
	 * @param string $request request object received.
	 *
	 * @return array file object.
	 * @throws API_Exception - If request throws.
	 */
	public function upload_evidence( $request ) {
		$purpose     = $request->get_param( 'purpose' );
		$file_params = $request->get_file_params();
		$file_name   = $file_params['file']['name'];
		$file_type   = $file_params['file']['type'];

		// Sometimes $file_params is empty array for large files (8+ MB).
		$file_error = empty( $file_params ) || $file_params['file']['error'];

		if ( $file_error ) {
			// TODO - Add better error message by specifiying which limit is reached (host or Stripe).
			throw new API_Exception(
				__( 'Max file size exceeded.', 'woocommerce-payments' ),
				'wcpay_evidence_file_max_size',
				400
			);
		}

		$body = [
			// We disable php linting here because otherwise it will show a warning on improper
			// use of `file_get_contents()` and say you should "use `wp_remote_get()` for
			// remote URLs instead", which is unrelated to our use here.
			// phpcs:disable
			'file'      => base64_encode( file_get_contents( $file_params['file']['tmp_name'] ) ),
			// phpcs:enable
			'file_name' => $file_name,
			'file_type' => $file_type,
			'purpose'   => $purpose,
		];

		try {
			return $this->request( $body, self::FILES_API, self::POST );
		} catch ( API_Exception $e ) {
			throw new API_Exception(
				$e->getMessage(),
				'wcpay_evidence_file_upload_error',
				$e->get_http_code()
			);
		}
	}

	/**
	 * Create a connection token.
	 *
	 * @param string $request request object received.
	 *
	 * @return array
	 * @throws API_Exception - If request throws.
	 */
	public function create_token( $request ) {
		return $this->request( [], self::CONN_TOKENS_API, self::POST );
	}

	/**
	 * Get timeline of events for an intention
	 *
	 * @param string $intention_id The payment intention ID.
	 *
	 * @return array
	 *
	 * @throws Exception - Exception thrown on request failure.
	 */
	public function get_timeline( $intention_id ) {
		return $this->request( [], self::TIMELINE_API . '/' . $intention_id, self::GET );
	}

	/**
	 * Get currency rates from the server.
	 *
	 * @param string $currency_from - The currency to convert from.
	 * @param ?array $currencies_to - An array of the currencies we want to convert into. If left empty, will get all supported currencies.
	 *
	 * @return array
	 */
	public function get_currency_rates( string $currency_from, $currencies_to = null ) {
		$query_body = [ 'currency_from' => $currency_from ];

		if ( null !== $currencies_to ) {
			$query_body['currencies_to'] = $currencies_to;
		}

		return $this->request(
			$query_body,
			self::CURRENCY_API . '/rates',
			self::GET
		);
	}

	/**
	 * Get current account data
	 *
	 * @return array An array describing an account object.
	 *
	 * @throws API_Exception - Error contacting the API.
	 */
	public function get_account_data() {
		return $this->request(
			[
				'test_mode' => WC_Payments::get_gateway()->is_in_dev_mode(), // only send a test mode request if in dev mode.
			],
			self::ACCOUNTS_API,
			self::GET
		);
	}

	/**
	 * Update Stripe account data
	 *
	 * @param array $stripe_account_settings Settings to update.
	 *
	 * @return array Updated account data.
	 */
	public function update_account( $stripe_account_settings ) {
		return $this->request(
			$stripe_account_settings,
			self::ACCOUNTS_API,
			self::POST,
			true,
			true
		);
	}

	/**
	 * Get data needed to initialize the OAuth flow
	 *
	 * @param string $return_url     - URL to redirect to at the end of the flow.
	 * @param array  $business_data  - Data to prefill the form.
	 * @param array  $site_data      - Data to track ToS agreement.
	 * @param array  $actioned_notes - Actioned WCPay note names to be sent to the on-boarding flow.
	 *
	 * @return array An array containing the url and state fields.
	 *
	 * @throws API_Exception Exception thrown on request failure.
	 */
	public function get_oauth_data( $return_url, array $business_data = [], array $site_data = [], array $actioned_notes = [] ) {
		$request_args = apply_filters(
			'wc_payments_get_oauth_data_args',
			[
				'return_url'          => $return_url,
				'business_data'       => $business_data,
				'site_data'           => $site_data,
				'create_live_account' => ! WC_Payments::get_gateway()->is_in_dev_mode(),
				'actioned_notes'      => $actioned_notes,
			]
		);

		return $this->request( $request_args, self::OAUTH_API . '/init', self::POST, true, true );
	}

	/**
	 * Get one-time dashboard login url
	 *
	 * @param string $redirect_url - URL to navigate back to from the dashboard.
	 *
	 * @return array An array containing the url field
	 */
	public function get_login_data( $redirect_url ) {
		return $this->request(
			[
				'redirect_url' => $redirect_url,
				'test_mode'    => WC_Payments::get_gateway()->is_in_dev_mode(), // only send a test mode request if in dev mode.
			],
			self::ACCOUNTS_API . '/login_links',
			self::POST,
			true,
			true
		);
	}

	/**
	 * Create a customer.
	 *
	 * @param array $customer_data Customer data.
	 *
	 * @return string The created customer's ID
	 *
	 * @throws API_Exception Error creating customer.
	 */
	public function create_customer( array $customer_data ): string {
		$customer_array = $this->request(
			$customer_data,
			self::CUSTOMERS_API,
			self::POST
		);

		return $customer_array['id'];
	}

	/**
	 * Update a customer.
	 *
	 * @param string $customer_id   ID of customer to update.
	 * @param array  $customer_data Data to be updated.
	 *
	 * @throws API_Exception Error updating customer.
	 */
	public function update_customer( $customer_id, $customer_data = [] ) {
		if ( null === $customer_id || '' === trim( $customer_id ) ) {
			throw new API_Exception(
				__( 'Customer ID is required', 'woocommerce-payments' ),
				'wcpay_mandatory_customer_id_missing',
				400
			);
		}

		$this->request(
			$customer_data,
			self::CUSTOMERS_API . '/' . $customer_id,
			self::POST
		);
	}

	/**
	 * Create a product.
	 *
	 * @param array $product_data Product data.
	 *
	 * @return array The created product's product and price IDs.
	 *
	 * @throws API_Exception Error creating the product.
	 */
	public function create_product( array $product_data ): array {
		return $this->request(
			$product_data,
			self::PRODUCTS_API,
			self::POST
		);
	}

	/**
	 * Update a product.
	 *
	 * @param string $product_id    ID of product to update.
	 * @param array  $product_data  Data to be updated.
	 *
	 * @return array The updated product's product and/or price IDs.
	 *
	 * @throws API_Exception Error updating product.
	 */
	public function update_product( string $product_id, array $product_data = [] ) : array {
		if ( null === $product_id || '' === trim( $product_id ) ) {
			throw new API_Exception(
				__( 'Product ID is required', 'woocommerce-payments' ),
				'wcpay_mandatory_product_id_missing',
				400
			);
		}

		return $this->request(
			$product_data,
			self::PRODUCTS_API . '/' . $product_id,
			self::POST
		);
	}

	/**
	 * Update a price.
	 *
	 * @param string $price_id    ID of price to update.
	 * @param array  $price_data  Data to be updated.
	 *
	 * @throws API_Exception Error updating price.
	 */
	public function update_price( string $price_id, array $price_data = [] ) {
		if ( null === $price_id || '' === trim( $price_id ) ) {
			throw new API_Exception(
				__( 'Price ID is required', 'woocommerce-payments' ),
				'wcpay_mandatory_price_id_missing',
				400
			);
		}

		$this->request(
			$price_data,
			self::PRICES_API . '/' . $price_id,
			self::POST
		);
	}

	/**
	 * Charges an invoice.
	 *
	 * Calling this function charges the customer. Pass the param 'paid_out_of_band' => true to mark the invoice as paid without charging the customer.
	 *
	 * @param string $invoice_id ID of the invoice to charge.
	 * @param array  $data       Parameters to send to the invoice /pay endpoint. Optional. Default is an empty array.
	 * @return array
	 *
	 * @throws API_Exception Error charging the invoice.
	 */
	public function charge_invoice( string $invoice_id, array $data = [] ) {
		return $this->request(
			$data,
			self::INVOICES_API . '/' . $invoice_id . '/pay',
			self::POST
		);
	}

	/**
	 * Creates invoice items.
	 *
	 * @param array $invoice_item_data The invoice item data.
	 *
	 * @throws API_Exception Error creating the invoice item.
	 */
	public function create_invoice_items( $invoice_item_data ) {
		return $this->request(
			[ 'invoiceitems' => $invoice_item_data ],
			self::INVOICE_ITEMS_API,
			self::POST
		);
	}

	/**
	 * Deletes an invoice item.
	 *
	 * @param string $invoice_item_id ID of the invoice item to delete.
	 *
	 * @throws API_Exception Error deleting the invoice item.
	 */
	public function delete_invoice_item( $invoice_item_id ) {
		return $this->request(
			[],
			self::INVOICE_ITEMS_API . '/' . $invoice_item_id,
			self::DELETE
		);
	}

	/**
	 * Fetch a WCPay subscription.
	 *
	 * @param string $wcpay_subscription_id Data used to create subscription.
	 *
	 * @return array The WCPay subscription.
	 *
	 * @throws API_Exception If fetching the subscription fails.
	 */
	public function get_subscription( string $wcpay_subscription_id ) {
		return $this->request(
			[],
			self::SUBSCRIPTIONS_API . '/' . $wcpay_subscription_id,
			self::GET
		);
	}

	/**
	 * Create a WCPay subscription.
	 *
	 * @param array $data Data used to create subscription.
	 *
	 * @return array New WCPay subscription.
	 *
	 * @throws API_Exception If creating the subscription fails.
	 */
	public function create_subscription( array $data = [] ) {
		return $this->request(
			$data,
			self::SUBSCRIPTIONS_API,
			self::POST
		);
	}

	/**
	 * Update a WCPay subscription.
	 *
	 * @param string $wcpay_subscription_id WCPay subscription ID.
	 * @param array  $data                  Update subscription data.
	 *
	 * @return array Updated WCPay subscription response from server.
	 *
	 * @throws API_Exception If updating the WCPay subscription fails.
	 */
	public function update_subscription( $wcpay_subscription_id, $data ) {
		return $this->request(
			$data,
			self::SUBSCRIPTIONS_API . '/' . $wcpay_subscription_id,
			self::POST
		);
	}

	/**
	 * Cancel a WC Pay subscription.
	 *
	 * @param string $wcpay_subscription_id WCPay subscription ID.
	 *
	 * @return array Canceled subscription.
	 *
	 * @throws API_Exception If canceling the subscription fails.
	 */
	public function cancel_subscription( string $wcpay_subscription_id ) {
		return $this->request(
			[],
			self::SUBSCRIPTIONS_API . '/' . $wcpay_subscription_id,
			self::DELETE
		);
	}

	/**
	 * Get payment method details.
	 *
	 * @param string $payment_method_id Payment method ID.
	 *
	 * @return array Payment method details.
	 *
	 * @throws API_Exception If payment method does not exist.
	 */
	public function get_payment_method( $payment_method_id ) {
		return $this->request(
			[],
			self::PAYMENT_METHODS_API . '/' . $payment_method_id,
			self::GET
		);
	}

	/**
	 * Update payment method data.
	 *
	 * @param string $payment_method_id Payment method ID.
	 * @param array  $payment_method_data Payment method updated data.
	 *
	 * @return array Payment method details.
	 *
	 * @throws API_Exception If payment method update fails.
	 */
	public function update_payment_method( $payment_method_id, $payment_method_data = [] ) {
		return $this->request(
			$payment_method_data,
			self::PAYMENT_METHODS_API . '/' . $payment_method_id,
			self::POST
		);
	}

	/**
	 * Get payment methods for customer.
	 *
	 * @param string $customer_id The customer ID.
	 * @param string $type        Type of payment methods to fetch.
	 * @param int    $limit       Amount of items to fetch.
	 *
	 * @return array Payment methods response.
	 *
	 * @throws API_Exception If an error occurs.
	 */
	public function get_payment_methods( $customer_id, $type, $limit = 100 ) {
		return $this->request(
			[
				'customer' => $customer_id,
				'type'     => $type,
				'limit'    => $limit,
			],
			self::PAYMENT_METHODS_API,
			self::GET
		);
	}

	/**
	 * Detach a payment method from a customer.
	 *
	 * @param string $payment_method_id Payment method ID.
	 *
	 * @return array Payment method details.
	 *
	 * @throws API_Exception If detachment fails.
	 */
	public function detach_payment_method( $payment_method_id ) {
		return $this->request(
			[],
			self::PAYMENT_METHODS_API . '/' . $payment_method_id . '/detach',
			self::POST
		);
	}

	/**
	 * Records a new Terms of Service agreement.
	 *
	 * @param string $source     A string, which describes where the merchant agreed to the terms.
	 * @param string $user_name  The user_login of the current user.
	 *
	 * @return array An array, containing a `success` flag.
	 *
	 * @throws API_Exception If an error occurs.
	 */
	public function add_tos_agreement( $source, $user_name ) {
		return $this->request(
			[
				'source'    => $source,
				'user_name' => $user_name,
			],
			self::ACCOUNTS_API . '/tos_agreements',
			self::POST,
			true,
			true
		);
	}

	/**
	 * Track a order creation/update event.
	 *
	 * @param array $order_data  The order data, as an array.
	 * @param bool  $update      Is this an update event? (Defaults to false, which is a creation event).
	 *
	 * @return array An array, containing a `success` flag.
	 *
	 * @throws API_Exception If an error occurs.
	 */
	public function track_order( $order_data, $update = false ) {
		return $this->request(
			[
				'order_data' => $order_data,
				'update'     => $update,
			],
			self::TRACKING_API . '/order',
			self::POST
		);
	}

	/**
	 * Link the current customer with the browsing session, for tracking purposes.
	 *
	 * @param string $session_id  Session ID, specific to this site.
	 * @param string $customer_id Stripe customer ID.
	 *
	 * @return array An array, containing a `success` flag.
	 *
	 * @throws API_Exception If an error occurs.
	 */
	public function link_session_to_customer( $session_id, $customer_id ) {
		return $this->request(
			[
				'session'  => $session_id,
				'customer' => $customer_id,
			],
			self::TRACKING_API . '/link-session',
			self::POST
		);
	}

	/**
	 * Sends the contents of the "forterToken" cookie to the server.
	 *
	 * @param string $token Contents of the "forterToken" cookie, used to identify the current browsing session.
	 *
	 * @return array An array, containing a `success` flag.
	 *
	 * @throws API_Exception If an error occurs.
	 */
	public function send_forter_token( $token ) {
		return $this->request(
			[
				'token'      => $token,
				//phpcs:ignore WordPress.Security.ValidatedSanitizedInput
				'user_agent' => $_SERVER['HTTP_USER_AGENT'] ?? '',
				'ip'         => WC_Geolocation::get_ip_address(),
			],
			self::TRACKING_API . '/forter-token',
			self::POST
		);
	}

	/**
	 * Registers a new domain with Apple Pay.
	 *
	 * @param string $domain_name Domain name which to register for Apple Pay.
	 *
	 * @return array An array containing an id in case it has succeeded, or an error message in case it has failed.
	 *
	 * @throws API_Exception If an error occurs.
	 */
	public function register_domain_with_apple( $domain_name ) {
		return $this->request(
			[
				'test_mode'   => false, // Force live mode - Domain registration doesn't work in test mode.
				'domain_name' => $domain_name,
			],
			self::APPLE_PAY_API . '/domains',
			self::POST
		);
	}

	/**
	 * Send the request to the WooCommerce Payment API
	 *
	 * @param array  $params           - Request parameters to send as either JSON or GET string. Defaults to test_mode=1 if either in dev or test mode, 0 otherwise.
	 * @param string $api              - The API endpoint to call.
	 * @param string $method           - The HTTP method to make the request with.
	 * @param bool   $is_site_specific - If true, the site ID will be included in the request url. Defaults to true.
	 * @param bool   $use_user_token   - If true, the request will be signed with the user token rather than blog token. Defaults to false.
	 *
	 * @return array
	 * @throws API_Exception - If the account ID hasn't been set.
	 */
	protected function request( $params, $api, $method, $is_site_specific = true, $use_user_token = false ) {
		// Apply the default params that can be overridden by the calling method.
		$params = wp_parse_args(
			$params,
			[
				'test_mode' => WC_Payments::get_gateway()->is_in_test_mode(),
			]
		);

		// Build the URL we want to send the URL to.
		$url = self::ENDPOINT_BASE;
		if ( $is_site_specific ) {
			$url .= '/' . self::ENDPOINT_SITE_FRAGMENT;
		}
		$url .= '/' . self::ENDPOINT_REST_BASE . '/' . $api;

		$body = null;

		if ( self::GET === $method ) {
			$url .= '?' . http_build_query( $params );
		} else {
			// Encode the request body as JSON.
			$body = wp_json_encode( $params );
			if ( ! $body ) {
				throw new API_Exception(
					__( 'Unable to encode body for request to WooCommerce Payments API.', 'woocommerce-payments' ),
					'wcpay_client_unable_to_encode_json',
					0
				);
			}
		}

		// Create standard headers.
		$headers                 = [];
		$headers['Content-Type'] = 'application/json; charset=utf-8';
		$headers['User-Agent']   = $this->user_agent;

		Logger::log( "REQUEST $method $url" );
		if ( 'POST' === $method || 'PUT' === $method ) {
			Logger::log(
				'BODY: '
				. var_export( WC_Payments_Utils::redact_array( $params, self::API_KEYS_TO_REDACT ), true ) // phpcs:ignore WordPress.PHP.DevelopmentFunctions.error_log_var_export
			);
		}

		$response = $this->http_client->remote_request(
			[
				'url'             => $url,
				'method'          => $method,
				'headers'         => apply_filters( 'wcpay_api_request_headers', $headers ),
				'timeout'         => self::API_TIMEOUT_SECONDS,
				'connect_timeout' => self::API_TIMEOUT_SECONDS,
			],
			$body,
			$is_site_specific,
			$use_user_token
		);

		$response_body = $this->extract_response_body( $response );
		Logger::log(
			'RESPONSE: '
			. var_export( WC_Payments_Utils::redact_array( $response_body, self::API_KEYS_TO_REDACT ), true ) // phpcs:ignore WordPress.PHP.DevelopmentFunctions.error_log_var_export
		);

		return $response_body;
	}

	/**
	 * Handles issues with level3 data and retries requests when necessary.
	 *
	 * @param array  $params           - Request parameters to send as either JSON or GET string. Defaults to test_mode=1 if either in dev or test mode, 0 otherwise.
	 * @param string $api              - The API endpoint to call.
	 * @param string $method           - The HTTP method to make the request with.
	 * @param bool   $is_site_specific - If true, the site ID will be included in the request url.
	 *
	 * @return array
	 * @throws API_Exception - If the account ID hasn't been set.
	 */
	private function request_with_level3_data( $params, $api, $method, $is_site_specific = true ) {
		// If level3 data is not present for some reason, simply proceed normally.
		if ( empty( $params['level3'] ) || ! is_array( $params['level3'] ) ) {
			return $this->request( $params, $api, $method, $is_site_specific );
		}

		// If level3 data doesn't contain any items, add a zero priced fee to meet Stripe's requirement.
		if ( ! isset( $params['level3']['line_items'] ) || ! is_array( $params['level3']['line_items'] ) || 0 === count( $params['level3']['line_items'] ) ) {
			$params['level3']['line_items'] = [
				[
					'discount_amount'     => 0,
					'product_code'        => 'zero-cost-fee',
					'product_description' => 'Zero cost fee',
					'quantity'            => 1,
					'tax_amount'          => 0,
					'unit_cost'           => 0,
				],
			];
		}

		try {
			return $this->request( $params, $api, $method, $is_site_specific );
		} catch ( API_Exception $e ) {
			if ( 'invalid_request_error' !== $e->get_error_code() ) {
				throw $e;
			}

			// phpcs:disable WordPress.PHP.DevelopmentFunctions

			// Log the issue so we could debug it.
			Logger::error(
				'Level3 data error: ' . PHP_EOL
				. print_r( $e->getMessage(), true ) . PHP_EOL
				. print_r( 'Level 3 data sent: ', true ) . PHP_EOL
				. print_r( $params['level3'], true )
			);

			// phpcs:enable WordPress.PHP.DevelopmentFunctions

			// Retry without level3 data.
			unset( $params['level3'] );
			return $this->request( $params, $api, $method, $is_site_specific );
		}
	}

	/**
	 * From a given response extract the body. Invalid HTTP codes will result in an error.
	 *
	 * @param array $response That was given to us by http_client remote_request.
	 *
	 * @return array $response_body
	 *
	 * @throws API_Exception Standard exception in case we can't extract the body.
	 */
	protected function extract_response_body( $response ) {
		$response_code = wp_remote_retrieve_response_code( $response );
		if ( ! $response_code ) {
			$response_code = 0;
		}

		$response_body_json = wp_remote_retrieve_body( $response );
		$response_body      = json_decode( $response_body_json, true );
		if ( null === $response_body ) {
			$message = __( 'Unable to decode response from WooCommerce Payments API', 'woocommerce-payments' );
			Logger::error( $message );
			throw new API_Exception(
				$message,
				'wcpay_unparseable_or_null_body',
				$response_code
			);
		}

		// Check error codes for 4xx and 5xx responses.
		if ( 400 <= $response_code ) {
			if ( isset( $response_body['error'] ) ) {
				$error_code    = $response_body['error']['code'] ?? $response_body['error']['type'] ?? null;
				$error_message = $response_body['error']['message'] ?? null;
			} elseif ( isset( $response_body['code'] ) ) {
				$error_code    = $response_body['code'];
				$error_message = $response_body['message'];
			} else {
				$error_code    = 'wcpay_client_error_code_missing';
				$error_message = __( 'Server error. Please try again.', 'woocommerce-payments' );
			}

			$message = sprintf(
				// translators: This is an error API response.
				_x( 'Error: %1$s', 'API error message to throw as Exception', 'woocommerce-payments' ),
				$error_message
			);

			Logger::error( "$error_message ($error_code)" );
			throw new API_Exception( $message, $error_code, $response_code );
		}

		// Make sure empty metadata serialized on the client as an empty object {} rather than array [].
		if ( isset( $response_body['metadata'] ) && empty( $response_body['metadata'] ) ) {
			$response_body['metadata'] = new stdClass();
		}

		return $response_body;
	}

	/**
	 * Returns a transaction with order information when it exists.
	 *
	 * @param  string $charge_id related charge id.
	 * @param  array  $object object to add order information.
	 * @return array  new object with order information.
	 */
	private function add_order_info_to_object( $charge_id, $object ) {
		$order = $this->wcpay_db->order_from_charge_id( $charge_id );

		// Add order information to the `$transaction`.
		// If the order couldn't be retrieved, return an empty order.
		$object['order'] = null;
		if ( $order ) {
			$object['order'] = [
				'number'       => $order->get_order_number(),
				'url'          => $order->get_edit_order_url(),
				'customer_url' => add_query_arg(
					[
						'page'      => 'wc-admin',
						'path'      => '/customers',
						'filter'    => 'single_customer',
						'customers' => $order->get_customer_id(),
					],
					'admin.php'
				),
			];

			if ( function_exists( 'wcs_get_subscriptions_for_order' ) ) {
				$object['order']['subscriptions'] = [];

				$subscriptions = wcs_get_subscriptions_for_order( $order, [ 'order_type' => [ 'parent', 'renewal' ] ] );
				foreach ( $subscriptions as $subscription ) {
					$object['order']['subscriptions'][] = [
						'number' => $subscription->get_order_number(),
						'url'    => $subscription->get_edit_order_url(),
					];
				}
			}
		}

		return $object;
	}

	/**
	 * De-serialize a charge array into a charge object
	 *
	 * @param array $charge_array - The charge array to de-serialize.
	 *
	 * @return WC_Payments_API_Charge
	 * @throws API_Exception - Unable to deserialize charge array.
	 */
	private function deserialize_charge_object_from_array( array $charge_array ) {
		// TODO: Throw an exception if the response array doesn't contain mandatory properties.
		$created = new DateTime();
		$created->setTimestamp( $charge_array['created'] );

		$charge = new WC_Payments_API_Charge(
			$charge_array['id'],
			$charge_array['amount'],
			$created
		);

		if ( isset( $charge_array['captured'] ) ) {
			$charge->set_captured( $charge_array['captured'] );
		}

		return $charge;
	}

	/**
	 * De-serialize an intention array into a intention object
	 *
	 * @param array $intention_array - The intention array to de-serialize.
	 *
	 * @return WC_Payments_API_Intention
	 * @throws API_Exception - Unable to deserialize intention array.
	 */
	private function deserialize_intention_object_from_array( array $intention_array ) {
		// TODO: Throw an exception if the response array doesn't contain mandatory properties.
		$created = new DateTime();
		$created->setTimestamp( $intention_array['created'] );

		$charge             = 0 < $intention_array['charges']['total_count'] ? end( $intention_array['charges']['data'] ) : null;
		$next_action        = ! empty( $intention_array['next_action'] ) ? $intention_array['next_action'] : [];
		$last_payment_error = ! empty( $intention_array['last_payment_error'] ) ? $intention_array['last_payment_error'] : [];

		$intent = new WC_Payments_API_Intention(
			$intention_array['id'],
			$intention_array['amount'],
			$intention_array['currency'],
			$intention_array['customer'] ?? $charge['customer'] ?? null,
			$intention_array['payment_method'] ?? $charge['payment_method'] ?? $intention_array['source'] ?? null,
			$created,
			$intention_array['status'],
			$charge ? $charge['id'] : null,
			$intention_array['client_secret'],
			$next_action,
			$last_payment_error,
			$charge ? $charge['payment_method_details'] : null
		);

		return $intent;
	}

	/**
	 * Returns a formatted intention description.
	 *
	 * @param  int $order_id The order ID.
	 * @return string        A formatted intention description.
	 */
	private function get_intent_description( int $order_id ): string {
		$domain_name = str_replace( [ 'https://', 'http://' ], '', get_site_url() );
		$blog_id     = $this->get_blog_id();

		// Forgo i18n as this is only visible in the Stripe dashboard.
		return sprintf(
			'Online Payment%s for %s%s',
			0 !== $order_id ? " for Order #$order_id" : '',
			$domain_name,
			null !== $blog_id ? " blog_id $blog_id" : ''
		);
	}
}<|MERGE_RESOLUTION|>--- conflicted
+++ resolved
@@ -47,11 +47,7 @@
 	const PRICES_API          = 'products/prices';
 	const SUBSCRIPTIONS_API   = 'subscriptions';
 	const INVOICES_API        = 'invoices';
-<<<<<<< HEAD
-	const INVOICE_ITEMS_API   = 'invoice/items';
-=======
 	const INVOICE_ITEMS_API   = 'invoices/items';
->>>>>>> e4d9002b
 
 	/**
 	 * Common keys in API requests/responses that we might want to redact.
