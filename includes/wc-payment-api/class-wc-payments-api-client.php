<?php
/**
 * WC_Payments_API_Client class
 *
 * @package WooCommerce\Payments
 */

defined( 'ABSPATH' ) || exit;

use WCPay\Exceptions\API_Exception;
use WCPay\Exceptions\Amount_Too_Small_Exception;
use WCPay\Logger;
use Automattic\WooCommerce\Admin\API\Reports\Customers\DataStore;

/**
 * Communicates with WooCommerce Payments API.
 */
class WC_Payments_API_Client {

	const ENDPOINT_BASE          = 'https://public-api.wordpress.com/wpcom/v2';
	const ENDPOINT_SITE_FRAGMENT = 'sites/%s';
	const ENDPOINT_REST_BASE     = 'wcpay';

	const POST   = 'POST';
	const GET    = 'GET';
	const DELETE = 'DELETE';

	const API_TIMEOUT_SECONDS = 70;

	const ACCOUNTS_API                 = 'accounts';
	const CAPABILITIES_API             = 'accounts/capabilities';
	const APPLE_PAY_API                = 'apple_pay';
	const CHARGES_API                  = 'charges';
	const CONN_TOKENS_API              = 'terminal/connection_tokens';
	const TERMINAL_LOCATIONS_API       = 'terminal/locations';
	const CUSTOMERS_API                = 'customers';
	const CURRENCY_API                 = 'currency';
	const INTENTIONS_API               = 'intentions';
	const REFUNDS_API                  = 'refunds';
	const DEPOSITS_API                 = 'deposits';
	const TRANSACTIONS_API             = 'transactions';
	const DISPUTES_API                 = 'disputes';
	const FILES_API                    = 'files';
	const ONBOARDING_API               = 'onboarding';
	const TIMELINE_API                 = 'timeline';
	const PAYMENT_METHODS_API          = 'payment_methods';
	const SETUP_INTENTS_API            = 'setup_intents';
	const TRACKING_API                 = 'tracking';
	const PRODUCTS_API                 = 'products';
	const PRICES_API                   = 'products/prices';
	const INVOICES_API                 = 'invoices';
	const SUBSCRIPTIONS_API            = 'subscriptions';
	const SUBSCRIPTION_ITEMS_API       = 'subscriptions/items';
	const READERS_CHARGE_SUMMARY       = 'reader-charges/summary';
	const TERMINAL_READERS_API         = 'terminal/readers';
	const MINIMUM_RECURRING_AMOUNT_API = 'subscriptions/minimum_amount';

	/**
	 * Common keys in API requests/responses that we might want to redact.
	 */
	const API_KEYS_TO_REDACT = [
		'client_secret',
		'email',
		'name',
		'phone',
		'line1',
		'line2',
		'postal_code',
		'state',
		'city',
		'country',
		'customer_name',
		'customer_email',
	];

	/**
	 * User agent string to report in requests.
	 *
	 * @var string
	 */
	private $user_agent;

	/**
	 * An HTTP client implementation used to send HTTP requests.
	 *
	 * @var WC_Payments_Http
	 */
	private $http_client;

	/**
	 * DB access wrapper.
	 *
	 * @var WC_Payments_DB
	 */
	private $wcpay_db;

	/**
	 * WC_Payments_API_Client constructor.
	 *
	 * @param string           $user_agent  - User agent string to report in requests.
	 * @param WC_Payments_Http $http_client - Used to send HTTP requests.
	 * @param WC_Payments_DB   $wcpay_db    - DB access wrapper.
	 */
	public function __construct( $user_agent, $http_client, $wcpay_db ) {
		$this->user_agent  = $user_agent;
		$this->http_client = $http_client;
		$this->wcpay_db    = $wcpay_db;
	}

	/**
	 * Whether the site can communicate with the WCPay server (i.e. Jetpack connection has been established).
	 *
	 * @return bool
	 */
	public function is_server_connected() {
		return $this->http_client->is_connected();
	}

	/**
	 * Checks if the site has an admin who is also a connection owner.
	 *
	 * @return bool True if Jetpack connection has an owner.
	 */
	public function has_server_connection_owner() {
		return $this->http_client->has_connection_owner();
	}

	/**
	 * Gets the current WP.com blog ID, if the Jetpack connection has been set up.
	 *
	 * @return integer|NULL Current WPCOM blog ID, or NULL if not connected yet.
	 */
	public function get_blog_id() {
		return $this->is_server_connected() ? $this->http_client->get_blog_id() : null;
	}

	/**
	 * Starts the Jetpack connection process. Note that running this function will immediately redirect
	 * to the Jetpack flow, so any PHP code after it will never be executed.
	 *
	 * @param string $redirect - URL to redirect to after the connection process is over.
	 *
	 * @throws API_Exception - Exception thrown on failure.
	 */
	public function start_server_connection( $redirect ) {
		$this->http_client->start_connection( $redirect );
	}

	/**
	 * Create a charge
	 *
	 * @param int    $amount    - Amount to charge.
	 * @param string $source_id - ID of the source to associate with charge.
	 *
	 * @return WC_Payments_API_Charge
	 * @throws API_Exception - Exception thrown on payment failure.
	 */
	public function create_charge( $amount, $source_id ) {

		$request           = [];
		$request['amount'] = $amount;
		$request['source'] = $source_id;

		$response_array = $this->request( $request, self::CHARGES_API, self::POST );

		return $this->deserialize_charge_object_from_array( $response_array );
	}

	/**
	 * Create an intention, and automatically confirm it.
	 *
	 * @param int    $amount                 - Amount to charge.
	 * @param string $currency_code          - Currency to charge in.
	 * @param string $payment_method_id      - ID of payment method to process charge with.
	 * @param string $customer_id            - ID of the customer making the payment.
	 * @param bool   $manual_capture         - Whether to capture funds via manual action.
	 * @param bool   $save_payment_method    - Whether to save payment method for future purchases.
	 * @param array  $metadata               - Meta data values to be sent along with payment intent creation.
	 * @param array  $level3                 - Level 3 data.
	 * @param bool   $off_session            - Whether the payment is off-session (merchant-initiated), or on-session (customer-initiated).
	 * @param array  $additional_parameters  - An array of any additional request parameters, particularly for additional payment methods.
	 * @param array  $payment_methods        - An array of payment methods that might be used for the payment.
	 *
	 * @return WC_Payments_API_Intention
	 * @throws API_Exception - Exception thrown on intention creation failure.
	 */
	public function create_and_confirm_intention(
		$amount,
		$currency_code,
		$payment_method_id,
		$customer_id,
		$manual_capture = false,
		$save_payment_method = false,
		$metadata = [],
		$level3 = [],
		$off_session = false,
		$additional_parameters = [],
		$payment_methods = null
	) {
		// TODO: There's scope to have amount and currency bundled up into an object.
		$request                   = [];
		$request['amount']         = $amount;
		$request['currency']       = $currency_code;
		$request['confirm']        = 'true';
		$request['payment_method'] = $payment_method_id;
		$request['customer']       = $customer_id;
		$request['capture_method'] = $manual_capture ? 'manual' : 'automatic';
		$request['metadata']       = $metadata;
		$request['level3']         = $level3;
		$request['description']    = $this->get_intent_description( $metadata['order_id'] ?? 0 );

		if ( ! empty( $payment_methods ) ) {
			$request['payment_method_types'] = $payment_methods;
		}

		$request = array_merge( $request, $additional_parameters );

		if ( $off_session ) {
			$request['off_session'] = 'true';
		}

		if ( $save_payment_method ) {
			$request['setup_future_usage'] = 'off_session';
		}

		$response_array = $this->request_with_level3_data( $request, self::INTENTIONS_API, self::POST );

		return $this->deserialize_intention_object_from_array( $response_array );
	}

	/**
	 * Create an intention, without confirming it.
	 *
	 * @param int    $amount          - Amount to charge.
	 * @param string $currency_code   - Currency to charge in.
	 * @param array  $payment_methods - Payment methods to include.
	 * @param int    $order_id        - The order ID.
	 * @param string $capture_method  - optional capture method (either `automatic` or `manual`).
	 *
	 * @return WC_Payments_API_Intention
	 * @throws API_Exception - Exception thrown on intention creation failure.
	 */
	public function create_intention(
		$amount,
		$currency_code,
		$payment_methods,
		$order_id,
		$capture_method = 'automatic'
	) {
		$request                         = [];
		$request['amount']               = $amount;
		$request['currency']             = $currency_code;
		$request['description']          = $this->get_intent_description( $order_id );
		$request['payment_method_types'] = $payment_methods;
		$request['capture_method']       = $capture_method;

		$response_array = $this->request( $request, self::INTENTIONS_API, self::POST );

		return $this->deserialize_intention_object_from_array( $response_array );
	}

	/**
	 * Updates an intention, without confirming it.
	 *
	 * @param string  $intention_id              - The ID of the intention to update.
	 * @param int     $amount                    - Amount to charge.
	 * @param string  $currency_code             - Currency to charge in.
	 * @param bool    $save_payment_method       - Whether to setup payment intent for future usage.
	 * @param string  $customer_id               - Stripe customer to associate payment intent with.
	 * @param array   $metadata                  - Meta data values to be sent along with payment intent creation.
	 * @param array   $level3                    - Level 3 data.
	 * @param string  $selected_upe_payment_type - The name of the selected UPE payment type or empty string.
	 * @param ?string $payment_country           - The payment two-letter iso country code or null.
	 *
	 * @return WC_Payments_API_Intention
	 * @throws API_Exception - Exception thrown on intention creation failure.
	 */
	public function update_intention(
		$intention_id,
		$amount,
		$currency_code,
		$save_payment_method = false,
		$customer_id = '',
		$metadata = [],
		$level3 = [],
		$selected_upe_payment_type = '',
		$payment_country = null
	) {
		$request = [
			'amount'      => $amount,
			'currency'    => $currency_code,
			'metadata'    => $metadata,
			'level3'      => $level3,
			'description' => $this->get_intent_description( $metadata['order_id'] ?? 0 ),
		];

		if ( '' !== $selected_upe_payment_type ) {
			// Only update the payment_method_types if we have a reference to the payment type the customer selected.
			$request['payment_method_types'] = [ $selected_upe_payment_type ];
		}
		if ( $payment_country && ! WC_Payments::get_gateway()->is_in_dev_mode() ) {
			// Do not update on dev mode, Stripe tests cards don't return the appropriate country.
			$request['payment_country'] = $payment_country;
		}
		if ( $customer_id ) {
			$request['customer'] = $customer_id;
		}
		if ( $save_payment_method ) {
			$request['setup_future_usage'] = 'off_session';
		}

		$response_array = $this->request_with_level3_data( $request, self::INTENTIONS_API . '/' . $intention_id, self::POST );

		return $this->deserialize_intention_object_from_array( $response_array );
	}

	/**
	 * Updates an intention's metadata.
	 * Unlike `update_intention`, this method allows to update metadata without
	 * requiring amount, currency, and other mandatory params to be present.
	 *
	 * @param string $intention_id - The ID of the intention to update.
	 * @param array  $metadata     - Meta data values to be sent along with payment intent creation.
	 *
	 * @return WC_Payments_API_Intention
	 * @throws API_Exception - Exception thrown on intention creation failure.
	 */
	public function update_intention_metadata( $intention_id, $metadata ) {
		$request = [
			'metadata' => $metadata,
		];

		$response_array = $this->request_with_level3_data( $request, self::INTENTIONS_API . '/' . $intention_id, self::POST );

		return $this->deserialize_intention_object_from_array( $response_array );
	}

	/**
	 * Refund a charge
	 *
	 * @param string $charge_id - The charge to refund.
	 * @param int    $amount    - Amount to charge.
	 *
	 * @return array
	 * @throws API_Exception - Exception thrown on refund creation failure.
	 */
	public function refund_charge( $charge_id, $amount = null ) {
		$request           = [];
		$request['charge'] = $charge_id;
		$request['amount'] = $amount;

		return $this->request( $request, self::REFUNDS_API, self::POST );
	}

	/**
	 * Capture an intention
	 *
	 * @param string $intention_id - The ID of the intention to capture.
	 * @param int    $amount       - Amount to capture.
	 * @param array  $level3       - Level 3 data.
	 *
	 * @return WC_Payments_API_Intention
	 * @throws API_Exception - Exception thrown on intention capture failure.
	 */
	public function capture_intention( $intention_id, $amount, $level3 = [] ) {
		$request                      = [];
		$request['amount_to_capture'] = $amount;
		$request['level3']            = $level3;

		$response_array = $this->request_with_level3_data(
			$request,
			self::INTENTIONS_API . '/' . $intention_id . '/capture',
			self::POST
		);

		return $this->deserialize_intention_object_from_array( $response_array );
	}

	/**
	 * Cancel an intention
	 *
	 * @param string $intention_id - The ID of the intention to cancel.
	 *
	 * @return WC_Payments_API_Intention
	 * @throws API_Exception - Exception thrown on intention cancellation failure.
	 */
	public function cancel_intention( $intention_id ) {
		$response_array = $this->request(
			[],
			self::INTENTIONS_API . '/' . $intention_id . '/cancel',
			self::POST
		);

		return $this->deserialize_intention_object_from_array( $response_array );
	}

	/**
	 * Fetch a single intent with provided id.
	 *
	 * @param string $intent_id intent id.
	 *
	 * @return WC_Payments_API_Intention intention object.
	 */
	public function get_intent( $intent_id ) {
		$intent = $this->request( [], self::INTENTIONS_API . '/' . $intent_id, self::GET );

		return $this->deserialize_intention_object_from_array( $intent );
	}

	/**
	 * Setup an intention, without confirming it.
	 *
	 * @param string $customer_id          - ID of the customer.
	 * @param array  $payment_method_types - Payment methods to include.
	 *
	 * @return array
	 * @throws API_Exception - Exception thrown on intention creation failure.
	 */
	public function create_setup_intention(
		$customer_id,
		$payment_method_types
	) {
		$request = [
			'customer'             => $customer_id,
			'confirm'              => 'false',
			'payment_method_types' => $payment_method_types,
		];

		return $this->request( $request, self::SETUP_INTENTS_API, self::POST );
	}

	/**
	 * Create a setup intent.
	 *
	 * @param string $payment_method_id      - ID of payment method to be saved.
	 * @param string $customer_id            - ID of the customer.
	 *
	 * @return array
	 * @throws API_Exception - Exception thrown on setup intent creation failure.
	 */
	public function create_and_confirm_setup_intent( $payment_method_id, $customer_id ) {
		$request = [
			'payment_method' => $payment_method_id,
			'customer'       => $customer_id,
			'confirm'        => 'true',
		];

		return $this->request( $request, self::SETUP_INTENTS_API, self::POST );
	}

	/**
	 * Fetch a setup intent details.
	 *
	 * @param string $setup_intent_id ID of the setup intent.
	 *
	 * @return array
	 * @throws API_Exception - When fetch of setup intent fails.
	 */
	public function get_setup_intent( $setup_intent_id ) {
		return $this->request( [], self::SETUP_INTENTS_API . '/' . $setup_intent_id, self::GET );
	}

	/**
	 * List deposits
	 *
	 * @param int    $page      The requested page.
	 * @param int    $page_size The size of the requested page.
	 * @param string $sort      The column to be used for sorting.
	 * @param string $direction The sorting direction.
	 * @param array  $filters   The filters to be used in the query.
	 *
	 * @return array
	 * @throws API_Exception - Exception thrown on request failure.
	 */
	public function list_deposits( $page = 0, $page_size = 25, $sort = 'date', $direction = 'desc', array $filters = [] ) {
		$query = array_merge(
			$filters,
			[
				'page'      => $page,
				'pagesize'  => $page_size,
				'sort'      => $sort,
				'direction' => $direction,
			]
		);

		return $this->request( $query, self::DEPOSITS_API, self::GET );
	}

	/**
	 * Get overview of deposits.
	 *
	 * @return array
	 * @throws API_Exception - Exception thrown on request failure.
	 */
	public function get_deposits_overview() {
		return $this->request( [], self::DEPOSITS_API . '/overview', self::GET );
	}

	/**
	 * Get an overview of all deposits (for all currencies).
	 *
	 * @return array
	 * @throws API_Exception - Exception thrown on request failure.
	 */
	public function get_all_deposits_overviews() {
		return $this->request( [], self::DEPOSITS_API . '/overview-all', self::GET );
	}

	/**
	 * Get summary of deposits.
	 *
	 * @param array $filters The filters to be used in the query.
	 *
	 * @return array
	 * @throws API_Exception - Exception thrown on request failure.
	 */
	public function get_deposits_summary( array $filters = [] ) {
		return $this->request( $filters, self::DEPOSITS_API . '/summary', self::GET );
	}

	/**
	 * Fetch a single deposit with provided id.
	 *
	 * @param string $deposit_id id of requested deposit.
	 * @return array deposit object.
	 */
	public function get_deposit( $deposit_id ) {
		return $this->request( [], self::DEPOSITS_API . '/' . $deposit_id, self::GET );
	}

	/**
	 * Trigger a manual deposit.
	 *
	 * @param string $type Type of deposit. Only "instant" is supported for now.
	 * @param string $transaction_ids Comma-separated list of transaction IDs that will be associated with this deposit.
	 * @return array The new deposit object.
	 * @throws API_Exception - Exception thrown on request failure.
	 */
	public function manual_deposit( $type, $transaction_ids ) {
		return $this->request(
			[
				'type'            => $type,
				'transaction_ids' => $transaction_ids,
			],
			self::DEPOSITS_API,
			self::POST
		);
	}

	/**
	 * Return summary for transactions.
	 *
	 * @param array  $filters    The filters to be used in the query.
	 * @param string $deposit_id The deposit to filter on.
	 *
	 * @return array     The transactions summary.
	 * @throws API_Exception Exception thrown on request failure.
	 */
	public function get_transactions_summary( $filters = [], $deposit_id = null ) {
		// Map Order # terms to the actual charge id to be used in the server.
		if ( ! empty( $filters['search'] ) ) {
			$filters['search'] = WC_Payments_Utils::map_search_orders_to_charge_ids( $filters['search'] );
		}

		$query = array_merge(
			$filters,
			[
				'deposit_id' => $deposit_id,
			]
		);

		return $this->request( $query, self::TRANSACTIONS_API . '/summary', self::GET );
	}

	/**
	 * List transactions
	 *
	 * @param int    $page       The requested page.
	 * @param int    $page_size  The size of the requested page.
	 * @param string $sort       The column to be used for sorting.
	 * @param string $direction  The sorting direction.
	 * @param array  $filters    The filters to be used in the query.
	 * @param string $deposit_id The deposit to filter on.
	 *
	 * @return array
	 * @throws API_Exception - Exception thrown on request failure.
	 */
	public function list_transactions( $page = 0, $page_size = 25, $sort = 'date', $direction = 'desc', $filters = [], $deposit_id = null ) {
		// Map Order # terms to the actual charge id to be used in the server.
		if ( ! empty( $filters['search'] ) ) {
			$filters['search'] = WC_Payments_Utils::map_search_orders_to_charge_ids( $filters['search'] );
		}

		$query = array_merge(
			$filters,
			[
				'page'       => $page,
				'pagesize'   => $page_size,
				'sort'       => $sort,
				'direction'  => $direction,
				'deposit_id' => $deposit_id,
			]
		);

		$transactions = $this->request( $query, self::TRANSACTIONS_API, self::GET );

		$charge_ids             = array_column( $transactions['data'], 'charge_id' );
		$orders_with_charge_ids = count( $charge_ids ) ? $this->wcpay_db->orders_with_charge_id_from_charge_ids( $charge_ids ) : [];

		// Add order information to each transaction available.
		// TODO: Throw exception when `$transactions` or `$transaction` don't have the fields expected?
		if ( isset( $transactions['data'] ) ) {
			foreach ( $transactions['data'] as &$transaction ) {
				foreach ( $orders_with_charge_ids as $order_with_charge_id ) {
					if ( $order_with_charge_id['charge_id'] === $transaction['charge_id'] && ! empty( $transaction['charge_id'] ) ) {
						$transaction['order'] = $this->build_order_info( $order_with_charge_id['order'] );
					}
				}
			}
			// Securing future changes from modifying reference content.
			unset( $transaction );
		}

		return $transactions;
	}

	/**
	 * Initiates transactions export via API.
	 *
	 * @param array $filters The filters to be used in the query.
	 *
	 * @return array Export summary
	 *
	 * @throws API_Exception - Exception thrown on request failure.
	 */
	public function get_transactions_export( $filters = [] ) {
		// Map Order # terms to the actual charge id to be used in the server.
		if ( ! empty( $filters['search'] ) ) {
			$filters['search'] = WC_Payments_Utils::map_search_orders_to_charge_ids( $filters['search'] );
		}

		return $this->request( $filters, self::TRANSACTIONS_API . '/download', self::POST );
	}

	/**
	 * Fetch a single transaction with provided id.
	 *
	 * @param string $transaction_id id of requested transaction.
	 * @return array transaction object.
	 */
	public function get_transaction( $transaction_id ) {
		$transaction = $this->request( [], self::TRANSACTIONS_API . '/' . $transaction_id, self::GET );

		if ( is_wp_error( $transaction ) ) {
			return $transaction;
		}

		return $this->add_order_info_to_object( $transaction['charge_id'], $transaction );
	}

	/**
	 * Fetch transactions search options for provided query.
	 *
	 * @param string $search_term Query to be used to get search options - can be an order ID, or part of a name or email.
	 * @return array|WP_Error Search results.
	 */
	public function get_transactions_search_autocomplete( $search_term ) {
		$order = wc_get_order( $search_term );

		$search_results = $this->request( [ 'search_term' => $search_term ], self::TRANSACTIONS_API . '/search', self::GET );
		$results        = array_map(
			function ( $result ) {
				return [
					'label' => $result['customer_name'] . ' (' . $result['customer_email'] . ')',
				];
			},
			$search_results
		);

		if ( $order ) {
			if ( function_exists( 'wcs_is_subscription' ) && wcs_is_subscription( $order ) ) {
				$prefix = __( 'Subscription #', 'woocommerce-payments' );
			} else {
				$prefix = __( 'Order #', 'woocommerce-payments' );
			}
			array_unshift( $results, [ 'label' => $prefix . $search_term ] );
		}

		return $results;
	}

	/**
	 * Fetch a single charge with provided id.
	 *
	 * @param string $charge_id id of requested charge.
	 * @return array charge object.
	 */
	public function get_charge( $charge_id ) {
		$charge = $this->request( [], self::CHARGES_API . '/' . $charge_id, self::GET );

		if ( is_wp_error( $charge ) ) {
			return $charge;
		}

		return $this->add_order_info_to_object( $charge['id'], $charge );
	}

	/**
	 * List disputes
	 *
	 * @param int    $page The page index to retrieve.
	 * @param int    $page_size The number of items the page contains.
	 * @param string $sort       The column to be used for sorting.
	 * @param string $direction  The sorting direction.
	 * @param array  $filters The filters to be used in the query.
	 *
	 * @return array
	 * @throws API_Exception - Exception thrown on request failure.
	 */
	public function list_disputes( int $page = 0, int $page_size = 25, string $sort = 'created', string $direction = 'DESC', array $filters = [] ):array {
		$query = array_merge(
			$filters,
			[
				'limit'     => 100,
				'page'      => $page,
				'pagesize'  => $page_size,
				'sort'      => $sort,
				'direction' => $direction,
			]
		);

		$disputes = $this->request( $query, self::DISPUTES_API, self::GET );

		// Add WooCommerce order information to each dispute.
		if ( isset( $disputes['data'] ) ) {
			foreach ( $disputes['data'] as &$dispute ) {
				try {
					// Wrap with try/catch to avoid failing whole request because of a single dispute.
					$dispute = $this->add_order_info_to_object( $dispute['charge_id'], $dispute );
				} catch ( Exception $e ) {
					Logger::error( 'Error adding order info to dispute ' . $dispute['dispute_id'] . ' : ' . $e->getMessage() );
					continue;
				}
			}
		}

		return $disputes;
	}

	/**
	 * Get summary of disputes.
	 *
	 * @param array $filters The filters to be used in the query.
	 *
	 * @return array
	 * @throws API_Exception - Exception thrown on request failure.
	 */
	public function get_disputes_summary( array $filters = [] ):array {
		return $this->request( [ $filters ], self::DISPUTES_API . '/summary', self::GET );
	}

	/**
	 * Fetch a single dispute with provided id.
	 *
	 * @param string $dispute_id id of requested dispute.
	 * @return array dispute object.
	 */
	public function get_dispute( $dispute_id ) {
		$dispute = $this->request( [], self::DISPUTES_API . '/' . $dispute_id, self::GET );

		if ( is_wp_error( $dispute ) ) {
			return $dispute;
		}

		$charge_id = is_array( $dispute['charge'] ) ? $dispute['charge']['id'] : $dispute['charge'];
		return $this->add_order_info_to_object( $charge_id, $dispute );
	}

	/**
	 * Update dispute with provided id.
	 *
	 * @param string $dispute_id id of dispute to update.
	 * @param array  $evidence   evidence to upload.
	 * @param bool   $submit     whether to submit (rather than stage) evidence.
	 * @param array  $metadata   metadata associated with this dispute.
	 *
	 * @return array dispute object.
	 */
	public function update_dispute( $dispute_id, $evidence, $submit, $metadata ) {
		$request = [
			'evidence' => $evidence,
			'submit'   => $submit,
			'metadata' => $metadata,
		];

		$dispute = $this->request( $request, self::DISPUTES_API . '/' . $dispute_id, self::POST );

		if ( is_wp_error( $dispute ) ) {
			return $dispute;
		}

		$charge_id = is_array( $dispute['charge'] ) ? $dispute['charge']['id'] : $dispute['charge'];
		return $this->add_order_info_to_object( $charge_id, $dispute );
	}

	/**
	 * Close dispute with provided id.
	 *
	 * @param string $dispute_id id of dispute to close.
	 * @return array dispute object.
	 */
	public function close_dispute( $dispute_id ) {
		$dispute = $this->request( [], self::DISPUTES_API . '/' . $dispute_id . '/close', self::POST );

		if ( is_wp_error( $dispute ) ) {
			return $dispute;
		}

		$charge_id = is_array( $dispute['charge'] ) ? $dispute['charge']['id'] : $dispute['charge'];
		return $this->add_order_info_to_object( $charge_id, $dispute );
	}

	/**
	 * Upload file and return file object.
	 *
	 * @param WP_REST_Request $request request object received.
	 *
	 * @return array file object.
	 * @throws API_Exception - If request throws.
	 */
	public function upload_file( $request ) {
		$purpose     = $request->get_param( 'purpose' );
		$file_params = $request->get_file_params();
		$file_name   = $file_params['file']['name'];
		$file_type   = $file_params['file']['type'];
		$as_account  = (bool) $request->get_param( 'as_account' );

		// Sometimes $file_params is empty array for large files (8+ MB).
		$file_error = empty( $file_params ) || $file_params['file']['error'];

		if ( $file_error ) {
			// TODO - Add better error message by specifiying which limit is reached (host or Stripe).
			throw new API_Exception(
				__( 'Max file size exceeded.', 'woocommerce-payments' ),
				'wcpay_evidence_file_max_size',
				400
			);
		}

		$body = [
			// We disable php linting here because otherwise it will show a warning on improper
			// use of `file_get_contents()` and say you should "use `wp_remote_get()` for
			// remote URLs instead", which is unrelated to our use here.
			// phpcs:disable
			'file'      => base64_encode( file_get_contents( $file_params['file']['tmp_name'] ) ),
			// phpcs:enable
			'file_name'  => $file_name,
			'file_type'  => $file_type,
			'purpose'    => $purpose,
			'as_account' => $as_account,
		];

		try {
			return $this->request( $body, self::FILES_API, self::POST );
		} catch ( API_Exception $e ) {
			throw new API_Exception(
				$e->getMessage(),
				'wcpay_evidence_file_upload_error',
				$e->get_http_code()
			);
		}
	}

	/**
	 * Retrieve a file content via API.
	 *
	 * @param string $file_id - API file id.
<<<<<<< HEAD
=======
	 * @param bool   $as_account - add the current account to header request.
>>>>>>> 4f606fc1
	 *
	 * @return array
	 * @throws API_Exception
	 */
<<<<<<< HEAD
	public function get_file_contents( string $file_id ) : array {
		return $this->request( [], self::FILES_API . '/' . $file_id . '/contents', self::GET );
	}

	/**
	 * Retrieve a file content via API.
	 *
	 * @param string $file_id - API file id.
=======
	public function get_file_contents( string $file_id, bool $as_account = true ) : array {
		return $this->request( [ 'as_account' => $as_account ], self::FILES_API . '/' . $file_id . '/contents', self::GET );
	}

	/**
	 * Retrieve a file details via API.
	 *
	 * @param string $file_id - API file id.
	 * @param bool   $as_account - add the current account to header request.
>>>>>>> 4f606fc1
	 *
	 * @return array
	 * @throws API_Exception
	 */
<<<<<<< HEAD
	public function get_file( string $file_id ) : array {
		return $this->request( [], self::FILES_API . '/' . $file_id, self::GET );
=======
	public function get_file( string $file_id, bool $as_account = true ) : array {
		return $this->request( [ 'as_account' => $as_account ], self::FILES_API . '/' . $file_id, self::GET );
>>>>>>> 4f606fc1
	}

	/**
	 * Create a connection token.
	 *
	 * @param WP_REST_Request $request request object received.
	 *
	 * @return array
	 * @throws API_Exception - If request throws.
	 */
	public function create_token( $request ) {
		return $this->request( [], self::CONN_TOKENS_API, self::POST );
	}

	/**
	 * Get timeline of events for an intention
	 *
	 * @param string $intention_id The payment intention ID.
	 *
	 * @return array
	 *
	 * @throws Exception - Exception thrown on request failure.
	 */
	public function get_timeline( $intention_id ) {
		return $this->request( [], self::TIMELINE_API . '/' . $intention_id, self::GET );
	}

	/**
	 * Get currency rates from the server.
	 *
	 * @param string $currency_from - The currency to convert from.
	 * @param ?array $currencies_to - An array of the currencies we want to convert into. If left empty, will get all supported currencies.
	 *
	 * @return array
	 *
	 * @throws API_Exception - Error contacting the API.
	 */
	public function get_currency_rates( string $currency_from, $currencies_to = null ) {
		$query_body = [ 'currency_from' => $currency_from ];

		if ( null !== $currencies_to ) {
			$query_body['currencies_to'] = $currencies_to;
		}

		return $this->request(
			$query_body,
			self::CURRENCY_API . '/rates',
			self::GET
		);
	}

	/**
	 * Get current account data
	 *
	 * @return array An array describing an account object.
	 *
	 * @throws API_Exception - Error contacting the API.
	 */
	public function get_account_data() {
		return $this->request(
			[
				'test_mode' => WC_Payments::get_gateway()->is_in_dev_mode(), // only send a test mode request if in dev mode.
			],
			self::ACCOUNTS_API,
			self::GET
		);
	}

	/**
	 * Update Stripe account data
	 *
	 * @param array $stripe_account_settings Settings to update.
	 *
	 * @return array Updated account data.
	 */
	public function update_account( $stripe_account_settings ) {
		return $this->request(
			$stripe_account_settings,
			self::ACCOUNTS_API,
			self::POST,
			true,
			true
		);
	}

	/**
	 * Request capability activation from the server
	 *
	 * @param   string $capability_id  Capability ID.
	 * @param   bool   $requested      State.
	 *
	 * @return  array                   Request result.
	 */
	public function request_capability( string $capability_id, bool $requested ) {
		return $this->request(
			[
				'capability_id' => $capability_id,
				'requested'     => $requested,
			],
			self::CAPABILITIES_API,
			self::POST,
			true,
			true
		);
	}

	/**
	 * Get data needed to initialize the onboarding flow
	 *
	 * @param string $return_url     - URL to redirect to at the end of the flow.
	 * @param array  $business_data  - Data to prefill the form.
	 * @param array  $site_data      - Data to track ToS agreement.
	 * @param array  $actioned_notes - Actioned WCPay note names to be sent to the on-boarding flow.
	 *
	 * @return array An array containing the url and state fields.
	 *
	 * @throws API_Exception Exception thrown on request failure.
	 */
	public function get_onboarding_data( $return_url, array $business_data = [], array $site_data = [], array $actioned_notes = [] ) {
		$request_args = apply_filters(
			'wc_payments_get_onboarding_data_args',
			[
				'return_url'          => $return_url,
				'business_data'       => $business_data,
				'site_data'           => $site_data,
				'create_live_account' => ! WC_Payments::get_gateway()->is_in_dev_mode(),
				'actioned_notes'      => $actioned_notes,
			]
		);

		return $this->request( $request_args, self::ONBOARDING_API . '/init', self::POST, true, true );
	}

	/**
	 * Get one-time dashboard login url
	 *
	 * @param string $redirect_url - URL to navigate back to from the dashboard.
	 *
	 * @return array An array containing the url field
	 */
	public function get_login_data( $redirect_url ) {
		return $this->request(
			[
				'redirect_url' => $redirect_url,
				'test_mode'    => WC_Payments::get_gateway()->is_in_dev_mode(), // only send a test mode request if in dev mode.
			],
			self::ACCOUNTS_API . '/login_links',
			self::POST,
			true,
			true
		);
	}

	/**
	 * Get a one-time capital link.
	 *
	 * @param string $type        The type of link to be requested.
	 * @param string $return_url  URL to navigate back to from the dashboard.
	 * @param string $refresh_url URL to navigate to if the link expired, has been previously-visited, or is otherwise invalid.
	 *
	 * @return array Account link object with create, expires_at, and url fields.
	 *
	 * @throws API_Exception When something goes wrong with the request, or there aren't valid loan offers for the merchant.
	 */
	public function get_capital_link( $type, $return_url, $refresh_url ) {
		return $this->request(
			[
				'type'        => $type,
				'return_url'  => $return_url,
				'refresh_url' => $refresh_url,
			],
			self::ACCOUNTS_API . '/capital_links',
			self::POST,
			true,
			true
		);
	}

	/**
	 * Create a customer.
	 *
	 * @param array $customer_data Customer data.
	 *
	 * @return string The created customer's ID
	 *
	 * @throws API_Exception Error creating customer.
	 */
	public function create_customer( array $customer_data ): string {
		$customer_array = $this->request(
			$customer_data,
			self::CUSTOMERS_API,
			self::POST
		);

		return $customer_array['id'];
	}

	/**
	 * Update a customer.
	 *
	 * @param string $customer_id   ID of customer to update.
	 * @param array  $customer_data Data to be updated.
	 *
	 * @throws API_Exception Error updating customer.
	 */
	public function update_customer( $customer_id, $customer_data = [] ) {
		if ( null === $customer_id || '' === trim( $customer_id ) ) {
			throw new API_Exception(
				__( 'Customer ID is required', 'woocommerce-payments' ),
				'wcpay_mandatory_customer_id_missing',
				400
			);
		}

		$this->request(
			$customer_data,
			self::CUSTOMERS_API . '/' . $customer_id,
			self::POST
		);
	}

	/**
	 * Create a product.
	 *
	 * @param array $product_data Product data.
	 *
	 * @return array The created product's product and price IDs.
	 *
	 * @throws API_Exception Error creating the product.
	 */
	public function create_product( array $product_data ): array {
		return $this->request(
			$product_data,
			self::PRODUCTS_API,
			self::POST
		);
	}

	/**
	 * Update a product.
	 *
	 * @param string $product_id    ID of product to update.
	 * @param array  $product_data  Data to be updated.
	 *
	 * @return array The updated product's product and/or price IDs.
	 *
	 * @throws API_Exception Error updating product.
	 */
	public function update_product( string $product_id, array $product_data = [] ) : array {
		if ( null === $product_id || '' === trim( $product_id ) ) {
			throw new API_Exception(
				__( 'Product ID is required', 'woocommerce-payments' ),
				'wcpay_mandatory_product_id_missing',
				400
			);
		}

		return $this->request(
			$product_data,
			self::PRODUCTS_API . '/' . $product_id,
			self::POST
		);
	}

	/**
	 * Update a price.
	 *
	 * @param string $price_id    ID of price to update.
	 * @param array  $price_data  Data to be updated.
	 *
	 * @throws API_Exception Error updating price.
	 */
	public function update_price( string $price_id, array $price_data = [] ) {
		if ( null === $price_id || '' === trim( $price_id ) ) {
			throw new API_Exception(
				__( 'Price ID is required', 'woocommerce-payments' ),
				'wcpay_mandatory_price_id_missing',
				400
			);
		}

		$this->request(
			$price_data,
			self::PRICES_API . '/' . $price_id,
			self::POST
		);
	}

	/**
	 * Charges an invoice.
	 *
	 * Calling this function charges the customer. Pass the param 'paid_out_of_band' => true to mark the invoice as paid without charging the customer.
	 *
	 * @param string $invoice_id ID of the invoice to charge.
	 * @param array  $data       Parameters to send to the invoice /pay endpoint. Optional. Default is an empty array.
	 * @return array
	 *
	 * @throws API_Exception Error charging the invoice.
	 */
	public function charge_invoice( string $invoice_id, array $data = [] ) {
		return $this->request(
			$data,
			self::INVOICES_API . '/' . $invoice_id . '/pay',
			self::POST
		);
	}

	/**
	 * Fetch a WCPay subscription.
	 *
	 * @param string $wcpay_subscription_id Data used to create subscription.
	 *
	 * @return array The WCPay subscription.
	 *
	 * @throws API_Exception If fetching the subscription fails.
	 */
	public function get_subscription( string $wcpay_subscription_id ) {
		return $this->request(
			[],
			self::SUBSCRIPTIONS_API . '/' . $wcpay_subscription_id,
			self::GET
		);
	}

	/**
	 * Create a WCPay subscription.
	 *
	 * @param array $data Data used to create subscription.
	 *
	 * @return array New WCPay subscription.
	 *
	 * @throws API_Exception If creating the subscription fails.
	 */
	public function create_subscription( array $data = [] ) {
		return $this->request(
			$data,
			self::SUBSCRIPTIONS_API,
			self::POST
		);
	}

	/**
	 * Update a WCPay subscription.
	 *
	 * @param string $wcpay_subscription_id WCPay subscription ID.
	 * @param array  $data                  Update subscription data.
	 *
	 * @return array Updated WCPay subscription response from server.
	 *
	 * @throws API_Exception If updating the WCPay subscription fails.
	 */
	public function update_subscription( $wcpay_subscription_id, $data ) {
		return $this->request(
			$data,
			self::SUBSCRIPTIONS_API . '/' . $wcpay_subscription_id,
			self::POST
		);
	}

	/**
	 * Cancel a WC Pay subscription.
	 *
	 * @param string $wcpay_subscription_id WCPay subscription ID.
	 *
	 * @return array Canceled subscription.
	 *
	 * @throws API_Exception If canceling the subscription fails.
	 */
	public function cancel_subscription( string $wcpay_subscription_id ) {
		return $this->request(
			[],
			self::SUBSCRIPTIONS_API . '/' . $wcpay_subscription_id,
			self::DELETE
		);
	}

	/**
	 * Update a WCPay subscription item.
	 *
	 * @param string $wcpay_subscription_item_id WCPay subscription item ID.
	 * @param array  $data                       Update subscription item data.
	 *
	 * @return array Updated WCPay subscription item response from server.
	 *
	 * @throws API_Exception If updating the WCPay subscription item fails.
	 */
	public function update_subscription_item( $wcpay_subscription_item_id, $data ) {
		return $this->request(
			$data,
			self::SUBSCRIPTION_ITEMS_API . '/' . $wcpay_subscription_item_id,
			self::POST
		);
	}

	/**
	 * Get payment method details.
	 *
	 * @param string $payment_method_id Payment method ID.
	 *
	 * @return array Payment method details.
	 *
	 * @throws API_Exception If payment method does not exist.
	 */
	public function get_payment_method( $payment_method_id ) {
		return $this->request(
			[],
			self::PAYMENT_METHODS_API . '/' . $payment_method_id,
			self::GET
		);
	}

	/**
	 * Update payment method data.
	 *
	 * @param string $payment_method_id Payment method ID.
	 * @param array  $payment_method_data Payment method updated data.
	 *
	 * @return array Payment method details.
	 *
	 * @throws API_Exception If payment method update fails.
	 */
	public function update_payment_method( $payment_method_id, $payment_method_data = [] ) {
		return $this->request(
			$payment_method_data,
			self::PAYMENT_METHODS_API . '/' . $payment_method_id,
			self::POST
		);
	}

	/**
	 * Get payment methods for customer.
	 *
	 * @param string $customer_id The customer ID.
	 * @param string $type        Type of payment methods to fetch.
	 * @param int    $limit       Amount of items to fetch.
	 *
	 * @return array Payment methods response.
	 *
	 * @throws API_Exception If an error occurs.
	 */
	public function get_payment_methods( $customer_id, $type, $limit = 100 ) {
		return $this->request(
			[
				'customer' => $customer_id,
				'type'     => $type,
				'limit'    => $limit,
			],
			self::PAYMENT_METHODS_API,
			self::GET
		);
	}

	/**
	 * Detach a payment method from a customer.
	 *
	 * @param string $payment_method_id Payment method ID.
	 *
	 * @return array Payment method details.
	 *
	 * @throws API_Exception If detachment fails.
	 */
	public function detach_payment_method( $payment_method_id ) {
		return $this->request(
			[],
			self::PAYMENT_METHODS_API . '/' . $payment_method_id . '/detach',
			self::POST
		);
	}

	/**
	 * Records a new Terms of Service agreement.
	 *
	 * @param string $source     A string, which describes where the merchant agreed to the terms.
	 * @param string $user_name  The user_login of the current user.
	 *
	 * @return array An array, containing a `success` flag.
	 *
	 * @throws API_Exception If an error occurs.
	 */
	public function add_tos_agreement( $source, $user_name ) {
		return $this->request(
			[
				'source'    => $source,
				'user_name' => $user_name,
			],
			self::ACCOUNTS_API . '/tos_agreements',
			self::POST,
			true,
			true
		);
	}

	/**
	 * Track a order creation/update event.
	 *
	 * @param array $order_data  The order data, as an array.
	 * @param bool  $update      Is this an update event? (Defaults to false, which is a creation event).
	 *
	 * @return array An array, containing a `success` flag.
	 *
	 * @throws API_Exception If an error occurs.
	 */
	public function track_order( $order_data, $update = false ) {
		return $this->request(
			[
				'order_data' => $order_data,
				'update'     => $update,
			],
			self::TRACKING_API . '/order',
			self::POST
		);
	}

	/**
	 * Link the current customer with the browsing session, for tracking purposes.
	 *
	 * @param string $session_id  Session ID, specific to this site.
	 * @param string $customer_id Stripe customer ID.
	 *
	 * @return array An array, containing a `success` flag.
	 *
	 * @throws API_Exception If an error occurs.
	 */
	public function link_session_to_customer( $session_id, $customer_id ) {
		return $this->request(
			[
				'session'  => $session_id,
				'customer' => $customer_id,
			],
			self::TRACKING_API . '/link-session',
			self::POST
		);
	}

	/**
	 * Registers a new domain with Apple Pay.
	 *
	 * @param string $domain_name Domain name which to register for Apple Pay.
	 *
	 * @return array An array containing an id in case it has succeeded, or an error message in case it has failed.
	 *
	 * @throws API_Exception If an error occurs.
	 */
	public function register_domain_with_apple( $domain_name ) {
		return $this->request(
			[
				'test_mode'   => false, // Force live mode - Domain registration doesn't work in test mode.
				'domain_name' => $domain_name,
			],
			self::APPLE_PAY_API . '/domains',
			self::POST
		);
	}

	/**
	 * Retrieves a store's terminal locations.
	 *
	 * @return array[] Stripe terminal location objects.
	 * @see https://stripe.com/docs/api/terminal/locations/object
	 *
	 * @throws API_Exception If an error occurs.
	 */
	public function get_terminal_locations() {
		return $this->request( [], self::TERMINAL_LOCATIONS_API, self::GET );
	}

	/**
	 * Retrieves a store's terminal readers.
	 *
	 * @return array[] Stripe terminal readers objects.
	 * @see https://stripe.com/docs/api/terminal/readers/object
	 *
	 * @throws API_Exception If an error occurs.
	 */
	public function get_terminal_readers() {
		return $this->request( [], self::TERMINAL_READERS_API, self::GET );
	}

	/**
	 * Registers a card reader to a terminal.
	 *
	 * @param string  $location           The location to assign the reader to.
	 * @param string  $registration_code  A code generated by the reader used for registering to an account.
	 * @param ?string $label              Custom label given to the reader for easier identification.
	 *                                    If no label is specified, the registration code will be used.
	 * @param ?array  $metadata           Set of key-value pairs that you can attach to the reader.
	 *                                    Useful for storing additional information about the object.
	 *
	 * @return array Stripe terminal reader object.
	 * @see https://stripe.com/docs/api/terminal/readers/object
	 *
	 * @throws API_Exception If an error occurs.
	 */
	public function register_terminal_reader( string $location, string $registration_code, string $label = null, array $metadata = null ) {
		$request = [
			'location'          => $location,
			'registration_code' => $registration_code,
		];

		if ( null !== $label ) {
			$request['label'] = $label;
		}
		if ( null !== $metadata ) {
			$request['metadata'] = $metadata;
		}

		return $this->request( $request, self::TERMINAL_READERS_API, self::POST );
	}

	/**
	 * Creates a new terminal location.
	 *
	 * @param string  $display_name The display name of the terminal location.
	 * @param array   $address {
	 *     Address partials.
	 *
	 *     @type string $country     Two-letter country code.
	 *     @type string $line1       Address line 1.
	 *     @type string $line2       Optional. Address line 2.
	 *     @type string $city        Optional. City, district, suburb, town, or village.
	 *     @type int    $postal_code Optional. ZIP or postal code.
	 *     @type string $state       Optional. State, county, province, or region.
	 * }
	 * @param mixed[] $metadata Optional. Metadata for the location.
	 *
	 * @return array A Stripe terminal location object.
	 * @see https://stripe.com/docs/api/terminal/locations/object
	 *
	 * @throws API_Exception If an error occurs.
	 */
	public function create_terminal_location( $display_name, $address, $metadata = [] ) {
		if ( ! isset( $address['country'], $address['line1'] ) ) {
			throw new API_Exception(
				__( 'Address country and line 1 are required.', 'woocommerce-payments' ),
				'wcpay_invalid_terminal_location_request',
				400
			);
		}

		$request = [
			'display_name' => $display_name,
			'address'      => $address,
			'metadata'     => $metadata,
		];

		return $this->request(
			$request,
			self::TERMINAL_LOCATIONS_API,
			self::POST
		);
	}

	/**
	 * Updates an existing terminal location.
	 *
	 * @param string $location_id The id of the terminal location.
	 * @param string $display_name The display name of the terminal location.
	 * @param array  $address {
	 *     Address partials.
	 *
	 *     @type string $country     Two-letter country code.
	 *     @type string $line1       Address line 1.
	 *     @type string $line2       Optional. Address line 2.
	 *     @type string $city        Optional. City, district, suburb, town, or village.
	 *     @type int    $postal_code Optional. ZIP or postal code.
	 *     @type string $state       Optional. State, county, province, or region.
	 * }
	 *
	 * @return array A Stripe terminal location object.
	 * @see https://stripe.com/docs/api/terminal/locations/object
	 *
	 * @throws API_Exception If an error occurs.
	 */
	public function update_terminal_location( $location_id, $display_name, $address ) {
		// Any parameters not provided will be left unchanged so pass only supplied values.
		$update_request_body = array_merge(
			( isset( $address ) ? [ 'address' => $address ] : [] ),
			( isset( $display_name ) ? [ 'display_name' => $display_name ] : [] )
		);

		return $this->request(
			$update_request_body,
			self::TERMINAL_LOCATIONS_API . '/' . $location_id,
			self::POST
		);
	}

	/**
	 * Retrieves the specified terminal location.
	 *
	 * @param string $location_id The id of the terminal location.
	 *
	 * @return array A Stripe terminal location object.
	 * @see https://stripe.com/docs/api/terminal/locations/object
	 *
	 * @throws API_Exception If an error occurs.
	 */
	public function get_terminal_location( $location_id ) {
		return $this->request( [], self::TERMINAL_LOCATIONS_API . '/' . $location_id, self::GET );
	}

	/**
	 * Deletes the specified location object.
	 *
	 * @param string $location_id The id of the terminal location.
	 *
	 * @return array Stripe's terminal deletion response.
	 * @see https://stripe.com/docs/api/terminal/locations/delete
	 *
	 * @throws API_Exception If the location id is invalid or downstream call fails.
	 */
	public function delete_terminal_location( $location_id ) {
		return $this->request( [], self::TERMINAL_LOCATIONS_API . '/' . $location_id, self::DELETE );
	}

	/**
	 * Send the request to the WooCommerce Payment API
	 *
	 * @param array  $params           - Request parameters to send as either JSON or GET string. Defaults to test_mode=1 if either in dev or test mode, 0 otherwise.
	 * @param string $api              - The API endpoint to call.
	 * @param string $method           - The HTTP method to make the request with.
	 * @param bool   $is_site_specific - If true, the site ID will be included in the request url. Defaults to true.
	 * @param bool   $use_user_token   - If true, the request will be signed with the user token rather than blog token. Defaults to false.
	 *
	 * @return array
	 * @throws API_Exception - If the account ID hasn't been set.
	 */
	protected function request( $params, $api, $method, $is_site_specific = true, $use_user_token = false ) {
		// Apply the default params that can be overridden by the calling method.
		$params = wp_parse_args(
			$params,
			[
				'test_mode' => WC_Payments::get_gateway()->is_in_test_mode(),
			]
		);

		// Build the URL we want to send the URL to.
		$url = self::ENDPOINT_BASE;
		if ( $is_site_specific ) {
			$url .= '/' . self::ENDPOINT_SITE_FRAGMENT;
		}
		$url .= '/' . self::ENDPOINT_REST_BASE . '/' . $api;

		$headers                 = [];
		$headers['Content-Type'] = 'application/json; charset=utf-8';
		$headers['User-Agent']   = $this->user_agent;
		$body                    = null;

		$redacted_params = WC_Payments_Utils::redact_array( $params, self::API_KEYS_TO_REDACT );
		$redacted_url    = $url;

		if ( in_array( $method, [ self::GET, self::DELETE ], true ) ) {
			$url          .= '?' . http_build_query( $params );
			$redacted_url .= '?' . http_build_query( $redacted_params );
		} else {
			$headers['Idempotency-Key'] = $this->uuid();
			$body                       = wp_json_encode( $params );
			if ( ! $body ) {
				throw new API_Exception(
					__( 'Unable to encode body for request to WooCommerce Payments API.', 'woocommerce-payments' ),
					'wcpay_client_unable_to_encode_json',
					0
				);
			}
		}

		Logger::log( "REQUEST $method $redacted_url" );
		Logger::log(
			'HEADERS: '
			. var_export( $headers, true ) // phpcs:ignore WordPress.PHP.DevelopmentFunctions.error_log_var_export
		);

		if ( null !== $body ) {
			Logger::log(
				'BODY: '
				. var_export( $redacted_params, true ) // phpcs:ignore WordPress.PHP.DevelopmentFunctions.error_log_var_export
			);
		}

		$response = $this->http_client->remote_request(
			[
				'url'             => $url,
				'method'          => $method,
				'headers'         => apply_filters( 'wcpay_api_request_headers', $headers ),
				'timeout'         => self::API_TIMEOUT_SECONDS,
				'connect_timeout' => self::API_TIMEOUT_SECONDS,
			],
			$body,
			$is_site_specific,
			$use_user_token
		);

		$response_body = $this->extract_response_body( $response );
		Logger::log(
			'RESPONSE: '
			. var_export( WC_Payments_Utils::redact_array( $response_body, self::API_KEYS_TO_REDACT ), true ) // phpcs:ignore WordPress.PHP.DevelopmentFunctions.error_log_var_export
		);

		return $response_body;
	}

	/**
	 * Handles issues with level3 data and retries requests when necessary.
	 *
	 * @param array  $params           - Request parameters to send as either JSON or GET string. Defaults to test_mode=1 if either in dev or test mode, 0 otherwise.
	 * @param string $api              - The API endpoint to call.
	 * @param string $method           - The HTTP method to make the request with.
	 * @param bool   $is_site_specific - If true, the site ID will be included in the request url.
	 *
	 * @return array
	 * @throws API_Exception - If the account ID hasn't been set.
	 */
	private function request_with_level3_data( $params, $api, $method, $is_site_specific = true ) {
		// If level3 data is not present for some reason, simply proceed normally.
		if ( empty( $params['level3'] ) || ! is_array( $params['level3'] ) ) {
			return $this->request( $params, $api, $method, $is_site_specific );
		}

		// If level3 data doesn't contain any items, add a zero priced fee to meet Stripe's requirement.
		if ( ! isset( $params['level3']['line_items'] ) || ! is_array( $params['level3']['line_items'] ) || 0 === count( $params['level3']['line_items'] ) ) {
			$params['level3']['line_items'] = [
				[
					'discount_amount'     => 0,
					'product_code'        => 'zero-cost-fee',
					'product_description' => 'Zero cost fee',
					'quantity'            => 1,
					'tax_amount'          => 0,
					'unit_cost'           => 0,
				],
			];
		}

		try {
			return $this->request( $params, $api, $method, $is_site_specific );
		} catch ( API_Exception $e ) {
			if ( 'invalid_request_error' !== $e->get_error_code() ) {
				throw $e;
			}

			// phpcs:disable WordPress.PHP.DevelopmentFunctions

			// Log the issue so we could debug it.
			Logger::error(
				'Level3 data error: ' . PHP_EOL
				. print_r( $e->getMessage(), true ) . PHP_EOL
				. print_r( 'Level 3 data sent: ', true ) . PHP_EOL
				. print_r( $params['level3'], true )
			);

			// phpcs:enable WordPress.PHP.DevelopmentFunctions

			// Retry without level3 data.
			unset( $params['level3'] );
			return $this->request( $params, $api, $method, $is_site_specific );
		}
	}

	/**
	 * From a given response extract the body. Invalid HTTP codes will result in an error.
	 *
	 * @param array $response That was given to us by http_client remote_request.
	 *
	 * @return array $response_body
	 *
	 * @throws API_Exception Standard exception in case we can't extract the body.
	 */
	protected function extract_response_body( $response ) {
		$response_code = wp_remote_retrieve_response_code( $response );
		if ( ! $response_code ) {
			$response_code = 0;
		}

		$response_body_json = wp_remote_retrieve_body( $response );
		$response_body      = json_decode( $response_body_json, true );
		if ( null === $response_body ) {
			$message = __( 'Unable to decode response from WooCommerce Payments API', 'woocommerce-payments' );
			Logger::error( $message );
			throw new API_Exception(
				$message,
				'wcpay_unparseable_or_null_body',
				$response_code
			);
		}

		// Check error codes for 4xx and 5xx responses.
		if ( 400 <= $response_code ) {
			$error_type = null;
			if ( isset( $response_body['code'] ) && 'amount_too_small' === $response_body['code'] ) {
				throw new Amount_Too_Small_Exception(
					$response_body['message'],
					$response_body['data']['minimum_amount'],
					$response_body['data']['currency'],
					$response_code
				);
			} elseif ( isset( $response_body['error'] ) ) {
				$error_code    = $response_body['error']['code'] ?? $response_body['error']['type'] ?? null;
				$error_message = $response_body['error']['message'] ?? null;
				$error_type    = $response_body['error']['type'] ?? null;
			} elseif ( isset( $response_body['code'] ) ) {
				$error_code    = $response_body['code'];
				$error_message = $response_body['message'];
			} else {
				$error_code    = 'wcpay_client_error_code_missing';
				$error_message = __( 'Server error. Please try again.', 'woocommerce-payments' );
			}

			$message = sprintf(
				// translators: This is an error API response.
				_x( 'Error: %1$s', 'API error message to throw as Exception', 'woocommerce-payments' ),
				$error_message
			);

			Logger::error( "$error_message ($error_code)" );
			throw new API_Exception( $message, $error_code, $response_code, $error_type );
		}

		// Make sure empty metadata serialized on the client as an empty object {} rather than array [].
		if ( isset( $response_body['metadata'] ) && empty( $response_body['metadata'] ) ) {
			$response_body['metadata'] = new stdClass();
		}

		return $response_body;
	}

	/**
	 * Returns a transaction with order information when it exists.
	 *
	 * @param  string $charge_id related charge id.
	 * @param  array  $object object to add order information.
	 * @return array  new object with order information.
	 */
	private function add_order_info_to_object( $charge_id, $object ) {
		$order = $this->wcpay_db->order_from_charge_id( $charge_id );

		// Add order information to the `$transaction`.
		// If the order couldn't be retrieved, return an empty order.
		$object['order'] = null;
		if ( $order ) {
			$object['order'] = $this->build_order_info( $order );
		}

		return $object;
	}

	/**
	 * Creates the array representing order for frontend.
	 *
	 * @param WC_Order $order The order.
	 * @return array
	 */
	private function build_order_info( WC_Order $order ): array {
		$order_info = [
			'number'       => $order->get_order_number(),
			'url'          => $order->get_edit_order_url(),
			'customer_url' => $this->get_customer_url( $order ),
		];

		if ( function_exists( 'wcs_get_subscriptions_for_order' ) ) {
			$order_info['subscriptions'] = [];

			$subscriptions = wcs_get_subscriptions_for_order( $order, [ 'order_type' => [ 'parent', 'renewal' ] ] );
			foreach ( $subscriptions as $subscription ) {
				$order_info['subscriptions'][] = [
					'number' => $subscription->get_order_number(),
					'url'    => $subscription->get_edit_order_url(),
				];
			}
		}
		return $order_info;
	}

	/**
	 * Generates url to single customer in analytics table.
	 *
	 * @param WC_Order $order The Order.
	 * @return string|null
	 */
	private function get_customer_url( WC_Order $order ) {
		$customer_id = DataStore::get_existing_customer_id_from_order( $order );

		if ( ! $customer_id ) {
			return null;
		}

		return add_query_arg(
			[
				'page'      => 'wc-admin',
				'path'      => '/customers',
				'filter'    => 'single_customer',
				'customers' => $customer_id,
			],
			'admin.php'
		);
	}

	/**
	 * De-serialize a charge array into a charge object
	 *
	 * @param array $charge_array - The charge array to de-serialize.
	 *
	 * @return WC_Payments_API_Charge
	 * @throws API_Exception - Unable to deserialize charge array.
	 */
	private function deserialize_charge_object_from_array( array $charge_array ) {
		// TODO: Throw an exception if the response array doesn't contain mandatory properties.
		$created = new DateTime();
		$created->setTimestamp( $charge_array['created'] );

		$charge = new WC_Payments_API_Charge(
			$charge_array['id'],
			$charge_array['amount'],
			$created
		);

		if ( isset( $charge_array['captured'] ) ) {
			$charge->set_captured( $charge_array['captured'] );
		}

		return $charge;
	}

	/**
	 * De-serialize an intention array into a intention object
	 *
	 * @param array $intention_array - The intention array to de-serialize.
	 *
	 * @return WC_Payments_API_Intention
	 * @throws API_Exception - Unable to deserialize intention array.
	 */
	private function deserialize_intention_object_from_array( array $intention_array ) {
		// TODO: Throw an exception if the response array doesn't contain mandatory properties.
		$created = new DateTime();
		$created->setTimestamp( $intention_array['created'] );

		$charge             = 0 < $intention_array['charges']['total_count'] ? end( $intention_array['charges']['data'] ) : null;
		$next_action        = ! empty( $intention_array['next_action'] ) ? $intention_array['next_action'] : [];
		$last_payment_error = ! empty( $intention_array['last_payment_error'] ) ? $intention_array['last_payment_error'] : [];
		$metadata           = ! empty( $intention_array['metadata'] ) ? $intention_array['metadata'] : [];

		$intent = new WC_Payments_API_Intention(
			$intention_array['id'],
			$intention_array['amount'],
			$intention_array['currency'],
			$intention_array['customer'] ?? $charge['customer'] ?? null,
			$intention_array['payment_method'] ?? $charge['payment_method'] ?? $intention_array['source'] ?? null,
			$created,
			$intention_array['status'],
			$charge ? $charge['id'] : null,
			$intention_array['client_secret'],
			$next_action,
			$last_payment_error,
			$charge ? $charge['payment_method_details'] : null,
			$metadata
		);

		return $intent;
	}

	/**
	 * Returns a formatted intention description.
	 *
	 * @param  int $order_id The order ID.
	 * @return string        A formatted intention description.
	 */
	private function get_intent_description( int $order_id ): string {
		$domain_name = str_replace( [ 'https://', 'http://' ], '', get_site_url() );
		$blog_id     = $this->get_blog_id();

		// Forgo i18n as this is only visible in the Stripe dashboard.
		return sprintf(
			'Online Payment%s for %s%s',
			0 !== $order_id ? " for Order #$order_id" : '',
			$domain_name,
			null !== $blog_id ? " blog_id $blog_id" : ''
		);
	}

	/**
	 * Returns a v4 UUID.
	 *
	 * @return string
	 */
	private function uuid() {
		$arr    = array_values( unpack( 'N1a/n4b/N1c', random_bytes( 16 ) ) );
		$arr[2] = ( $arr[2] & 0x0fff ) | 0x4000;
		$arr[3] = ( $arr[3] & 0x3fff ) | 0x8000;
		return vsprintf( '%08x-%04x-%04x-%04x-%04x%08x', $arr );
	}


	/**
	 * Fetch readers charge summary.
	 *
	 * @param string $charge_date Charge date for readers.
	 *
	 * @return array reader objects.
	 */
	public function get_readers_charge_summary( string $charge_date ) : array {
		return $this->request( [ 'charge_date' => $charge_date ], self::READERS_CHARGE_SUMMARY, self::GET );
	}

	/**
	 * Fetches from the server the minimum amount that can be processed in recurring transactions for a given currency.
	 *
	 * @param string $currency The currency code.
	 *
	 * @return int The minimum amount that can be processed in cents (with no decimals).
	 *
	 * @throws API_Exception If an error occurs.
	 */
	public function get_currency_minimum_recurring_amount( $currency ) {
		return (int) $this->request(
			[],
			self::MINIMUM_RECURRING_AMOUNT_API . '/' . $currency,
			self::GET
		);
	}
}<|MERGE_RESOLUTION|>--- conflicted
+++ resolved
@@ -875,24 +875,11 @@
 	 * Retrieve a file content via API.
 	 *
 	 * @param string $file_id - API file id.
-<<<<<<< HEAD
-=======
 	 * @param bool   $as_account - add the current account to header request.
->>>>>>> 4f606fc1
 	 *
 	 * @return array
 	 * @throws API_Exception
 	 */
-<<<<<<< HEAD
-	public function get_file_contents( string $file_id ) : array {
-		return $this->request( [], self::FILES_API . '/' . $file_id . '/contents', self::GET );
-	}
-
-	/**
-	 * Retrieve a file content via API.
-	 *
-	 * @param string $file_id - API file id.
-=======
 	public function get_file_contents( string $file_id, bool $as_account = true ) : array {
 		return $this->request( [ 'as_account' => $as_account ], self::FILES_API . '/' . $file_id . '/contents', self::GET );
 	}
@@ -902,18 +889,12 @@
 	 *
 	 * @param string $file_id - API file id.
 	 * @param bool   $as_account - add the current account to header request.
->>>>>>> 4f606fc1
 	 *
 	 * @return array
 	 * @throws API_Exception
 	 */
-<<<<<<< HEAD
-	public function get_file( string $file_id ) : array {
-		return $this->request( [], self::FILES_API . '/' . $file_id, self::GET );
-=======
 	public function get_file( string $file_id, bool $as_account = true ) : array {
 		return $this->request( [ 'as_account' => $as_account ], self::FILES_API . '/' . $file_id, self::GET );
->>>>>>> 4f606fc1
 	}
 
 	/**
