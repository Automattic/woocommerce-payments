--- conflicted
+++ resolved
@@ -477,18 +477,6 @@
 	}
 
 	/**
-<<<<<<< HEAD
-=======
-	 * Gets a list of dispute statuses and a total count for each.
-	 *
-	 * @return array Dispute status counts in the format: [ '{status}' => count ].
-	 * @throws API_Exception - Exception thrown on request failure.
-	 */
-	public function get_dispute_status_counts() {
-		return $this->request( [], self::DISPUTES_API . '/status_counts', self::GET );
-	}
-
-	/**
 	 * Fetch disputes by provided query.
 	 *
 	 * @param array $filters Query to be used to get disputes.
@@ -500,7 +488,6 @@
 	}
 
 	/**
->>>>>>> 69a0508d
 	 * Fetch a single dispute with provided id.
 	 *
 	 * @param string $dispute_id id of requested dispute.
@@ -2259,8 +2246,7 @@
 
 		return $customer_fingerprint_metadata;
 	}
-<<<<<<< HEAD
-=======
+
 
 	/**
 	 * Return summary for authorizations.
@@ -2296,5 +2282,4 @@
 			false
 		);
 	}
->>>>>>> 69a0508d
 }