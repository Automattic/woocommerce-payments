<?php
/**
 * WC_Payments_API_Client class
 *
 * @package WooCommerce\Payments
 */

defined( 'ABSPATH' ) || exit;

use WCPay\Constants\Payment_Intent_Status;
use WCPay\Exceptions\API_Exception;
use WCPay\Exceptions\Amount_Too_Small_Exception;
use WCPay\Exceptions\Connection_Exception;
use WCPay\Fraud_Prevention\Fraud_Prevention_Service;
use WCPay\Fraud_Prevention\Buyer_Fingerprinting_Service;
use WCPay\Logger;
use Automattic\WooCommerce\Admin\API\Reports\Customers\DataStore;
use WCPay\Payment_Methods\Link_Payment_Method;
use WCPay\Payment_Methods\CC_Payment_Method;
use WCPay\Database_Cache;
use WCPay\Core\Server\Request;

/**
 * Communicates with WooCommerce Payments API.
 */
class WC_Payments_API_Client {

	const ENDPOINT_BASE          = 'https://public-api.wordpress.com/wpcom/v2';
	const ENDPOINT_SITE_FRAGMENT = 'sites/%s';
	const ENDPOINT_REST_BASE     = 'wcpay';

	const POST   = 'POST';
	const GET    = 'GET';
	const DELETE = 'DELETE';

	const API_TIMEOUT_SECONDS      = 70;
	const API_RETRIES_LIMIT        = 3;
	const API_RETRIES_BACKOFF_MSEC = 250;

	const ACCOUNTS_API                 = 'accounts';
	const CAPABILITIES_API             = 'accounts/capabilities';
	const PLATFORM_CHECKOUT_API        = 'accounts/platform_checkout';
	const APPLE_PAY_API                = 'apple_pay';
	const CHARGES_API                  = 'charges';
	const CONN_TOKENS_API              = 'terminal/connection_tokens';
	const TERMINAL_LOCATIONS_API       = 'terminal/locations';
	const CUSTOMERS_API                = 'customers';
	const CURRENCY_API                 = 'currency';
	const INTENTIONS_API               = 'intentions';
	const REFUNDS_API                  = 'refunds';
	const DEPOSITS_API                 = 'deposits';
	const TRANSACTIONS_API             = 'transactions';
	const DISPUTES_API                 = 'disputes';
	const FILES_API                    = 'files';
	const ONBOARDING_API               = 'onboarding';
	const TIMELINE_API                 = 'timeline';
	const PAYMENT_METHODS_API          = 'payment_methods';
	const SETUP_INTENTS_API            = 'setup_intents';
	const TRACKING_API                 = 'tracking';
	const PRODUCTS_API                 = 'products';
	const PRICES_API                   = 'products/prices';
	const INVOICES_API                 = 'invoices';
	const SUBSCRIPTIONS_API            = 'subscriptions';
	const SUBSCRIPTION_ITEMS_API       = 'subscriptions/items';
	const READERS_CHARGE_SUMMARY       = 'reader-charges/summary';
	const TERMINAL_READERS_API         = 'terminal/readers';
	const MINIMUM_RECURRING_AMOUNT_API = 'subscriptions/minimum_amount';
	const CAPITAL_API                  = 'capital';
	const WEBHOOK_FETCH_API            = 'webhook/failed_events';
	const DOCUMENTS_API                = 'documents';
	const VAT_API                      = 'vat';
	const LINKS_API                    = 'links';
	const AUTHORIZATIONS_API           = 'authorizations';
	const FRAUD_RULESET_API            = 'fraud_ruleset';
	const FRAUD_OUTCOME_API            = 'fraud_outcomes';

	/**
	 * Common keys in API requests/responses that we might want to redact.
	 */
	const API_KEYS_TO_REDACT = [
		'client_secret',
		'email',
		'name',
		'phone',
		'line1',
		'line2',
		'postal_code',
		'state',
		'city',
		'country',
		'customer_name',
		'customer_email',
	];

	const EVENT_AUTHORIZED            = 'authorized';
	const EVENT_AUTHORIZATION_VOIDED  = 'authorization_voided';
	const EVENT_AUTHORIZATION_EXPIRED = 'authorization_expired';
	const EVENT_CAPTURED              = 'captured';
	const EVENT_PARTIAL_REFUND        = 'partial_refund';
	const EVENT_FULL_REFUND           = 'full_refund';
	const EVENT_REFUND_FAILURE        = 'refund_failed';
	const EVENT_FAILED                = 'failed';
	// const EVENT_BLOCKED                = 'blocked'; // no event for this.
	const EVENT_DISPUTE_NEEDS_RESPONSE = 'dispute_needs_response';
	const EVENT_DISPUTE_IN_REVIEW      = 'dispute_in_review';
	const EVENT_DISPUTE_WON            = 'dispute_won';
	const EVENT_DISPUTE_LOST           = 'dispute_lost';
	// const EVENT_DISPUTE_ACCEPTED       = 'dispute_accepted'; // set as 'lost' in the API.
	const EVENT_DISPUTE_WARNING_CLOSED  = 'dispute_warning_closed';
	const EVENT_DISPUTE_CHARGE_REFUNDED = 'dispute_charge_refunded';
	const EVENT_FINANCING_PAYDOWN       = 'financing_paydown';
	const ARN_UNAVAILABLE_STATUS        = 'unavailable';
	const EVENT_FRAUD_OUTCOME_REVIEW    = 'fraud_outcome_review';
	const EVENT_FRAUD_OUTCOME_BLOCK     = 'fraud_outcome_block';

	/**
	 * An array used to determine the order of events in case they share the same timestamp
	 *
	 * @var array
	 */
	private static $events_order = [
		self::EVENT_AUTHORIZED,
		self::EVENT_AUTHORIZATION_VOIDED,
		self::EVENT_AUTHORIZATION_EXPIRED,
		self::EVENT_FRAUD_OUTCOME_REVIEW,
		self::EVENT_FRAUD_OUTCOME_BLOCK,
		self::EVENT_CAPTURED,
		self::EVENT_PARTIAL_REFUND,
		self::EVENT_FULL_REFUND,
		self::EVENT_REFUND_FAILURE,
		self::EVENT_FAILED,
		// self::EVENT_BLOCKED, uncomment when needed.
		self::EVENT_DISPUTE_NEEDS_RESPONSE,
		self::EVENT_DISPUTE_IN_REVIEW,
		self::EVENT_DISPUTE_WON,
		self::EVENT_DISPUTE_LOST,
		// self::EVENT_DISPUTE_ACCEPTED, uncommented when needed.
		self::EVENT_FINANCING_PAYDOWN,
	];

	/**
	 * User agent string to report in requests.
	 *
	 * @var string
	 */
	private $user_agent;

	/**
	 * An HTTP client implementation used to send HTTP requests.
	 *
	 * @var WC_Payments_Http
	 */
	private $http_client;

	/**
	 * DB access wrapper.
	 *
	 * @var WC_Payments_DB
	 */
	private $wcpay_db;

	/**
	 * WC_Payments_API_Client constructor.
	 *
	 * @param string           $user_agent  - User agent string to report in requests.
	 * @param WC_Payments_Http $http_client - Used to send HTTP requests.
	 * @param WC_Payments_DB   $wcpay_db    - DB access wrapper.
	 */
	public function __construct( $user_agent, $http_client, $wcpay_db ) {
		$this->user_agent  = $user_agent;
		$this->http_client = $http_client;
		$this->wcpay_db    = $wcpay_db;
	}

	/**
	 * Whether the site can communicate with the WCPay server (i.e. Jetpack connection has been established).
	 *
	 * @return bool
	 */
	public function is_server_connected() {
		return $this->http_client->is_connected();
	}

	/**
	 * Checks if the site has an admin who is also a connection owner.
	 *
	 * @return bool True if Jetpack connection has an owner.
	 */
	public function has_server_connection_owner() {
		return $this->http_client->has_connection_owner();
	}

	/**
	 * Gets the current WP.com blog ID, if the Jetpack connection has been set up.
	 *
	 * @return integer|NULL Current WPCOM blog ID, or NULL if not connected yet.
	 */
	public function get_blog_id() {
		return $this->is_server_connected() ? $this->http_client->get_blog_id() : null;
	}

	/**
	 * Starts the Jetpack connection process. Note that running this function will immediately redirect
	 * to the Jetpack flow, so any PHP code after it will never be executed.
	 *
	 * @param string $redirect - URL to redirect to after the connection process is over.
	 *
	 * @throws API_Exception - Exception thrown on failure.
	 */
	public function start_server_connection( $redirect ) {
		$this->http_client->start_connection( $redirect );
	}

	/**
	 * Create a charge
	 *
	 * @param int    $amount    - Amount to charge.
	 * @param string $source_id - ID of the source to associate with charge.
	 *
	 * @return WC_Payments_API_Charge
	 * @throws API_Exception - Exception thrown on payment failure.
	 */
	public function create_charge( $amount, $source_id ) {

		$request           = [];
		$request['amount'] = $amount;
		$request['source'] = $source_id;

		$response_array = $this->request( $request, self::CHARGES_API, self::POST );

		return $this->deserialize_charge_object_from_array( $response_array );
	}

	/**
	 * Create an intention, and automatically confirm it.
	 *
	 * @param int    $amount                          - Amount to charge.
	 * @param string $currency_code                   - Currency to charge in.
	 * @param string $payment_method_id               - ID of payment method to process charge with.
	 * @param string $customer_id                     - ID of the customer making the payment.
	 * @param bool   $manual_capture                  - Whether to capture funds via manual action.
	 * @param bool   $save_payment_method_to_store    - Whether to save payment method for future purchases.
	 * @param bool   $save_payment_method_to_platform - Whether to save payment method to platform.
	 * @param array  $metadata                        - Meta data values to be sent along with payment intent creation.
	 * @param array  $level3                          - Level 3 data.
	 * @param bool   $off_session                     - Whether the payment is off-session (merchant-initiated), or on-session (customer-initiated).
	 * @param array  $additional_parameters           - An array of any additional request parameters, particularly for additional payment methods.
	 * @param array  $payment_methods                 - An array of payment methods that might be used for the payment.
	 * @param string $cvc_confirmation                - The CVC confirmation for this payment method.
	 * @param string $fingerprint                     - User fingerprint.
	 *
	 * @return WC_Payments_API_Intention
	 * @throws API_Exception - Exception thrown on intention creation failure.
	 */
	public function create_and_confirm_intention(
		$amount,
		$currency_code,
		$payment_method_id,
		$customer_id,
		$manual_capture = false,
		$save_payment_method_to_store = false,
		$save_payment_method_to_platform = false,
		$metadata = [],
		$level3 = [],
		$off_session = false,
		$additional_parameters = [],
		$payment_methods = null,
		$cvc_confirmation = null,
		$fingerprint = ''
	) {
		// TODO: There's scope to have amount and currency bundled up into an object.
		$request                   = [];
		$request['amount']         = $amount;
		$request['currency']       = $currency_code;
		$request['confirm']        = 'true';
		$request['payment_method'] = $payment_method_id;
		$request['customer']       = $customer_id;
		$request['capture_method'] = $manual_capture ? 'manual' : 'automatic';
		$request['metadata']       = $metadata;
		$request['level3']         = $level3;
		$request['description']    = $this->get_intent_description( $metadata['order_number'] ?? 0 );

		if ( ! empty( $payment_methods ) ) {
			$request['payment_method_types'] = $payment_methods;
		}

		$request             = array_merge( $request, $additional_parameters );
		$request['metadata'] = array_merge( $request['metadata'], $this->get_fingerprint_metadata( $fingerprint ) );

		if ( $off_session ) {
			$request['off_session'] = 'true';
		}

		if ( $save_payment_method_to_store ) {
			$request['setup_future_usage'] = 'off_session';
		}

		if ( $save_payment_method_to_platform ) {
			$request['save_payment_method_to_platform'] = 'true';
		}

		if ( ! empty( $cvc_confirmation ) ) {
			$request['cvc_confirmation'] = $cvc_confirmation;
		}
		$response_array = $this->request_with_level3_data( $request, self::INTENTIONS_API, self::POST );

		return $this->deserialize_intention_object_from_array( $response_array );
	}

	/**
	 * Create an intention, without confirming it.
	 *
	 * @param int         $amount          - Amount to charge.
	 * @param string      $currency_code   - Currency to charge in.
	 * @param array       $payment_methods - Payment methods to include.
	 * @param string      $order_number    - The order number.
	 * @param string      $capture_method  - optional capture method (either `automatic` or `manual`).
	 * @param array       $metadata        - A list of intent metadata.
	 * @param string|null $customer_id     - Customer id for intent.
	 *
	 * @return WC_Payments_API_Intention
	 * @throws API_Exception - Exception thrown on intention creation failure.
	 */
	public function create_intention(
		$amount,
		$currency_code,
		$payment_methods,
		$order_number,
		$capture_method = 'automatic',
		array $metadata = [],
		$customer_id = null
	) {
		$fingerprint = isset( $metadata['fingerprint'] ) ? $metadata['fingerprint'] : '';
		unset( $metadata['fingerprint'] );

		$request                         = [];
		$request['amount']               = $amount;
		$request['currency']             = $currency_code;
		$request['description']          = $this->get_intent_description( $order_number );
		$request['payment_method_types'] = $payment_methods;
		$request['capture_method']       = $capture_method;
		$request['metadata']             = array_merge( $metadata, $this->get_fingerprint_metadata( $fingerprint ) );
		if ( $customer_id ) {
			$request['customer'] = $customer_id;
		}

		$response_array = $this->request( $request, self::INTENTIONS_API, self::POST );

		return $this->deserialize_intention_object_from_array( $response_array );
	}

	/**
	 * Updates an intention, without confirming it.
	 *
	 * @param string  $intention_id              - The ID of the intention to update.
	 * @param int     $amount                    - Amount to charge.
	 * @param string  $currency_code             - Currency to charge in.
	 * @param bool    $save_payment_method       - Whether to setup payment intent for future usage.
	 * @param string  $customer_id               - Stripe customer to associate payment intent with.
	 * @param array   $metadata                  - Meta data values to be sent along with payment intent creation.
	 * @param array   $level3                    - Level 3 data.
	 * @param string  $selected_upe_payment_type - The name of the selected UPE payment type or empty string.
	 * @param ?string $payment_country           - The payment two-letter iso country code or null.
	 * @param array   $additional_parameters     - An array of any additional request parameters.
	 *
	 * @return WC_Payments_API_Intention
	 * @throws API_Exception - Exception thrown on intention creation failure.
	 */
	public function update_intention(
		$intention_id,
		$amount,
		$currency_code,
		$save_payment_method = false,
		$customer_id = '',
		$metadata = [],
		$level3 = [],
		$selected_upe_payment_type = '',
		$payment_country = null,
		$additional_parameters = []
	) {
		// 'receipt_email' is set to prevent Stripe from sending receipts (when intent is created outside WCPay).
		$request = [
			'amount'        => $amount,
			'currency'      => $currency_code,
			'receipt_email' => '',
			'metadata'      => $metadata,
			'level3'        => $level3,
			'description'   => $this->get_intent_description( $metadata['order_number'] ?? 0 ),
		];

		$request = array_merge( $request, $additional_parameters );

		if ( '' !== $selected_upe_payment_type ) {
			// Only update the payment_method_types if we have a reference to the payment type the customer selected.
			$request['payment_method_types'] = [ $selected_upe_payment_type ];

			if ( CC_Payment_Method::PAYMENT_METHOD_STRIPE_ID === $selected_upe_payment_type ) {
				$is_link_enabled = in_array(
					Link_Payment_Method::PAYMENT_METHOD_STRIPE_ID,
					\WC_Payments::get_gateway()->get_payment_method_ids_enabled_at_checkout_filtered_by_fees( null, true ),
					true
				);
				if ( $is_link_enabled ) {
					$request['payment_method_types'][] = Link_Payment_Method::PAYMENT_METHOD_STRIPE_ID;
				}
			}
		}
		if ( $payment_country && ! WC_Payments::mode()->is_dev() ) {
			// Do not update on dev mode, Stripe tests cards don't return the appropriate country.
			$request['payment_country'] = $payment_country;
		}
		if ( $customer_id ) {
			$request['customer'] = $customer_id;
		}
		if ( $save_payment_method ) {
			$request['setup_future_usage'] = 'off_session';
		}

		$response_array = $this->request_with_level3_data( $request, self::INTENTIONS_API . '/' . $intention_id, self::POST );

		return $this->deserialize_intention_object_from_array( $response_array );
	}

	/**
	 * Updates an intention's metadata and sets receipt email to empty.
	 * Unlike `update_intention`, this method allows updating metadata without
	 * requiring amount, currency, and other mandatory params to be present.
	 *
	 * @param string $intention_id - The ID of the intention to update.
	 * @param array  $metadata     - Metadata values to be sent along with payment intent creation.
	 *
	 * @return WC_Payments_API_Intention
	 * @throws API_Exception - Exception thrown on intention creation failure.
	 */
	public function prepare_intention_for_capture( $intention_id, $metadata ) {
		// 'receipt_email' is set to prevent Stripe from sending receipts (when intent is created outside WCPay).
		$request = [
			'receipt_email' => '',
			'metadata'      => $metadata,
		];

		$response_array = $this->request_with_level3_data( $request, self::INTENTIONS_API . '/' . $intention_id, self::POST );

		return $this->deserialize_intention_object_from_array( $response_array );
	}

	/**
	 * Refund a charge
	 *
	 * @param string $charge_id - The charge to refund.
	 * @param int    $amount    - Amount to charge.
	 *
	 * @return array
	 * @throws API_Exception - Exception thrown on refund creation failure.
	 */
	public function refund_charge( $charge_id, $amount = null ) {
		$request           = [];
		$request['charge'] = $charge_id;
		$request['amount'] = $amount;

		return $this->request( $request, self::REFUNDS_API, self::POST );
	}

	/**
	 * List refunds
	 *
	 * @param string $charge_id - The charge to retrieve the list of refunds for.
	 *
	 * @return array
	 * @throws API_Exception - Exception thrown on request failure.
	 */
	public function list_refunds( $charge_id ) {
		$request = [
			'limit'  => 100,
			'charge' => $charge_id,
		];

		return $this->request( $request, self::REFUNDS_API, self::GET );
	}

	/**
	 * Capture an intention
	 *
	 * @param string $intention_id - The ID of the intention to capture.
	 * @param int    $amount       - Amount to capture.
	 * @param array  $level3       - Level 3 data.
	 *
	 * @return WC_Payments_API_Intention
	 * @throws API_Exception - Exception thrown on intention capture failure.
	 */
	public function capture_intention( $intention_id, $amount, $level3 = [] ) {
		$request = [
			'amount_to_capture' => $amount,
			'level3'            => $level3,
		];

		$response_array = $this->request_with_level3_data(
			$request,
			self::INTENTIONS_API . '/' . $intention_id . '/capture',
			self::POST
		);

		return $this->deserialize_intention_object_from_array( $response_array );
	}

	/**
	 * Cancel an intention
	 *
	 * @param string $intention_id - The ID of the intention to cancel.
	 *
	 * @return WC_Payments_API_Intention
	 * @throws API_Exception - Exception thrown on intention cancellation failure.
	 */
	public function cancel_intention( $intention_id ) {
		$response_array = $this->request(
			[],
			self::INTENTIONS_API . '/' . $intention_id . '/cancel',
			self::POST
		);

		return $this->deserialize_intention_object_from_array( $response_array );
	}

	/**
	 * Fetch a single intent with provided id.
	 *
	 * @param string $intent_id intent id.
	 *
	 * @return WC_Payments_API_Intention intention object.
	 */
	public function get_intent( $intent_id ) {
		$intent = $this->request( [], self::INTENTIONS_API . '/' . $intent_id, self::GET );

		return $this->deserialize_intention_object_from_array( $intent );
	}

	/**
	 * Setup an intention, without confirming it.
	 *
	 * @param string $customer_id          - ID of the customer.
	 * @param array  $payment_method_types - Payment methods to include.
	 *
	 * @return array
	 * @throws API_Exception - Exception thrown on intention creation failure.
	 */
	public function create_setup_intention(
		$customer_id,
		$payment_method_types
	) {
		$request = [
			'customer'             => $customer_id,
			'confirm'              => 'false',
			'payment_method_types' => $payment_method_types,
		];

		return $this->request( $request, self::SETUP_INTENTS_API, self::POST );
	}

	/**
	 * Create a setup intent.
	 *
	 * @param string $payment_method_id              - ID of payment method to be saved.
	 * @param string $customer_id                    - ID of the customer.
	 * @param bool   $save_in_platform_account       - Indicate whether payment method should be stored in platform store.
	 * @param bool   $is_platform_payment_method     - Indicate whether is using platform payment method.
	 * @param bool   $save_user_in_platform_checkout - Indicate whether is creating a platform checkout user.
	 * @param array  $metadata                 - Meta data values to be sent along with setup intent creation.
	 *
	 * @return array
	 * @throws API_Exception - Exception thrown on setup intent creation failure.
	 */
	public function create_and_confirm_setup_intent( $payment_method_id, $customer_id, $save_in_platform_account = false, $is_platform_payment_method = false, $save_user_in_platform_checkout = false, $metadata = [] ) {
		$request = [
			'payment_method'                  => $payment_method_id,
			'customer'                        => $customer_id,
			'save_in_platform_account'        => $save_in_platform_account,
			'is_platform_payment_method'      => $is_platform_payment_method,
			'save_payment_method_to_platform' => $save_user_in_platform_checkout,
			'metadata'                        => $metadata,
			'confirm'                         => 'true',
		];

		return $this->request( $request, self::SETUP_INTENTS_API, self::POST );
	}

	/**
	 * Fetch a setup intent details.
	 *
	 * @param string $setup_intent_id ID of the setup intent.
	 *
	 * @return array
	 * @throws API_Exception - When fetch of setup intent fails.
	 */
	public function get_setup_intent( $setup_intent_id ) {
		return $this->request( [], self::SETUP_INTENTS_API . '/' . $setup_intent_id, self::GET );
	}

	/**
	 * List deposits
	 *
	 * @param int    $page      The requested page.
	 * @param int    $page_size The size of the requested page.
	 * @param string $sort      The column to be used for sorting.
	 * @param string $direction The sorting direction.
	 * @param array  $filters   The filters to be used in the query.
	 *
	 * @return array
	 * @throws API_Exception - Exception thrown on request failure.
	 */
	public function list_deposits( $page = 0, $page_size = 25, $sort = 'date', $direction = 'desc', array $filters = [] ) {
		$query = array_merge(
			$filters,
			[
				'page'      => $page,
				'pagesize'  => $page_size,
				'sort'      => $sort,
				'direction' => $direction,
			]
		);

		return $this->request( $query, self::DEPOSITS_API, self::GET );
	}

	/**
	 * Get overview of deposits.
	 *
	 * @return array
	 * @throws API_Exception - Exception thrown on request failure.
	 */
	public function get_deposits_overview() {
		return $this->request( [], self::DEPOSITS_API . '/overview', self::GET );
	}

	/**
	 * Get an overview of all deposits (for all currencies).
	 *
	 * @return array
	 * @throws API_Exception - Exception thrown on request failure.
	 */
	public function get_all_deposits_overviews() {
		return $this->request( [], self::DEPOSITS_API . '/overview-all', self::GET );
	}

	/**
	 * Get summary of deposits.
	 *
	 * @param array $filters The filters to be used in the query.
	 *
	 * @return array
	 * @throws API_Exception - Exception thrown on request failure.
	 */
	public function get_deposits_summary( array $filters = [] ) {
		return $this->request( $filters, self::DEPOSITS_API . '/summary', self::GET );
	}

	/**
	 * Fetch a single deposit with provided id.
	 *
	 * @param string $deposit_id id of requested deposit.
	 * @return array deposit object.
	 */
	public function get_deposit( $deposit_id ) {
		return $this->request( [], self::DEPOSITS_API . '/' . $deposit_id, self::GET );
	}

	/**
	 * Trigger a manual deposit.
	 *
	 * @param string $type Type of deposit. Only "instant" is supported for now.
	 * @param string $transaction_ids Comma-separated list of transaction IDs that will be associated with this deposit.
	 * @return array The new deposit object.
	 * @throws API_Exception - Exception thrown on request failure.
	 */
	public function manual_deposit( $type, $transaction_ids ) {
		return $this->request(
			[
				'type'            => $type,
				'transaction_ids' => $transaction_ids,
			],
			self::DEPOSITS_API,
			self::POST
		);
	}

	/**
	 * Return summary for transactions.
	 *
	 * @param array  $filters    The filters to be used in the query.
	 * @param string $deposit_id The deposit to filter on.
	 *
	 * @return array     The transactions summary.
	 * @throws API_Exception Exception thrown on request failure.
	 */
	public function get_transactions_summary( $filters = [], $deposit_id = null ) {
		// Map Order # terms to the actual charge id to be used in the server.
		if ( ! empty( $filters['search'] ) ) {
			$filters['search'] = WC_Payments_Utils::map_search_orders_to_charge_ids( $filters['search'] );
		}

		$query = array_merge(
			$filters,
			[
				'deposit_id' => $deposit_id,
			]
		);

		return $this->request( $query, self::TRANSACTIONS_API . '/summary', self::GET );
	}

	/**
	 * List transactions
	 *
	 * @param int    $page       The requested page.
	 * @param int    $page_size  The size of the requested page.
	 * @param string $sort       The column to be used for sorting.
	 * @param string $direction  The sorting direction.
	 * @param array  $filters    The filters to be used in the query.
	 * @param string $deposit_id The deposit to filter on.
	 *
	 * @return array
	 * @throws API_Exception - Exception thrown on request failure.
	 */
	public function list_transactions( $page = 0, $page_size = 25, $sort = 'date', $direction = 'desc', $filters = [], $deposit_id = null ) {
		// Map Order # terms to the actual charge id to be used in the server.
		if ( ! empty( $filters['search'] ) ) {
			$filters['search'] = WC_Payments_Utils::map_search_orders_to_charge_ids( $filters['search'] );
		}

		$query = array_merge(
			$filters,
			[
				'page'       => $page,
				'pagesize'   => $page_size,
				'sort'       => $sort,
				'direction'  => $direction,
				'deposit_id' => $deposit_id,
			]
		);

		$transactions = $this->request( $query, self::TRANSACTIONS_API, self::GET );

		$charge_ids             = array_column( $transactions['data'], 'charge_id' );
		$orders_with_charge_ids = count( $charge_ids ) ? $this->wcpay_db->orders_with_charge_id_from_charge_ids( $charge_ids ) : [];

		// Add order information to each transaction available.
		// TODO: Throw exception when `$transactions` or `$transaction` don't have the fields expected?
		if ( isset( $transactions['data'] ) ) {
			foreach ( $transactions['data'] as &$transaction ) {
				foreach ( $orders_with_charge_ids as $order_with_charge_id ) {
					if ( $order_with_charge_id['charge_id'] === $transaction['charge_id'] && ! empty( $transaction['charge_id'] ) ) {
						$order                            = $order_with_charge_id['order'];
						$transaction['order']             = $this->build_order_info( $order );
						$transaction['payment_intent_id'] = $order->get_meta( '_intent_id' );
					}
				}
			}
			// Securing future changes from modifying reference content.
			unset( $transaction );
		}

		return $transactions;
	}

	/**
	 * Initiates transactions export via API.
	 *
	 * @param array  $filters    The filters to be used in the query.
	 * @param string $user_email The email to search for.
	 * @param string $deposit_id The deposit to filter on.
	 *
	 * @return array Export summary
	 *
	 * @throws API_Exception - Exception thrown on request failure.
	 */
	public function get_transactions_export( $filters = [], $user_email = '', $deposit_id = null ) {
		// Map Order # terms to the actual charge id to be used in the server.
		if ( ! empty( $filters['search'] ) ) {
			$filters['search'] = WC_Payments_Utils::map_search_orders_to_charge_ids( $filters['search'] );
		}
		if ( ! empty( $user_email ) ) {
			$filters['user_email'] = $user_email;
		}
		if ( ! empty( $deposit_id ) ) {
			$filters['deposit_id'] = $deposit_id;
		}

		return $this->request( $filters, self::TRANSACTIONS_API . '/download', self::POST );
	}

	/**
	 * Fetch a single transaction with provided id.
	 *
	 * @param string $transaction_id id of requested transaction.
	 * @return array transaction object.
	 */
	public function get_transaction( $transaction_id ) {
		$transaction = $this->request( [], self::TRANSACTIONS_API . '/' . $transaction_id, self::GET );

		if ( is_wp_error( $transaction ) ) {
			return $transaction;
		}

		return $this->add_order_info_to_object( $transaction['charge_id'], $transaction );
	}

	/**
	 * Fetch transactions search options for provided query.
	 *
	 * @param string $search_term Query to be used to get search options - can be an order ID, or part of a name or email.
	 * @return array|WP_Error Search results.
	 */
	public function get_transactions_search_autocomplete( $search_term ) {
		$order = wc_get_order( $search_term );

		$search_results = $this->request( [ 'search_term' => $search_term ], self::TRANSACTIONS_API . '/search', self::GET );
		$results        = array_map(
			function ( $result ) {
				return [
					'label' => $result['customer_name'] . ' (' . $result['customer_email'] . ')',
				];
			},
			$search_results
		);

		if ( $order ) {
			if ( function_exists( 'wcs_is_subscription' ) && wcs_is_subscription( $order ) ) {
				$prefix = __( 'Subscription #', 'woocommerce-payments' );
			} else {
				$prefix = __( 'Order #', 'woocommerce-payments' );
			}
			array_unshift( $results, [ 'label' => $prefix . $search_term ] );
		}

		return $results;
	}

	/**
	 * Fetch a single charge with provided id.
	 *
	 * @param string $charge_id id of requested charge.
	 * @return array charge object.
	 */
	public function get_charge( $charge_id ) {
		$charge = $this->request( [], self::CHARGES_API . '/' . $charge_id, self::GET );

		if ( is_wp_error( $charge ) ) {
			return $charge;
		}

		$charge = $this->add_additional_info_to_charge( $charge );

		return $charge;
	}

	/**
	 * List disputes
	 *
	 * @param int    $page The page index to retrieve.
	 * @param int    $page_size The number of items the page contains.
	 * @param string $sort       The column to be used for sorting.
	 * @param string $direction  The sorting direction.
	 * @param array  $filters The filters to be used in the query.
	 *
	 * @return array
	 * @throws API_Exception - Exception thrown on request failure.
	 */
	public function list_disputes( int $page = 0, int $page_size = 25, string $sort = 'created', string $direction = 'DESC', array $filters = [] ):array {
		$query = array_merge(
			$filters,
			[
				'limit'     => 100,
				'page'      => $page,
				'pagesize'  => $page_size,
				'sort'      => $sort,
				'direction' => $direction,
			]
		);

		$disputes = $this->request( $query, self::DISPUTES_API, self::GET );

		// Add WooCommerce order information to each dispute.
		if ( isset( $disputes['data'] ) ) {
			foreach ( $disputes['data'] as &$dispute ) {
				try {
					// Wrap with try/catch to avoid failing whole request because of a single dispute.
					$dispute = $this->add_order_info_to_object( $dispute['charge_id'], $dispute );
				} catch ( Exception $e ) {
					Logger::error( 'Error adding order info to dispute ' . $dispute['dispute_id'] . ' : ' . $e->getMessage() );
					continue;
				}
			}
		}

		return $disputes;
	}

	/**
	 * Get summary of disputes.
	 *
	 * @param array $filters The filters to be used in the query.
	 *
	 * @return array
	 * @throws API_Exception - Exception thrown on request failure.
	 */
	public function get_disputes_summary( array $filters = [] ):array {
		return $this->request( [ $filters ], self::DISPUTES_API . '/summary', self::GET );
	}

	/**
	 * Gets a list of dispute statuses and a total count for each.
	 *
	 * @return array Dispute status counts in the format: [ '{status}' => count ].
	 * @throws API_Exception - Exception thrown on request failure.
	 */
	public function get_dispute_status_counts() {
		return $this->request( [], self::DISPUTES_API . '/status_counts', self::GET );
	}

	/**
	 * Fetch a single dispute with provided id.
	 *
	 * @param string $dispute_id id of requested dispute.
	 * @return array dispute object.
	 */
	public function get_dispute( $dispute_id ) {
		$dispute = $this->request( [], self::DISPUTES_API . '/' . $dispute_id, self::GET );

		if ( is_wp_error( $dispute ) ) {
			return $dispute;
		}

		$charge_id = is_array( $dispute['charge'] ) ? $dispute['charge']['id'] : $dispute['charge'];
		return $this->add_order_info_to_object( $charge_id, $dispute );
	}

	/**
	 * Update dispute with provided id.
	 *
	 * @param string $dispute_id id of dispute to update.
	 * @param array  $evidence   evidence to upload.
	 * @param bool   $submit     whether to submit (rather than stage) evidence.
	 * @param array  $metadata   metadata associated with this dispute.
	 *
	 * @return array dispute object.
	 */
	public function update_dispute( $dispute_id, $evidence, $submit, $metadata ) {
		$request = [
			'evidence' => $evidence,
			'submit'   => $submit,
			'metadata' => $metadata,
		];

		$dispute = $this->request( $request, self::DISPUTES_API . '/' . $dispute_id, self::POST );
		// Invalidate the dispute status cache.
		\WC_Payments::get_database_cache()->delete( Database_Cache::DISPUTE_STATUS_COUNTS_KEY );

		if ( is_wp_error( $dispute ) ) {
			return $dispute;
		}

		$charge_id = is_array( $dispute['charge'] ) ? $dispute['charge']['id'] : $dispute['charge'];
		return $this->add_order_info_to_object( $charge_id, $dispute );
	}

	/**
	 * Close dispute with provided id.
	 *
	 * @param string $dispute_id id of dispute to close.
	 * @return array dispute object.
	 */
	public function close_dispute( $dispute_id ) {
		$dispute = $this->request( [], self::DISPUTES_API . '/' . $dispute_id . '/close', self::POST );
		// Invalidate the dispute status cache.
		\WC_Payments::get_database_cache()->delete( Database_Cache::DISPUTE_STATUS_COUNTS_KEY );

		if ( is_wp_error( $dispute ) ) {
			return $dispute;
		}

		$charge_id = is_array( $dispute['charge'] ) ? $dispute['charge']['id'] : $dispute['charge'];
		return $this->add_order_info_to_object( $charge_id, $dispute );
	}

	/**
	 * Initiates disputes export via API.
	 *
	 * @param array  $filters    The filters to be used in the query.
	 * @param string $user_email The email to search for.
	 *
	 * @return array Export summary
	 *
	 * @throws API_Exception - Exception thrown on request failure.
	 */
	public function get_disputes_export( $filters = [], $user_email = '' ) {
		if ( ! empty( $user_email ) ) {
			$filters['user_email'] = $user_email;
		}

		return $this->request( $filters, self::DISPUTES_API . '/download', self::POST );
	}

	/**
	 * Initiates deposits export via API.
	 *
	 * @param array  $filters    The filters to be used in the query.
	 * @param string $user_email The email to send export to.
	 *
	 * @return array Export summary
	 *
	 * @throws API_Exception - Exception thrown on request failure.
	 */
	public function get_deposits_export( $filters = [], $user_email = '' ) {
		if ( ! empty( $user_email ) ) {
			$filters['user_email'] = $user_email;
		}

		return $this->request( $filters, self::DEPOSITS_API . '/download', self::POST );
	}

	/**
	 * Upload file and return file object.
	 *
	 * @param WP_REST_Request $request request object received.
	 *
	 * @return array file object.
	 * @throws API_Exception - If request throws.
	 */
	public function upload_file( $request ) {
		$purpose     = $request->get_param( 'purpose' );
		$file_params = $request->get_file_params();
		$file_name   = $file_params['file']['name'];
		$file_type   = $file_params['file']['type'];
		$as_account  = (bool) $request->get_param( 'as_account' );

		// Sometimes $file_params is empty array for large files (8+ MB).
		$file_error = empty( $file_params ) || $file_params['file']['error'];

		if ( $file_error ) {
			// TODO - Add better error message by specifiying which limit is reached (host or Stripe).
			throw new API_Exception(
				__( 'Max file size exceeded.', 'woocommerce-payments' ),
				'wcpay_evidence_file_max_size',
				400
			);
		}

		$body = [
			// We disable php linting here because otherwise it will show a warning on improper
			// use of `file_get_contents()` and say you should "use `wp_remote_get()` for
			// remote URLs instead", which is unrelated to our use here.
			// phpcs:disable
			'file'      => base64_encode( file_get_contents( $file_params['file']['tmp_name'] ) ),
			// phpcs:enable
			'file_name'  => $file_name,
			'file_type'  => $file_type,
			'purpose'    => $purpose,
			'as_account' => $as_account,
		];

		try {
			return $this->request( $body, self::FILES_API, self::POST );
		} catch ( API_Exception $e ) {
			throw new API_Exception(
				$e->getMessage(),
				'wcpay_evidence_file_upload_error',
				$e->get_http_code()
			);
		}
	}

	/**
	 * Retrieve a file content via API.
	 *
	 * @param string $file_id - API file id.
	 * @param bool   $as_account - add the current account to header request.
	 *
	 * @return array
	 * @throws API_Exception
	 */
	public function get_file_contents( string $file_id, bool $as_account = true ) : array {
		try {
			return $this->request( [ 'as_account' => $as_account ], self::FILES_API . '/' . $file_id . '/contents', self::GET );
		} catch ( API_Exception $e ) {
			Logger::error( 'Error retrieving file contents for ' . $file_id . '. ' . $e->getMessage() );
			return [];
		}
	}

	/**
	 * Retrieve a file details via API.
	 *
	 * @param string $file_id - API file id.
	 * @param bool   $as_account - add the current account to header request.
	 *
	 * @return array
	 * @throws API_Exception
	 */
	public function get_file( string $file_id, bool $as_account = true ) : array {
		return $this->request( [ 'as_account' => $as_account ], self::FILES_API . '/' . $file_id, self::GET );
	}

	/**
	 * Create a connection token.
	 *
	 * @param WP_REST_Request $request request object received.
	 *
	 * @return array
	 * @throws API_Exception - If request throws.
	 */
	public function create_token( $request ) {
		return $this->request( [], self::CONN_TOKENS_API, self::POST );
	}

	/**
	 * Get timeline of events for an intention
	 *
	 * @param string $intention_id The payment intention ID.
	 *
	 * @return array
	 *
	 * @throws Exception - Exception thrown on request failure.
	 */
	public function get_timeline( $intention_id ) {
		$timeline = $this->request( [], self::TIMELINE_API . '/' . $intention_id, self::GET );

		$has_fraud_outcome_event = false;

		foreach ( $timeline['data'] as $event ) {
			if ( in_array( $event['type'], [ self::EVENT_FRAUD_OUTCOME_REVIEW, self::EVENT_FRAUD_OUTCOME_BLOCK ], true ) ) {
				$has_fraud_outcome_event = true;
				break;
			}
		}

		if ( $has_fraud_outcome_event ) {
			$intent            = $this->get_intent( $intention_id );
			$order             = wc_get_order( $intent->get_metadata()['order_id'] );
			$manual_entry_meta = $order->get_meta( 'fraud_outcome_manual_entry', true );

			if ( ! empty( $manual_entry_meta ) ) {
				$timeline['data'][] = $manual_entry_meta;

				// Sort by date desc, then by type desc as specified in events_order.
				usort(
					$timeline['data'],
					function( $a, $b ) {
						$result = $b['datetime'] <=> $a['datetime'];
						if ( 0 !== $result ) {
							return $result;
						}
						return array_search( $b['type'], self::$events_order, true ) <=> array_search( $a['type'], self::$events_order, true );
					}
				);
			}
		}

		return $timeline;
	}

	/**
	 * Get currency rates from the server.
	 *
	 * @param string $currency_from - The currency to convert from.
	 * @param ?array $currencies_to - An array of the currencies we want to convert into. If left empty, will get all supported currencies.
	 *
	 * @return array
	 *
	 * @throws API_Exception - Error contacting the API.
	 */
	public function get_currency_rates( string $currency_from, $currencies_to = null ) {
		if ( empty( $currency_from ) ) {
			throw new API_Exception(
				__( 'Currency From parameter is required', 'woocommerce-payments' ),
				'wcpay_mandatory_currency_from_missing',
				400
			);
		}

		$query_body = [ 'currency_from' => $currency_from ];

		if ( null !== $currencies_to ) {
			$query_body['currencies_to'] = $currencies_to;
		}

		return $this->request(
			$query_body,
			self::CURRENCY_API . '/rates',
			self::GET
		);
	}

	/**
	 * Get current account data
	 *
	 * @return array An array describing an account object.
	 *
	 * @throws API_Exception - Error contacting the API.
	 */
	public function get_account_data() {
		return $this->request(
			[
				'test_mode' => WC_Payments::mode()->is_dev(), // only send a test mode request if in dev mode.
			],
			self::ACCOUNTS_API,
			self::GET
		);
	}

	/**
	 * Get current platform checkout eligibility
	 *
	 * @return array An array describing platform checkout eligibility.
	 *
	 * @throws API_Exception - Error contacting the API.
	 */
	public function get_platform_checkout_eligibility() {
		return $this->request(
			[
				'test_mode' => WC_Payments::mode()->is_dev(), // only send a test mode request if in dev mode.
			],
			self::PLATFORM_CHECKOUT_API,
			self::GET
		);
	}

	/**
	 * Update platform checkout data
	 *
	 * @param array $data Data to update.
	 *
	 * @return array An array describing request result.
	 *
	 * @throws API_Exception - Error contacting the API.
	 */
	public function update_platform_checkout( $data ) {
		return $this->request(
			array_merge(
				[ 'test_mode' => WC_Payments::mode()->is_dev() ],
				$data
			),
			self::PLATFORM_CHECKOUT_API,
			self::POST
		);
	}

	/**
	 * Update Stripe account data
	 *
	 * @param array $account_settings Settings to update.
	 *
	 * @return array Updated account data.
	 */
	public function update_account( $account_settings ) {
		return $this->request(
			$account_settings,
			self::ACCOUNTS_API,
			self::POST,
			true,
			true
		);
	}

	/**
	 * Request capability activation from the server
	 *
	 * @param   string $capability_id  Capability ID.
	 * @param   bool   $requested      State.
	 *
	 * @return  array                   Request result.
	 */
	public function request_capability( string $capability_id, bool $requested ) {
		return $this->request(
			[
				'capability_id' => $capability_id,
				'requested'     => $requested,
			],
			self::CAPABILITIES_API,
			self::POST,
			true,
			true
		);
	}

	/**
	 * Get data needed to initialize the onboarding flow
	 *
	 * @param string $return_url     - URL to redirect to at the end of the flow.
	 * @param array  $business_data  - Data to prefill the form.
	 * @param array  $site_data      - Data to track ToS agreement.
	 * @param array  $actioned_notes - Actioned WCPay note names to be sent to the on-boarding flow.
	 * @param array  $account_data   - Data to prefill the progressive onboarding.
	 * @param bool   $collect_payout_requirements - Whether we need to redirect user to Stripe KYC to complete their payouts data.
	 *
	 * @return array An array containing the url and state fields.
	 *
	 * @throws API_Exception Exception thrown on request failure.
	 */
	public function get_onboarding_data( $return_url, array $business_data = [], array $site_data = [], array $actioned_notes = [], $account_data = [], $collect_payout_requirements = false ) {
		$request_args = apply_filters(
			'wc_payments_get_onboarding_data_args',
			[
				'return_url'                  => $return_url,
				'business_data'               => $business_data,
				'site_data'                   => $site_data,
				'create_live_account'         => ! WC_Payments::mode()->is_dev(),
				'actioned_notes'              => $actioned_notes,
				'progressive'                 => ! empty( $account_data ),
				'collect_payout_requirements' => $collect_payout_requirements,
				'account_data'                => $account_data,
			]
		);

		return $this->request( $request_args, self::ONBOARDING_API . '/init', self::POST, true, true );
	}

	/**
	 * Get the business types, needed for our KYC onboarding flow.
	 *
	 * @return array An array containing the business types.
	 *
	 * @throws API_Exception Exception thrown on request failure.
	 */
	public function get_onboarding_business_types() {
		return $this->request(
			[],
			self::ONBOARDING_API . '/business_types',
			self::GET,
			true,
			true
		);
	}

	/**
	 * Get the required verification information, needed for our KYC onboarding flow.
	 *
	 * @param string      $country_code The country code.
	 * @param string      $type         The business type.
	 * @param string|null $structure    The business structure (optional).
	 *
	 * @return array An array containing the required verification information.
	 *
	 * @throws API_Exception Exception thrown on request failure.
	 */
	public function get_onboarding_required_verification_information( string $country_code, string $type, $structure = null ) {
		$params = [
			'country' => $country_code,
			'type'    => $type,
		];

		if ( ! is_null( $structure ) ) {
			$params = array_merge( $params, [ 'structure' => $structure ] );
		}

		return $this->request(
			$params,
			self::ONBOARDING_API . '/required_verification_information',
			self::GET,
			true,
			true
		);
	}

	/**
	 * Get one-time dashboard login url
	 *
	 * @param string $redirect_url - URL to navigate back to from the dashboard.
	 *
	 * @return array An array containing the url field
	 */
	public function get_login_data( $redirect_url ) {
		return $this->request(
			[
				'redirect_url' => $redirect_url,
				'test_mode'    => WC_Payments::mode()->is_dev(), // only send a test mode request if in dev mode.
			],
			self::ACCOUNTS_API . '/login_links',
			self::POST,
			true,
			true
		);
	}

	/**
	 * Get a one-time capital link.
	 *
	 * @param string $type        The type of link to be requested.
	 * @param string $return_url  URL to navigate back to from the dashboard.
	 * @param string $refresh_url URL to navigate to if the link expired, has been previously-visited, or is otherwise invalid.
	 *
	 * @return array Account link object with create, expires_at, and url fields.
	 *
	 * @throws API_Exception When something goes wrong with the request, or there aren't valid loan offers for the merchant.
	 */
	public function get_capital_link( $type, $return_url, $refresh_url ) {
		return $this->request(
			[
				'type'        => $type,
				'return_url'  => $return_url,
				'refresh_url' => $refresh_url,
			],
			self::ACCOUNTS_API . '/capital_links',
			self::POST,
			true,
			true
		);
	}

	/**
	 * Get a link's details from the server.
	 *
	 * @param array $args The arguments to be sent with the link request.
	 *
	 * @return array The link object with an url field.
	 *
	 * @throws API_Exception When something goes wrong with the request, or the link is not valid.
	 */
	public function get_link( array $args ) {
		return $this->request(
			$args,
			self::LINKS_API,
			self::POST,
			true,
			true
		);
	}

	/**
	 * Create a customer.
	 *
	 * @param array $customer_data Customer data.
	 *
	 * @return string The created customer's ID
	 *
	 * @throws API_Exception Error creating customer.
	 */
	public function create_customer( array $customer_data ): string {
		$customer_array = $this->request(
			$customer_data,
			self::CUSTOMERS_API,
			self::POST
		);

		return $customer_array['id'];
	}

	/**
	 * Update a customer.
	 *
	 * @param string $customer_id   ID of customer to update.
	 * @param array  $customer_data Data to be updated.
	 *
	 * @throws API_Exception Error updating customer.
	 */
	public function update_customer( $customer_id, $customer_data = [] ) {
		if ( null === $customer_id || '' === trim( $customer_id ) ) {
			throw new API_Exception(
				__( 'Customer ID is required', 'woocommerce-payments' ),
				'wcpay_mandatory_customer_id_missing',
				400
			);
		}

		$this->request(
			$customer_data,
			self::CUSTOMERS_API . '/' . $customer_id,
			self::POST
		);
	}

	/**
	 * Create a product.
	 *
	 * @param array $product_data Product data.
	 *
	 * @return array The created product's product and price IDs.
	 *
	 * @throws API_Exception Error creating the product.
	 */
	public function create_product( array $product_data ): array {
		return $this->request(
			$product_data,
			self::PRODUCTS_API,
			self::POST
		);
	}

	/**
	 * Update a product.
	 *
	 * @param string $product_id    ID of product to update.
	 * @param array  $product_data  Data to be updated.
	 *
	 * @return array The updated product's product and/or price IDs.
	 *
	 * @throws API_Exception Error updating product.
	 */
	public function update_product( string $product_id, array $product_data = [] ) : array {
		if ( null === $product_id || '' === trim( $product_id ) ) {
			throw new API_Exception(
				__( 'Product ID is required', 'woocommerce-payments' ),
				'wcpay_mandatory_product_id_missing',
				400
			);
		}

		return $this->request(
			$product_data,
			self::PRODUCTS_API . '/' . $product_id,
			self::POST
		);
	}

	/**
	 * Update a price.
	 *
	 * @param string $price_id    ID of price to update.
	 * @param array  $price_data  Data to be updated.
	 *
	 * @throws API_Exception Error updating price.
	 */
	public function update_price( string $price_id, array $price_data = [] ) {
		if ( null === $price_id || '' === trim( $price_id ) ) {
			throw new API_Exception(
				__( 'Price ID is required', 'woocommerce-payments' ),
				'wcpay_mandatory_price_id_missing',
				400
			);
		}

		$this->request(
			$price_data,
			self::PRICES_API . '/' . $price_id,
			self::POST
		);
	}

	/**
	 * Fetch an invoice.
	 *
	 * @param string $invoice_id ID of the invoice to get.
	 *
	 * @return array The invoice.
	 *
	 * @throws API_Exception If fetching the invoice fails.
	 */
	public function get_invoice( string $invoice_id ) {
		return $this->request(
			[],
			self::INVOICES_API . '/' . $invoice_id,
			self::GET
		);
	}

	/**
	 * Charges an invoice.
	 *
	 * Calling this function charges the customer. Pass the param 'paid_out_of_band' => true to mark the invoice as paid without charging the customer.
	 *
	 * @param string $invoice_id ID of the invoice to charge.
	 * @param array  $data       Parameters to send to the invoice /pay endpoint. Optional. Default is an empty array.
	 * @return array
	 *
	 * @throws API_Exception Error charging the invoice.
	 */
	public function charge_invoice( string $invoice_id, array $data = [] ) {
		return $this->request(
			$data,
			self::INVOICES_API . '/' . $invoice_id . '/pay',
			self::POST
		);
	}

	/**
	 * Fetch a WCPay subscription.
	 *
	 * @param string $wcpay_subscription_id Data used to create subscription.
	 *
	 * @return array The WCPay subscription.
	 *
	 * @throws API_Exception If fetching the subscription fails.
	 */
	public function get_subscription( string $wcpay_subscription_id ) {
		return $this->request(
			[],
			self::SUBSCRIPTIONS_API . '/' . $wcpay_subscription_id,
			self::GET
		);
	}

	/**
	 * Create a WCPay subscription.
	 *
	 * @param array $data Data used to create subscription.
	 *
	 * @return array New WCPay subscription.
	 *
	 * @throws API_Exception If creating the subscription fails.
	 */
	public function create_subscription( array $data = [] ) {
		return $this->request(
			$data,
			self::SUBSCRIPTIONS_API,
			self::POST
		);
	}

	/**
	 * Update a WCPay subscription.
	 *
	 * @param string $wcpay_subscription_id WCPay subscription ID.
	 * @param array  $data                  Update subscription data.
	 *
	 * @return array Updated WCPay subscription response from server.
	 *
	 * @throws API_Exception If updating the WCPay subscription fails.
	 */
	public function update_subscription( $wcpay_subscription_id, $data ) {
		return $this->request(
			$data,
			self::SUBSCRIPTIONS_API . '/' . $wcpay_subscription_id,
			self::POST
		);
	}

	/**
	 * Cancel a WC Pay subscription.
	 *
	 * @param string $wcpay_subscription_id WCPay subscription ID.
	 *
	 * @return array Canceled subscription.
	 *
	 * @throws API_Exception If canceling the subscription fails.
	 */
	public function cancel_subscription( string $wcpay_subscription_id ) {
		return $this->request(
			[],
			self::SUBSCRIPTIONS_API . '/' . $wcpay_subscription_id,
			self::DELETE
		);
	}

	/**
	 * Update a WCPay subscription item.
	 *
	 * @param string $wcpay_subscription_item_id WCPay subscription item ID.
	 * @param array  $data                       Update subscription item data.
	 *
	 * @return array Updated WCPay subscription item response from server.
	 *
	 * @throws API_Exception If updating the WCPay subscription item fails.
	 */
	public function update_subscription_item( $wcpay_subscription_item_id, $data ) {
		return $this->request(
			$data,
			self::SUBSCRIPTION_ITEMS_API . '/' . $wcpay_subscription_item_id,
			self::POST
		);
	}

	/**
	 * Get payment method details.
	 *
	 * @param string $payment_method_id Payment method ID.
	 *
	 * @return array Payment method details.
	 *
	 * @throws API_Exception If payment method does not exist.
	 */
	public function get_payment_method( $payment_method_id ) {
		return $this->request(
			[],
			self::PAYMENT_METHODS_API . '/' . $payment_method_id,
			self::GET
		);
	}

	/**
	 * Update payment method data.
	 *
	 * @param string $payment_method_id Payment method ID.
	 * @param array  $payment_method_data Payment method updated data.
	 *
	 * @return array Payment method details.
	 *
	 * @throws API_Exception If payment method update fails.
	 */
	public function update_payment_method( $payment_method_id, $payment_method_data = [] ) {
		return $this->request(
			$payment_method_data,
			self::PAYMENT_METHODS_API . '/' . $payment_method_id,
			self::POST
		);
	}

	/**
	 * Get payment methods for customer.
	 *
	 * @param string $customer_id The customer ID.
	 * @param string $type        Type of payment methods to fetch.
	 * @param int    $limit       Amount of items to fetch.
	 *
	 * @return array Payment methods response.
	 *
	 * @throws API_Exception If an error occurs.
	 */
	public function get_payment_methods( $customer_id, $type, $limit = 100 ) {
		return $this->request(
			[
				'customer' => $customer_id,
				'type'     => $type,
				'limit'    => $limit,
			],
			self::PAYMENT_METHODS_API,
			self::GET
		);
	}

	/**
	 * Detach a payment method from a customer.
	 *
	 * @param string $payment_method_id Payment method ID.
	 *
	 * @return array Payment method details.
	 *
	 * @throws API_Exception If detachment fails.
	 */
	public function detach_payment_method( $payment_method_id ) {
		return $this->request(
			[],
			self::PAYMENT_METHODS_API . '/' . $payment_method_id . '/detach',
			self::POST
		);
	}

	/**
	 * Records a new Terms of Service agreement.
	 *
	 * @param string $source     A string, which describes where the merchant agreed to the terms.
	 * @param string $user_name  The user_login of the current user.
	 *
	 * @return array An array, containing a `success` flag.
	 *
	 * @throws API_Exception If an error occurs.
	 */
	public function add_tos_agreement( $source, $user_name ) {
		return $this->request(
			[
				'source'    => $source,
				'user_name' => $user_name,
			],
			self::ACCOUNTS_API . '/tos_agreements',
			self::POST,
			true,
			true
		);
	}

	/**
	 * Track a order creation/update event.
	 *
	 * @param array $order_data  The order data, as an array.
	 * @param bool  $update      Is this an update event? (Defaults to false, which is a creation event).
	 *
	 * @return array An array, containing a `success` flag.
	 *
	 * @throws API_Exception If an error occurs.
	 */
	public function track_order( $order_data, $update = false ) {
		return $this->request(
			[
				'order_data' => $order_data,
				'update'     => $update,
			],
			self::TRACKING_API . '/order',
			self::POST
		);
	}

	/**
	 * Link the current customer with the browsing session, for tracking purposes.
	 *
	 * @param string $session_id  Session ID, specific to this site.
	 * @param string $customer_id Stripe customer ID.
	 *
	 * @return array An array, containing a `success` flag.
	 *
	 * @throws API_Exception If an error occurs.
	 */
	public function link_session_to_customer( $session_id, $customer_id ) {
		return $this->request(
			[
				'session'  => $session_id,
				'customer' => $customer_id,
			],
			self::TRACKING_API . '/link-session',
			self::POST
		);
	}

	/**
	 * Registers a new domain with Apple Pay.
	 *
	 * @param string $domain_name Domain name which to register for Apple Pay.
	 *
	 * @return array An array containing an id in case it has succeeded, or an error message in case it has failed.
	 *
	 * @throws API_Exception If an error occurs.
	 */
	public function register_domain_with_apple( $domain_name ) {
		return $this->request(
			[
				'test_mode'   => false, // Force live mode - Domain registration doesn't work in test mode.
				'domain_name' => $domain_name,
			],
			self::APPLE_PAY_API . '/domains',
			self::POST
		);
	}

	/**
	 * Retrieves a store's terminal locations.
	 *
	 * @return array[] Stripe terminal location objects.
	 * @see https://stripe.com/docs/api/terminal/locations/object
	 *
	 * @throws API_Exception If an error occurs.
	 */
	public function get_terminal_locations() {
		return $this->request( [], self::TERMINAL_LOCATIONS_API, self::GET );
	}

	/**
	 * Retrieves a store's terminal readers.
	 *
	 * @return array[] Stripe terminal readers objects.
	 * @see https://stripe.com/docs/api/terminal/readers/object
	 *
	 * @throws API_Exception If an error occurs.
	 */
	public function get_terminal_readers() {
		return $this->request( [], self::TERMINAL_READERS_API, self::GET );
	}

	/**
	 * Registers a card reader to a terminal.
	 *
	 * @param string  $location           The location to assign the reader to.
	 * @param string  $registration_code  A code generated by the reader used for registering to an account.
	 * @param ?string $label              Custom label given to the reader for easier identification.
	 *                                    If no label is specified, the registration code will be used.
	 * @param ?array  $metadata           Set of key-value pairs that you can attach to the reader.
	 *                                    Useful for storing additional information about the object.
	 *
	 * @return array Stripe terminal reader object.
	 * @see https://stripe.com/docs/api/terminal/readers/object
	 *
	 * @throws API_Exception If an error occurs.
	 */
	public function register_terminal_reader( string $location, string $registration_code, string $label = null, array $metadata = null ) {
		$request = [
			'location'          => $location,
			'registration_code' => $registration_code,
		];

		if ( null !== $label ) {
			$request['label'] = $label;
		}
		if ( null !== $metadata ) {
			$request['metadata'] = $metadata;
		}

		return $this->request( $request, self::TERMINAL_READERS_API, self::POST );
	}

	/**
	 * Creates a new terminal location.
	 *
	 * @param string  $display_name The display name of the terminal location.
	 * @param array   $address {
	 *     Address partials.
	 *
	 *     @type string $country     Two-letter country code.
	 *     @type string $line1       Address line 1.
	 *     @type string $line2       Optional. Address line 2.
	 *     @type string $city        Optional. City, district, suburb, town, or village.
	 *     @type int    $postal_code Optional. ZIP or postal code.
	 *     @type string $state       Optional. State, county, province, or region.
	 * }
	 * @param mixed[] $metadata Optional. Metadata for the location.
	 *
	 * @return array A Stripe terminal location object.
	 * @see https://stripe.com/docs/api/terminal/locations/object
	 *
	 * @throws API_Exception If an error occurs.
	 */
	public function create_terminal_location( $display_name, $address, $metadata = [] ) {
		if ( ! isset( $address['country'], $address['line1'] ) ) {
			throw new API_Exception(
				__( 'Address country and line 1 are required.', 'woocommerce-payments' ),
				'wcpay_invalid_terminal_location_request',
				400
			);
		}

		$request = [
			'display_name' => $display_name,
			'address'      => $address,
			'metadata'     => $metadata,
		];

		return $this->request(
			$request,
			self::TERMINAL_LOCATIONS_API,
			self::POST
		);
	}

	/**
	 * Updates an existing terminal location.
	 *
	 * @param string $location_id The id of the terminal location.
	 * @param string $display_name The display name of the terminal location.
	 * @param array  $address {
	 *     Address partials.
	 *
	 *     @type string $country     Two-letter country code.
	 *     @type string $line1       Address line 1.
	 *     @type string $line2       Optional. Address line 2.
	 *     @type string $city        Optional. City, district, suburb, town, or village.
	 *     @type int    $postal_code Optional. ZIP or postal code.
	 *     @type string $state       Optional. State, county, province, or region.
	 * }
	 *
	 * @return array A Stripe terminal location object.
	 * @see https://stripe.com/docs/api/terminal/locations/object
	 *
	 * @throws API_Exception If an error occurs.
	 */
	public function update_terminal_location( $location_id, $display_name, $address ) {
		// Any parameters not provided will be left unchanged so pass only supplied values.
		$update_request_body = array_merge(
			( isset( $address ) ? [ 'address' => $address ] : [] ),
			( isset( $display_name ) ? [ 'display_name' => $display_name ] : [] )
		);

		return $this->request(
			$update_request_body,
			self::TERMINAL_LOCATIONS_API . '/' . $location_id,
			self::POST
		);
	}

	/**
	 * Retrieves the specified terminal location.
	 *
	 * @param string $location_id The id of the terminal location.
	 *
	 * @return array A Stripe terminal location object.
	 * @see https://stripe.com/docs/api/terminal/locations/object
	 *
	 * @throws API_Exception If an error occurs.
	 */
	public function get_terminal_location( $location_id ) {
		return $this->request( [], self::TERMINAL_LOCATIONS_API . '/' . $location_id, self::GET );
	}

	/**
	 * Deletes the specified location object.
	 *
	 * @param string $location_id The id of the terminal location.
	 *
	 * @return array Stripe's terminal deletion response.
	 * @see https://stripe.com/docs/api/terminal/locations/delete
	 *
	 * @throws API_Exception If the location id is invalid or downstream call fails.
	 */
	public function delete_terminal_location( $location_id ) {
		return $this->request( [], self::TERMINAL_LOCATIONS_API . '/' . $location_id, self::DELETE );
	}

	/**
	 * Retrieves the list of failed webhook events and their data.
	 *
	 * @return array List of failed webhook events.
	 *
	 * @throws API_Exception If an error occurs.
	 */
	public function get_failed_webhook_events() {
		return $this->request( [], self::WEBHOOK_FETCH_API, self::POST );
	}

	/**
	 * List documents.
	 *
	 * @param int    $page      The requested page.
	 * @param int    $page_size The size of the requested page.
	 * @param string $sort      The column to be used for sorting.
	 * @param string $direction The sorting direction.
	 * @param array  $filters   The filters to be used in the query.
	 *
	 * @return array
	 * @throws API_Exception - Exception thrown on request failure.
	 */
	public function list_documents( $page = 0, $page_size = 25, $sort = 'date', $direction = 'desc', array $filters = [] ) {
		$query = array_merge(
			$filters,
			[
				'page'      => $page,
				'pagesize'  => $page_size,
				'sort'      => $sort,
				'direction' => $direction,
			]
		);

		return $this->request( $query, self::DOCUMENTS_API, self::GET );
	}

	/**
	 * Get summary of documents.
	 *
	 * @param array $filters The filters to be used in the query.
	 *
	 * @return array
	 * @throws API_Exception - Exception thrown on request failure.
	 */
	public function get_documents_summary( array $filters = [] ) {
		return $this->request( $filters, self::DOCUMENTS_API . '/summary', self::GET );
	}

	/**
	 * Request a document from the server and returns the full response.
	 *
	 * @param string $document_id The document's ID.
	 *
	 * @return array HTTP response on success.
	 *
	 * @throws API_Exception - If not connected or request failed.
	 */
	public function get_document( $document_id ) {
		return $this->request( [], self::DOCUMENTS_API . '/' . $document_id, self::GET, true, false, true );
	}

	/**
	 * Validates a VAT number on the server and returns the full response.
	 *
	 * @param string $vat_number The VAT number.
	 *
	 * @return array HTTP response on success.
	 *
	 * @throws API_Exception - If not connected or request failed.
	 */
	public function validate_vat( $vat_number ) {
		return $this->request( [], self::VAT_API . '/' . $vat_number, self::GET );
	}

	/**
	 * Saves the VAT details on the server and returns the full response.
	 *
	 * @param string $vat_number The VAT number.
	 * @param string $name       The company's name.
	 * @param string $address    The company's address.
	 *
	 * @return array HTTP response on success.
	 *
	 * @throws API_Exception - If not connected or request failed.
	 */
	public function save_vat_details( $vat_number, $name, $address ) {
		$response = $this->request(
			[
				'vat_number' => $vat_number,
				'name'       => $name,
				'address'    => $address,
			],
			self::VAT_API,
			self::POST
		);

		WC_Payments::get_account_service()->refresh_account_data();

		return $response;
	}

	/**
	 * Saves the ruleset config as the latest one for the account.
	 *
	 * @param   array $ruleset_config  The ruleset array.
	 *
	 * @return  array                  HTTP resposne on success.
	 *
	 * @throws API_Exception - If not connected or request failed.
	 */
	public function save_fraud_ruleset( $ruleset_config ) {
		$response = $this->request(
			[
				'ruleset_config' => $ruleset_config,
			],
			self::FRAUD_RULESET_API,
			self::POST
		);

		return $response;
	}

	/**
	 * Get the latest fraud ruleset for the account.
	 *
	 * @return  array          HTTP resposne on success.
	 *
	 * @throws API_Exception - If not connected or request failed.
	 */
	public function get_latest_fraud_ruleset() {
		$response = $this->request(
			[],
			self::FRAUD_RULESET_API,
			self::GET
		);

		return $response;
	}

	/**
<<<<<<< HEAD
	 * Gets the latest fraud outcome for a given payment intent id.
	 *
	 * @param string $id Payment intent id.
	 *
	 * @throws API_Exception - If not connected or request failed.
	 *
	 * @return array The response object.
	 */
	public function get_latest_fraud_outcome( $id ) {
		$response = $this->request(
			[],
			self::FRAUD_OUTCOME_API . '/order_id/' . $id,
			self::GET
		);

		if ( is_array( $response ) && count( $response ) > 0 ) {
			return $response[0];
		}

		return $response;
=======
	 * Get if the merchant is eligible for Progressive Onboarding.
	 *
	 * @param array $business_info Business information.
	 *
	 * @return array HTTP response on success.
	 *
	 * @throws API_Exception - If not connected to server or request failed.
	 */
	public function get_onboarding_po_eligible( $business_info ) {
		return $this->request(
			[
				'business' => $business_info,
			],
			self::ONBOARDING_API . '/router/po_eligible',
			self::POST
		);
>>>>>>> 2cb4dfd0
	}

	/**
	 * Sends a request object.
	 *
	 * @param  Request $request The request to send.
	 * @return array            A response object.
	 */
	public function send_request( Request $request ) {
		return $this->request(
			$request->get_params(),
			$request->get_api(),
			$request->get_method(),
			$request->is_site_specific(),
			$request->should_use_user_token(),
			$request->should_return_raw_response()
		);
	}

	/**
	 * Send the request to the WooCommerce Payment API
	 *
	 * @param array  $params           - Request parameters to send as either JSON or GET string. Defaults to test_mode=1 if either in dev or test mode, 0 otherwise.
	 * @param string $api              - The API endpoint to call.
	 * @param string $method           - The HTTP method to make the request with.
	 * @param bool   $is_site_specific - If true, the site ID will be included in the request url. Defaults to true.
	 * @param bool   $use_user_token   - If true, the request will be signed with the user token rather than blog token. Defaults to false.
	 * @param bool   $raw_response     - If true, the raw response will be returned. Defaults to false.
	 *
	 * @return array
	 * @throws API_Exception - If the account ID hasn't been set.
	 */
	protected function request( $params, $api, $method, $is_site_specific = true, $use_user_token = false, bool $raw_response = false ) {
		// Apply the default params that can be overridden by the calling method.
		$params = wp_parse_args(
			$params,
			[
				'test_mode' => WC_Payments::mode()->is_test(),
			]
		);

		$params = apply_filters( 'wcpay_api_request_params', $params, $api, $method );

		// Build the URL we want to send the URL to.
		$url = self::ENDPOINT_BASE;
		if ( $is_site_specific ) {
			$url .= '/' . self::ENDPOINT_SITE_FRAGMENT;
		}
		$url .= '/' . self::ENDPOINT_REST_BASE . '/' . $api;

		$headers                 = [];
		$headers['Content-Type'] = 'application/json; charset=utf-8';
		$headers['User-Agent']   = $this->user_agent;
		$body                    = null;

		$redacted_params = WC_Payments_Utils::redact_array( $params, self::API_KEYS_TO_REDACT );
		$redacted_url    = $url;

		if ( in_array( $method, [ self::GET, self::DELETE ], true ) ) {
			$url          .= '?' . http_build_query( $params );
			$redacted_url .= '?' . http_build_query( $redacted_params );
		} else {
			$headers['Idempotency-Key'] = $this->uuid();
			$body                       = wp_json_encode( $params );
			if ( ! $body ) {
				throw new API_Exception(
					__( 'Unable to encode body for request to WooCommerce Payments API.', 'woocommerce-payments' ),
					'wcpay_client_unable_to_encode_json',
					0
				);
			}
		}

		$env                    = [];
		$env['WP_User']         = is_user_logged_in() ? wp_get_current_user()->user_login : 'Guest (non logged-in user)';
		$env['HTTP_REFERER']    = sanitize_text_field( wp_unslash( $_SERVER['HTTP_REFERER'] ?? '--' ) );
		$env['HTTP_USER_AGENT'] = sanitize_text_field( wp_unslash( $_SERVER['HTTP_USER_AGENT'] ?? '--' ) );
		$env['REQUEST_URI']     = sanitize_text_field( wp_unslash( $_SERVER['REQUEST_URI'] ?? '--' ) );
		$env['DOING_AJAX']      = defined( 'DOING_AJAX' ) && DOING_AJAX;
		$env['DOING_CRON']      = defined( 'DOING_CRON' ) && DOING_CRON;
		$env['WP_CLI']          = defined( 'WP_CLI' ) && WP_CLI;
		Logger::log(
			'ENVIRONMENT: '
			. var_export( $env, true ) // phpcs:ignore WordPress.PHP.DevelopmentFunctions.error_log_var_export
		);

		Logger::log( "REQUEST $method $redacted_url" );
		Logger::log(
			'HEADERS: '
			. var_export( $headers, true ) // phpcs:ignore WordPress.PHP.DevelopmentFunctions.error_log_var_export
		);

		if ( null !== $body ) {
			Logger::log(
				'BODY: '
				. var_export( $redacted_params, true ) // phpcs:ignore WordPress.PHP.DevelopmentFunctions.error_log_var_export
			);
		}

		$headers        = apply_filters( 'wcpay_api_request_headers', $headers );
		$stop_trying_at = time() + self::API_TIMEOUT_SECONDS;
		$retries        = 0;
		$retries_limit  = array_key_exists( 'Idempotency-Key', $headers ) ? self::API_RETRIES_LIMIT : 0;

		while ( true ) {
			$response_code  = null;
			$last_exception = null;

			try {
				$response = $this->http_client->remote_request(
					[
						'url'             => $url,
						'method'          => $method,
						'headers'         => $headers,
						'timeout'         => self::API_TIMEOUT_SECONDS,
						'connect_timeout' => self::API_TIMEOUT_SECONDS,
					],
					$body,
					$is_site_specific,
					$use_user_token
				);

				$response      = apply_filters( 'wcpay_api_request_response', $response, $method, $url, $api );
				$response_code = wp_remote_retrieve_response_code( $response );

				$this->check_response_for_errors( $response );
			} catch ( Connection_Exception $e ) {
				$last_exception = $e;
			} catch ( API_Exception $e ) {
				if ( isset( $params['level3'] ) && 'invalid_request_error' === $e->get_error_code() ) {
					// phpcs:disable WordPress.PHP.DevelopmentFunctions

					// Log the issue so we could debug it.
					Logger::error(
						'Level3 data error: ' . PHP_EOL
						. print_r( $e->getMessage(), true ) . PHP_EOL
						. print_r( 'Level 3 data sent: ', true ) . PHP_EOL
						. print_r( $params['level3'], true )
					);

					// phpcs:enable WordPress.PHP.DevelopmentFunctions

					// Retry without level3 data.
					unset( $params['level3'] );
					return $this->request( $params, $api, $method, $is_site_specific, $use_user_token, $raw_response );
				}
				throw $e;
			}

			if ( $response_code || time() >= $stop_trying_at || $retries_limit === $retries ) {
				if ( null !== $last_exception ) {
					throw $last_exception;
				}
				break;
			}

			// Use exponential backoff to not overload backend.
			usleep( self::API_RETRIES_BACKOFF_MSEC * ( 2 ** $retries ) );
			$retries++;
		}

		if ( ! $raw_response ) {
			$response_body = $this->extract_response_body( $response );
		} else {
			$response_body = $response;
		}

		Logger::log(
			'RESPONSE: '
			. var_export( WC_Payments_Utils::redact_array( $response_body, self::API_KEYS_TO_REDACT ), true ) // phpcs:ignore WordPress.PHP.DevelopmentFunctions.error_log_var_export
		);

		return $response_body;
	}

	/**
	 * Handles issues with level3 data and retries requests when necessary.
	 *
	 * @param array  $params           - Request parameters to send as either JSON or GET string. Defaults to test_mode=1 if either in dev or test mode, 0 otherwise.
	 * @param string $api              - The API endpoint to call.
	 * @param string $method           - The HTTP method to make the request with.
	 * @param bool   $is_site_specific - If true, the site ID will be included in the request url.
	 *
	 * @return array
	 * @throws API_Exception - If the account ID hasn't been set.
	 */
	private function request_with_level3_data( $params, $api, $method, $is_site_specific = true ) {
		// If level3 data is not present for some reason, simply proceed normally.
		if ( empty( $params['level3'] ) || ! is_array( $params['level3'] ) ) {
			return $this->request( $params, $api, $method, $is_site_specific );
		}

		// If level3 data doesn't contain any items, add a zero priced fee to meet Stripe's requirement.
		if ( ! isset( $params['level3']['line_items'] ) || ! is_array( $params['level3']['line_items'] ) || 0 === count( $params['level3']['line_items'] ) ) {
			$params['level3']['line_items'] = [
				[
					'discount_amount'     => 0,
					'product_code'        => 'empty-order',
					'product_description' => 'The order is empty',
					'quantity'            => 1,
					'tax_amount'          => 0,
					'unit_cost'           => 0,
				],
			];
		}

		/**
		 * In case of invalid request errors, level3 data is now removed,
		 * and the request is retried within `request()` instead of here.
		 */
		return $this->request( $params, $api, $method, $is_site_specific );
	}

	/**
	 * From a given response extract the body.
	 *
	 * @param array $response That was given to us by http_client remote_request.
	 *
	 * @return mixed $response_body
	 */
	protected function extract_response_body( $response ) {
		$response_body = json_decode( wp_remote_retrieve_body( $response ), true );
		if ( null === $response_body ) {
			return wp_remote_retrieve_body( $response );
		}

		// Make sure empty metadata serialized on the client as an empty object {} rather than array [].
		if ( isset( $response_body['metadata'] ) && empty( $response_body['metadata'] ) ) {
			$response_body['metadata'] = new stdClass();
		}

		return $response_body;
	}

	/**
	 * Checks if a response has any errors and throws the appropriate API_Exception.
	 *
	 * @param array $response That was given to us by http_client remote_request.
	 *
	 * @return void
	 *
	 * @throws API_Exception If there's something wrong with the response.
	 */
	protected function check_response_for_errors( $response ) {
		$response_code = wp_remote_retrieve_response_code( $response );
		if ( ! $response_code ) {
			$response_code = 0;
		}

		$response_body_json = wp_remote_retrieve_body( $response );
		$response_body      = json_decode( $response_body_json, true );
		if ( null === $response_body && $this->is_json_response( $response ) ) {
			$message = __( 'Unable to decode response from WooCommerce Payments API', 'woocommerce-payments' );
			Logger::error( $message );
			throw new API_Exception(
				$message,
				'wcpay_unparseable_or_null_body',
				$response_code
			);
		} elseif ( null === $response_body && ! $this->is_json_response( $response ) ) {
			$response_body = wp_remote_retrieve_body( $response );
		}

		// Check error codes for 4xx and 5xx responses.
		if ( 400 <= $response_code ) {
			$error_type = null;
			if ( isset( $response_body['code'] ) && 'amount_too_small' === $response_body['code'] ) {
				throw new Amount_Too_Small_Exception(
					$response_body['message'],
					$response_body['data']['minimum_amount'],
					$response_body['data']['currency'],
					$response_code
				);
			} elseif ( isset( $response_body['error'] ) ) {
				$this->maybe_act_on_fraud_prevention( $response_body['error']['decline_code'] ?? '' );

				$error_code    = $response_body['error']['code'] ?? $response_body['error']['type'] ?? null;
				$error_message = $response_body['error']['message'] ?? null;
				$error_type    = $response_body['error']['type'] ?? null;
			} elseif ( isset( $response_body['code'] ) ) {
				$this->maybe_act_on_fraud_prevention( $response_body['code'] );

				$error_code    = $response_body['code'];
				$error_message = $response_body['message'];
			} else {
				$error_code    = 'wcpay_client_error_code_missing';
				$error_message = __( 'Server error. Please try again.', 'woocommerce-payments' );
			}

			$message = sprintf(
				// translators: This is an error API response.
				_x( 'Error: %1$s', 'API error message to throw as Exception', 'woocommerce-payments' ),
				$error_message
			);

			Logger::error( "$error_message ($error_code)" );
			throw new API_Exception( $message, $error_code, $response_code, $error_type );
		}
	}

	/**
	 * If error code indicates fraudulent activity, trigger fraud prevention measures.
	 *
	 * @param string $error_code Error code.
	 *
	 * @return void
	 */
	private function maybe_act_on_fraud_prevention( string $error_code ) {
		// Might be flagged by Stripe Radar or WCPay card testing prevention services.
		$is_fraudulent = 'fraudulent' === $error_code || 'wcpay_card_testing_prevention' === $error_code;
		if ( $is_fraudulent && WC()->session ) {
			$fraud_prevention_service = Fraud_Prevention_Service::get_instance();
			if ( $fraud_prevention_service->is_enabled() ) {
				$fraud_prevention_service->regenerate_token();
				// Here we tried triggering checkout refresh, but it clashes with AJAX handling.
			}
		}
	}

	/**
	 * Returns true if the response is JSON, based on the content-type header.
	 *
	 * @param array $response That was given to us by http_client remote_request.
	 *
	 * @return bool True if content-type is application/json, false otherwise.
	 */
	protected function is_json_response( $response ) {
		return 'application/json' === substr( wp_remote_retrieve_header( $response, 'content-type' ), 0, strlen( 'application/json' ) );
	}

	/**
	 * Adds additional info to charge object.
	 *
	 * @param array $charge - Charge object.
	 *
	 * @return array
	 */
	public function add_additional_info_to_charge( array $charge ) : array {
		$charge = $this->add_order_info_to_object( $charge['id'], $charge );
		$charge = $this->add_formatted_address_to_charge_object( $charge );

		return $charge;
	}

	/**
	 * Adds the formatted address to the Charge object
	 *
	 * @param array $charge - Charge object.
	 *
	 * @return array
	 */
	private function add_formatted_address_to_charge_object( array $charge ) : array {
		$has_billing_details = isset( $charge['billing_details'] );

		if ( $has_billing_details ) {
			$raw_details     = $charge['billing_details']['address'];
			$billing_details = [];

			$billing_details['city']      = ( ! empty( $raw_details['city'] ) ) ? $raw_details['city'] : '';
			$billing_details['country']   = ( ! empty( $raw_details['country'] ) ) ? $raw_details['country'] : '';
			$billing_details['address_1'] = ( ! empty( $raw_details['line1'] ) ) ? $raw_details['line1'] : '';
			$billing_details['address_2'] = ( ! empty( $raw_details['line2'] ) ) ? $raw_details['line2'] : '';
			$billing_details['postcode']  = ( ! empty( $raw_details['postal_code'] ) ) ? $raw_details['postal_code'] : '';
			$billing_details['state']     = ( ! empty( $raw_details['state'] ) ) ? $raw_details['state'] : '';

			$charge['billing_details']['formatted_address'] = WC()->countries->get_formatted_address( $billing_details );
		}

		return $charge;
	}

	/**
	 * Returns a transaction with order information when it exists.
	 *
	 * @param  string $charge_id related charge id.
	 * @param  array  $object object to add order information.
	 * @return array  new object with order information.
	 */
	private function add_order_info_to_object( $charge_id, $object ) {
		$order = $this->wcpay_db->order_from_charge_id( $charge_id );

		// Add order information to the `$transaction`.
		// If the order couldn't be retrieved, return an empty order.
		$object['order'] = null;
		if ( $order ) {
			$object['order'] = $this->build_order_info( $order );
		}

		return $object;
	}

	/**
	 * Creates the array representing order for frontend.
	 *
	 * @param WC_Order $order The order.
	 * @return array
	 */
	private function build_order_info( WC_Order $order ): array {
		$order_info = [
			'number'       => $order->get_order_number(),
			'url'          => $order->get_edit_order_url(),
			'customer_url' => $this->get_customer_url( $order ),
		];

		if ( function_exists( 'wcs_get_subscriptions_for_order' ) ) {
			$order_info['subscriptions'] = [];

			$subscriptions = wcs_get_subscriptions_for_order( $order, [ 'order_type' => [ 'parent', 'renewal' ] ] );
			foreach ( $subscriptions as $subscription ) {
				$order_info['subscriptions'][] = [
					'number' => $subscription->get_order_number(),
					'url'    => $subscription->get_edit_order_url(),
				];
			}
		}
		return $order_info;
	}

	/**
	 * Generates url to single customer in analytics table.
	 *
	 * @param WC_Order $order The Order.
	 * @return string|null
	 */
	private function get_customer_url( WC_Order $order ) {
		$customer_id = DataStore::get_existing_customer_id_from_order( $order );

		if ( ! $customer_id ) {
			return null;
		}

		return add_query_arg(
			[
				'page'      => 'wc-admin',
				'path'      => '/customers',
				'filter'    => 'single_customer',
				'customers' => $customer_id,
			],
			'admin.php'
		);
	}

	/**
	 * De-serialize a charge array into a charge object
	 *
	 * @param array $charge_array - The charge array to de-serialize.
	 *
	 * @return WC_Payments_API_Charge
	 * @throws API_Exception - Unable to deserialize charge array.
	 */
	private function deserialize_charge_object_from_array( array $charge_array ) {
		// TODO: Throw an exception if the response array doesn't contain mandatory properties.
		$created = new DateTime();
		$created->setTimestamp( $charge_array['created'] );

		$charge_array = $this->add_additional_info_to_charge( $charge_array );

		$charge = new WC_Payments_API_Charge(
			$charge_array['id'],
			$charge_array['amount'],
			$created,
			$charge_array['payment_method_details'] ?? null,
			$charge_array['payment_method'] ?? null,
			$charge_array['amount_captured'] ?? null,
			$charge_array['amount_refunded'] ?? null,
			$charge_array['application_fee_amount'] ?? null,
			$charge_array['balance_transaction'] ?? null,
			$charge_array['billing_details'] ?? null,
			$charge_array['currency'] ?? null,
			$charge_array['dispute'] ?? null,
			$charge_array['disputed'] ?? null,
			$charge_array['order'] ?? null,
			$charge_array['outcome'] ?? null,
			$charge_array['paid'] ?? null,
			$charge_array['paydown'] ?? null,
			$charge_array['payment_intent'] ?? null,
			$charge_array['refunded'] ?? null,
			$charge_array['refunds'] ?? null,
			$charge_array['status'] ?? null
		);

		if ( isset( $charge_array['captured'] ) ) {
			$charge->set_captured( $charge_array['captured'] );
		}

		return $charge;
	}

	/**
	 * De-serialize an intention array into a intention object
	 *
	 * @param array $intention_array - The intention array to de-serialize.
	 *
	 * @return WC_Payments_API_Intention
	 * @throws API_Exception - Unable to deserialize intention array.
	 */
	public function deserialize_intention_object_from_array( array $intention_array ) {
		// TODO: Throw an exception if the response array doesn't contain mandatory properties.
		$created = new DateTime();
		$created->setTimestamp( $intention_array['created'] );

		$charge_array       = 0 < $intention_array['charges']['total_count'] ? end( $intention_array['charges']['data'] ) : null;
		$next_action        = ! empty( $intention_array['next_action'] ) ? $intention_array['next_action'] : [];
		$last_payment_error = ! empty( $intention_array['last_payment_error'] ) ? $intention_array['last_payment_error'] : [];
		$metadata           = ! empty( $intention_array['metadata'] ) ? $intention_array['metadata'] : [];
		$customer           = $intention_array['customer'] ?? $charge_array['customer'] ?? null;
		$payment_method     = $intention_array['payment_method'] ?? $intention_array['source'] ?? null;
		$processing         = $intention_array[ Payment_Intent_Status::PROCESSING ] ?? [];

		$charge = ! empty( $charge_array ) ? self::deserialize_charge_object_from_array( $charge_array ) : null;

		$intent = new WC_Payments_API_Intention(
			$intention_array['id'],
			$intention_array['amount'],
			$intention_array['currency'],
			$customer,
			$payment_method,
			$created,
			$intention_array['status'],
			$intention_array['client_secret'],
			$charge,
			$next_action,
			$last_payment_error,
			$metadata,
			$processing
		);

		return $intent;
	}

	/**
	 * Returns a formatted intention description.
	 *
	 * @param  string $order_number The order number (might be different from the ID).
	 * @return string               A formatted intention description.
	 */
	private function get_intent_description( $order_number ): string {
		$domain_name = str_replace( [ 'https://', 'http://' ], '', get_site_url() );
		$blog_id     = $this->get_blog_id();

		// Forgo i18n as this is only visible in the Stripe dashboard.
		return sprintf(
			'Online Payment%s for %s%s',
			0 !== $order_number ? " for Order #$order_number" : '',
			$domain_name,
			null !== $blog_id ? " blog_id $blog_id" : ''
		);
	}

	/**
	 * Returns a v4 UUID.
	 *
	 * @return string
	 */
	private function uuid() {
		$arr    = array_values( unpack( 'N1a/n4b/N1c', random_bytes( 16 ) ) );
		$arr[2] = ( $arr[2] & 0x0fff ) | 0x4000;
		$arr[3] = ( $arr[3] & 0x3fff ) | 0x8000;
		return vsprintf( '%08x-%04x-%04x-%04x-%04x%08x', $arr );
	}


	/**
	 * Fetch readers charge summary.
	 *
	 * @param string $charge_date Charge date for readers.
	 *
	 * @return array reader objects.
	 */
	public function get_readers_charge_summary( string $charge_date ) : array {
		return $this->request( [ 'charge_date' => $charge_date ], self::READERS_CHARGE_SUMMARY, self::GET );
	}

	/**
	 * Fetches from the server the minimum amount that can be processed in recurring transactions for a given currency.
	 *
	 * @param string $currency The currency code.
	 *
	 * @return int The minimum amount that can be processed in cents (with no decimals).
	 *
	 * @throws API_Exception If an error occurs.
	 */
	public function get_currency_minimum_recurring_amount( $currency ) {
		return (int) $this->request(
			[],
			self::MINIMUM_RECURRING_AMOUNT_API . '/' . $currency,
			self::GET
		);
	}

	/**
	 * Fetch the summary of the currently active Capital loan.
	 *
	 * @return array summary object.
	 *
	 * @throws API_Exception If an error occurs.
	 */
	public function get_active_loan_summary() : array {
		return $this->request( [], self::CAPITAL_API . '/active_loan_summary', self::GET );
	}

	/**
	 * Fetch the past and present Capital loans.
	 *
	 * @return array List of capital loans.
	 *
	 * @throws API_Exception If an error occurs.
	 */
	public function get_loans() : array {
		return $this->request( [], self::CAPITAL_API . '/loans', self::GET );
	}

	/**
	 * Returns a list of fingerprinting metadata to attach to order.
	 *
	 * @param string $fingerprint User fingerprint.
	 *
	 * @return array List of fingerprinting metadata.
	 *
	 * @throws API_Exception If an error occurs.
	 */
	private function get_fingerprint_metadata( $fingerprint = '' ): array {
		$customer_fingerprint_metadata                                    = Buyer_Fingerprinting_Service::get_instance()->get_hashed_data_for_customer( $fingerprint );
		$customer_fingerprint_metadata['fraud_prevention_data_available'] = true;

		return $customer_fingerprint_metadata;
	}

	/**
	 * List authorizations
	 *
	 * @param int    $page       The requested page.
	 * @param int    $page_size  The size of the requested page.
	 * @param string $sort       The column to be used for sorting.
	 * @param string $direction  The sorting direction.
	 *
	 * @return array
	 * @throws API_Exception - Exception thrown on request failure.
	 */
	public function list_authorizations( int $page = 0, int $page_size = 25, string $sort = 'created', string $direction = 'desc' ) {
		$query = [
			'page'      => $page,
			'pagesize'  => $page_size,
			'sort'      => $sort,
			'direction' => $direction,
		];

		return $this->request( $query, self::AUTHORIZATIONS_API, self::GET );
	}

	/**
	 * Return summary for authorizations.
	 *
	 * @return array     The authorizations summary.
	 * @throws API_Exception Exception thrown on request failure.
	 */
	public function get_authorizations_summary() {
		return $this->request( [], self::AUTHORIZATIONS_API . '/summary', self::GET );
	}

	/**
	 * Fetch a single authorizations with provided payment intent id.
	 *
	 * @param string $payment_intent_id id of requested transaction.
	 * @return array authorization object.
	 */
	public function get_authorization( string $payment_intent_id ) {
		return $this->request( [], self::AUTHORIZATIONS_API . '/' . $payment_intent_id, self::GET );
	}
}<|MERGE_RESOLUTION|>--- conflicted
+++ resolved
@@ -2119,7 +2119,6 @@
 	}
 
 	/**
-<<<<<<< HEAD
 	 * Gets the latest fraud outcome for a given payment intent id.
 	 *
 	 * @param string $id Payment intent id.
@@ -2140,7 +2139,9 @@
 		}
 
 		return $response;
-=======
+	}
+
+	/**
 	 * Get if the merchant is eligible for Progressive Onboarding.
 	 *
 	 * @param array $business_info Business information.
@@ -2157,7 +2158,6 @@
 			self::ONBOARDING_API . '/router/po_eligible',
 			self::POST
 		);
->>>>>>> 2cb4dfd0
 	}
 
 	/**
