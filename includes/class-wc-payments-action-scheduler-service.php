<?php
/**
 * WC_Payments_Action_Scheduler_Service class
 *
 * @package WooCommerce\Payments
 */

defined( 'ABSPATH' ) || exit;

/**
 * Class which handles setting up all ActionScheduler hooks.
 */
class WC_Payments_Action_Scheduler_Service {

	const GROUP_ID = 'woocommerce_payments';
<<<<<<< HEAD
=======

>>>>>>> 892171b8
	/**
	 * Client for making requests to the WooCommerce Payments API
	 *
	 * @var WC_Payments_API_Client
	 */
	private $payments_api_client;


	/**
	 * Constructor for WC_Payments_Action_Scheduler_Service.
	 *
	 * @param WC_Payments_API_Client $payments_api_client - WooCommerce Payments API client.
	 */
	public function __construct(
		WC_Payments_API_Client $payments_api_client
	) {
		$this->payments_api_client = $payments_api_client;

		$this->add_action_scheduler_hooks();
	}

	/**
	 * Attach hooks for all ActionScheduler actions.
	 *
	 * @return void
	 */
	public function add_action_scheduler_hooks() {
		add_action( 'wcpay_track_new_order', [ $this, 'track_new_order_action' ] );
		add_action( 'wcpay_track_update_order', [ $this, 'track_update_order_action' ] );
	}

	/**
	 * This function is a hook that will be called by ActionScheduler when an order is created.
	 * It will make a request to the Payments API to track this event.
	 *
	 * @param array $order_id  The ID of the order that has been created.
	 *
	 * @return bool
	 */
	public function track_new_order_action( $order_id ) {
		return $this->track_order( $order_id, false );
	}

	/**
	 * This function is a hook that will be called by ActionScheduler when an order is updated.
	 * It will make a request to the Payments API to track this event.
	 *
	 * @param int $order_id  The ID of the order which has been updated.
	 *
	 * @return bool
	 */
	public function track_update_order_action( $order_id ) {
		return $this->track_order( $order_id, true );
	}

	/**
	 * Track an order by making a request to the Payments API.
	 *
	 * @param int  $order_id   The ID of the order which has been updated/created.
	 * @param bool $is_update  Is this an update event. If false, it is assumed this is a creation event.
	 *
	 * @return bool
	 */
	private function track_order( $order_id, $is_update = false ) {
		// Get the order details.
		$order = wc_get_order( $order_id );
		if ( ! $order ) {
			return false;
		}

		// If we do not have a valid payment method for this order, don't send the request.
		$payment_method = $order->get_meta( ( '_payment_method_id' ) );
		if ( empty( $payment_method ) ) {
			return false;
		}

		// Send the order data to the Payments API to track it.
		$response = $this->payments_api_client->track_order(
			array_merge(
				$order->get_data(),
				[
					'_payment_method_id'  => $payment_method,
					'_stripe_customer_id' => $order->get_meta( '_stripe_customer_id' ),
				]
			),
			$is_update
		);

		if ( 'success' === $response['result'] && ! $is_update ) {
			// Update the metadata to reflect that the order creation event has been fired.
			$order->add_meta_data( '_new_order_tracking_complete', 'yes' );
			$order->save_meta_data();
		}

		return ( 'success' === ( $response['result'] ?? null ) );
	}

	/**
	 * Schedule an action scheduler job. Also unschedules (replaces) any previous instances of the same job.
	 * This prevents duplicate jobs, for example when multiple events fire as part of the order update process.
	 * The `as_unschedule_action` function will only replace a job which has the same $hook, $args AND $group.
	 *
	 * @param int    $timestamp - When the job will run.
	 * @param string $hook      - The hook to trigger.
	 * @param array  $args      - An array containing the arguments to be passed to the hook.
	 *
	 * @return void
	 */
<<<<<<< HEAD
	public function schedule_job( $timestamp, $hook, $args = [], $group = self::GROUP_ID ) {
=======
	public function schedule_job( $timestamp, $hook, $args = [] ) {
>>>>>>> 892171b8
		// Unschedule any previously scheduled instances of this particular job.
		as_unschedule_action( $hook, $args, self::GROUP_ID );

		// Schedule the job.
		as_schedule_single_action( $timestamp, $hook, $args, self::GROUP_ID );
	}

	/**
	 * Checks to see if there is a Pending action with the same hook already.
	 *
	 * @param string $hook Hook name.
	 *
	 * @return bool
	 */
	public function pending_action_exists( $hook ): bool {
		$actions = as_get_scheduled_actions(
			[
				'hook'   => $hook,
				'status' => ActionScheduler_Store::STATUS_PENDING,
				'group'  => self::GROUP_ID,
			]
		);

		return count( $actions ) > 0;
	}
}<|MERGE_RESOLUTION|>--- conflicted
+++ resolved
@@ -13,10 +13,7 @@
 class WC_Payments_Action_Scheduler_Service {
 
 	const GROUP_ID = 'woocommerce_payments';
-<<<<<<< HEAD
-=======
 
->>>>>>> 892171b8
 	/**
 	 * Client for making requests to the WooCommerce Payments API
 	 *
@@ -125,11 +122,7 @@
 	 *
 	 * @return void
 	 */
-<<<<<<< HEAD
 	public function schedule_job( $timestamp, $hook, $args = [], $group = self::GROUP_ID ) {
-=======
-	public function schedule_job( $timestamp, $hook, $args = [] ) {
->>>>>>> 892171b8
 		// Unschedule any previously scheduled instances of this particular job.
 		as_unschedule_action( $hook, $args, self::GROUP_ID );
 
