--- conflicted
+++ resolved
@@ -772,7 +772,6 @@
 	}
 
 	/**
-<<<<<<< HEAD
 	 * Updates the WCPay Account locale with the current site language (WPLANG option).
 	 *
 	 * @param string $option_name Option name.
@@ -792,7 +791,7 @@
 		}
 	}
 
-=======
+	/**
 	 * Registers platform checkout hooks if the platform checkout feature flag is enabled.
 	 */
 	public static function maybe_register_platform_checkout_hooks() {
@@ -864,5 +863,4 @@
 
 		return (int) $_SERVER['HTTP_X_WCPAY_PLATFORM_CHECKOUT_USER'];
 	}
->>>>>>> c829f7cb
 }