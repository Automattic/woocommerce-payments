<?php
/**
 * Class WC_Payments
 *
 * @package WooCommerce\Payments
 */

if ( ! defined( 'ABSPATH' ) ) {
	exit; // Exit if accessed directly.
}

use Automattic\WooCommerce\StoreApi\StoreApi;
use Automattic\WooCommerce\StoreApi\RoutesController;
use WCPay\Core\Mode;
use WCPay\Core\Server\Request;
use WCPay\Logger;
use WCPay\Migrations\Allowed_Payment_Request_Button_Types_Update;
use WCPay\Payment_Methods\CC_Payment_Gateway;
use WCPay\Payment_Methods\CC_Payment_Method;
use WCPay\Payment_Methods\Bancontact_Payment_Method;
use WCPay\Payment_Methods\Becs_Payment_Method;
use WCPay\Payment_Methods\Giropay_Payment_Method;
use WCPay\Payment_Methods\P24_Payment_Method;
use WCPay\Payment_Methods\Sepa_Payment_Method;
use WCPay\Payment_Methods\Sofort_Payment_Method;
use WCPay\Payment_Methods\UPE_Payment_Gateway;
use WCPay\Payment_Methods\Ideal_Payment_Method;
use WCPay\Payment_Methods\Eps_Payment_Method;
use WCPay\Platform_Checkout_Tracker;
use WCPay\Platform_Checkout\Platform_Checkout_Utilities;
use WCPay\Platform_Checkout\Platform_Checkout_Order_Status_Sync;
use WCPay\Payment_Methods\Link_Payment_Method;
use WCPay\Session_Rate_Limiter;
use WCPay\Database_Cache;
use WCPay\WC_Payments_Checkout;
use WCPay\WC_Payments_UPE_Checkout;
<<<<<<< HEAD
use WCPay\WooPay\Service\Checkout_Service;
=======
use WCPay\Core\WC_Payments_Customer_Service_API;
>>>>>>> a24edf86

/**
 * Main class for the WooCommerce Payments extension. Its responsibility is to initialize the extension.
 */
class WC_Payments {
	/**
	 * Instance of WC_Payment_Gateway_WCPay, created in init function.
	 *
	 * @var WC_Payment_Gateway_WCPay
	 */
	private static $card_gateway;

	/**
	 * Instance of WC_Payments_API_Client, created in init function.
	 *
	 * @var WC_Payments_API_Client
	 */
	private static $api_client;

	/**
	 * Instance of WC_Payments_DB.
	 *
	 * @var WC_Payments_DB
	 */
	private static $db_helper;

	/**
	 * Instance of WC_Payments_Account, created in init function.
	 *
	 * @var WC_Payments_Account
	 */
	private static $account;

	/**
	 * Instance of WC_Payments_Customer_Service, created in init function.
	 *
	 * @var WC_Payments_Customer_Service
	 */
	private static $customer_service;

	/**
	 * Instance of WC_Payments_Token_Service, created in init function.
	 *
	 * @var WC_Payments_Token_Service
	 */
	private static $token_service;

	/**
	 * Instance of WC_Payments_Remote_Note_Service, created in init function.
	 *
	 * @var WC_Payments_Remote_Note_Service
	 */
	private static $remote_note_service;

	/**
	 * Instance of WC_Payments_Action_Scheduler_Service, created in init function
	 *
	 * @var WC_Payments_Action_Scheduler_Service
	 */
	private static $action_scheduler_service;

	/**
	 * Instance of WC_Payments_Localization_Service, created in init function
	 *
	 * @var WC_Payments_Localization_Service
	 */
	private static $localization_service;

	/**
	 * Instance of WC_Payments_Dependency_Service, created in init function
	 *
	 * @var WC_Payments_Dependency_Service
	 */
	private static $dependency_service;

	/**
	 * Instance of WC_Payments_Fraud_Service, created in init function
	 *
	 * @var WC_Payments_Fraud_Service
	 */
	private static $fraud_service;

	/**
	 * Instance of WC_Payments_In_Person_Payments_Receipts_Service, created in init function
	 *
	 * @var WC_Payments_In_Person_Payments_Receipts_Service
	 */
	private static $in_person_payments_receipts_service;

	/**
	 * Instance of WC_Payments_Order_Service, created in init function
	 *
	 * @var WC_Payments_Order_Service
	 */
	private static $order_service;

	/**
	 * Instance of WC_Payments_Order_Success_Page, created in init function
	 *
	 * @var WC_Payments_Order_Success_Page
	 */
	private static $order_success_page;

	/**
	 * Instance of WC_Payments_Onboarding_Service, created in init function
	 *
	 * @var WC_Payments_Onboarding_Service
	 */
	private static $onboarding_service;

	/**
	 * Instance of WC_Payments_Payment_Request_Button_Handler, created in init function
	 *
	 * @var WC_Payments_Payment_Request_Button_Handler
	 */
	private static $payment_request_button_handler;

	/**
	 * Instance of WC_Payments_Platform_Checkout_Button_Handler, created in init function
	 *
	 * @var WC_Payments_Platform_Checkout_Button_Handler
	 */
	private static $platform_checkout_button_handler;

	/**
	 * Instance of WC_Payments_Apple_Pay_Registration, created in init function
	 *
	 * @var WC_Payments_Apple_Pay_Registration
	 */
	private static $apple_pay_registration;

	/**
	 * Instance of Session_Rate_Limiter to limit failed transactions
	 *
	 * @var Session_Rate_Limiter
	 */
	private static $failed_transaction_rate_limiter;

	/**
	 * Instance of Database_Cache utils
	 *
	 * @var Database_Cache
	 */
	private static $database_cache;

	/**
	 * Cache for plugin headers to avoid multiple calls to get_file_data
	 *
	 * @var array
	 */
	private static $plugin_headers = null;

	/**
	 * Instance of WC_Payments_Webhook_Processing_Service to process webhook data.
	 *
	 * @var WC_Payments_Webhook_Processing_Service
	 */
	private static $webhook_processing_service;

	/**
	 * Instance of WC_Payments_Webhook_Reliability_Service, created in init function
	 *
	 * @var WC_Payments_Webhook_Reliability_Service
	 */
	private static $webhook_reliability_service;

	/**
	 * Holds WCPay's working mode.
	 *
	 * @var Mode
	 */
	private static $mode;

	/**
	 * Platform Checkout Utilities.
	 *
	 * @var Platform_Checkout_Utilities
	 */
	private static $platform_checkout_util;

	/**
	 * WC Payments Checkout
	 *
	 * @var WC_Payments_Checkout|WC_Payments_UPE_Checkout
	 */
	private static $wc_payments_checkout;

	/**
<<<<<<< HEAD
	 * WooPay Checkout service
	 *
	 * @var Checkout_Service
	 */
	private static $woopay_checkout_service;
=======
	 * WC Payments Customer Service API
	 *
	 * @var WC_Payments_Customer_Service_API
	 */
	private static $customer_service_api;
>>>>>>> a24edf86

	/**
	 * Entry point to the initialization logic.
	 */
	public static function init() {
		define( 'WCPAY_VERSION_NUMBER', self::get_plugin_headers()['Version'] );

		include_once __DIR__ . '/class-wc-payments-utils.php';
		include_once __DIR__ . '/core/class-mode.php';

		include_once __DIR__ . '/class-database-cache.php';
		self::$database_cache = new Database_Cache();

		include_once __DIR__ . '/class-wc-payments-dependency-service.php';

		self::$dependency_service = new WC_Payments_Dependency_Service();

		if ( false === self::$dependency_service->has_valid_dependencies() ) {
			return;
		}

		add_action( 'admin_init', [ __CLASS__, 'add_woo_admin_notes' ] );
		add_action( 'init', [ __CLASS__, 'install_actions' ] );

		add_action( 'woocommerce_blocks_payment_method_type_registration', [ __CLASS__, 'register_checkout_gateway' ] );

		include_once __DIR__ . '/class-wc-payments-db.php';
		self::$db_helper = new WC_Payments_DB();

		include_once __DIR__ . '/exceptions/class-base-exception.php';
		include_once __DIR__ . '/exceptions/class-api-exception.php';
		include_once __DIR__ . '/exceptions/class-connection-exception.php';
		include_once __DIR__ . '/core/class-mode.php';

		// Include core exceptions.
		include_once __DIR__ . '/core/exceptions/server/request/class-server-request-exception.php';
		include_once __DIR__ . '/core/exceptions/server/request/class-invalid-request-parameter-exception.php';
		include_once __DIR__ . '/core/exceptions/server/request/class-immutable-parameter-exception.php';
		include_once __DIR__ . '/core/exceptions/server/request/class-extend-request-exception.php';
		include_once __DIR__ . '/core/exceptions/server/response/class-server-response-exception.php';
		include_once __DIR__ . '/core/server/class-request.php';
		include_once __DIR__ . '/core/server/class-response.php';
		include_once __DIR__ . '/core/server/request/trait-intention.php';
		include_once __DIR__ . '/core/server/request/trait-level3.php';
		include_once __DIR__ . '/core/server/request/class-generic.php';
		include_once __DIR__ . '/core/server/request/class-get-intention.php';
		include_once __DIR__ . '/core/server/request/class-create-intention.php';
		include_once __DIR__ . '/core/server/request/class-update-intention.php';
		include_once __DIR__ . '/core/server/request/class-capture-intention.php';
		include_once __DIR__ . '/core/server/request/class-cancel-intention.php';
		include_once __DIR__ . '/core/server/request/class-create-setup-intention.php';
		include_once __DIR__ . '/core/server/request/class-create-and-confirm-setup-intention.php';
		include_once __DIR__ . '/core/server/request/class-get-charge.php';
		include_once __DIR__ . '/core/server/request/class-woopay-create-intent.php';
		include_once __DIR__ . '/core/server/request/class-create-and-confirm-intention.php';
		include_once __DIR__ . '/core/server/request/class-woopay-create-and-confirm-intention.php';
		include_once __DIR__ . '/core/server/request/class-woopay-create-and-confirm-setup-intention.php';

		include_once __DIR__ . '/woopay/services/class-checkout-service.php';

		self::$api_client = self::create_api_client();

		include_once __DIR__ . '/compat/subscriptions/trait-wc-payments-subscriptions-utilities.php';
		include_once __DIR__ . '/compat/subscriptions/trait-wc-payment-gateway-wcpay-subscriptions.php';
		include_once __DIR__ . '/class-wc-payments-account.php';
		include_once __DIR__ . '/class-wc-payments-customer-service.php';
		include_once __DIR__ . '/class-logger.php';
		include_once __DIR__ . '/class-session-rate-limiter.php';
		include_once __DIR__ . '/class-wc-payment-gateway-wcpay.php';
		include_once __DIR__ . '/class-wc-payments-checkout.php';
		include_once __DIR__ . '/class-wc-payments-upe-checkout.php';
		include_once __DIR__ . '/payment-methods/class-cc-payment-gateway.php';
		include_once __DIR__ . '/payment-methods/class-upe-payment-gateway.php';
		include_once __DIR__ . '/payment-methods/class-upe-payment-method.php';
		include_once __DIR__ . '/payment-methods/class-cc-payment-method.php';
		include_once __DIR__ . '/payment-methods/class-bancontact-payment-method.php';
		include_once __DIR__ . '/payment-methods/class-sepa-payment-method.php';
		include_once __DIR__ . '/payment-methods/class-giropay-payment-method.php';
		include_once __DIR__ . '/payment-methods/class-p24-payment-method.php';
		include_once __DIR__ . '/payment-methods/class-sofort-payment-method.php';
		include_once __DIR__ . '/payment-methods/class-ideal-payment-method.php';
		include_once __DIR__ . '/payment-methods/class-becs-payment-method.php';
		include_once __DIR__ . '/payment-methods/class-eps-payment-method.php';
		include_once __DIR__ . '/payment-methods/class-link-payment-method.php';
		include_once __DIR__ . '/class-wc-payment-token-wcpay-sepa.php';
		include_once __DIR__ . '/class-wc-payments-status.php';
		include_once __DIR__ . '/class-wc-payments-token-service.php';
		include_once __DIR__ . '/class-wc-payments-payment-request-button-handler.php';
		include_once __DIR__ . '/class-wc-payments-platform-checkout-button-handler.php';
		include_once __DIR__ . '/class-wc-payments-apple-pay-registration.php';
		include_once __DIR__ . '/exceptions/class-add-payment-method-exception.php';
		include_once __DIR__ . '/exceptions/class-amount-too-small-exception.php';
		include_once __DIR__ . '/exceptions/class-intent-authentication-exception.php';
		include_once __DIR__ . '/exceptions/class-invalid-payment-method-exception.php';
		include_once __DIR__ . '/exceptions/class-process-payment-exception.php';
		include_once __DIR__ . '/exceptions/class-invalid-webhook-data-exception.php';
		include_once __DIR__ . '/exceptions/class-invalid-price-exception.php';
		include_once __DIR__ . '/compat/class-wc-payment-woo-compat-utils.php';
		include_once __DIR__ . '/constants/class-payment-type.php';
		include_once __DIR__ . '/constants/class-payment-initiated-by.php';
		include_once __DIR__ . '/constants/class-payment-capture-type.php';
		include_once __DIR__ . '/constants/class-payment-method.php';
		include_once __DIR__ . '/class-payment-information.php';
		require_once __DIR__ . '/notes/class-wc-payments-remote-note-service.php';
		include_once __DIR__ . '/class-wc-payments-action-scheduler-service.php';
		include_once __DIR__ . '/class-wc-payments-fraud-service.php';
		include_once __DIR__ . '/class-wc-payments-onboarding-service.php';
		include_once __DIR__ . '/class-experimental-abtest.php';
		include_once __DIR__ . '/class-wc-payments-localization-service.php';
		include_once __DIR__ . '/in-person-payments/class-wc-payments-in-person-payments-receipts-service.php';
		include_once __DIR__ . '/class-wc-payments-order-service.php';
		include_once __DIR__ . '/class-wc-payments-order-success-page.php';
		include_once __DIR__ . '/class-wc-payments-file-service.php';
		include_once __DIR__ . '/class-wc-payments-webhook-processing-service.php';
		include_once __DIR__ . '/class-wc-payments-webhook-reliability-service.php';
		include_once __DIR__ . '/fraud-prevention/class-fraud-prevention-service.php';
		include_once __DIR__ . '/fraud-prevention/class-buyer-fingerprinting-service.php';
		include_once __DIR__ . '/platform-checkout/class-platform-checkout-utilities.php';
		include_once __DIR__ . '/platform-checkout/class-platform-checkout-order-status-sync.php';
		include_once __DIR__ . '/class-wc-payment-token-wcpay-link.php';
		include_once __DIR__ . '/core/services/class-wc-payments-customer-service-api.php';

		// Load customer multi-currency if feature is enabled.
		if ( WC_Payments_Features::is_customer_multi_currency_enabled() ) {
			include_once __DIR__ . '/multi-currency/wc-payments-multi-currency.php';
		}

		self::$woopay_checkout_service = new Checkout_Service();
		self::$woopay_checkout_service->init();

		// // Load platform checkout save user section if feature is enabled.
		add_action( 'woocommerce_cart_loaded_from_session', [ __CLASS__, 'init_platform_checkout' ] );

		// Init the email template for In Person payment receipt email. We need to do it before passing the mailer to the service.
		add_filter( 'woocommerce_email_classes', [ __CLASS__, 'add_ipp_emails' ], 10 );

		// Always load tracker to avoid class not found errors.
		include_once WCPAY_ABSPATH . 'includes/admin/tracks/class-tracker.php';

		self::$order_service                       = new WC_Payments_Order_Service( self::$api_client );
		self::$action_scheduler_service            = new WC_Payments_Action_Scheduler_Service( self::$api_client, self::$order_service );
		self::$account                             = new WC_Payments_Account( self::$api_client, self::$database_cache, self::$action_scheduler_service );
		self::$customer_service                    = new WC_Payments_Customer_Service( self::$api_client, self::$account, self::$database_cache );
		self::$token_service                       = new WC_Payments_Token_Service( self::$api_client, self::$customer_service );
		self::$remote_note_service                 = new WC_Payments_Remote_Note_Service( WC_Data_Store::load( 'admin-note' ) );
		self::$fraud_service                       = new WC_Payments_Fraud_Service( self::$api_client, self::$customer_service, self::$account );
		self::$in_person_payments_receipts_service = new WC_Payments_In_Person_Payments_Receipts_Service();
		self::$localization_service                = new WC_Payments_Localization_Service();
		self::$failed_transaction_rate_limiter     = new Session_Rate_Limiter( Session_Rate_Limiter::SESSION_KEY_DECLINED_CARD_REGISTRY, 5, 10 * MINUTE_IN_SECONDS );
		self::$order_success_page                  = new WC_Payments_Order_Success_Page();
		self::$onboarding_service                  = new WC_Payments_Onboarding_Service( self::$api_client, self::$database_cache );
		self::$platform_checkout_util              = new Platform_Checkout_Utilities();

		if ( WC_Payments_Features::is_upe_enabled() ) {
			$payment_methods        = [];
			$payment_method_classes = [
				CC_Payment_Method::class,
				Bancontact_Payment_Method::class,
				Sepa_Payment_Method::class,
				Giropay_Payment_Method::class,
				Sofort_Payment_Method::class,
				P24_Payment_Method::class,
				Ideal_Payment_Method::class,
				Becs_Payment_Method::class,
				Eps_Payment_Method::class,
				Link_Payment_Method::class,
			];

			foreach ( $payment_method_classes as $payment_method_class ) {
				$payment_method                               = new $payment_method_class( self::$token_service );
				$payment_methods[ $payment_method->get_id() ] = $payment_method;
			}

			self::$card_gateway         = new UPE_Payment_Gateway( self::$api_client, self::$account, self::$customer_service, self::$token_service, self::$action_scheduler_service, $payment_methods, self::$failed_transaction_rate_limiter, self::$order_service );
			self::$wc_payments_checkout = new WC_Payments_UPE_Checkout( self::get_gateway(), self::$platform_checkout_util, self::$account, self::$customer_service );
		} else {
			self::$card_gateway         = new CC_Payment_Gateway( self::$api_client, self::$account, self::$customer_service, self::$token_service, self::$action_scheduler_service, self::$failed_transaction_rate_limiter, self::$order_service );
			self::$wc_payments_checkout = new WC_Payments_Checkout( self::get_gateway(), self::$platform_checkout_util, self::$account, self::$customer_service );
		}

		self::$mode = new Mode( self::$card_gateway );

		self::$webhook_processing_service  = new WC_Payments_Webhook_Processing_Service( self::$api_client, self::$db_helper, self::$account, self::$remote_note_service, self::$order_service, self::$in_person_payments_receipts_service, self::get_gateway(), self::$customer_service, self::$database_cache );
		self::$webhook_reliability_service = new WC_Payments_Webhook_Reliability_Service( self::$api_client, self::$action_scheduler_service, self::$webhook_processing_service );

		self::$customer_service_api = new WC_Payments_Customer_Service_API( self::$customer_service );

		self::maybe_register_platform_checkout_hooks();

		// Payment Request and Apple Pay.
		self::$payment_request_button_handler   = new WC_Payments_Payment_Request_Button_Handler( self::$account, self::get_gateway() );
		self::$platform_checkout_button_handler = new WC_Payments_Platform_Checkout_Button_Handler( self::$account, self::get_gateway() );
		self::$apple_pay_registration           = new WC_Payments_Apple_Pay_Registration( self::$api_client, self::$account, self::get_gateway() );

		add_filter( 'woocommerce_payment_gateways', [ __CLASS__, 'register_gateway' ] );
		add_filter( 'option_woocommerce_gateway_order', [ __CLASS__, 'set_gateway_top_of_list' ], 2 );
		add_filter( 'default_option_woocommerce_gateway_order', [ __CLASS__, 'set_gateway_top_of_list' ], 3 );
		add_filter( 'default_option_woocommerce_gateway_order', [ __CLASS__, 'replace_wcpay_gateway_with_payment_methods' ], 4 );
		add_filter( 'woocommerce_admin_get_user_data_fields', [ __CLASS__, 'add_user_data_fields' ] );

		// Add note query support for source.
		add_filter( 'woocommerce_rest_notes_object_query', [ __CLASS__, 'possibly_add_source_to_notes_query' ], 10, 2 );
		add_filter( 'woocommerce_note_where_clauses', [ __CLASS__, 'possibly_add_note_source_where_clause' ], 10, 2 );

		// Priority 5 so we can manipulate the registered gateways before they are shown.
		add_action( 'woocommerce_admin_field_payment_gateways', [ __CLASS__, 'hide_gateways_on_settings_page' ], 5 );

		require_once __DIR__ . '/migrations/class-allowed-payment-request-button-types-update.php';
		require_once __DIR__ . '/migrations/class-update-service-data-from-server.php';
		require_once __DIR__ . '/migrations/class-track-upe-status.php';
		require_once __DIR__ . '/migrations/class-delete-active-platform-checkout-webhook.php';
		add_action( 'woocommerce_woocommerce_payments_updated', [ new Allowed_Payment_Request_Button_Types_Update( self::get_gateway() ), 'maybe_migrate' ] );
		add_action( 'woocommerce_woocommerce_payments_updated', [ new \WCPay\Migrations\Update_Service_Data_From_Server( self::get_account_service() ), 'maybe_migrate' ] );
		add_action( 'woocommerce_woocommerce_payments_updated', [ '\WCPay\Migrations\Track_Upe_Status', 'maybe_track' ] );
		add_action( 'woocommerce_woocommerce_payments_updated', [ '\WCPay\Migrations\Delete_Active_Platform_Checkout_Webhook', 'maybe_delete' ] );

		include_once WCPAY_ABSPATH . '/includes/class-wc-payments-explicit-price-formatter.php';
		WC_Payments_Explicit_Price_Formatter::init();

		include_once WCPAY_ABSPATH . '/includes/class-wc-payments-captured-event-note.php';
		include_once WCPAY_ABSPATH . 'includes/admin/class-wc-payments-admin-settings.php';

		// Add admin screens.
		if ( is_admin() ) {
			include_once WCPAY_ABSPATH . 'includes/admin/class-wc-payments-admin.php';
		}

		if ( is_admin() && current_user_can( 'manage_woocommerce' ) ) {
			new WC_Payments_Admin( self::$api_client, self::get_gateway(), self::$account, self::$database_cache );

			new WC_Payments_Admin_Settings( self::get_gateway() );

			add_filter( 'plugin_action_links_' . plugin_basename( WCPAY_PLUGIN_FILE ), [ __CLASS__, 'add_plugin_links' ] );

			// Use tracks loader only in admin screens because it relies on WC_Tracks loaded by WC_Admin.
			include_once WCPAY_ABSPATH . 'includes/admin/tracks/tracks-loader.php';

			include_once __DIR__ . '/admin/class-wc-payments-admin-sections-overwrite.php';
			new WC_Payments_Admin_Sections_Overwrite( self::get_account_service() );

			new WC_Payments_Status( self::get_wc_payments_http(), self::get_account_service() );
		}

		// Load WCPay Subscriptions.
		if ( WC_Payments_Features::is_wcpay_subscriptions_enabled() ) {
			include_once WCPAY_ABSPATH . '/includes/subscriptions/class-wc-payments-subscriptions.php';
			WC_Payments_Subscriptions::init( self::$api_client, self::$customer_service, self::get_gateway(), self::$account );
		}

		add_action( 'rest_api_init', [ __CLASS__, 'init_rest_api' ] );
		add_action( 'woocommerce_woocommerce_payments_updated', [ __CLASS__, 'set_plugin_activation_timestamp' ] );

		add_action( 'admin_enqueue_scripts', [ __CLASS__, 'enqueue_dev_runtime_scripts' ] );
	}

	/**
	 * Returns the gateway's working mode.
	 *
	 * @return Mode
	 */
	public static function mode() {
		return self::$mode;
	}

	/**
	 * Adds IPP Email template to WooCommerce emails.
	 *
	 * @param array $email_classes the email classes.
	 * @return array
	 */
	public static function add_ipp_emails( array $email_classes ): array {
		$email_classes['WC_Payments_Email_IPP_Receipt'] = include __DIR__ . '/emails/class-wc-payments-email-ipp-receipt.php';
		return $email_classes;
	}

	/**
	 * Prints the given message in an "admin notice" wrapper with "error" class.
	 *
	 * @param string $message Message to print. Can contain HTML.
	 */
	public static function display_admin_error( $message ) {
		self::display_admin_notice( $message, 'notice-error' );
	}

	/**
	 * Prints the given message in an "admin notice" wrapper with provided classes.
	 *
	 * @param string $message Message to print. Can contain HTML.
	 * @param string $classes Space separated list of classes to be applied to notice element.
	 */
	public static function display_admin_notice( $message, $classes ) {
		?>
		<div class="notice wcpay-notice <?php echo esc_attr( $classes ); ?>">
			<p><b><?php echo esc_html( __( 'WooCommerce Payments', 'woocommerce-payments' ) ); ?></b></p>
			<p><?php echo $message; // PHPCS:Ignore WordPress.Security.EscapeOutput.OutputNotEscaped ?></p>
		</div>
		<?php
	}

	/**
	 * Get plugin headers and cache the result to avoid reopening the file.
	 * First call should execute get_file_data and fetch headers from plugin details comment.
	 * Subsequent calls return the value stored in the variable $plugin_headers.
	 *
	 * @return array Array with plugin headers
	 */
	public static function get_plugin_headers() {
		if ( null === self::$plugin_headers ) {
			self::$plugin_headers = get_file_data(
				WCPAY_PLUGIN_FILE,
				[
					// Mirrors the functionality on WooCommerce core: https://github.com/woocommerce/woocommerce/blob/ff2eadeccec64aa76abd02c931bf607dd819bbf0/includes/wc-core-functions.php#L1916 .
					'WCRequires' => 'WC requires at least',

					'RequiresWP' => 'Requires at least',
					'Version'    => 'Version',
				]
			);
		}
		return self::$plugin_headers;
	}

	/**
	 * Adds links to the plugin's row in the "Plugins" Wp-Admin page.
	 *
	 * @see https://codex.wordpress.org/Plugin_API/Filter_Reference/plugin_action_links_(plugin_file_name)
	 * @param array $links The existing list of links that will be rendered.
	 * @return array The list of links that will be rendered, after adding some links specific to this plugin.
	 */
	public static function add_plugin_links( $links ) {
		$plugin_links = [
			'<a href="' . esc_attr( WC_Payments_Admin_Settings::get_settings_url() ) . '">' . esc_html__( 'Settings', 'woocommerce-payments' ) . '</a>',
		];

		return array_merge( $plugin_links, $links );
	}

	/**
	 * Adds the WooCommerce Payments' gateway class to the list of installed payment gateways.
	 *
	 * @param array $gateways Existing list of gateway classes that will be available for the merchant to configure.
	 * @return array The list of payment gateways that will be available, including WooCommerce Payments' Gateway class.
	 */
	public static function register_gateway( $gateways ) {
		$gateways[] = self::get_gateway();

		return $gateways;
	}

	/**
	 * Called on Payments setting page.
	 *
	 * Remove all WCPay gateways except CC one. Comparison is done against
	 * $self::card_gateway because it should be the same instance as
	 * registered with WooCommerce and class can change depending on
	 * environment (see `init` method where $card_gateway is set).
	 */
	public static function hide_gateways_on_settings_page() {
		foreach ( WC()->payment_gateways->payment_gateways as $index => $payment_gateway ) {
			if ( $payment_gateway instanceof WC_Payment_Gateway_WCPay && self::get_gateway() !== $payment_gateway ) {
				unset( WC()->payment_gateways->payment_gateways[ $index ] );
			}
		}
	}

	/**
	 * By default, new payment gateways are put at the bottom of the list on the admin "Payments" settings screen.
	 * For visibility, we want WooCommerce Payments to be at the top of the list.
	 *
	 * @param array $ordering Existing ordering of the payment gateways.
	 *
	 * @return array Modified ordering.
	 */
	public static function set_gateway_top_of_list( $ordering ) {
		$ordering = (array) $ordering;
		$id       = self::get_gateway()->id;
		// Only tweak the ordering if the list hasn't been reordered with WooCommerce Payments in it already.
		if ( ! isset( $ordering[ $id ] ) || ! is_numeric( $ordering[ $id ] ) ) {
			$ordering[ $id ] = empty( $ordering ) ? 0 : ( min( $ordering ) - 1 );
		}
		return $ordering;
	}

	/**
	 * Replace the main WCPay gateway with all WCPay payment methods
	 * when retrieving the "woocommerce_gateway_order" option.
	 *
	 * @param array $ordering Gateway order.
	 *
	 * @return array
	 */
	public static function replace_wcpay_gateway_with_payment_methods( $ordering ) {
		$ordering    = (array) $ordering;
		$wcpay_index = array_search(
			self::get_gateway()->id,
			array_keys( $ordering ),
			true
		);

		if ( false === $wcpay_index ) {
			// The main WCPay gateway isn't on the list.
			return $ordering;
		}

		$method_order = self::get_gateway()->get_option( 'payment_method_order', [] );

		if ( empty( $method_order ) ) {
			return $ordering;
		}

		$ordering = array_keys( $ordering );

		array_splice( $ordering, $wcpay_index, 1, $method_order );
		return array_flip( $ordering );
	}

	/**
	 * Adds fields so that we can store inbox notifications last read and open times.
	 *
	 * @param array $user_data_fields User data fields.
	 * @return array
	 */
	public static function add_user_data_fields( $user_data_fields ) {
		return array_merge(
			$user_data_fields,
			[ 'wc_payments_overview_inbox_last_read' ]
		);
	}

	/**
	 * By default, new payment gateways are put at the bottom of the list on the admin "Payments" settings screen.
	 * For visibility, we want WooCommerce Payments to be at the top of the list.
	 * NOTE: this can be removed after WC version 5.6, when the api supports the use of source.
	 * https://github.com/woocommerce/woocommerce-admin/pull/6979
	 *
	 * @param array           $args Existing ordering of the payment gateways.
	 * @param WP_REST_Request $request Full details about the request.
	 *
	 * @return array Modified ordering.
	 */
	public static function possibly_add_source_to_notes_query( $args, $request ) {
		if ( isset( $request['source'] ) && ! isset( $args['source'] ) ) {
			return array_merge(
				$args,
				[
					'source' => wp_parse_list( $request['source'] ),
				]
			);
		}
		return $args;
	}

	/**
	 * Adds source where clause to note query.
	 * NOTE: this can be removed after WC version 5.6, when the api supports the use of source.
	 * https://github.com/woocommerce/woocommerce-admin/pull/6979
	 *
	 * @param string $where_clauses Existing ordering of the payment gateways.
	 * @param array  $args Full details about the request.
	 *
	 * @return string Modified where clause.
	 */
	public static function possibly_add_note_source_where_clause( $where_clauses, $args ) {
		if ( ! empty( $args['source'] ) && false === strpos( $where_clauses, 'AND source IN' ) ) {
			$where_source_array = [];
			foreach ( $args['source'] as $args_type ) {
				$args_type            = trim( $args_type );
				$where_source_array[] = "'" . esc_sql( $args_type ) . "'";
			}
			$escaped_where_source = implode( ',', $where_source_array );
			$where_clauses       .= " AND source IN ($escaped_where_source)";
		}
		return $where_clauses;
	}

	/**
	 * Create the API client.
	 *
	 * @return WC_Payments_API_Client
	 */
	public static function create_api_client() {
		require_once __DIR__ . '/wc-payment-api/models/class-wc-payments-api-charge.php';
		require_once __DIR__ . '/wc-payment-api/models/class-wc-payments-api-intention.php';
		require_once __DIR__ . '/wc-payment-api/class-wc-payments-api-client.php';

		$http_class = self::get_wc_payments_http();

		$api_client_class = apply_filters( 'wc_payments_api_client', WC_Payments_API_Client::class );
		if ( ! class_exists( $api_client_class ) || ! is_subclass_of( $api_client_class, 'WC_Payments_API_Client' ) ) {
			$api_client_class = WC_Payments_API_Client::class;
		}

		return new $api_client_class(
			'WooCommerce Payments/' . WCPAY_VERSION_NUMBER,
			$http_class,
			self::$db_helper
		);
	}

	/**
	 * Create the HTTP instantiation.
	 *
	 * @return WC_Payments_Http_Interface
	 */
	private static function get_wc_payments_http() {
		require_once __DIR__ . '/wc-payment-api/class-wc-payments-http-interface.php';
		require_once __DIR__ . '/wc-payment-api/class-wc-payments-http.php';

		$http_class = apply_filters( 'wc_payments_http', null );

		if ( ! $http_class instanceof WC_Payments_Http_Interface ) {
			$http_class = new WC_Payments_Http( new Automattic\Jetpack\Connection\Manager( 'woocommerce-payments' ) );
		}

		return $http_class;
	}

	/**
	 * Initialize the REST API controllers.
	 */
	public static function init_rest_api() {
		include_once WCPAY_ABSPATH . 'includes/exceptions/class-rest-request-exception.php';
		include_once WCPAY_ABSPATH . 'includes/admin/class-wc-payments-rest-controller.php';

		include_once WCPAY_ABSPATH . 'includes/admin/class-wc-rest-payments-accounts-controller.php';
		$accounts_controller = new WC_REST_Payments_Accounts_Controller( self::$api_client );
		$accounts_controller->register_routes();

		include_once WCPAY_ABSPATH . 'includes/admin/class-wc-rest-payments-deposits-controller.php';
		$deposits_controller = new WC_REST_Payments_Deposits_Controller( self::$api_client );
		$deposits_controller->register_routes();

		include_once WCPAY_ABSPATH . 'includes/admin/class-wc-rest-payments-transactions-controller.php';
		$transactions_controller = new WC_REST_Payments_Transactions_Controller( self::$api_client );
		$transactions_controller->register_routes();

		include_once WCPAY_ABSPATH . 'includes/admin/class-wc-rest-payments-disputes-controller.php';
		$disputes_controller = new WC_REST_Payments_Disputes_Controller( self::$api_client );
		$disputes_controller->register_routes();

		include_once WCPAY_ABSPATH . 'includes/admin/class-wc-rest-payments-charges-controller.php';
		$charges_controller = new WC_REST_Payments_Charges_Controller( self::$api_client );
		$charges_controller->register_routes();

		include_once WCPAY_ABSPATH . 'includes/admin/class-wc-rest-payments-connection-tokens-controller.php';
		$conn_tokens_controller = new WC_REST_Payments_Connection_Tokens_Controller( self::$api_client );
		$conn_tokens_controller->register_routes();

		include_once WCPAY_ABSPATH . 'includes/admin/class-wc-rest-payments-orders-controller.php';
		$orders_controller = new WC_REST_Payments_Orders_Controller( self::$api_client, self::get_gateway(), self::$customer_service, self::$order_service );
		$orders_controller->register_routes();

		include_once WCPAY_ABSPATH . 'includes/admin/class-wc-rest-payments-timeline-controller.php';
		$timeline_controller = new WC_REST_Payments_Timeline_Controller( self::$api_client );
		$timeline_controller->register_routes();

		include_once WCPAY_ABSPATH . 'includes/admin/class-wc-rest-payments-webhook-controller.php';
		$webhook_controller = new WC_REST_Payments_Webhook_Controller( self::$api_client, self::$webhook_processing_service );
		$webhook_controller->register_routes();

		include_once WCPAY_ABSPATH . 'includes/admin/class-wc-rest-payments-tos-controller.php';
		$tos_controller = new WC_REST_Payments_Tos_Controller( self::$api_client, self::get_gateway(), self::$account );
		$tos_controller->register_routes();

		include_once WCPAY_ABSPATH . 'includes/admin/class-wc-rest-payments-terminal-locations-controller.php';
		$accounts_controller = new WC_REST_Payments_Terminal_Locations_Controller( self::$api_client );
		$accounts_controller->register_routes();

		include_once WCPAY_ABSPATH . 'includes/admin/class-wc-rest-payments-settings-controller.php';
		$settings_controller = new WC_REST_Payments_Settings_Controller( self::$api_client, self::get_gateway() );
		$settings_controller->register_routes();

		include_once WCPAY_ABSPATH . 'includes/admin/class-wc-rest-payments-reader-controller.php';
		$charges_controller = new WC_REST_Payments_Reader_Controller( self::$api_client, self::get_gateway(), self::$in_person_payments_receipts_service );
		$charges_controller->register_routes();

		include_once WCPAY_ABSPATH . 'includes/admin/class-wc-rest-payments-files-controller.php';
		$files_controller = new WC_REST_Payments_Files_Controller( self::$api_client );
		$files_controller->register_routes();

		include_once WCPAY_ABSPATH . 'includes/admin/class-wc-rest-payments-capital-controller.php';
		$capital_controller = new WC_REST_Payments_Capital_Controller( self::$api_client );
		$capital_controller->register_routes();

		include_once WCPAY_ABSPATH . 'includes/admin/class-wc-rest-payments-onboarding-controller.php';
		$onboarding_controller = new WC_REST_Payments_Onboarding_Controller( self::$api_client, self::$onboarding_service );
		$onboarding_controller->register_routes();

		include_once WCPAY_ABSPATH . 'includes/admin/class-wc-rest-user-exists-controller.php';
		$user_exists_controller = new WC_REST_User_Exists_Controller();
		$user_exists_controller->register_routes();

		if ( WC_Payments_Features::is_upe_settings_preview_enabled() ) {
			include_once WCPAY_ABSPATH . 'includes/admin/class-wc-rest-upe-flag-toggle-controller.php';
			$upe_flag_toggle_controller = new WC_REST_UPE_Flag_Toggle_Controller( self::get_gateway() );
			$upe_flag_toggle_controller->register_routes();

			include_once WCPAY_ABSPATH . 'includes/admin/class-wc-rest-payments-survey-controller.php';
			$survey_controller = new WC_REST_Payments_Survey_Controller( self::get_wc_payments_http() );
			$survey_controller->register_routes();
		}

		if ( WC_Payments_Features::is_documents_section_enabled() ) {
			include_once WCPAY_ABSPATH . 'includes/admin/class-wc-rest-payments-documents-controller.php';
			$documents_controller = new WC_REST_Payments_Documents_Controller( self::$api_client );
			$documents_controller->register_routes();

			include_once WCPAY_ABSPATH . 'includes/admin/class-wc-rest-payments-vat-controller.php';
			$vat_controller = new WC_REST_Payments_VAT_Controller( self::$api_client );
			$vat_controller->register_routes();
		}

		include_once WCPAY_ABSPATH . 'includes/admin/class-wc-rest-payments-payment-intents-controller.php';
		$payment_intents_controller = new WC_REST_Payments_Payment_Intents_Controller( self::$api_client );
		$payment_intents_controller->register_routes();

		include_once WCPAY_ABSPATH . 'includes/admin/class-wc-rest-payments-authorizations-controller.php';
		$authorizations_controller = new WC_REST_Payments_Authorizations_Controller( self::$api_client );
		$authorizations_controller->register_routes();
	}

	/**
	 * Gets the file modified time as a cache buster if we're in dev mode, or the plugin version otherwise.
	 *
	 * @param string $file Local path to the file.
	 * @return string The cache buster value to use for the given file.
	 */
	public static function get_file_version( $file ): string {
		if ( defined( 'SCRIPT_DEBUG' ) && SCRIPT_DEBUG && file_exists( WCPAY_ABSPATH . $file ) ) {
			return (string) filemtime( WCPAY_ABSPATH . trim( $file, '/' ) );
		}
		return WCPAY_VERSION_NUMBER;
	}

	/**
	 * Returns the WC_Payment_Gateway_WCPay instance
	 *
	 * @return WC_Payment_Gateway_WCPay|UPE_Payment_Gateway gateway instance
	 */
	public static function get_gateway() {
		return self::$card_gateway;
	}

	/**
	 * Returns the WC_Payments_Checkout instance
	 *
	 * @return WC_Payments_Checkout|WC_Payments_UPE_Checkout gateway instance
	 */
	public static function get_wc_payments_checkout() {
		return self::$wc_payments_checkout;
	}

	/**
	 * Returns the Database_Cache instance.
	 *
	 * @return Database_Cache Database_Cache instance.
	 */
	public static function get_database_cache(): Database_Cache {
		return self::$database_cache;
	}

	/**
	 * Sets the Database_Cache instance.
	 *
	 * @param Database_Cache $database_cache The cache instance.
	 */
	public static function set_database_cache( Database_Cache $database_cache ) {
		self::$database_cache = $database_cache;
	}

	/**
	 * Returns the WC_Payments_Account instance
	 *
	 * @return WC_Payments_Account account service instance
	 */
	public static function get_account_service() {
		return self::$account;
	}

	/**
	 * Sets the account service instance.
	 *
	 * @param WC_Payments_Account $account The account instance.
	 */
	public static function set_account_service( WC_Payments_Account $account ) {
		self::$account = $account;
	}

	/**
	 * Returns the WC_Payments_API_Client
	 *
	 * @return WC_Payments_API_Client API Client instance
	 */
	public static function get_payments_api_client() {
		return self::$api_client;
	}

	/**
	 * Returns the WC_Payments_Localization_Service
	 *
	 * @return WC_Payments_Localization_Service Localization Service instance
	 */
	public static function get_localization_service() {
		return self::$localization_service;
	}

	/**
	 * Returns the WC_Payments_Action_Scheduler_Service
	 *
	 * @return WC_Payments_Action_Scheduler_Service Action Scheduler Service instance
	 */
	public static function get_action_scheduler_service() {
		return self::$action_scheduler_service;
	}

	/**
	 * Returns the WC_Payments_Fraud_Service instance
	 *
	 * @return WC_Payments_Fraud_Service Fraud Service instance
	 */
	public static function get_fraud_service() {
		return self::$fraud_service;
	}

	/**
	 * Returns the WC_Payments_Customer_Service instance
	 *
	 * @return WC_Payments_Customer_Service  The Customer Service instance.
	 */
	public static function get_customer_service(): WC_Payments_Customer_Service {
		return self::$customer_service;
	}

	/**
	 * Returns the WC_Payments_Customer_Service_API instance
	 *
	 * @return WC_Payments_Customer_Service_API  The Customer Service instance.
	 */
	public static function get_customer_service_api(): WC_Payments_Customer_Service_API {
		return self::$customer_service_api;
	}

	/**
	 * Sets the customer service instance. This is needed only for tests.
	 *
	 * @param WC_Payments_Customer_Service $customer_service_class Instance of WC_Payments_Customer_Service.
	 *
	 * @return void
	 */
	public static function set_customer_service( WC_Payments_Customer_Service $customer_service_class ) {
		self::$customer_service = $customer_service_class;
	}

	/**
	 * Registers the payment method with the blocks registry.
	 *
	 * @param Automattic\WooCommerce\Blocks\Payments\PaymentMethodRegistry $payment_method_registry The registry.
	 */
	public static function register_checkout_gateway( $payment_method_registry ) {
		require_once __DIR__ . '/class-wc-payments-blocks-payment-method.php';
		if ( WC_Payments_Features::is_upe_enabled() ) {
			require_once __DIR__ . '/class-wc-payments-upe-blocks-payment-method.php';
			$payment_method_registry->register( new WC_Payments_UPE_Blocks_Payment_Method() );
		} else {
			$payment_method_registry->register( new WC_Payments_Blocks_Payment_Method() );
		}

	}

	/**
	 * Handles upgrade routines.
	 */
	public static function install_actions() {
		if ( version_compare( WCPAY_VERSION_NUMBER, get_option( 'woocommerce_woocommerce_payments_version' ), '>' ) ) {
			do_action( 'woocommerce_woocommerce_payments_updated' );
			self::update_plugin_version();
		}
	}

	/**
	 * Updates the plugin version in db.
	 */
	public static function update_plugin_version() {
		update_option( 'woocommerce_woocommerce_payments_version', WCPAY_VERSION_NUMBER );
	}

	/**
	 * Sets the plugin activation timestamp.
	 *
	 * Use add_option so that we don't overwrite the value.
	 */
	public static function set_plugin_activation_timestamp() {
		add_option( 'wcpay_activation_timestamp', time() );
	}

	/**
	 * Adds WCPay notes to the WC-Admin inbox.
	 */
	public static function add_woo_admin_notes() {
		// Do not try to add notes on ajax requests to improve their performance.
		if ( wp_doing_ajax() ) {
			return;
		}

		if ( defined( 'WC_VERSION' ) && version_compare( WC_VERSION, '4.4.0', '>=' ) ) {
			require_once WCPAY_ABSPATH . 'includes/notes/class-wc-payments-notes-set-up-refund-policy.php';
			require_once WCPAY_ABSPATH . 'includes/notes/class-wc-payments-notes-qualitative-feedback.php';
			WC_Payments_Notes_Qualitative_Feedback::possibly_add_note();
			WC_Payments_Notes_Set_Up_Refund_Policy::possibly_add_note();

			require_once WCPAY_ABSPATH . 'includes/notes/class-wc-payments-notes-set-https-for-checkout.php';
			WC_Payments_Notes_Set_Https_For_Checkout::possibly_add_note();

			require_once WCPAY_ABSPATH . 'includes/notes/class-wc-payments-notes-additional-payment-methods.php';
			WC_Payments_Notes_Additional_Payment_Methods::set_account( self::get_account_service() );
			WC_Payments_Notes_Additional_Payment_Methods::possibly_add_note();
			WC_Payments_Notes_Additional_Payment_Methods::maybe_enable_upe_feature_flag();

			require_once WCPAY_ABSPATH . 'includes/notes/class-wc-payments-notes-set-up-stripelink.php';
			WC_Payments_Notes_Set_Up_StripeLink::set_gateway( self::get_gateway() );
			WC_Payments_Notes_Set_Up_StripeLink::possibly_add_note();
		}
	}

	/**
	 * Removes WCPay notes from the WC-Admin inbox.
	 */
	public static function remove_woo_admin_notes() {
		if ( defined( 'WC_VERSION' ) && version_compare( WC_VERSION, '4.4.0', '>=' ) ) {
			self::$remote_note_service->delete_notes();
			require_once WCPAY_ABSPATH . 'includes/notes/class-wc-payments-notes-set-up-refund-policy.php';
			require_once WCPAY_ABSPATH . 'includes/notes/class-wc-payments-notes-qualitative-feedback.php';
			WC_Payments_Notes_Qualitative_Feedback::possibly_delete_note();
			WC_Payments_Notes_Set_Up_Refund_Policy::possibly_delete_note();

			require_once WCPAY_ABSPATH . 'includes/notes/class-wc-payments-notes-set-https-for-checkout.php';
			WC_Payments_Notes_Set_Https_For_Checkout::possibly_delete_note();

			require_once WCPAY_ABSPATH . 'includes/notes/class-wc-payments-notes-instant-deposits-eligible.php';
			WC_Payments_Notes_Instant_Deposits_Eligible::possibly_delete_note();

			require_once WCPAY_ABSPATH . 'includes/notes/class-wc-payments-notes-additional-payment-methods.php';
			WC_Payments_Notes_Additional_Payment_Methods::possibly_delete_note();

			require_once WCPAY_ABSPATH . 'includes/notes/class-wc-payments-notes-set-up-stripelink.php';
			WC_Payments_Notes_Set_Up_StripeLink::possibly_delete_note();
		}
	}

	/**
	 * Filter to check if WCPay should operate as usual (the customer can save payment methods at checkout and those payment methods
	 * will only be used on this site), or if saved cards should be available for all the sites on the multisite network.
	 *
	 * NOTE: DON'T USE THIS FILTER. Everything will break. At this moment, it's only intended to be used internally by Automattic.
	 *
	 * @return bool Normal WCPay behavior (false, default) or TRUE if the site should only use network-wide saved payment methods.
	 */
	public static function is_network_saved_cards_enabled() {
		return apply_filters( 'wcpay_force_network_saved_cards', false );
	}

	/**
	 * Registers platform checkout hooks if the platform checkout feature flag is enabled.
	 *
	 * @return void
	 */
	public static function maybe_register_platform_checkout_hooks() {
		$is_platform_checkout_eligible = WC_Payments_Features::is_platform_checkout_eligible(); // Feature flag.
		$is_platform_checkout_enabled  = 'yes' === self::get_gateway()->get_option( 'platform_checkout', 'no' );

		if ( $is_platform_checkout_eligible && $is_platform_checkout_enabled ) {
			add_action( 'wc_ajax_wcpay_init_platform_checkout', [ __CLASS__, 'ajax_init_platform_checkout' ] );
			add_action( 'wc_ajax_wcpay_get_platform_checkout_signature', [ __CLASS__, 'ajax_get_platform_checkout_signature' ] );

			// This injects the payments API and draft orders into core, so the WooCommerce Blocks plugin is not necessary.
			// We should remove this once both features are available by default in the WC minimum supported version.
			// - The payments API is currently only available in feature builds (with flag `WC_BLOCKS_IS_FEATURE_PLUGIN`).
			// - The Draft order status is available after WC blocks 7.5.0.
			if (
				! defined( 'WC_BLOCKS_IS_FEATURE_PLUGIN' ) &&
				class_exists( 'Automattic\WooCommerce\Blocks\Package' ) &&
				class_exists( 'Automattic\WooCommerce\Blocks\Payments\Api' )
			) {
				// Register payments API.
				$blocks_package_container = Automattic\WooCommerce\Blocks\Package::container();
				$blocks_package_container->register(
					Automattic\WooCommerce\Blocks\Payments\Api::class,
					function ( $container ) {
						$payment_method_registry = $container->get( Automattic\WooCommerce\Blocks\Payments\PaymentMethodRegistry::class );
						$asset_data_registry     = $container->get( Automattic\WooCommerce\Blocks\Assets\AssetDataRegistry::class );
						return new Automattic\WooCommerce\Blocks\Payments\Api( $payment_method_registry, $asset_data_registry );
					}
				);
				$blocks_package_container->get( Automattic\WooCommerce\Blocks\Payments\Api::class );

				// Register draft orders.
				$draft_orders = $blocks_package_container->get( Automattic\WooCommerce\Blocks\Domain\Services\DraftOrders::class );

				add_filter( 'wc_order_statuses', [ $draft_orders, 'register_draft_order_status' ] );
				add_filter( 'woocommerce_register_shop_order_post_statuses', [ $draft_orders, 'register_draft_order_post_status' ] );
				add_filter( 'woocommerce_analytics_excluded_order_statuses', [ $draft_orders, 'append_draft_order_post_status' ] );
				add_filter( 'woocommerce_valid_order_statuses_for_payment', [ $draft_orders, 'append_draft_order_post_status' ] );
				add_filter( 'woocommerce_valid_order_statuses_for_payment_complete', [ $draft_orders, 'append_draft_order_post_status' ] );
				// Hook into the query to retrieve My Account orders so draft status is excluded.
				add_action( 'woocommerce_my_account_my_orders_query', [ $draft_orders, 'delete_draft_order_post_status_from_args' ] );
				add_action( 'woocommerce_cleanup_draft_orders', [ $draft_orders, 'delete_expired_draft_orders' ] );
				add_action( 'admin_init', [ $draft_orders, 'install' ] );
			}

			new Platform_Checkout_Order_Status_Sync( self::$api_client );
		}
	}

	/**
	 * Used to initialize platform checkout session.
	 *
	 * @return void
	 */
	public static function ajax_init_platform_checkout() {
		$is_nonce_valid = check_ajax_referer( 'wcpay_init_platform_checkout_nonce', false, false );

		if ( ! $is_nonce_valid ) {
			wp_send_json_error(
				__( 'You aren’t authorized to do that.', 'woocommerce-payments' ),
				403
			);
		}

		$session_cookie_name = apply_filters( 'woocommerce_cookie', 'wp_woocommerce_session_' . COOKIEHASH );

		$email       = ! empty( $_POST['email'] ) ? wc_clean( wp_unslash( $_POST['email'] ) ) : '';
		$user        = wp_get_current_user();
		$return_url  = ! empty( $_POST['return_url'] ) ? wc_clean( wp_unslash( $_POST['return_url'] ) ) : '';
		$customer_id = self::$customer_service->get_customer_id_by_user_id( $user->ID );
		if ( null === $customer_id ) {
			// create customer.
			$customer_data = WC_Payments_Customer_Service::map_customer_data( null, new WC_Customer( $user->ID ) );
			$customer_id   = self::$customer_service->create_customer_for_user( $user, $customer_data );
		}

		$account_id = self::get_account_service()->get_stripe_account_id();

		$platform_checkout_host = defined( 'PLATFORM_CHECKOUT_HOST' ) ? PLATFORM_CHECKOUT_HOST : 'https://pay.woo.com';
		$url                    = $platform_checkout_host . '/wp-json/platform-checkout/v1/init';

		$store_logo = self::get_gateway()->get_option( 'platform_checkout_store_logo' );

		$body = [
			'wcpay_version'        => WCPAY_VERSION_NUMBER,
			'user_id'              => $user->ID,
			'customer_id'          => $customer_id,
			'session_nonce'        => wp_create_nonce( 'wc_store_api' ),
			'email'                => $email,
			'session_cookie_name'  => $session_cookie_name,
			'session_cookie_value' => wp_unslash( $_COOKIE[ $session_cookie_name ] ?? '' ), // phpcs:ignore WordPress.Security.ValidatedSanitizedInput
			'store_data'           => [
				'store_name'                     => get_bloginfo( 'name' ),
				'store_logo'                     => ! empty( $store_logo ) ? get_rest_url( null, 'wc/v3/payments/file/' . $store_logo ) : '',
				'custom_message'                 => self::get_gateway()->get_option( 'platform_checkout_custom_message' ),
				'blog_id'                        => Jetpack_Options::get_option( 'id' ),
				'blog_url'                       => get_site_url(),
				'blog_checkout_url'              => wc_get_checkout_url(),
				'blog_shop_url'                  => get_permalink( wc_get_page_id( 'shop' ) ),
				'store_api_url'                  => self::get_store_api_url(),
				'account_id'                     => $account_id,
				'test_mode'                      => self::$mode->is_test(),
				'capture_method'                 => empty( self::get_gateway()->get_option( 'manual_capture' ) ) || 'no' === self::get_gateway()->get_option( 'manual_capture' ) ? 'automatic' : 'manual',
				'is_subscriptions_plugin_active' => self::get_gateway()->is_subscriptions_plugin_active(),
				'woocommerce_tax_display_cart'   => get_option( 'woocommerce_tax_display_cart' ),
				'ship_to_billing_address_only'   => wc_ship_to_billing_address_only(),
				'return_url'                     => $return_url,
			],
			'user_session'         => isset( $_REQUEST['user_session'] ) ? sanitize_text_field( wp_unslash( $_REQUEST['user_session'] ) ) : null,
		];
		$args = [
			'url'     => $url,
			'method'  => 'POST',
			'timeout' => 30,
			'body'    => wp_json_encode( $body ),
			'headers' => [
				'Content-Type' => 'application/json',
			],
		];

		/**
		 * Suppress psalm error from Jetpack Connection namespacing WP_Error.
		 *
		 * @psalm-suppress UndefinedDocblockClass
		 */
		$response = Automattic\Jetpack\Connection\Client::remote_request( $args, wp_json_encode( $body ) );

		if ( is_wp_error( $response ) || ! is_array( $response ) ) {
			Logger::error( 'HTTP_REQUEST_ERROR ' . var_export( $response, true ) ); // phpcs:ignore WordPress.PHP.DevelopmentFunctions.error_log_var_export
			// phpcs:ignore
			/**
			 * @psalm-suppress UndefinedDocblockClass
			 */
			$message = sprintf(
				// translators: %1: original error message.
				__( 'Http request failed. Reason: %1$s', 'woocommerce-payments' ),
				$response->get_error_message()
			);
			// Respond with same message platform would respond with on failure.
			$response_body_json = wp_json_encode( [ 'result' => 'failure' ] );
		} else {
			$response_body_json = wp_remote_retrieve_body( $response );
		}

		Logger::log( $response_body_json );
		wp_send_json( json_decode( $response_body_json ) );
	}

	/**
	 * Retrieve a platform checkout request signature.
	 *
	 * @return void
	 */
	public static function ajax_get_platform_checkout_signature() {
		$is_nonce_valid = check_ajax_referer( 'platform_checkout_signature_nonce', false, false );

		if ( ! $is_nonce_valid ) {
			wp_send_json_error(
				__( 'You aren’t authorized to do that.', 'woocommerce-payments' ),
				403
			);
		}

		$platform_checkout_util = new Platform_Checkout_Utilities();

		$signature = $platform_checkout_util->get_platform_checkout_request_signature();

		wp_send_json_success(
			[
				'signature' => $signature,
			],
			200
		);
	}

	/**
	 * Retrieves the Store API URL.
	 *
	 * @return string
	 */
	public static function get_store_api_url() {
		if ( class_exists( StoreApi::class ) && class_exists( RoutesController::class ) ) {
			try {
				$cart          = StoreApi::container()->get( RoutesController::class )->get( 'cart' );
				$store_api_url = method_exists( $cart, 'get_namespace' ) ? $cart->get_namespace() : 'wc/store';
			} catch ( Exception $e ) {
				$store_api_url = 'wc/store';
			}
		}

		return get_rest_url( null, $store_api_url ?? 'wc/store' );
	}

	/**
	 * Adds custom email field.
	 */
	public static function platform_checkout_fields_before_billing_details() {
		$checkout = WC()->checkout;

		echo '<div class="woocommerce-billing-fields" id="contact_details">';

		echo '<h3>' . esc_html( __( 'Contact information', 'woocommerce-payments' ) ) . '</h3>';

		echo '<div class="woocommerce-billing-fields__field-wrapper">';
		woocommerce_form_field(
			'billing_email',
			[
				'type'        => 'email',
				'label'       => __( 'Email address', 'woocommerce-payments' ),
				'class'       => [ 'form-row-wide platform-checkout-billing-email' ],
				'input_class' => [ 'platform-checkout-billing-email-input' ],
				'validate'    => [ 'email' ],
				'required'    => true,
			],
			$checkout->get_value( 'billing_email' )
		);

		echo '</div>';
		echo '</div>';

		// Ensure WC Blocks styles are enqueued so the spinner will show.
		// This style is not enqueued be default when using a block theme and classic checkout.
		wp_enqueue_style( 'wc-blocks-style' );
	}

	/**
	 * Hide the core email field
	 *
	 * @param string $field The checkout field being filtered.
	 * @param string $key The field key.
	 * @param mixed  $args Field arguments.
	 * @param string $value Field value.
	 * @return string
	 */
	public static function filter_woocommerce_form_field_platform_checkout_email( $field, $key, $args, $value ) {
		$class = $args['class'][0];
		if ( false === strpos( $class, 'platform-checkout-billing-email' ) && is_checkout() && ! is_checkout_pay_page() ) {
			$field = '';
		}
		return $field;
	}

	/**
	 * Register platform checkout hooks and scripts if feature is available.
	 *
	 * @return void
	 */
	public static function init_platform_checkout() {
		// Load platform checkout save user section if feature is enabled.
		if ( self::$platform_checkout_util->should_enable_platform_checkout( self::get_gateway() ) ) {
			// Update email field location.
			add_action( 'woocommerce_checkout_billing', [ __CLASS__, 'platform_checkout_fields_before_billing_details' ], -50 );
			add_filter( 'woocommerce_form_field_email', [ __CLASS__, 'filter_woocommerce_form_field_platform_checkout_email' ], 20, 4 );

			include_once __DIR__ . '/platform-checkout-user/class-platform-checkout-save-user.php';
			// Load platform checkout tracking.
			include_once WCPAY_ABSPATH . 'includes/class-platform-checkout-tracker.php';

			new Platform_Checkout_Save_User();
			new Platform_Checkout_Tracker( self::get_wc_payments_http() );
		}
	}

	/**
	 * Load webpack runtime script, only if SCRIPT_DEBUG is enabled and the script exists.
	 * Required for webpack server with HMR.
	 *
	 * @return void
	 */
	public static function enqueue_dev_runtime_scripts() {
		if ( ( defined( 'SCRIPT_DEBUG' ) && SCRIPT_DEBUG ) && file_exists( WCPAY_ABSPATH . 'dist/runtime.js' ) ) {
			wp_enqueue_script( 'WCPAY_RUNTIME', plugins_url( 'dist/runtime.js', WCPAY_PLUGIN_FILE ), [], self::get_file_version( 'dist/runtime.js' ), true );
		}
	}

	/**
	 * Creates a new request object for a server call.
	 *
	 * @param  string $class_name The name of the request class. Must extend WCPay\Core\Server\Request.
	 * @param  mixed  $id         The item ID, if the request needs it (Optional).
	 * @return Request
	 * @throws Exception          If the request class is not really a request.
	 */
	public static function create_request( $class_name, $id = null ) {
		/**
		 * Used for unit tests only, as requests have dependencies, which are not publicly available in live mode.
		 *
		 * @param Request $request    Null, but if the filter returns a request, it will be used.
		 * @param string  $class_name The name of the request class.
		 */
		$request = apply_filters( 'wcpay_create_request', null, $class_name, $id );
		if ( $request instanceof Request ) {
			return $request;
		}

		if ( ! is_subclass_of( $class_name, Request::class ) ) {
			throw new Exception(
				sprintf(
					'WC_Payments::create_request() requires a class, which extends %s, %s provided instead',
					Request::class,
					$class_name
				)
			);
		}

		return new $class_name( self::get_payments_api_client(), self::get_wc_payments_http(), $id );

	}
}<|MERGE_RESOLUTION|>--- conflicted
+++ resolved
@@ -34,11 +34,8 @@
 use WCPay\Database_Cache;
 use WCPay\WC_Payments_Checkout;
 use WCPay\WC_Payments_UPE_Checkout;
-<<<<<<< HEAD
 use WCPay\WooPay\Service\Checkout_Service;
-=======
 use WCPay\Core\WC_Payments_Customer_Service_API;
->>>>>>> a24edf86
 
 /**
  * Main class for the WooCommerce Payments extension. Its responsibility is to initialize the extension.
@@ -227,19 +224,18 @@
 	private static $wc_payments_checkout;
 
 	/**
-<<<<<<< HEAD
 	 * WooPay Checkout service
 	 *
 	 * @var Checkout_Service
 	 */
 	private static $woopay_checkout_service;
-=======
+
+	/**
 	 * WC Payments Customer Service API
 	 *
 	 * @var WC_Payments_Customer_Service_API
 	 */
 	private static $customer_service_api;
->>>>>>> a24edf86
 
 	/**
 	 * Entry point to the initialization logic.
