--- conflicted
+++ resolved
@@ -1522,23 +1522,13 @@
 		remove_filter( 'woocommerce_store_api_disable_nonce_check', '__return_true' );
 
 		$body = [
-<<<<<<< HEAD
-			'wcpay_version'      => WCPAY_VERSION_NUMBER,
-			'user_id'            => $user->ID,
-			'customer_id'        => $customer_id,
-			'session_nonce'      => self::create_woopay_nonce( $user->ID ),
-			'store_api_token'    => self::init_store_api_token(),
-			'email'              => $email,
-			'store_data'         => [
-=======
 			'wcpay_version'        => WCPAY_VERSION_NUMBER,
 			'user_id'              => $user->ID,
 			'customer_id'          => $customer_id,
-			'session_nonce'        => wp_create_nonce( 'wc_store_api' ),
+			'session_nonce'        => self::create_woopay_nonce( $user->ID ),
 			'store_api_token'      => self::init_store_api_token(),
 			'email'                => $email,
 			'store_data'           => [
->>>>>>> a80d1016
 				'store_name'                     => get_bloginfo( 'name' ),
 				'store_logo'                     => ! empty( $store_logo ) ? get_rest_url( null, 'wc/v3/payments/file/' . $store_logo ) : '',
 				'custom_message'                 => self::get_gateway()->get_option( 'platform_checkout_custom_message' ),
