<?php
/**
 * Class WC_Payments
 *
 * @package WooCommerce\Payments
 */

if ( ! defined( 'ABSPATH' ) ) {
	exit; // Exit if accessed directly.
}

use WCPay\Logger;
use WCPay\Payment_Method\Card;
use WCPay\Payment_Method\Sepa;

/**
 * Main class for the WooCommerce Payments extension. Its responsibility is to initialize the extension.
 */
class WC_Payments {

	/**
	 * Instance of WC_Payment_Gateway_WCPay, created in init function.
	 *
	 * @var WC_Payment_Gateway_WCPay
	 */
	private static $card_gateway;

	/**
	 * Instance of Sepa gateway, created in init function.
	 *
	 * @var Sepa
	 */
	private static $sepa_gateway;

	/**
	 * Instance of WC_Payments_API_Client, created in init function.
	 *
	 * @var WC_Payments_API_Client
	 */
	private static $api_client;

	/**
	 * Instance of WC_Payments_DB.
	 *
	 * @var WC_Payments_DB
	 */
	private static $db_helper;

	/**
	 * Instance of WC_Payments_Account, created in init function.
	 *
	 * @var WC_Payments_Account
	 */
	private static $account;

	/**
	 * Instance of WC_Payments_Customer_Service, created in init function.
	 *
	 * @var WC_Payments_Customer_Service
	 */
	private static $customer_service;

	/**
	 * Instance of WC_Payments_Token_Service, created in init function.
	 *
	 * @var WC_Payments_Token_Service
	 */
	private static $token_service;

	/**
	 * Instance of WC_Payments_Remote_Note_Service, created in init function.
	 *
	 * @var WC_Payments_Remote_Note_Service
	 */
	private static $remote_note_service;

	/**
	 * Instance of WC_Payments_Action_Scheduler_Service, created in init function
	 *
	 * @var WC_Payments_Action_Scheduler_Service
	 */
	private static $action_scheduler_service;

	/**
	 * Instance of WC_Payments_Fraud_Service, created in init function
	 *
	 * @var WC_Payments_Fraud_Service
	 */
	private static $fraud_service;

	/**
	 * Instance of WC_Payments_Payment_Request_Button_Handler, created in init function
	 *
	 * @var WC_Payments_Payment_Request_Button_Handler
	 */
	private static $payment_request_button_handler;

	/**
	 * Instance of WC_Payments_Apple_Pay_Registration, created in init function
	 *
	 * @var WC_Payments_Apple_Pay_Registration
	 */
	private static $apple_pay_registration;

	/**
	 * Cache for plugin headers to avoid multiple calls to get_file_data
	 *
	 * @var array
	 */
	private static $plugin_headers = null;

	/**
	 * Entry point to the initialization logic.
	 */
	public static function init() {
		define( 'WCPAY_VERSION_NUMBER', self::get_plugin_headers()['Version'] );

		include_once __DIR__ . '/class-wc-payments-utils.php';

		if ( ! self::check_plugin_dependencies( true ) ) {
			add_filter( 'admin_notices', [ __CLASS__, 'check_plugin_dependencies' ] );
			return;
		}

		add_action( 'admin_init', [ __CLASS__, 'add_woo_admin_notes' ] );
		add_action( 'admin_init', [ __CLASS__, 'install_actions' ] );

		add_filter( 'plugin_action_links_' . plugin_basename( WCPAY_PLUGIN_FILE ), [ __CLASS__, 'add_plugin_links' ] );
		add_action( 'woocommerce_blocks_payment_method_type_registration', [ __CLASS__, 'register_checkout_gateway' ] );

		include_once __DIR__ . '/class-wc-payments-db.php';
		self::$db_helper = new WC_Payments_DB();

		include_once __DIR__ . '/exceptions/class-base-exception.php';
		include_once __DIR__ . '/exceptions/class-api-exception.php';
		include_once __DIR__ . '/exceptions/class-connection-exception.php';

		self::$api_client = self::create_api_client();

		include_once __DIR__ . '/class-wc-payments-account.php';
		include_once __DIR__ . '/class-wc-payments-customer-service.php';
		include_once __DIR__ . '/class-logger.php';
		include_once __DIR__ . '/class-wc-payment-gateway-wcpay.php';
		include_once __DIR__ . '/payment-method/class-card.php';
		include_once __DIR__ . '/payment-method/class-sepa.php';
		include_once __DIR__ . '/class-wc-payments-token-service.php';
		include_once __DIR__ . '/class-wc-payments-payment-request-button-handler.php';
		include_once __DIR__ . '/class-wc-payments-apple-pay-registration.php';
		include_once __DIR__ . '/exceptions/class-add-payment-method-exception.php';
		include_once __DIR__ . '/exceptions/class-intent-authentication-exception.php';
		include_once __DIR__ . '/exceptions/class-invalid-payment-method-exception.php';
		include_once __DIR__ . '/exceptions/class-process-payment-exception.php';
		include_once __DIR__ . '/compat/class-wc-payment-woo-compat-utils.php';
		include_once __DIR__ . '/constants/class-payment-type.php';
		include_once __DIR__ . '/constants/class-payment-initiated-by.php';
		include_once __DIR__ . '/constants/class-payment-capture-type.php';
		include_once __DIR__ . '/class-payment-information.php';
		require_once __DIR__ . '/notes/class-wc-payments-remote-note-service.php';
		include_once __DIR__ . '/class-wc-payments-action-scheduler-service.php';
		include_once __DIR__ . '/class-wc-payments-fraud-service.php';

		// Always load tracker to avoid class not found errors.
		include_once WCPAY_ABSPATH . 'includes/admin/tracks/class-tracker.php';

		self::$account                  = new WC_Payments_Account( self::$api_client );
		self::$customer_service         = new WC_Payments_Customer_Service( self::$api_client, self::$account );
		self::$token_service            = new WC_Payments_Token_Service( self::$api_client, self::$customer_service );
		self::$remote_note_service      = new WC_Payments_Remote_Note_Service( WC_Data_Store::load( 'admin-note' ) );
		self::$action_scheduler_service = new WC_Payments_Action_Scheduler_Service( self::$api_client );
		self::$fraud_service            = new WC_Payments_Fraud_Service( self::$api_client, self::$customer_service, self::$account );

		$gateway_class = Card::class;
		$sepa_class    = Sepa::class;
		// TODO: Remove admin payment method JS hack for Subscriptions <= 3.0.7 when we drop support for those versions.
		if ( class_exists( 'WC_Subscriptions' ) && version_compare( WC_Subscriptions::$version, '2.2.0', '>=' ) ) {
			include_once __DIR__ . '/compat/subscriptions/class-wc-payment-gateway-wcpay-subscriptions-compat.php';
			$gateway_class = 'WC_Payment_Gateway_WCPay_Subscriptions_Compat';
		}

		self::$card_gateway = new $gateway_class( self::$api_client, self::$account, self::$customer_service, self::$token_service, self::$action_scheduler_service );
		self::$sepa_gateway = new $sepa_class( self::$api_client, self::$account, self::$customer_service, self::$token_service, self::$action_scheduler_service );

		// Payment Request and Apple Pay.
		self::$payment_request_button_handler = new WC_Payments_Payment_Request_Button_Handler( self::$account );
		self::$apple_pay_registration         = new WC_Payments_Apple_Pay_Registration( self::$api_client, self::$account );

		add_filter( 'woocommerce_payment_gateways', [ __CLASS__, 'register_gateway' ] );
		add_filter( 'option_woocommerce_gateway_order', [ __CLASS__, 'set_gateway_top_of_list' ], 2 );
		add_filter( 'default_option_woocommerce_gateway_order', [ __CLASS__, 'set_gateway_top_of_list' ], 3 );

		// Add admin screens.
		if ( is_admin() ) {
			include_once WCPAY_ABSPATH . 'includes/admin/class-wc-payments-admin.php';
<<<<<<< HEAD
			new WC_Payments_Admin( self::$card_gateway, self::$account );
=======
			new WC_Payments_Admin( self::$api_client, self::$gateway, self::$account );
>>>>>>> ae4aeae1

			// Use tracks loader only in admin screens because it relies on WC_Tracks loaded by WC_Admin.
			include_once WCPAY_ABSPATH . 'includes/admin/tracks/tracks-loader.php';
		}

		add_action( 'rest_api_init', [ __CLASS__, 'init_rest_api' ] );
	}

	/**
	 * Checks whether Payment Request Button feature should be available.
	 * TODO: Remove this ahead of releasing Apple Pay for all merchants.
	 */
	public static function should_payment_request_be_available() {
		return 'US' === WC()->countries->get_base_country();
	}

	/**
	 * Prints the given message in an "admin notice" wrapper with "error" class.
	 *
	 * @param string $message Message to print. Can contain HTML.
	 */
	public static function display_admin_error( $message ) {
		self::display_admin_notice( $message, 'notice-error' );
	}

	/**
	 * Prints the given message in an "admin notice" wrapper with provided classes.
	 *
	 * @param string $message Message to print. Can contain HTML.
	 * @param string $classes Space separated list of classes to be applied to notice element.
	 */
	public static function display_admin_notice( $message, $classes ) {
		?>
		<div class="notice wcpay-notice <?php echo esc_attr( $classes ); ?>">
			<p><b><?php echo esc_html( __( 'WooCommerce Payments', 'woocommerce-payments' ) ); ?></b></p>
			<p><?php echo $message; // PHPCS:Ignore WordPress.Security.EscapeOutput.OutputNotEscaped ?></p>
		</div>
		<?php
	}

	/**
	 * Get plugin headers and cache the result to avoid reopening the file.
	 * First call should execute get_file_data and fetch headers from plugin details comment.
	 * Subsequent calls return the value stored in the variable $plugin_headers.
	 *
	 * @return array Array with plugin headers
	 */
	public static function get_plugin_headers() {
		if ( null === self::$plugin_headers ) {
			self::$plugin_headers = get_file_data(
				WCPAY_PLUGIN_FILE,
				[
					// Mirrors the functionality on WooCommerce core: https://github.com/woocommerce/woocommerce/blob/ff2eadeccec64aa76abd02c931bf607dd819bbf0/includes/wc-core-functions.php#L1916 .
					'WCRequires' => 'WC requires at least',
					// The "Requires WP" plugin header is proposed and being implemented here: https://core.trac.wordpress.org/ticket/43992
					// TODO: Check before release if the "Requires WP" header name has been accepted, or we should use a header on the readme.txt file instead.
					'RequiresWP' => 'Requires WP',
					'Version'    => 'Version',
				]
			);
		}
		return self::$plugin_headers;
	}

	/**
	 * Checks if all the dependencies needed to run this plugin are present
	 *
	 * @param bool $silent True if the function should just return true/false, False if this function should display notice messages for failed dependencies.
	 * @return bool True if all dependencies are met, false otherwise
	 */
	public static function check_plugin_dependencies( $silent ) {
		if ( defined( 'WCPAY_TEST_ENV' ) && WCPAY_TEST_ENV ) {
			return true;
		}

		$plugin_headers = self::get_plugin_headers();

		// Do not show alerts while installing plugins.
		if ( ! $silent && self::is_at_plugin_install_page() ) {
			return true;
		}

		$wc_version = $plugin_headers['WCRequires'];
		$wp_version = $plugin_headers['RequiresWP'];

		// Check if WooCommerce is installed and active.
		if ( ! class_exists( 'WooCommerce' ) ) {
			if ( ! $silent ) {
				$message = WC_Payments_Utils::esc_interpolated_html(
					__( 'WooCommerce Payments requires <a>WooCommerce</a> to be installed and active.', 'woocommerce-payments' ),
					[ 'a' => '<a href="https://wordpress.org/plugins/woocommerce">' ]
				);

				if ( current_user_can( 'install_plugins' ) ) {
					if ( is_wp_error( validate_plugin( 'woocommerce/woocommerce.php' ) ) ) {
						// WooCommerce is not installed.
						$activate_url  = wp_nonce_url( admin_url( 'update.php?action=install-plugin&plugin=woocommerce' ), 'install-plugin_woocommerce' );
						$activate_text = __( 'Install WooCommerce', 'woocommerce-payments' );
					} else {
						// WooCommerce is installed, so it just needs to be enabled.
						$activate_url  = wp_nonce_url( admin_url( 'plugins.php?action=activate&plugin=woocommerce/woocommerce.php' ), 'activate-plugin_woocommerce/woocommerce.php' );
						$activate_text = __( 'Activate WooCommerce', 'woocommerce-payments' );
					}
					$message .= ' <a href="' . $activate_url . '">' . $activate_text . '</a>';
				}

				self::display_admin_error( $message );
			}
			return false;
		}

		// Check if the version of WooCommerce is compatible with WooCommerce Payments.
		if ( version_compare( WC_VERSION, $wc_version, '<' ) ) {
			if ( ! $silent ) {
				$message = WC_Payments_Utils::esc_interpolated_html(
					sprintf(
					/* translators: %1: required WC version number, %2: currently installed WC version number */
						__( 'WooCommerce Payments requires <strong>WooCommerce %1$s</strong> or greater to be installed (you are using %2$s).', 'woocommerce-payments' ),
						$wc_version,
						WC_VERSION
					),
					[ 'strong' => '<strong>' ]
				);
				if ( current_user_can( 'update_plugins' ) ) {
					// Take the user to the "plugins" screen instead of trying to update WooCommerce inline. WooCommerce adds important information
					// on its plugin row regarding the currently installed extensions and their compatibility with the latest WC version.
					$message .= ' <a href="' . admin_url( 'plugins.php' ) . '">' . __( 'Update WooCommerce', 'woocommerce-payments' ) . '</a>';
				}
				self::display_admin_error( $message );
			}
			return false;
		}

		// Check if the current WooCommerce version has WooCommerce Admin bundled (WC 4.0+) but it's disabled using a filter.
		if ( ! defined( 'WC_ADMIN_VERSION_NUMBER' ) ) {
			if ( ! $silent ) {
				self::display_admin_error(
					WC_Payments_Utils::esc_interpolated_html(
						__( 'WooCommerce Payments requires WooCommerce Admin to be enabled. Please remove the <code>woocommerce_admin_disabled</code> filter to use WooCommerce Payments.', 'woocommerce-payments' ),
						[ 'code' => '<code>' ]
					)
				);
			}
			return false;
		}

		// Check if the version of WooCommerce Admin is compatible with WooCommerce Payments.
		if ( version_compare( WC_ADMIN_VERSION_NUMBER, WCPAY_MIN_WC_ADMIN_VERSION, '<' ) ) {
			if ( ! $silent ) {
				$message = WC_Payments_Utils::esc_interpolated_html(
					sprintf(
						/* translators: %1: required WC-Admin version number, %2: currently installed WC-Admin version number */
						__( 'WooCommerce Payments requires <strong>WooCommerce Admin %1$s</strong> or greater to be installed (you are using %2$s).', 'woocommerce-payments' ),
						WCPAY_MIN_WC_ADMIN_VERSION,
						WC_ADMIN_VERSION_NUMBER
					),
					[ 'strong' => '<strong>' ]
				);

				// Let's assume for now that any WC-Admin version bundled with WooCommerce will meet our minimum requirements.
				$message .= ' ' . __( 'There is a newer version of WooCommerce Admin bundled with WooCommerce.', 'woocommerce-payments' );
				if ( current_user_can( 'deactivate_plugins' ) ) {
					$deactivate_url = wp_nonce_url( admin_url( 'plugins.php?action=deactivate&plugin=woocommerce-admin/woocommerce-admin.php' ), 'deactivate-plugin_woocommerce-admin/woocommerce-admin.php' );
					$message       .= ' <a href="' . $deactivate_url . '">' . __( 'Use the bundled version of WooCommerce Admin', 'woocommerce-payments' ) . '</a>';
				}
				self::display_admin_error( $message );
			}
			return false;
		}

		// Check if the version of WordPress is compatible with WooCommerce Payments.
		if ( version_compare( get_bloginfo( 'version' ), $wp_version, '<' ) ) {
			if ( ! $silent ) {
				$message = WC_Payments_Utils::esc_interpolated_html(
					sprintf(
						/* translators: %1: required WP version number, %2: currently installed WP version number */
						__( 'WooCommerce Payments requires <strong>WordPress %1$s</strong> or greater (you are using %2$s).', 'woocommerce-payments' ),
						$wp_version,
						get_bloginfo( 'version' )
					),
					[ 'strong' => '<strong>' ]
				);
				if ( current_user_can( 'update_core' ) ) {
					$message .= ' <a href="' . admin_url( 'update-core.php' ) . '">' . __( 'Update WordPress', 'woocommerce-payments' ) . '</a>';
				}
				self::display_admin_error( $message );
			}
			return false;
		}

		return true;
	}

	/**
	 * Checks if current page is plugin installation process page.
	 *
	 * @return bool True when installing plugin.
	 */
	private static function is_at_plugin_install_page() {
		$cur_screen = get_current_screen();
		return 'update' === $cur_screen->id && 'plugins' === $cur_screen->parent_base;
	}

	/**
	 * Adds links to the plugin's row in the "Plugins" Wp-Admin page.
	 *
	 * @see https://codex.wordpress.org/Plugin_API/Filter_Reference/plugin_action_links_(plugin_file_name)
	 * @param array $links The existing list of links that will be rendered.
	 * @return array The list of links that will be rendered, after adding some links specific to this plugin.
	 */
	public static function add_plugin_links( $links ) {
		$plugin_links = [
			'<a href="' . esc_attr( WC_Payment_Gateway_WCPay::get_settings_url() ) . '">' . esc_html__( 'Settings', 'woocommerce-payments' ) . '</a>',
		];

		return array_merge( $plugin_links, $links );
	}

	/**
	 * Adds the WooCommerce Payments' gateway class to the list of installed payment gateways.
	 *
	 * @param array $gateways Existing list of gateway classes that will be available for the merchant to configure.
	 * @return array The list of payment gateways that will be available, including WooCommerce Payments' Gateway class.
	 */
	public static function register_gateway( $gateways ) {
		$gateways[] = self::$card_gateway;
		$gateways[] = self::$sepa_gateway;

		return $gateways;
	}

	/**
	 * By default, new payment gateways are put at the bottom of the list on the admin "Payments" settings screen.
	 * For visibility, we want WooCommerce Payments to be at the top of the list.
	 *
	 * @param array $ordering Existing ordering of the payment gateways.
	 *
	 * @return array Modified ordering.
	 */
	public static function set_gateway_top_of_list( $ordering ) {
		$ordering = (array) $ordering;
		$id       = self::$card_gateway->id;
		// Only tweak the ordering if the list hasn't been reordered with WooCommerce Payments in it already.
		if ( ! isset( $ordering[ $id ] ) || ! is_numeric( $ordering[ $id ] ) ) {
			$ordering[ $id ] = empty( $ordering ) ? 0 : ( min( $ordering ) - 1 );
		}
		return $ordering;
	}

	/**
	 * Create the API client.
	 *
	 * @return WC_Payments_API_Client
	 */
	public static function create_api_client() {
		require_once __DIR__ . '/wc-payment-api/models/class-wc-payments-api-charge.php';
		require_once __DIR__ . '/wc-payment-api/models/class-wc-payments-api-intention.php';
		require_once __DIR__ . '/wc-payment-api/class-wc-payments-api-client.php';

		$http_class = self::get_wc_payments_http();

		$payments_api_client = new WC_Payments_API_Client(
			'WooCommerce Payments/' . WCPAY_VERSION_NUMBER,
			$http_class,
			self::$db_helper
		);

		return $payments_api_client;
	}

	/**
	 * Create the HTTP instantiation.
	 *
	 * @return WC_Payments_Http_Interface
	 */
	private static function get_wc_payments_http() {
		require_once __DIR__ . '/wc-payment-api/class-wc-payments-http-interface.php';
		require_once __DIR__ . '/wc-payment-api/class-wc-payments-http.php';

		$http_class = apply_filters( 'wc_payments_http', null );

		if ( ! $http_class instanceof WC_Payments_Http_Interface ) {
			$http_class = new WC_Payments_Http( new Automattic\Jetpack\Connection\Manager( 'woocommerce-payments' ) );
		}

		return $http_class;
	}

	/**
	 * Initialize the REST API controllers.
	 */
	public static function init_rest_api() {
		include_once WCPAY_ABSPATH . 'includes/exceptions/class-rest-request-exception.php';
		include_once WCPAY_ABSPATH . 'includes/admin/class-wc-payments-rest-controller.php';

		include_once WCPAY_ABSPATH . 'includes/admin/class-wc-rest-payments-accounts-controller.php';
		$accounts_controller = new WC_REST_Payments_Accounts_Controller( self::$api_client );
		$accounts_controller->register_routes();

		include_once WCPAY_ABSPATH . 'includes/admin/class-wc-rest-payments-deposits-controller.php';
		$deposits_controller = new WC_REST_Payments_Deposits_Controller( self::$api_client );
		$deposits_controller->register_routes();

		include_once WCPAY_ABSPATH . 'includes/admin/class-wc-rest-payments-transactions-controller.php';
		$transactions_controller = new WC_REST_Payments_Transactions_Controller( self::$api_client );
		$transactions_controller->register_routes();

		include_once WCPAY_ABSPATH . 'includes/admin/class-wc-rest-payments-disputes-controller.php';
		$disputes_controller = new WC_REST_Payments_Disputes_Controller( self::$api_client );
		$disputes_controller->register_routes();

		include_once WCPAY_ABSPATH . 'includes/admin/class-wc-rest-payments-charges-controller.php';
		$charges_controller = new WC_REST_Payments_Charges_Controller( self::$api_client );
		$charges_controller->register_routes();

		include_once WCPAY_ABSPATH . 'includes/admin/class-wc-rest-payments-connection-tokens-controller.php';
		$conn_tokens_controller = new WC_REST_Payments_Connection_Tokens_Controller( self::$api_client, self::$card_gateway, self::$account );
		$conn_tokens_controller->register_routes();

		include_once WCPAY_ABSPATH . 'includes/admin/class-wc-rest-payments-timeline-controller.php';
		$timeline_controller = new WC_REST_Payments_Timeline_Controller( self::$api_client );
		$timeline_controller->register_routes();

		include_once WCPAY_ABSPATH . 'includes/admin/class-wc-rest-payments-webhook-controller.php';
		$webhook_controller = new WC_REST_Payments_Webhook_Controller( self::$api_client, self::$db_helper, self::$account, self::$remote_note_service );
		$webhook_controller->register_routes();

		include_once WCPAY_ABSPATH . 'includes/admin/class-wc-rest-payments-tos-controller.php';
		$tos_controller = new WC_REST_Payments_Tos_Controller( self::$api_client, self::$card_gateway, self::$account );
		$tos_controller->register_routes();
	}

	/**
	 * Gets the file modified time as a cache buster if we're in dev mode, or the plugin version otherwise.
	 *
	 * @param string $file Local path to the file.
	 * @return string The cache buster value to use for the given file.
	 */
	public static function get_file_version( $file ) {
		if ( defined( 'SCRIPT_DEBUG' ) && SCRIPT_DEBUG ) {
			$file = trim( $file, '/' );
			return filemtime( WCPAY_ABSPATH . $file );
		}
		return WCPAY_VERSION_NUMBER;
	}

	/**
	 * Returns the WC_Payment_Gateway_WCPay instance
	 *
	 * @return WC_Payment_Gateway_WCPay gateway instance
	 */
	public static function get_gateway() {
		return self::$card_gateway;
	}

	/**
	 * Registers the payment method with the blocks registry.
	 *
	 * @param Automattic\WooCommerce\Blocks\Payments\PaymentMethodRegistry $payment_method_registry The registry.
	 */
	public static function register_checkout_gateway( $payment_method_registry ) {
		require_once __DIR__ . '/class-wc-payments-blocks-payment-method.php';

		$payment_method_registry->register( new WC_Payments_Blocks_Payment_Method() );
	}

	/**
	 * Handles upgrade routines.
	 */
	public static function install_actions() {
		if ( version_compare( WCPAY_VERSION_NUMBER, get_option( 'woocommerce_woocommerce_payments_version' ), '>' ) ) {
			do_action( 'woocommerce_woocommerce_payments_updated' );
			self::update_plugin_version();
		}
	}

	/**
	 * Updates the plugin version in db.
	 */
	public static function update_plugin_version() {
		update_option( 'woocommerce_woocommerce_payments_version', WCPAY_VERSION_NUMBER );
	}

	/**
	 * Adds WCPay notes to the WC-Admin inbox.
	 */
	public static function add_woo_admin_notes() {
		if ( version_compare( WC_VERSION, '4.4.0', '>=' ) ) {
			require_once WCPAY_ABSPATH . 'includes/notes/class-wc-payments-notes-set-up-refund-policy.php';
			WC_Payments_Notes_Set_Up_Refund_Policy::possibly_add_note();

			require_once WCPAY_ABSPATH . 'includes/notes/class-wc-payments-notes-set-https-for-checkout.php';
			WC_Payments_Notes_Set_Https_For_Checkout::possibly_add_note();
		}
	}

	/**
	 * Removes WCPay notes from the WC-Admin inbox.
	 */
	public static function remove_woo_admin_notes() {
		self::$remote_note_service->delete_notes();

		if ( version_compare( WC_VERSION, '4.4.0', '>=' ) ) {
			require_once WCPAY_ABSPATH . 'includes/notes/class-wc-payments-notes-set-up-refund-policy.php';
			WC_Payments_Notes_Set_Up_Refund_Policy::possibly_delete_note();

			require_once WCPAY_ABSPATH . 'includes/notes/class-wc-payments-notes-set-https-for-checkout.php';
			WC_Payments_Notes_Set_Https_For_Checkout::possibly_delete_note();
		}
	}

	/**
	 * Filter to check if WCPay should operate as usual (the customer can save payment methods at checkout and those payment methods
	 * will only be used on this site), or if saved cards should be available for all the sites on the multisite network.
	 *
	 * NOTE: DON'T USE THIS FILTER. Everything will break. At this moment, it's only intended to be used internally by Automattic.
	 *
	 * @return bool Normal WCPay behavior (false, default) or TRUE if the site should only use network-wide saved payment methods.
	 */
	public static function is_network_saved_cards_enabled() {
		return apply_filters( 'wcpay_force_network_saved_cards', false );
	}
}<|MERGE_RESOLUTION|>--- conflicted
+++ resolved
@@ -191,11 +191,7 @@
 		// Add admin screens.
 		if ( is_admin() ) {
 			include_once WCPAY_ABSPATH . 'includes/admin/class-wc-payments-admin.php';
-<<<<<<< HEAD
-			new WC_Payments_Admin( self::$card_gateway, self::$account );
-=======
-			new WC_Payments_Admin( self::$api_client, self::$gateway, self::$account );
->>>>>>> ae4aeae1
+			new WC_Payments_Admin( self::$api_client, self::$card_gateway, self::$account );
 
 			// Use tracks loader only in admin screens because it relies on WC_Tracks loaded by WC_Admin.
 			include_once WCPAY_ABSPATH . 'includes/admin/tracks/tracks-loader.php';
