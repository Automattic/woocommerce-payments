<?php
/**
 * Class WC_Payments
 *
 * @package WooCommerce\Payments
 */

if ( ! defined( 'ABSPATH' ) ) {
	exit; // Exit if accessed directly.
}

use Automattic\WooCommerce\StoreApi\StoreApi;
use Automattic\WooCommerce\StoreApi\RoutesController;
use WCPay\Core\Mode;
use WCPay\Core\Server\Request;
use WCPay\Logger;
use WCPay\Migrations\Allowed_Payment_Request_Button_Types_Update;
use WCPay\Payment_Methods\CC_Payment_Gateway;
use WCPay\Payment_Methods\CC_Payment_Method;
use WCPay\Payment_Methods\Bancontact_Payment_Method;
use WCPay\Payment_Methods\Becs_Payment_Method;
use WCPay\Payment_Methods\Giropay_Payment_Method;
use WCPay\Payment_Methods\P24_Payment_Method;
use WCPay\Payment_Methods\Sepa_Payment_Method;
use WCPay\Payment_Methods\Sofort_Payment_Method;
use WCPay\Payment_Methods\UPE_Payment_Gateway;
use WCPay\Payment_Methods\UPE_Split_Payment_Gateway;
use WCPay\Payment_Methods\Ideal_Payment_Method;
use WCPay\Payment_Methods\JCB_Payment_Method;
use WCPay\Payment_Methods\Eps_Payment_Method;
use WCPay\Payment_Methods\UPE_Payment_Method;
use WCPay\WooPay_Tracker;
use WCPay\WooPay\WooPay_Utilities;
use WCPay\WooPay\WooPay_Order_Status_Sync;
use WCPay\Payment_Methods\Link_Payment_Method;
use WCPay\Payment_Methods\Affirm_Payment_Method;
use WCPay\Payment_Methods\Afterpay_Payment_Method;
use WCPay\Session_Rate_Limiter;
use WCPay\Database_Cache;
use WCPay\WC_Payments_Checkout;
use WCPay\WC_Payments_UPE_Checkout;
use WCPay\WooPay\Service\Checkout_Service;
use WCPay\Core\WC_Payments_Customer_Service_API;
use WCPay\Blocks_Data_Extractor;
use WCPay\WooPay\WooPay_Adapted_Extensions;
use WCPay\Constants\Payment_Method;
use WCPay\Duplicate_Payment_Prevention_Service;
use WCPay\WooPay\WooPay_Scheduler;
use WCPay\WooPay\WooPay_Session;

/**
 * Main class for the WooPayments extension. Its responsibility is to initialize the extension.
 */
class WC_Payments {
	/**
	 * Main payment gateway controller instance, created in init function.
	 *
	 * @var WC_Payment_Gateway_WCPay|UPE_Payment_Gateway|UPE_Split_Payment_Gateway
	 */
	private static $card_gateway;

	/**
	 * Instance of WC_Payment_Gateway_WCPay to register as payment gateway.
	 *
	 * @var WC_Payment_Gateway_WCPay
	 */
	private static $legacy_card_gateway;

	/**
	 * Copy of either $card_gateway or $legacy_card_gateway,
	 * depending on which gateway is registered as main CC gateway.
	 *
	 * @var WC_Payment_Gateway_WCPay|UPE_Payment_Gateway|UPE_Split_Payment_Gateway
	 */
	private static $registered_card_gateway;

	/**
	 * Instance of WC_Payments_API_Client, created in init function.
	 *
	 * @var WC_Payments_API_Client
	 */
	private static $api_client;

	/**
	 * Instance of WC_Payments_DB.
	 *
	 * @var WC_Payments_DB
	 */
	private static $db_helper;

	/**
	 * Instance of WC_Payments_Account, created in init function.
	 *
	 * @var WC_Payments_Account
	 */
	private static $account;

	/**
	 * Instance of WC_Payments_Customer_Service, created in init function.
	 *
	 * @var WC_Payments_Customer_Service
	 */
	private static $customer_service;

	/**
	 * Instance of WC_Payments_Token_Service, created in init function.
	 *
	 * @var WC_Payments_Token_Service
	 */
	private static $token_service;

	/**
	 * Instance of WC_Payments_Remote_Note_Service, created in init function.
	 *
	 * @var WC_Payments_Remote_Note_Service
	 */
	private static $remote_note_service;

	/**
	 * Instance of WC_Payments_Action_Scheduler_Service, created in init function
	 *
	 * @var WC_Payments_Action_Scheduler_Service
	 */
	private static $action_scheduler_service;

	/**
	 * Instance of WC_Payments_Localization_Service, created in init function
	 *
	 * @var WC_Payments_Localization_Service
	 */
	private static $localization_service;

	/**
	 * Instance of WC_Payments_Dependency_Service, created in init function
	 *
	 * @var WC_Payments_Dependency_Service
	 */
	private static $dependency_service;

	/**
	 * Instance of WC_Payments_Fraud_Service, created in init function
	 *
	 * @var WC_Payments_Fraud_Service
	 */
	private static $fraud_service;

	/**
	 * Instance of WC_Payments_In_Person_Payments_Receipts_Service, created in init function
	 *
	 * @var WC_Payments_In_Person_Payments_Receipts_Service
	 */
	private static $in_person_payments_receipts_service;

	/**
	 * Instance of WC_Payments_Order_Service, created in init function
	 *
	 * @var WC_Payments_Order_Service
	 */
	private static $order_service;

	/**
	 * Instance of WC_Payments_Order_Success_Page, created in init function
	 *
	 * @var WC_Payments_Order_Success_Page
	 */
	private static $order_success_page;

	/**
	 * Instance of WC_Payments_Onboarding_Service, created in init function
	 *
	 * @var WC_Payments_Onboarding_Service
	 */
	private static $onboarding_service;

	/**
	 * Instance of WC_Payments_Apple_Pay_Registration, created in init function
	 *
	 * @var WC_Payments_Apple_Pay_Registration
	 */
	private static $apple_pay_registration;

	/**
	 * Instance of Session_Rate_Limiter to limit failed transactions
	 *
	 * @var Session_Rate_Limiter
	 */
	private static $failed_transaction_rate_limiter;

	/**
	 * Instance of Database_Cache utils
	 *
	 * @var Database_Cache
	 */
	private static $database_cache;

	/**
	 * Cache for plugin headers to avoid multiple calls to get_file_data
	 *
	 * @var array
	 */
	private static $plugin_headers = null;

	/**
	 * Instance of WC_Payments_Webhook_Processing_Service to process webhook data.
	 *
	 * @var WC_Payments_Webhook_Processing_Service
	 */
	private static $webhook_processing_service;

	/**
	 * Maps all availabled Stripe payment method IDs to UPE Payment Method instances.
	 *
	 * @var array
	 */
	private static $upe_payment_method_map = [];

	/**
	 * Maps all availabled Stripe payment method IDs to UPE Payment Gateway instances.
	 *
	 * @var array
	 */
	private static $upe_payment_gateway_map = [];

	/**
	 * Map to store all the available split upe checkouts
	 *
	 * @var array
	 */
	private static $upe_checkout_map = [];

	/**
	 * Instance of WC_Payments_Webhook_Reliability_Service, created in init function
	 *
	 * @var WC_Payments_Webhook_Reliability_Service
	 */
	private static $webhook_reliability_service;

	/**
	 * Holds WCPay's working mode.
	 *
	 * @var Mode
	 */
	private static $mode;

	/**
	 * WooPay Utilities.
	 *
	 * @var WooPay_Utilities
	 */
	private static $woopay_util;

	/**
	 * WooPay Tracker.
	 *
	 * @var WooPay_Tracker
	 */
	private static $woopay_tracker;

	/**
	 * WC Payments Checkout
	 *
	 * @var WC_Payments_Checkout|WC_Payments_UPE_Checkout
	 */
	private static $wc_payments_checkout;

	/**
	 * WooPay Checkout service
	 *
	 * @var Checkout_Service
	 */
	private static $woopay_checkout_service;

	/**
	 * WC Payments Customer Service API
	 *
	 * @var WC_Payments_Customer_Service_API
	 */
	private static $customer_service_api;

	/**
	 * Duplicate payment prevention service.
	 *
	 * @var Duplicate_Payment_Prevention_Service
	 */
	private static $duplicate_payment_prevention_service;

	/**
	 * Instance of WC_Payments_Incentives_Service, created in init function.
	 *
	 * @var WC_Payments_Incentives_Service
	 */
	private static $incentives_service;

	/**
	 * Entry point to the initialization logic.
	 */
	public static function init() {
		define( 'WCPAY_VERSION_NUMBER', self::get_plugin_headers()['Version'] );

		include_once __DIR__ . '/class-wc-payments-utils.php';
		include_once __DIR__ . '/core/class-mode.php';

		include_once __DIR__ . '/class-database-cache.php';
		self::$database_cache = new Database_Cache();

		include_once __DIR__ . '/class-wc-payments-dependency-service.php';

		self::$dependency_service = new WC_Payments_Dependency_Service();

		if ( false === self::$dependency_service->has_valid_dependencies() ) {
			return;
		}

		add_action( 'admin_init', [ __CLASS__, 'add_woo_admin_notes' ] );
		add_action( 'init', [ __CLASS__, 'install_actions' ] );

		add_action( 'woocommerce_blocks_payment_method_type_registration', [ __CLASS__, 'register_checkout_gateway' ] );

		include_once __DIR__ . '/class-wc-payments-db.php';
		self::$db_helper = new WC_Payments_DB();

		include_once __DIR__ . '/exceptions/class-base-exception.php';
		include_once __DIR__ . '/exceptions/class-api-exception.php';
		include_once __DIR__ . '/exceptions/class-connection-exception.php';
		include_once __DIR__ . '/core/class-mode.php';

		// Include core exceptions.
		include_once __DIR__ . '/core/exceptions/server/request/class-server-request-exception.php';
		include_once __DIR__ . '/core/exceptions/server/request/class-invalid-request-parameter-exception.php';
		include_once __DIR__ . '/core/exceptions/server/request/class-immutable-parameter-exception.php';
		include_once __DIR__ . '/core/exceptions/server/request/class-extend-request-exception.php';
		include_once __DIR__ . '/core/exceptions/server/response/class-server-response-exception.php';

		// Include core requests.
		include_once __DIR__ . '/core/server/class-request.php';
		include_once __DIR__ . '/core/server/class-response.php';
		include_once __DIR__ . '/core/server/request/trait-intention.php';
		include_once __DIR__ . '/core/server/request/trait-level3.php';
		include_once __DIR__ . '/core/server/request/trait-order-info.php';
		include_once __DIR__ . '/core/server/request/trait-date-parameters.php';
		include_once __DIR__ . '/core/server/request/trait-use-test-mode-only-when-dev-mode.php';
		include_once __DIR__ . '/core/server/request/class-generic.php';
		include_once __DIR__ . '/core/server/request/class-get-intention.php';
		include_once __DIR__ . '/core/server/request/class-create-intention.php';
		include_once __DIR__ . '/core/server/request/class-update-intention.php';
		include_once __DIR__ . '/core/server/request/class-capture-intention.php';
		include_once __DIR__ . '/core/server/request/class-cancel-intention.php';
		include_once __DIR__ . '/core/server/request/class-create-setup-intention.php';
		include_once __DIR__ . '/core/server/request/class-create-and-confirm-setup-intention.php';
		include_once __DIR__ . '/core/server/request/class-get-setup-intention.php';
		include_once __DIR__ . '/core/server/request/class-get-account.php';
		include_once __DIR__ . '/core/server/request/class-get-account-login-data.php';
		include_once __DIR__ . '/core/server/request/class-get-account-capital-link.php';
		include_once __DIR__ . '/core/server/request/class-add-account-tos-agreement.php';
		include_once __DIR__ . '/core/server/request/class-update-account.php';
		include_once __DIR__ . '/core/server/request/class-get-charge.php';
		include_once __DIR__ . '/core/server/request/class-woopay-create-intent.php';
		include_once __DIR__ . '/core/server/request/class-create-and-confirm-intention.php';
		include_once __DIR__ . '/core/server/request/class-woopay-create-and-confirm-intention.php';
		include_once __DIR__ . '/core/server/request/class-woopay-create-and-confirm-setup-intention.php';
		include_once __DIR__ . '/core/server/request/class-paginated.php';
		include_once __DIR__ . '/core/server/request/class-list-transactions.php';
		include_once __DIR__ . '/core/server/request/class-list-fraud-outcome-transactions.php';
		include_once __DIR__ . '/core/server/request/class-list-disputes.php';
		include_once __DIR__ . '/core/server/request/class-list-deposits.php';
		include_once __DIR__ . '/core/server/request/class-list-documents.php';
		include_once __DIR__ . '/core/server/request/class-list-authorizations.php';
		include_once __DIR__ . '/core/server/request/class-woopay-create-and-confirm-setup-intention.php';
		include_once __DIR__ . '/core/server/request/class-refund-charge.php';
		include_once __DIR__ . '/core/server/request/class-list-charge-refunds.php';
		include_once __DIR__ . '/core/server/request/class-get-request.php';

		include_once __DIR__ . '/woopay/services/class-checkout-service.php';

		self::$api_client = self::create_api_client();

		include_once __DIR__ . '/compat/subscriptions/trait-wc-payments-subscriptions-utilities.php';
		include_once __DIR__ . '/compat/subscriptions/trait-wc-payment-gateway-wcpay-subscriptions.php';
		include_once __DIR__ . '/class-wc-payments-account.php';
		include_once __DIR__ . '/class-wc-payments-customer-service.php';
		include_once __DIR__ . '/class-logger.php';
		include_once __DIR__ . '/class-session-rate-limiter.php';
		include_once __DIR__ . '/class-wc-payment-gateway-wcpay.php';
		include_once __DIR__ . '/class-wc-payments-checkout.php';
		include_once __DIR__ . '/class-wc-payments-upe-checkout.php';
		include_once __DIR__ . '/payment-methods/class-cc-payment-gateway.php';
		include_once __DIR__ . '/payment-methods/class-upe-payment-gateway.php';
		include_once __DIR__ . '/payment-methods/class-upe-split-payment-gateway.php';
		include_once __DIR__ . '/payment-methods/class-upe-payment-method.php';
		include_once __DIR__ . '/payment-methods/class-cc-payment-method.php';
		include_once __DIR__ . '/payment-methods/class-bancontact-payment-method.php';
		include_once __DIR__ . '/payment-methods/class-sepa-payment-method.php';
		include_once __DIR__ . '/payment-methods/class-giropay-payment-method.php';
		include_once __DIR__ . '/payment-methods/class-p24-payment-method.php';
		include_once __DIR__ . '/payment-methods/class-sofort-payment-method.php';
		include_once __DIR__ . '/payment-methods/class-ideal-payment-method.php';
		include_once __DIR__ . '/payment-methods/class-becs-payment-method.php';
		include_once __DIR__ . '/payment-methods/class-eps-payment-method.php';
		include_once __DIR__ . '/payment-methods/class-link-payment-method.php';
		include_once __DIR__ . '/payment-methods/class-affirm-payment-method.php';
		include_once __DIR__ . '/payment-methods/class-afterpay-payment-method.php';
		include_once __DIR__ . '/payment-methods/class-jcb-payment-method.php';
		include_once __DIR__ . '/class-wc-payment-token-wcpay-sepa.php';
		include_once __DIR__ . '/class-wc-payments-status.php';
		include_once __DIR__ . '/class-wc-payments-token-service.php';
		include_once __DIR__ . '/class-wc-payments-express-checkout-button-display-handler.php';
		include_once __DIR__ . '/class-wc-payments-payment-request-button-handler.php';
		include_once __DIR__ . '/class-wc-payments-woopay-button-handler.php';
		include_once __DIR__ . '/class-wc-payments-apple-pay-registration.php';
		include_once __DIR__ . '/exceptions/class-add-payment-method-exception.php';
		include_once __DIR__ . '/exceptions/class-amount-too-small-exception.php';
		include_once __DIR__ . '/exceptions/class-intent-authentication-exception.php';
		include_once __DIR__ . '/exceptions/class-invalid-payment-method-exception.php';
		include_once __DIR__ . '/exceptions/class-process-payment-exception.php';
		include_once __DIR__ . '/exceptions/class-invalid-webhook-data-exception.php';
		include_once __DIR__ . '/exceptions/class-invalid-price-exception.php';
		include_once __DIR__ . '/exceptions/class-fraud-ruleset-exception.php';
		include_once __DIR__ . '/exceptions/class-order-not-found-exception.php';
		include_once __DIR__ . '/constants/class-base-constant.php';
		include_once __DIR__ . '/constants/class-fraud-meta-box-type.php';
		include_once __DIR__ . '/constants/class-order-status.php';
		include_once __DIR__ . '/constants/class-payment-type.php';
		include_once __DIR__ . '/constants/class-payment-initiated-by.php';
		include_once __DIR__ . '/constants/class-payment-intent-status.php';
		include_once __DIR__ . '/constants/class-payment-capture-type.php';
		include_once __DIR__ . '/constants/class-payment-method.php';
		include_once __DIR__ . '/constants/class-track-events.php';
		include_once __DIR__ . '/class-payment-information.php';
		require_once __DIR__ . '/notes/class-wc-payments-remote-note-service.php';
		include_once __DIR__ . '/class-wc-payments-action-scheduler-service.php';
		include_once __DIR__ . '/class-wc-payments-fraud-service.php';
		include_once __DIR__ . '/class-wc-payments-onboarding-service.php';
		include_once __DIR__ . '/class-experimental-abtest.php';
		include_once __DIR__ . '/class-wc-payments-localization-service.php';
		include_once __DIR__ . '/in-person-payments/class-wc-payments-in-person-payments-receipts-service.php';
		include_once __DIR__ . '/class-wc-payments-order-service.php';
		include_once __DIR__ . '/class-wc-payments-order-success-page.php';
		include_once __DIR__ . '/class-wc-payments-file-service.php';
		include_once __DIR__ . '/class-wc-payments-webhook-processing-service.php';
		include_once __DIR__ . '/class-wc-payments-webhook-reliability-service.php';
		include_once __DIR__ . '/fraud-prevention/class-fraud-prevention-service.php';
		include_once __DIR__ . '/fraud-prevention/class-buyer-fingerprinting-service.php';
		include_once __DIR__ . '/fraud-prevention/class-fraud-risk-tools.php';
		include_once __DIR__ . '/fraud-prevention/wc-payments-fraud-risk-tools.php';
		include_once __DIR__ . '/woopay/class-woopay-store-api-token.php';
		include_once __DIR__ . '/woopay/class-woopay-utilities.php';
		include_once __DIR__ . '/woopay/class-woopay-order-status-sync.php';
		include_once __DIR__ . '/woopay/class-woopay-store-api-session-handler.php';
		include_once __DIR__ . '/woopay/class-woopay-scheduler.php';
		include_once __DIR__ . '/woopay/class-woopay-adapted-extensions.php';
		include_once __DIR__ . '/class-wc-payment-token-wcpay-link.php';
		include_once __DIR__ . '/core/service/class-wc-payments-customer-service-api.php';
		include_once __DIR__ . '/class-duplicate-payment-prevention-service.php';
		include_once __DIR__ . '/class-wc-payments-incentives-service.php';

		// Load customer multi-currency if feature is enabled.
		if ( WC_Payments_Features::is_customer_multi_currency_enabled() ) {
			include_once __DIR__ . '/multi-currency/wc-payments-multi-currency.php';
		}

		self::$woopay_checkout_service = new Checkout_Service();
		self::$woopay_checkout_service->init();

		// // Load woopay save user section if feature is enabled.
		add_action( 'woocommerce_cart_loaded_from_session', [ __CLASS__, 'init_woopay' ] );

		// Init the email template for In Person payment receipt email. We need to do it before passing the mailer to the service.
		add_filter( 'woocommerce_email_classes', [ __CLASS__, 'add_ipp_emails' ], 10 );

		// Always load tracker to avoid class not found errors.
		include_once WCPAY_ABSPATH . 'includes/admin/tracks/class-tracker.php';

		// Load woopay tracking.
		include_once WCPAY_ABSPATH . 'includes/class-woopay-tracker.php';

		self::$order_service                        = new WC_Payments_Order_Service( self::$api_client );
		self::$action_scheduler_service             = new WC_Payments_Action_Scheduler_Service( self::$api_client, self::$order_service );
		self::$account                              = new WC_Payments_Account( self::$api_client, self::$database_cache, self::$action_scheduler_service );
		self::$customer_service                     = new WC_Payments_Customer_Service( self::$api_client, self::$account, self::$database_cache );
		self::$token_service                        = new WC_Payments_Token_Service( self::$api_client, self::$customer_service );
		self::$remote_note_service                  = new WC_Payments_Remote_Note_Service( WC_Data_Store::load( 'admin-note' ) );
		self::$fraud_service                        = new WC_Payments_Fraud_Service( self::$api_client, self::$customer_service, self::$account );
		self::$in_person_payments_receipts_service  = new WC_Payments_In_Person_Payments_Receipts_Service();
		self::$localization_service                 = new WC_Payments_Localization_Service();
		self::$failed_transaction_rate_limiter      = new Session_Rate_Limiter( Session_Rate_Limiter::SESSION_KEY_DECLINED_CARD_REGISTRY, 5, 10 * MINUTE_IN_SECONDS );
		self::$order_success_page                   = new WC_Payments_Order_Success_Page();
		self::$onboarding_service                   = new WC_Payments_Onboarding_Service( self::$api_client, self::$database_cache );
		self::$woopay_util                          = new WooPay_Utilities();
		self::$woopay_tracker                       = new WooPay_Tracker( self::get_wc_payments_http() );
		self::$incentives_service                   = new WC_Payments_Incentives_Service( self::$database_cache );
		self::$duplicate_payment_prevention_service = new Duplicate_Payment_Prevention_Service();

		( new WooPay_Scheduler( self::$api_client ) )->init();

		self::$legacy_card_gateway = new CC_Payment_Gateway( self::$api_client, self::$account, self::$customer_service, self::$token_service, self::$action_scheduler_service, self::$failed_transaction_rate_limiter, self::$order_service, self::$duplicate_payment_prevention_service );

		$payment_method_classes = [
			CC_Payment_Method::class,
			Bancontact_Payment_Method::class,
			Sepa_Payment_Method::class,
			Giropay_Payment_Method::class,
			Sofort_Payment_Method::class,
			P24_Payment_Method::class,
			Ideal_Payment_Method::class,
			Becs_Payment_Method::class,
			Eps_Payment_Method::class,
			Link_Payment_Method::class,
			Affirm_Payment_Method::class,
			Afterpay_Payment_Method::class,
			JCB_Payment_Method::class,
		];
		if ( WC_Payments_Features::is_upe_split_enabled() || WC_Payments_Features::is_upe_deferred_intent_enabled() ) {
			$payment_methods = [];
			foreach ( $payment_method_classes as $payment_method_class ) {
				$payment_method                               = new $payment_method_class( self::$token_service );
				$payment_methods[ $payment_method->get_id() ] = $payment_method;
			}
			foreach ( $payment_methods as $payment_method ) {
				self::$upe_payment_method_map[ $payment_method->get_id() ] = $payment_method;

				$split_gateway = new UPE_Split_Payment_Gateway( self::$api_client, self::$account, self::$customer_service, self::$token_service, self::$action_scheduler_service, $payment_method, $payment_methods, self::$failed_transaction_rate_limiter, self::$order_service, self::$duplicate_payment_prevention_service );

				// Card gateway hooks are registered once below.
				if ( 'card' !== $payment_method->get_id() ) {
					$split_gateway->init_hooks();
				}

				self::$upe_payment_gateway_map[ $payment_method->get_id() ] = $split_gateway;
			}

			self::$card_gateway = self::get_payment_gateway_by_id( 'card' );

			$card_payments_checkout = new WC_Payments_Checkout( self::$legacy_card_gateway, self::$woopay_util, self::$account, self::$customer_service );
			$card_payments_checkout->init_hooks();

			self::$wc_payments_checkout = new WC_Payments_UPE_Checkout( self::get_gateway(), self::$woopay_util, self::$account, self::$customer_service );
		} elseif ( WC_Payments_Features::is_upe_legacy_enabled() ) {
			$payment_methods = [];
			foreach ( $payment_method_classes as $payment_method_class ) {
				$payment_method                               = new $payment_method_class( self::$token_service );
				$payment_methods[ $payment_method->get_id() ] = $payment_method;
			}

			self::$card_gateway         = new UPE_Payment_Gateway( self::$api_client, self::$account, self::$customer_service, self::$token_service, self::$action_scheduler_service, $payment_methods, self::$failed_transaction_rate_limiter, self::$order_service, self::$duplicate_payment_prevention_service );
			self::$wc_payments_checkout = new WC_Payments_UPE_Checkout( self::get_gateway(), self::$woopay_util, self::$account, self::$customer_service );
		} else {
			self::$card_gateway         = self::$legacy_card_gateway;
			self::$wc_payments_checkout = new WC_Payments_Checkout( self::$legacy_card_gateway, self::$woopay_util, self::$account, self::$customer_service );
		}

		self::$card_gateway->init_hooks();
		self::$wc_payments_checkout->init_hooks();

		self::$mode = new Mode( self::$card_gateway );

		self::$webhook_processing_service  = new WC_Payments_Webhook_Processing_Service( self::$api_client, self::$db_helper, self::$account, self::$remote_note_service, self::$order_service, self::$in_person_payments_receipts_service, self::get_gateway(), self::$customer_service, self::$database_cache );
		self::$webhook_reliability_service = new WC_Payments_Webhook_Reliability_Service( self::$api_client, self::$action_scheduler_service, self::$webhook_processing_service );

		self::$customer_service_api = new WC_Payments_Customer_Service_API( self::$customer_service );

		self::maybe_register_woopay_hooks();

		self::$apple_pay_registration = new WC_Payments_Apple_Pay_Registration( self::$api_client, self::$account, self::get_gateway() );

		self::maybe_display_express_checkout_buttons();

		// Insert the Stripe Payment Messaging Element only if there is at least one BNPL method enabled.
		$enabled_bnpl_payment_methods = array_intersect(
			Payment_Method::BNPL_PAYMENT_METHODS,
			self::get_gateway()->get_upe_enabled_payment_method_ids()
		);
		if ( [] !== $enabled_bnpl_payment_methods ) {
			add_action( 'woocommerce_single_product_summary', [ __CLASS__, 'load_stripe_bnpl_site_messaging' ], 30 );
		}

		add_filter( 'woocommerce_payment_gateways', [ __CLASS__, 'register_gateway' ] );
		add_filter( 'option_woocommerce_gateway_order', [ __CLASS__, 'set_gateway_top_of_list' ], 2 );
		add_filter( 'default_option_woocommerce_gateway_order', [ __CLASS__, 'set_gateway_top_of_list' ], 3 );
		add_filter( 'default_option_woocommerce_gateway_order', [ __CLASS__, 'replace_wcpay_gateway_with_payment_methods' ], 4 );
		add_filter( 'woocommerce_admin_get_user_data_fields', [ __CLASS__, 'add_user_data_fields' ] );

		// Add note query support for source.
		add_filter( 'woocommerce_rest_notes_object_query', [ __CLASS__, 'possibly_add_source_to_notes_query' ], 10, 2 );
		add_filter( 'woocommerce_note_where_clauses', [ __CLASS__, 'possibly_add_note_source_where_clause' ], 10, 2 );

		// Priority 5 so we can manipulate the registered gateways before they are shown.
		add_action( 'woocommerce_admin_field_payment_gateways', [ __CLASS__, 'hide_gateways_on_settings_page' ], 5 );

		require_once __DIR__ . '/migrations/class-allowed-payment-request-button-types-update.php';
		require_once __DIR__ . '/migrations/class-update-service-data-from-server.php';
		require_once __DIR__ . '/migrations/class-track-upe-status.php';
		require_once __DIR__ . '/migrations/class-delete-active-woopay-webhook.php';
		add_action( 'woocommerce_woocommerce_payments_updated', [ new Allowed_Payment_Request_Button_Types_Update( self::get_gateway() ), 'maybe_migrate' ] );
		add_action( 'woocommerce_woocommerce_payments_updated', [ new \WCPay\Migrations\Update_Service_Data_From_Server( self::get_account_service() ), 'maybe_migrate' ] );
		add_action( 'woocommerce_woocommerce_payments_updated', [ '\WCPay\Migrations\Track_Upe_Status', 'maybe_track' ] );
		add_action( 'woocommerce_woocommerce_payments_updated', [ '\WCPay\Migrations\Delete_Active_WooPay_Webhook', 'maybe_delete' ] );

		include_once WCPAY_ABSPATH . '/includes/class-wc-payments-explicit-price-formatter.php';
		WC_Payments_Explicit_Price_Formatter::init();

		include_once WCPAY_ABSPATH . 'includes/class-wc-payments-captured-event-note.php';
		include_once WCPAY_ABSPATH . 'includes/admin/class-wc-payments-admin-settings.php';
		include_once WCPAY_ABSPATH . 'includes/fraud-prevention/class-order-fraud-and-risk-meta-box.php';

		// Add admin screens.
		if ( is_admin() ) {
			include_once WCPAY_ABSPATH . 'includes/admin/class-wc-payments-admin.php';
		}

		if ( is_admin() && current_user_can( 'manage_woocommerce' ) ) {
			new WC_Payments_Admin(
				self::$api_client,
				self::get_gateway(),
				self::$account,
				self::$onboarding_service,
				self::$order_service,
				self::$incentives_service,
				self::$database_cache
			);

			new WC_Payments_Admin_Settings( self::get_gateway() );

			// Use tracks loader only in admin screens because it relies on WC_Tracks loaded by WC_Admin.
			include_once WCPAY_ABSPATH . 'includes/admin/tracks/tracks-loader.php';

			include_once __DIR__ . '/admin/class-wc-payments-admin-sections-overwrite.php';
			new WC_Payments_Admin_Sections_Overwrite( self::get_account_service() );

			new WC_Payments_Status( self::get_wc_payments_http(), self::get_account_service() );

			new WCPay\Fraud_Prevention\Order_Fraud_And_Risk_Meta_Box( self::$order_service );
		}

		// Load WCPay Subscriptions.
		if ( WC_Payments_Features::is_wcpay_subscriptions_enabled() ) {
			include_once WCPAY_ABSPATH . '/includes/subscriptions/class-wc-payments-subscriptions.php';
			WC_Payments_Subscriptions::init( self::$api_client, self::$customer_service, self::$order_service, self::$account );
		}

		if ( defined( 'WC_VERSION' ) && version_compare( WC_VERSION, '7.9.0', '<' ) ) {
			add_action( 'woocommerce_onboarding_profile_data_updated', 'WC_Payments_Features::maybe_enable_wcpay_subscriptions_after_onboarding', 10, 2 );
		}

		// Load the WCPay Subscriptions migration class.
		if ( WC_Payments_Features::is_subscription_migration_enabled() ) {
			include_once WCPAY_ABSPATH . '/includes/subscriptions/class-wc-payments-subscriptions-migrator.php';
			new WC_Payments_Subscriptions_Migrator( self::$api_client );
		}

		add_action( 'rest_api_init', [ __CLASS__, 'init_rest_api' ] );
		add_action( 'woocommerce_woocommerce_payments_updated', [ __CLASS__, 'set_plugin_activation_timestamp' ] );

		add_action( 'admin_enqueue_scripts', [ __CLASS__, 'enqueue_dev_runtime_scripts' ] );

		add_action( 'admin_enqueue_scripts', [ __CLASS__, 'enqueue_assets_script' ] );
		add_action( 'wp_enqueue_scripts', [ __CLASS__, 'enqueue_assets_script' ] );

		self::$duplicate_payment_prevention_service->init( self::$card_gateway, self::$order_service );
	}

	/**
	 * Returns the gateway's working mode.
	 *
	 * @return Mode
	 */
	public static function mode() {
		return self::$mode;
	}

	/**
	 * Adds IPP Email template to WooCommerce emails.
	 *
	 * @param array $email_classes the email classes.
	 * @return array
	 */
	public static function add_ipp_emails( array $email_classes ): array {
		$email_classes['WC_Payments_Email_IPP_Receipt'] = include __DIR__ . '/emails/class-wc-payments-email-ipp-receipt.php';
		return $email_classes;
	}

	/**
	 * Prints the given message in an "admin notice" wrapper with "error" class.
	 *
	 * @param string $message Message to print. Can contain HTML.
	 */
	public static function display_admin_error( $message ) {
		self::display_admin_notice( $message, 'notice-error' );
	}

	/**
	 * Prints the given message in an "admin notice" wrapper with provided classes.
	 *
	 * @param string $message Message to print. Can contain HTML.
	 * @param string $classes Space separated list of classes to be applied to notice element.
	 */
	public static function display_admin_notice( $message, $classes ) {
		?>
		<div class="notice wcpay-notice <?php echo esc_attr( $classes ); ?>">
			<p><b>WooPayments</b></p>
			<p><?php echo $message; // PHPCS:Ignore WordPress.Security.EscapeOutput.OutputNotEscaped ?></p>
		</div>
		<?php
	}

	/**
	 * Get plugin headers and cache the result to avoid reopening the file.
	 * First call should execute get_file_data and fetch headers from plugin details comment.
	 * Subsequent calls return the value stored in the variable $plugin_headers.
	 *
	 * @return array Array with plugin headers
	 */
	public static function get_plugin_headers() {
		if ( null === self::$plugin_headers ) {
			self::$plugin_headers = get_file_data(
				WCPAY_PLUGIN_FILE,
				[
					// Mirrors the functionality on WooCommerce core: https://github.com/woocommerce/woocommerce/blob/ff2eadeccec64aa76abd02c931bf607dd819bbf0/includes/wc-core-functions.php#L1916 .
					'WCRequires' => 'WC requires at least',

					'RequiresWP' => 'Requires at least',
					'Version'    => 'Version',
				]
			);
		}
		return self::$plugin_headers;
	}

	/**
	 * Adds the WooPayments' gateway class to the list of installed payment gateways.
	 *
	 * @param array $gateways Existing list of gateway classes that will be available for the merchant to configure.
	 * @return array The list of payment gateways that will be available, including WooPayments' Gateway class.
	 */
	public static function register_gateway( $gateways ) {
		if ( WC_Payments_Features::is_upe_split_enabled() || WC_Payments_Features::is_upe_deferred_intent_enabled() ) {

			$payment_methods = self::$card_gateway->get_payment_method_ids_enabled_at_checkout();

			$key = array_search( 'link', $payment_methods, true );

			if ( false !== $key && WC_Payments_Features::is_woopay_enabled() ) {
				unset( $payment_methods[ $key ] );

				self::get_gateway()->update_option( 'upe_enabled_payment_method_ids', $payment_methods );
			}

			if ( ! WC_Payments_Features::is_upe_deferred_intent_enabled() && WC_Payments_Features::is_woopay_enabled() ) {
				self::$registered_card_gateway = self::$legacy_card_gateway;
			} else {
				self::$registered_card_gateway = self::$card_gateway;
			}
			$gateways[]       = self::$registered_card_gateway;
			$all_upe_gateways = [];
			$reusable_methods = [];
			foreach ( $payment_methods as $payment_method_id ) {
				if ( 'card' === $payment_method_id || 'link' === $payment_method_id ) {
					continue;
				}
				$upe_gateway        = self::get_payment_gateway_by_id( $payment_method_id );
				$upe_payment_method = self::get_payment_method_by_id( $payment_method_id );

				if ( $upe_payment_method->is_reusable() ) {
					$reusable_methods[] = $upe_gateway;
				}

				$all_upe_gateways[] = $upe_gateway;

			}

			if ( is_add_payment_method_page() ) {
				return array_merge( $gateways, $reusable_methods );
			}

			return array_merge( $gateways, $all_upe_gateways );
		} elseif ( WC_Payments_Features::is_upe_enabled() ) {
			self::$registered_card_gateway = self::$card_gateway;
		} else {
			self::$registered_card_gateway = self::$legacy_card_gateway;
		}
		return array_merge( $gateways, [ self::$registered_card_gateway ] );
	}

	/**
	 * Returns main CC gateway registered for WCPay.
	 *
	 * @return WC_Payment_Gateway_WCPay|UPE_Payment_Gateway|UPE_Split_Payment_Gateway
	 */
	public static function get_registered_card_gateway() {
		return self::$registered_card_gateway;
	}

	/**
	 * Sets registered card gateway instance.
	 *
	 * @param WC_Payment_Gateway_WCPay|UPE_Payment_Gateway|UPE_Split_Payment_Gateway $gateway Gateway instance.
	 */
	public static function set_registered_card_gateway( $gateway ) {
		self::$registered_card_gateway = $gateway;
	}

	/**
	 * Called on Payments setting page.
	 *
	 * Remove all WCPay gateways except CC one.
	 */
	public static function hide_gateways_on_settings_page() {
		$default_gateway = self::get_registered_card_gateway();
		foreach ( WC()->payment_gateways->payment_gateways as $index => $payment_gateway ) {
			if ( $payment_gateway instanceof WC_Payment_Gateway_WCPay && $payment_gateway !== $default_gateway ) {
				unset( WC()->payment_gateways->payment_gateways[ $index ] );
			}
		}
	}

	/**
	 * By default, new payment gateways are put at the bottom of the list on the admin "Payments" settings screen.
	 * For visibility, we want WooPayments to be at the top of the list.
	 *
	 * @param array $ordering Existing ordering of the payment gateways.
	 *
	 * @return array Modified ordering.
	 */
	public static function set_gateway_top_of_list( $ordering ) {
		$ordering = (array) $ordering;
		$id       = self::get_gateway()->id;
		// Only tweak the ordering if the list hasn't been reordered with WooPayments in it already.
		if ( ! isset( $ordering[ $id ] ) || ! is_numeric( $ordering[ $id ] ) ) {
			$ordering[ $id ] = empty( $ordering ) ? 0 : ( min( $ordering ) - 1 );
		}
		return $ordering;
	}

	/**
	 * Replace the main WCPay gateway with all WCPay payment methods
	 * when retrieving the "woocommerce_gateway_order" option.
	 *
	 * @param array $ordering Gateway order.
	 *
	 * @return array
	 */
	public static function replace_wcpay_gateway_with_payment_methods( $ordering ) {
		$ordering    = (array) $ordering;
		$wcpay_index = array_search(
			self::get_gateway()->id,
			array_keys( $ordering ),
			true
		);

		if ( false === $wcpay_index ) {
			// The main WCPay gateway isn't on the list.
			return $ordering;
		}

		$method_order = self::get_gateway()->get_option( 'payment_method_order', [] );

		if ( empty( $method_order ) ) {
			return $ordering;
		}

		$ordering = array_keys( $ordering );

		array_splice( $ordering, $wcpay_index, 1, $method_order );
		return array_flip( $ordering );
	}

	/**
	 * Adds fields so that we can store inbox notifications last read and open times.
	 *
	 * @param array $user_data_fields User data fields.
	 * @return array
	 */
	public static function add_user_data_fields( $user_data_fields ) {
		return array_merge(
			$user_data_fields,
			[ 'wc_payments_overview_inbox_last_read' ]
		);
	}

	/**
	 * By default, new payment gateways are put at the bottom of the list on the admin "Payments" settings screen.
	 * For visibility, we want WooPayments to be at the top of the list.
	 * NOTE: this can be removed after WC version 5.6, when the api supports the use of source.
	 * https://github.com/woocommerce/woocommerce-admin/pull/6979
	 *
	 * @param array           $args Existing ordering of the payment gateways.
	 * @param WP_REST_Request $request Full details about the request.
	 *
	 * @return array Modified ordering.
	 */
	public static function possibly_add_source_to_notes_query( $args, $request ) {
		if ( isset( $request['source'] ) && ! isset( $args['source'] ) ) {
			return array_merge(
				$args,
				[
					'source' => wp_parse_list( $request['source'] ),
				]
			);
		}
		return $args;
	}

	/**
	 * Adds source where clause to note query.
	 * NOTE: this can be removed after WC version 5.6, when the api supports the use of source.
	 * https://github.com/woocommerce/woocommerce-admin/pull/6979
	 *
	 * @param string $where_clauses Existing ordering of the payment gateways.
	 * @param array  $args Full details about the request.
	 *
	 * @return string Modified where clause.
	 */
	public static function possibly_add_note_source_where_clause( $where_clauses, $args ) {
		if ( ! empty( $args['source'] ) && false === strpos( $where_clauses, 'AND source IN' ) ) {
			$where_source_array = [];
			foreach ( $args['source'] as $args_type ) {
				$args_type            = trim( $args_type );
				$where_source_array[] = "'" . esc_sql( $args_type ) . "'";
			}
			$escaped_where_source = implode( ',', $where_source_array );
			$where_clauses       .= " AND source IN ($escaped_where_source)";
		}
		return $where_clauses;
	}

	/**
	 * Create the API client.
	 *
	 * @return WC_Payments_API_Client
	 */
	public static function create_api_client() {
		require_once __DIR__ . '/wc-payment-api/models/class-wc-payments-api-charge.php';
		require_once __DIR__ . '/wc-payment-api/models/class-wc-payments-api-abstract-intention.php';
		require_once __DIR__ . '/wc-payment-api/models/class-wc-payments-api-payment-intention.php';
		require_once __DIR__ . '/wc-payment-api/models/class-wc-payments-api-setup-intention.php';
		require_once __DIR__ . '/wc-payment-api/class-wc-payments-api-client.php';

		$http_class = self::get_wc_payments_http();

		$api_client_class = apply_filters( 'wc_payments_api_client', WC_Payments_API_Client::class );
		if ( ! class_exists( $api_client_class ) || ! is_subclass_of( $api_client_class, 'WC_Payments_API_Client' ) ) {
			$api_client_class = WC_Payments_API_Client::class;
		}

		return new $api_client_class(
			'WooCommerce Payments/' . WCPAY_VERSION_NUMBER,
			$http_class,
			self::$db_helper
		);
	}

	/**
	 * Create the HTTP instantiation.
	 *
	 * @return WC_Payments_Http_Interface
	 */
	private static function get_wc_payments_http() {
		require_once __DIR__ . '/wc-payment-api/class-wc-payments-http-interface.php';
		require_once __DIR__ . '/wc-payment-api/class-wc-payments-http.php';

		$http_class = apply_filters( 'wc_payments_http', null );

		if ( ! $http_class instanceof WC_Payments_Http_Interface ) {
			$http_class = new WC_Payments_Http( new Automattic\Jetpack\Connection\Manager( 'woocommerce-payments' ) );
		}

		return $http_class;
	}

	/**
	 * Initialize the REST API controllers.
	 */
	public static function init_rest_api() {
		include_once WCPAY_ABSPATH . 'includes/exceptions/class-rest-request-exception.php';
		include_once WCPAY_ABSPATH . 'includes/admin/class-wc-payments-rest-controller.php';

		include_once WCPAY_ABSPATH . 'includes/admin/class-wc-rest-payments-accounts-controller.php';
		$accounts_controller = new WC_REST_Payments_Accounts_Controller( self::$api_client );
		$accounts_controller->register_routes();

		include_once WCPAY_ABSPATH . 'includes/admin/class-wc-rest-payments-deposits-controller.php';
		$deposits_controller = new WC_REST_Payments_Deposits_Controller( self::$api_client );
		$deposits_controller->register_routes();

		include_once WCPAY_ABSPATH . 'includes/admin/class-wc-rest-payments-transactions-controller.php';
		$transactions_controller = new WC_REST_Payments_Transactions_Controller( self::$api_client );
		$transactions_controller->register_routes();

		include_once WCPAY_ABSPATH . 'includes/admin/class-wc-rest-payments-disputes-controller.php';
		$disputes_controller = new WC_REST_Payments_Disputes_Controller( self::$api_client );
		$disputes_controller->register_routes();

		include_once WCPAY_ABSPATH . 'includes/admin/class-wc-rest-payments-charges-controller.php';
		$charges_controller = new WC_REST_Payments_Charges_Controller( self::$api_client );
		$charges_controller->register_routes();

		include_once WCPAY_ABSPATH . 'includes/admin/class-wc-rest-payments-connection-tokens-controller.php';
		$conn_tokens_controller = new WC_REST_Payments_Connection_Tokens_Controller( self::$api_client );
		$conn_tokens_controller->register_routes();

		include_once WCPAY_ABSPATH . 'includes/admin/class-wc-rest-payments-orders-controller.php';
		$orders_controller = new WC_REST_Payments_Orders_Controller( self::$api_client, self::get_gateway(), self::$customer_service, self::$order_service );
		$orders_controller->register_routes();

		include_once WCPAY_ABSPATH . 'includes/admin/class-wc-rest-payments-fraud-outcomes-controller.php';
		$fraud_outcomes_controller = new WC_REST_Payments_Fraud_Outcomes_Controller( self::$api_client );
		$fraud_outcomes_controller->register_routes();

		include_once WCPAY_ABSPATH . 'includes/admin/class-wc-rest-payments-timeline-controller.php';
		$timeline_controller = new WC_REST_Payments_Timeline_Controller( self::$api_client );
		$timeline_controller->register_routes();

		include_once WCPAY_ABSPATH . 'includes/admin/class-wc-rest-payments-webhook-controller.php';
		$webhook_controller = new WC_REST_Payments_Webhook_Controller( self::$api_client, self::$webhook_processing_service );
		$webhook_controller->register_routes();

		include_once WCPAY_ABSPATH . 'includes/admin/class-wc-rest-payments-tos-controller.php';
		$tos_controller = new WC_REST_Payments_Tos_Controller( self::$api_client, self::get_gateway(), self::$account );
		$tos_controller->register_routes();

		include_once WCPAY_ABSPATH . 'includes/admin/class-wc-rest-payments-terminal-locations-controller.php';
		$accounts_controller = new WC_REST_Payments_Terminal_Locations_Controller( self::$api_client );
		$accounts_controller->register_routes();

		include_once WCPAY_ABSPATH . 'includes/admin/class-wc-rest-payments-settings-controller.php';
		$settings_controller = new WC_REST_Payments_Settings_Controller( self::$api_client, self::get_gateway(), self::$account );
		$settings_controller->register_routes();

		include_once WCPAY_ABSPATH . 'includes/admin/class-wc-rest-payments-reader-controller.php';
		$charges_controller = new WC_REST_Payments_Reader_Controller( self::$api_client, self::get_gateway(), self::$in_person_payments_receipts_service );
		$charges_controller->register_routes();

		include_once WCPAY_ABSPATH . 'includes/admin/class-wc-rest-payments-files-controller.php';
		$files_controller = new WC_REST_Payments_Files_Controller( self::$api_client );
		$files_controller->register_routes();

		include_once WCPAY_ABSPATH . 'includes/admin/class-wc-rest-payments-capital-controller.php';
		$capital_controller = new WC_REST_Payments_Capital_Controller( self::$api_client );
		$capital_controller->register_routes();

		include_once WCPAY_ABSPATH . 'includes/admin/class-wc-rest-payments-onboarding-controller.php';
		$onboarding_controller = new WC_REST_Payments_Onboarding_Controller( self::$api_client, self::$onboarding_service );
		$onboarding_controller->register_routes();

		if ( WC_Payments_Features::is_upe_settings_preview_enabled() ) {
			include_once WCPAY_ABSPATH . 'includes/admin/class-wc-rest-upe-flag-toggle-controller.php';
			$upe_flag_toggle_controller = new WC_REST_UPE_Flag_Toggle_Controller( self::get_gateway() );
			$upe_flag_toggle_controller->register_routes();

			include_once WCPAY_ABSPATH . 'includes/admin/class-wc-rest-payments-survey-controller.php';
			$survey_controller = new WC_REST_Payments_Survey_Controller( self::get_wc_payments_http() );
			$survey_controller->register_routes();
		}

		if ( WC_Payments_Features::is_documents_section_enabled() ) {
			include_once WCPAY_ABSPATH . 'includes/admin/class-wc-rest-payments-documents-controller.php';
			$documents_controller = new WC_REST_Payments_Documents_Controller( self::$api_client );
			$documents_controller->register_routes();

			include_once WCPAY_ABSPATH . 'includes/admin/class-wc-rest-payments-vat-controller.php';
			$vat_controller = new WC_REST_Payments_VAT_Controller( self::$api_client );
			$vat_controller->register_routes();
		}

		include_once WCPAY_ABSPATH . 'includes/admin/class-wc-rest-payments-payment-intents-controller.php';
		$payment_intents_controller = new WC_REST_Payments_Payment_Intents_Controller( self::$api_client );
		$payment_intents_controller->register_routes();

		include_once WCPAY_ABSPATH . 'includes/admin/class-wc-rest-payments-authorizations-controller.php';
		$authorizations_controller = new WC_REST_Payments_Authorizations_Controller( self::$api_client );
		$authorizations_controller->register_routes();
	}

	/**
	 * Gets the file modified time as a cache buster if we're in dev mode, or the plugin version otherwise.
	 *
	 * @param string $file Local path to the file.
	 * @return string The cache buster value to use for the given file.
	 */
	public static function get_file_version( $file ): string {
		if ( defined( 'SCRIPT_DEBUG' ) && SCRIPT_DEBUG && file_exists( WCPAY_ABSPATH . $file ) ) {
			return (string) filemtime( WCPAY_ABSPATH . trim( $file, '/' ) );
		}
		return WCPAY_VERSION_NUMBER;
	}

	/**
	 * Returns the WooPay_Tracker instance
	 *
	 * @return WooPay_Tracker instance
	 */
	public static function woopay_tracker(): WooPay_Tracker {
		return self::$woopay_tracker;
	}

	/**
	 * Load script with all required dependencies.
	 *
	 * @param string $handler Script handler.
	 * @param string $script Script name.
	 * @param array  $dependencies Additional dependencies.
	 *
	 * @return void
	 */
	public static function register_script_with_dependencies( string $handler, string $script, array $dependencies = [] ) {
		$script_file                  = $script . '.js';
		$script_src_url               = plugins_url( $script_file, WCPAY_PLUGIN_FILE );
		$script_asset_path            = WCPAY_ABSPATH . $script . '.asset.php';
		$script_asset                 = file_exists( $script_asset_path ) ? require $script_asset_path : [ 'dependencies' => [] ]; // nosemgrep: audit.php.lang.security.file.inclusion-arg -- server generated path is used.
		$script_asset['dependencies'] = array_merge( $script_asset['dependencies'], $dependencies );
		wp_register_script(
			$handler,
			$script_src_url,
			$script_asset['dependencies'],
			self::get_file_version( $script_file ),
			true
		);
	}

	/**
	 * Returns payment method instance by Stripe ID.
	 *
	 * @param string $payment_method_id Stripe payment method type ID.
	 * @return false|UPE_Payment_Method Matching UPE Payment Method instance.
	 */
	public static function get_payment_method_by_id( $payment_method_id ) {
		if ( ! isset( self::$upe_payment_method_map[ $payment_method_id ] ) ) {
			return false;
		}
		return self::$upe_payment_method_map[ $payment_method_id ];
	}

	/**
	 * Returns payment gateway instance by Stripe ID.
	 *
	 * @param string $payment_method_id Stripe payment method type ID.
	 * @return false|UPE_Payment_Gateway Matching UPE Payment Gateway instance.
	 */
	public static function get_payment_gateway_by_id( $payment_method_id ) {
		if ( ! isset( self::$upe_payment_gateway_map[ $payment_method_id ] ) ) {
			return false;
		}
		return self::$upe_payment_gateway_map[ $payment_method_id ];
	}

	/**
	 * Returns Payment Method map.
	 *
	 * @return array
	 */
	public static function get_payment_method_map() {
		return self::$upe_payment_method_map;
	}

	/**
	 * Returns the WC_Payment_Gateway_WCPay instance
	 *
	 * @return WC_Payment_Gateway_WCPay|UPE_Payment_Gateway gateway instance
	 */
	public static function get_gateway() {
		return self::$card_gateway;
	}

	/**
	 * Returns the WC_Payments_Checkout instance
	 *
	 * @return WC_Payments_Checkout|WC_Payments_UPE_Checkout gateway instance
	 */
	public static function get_wc_payments_checkout() {
		return self::$wc_payments_checkout;
	}

	/**
	 * Returns the Database_Cache instance.
	 *
	 * @return Database_Cache Database_Cache instance.
	 */
	public static function get_database_cache(): Database_Cache {
		return self::$database_cache;
	}

	/**
	 * Sets the Database_Cache instance.
	 *
	 * @param Database_Cache $database_cache The cache instance.
	 */
	public static function set_database_cache( Database_Cache $database_cache ) {
		self::$database_cache = $database_cache;
	}

	/**
	 * Sets the card gateway instance.
	 *
	 * @param WC_Payment_Gateway_WCPay|UPE_Payment_Gateway $gateway The card gateway instance..
	 */
	public static function set_gateway( $gateway ) {
		self::$card_gateway = $gateway;
	}

	/**
	 * Returns the WC_Payments_Account instance
	 *
	 * @return WC_Payments_Account account service instance
	 */
	public static function get_account_service() {
		return self::$account;
	}

	/**
	 * Sets the account service instance.
	 *
	 * @param WC_Payments_Account $account The account instance.
	 */
	public static function set_account_service( WC_Payments_Account $account ) {
		self::$account = $account;
	}

	/**
	 * Returns the WC_Payments_API_Client
	 *
	 * @return WC_Payments_API_Client API Client instance
	 */
	public static function get_payments_api_client() {
		return self::$api_client;
	}

	/**
	 * Returns the WC_Payments_Localization_Service
	 *
	 * @return WC_Payments_Localization_Service Localization Service instance
	 */
	public static function get_localization_service() {
		return self::$localization_service;
	}

	/**
	 * Returns the WC_Payments_Action_Scheduler_Service
	 *
	 * @return WC_Payments_Action_Scheduler_Service Action Scheduler Service instance
	 */
	public static function get_action_scheduler_service() {
		return self::$action_scheduler_service;
	}

	/**
	 * Returns the WC_Payments_Fraud_Service instance
	 *
	 * @return WC_Payments_Fraud_Service Fraud Service instance
	 */
	public static function get_fraud_service() {
		return self::$fraud_service;
	}

	/**
	 * Returns the WC_Payments_Customer_Service instance
	 *
	 * @return WC_Payments_Customer_Service  The Customer Service instance.
	 */
	public static function get_customer_service(): WC_Payments_Customer_Service {
		return self::$customer_service;
	}

	/**
	 * Returns the WC_Payments_Customer_Service_API instance
	 *
	 * @return WC_Payments_Customer_Service_API  The Customer Service instance.
	 */
	public static function get_customer_service_api(): WC_Payments_Customer_Service_API {
		return self::$customer_service_api;
	}

	/**
	 * Sets the customer service instance. This is needed only for tests.
	 *
	 * @param WC_Payments_Customer_Service $customer_service_class Instance of WC_Payments_Customer_Service.
	 *
	 * @return void
	 */
	public static function set_customer_service( WC_Payments_Customer_Service $customer_service_class ) {
		self::$customer_service = $customer_service_class;
	}

	/**
	 * Registers the payment method with the blocks registry.
	 *
	 * @param Automattic\WooCommerce\Blocks\Payments\PaymentMethodRegistry $payment_method_registry The registry.
	 */
	public static function register_checkout_gateway( $payment_method_registry ) {
		require_once __DIR__ . '/class-wc-payments-blocks-payment-method.php';
		if ( WC_Payments_Features::is_upe_split_enabled() || WC_Payments_Features::is_upe_deferred_intent_enabled() ) {
			require_once __DIR__ . '/class-wc-payments-upe-split-blocks-payment-method.php';
			$payment_method_registry->register( new WC_Payments_UPE_Split_Blocks_Payment_Method() );
		} elseif ( WC_Payments_Features::is_upe_legacy_enabled() ) {
			require_once __DIR__ . '/class-wc-payments-upe-blocks-payment-method.php';
			$payment_method_registry->register( new WC_Payments_UPE_Blocks_Payment_Method() );
		} else {
			$payment_method_registry->register( new WC_Payments_Blocks_Payment_Method() );
		}

	}

	/**
	 * Handles upgrade routines.
	 */
	public static function install_actions() {
		if ( version_compare( WCPAY_VERSION_NUMBER, get_option( 'woocommerce_woocommerce_payments_version' ), '>' ) ) {
			do_action( 'woocommerce_woocommerce_payments_updated' );
			self::update_plugin_version();
		}
	}

	/**
	 * Updates the plugin version in db.
	 */
	public static function update_plugin_version() {
		update_option( 'woocommerce_woocommerce_payments_version', WCPAY_VERSION_NUMBER );
	}

	/**
	 * Sets the plugin activation timestamp.
	 *
	 * Use add_option so that we don't overwrite the value.
	 */
	public static function set_plugin_activation_timestamp() {
		add_option( 'wcpay_activation_timestamp', time() );
	}

	/**
	 * Adds WCPay notes to the WC-Admin inbox.
	 */
	public static function add_woo_admin_notes() {
		// Do not try to add notes on ajax requests to improve their performance.
		if ( wp_doing_ajax() ) {
			return;
		}

		if ( defined( 'WC_VERSION' ) && version_compare( WC_VERSION, '4.4.0', '>=' ) ) {
			require_once WCPAY_ABSPATH . 'includes/notes/class-wc-payments-notes-set-up-refund-policy.php';
			require_once WCPAY_ABSPATH . 'includes/notes/class-wc-payments-notes-qualitative-feedback.php';
			WC_Payments_Notes_Qualitative_Feedback::possibly_add_note();
			WC_Payments_Notes_Set_Up_Refund_Policy::possibly_add_note();

			require_once WCPAY_ABSPATH . 'includes/notes/class-wc-payments-notes-set-https-for-checkout.php';
			WC_Payments_Notes_Set_Https_For_Checkout::possibly_add_note();

			require_once WCPAY_ABSPATH . 'includes/notes/class-wc-payments-notes-additional-payment-methods.php';
			WC_Payments_Notes_Additional_Payment_Methods::set_account( self::get_account_service() );
			WC_Payments_Notes_Additional_Payment_Methods::possibly_add_note();
			WC_Payments_Notes_Additional_Payment_Methods::maybe_enable_upe_feature_flag();

			require_once WCPAY_ABSPATH . 'includes/notes/class-wc-payments-notes-set-up-stripelink.php';
			WC_Payments_Notes_Set_Up_StripeLink::set_gateway( self::get_gateway() );
			WC_Payments_Notes_Set_Up_StripeLink::possibly_add_note();
		}

		if ( defined( 'WC_VERSION' ) && version_compare( WC_VERSION, '7.5', '<' ) && get_woocommerce_currency() === 'NOK' ) {
			/**
			 * Shows an alert notice for Norwegian merchants on WooCommerce 7.4 and below
			 */
			function wcpay_show_old_woocommerce_for_norway_notice() {
				?>
				<div class="notice wcpay-notice notice-error">
					<p>
					<?php
					echo WC_Payments_Utils::esc_interpolated_html(
						sprintf(
							/* translators: %1$s: WooCommerce, %2$s: WooPayments, a1: documentation URL */
							__( 'The %1$s version you have installed is not compatible with %2$s for a Norwegian business. Please update %1$s to version 7.5 or above. You can do that via the <a1>the plugins page.</a1>', 'woocommerce-payments' ),
							'WooCommerce',
							'WooPayments'
						),
						[
							'a1' => '<a href="' . admin_url( 'plugins.php' ) . '">',
						]
					)
					?>
					</p>
				</div>
				<?php
			}

			add_filter( 'admin_notices', 'wcpay_show_old_woocommerce_for_norway_notice' );
		}

		add_filter( 'admin_notices', [ __CLASS__, 'wcpay_show_old_woocommerce_for_hungary_sweden_and_czech_republic' ] );
	}

	/**
	 * Removes WCPay notes from the WC-Admin inbox.
	 */
	public static function remove_woo_admin_notes() {
		if ( defined( 'WC_VERSION' ) && version_compare( WC_VERSION, '4.4.0', '>=' ) ) {
			self::$remote_note_service->delete_notes();
			require_once WCPAY_ABSPATH . 'includes/notes/class-wc-payments-notes-set-up-refund-policy.php';
			require_once WCPAY_ABSPATH . 'includes/notes/class-wc-payments-notes-qualitative-feedback.php';
			WC_Payments_Notes_Qualitative_Feedback::possibly_delete_note();
			WC_Payments_Notes_Set_Up_Refund_Policy::possibly_delete_note();

			require_once WCPAY_ABSPATH . 'includes/notes/class-wc-payments-notes-set-https-for-checkout.php';
			WC_Payments_Notes_Set_Https_For_Checkout::possibly_delete_note();

			require_once WCPAY_ABSPATH . 'includes/notes/class-wc-payments-notes-instant-deposits-eligible.php';
			WC_Payments_Notes_Instant_Deposits_Eligible::possibly_delete_note();

			require_once WCPAY_ABSPATH . 'includes/notes/class-wc-payments-notes-additional-payment-methods.php';
			WC_Payments_Notes_Additional_Payment_Methods::possibly_delete_note();

			require_once WCPAY_ABSPATH . 'includes/notes/class-wc-payments-notes-set-up-stripelink.php';
			WC_Payments_Notes_Set_Up_StripeLink::possibly_delete_note();
		}
	}

	/**
	 * Filter to check if WCPay should operate as usual (the customer can save payment methods at checkout and those payment methods
	 * will only be used on this site), or if saved cards should be available for all the sites on the multisite network.
	 *
	 * NOTE: DON'T USE THIS FILTER. Everything will break. At this moment, it's only intended to be used internally by Automattic.
	 *
	 * @return bool Normal WCPay behavior (false, default) or TRUE if the site should only use network-wide saved payment methods.
	 */
	public static function is_network_saved_cards_enabled() {
		return apply_filters( 'wcpay_force_network_saved_cards', false );
	}

	/**
	 * Registers woopay hooks if the woopay feature flag is enabled.
	 *
	 * @return void
	 */
	public static function maybe_register_woopay_hooks() {
		$is_woopay_eligible = WC_Payments_Features::is_woopay_eligible(); // Feature flag.
		$is_woopay_enabled  = 'yes' === self::get_gateway()->get_option( 'platform_checkout', 'no' );

		if ( $is_woopay_eligible && $is_woopay_enabled ) {
			add_action( 'wc_ajax_wcpay_init_woopay', [ __CLASS__, 'ajax_init_woopay' ] );
			add_action( 'wc_ajax_wcpay_get_woopay_session', [ __CLASS__, 'ajax_get_woopay_session' ] );
			add_action( 'wc_ajax_wcpay_get_woopay_signature', [ __CLASS__, 'ajax_get_woopay_signature' ] );

			// This injects the payments API and draft orders into core, so the WooCommerce Blocks plugin is not necessary.
			// We should remove this once both features are available by default in the WC minimum supported version.
			// - The payments API is currently only available in feature builds (with flag `WC_BLOCKS_IS_FEATURE_PLUGIN`).
			// - The Draft order status is available after WC blocks 7.5.0.
			if (
				! defined( 'WC_BLOCKS_IS_FEATURE_PLUGIN' ) &&
				class_exists( 'Automattic\WooCommerce\Blocks\Package' ) &&
				class_exists( 'Automattic\WooCommerce\Blocks\Payments\Api' )
			) {
				// Register payments API.
				$blocks_package_container = Automattic\WooCommerce\Blocks\Package::container();
				$blocks_package_container->register(
					Automattic\WooCommerce\Blocks\Payments\Api::class,
					function ( $container ) {
						$payment_method_registry = $container->get( Automattic\WooCommerce\Blocks\Payments\PaymentMethodRegistry::class );
						$asset_data_registry     = $container->get( Automattic\WooCommerce\Blocks\Assets\AssetDataRegistry::class );
						return new Automattic\WooCommerce\Blocks\Payments\Api( $payment_method_registry, $asset_data_registry );
					}
				);
				$blocks_package_container->get( Automattic\WooCommerce\Blocks\Payments\Api::class );

				// Register draft orders.
				$draft_orders = $blocks_package_container->get( Automattic\WooCommerce\Blocks\Domain\Services\DraftOrders::class );

				add_filter( 'wc_order_statuses', [ $draft_orders, 'register_draft_order_status' ] );
				add_filter( 'woocommerce_register_shop_order_post_statuses', [ $draft_orders, 'register_draft_order_post_status' ] );
				add_filter( 'woocommerce_analytics_excluded_order_statuses', [ $draft_orders, 'append_draft_order_post_status' ] );
				add_filter( 'woocommerce_valid_order_statuses_for_payment', [ $draft_orders, 'append_draft_order_post_status' ] );
				add_filter( 'woocommerce_valid_order_statuses_for_payment_complete', [ $draft_orders, 'append_draft_order_post_status' ] );
				// Hook into the query to retrieve My Account orders so draft status is excluded.
				add_action( 'woocommerce_my_account_my_orders_query', [ $draft_orders, 'delete_draft_order_post_status_from_args' ] );
				add_action( 'woocommerce_cleanup_draft_orders', [ $draft_orders, 'delete_expired_draft_orders' ] );
				add_action( 'admin_init', [ $draft_orders, 'install' ] );
			}

			new WooPay_Order_Status_Sync( self::$api_client );
		}
	}

	/**
	 * Initializes express checkout buttons if payments are enabled
	 *
	 * @return void
	 */
	public static function maybe_display_express_checkout_buttons() {
		if ( WC_Payments_Features::are_payments_enabled() ) {
			$payment_request_button_handler          = new WC_Payments_Payment_Request_Button_Handler( self::$account, self::get_gateway() );
			$woopay_button_handler                   = new WC_Payments_WooPay_Button_Handler( self::$account, self::get_gateway(), self::$woopay_util );
			$express_checkout_button_display_handler = new WC_Payments_Express_Checkout_Button_Display_Handler( self::get_gateway(), $payment_request_button_handler, $woopay_button_handler );
		}
	}

	/**
	 * Used to initialize woopay session.
	 *
	 * @return void
	 */
	public static function ajax_init_woopay() {
		$is_nonce_valid = check_ajax_referer( 'wcpay_init_woopay_nonce', false, false );

		if ( ! $is_nonce_valid ) {
			wp_send_json_error(
				__( 'You aren’t authorized to do that.', 'woocommerce-payments' ),
				403
			);
		}

		$email = ! empty( $_POST['email'] ) ? wc_clean( wp_unslash( $_POST['email'] ) ) : '';

<<<<<<< HEAD
		$body                 = WooPay_Session::get_init_session_request();
		$body['email']        = $email;
		$body['user_session'] = isset( $_REQUEST['user_session'] ) ? sanitize_text_field( wp_unslash( $_REQUEST['user_session'] ) ) : null;
=======
		$account_id = self::get_account_service()->get_stripe_account_id();

		$store_logo = self::get_gateway()->get_option( 'platform_checkout_store_logo' );

		include_once WCPAY_ABSPATH . 'includes/compat/blocks/class-blocks-data-extractor.php';
		$blocks_data_extractor = new Blocks_Data_Extractor();

		// This uses the same logic as the Checkout block in hydrate_from_api to get the cart and checkout data.
		$cart_data = rest_preload_api_request( [], '/wc/store/v1/cart' )['/wc/store/v1/cart']['body'];
		add_filter( 'woocommerce_store_api_disable_nonce_check', '__return_true' );
		$checkout_data = rest_preload_api_request( [], '/wc/store/v1/checkout' )['/wc/store/v1/checkout']['body'];
		remove_filter( 'woocommerce_store_api_disable_nonce_check', '__return_true' );

		$body = [
			'wcpay_version'        => WCPAY_VERSION_NUMBER,
			'user_id'              => $user->ID,
			'customer_id'          => $customer_id,
			'session_nonce'        => self::create_woopay_nonce( $user->ID ),
			'store_api_token'      => self::init_store_api_token(),
			'email'                => $email,
			'store_data'           => [
				'store_name'                     => get_bloginfo( 'name' ),
				'store_logo'                     => ! empty( $store_logo ) ? get_rest_url( null, 'wc/v3/payments/file/' . $store_logo ) : '',
				'custom_message'                 => self::get_gateway()->get_option( 'platform_checkout_custom_message' ),
				'blog_id'                        => Jetpack_Options::get_option( 'id' ),
				'blog_url'                       => get_site_url(),
				'blog_checkout_url'              => wc_get_checkout_url(),
				'blog_shop_url'                  => get_permalink( wc_get_page_id( 'shop' ) ),
				'store_api_url'                  => self::get_store_api_url(),
				'account_id'                     => $account_id,
				'test_mode'                      => self::$mode->is_test(),
				'capture_method'                 => empty( self::get_gateway()->get_option( 'manual_capture' ) ) || 'no' === self::get_gateway()->get_option( 'manual_capture' ) ? 'automatic' : 'manual',
				'is_subscriptions_plugin_active' => self::get_gateway()->is_subscriptions_plugin_active(),
				'woocommerce_tax_display_cart'   => get_option( 'woocommerce_tax_display_cart' ),
				'ship_to_billing_address_only'   => wc_ship_to_billing_address_only(),
				'return_url'                     => wc_get_cart_url(),
				'blocks_data'                    => $blocks_data_extractor->get_data(),
				'checkout_schema_namespaces'     => $blocks_data_extractor->get_checkout_schema_namespaces(),
			],
			'user_session'         => isset( $_REQUEST['user_session'] ) ? sanitize_text_field( wp_unslash( $_REQUEST['user_session'] ) ) : null,
			'preloaded_requests'   => [
				'cart'     => $cart_data,
				'checkout' => $checkout_data,
			],
			'tracks_user_identity' => self::woopay_tracker()->tracks_get_identity( $user->ID ),
		];
>>>>>>> 98c29114

		if ( ! empty( $email ) ) {
			// Save email in session to skip TYP verify email and check if
			// WooPay verified email matches.
			WC()->customer->set_billing_email( $email );
			WC()->customer->save();

			$woopay_adapted_extensions  = new WooPay_Adapted_Extensions();
			$body['adapted_extensions'] = $woopay_adapted_extensions->get_adapted_extensions_data( $email );

			if ( ! is_user_logged_in() && count( $body['adapted_extensions'] ) > 0 ) {
				$store_user_email_registered = get_user_by( 'email', $email );

				if ( $store_user_email_registered ) {
					$body['email_verified_session_nonce'] = self::create_woopay_nonce( $store_user_email_registered->ID );
				}
			}
		}

		$args = [
			'url'     => WooPay_Utilities::get_woopay_rest_url( 'init' ),
			'method'  => 'POST',
			'timeout' => 30,
			'body'    => wp_json_encode( $body ),
			'headers' => [
				'Content-Type' => 'application/json',
			],
		];

		/**
		 * Suppress psalm error from Jetpack Connection namespacing WP_Error.
		 *
		 * @psalm-suppress UndefinedDocblockClass
		 */
		$response = Automattic\Jetpack\Connection\Client::remote_request( $args, wp_json_encode( $body ) );

		if ( is_wp_error( $response ) || ! is_array( $response ) ) {
			Logger::error( 'HTTP_REQUEST_ERROR ' . var_export( $response, true ) ); // phpcs:ignore WordPress.PHP.DevelopmentFunctions.error_log_var_export
			// phpcs:ignore
			/**
			 * @psalm-suppress UndefinedDocblockClass
			 */
			$message = sprintf(
				// translators: %1: original error message.
				__( 'Http request failed. Reason: %1$s', 'woocommerce-payments' ),
				$response->get_error_message()
			);
			// Respond with same message platform would respond with on failure.
			$response_body_json = wp_json_encode( [ 'result' => 'failure' ] );
		} else {
			$response_body_json = wp_remote_retrieve_body( $response );
		}

		Logger::log( $response_body_json );
		wp_send_json( json_decode( $response_body_json ) );
	}

	/**
	 * Used to initialize woopay session on frontend
	 *
	 * @return void
	 */
	public static function ajax_get_woopay_session() {
		$is_nonce_valid = check_ajax_referer( 'woopay_session_nonce', false, false );

		if ( ! $is_nonce_valid ) {
			wp_send_json_error(
				__( 'You aren’t authorized to do that.', 'woocommerce-payments' ),
				403
			);
		}

		wp_send_json( WooPay_Session::get_frontend_init_session_request() );
	}

	/**
	 * Retrieve a woopay request signature.
	 *
	 * @return void
	 */
	public static function ajax_get_woopay_signature() {
		$is_nonce_valid = check_ajax_referer( 'woopay_signature_nonce', false, false );

		if ( ! $is_nonce_valid ) {
			wp_send_json_error(
				__( 'You aren’t authorized to do that.', 'woocommerce-payments' ),
				403
			);
		}

		$woopay_util = new WooPay_Utilities();

		$signature = $woopay_util->get_woopay_request_signature();

		wp_send_json_success(
			[
				'signature' => $signature,
			],
			200
		);
	}

	/**
	 * Retrieves the Store API URL.
	 *
	 * @return string
	 */
	public static function get_store_api_url() {
		if ( class_exists( StoreApi::class ) && class_exists( RoutesController::class ) ) {
			try {
				$cart          = StoreApi::container()->get( RoutesController::class )->get( 'cart' );
				$store_api_url = method_exists( $cart, 'get_namespace' ) ? $cart->get_namespace() : 'wc/store';
			} catch ( Exception $e ) {
				$store_api_url = 'wc/store';
			}
		}

		return get_rest_url( null, $store_api_url ?? 'wc/store' );
	}

	/**
	 * Adds custom email field.
	 */
	public static function woopay_fields_before_billing_details() {
		$checkout = WC()->checkout;

		echo '<div class="woocommerce-billing-fields" id="contact_details">';

		echo '<h3>' . esc_html( __( 'Contact information', 'woocommerce-payments' ) ) . '</h3>';

		echo '<div class="woocommerce-billing-fields__field-wrapper">';
		woocommerce_form_field(
			'billing_email',
			[
				'type'        => 'email',
				'label'       => __( 'Email address', 'woocommerce-payments' ),
				'class'       => [ 'form-row-wide woopay-billing-email' ],
				'input_class' => [ 'woopay-billing-email-input' ],
				'validate'    => [ 'email' ],
				'required'    => true,
			],
			$checkout->get_value( 'billing_email' )
		);

		echo '</div>';
		echo '</div>';

		// Ensure WC Blocks styles are enqueued so the spinner will show.
		// This style is not enqueued be default when using a block theme and classic checkout.
		wp_enqueue_style( 'wc-blocks-style' );
	}

	/**
	 * Hide the core email field
	 *
	 * @param string $field The checkout field being filtered.
	 * @param string $key The field key.
	 * @param mixed  $args Field arguments.
	 * @param string $value Field value.
	 * @return string
	 */
	public static function filter_woocommerce_form_field_woopay_email( $field, $key, $args, $value ) {
		$class = $args['class'][0];
		if ( false === strpos( $class, 'woopay-billing-email' ) && is_checkout() && ! is_checkout_pay_page() ) {
			$field = '';
		}
		return $field;
	}

	/**
	 * Register woopay hooks and scripts if feature is available.
	 *
	 * @return void
	 */
	public static function init_woopay() {
		// Load woopay save user section if feature is enabled.
		if ( self::$woopay_util->should_enable_woopay( self::get_gateway() ) ) {
			// Update email field location.
			add_action( 'woocommerce_checkout_billing', [ __CLASS__, 'woopay_fields_before_billing_details' ], -50 );
			add_filter( 'woocommerce_form_field_email', [ __CLASS__, 'filter_woocommerce_form_field_woopay_email' ], 20, 4 );

			include_once __DIR__ . '/woopay-user/class-woopay-save-user.php';

			new WooPay_Save_User();
		}
	}

	/**
	 * Load stripe site messaging script.
	 *
	 * @return void
	 */
	public static function load_stripe_bnpl_site_messaging() {
		if ( WC_Payments_Features::is_bnpl_affirm_afterpay_enabled() ) {
			// The messaging element shall not be shown for subscription products.
			// As we are not too deep into subscriptions API, we follow simplistic approach for now.
			$is_subscription           = false;
			$are_subscriptions_enabled = class_exists( 'WC_Subscriptions' ) || class_exists( 'WC_Subscriptions_Core_Plugin' );
			if ( $are_subscriptions_enabled ) {
					global $product;
					$is_subscription = $product && WC_Subscriptions_Product::is_subscription( $product );
			}

			if ( ! $is_subscription ) {
				require_once __DIR__ . '/class-wc-payments-payment-method-messaging-element.php';
				$stripe_site_messaging = new WC_Payments_Payment_Method_Messaging_Element( self::$account, self::$card_gateway );
				echo wp_kses( $stripe_site_messaging->init(), 'post' );
			}
		}
	}

	/**
	 * Load webpack runtime script, only if SCRIPT_DEBUG is enabled and the script exists.
	 * Required for webpack server with HMR.
	 *
	 * @return void
	 */
	public static function enqueue_dev_runtime_scripts() {
		if ( ( defined( 'SCRIPT_DEBUG' ) && SCRIPT_DEBUG ) && file_exists( WCPAY_ABSPATH . 'dist/runtime.js' ) ) {
			wp_enqueue_script( 'WCPAY_RUNTIME', plugins_url( 'dist/runtime.js', WCPAY_PLUGIN_FILE ), [], self::get_file_version( 'dist/runtime.js' ), true );
		}
	}

	/**
	 * Creates a new request object for a server call.
	 *
	 * @param  string $class_name The name of the request class. Must extend WCPay\Core\Server\Request.
	 * @param  mixed  $id         The item ID, if the request needs it (Optional).
	 * @return Request
	 * @throws Exception          If the request class is not really a request.
	 */
	public static function create_request( $class_name, $id = null ) {
		/**
		 * Used for unit tests only, as requests have dependencies, which are not publicly available in live mode.
		 *
		 * @param Request $request    Null, but if the filter returns a request, it will be used.
		 * @param string  $class_name The name of the request class.
		 */
		$request = apply_filters( 'wcpay_create_request', null, $class_name, $id );
		if ( $request instanceof Request ) {
			return $request;
		}

		if ( ! is_subclass_of( $class_name, Request::class ) ) {
			throw new Exception(
				sprintf(
					'WC_Payments::create_request() requires a class, which extends %s, %s provided instead',
					Request::class,
					$class_name
				)
			);
		}

		return new $class_name( self::get_payments_api_client(), self::get_wc_payments_http(), $id );
	}

	/**
	 * Inject an inline script with WCPay assets properties.
	 * window.wcpayAssets.url – Dist URL, required to properly load chunks on sites with JS concatenation enabled.
	 *
	 * @return void
	 */
	public static function enqueue_assets_script() {
		wp_register_script( 'WCPAY_ASSETS', '', [], WCPAY_VERSION_NUMBER, false );
		wp_enqueue_script( 'WCPAY_ASSETS' );
		wp_localize_script(
			'WCPAY_ASSETS',
			'wcpayAssets',
			[
				'url' => plugins_url( '/dist/', WCPAY_PLUGIN_FILE ),
			]
		);
	}

	/**
	 * Shows an alert notice for Hungarian, Sweden, and Czech Republic merchants on WooCommerce 7.4 and below
	 */
	public static function wcpay_show_old_woocommerce_for_hungary_sweden_and_czech_republic() {
		$currencies        = [ 'HUF', 'SEK', 'CZK' ];
		$store_currency    = get_woocommerce_currency();
		$should_show_error = in_array( $store_currency, $currencies, true );

		if ( ! defined( 'WC_VERSION' ) || ! version_compare( WC_VERSION, '7.8', '<' ) || ! $should_show_error ) {
			return;
		}

		$notice = '';

		switch ( $store_currency ) {
			case 'HUF':
				/* translators: %1$s: WooCommerce , %2$s: WooPayments, %3$s: The current WooCommerce version used by the store */
				$notice = __( 'The %1$s version you have installed is not compatible with %2$s for a Hungarian business. Please update %1$s to version 7.8 or above (you are using %3$s). You can do that via the <a1>the plugins page.</a1>', 'woocommerce-payments' );
				break;
			case 'SEK':
				/* translators: %1$s: WooCommerce , %2$s: WooPayments, %3$s: The current WooCommerce version used by the store */
				$notice = __( 'The %1$s version you have installed is not compatible with %2$s for a Swedish business. Please update %1$s to version 7.8 or above (you are using %3$s). You can do that via the <a1>the plugins page.</a1>', 'woocommerce-payments' );
				break;
			case 'CZK':
				/* translators: %1$s: WooCommerce , %2$s: WooPayments, %3$s: The current WooCommerce version used by the store */
				$notice = __( 'The %1$s version you have installed is not compatible with %2$s for a Czech Republic business. Please update %1$s to version 7.8 or above (you are using %3$s). You can do that via the <a1>the plugins page.</a1>', 'woocommerce-payments' );
				break;
		}

		?>
		<div class="notice wcpay-notice notice-error">
			<p>
			<?php
			echo WC_Payments_Utils::esc_interpolated_html(
				sprintf(
					$notice,
					'WooCommerce',
					'WooPayments',
					WC_VERSION
				),
				[
					'a1' => '<a href="' . admin_url( 'plugins.php' ) . '">',
				]
			)
			?>
			</p>
		</div>
		<?php
	}

	/**
	 * WooPay requests to the merchant API does not include a cookie, so the token
	 * is always empty. This function creates a nonce that can be used without
	 * a cookie.
	 *
	 * @param int $uid The uid to be used for the nonce. Most likely the user ID.
	 * @return false|string
	 */
	private static function create_woopay_nonce( int $uid ) {
		$action = 'wc_store_api';
		$token  = '';
		$i      = wp_nonce_tick( $action );

		return substr( wp_hash( $i . '|' . $action . '|' . $uid . '|' . $token, 'nonce' ), -12, 10 );
	}
}<|MERGE_RESOLUTION|>--- conflicted
+++ resolved
@@ -1504,58 +1504,9 @@
 
 		$email = ! empty( $_POST['email'] ) ? wc_clean( wp_unslash( $_POST['email'] ) ) : '';
 
-<<<<<<< HEAD
 		$body                 = WooPay_Session::get_init_session_request();
 		$body['email']        = $email;
 		$body['user_session'] = isset( $_REQUEST['user_session'] ) ? sanitize_text_field( wp_unslash( $_REQUEST['user_session'] ) ) : null;
-=======
-		$account_id = self::get_account_service()->get_stripe_account_id();
-
-		$store_logo = self::get_gateway()->get_option( 'platform_checkout_store_logo' );
-
-		include_once WCPAY_ABSPATH . 'includes/compat/blocks/class-blocks-data-extractor.php';
-		$blocks_data_extractor = new Blocks_Data_Extractor();
-
-		// This uses the same logic as the Checkout block in hydrate_from_api to get the cart and checkout data.
-		$cart_data = rest_preload_api_request( [], '/wc/store/v1/cart' )['/wc/store/v1/cart']['body'];
-		add_filter( 'woocommerce_store_api_disable_nonce_check', '__return_true' );
-		$checkout_data = rest_preload_api_request( [], '/wc/store/v1/checkout' )['/wc/store/v1/checkout']['body'];
-		remove_filter( 'woocommerce_store_api_disable_nonce_check', '__return_true' );
-
-		$body = [
-			'wcpay_version'        => WCPAY_VERSION_NUMBER,
-			'user_id'              => $user->ID,
-			'customer_id'          => $customer_id,
-			'session_nonce'        => self::create_woopay_nonce( $user->ID ),
-			'store_api_token'      => self::init_store_api_token(),
-			'email'                => $email,
-			'store_data'           => [
-				'store_name'                     => get_bloginfo( 'name' ),
-				'store_logo'                     => ! empty( $store_logo ) ? get_rest_url( null, 'wc/v3/payments/file/' . $store_logo ) : '',
-				'custom_message'                 => self::get_gateway()->get_option( 'platform_checkout_custom_message' ),
-				'blog_id'                        => Jetpack_Options::get_option( 'id' ),
-				'blog_url'                       => get_site_url(),
-				'blog_checkout_url'              => wc_get_checkout_url(),
-				'blog_shop_url'                  => get_permalink( wc_get_page_id( 'shop' ) ),
-				'store_api_url'                  => self::get_store_api_url(),
-				'account_id'                     => $account_id,
-				'test_mode'                      => self::$mode->is_test(),
-				'capture_method'                 => empty( self::get_gateway()->get_option( 'manual_capture' ) ) || 'no' === self::get_gateway()->get_option( 'manual_capture' ) ? 'automatic' : 'manual',
-				'is_subscriptions_plugin_active' => self::get_gateway()->is_subscriptions_plugin_active(),
-				'woocommerce_tax_display_cart'   => get_option( 'woocommerce_tax_display_cart' ),
-				'ship_to_billing_address_only'   => wc_ship_to_billing_address_only(),
-				'return_url'                     => wc_get_cart_url(),
-				'blocks_data'                    => $blocks_data_extractor->get_data(),
-				'checkout_schema_namespaces'     => $blocks_data_extractor->get_checkout_schema_namespaces(),
-			],
-			'user_session'         => isset( $_REQUEST['user_session'] ) ? sanitize_text_field( wp_unslash( $_REQUEST['user_session'] ) ) : null,
-			'preloaded_requests'   => [
-				'cart'     => $cart_data,
-				'checkout' => $checkout_data,
-			],
-			'tracks_user_identity' => self::woopay_tracker()->tracks_get_identity( $user->ID ),
-		];
->>>>>>> 98c29114
 
 		if ( ! empty( $email ) ) {
 			// Save email in session to skip TYP verify email and check if
@@ -1879,20 +1830,4 @@
 		</div>
 		<?php
 	}
-
-	/**
-	 * WooPay requests to the merchant API does not include a cookie, so the token
-	 * is always empty. This function creates a nonce that can be used without
-	 * a cookie.
-	 *
-	 * @param int $uid The uid to be used for the nonce. Most likely the user ID.
-	 * @return false|string
-	 */
-	private static function create_woopay_nonce( int $uid ) {
-		$action = 'wc_store_api';
-		$token  = '';
-		$i      = wp_nonce_tick( $action );
-
-		return substr( wp_hash( $i . '|' . $action . '|' . $uid . '|' . $token, 'nonce' ), -12, 10 );
-	}
 }