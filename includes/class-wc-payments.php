--- conflicted
+++ resolved
@@ -287,28 +287,6 @@
 			return false;
 		}
 
-<<<<<<< HEAD
-=======
-		// Check if Jetpack is connected.
-		if ( ! self::is_jetpack_connected() ) {
-			// Do not show an alert on Jetpack admin pages.
-			if ( ! $silent && ! self::is_at_jetpack_admin_page() ) {
-				$set_up_url = wp_nonce_url( 'admin.php?page=jetpack' );
-				$message    = WC_Payments_Utils::esc_interpolated_html(
-					sprintf(
-						/* translators: %1: WooCommerce Payments version */
-						__( 'To use WooCommerce Payments %1$s you\'ll need to <a>set up</a> the Jetpack plugin.', 'woocommerce-payments' ),
-						WCPAY_VERSION_NUMBER
-					),
-					[ 'a' => '<a href="' . $set_up_url . '">' ]
-				);
-				self::display_admin_error( $message );
-			}
-
-			return false;
-		}
-
->>>>>>> 573502c2
 		return true;
 	}
 
