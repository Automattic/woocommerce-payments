<?php
/**
 * Class WC_Payments
 *
 * @package WooCommerce\Payments
 */

if ( ! defined( 'ABSPATH' ) ) {
	exit; // Exit if accessed directly.
}

/**
 * Main class for the WooCommerce Payments extension. Its responsibility is to initialize the extension.
 */
class WC_Payments {

	/**
	 * Instance of WC_Payment_Gateway_WCPay, created in init function.
	 *
	 * @var WC_Payment_Gateway_WCPay
	 */
	private static $gateway;

	/**
	 * Instance of WC_Payments_API_Client, created in init function.
	 *
	 * @var WC_Payments_API_Client
	 */
	private static $api_client;

	/**
	 * Instance of WC_Payments_Account, created in init function.
	 *
	 * @var WC_Payments_Account
	 */
	private static $account;

	/**
	 * Cache for plugin headers to avoid multiple calls to get_file_data
	 *
	 * @var array
	 */
	private static $plugin_headers = null;

	/**
	 * Entry point to the initialization logic.
	 */
	public static function init() {
		define( 'WCPAY_VERSION_NUMBER', self::get_plugin_headers()['Version'] );

		if ( ! self::check_plugin_dependencies( true ) ) {
			add_filter( 'admin_notices', array( __CLASS__, 'check_plugin_dependencies' ) );
			return;
		}

		if ( ! self::check_multi_currency_disabled() ) {
			return;
		};

		add_filter( 'plugin_action_links_' . plugin_basename( WCPAY_PLUGIN_FILE ), array( __CLASS__, 'add_plugin_links' ) );

		self::$api_client = self::create_api_client();

		include_once dirname( __FILE__ ) . '/class-wc-payments-account.php';
		include_once dirname( __FILE__ ) . '/class-wc-payment-gateway-wcpay.php';
		self::$gateway = new WC_Payment_Gateway_WCPay( self::$api_client );
		self::$account = new WC_Payments_Account( self::$api_client, self::$gateway );

		add_filter( 'woocommerce_payment_gateways', array( __CLASS__, 'register_gateway' ) );
		add_filter( 'option_woocommerce_gateway_order', array( __CLASS__, 'set_gateway_top_of_list' ), 2 );
		add_filter( 'default_option_woocommerce_gateway_order', array( __CLASS__, 'set_gateway_top_of_list' ), 3 );

		// Add admin screens.
		if ( is_admin() ) {
			include_once WCPAY_ABSPATH . 'includes/admin/class-wc-payments-admin.php';
			new WC_Payments_Admin( self::$gateway );
		}

		add_action( 'rest_api_init', array( __CLASS__, 'init_rest_api' ) );
	}

	/**
	 * Prints the given message in an "admin notice" wrapper with "error" class.
	 *
	 * @param string $message Message to print. Can contain HTML.
	 */
	public static function display_admin_error( $message ) {
		self::display_admin_notice( $message, 'notice-error' );
	}

	/**
	 * Prints the given message in an "admin notice" wrapper with provided classes.
	 *
	 * @param string $message Message to print. Can contain HTML.
	 * @param string $classes Space separated list of classes to be applied to notice element.
	 */
	public static function display_admin_notice( $message, $classes ) {
		?>
		<div class="notice <?php echo esc_attr( $classes ); ?>">
			<p><b><?php echo esc_html( __( 'WooCommerce Payments', 'woocommerce-payments' ) ); ?></b></p>
			<p><?php echo $message; // PHPCS:Ignore WordPress.Security.EscapeOutput.OutputNotEscaped ?></p>
		</div>
		<?php
	}

	/**
	 * Get plugin headers and cache the result to avoid reopening the file.
	 * First call should execute get_file_data and fetch headers from plugin details comment.
	 * Subsequent calls return the value stored in the variable $plugin_headers.
	 *
	 * @return array Array with plugin headers
	 */
	public static function get_plugin_headers() {
		if ( null === self::$plugin_headers ) {
			self::$plugin_headers = get_file_data(
				WCPAY_PLUGIN_FILE,
				array(
					// Mirrors the functionality on WooCommerce core: https://github.com/woocommerce/woocommerce/blob/ff2eadeccec64aa76abd02c931bf607dd819bbf0/includes/wc-core-functions.php#L1916 .
					'WCRequires' => 'WC requires at least',
					// The "Requires WP" plugin header is proposed and being implemented here: https://core.trac.wordpress.org/ticket/43992
					// TODO: Check before release if the "Requires WP" header name has been accepted, or we should use a header on the readme.txt file instead.
					'RequiresWP' => 'Requires WP',
					'Version'    => 'Version',
				)
			);
		}
		return self::$plugin_headers;
	}

	/**
	 * Checks if all the dependencies needed to run this plugin are present
	 * TODO: Before public launch, revisit these dependencies. We may need to bump the WC dependency so we require one where WC-Admin is already in Core.
	 *
	 * @param bool $silent True if the function should just return true/false, False if this function should display notice messages for failed dependencies.
	 * @return bool True if all dependencies are met, false otherwise
	 */
	public static function check_plugin_dependencies( $silent ) {
		if ( defined( 'WCPAY_TEST_ENV' ) && WCPAY_TEST_ENV ) {
			return true;
		}

		// TODO - Remove/update when Jetpack Connection package is all we need.
		if ( ! self::check_for_jetpack_layer() ) {
			if ( ! $silent ) {
				$message = sprintf(
					/* translators: %1: WooCommerce Payments version */
					__( 'WooCommerce Payments %1$s requires Jetpack. Please install, activate, and connect Jetpack. This dependency will change in an upcoming release.', 'woocommerce-payments' ),
					WCPAY_VERSION_NUMBER
				);

				self::display_admin_error( $message );
			}

			return false;
		};

		$plugin_headers = self::get_plugin_headers();

		$wc_version = $plugin_headers['WCRequires'];
		$wp_version = $plugin_headers['RequiresWP'];

		$plugin_dependencies = array(
			array(
				'name'  => 'WooCommerce',
				'class' => 'WooCommerce',
				'slug'  => 'woocommerce',
				'file'  => 'woocommerce/woocommerce.php',
			),
			array(
				'name'  => 'WooCommerce Admin',
				'class' => '\Automattic\WooCommerce\Admin\FeaturePlugin',
				'slug'  => 'woocommerce-admin',
				'file'  => 'woocommerce-admin/woocommerce-admin.php',
			),
			array(
				'name'  => 'Jetpack',
				'class' => 'Jetpack',
				'slug'  => 'jetpack',
				'file'  => 'jetpack/jetpack.php',
			),
		);

		// Check if WooCommerce and other dependencies are  installed and active.
		foreach ( $plugin_dependencies as $plugin_data ) {
			if ( ! class_exists( $plugin_data['class'] ) ) {
				if ( ! $silent ) {
					$message = sprintf(
						/* translators: %1: WordPress.org plugin URL, %2: plugin name */
						__( 'WooCommerce Payments requires <a href="%1$s">%2$s</a> to be installed and active.', 'woocommerce-payments' ),
						'https://wordpress.org/plugins/' . trailingslashit( $plugin_data['slug'] ),
						$plugin_data['name']
					);

					if ( current_user_can( 'install_plugins' ) ) {
						if ( is_wp_error( validate_plugin( $plugin_data['file'] ) ) ) {
							// The plugin is not installed.
							$activate_url = wp_nonce_url( admin_url( 'update.php?action=install-plugin&plugin=' . $plugin_data['slug'] ), 'install-plugin_' . $plugin_data['slug'] );
							/* translators: %1: plugin name */
							$activate_text = sprintf( __( 'Install %1$s', 'woocommerce-payments' ), $plugin_data['name'] );
						} else {
							// The plugin is installed, so it just needs to be enabled.
							$activate_url = wp_nonce_url( admin_url( 'plugins.php?action=activate&plugin=' . $plugin_data['file'] ), 'activate-plugin_' . $plugin_data['file'] );
							/* translators: %1: plugin name */
							$activate_text = sprintf( __( 'Activate %1$s', 'woocommerce-payments' ), $plugin_data['name'] );
						}
						$message .= ' <a href="' . $activate_url . '">' . $activate_text . '</a>';
					}

					self::display_admin_error( $message );
				}
				return false;
			}
		}

		// Check if the version of WooCommerce is compatible with WooCommerce Payments.
		if ( version_compare( WC_VERSION, $wc_version, '<' ) ) {
			if ( ! $silent ) {
				$message = sprintf(
					/* translators: %1: required WC version number, %2: currently installed WC version number */
					__( 'WooCommerce Payments requires <strong>WooCommerce %1$s</strong> or greater to be installed (you are using %2$s).', 'woocommerce-payments' ),
					$wc_version,
					WC_VERSION
				);
				if ( current_user_can( 'update_plugins' ) ) {
					// Take the user to the "plugins" screen instead of trying to update WooCommerce inline. WooCommerce adds important information
					// on its plugin row regarding the currently installed extensions and their compatibility with the latest WC version.
					$message .= ' <a href="' . admin_url( 'plugins.php' ) . '">' . __( 'Update WooCommerce', 'woocommerce-payments' ) . '</a>';
				}
				self::display_admin_error( $message );
			}
			return false;
		}

		// Check if the version of WordPress is compatible with WooCommerce Payments.
		if ( version_compare( get_bloginfo( 'version' ), $wp_version, '<' ) ) {
			if ( ! $silent ) {
				$message = sprintf(
					/* translators: %1: required WP version number, %2: currently installed WP version number */
					__( 'WooCommerce Payments requires <strong>WordPress %1$s</strong> or greater (you are using %2$s).', 'woocommerce-payments' ),
					$wp_version,
					get_bloginfo( 'version' )
				);
				if ( current_user_can( 'update_core' ) ) {
					$message .= ' <a href="' . admin_url( 'update-core.php' ) . '">' . __( 'Update WordPress', 'woocommerce-payments' ) . '</a>';
				}
				self::display_admin_error( $message );
			}
			return false;
		}

		// Check if Jetpack is connected.
		if ( ! self::is_jetpack_connected() ) {
			if ( ! $silent ) {
				$set_up_url = wp_nonce_url( 'admin.php?page=jetpack' );
				$message    = sprintf(
					'To use WooCommerce Payments you\'ll need to <a href="%1$s">set up</a> the Jetpack plugin. Don\'t worry this is temporary thing.',
					$set_up_url
				);
				self::display_admin_error( $message );
			}

			return false;
		}

		return true;
	}

	/**
<<<<<<< HEAD
	 * Checks if Jetpack is connected.
	 *
	 * @return bool true if Jetpack connection is available and authenticated.
	 */
	public static function is_jetpack_connected() {
		require_once dirname( __FILE__ ) . '/wc-payment-api/class-wc-payments-http.php';
		return WC_Payments_Http::is_connected();
=======
	 * Checks whether either Jetpack transport is available and displays an admin error message if not.
	 *
	 * @return bool true if either Jetpack transport is available, false otherwise.
	 */
	public static function check_for_jetpack_layer() {
		if ( class_exists( 'Automattic\Jetpack\Connection\Client' ) ) {
			return true;
		}
		if ( class_exists( 'Jetpack_Client' ) ) {
			return true;
		}

		return false;
>>>>>>> 0a41fc95
	}

	/**
	 * Checks whether Woo Multi-Currency is disabled and displays admin error message if enabled.
	 * TODO: Once Multi-Currency support is implemented, remove this check.
	 *
	 * @return bool True if Woo Multi-Currency is not enabled, false otherwise.
	 */
	public static function check_multi_currency_disabled() {
		if ( class_exists( 'WOOMC\MultiCurrency\App' ) ) {
			$message = sprintf(
				/* translators: %1: WooCommerce Payments version */
				__( 'WooCommerce Payments %1$s does not support WooCommerce Multi-Currency and has not been loaded.', 'woocommerce-payments' ),
				WCPAY_VERSION_NUMBER
			);

			add_filter(
				'admin_notices',
				function () use ( $message ) {
					self::display_admin_error( $message );
				}
			);
			return false;
		}

		return true;
	}

	/**
	 * Adds links to the plugin's row in the "Plugins" Wp-Admin page.
	 *
	 * @see https://codex.wordpress.org/Plugin_API/Filter_Reference/plugin_action_links_(plugin_file_name)
	 * @param array $links The existing list of links that will be rendered.
	 * @return array The list of links that will be rendered, after adding some links specific to this plugin.
	 */
	public static function add_plugin_links( $links ) {
		$plugin_links = array(
			'<a href="' . esc_attr( WC_Payment_Gateway_WCPay::get_settings_url() ) . '">' . esc_html__( 'Settings', 'woocommerce-payments' ) . '</a>',
		);

		return array_merge( $plugin_links, $links );
	}

	/**
	 * Adds the WooCommerce Payments' gateway class to the list of installed payment gateways.
	 *
	 * @param array $gateways Existing list of gateway classes that will be available for the merchant to configure.
	 * @return array The list of payment gateways that will be available, including WooCommerce Payments' Gateway class.
	 */
	public static function register_gateway( $gateways ) {
		$gateways[] = self::$gateway;

		return $gateways;
	}

	/**
	 * By default, new payment gateways are put at the bottom of the list on the admin "Payments" settings screen.
	 * For visibility, we want WooCommerce Payments to be at the top of the list.
	 *
	 * @param array $ordering Existing ordering of the payment gateways.
	 *
	 * @return array Modified ordering.
	 */
	public static function set_gateway_top_of_list( $ordering ) {
		$ordering = (array) $ordering;
		$id       = self::$gateway->id;
		// Only tweak the ordering if the list hasn't been reordered with WooCommerce Payments in it already.
		if ( ! isset( $ordering[ $id ] ) || ! is_numeric( $ordering[ $id ] ) ) {
			$ordering[ $id ] = empty( $ordering ) ? 0 : ( min( $ordering ) - 1 );
		}
		return $ordering;
	}

	/**
	 * Create the API client.
	 *
	 * @return WC_Payments_API_Client
	 */
	public static function create_api_client() {
		require_once dirname( __FILE__ ) . '/wc-payment-api/models/class-wc-payments-api-charge.php';
		require_once dirname( __FILE__ ) . '/wc-payment-api/models/class-wc-payments-api-intention.php';
		require_once dirname( __FILE__ ) . '/wc-payment-api/class-wc-payments-api-client.php';
		require_once dirname( __FILE__ ) . '/wc-payment-api/class-wc-payments-http.php';

		// TODO: Don't hard code user agent string.
		$payments_api_client = new WC_Payments_API_Client(
			'WooCommerce Payments/0.1.0',
			new WC_Payments_Http()
		);

		return $payments_api_client;
	}

	/**
	 * Initialize the REST API controllers.
	 */
	public static function init_rest_api() {
		include_once WCPAY_ABSPATH . 'includes/admin/class-wc-rest-payments-transactions-controller.php';
		$transactions_controller = new WC_REST_Payments_Transactions_Controller( self::$api_client );
		$transactions_controller->register_routes();

		include_once WCPAY_ABSPATH . 'includes/admin/class-wc-rest-payments-disputes-controller.php';
		$disputes_controller = new WC_REST_Payments_Disputes_Controller( self::$api_client );
		$disputes_controller->register_routes();

		include_once WCPAY_ABSPATH . 'includes/admin/class-wc-rest-payments-charges-controller.php';
		$charges_controller = new WC_REST_Payments_Charges_Controller( self::$api_client );
		$charges_controller->register_routes();
	}

	/**
	 * Gets the file modified time as a cache buster if we're in dev mode, or the plugin version otherwise.
	 *
	 * @param string $file Local path to the file.
	 * @return string The cache buster value to use for the given file.
	 */
	public static function get_file_version( $file ) {
		if ( defined( 'SCRIPT_DEBUG' ) && SCRIPT_DEBUG ) {
			$file = trim( $file, '/' );
			return filemtime( WCPAY_ABSPATH . $file );
		}
		return WCPAY_VERSION_NUMBER;
	}
}<|MERGE_RESOLUTION|>--- conflicted
+++ resolved
@@ -138,21 +138,6 @@
 		if ( defined( 'WCPAY_TEST_ENV' ) && WCPAY_TEST_ENV ) {
 			return true;
 		}
-
-		// TODO - Remove/update when Jetpack Connection package is all we need.
-		if ( ! self::check_for_jetpack_layer() ) {
-			if ( ! $silent ) {
-				$message = sprintf(
-					/* translators: %1: WooCommerce Payments version */
-					__( 'WooCommerce Payments %1$s requires Jetpack. Please install, activate, and connect Jetpack. This dependency will change in an upcoming release.', 'woocommerce-payments' ),
-					WCPAY_VERSION_NUMBER
-				);
-
-				self::display_admin_error( $message );
-			}
-
-			return false;
-		};
 
 		$plugin_headers = self::get_plugin_headers();
 
@@ -253,7 +238,9 @@
 			if ( ! $silent ) {
 				$set_up_url = wp_nonce_url( 'admin.php?page=jetpack' );
 				$message    = sprintf(
-					'To use WooCommerce Payments you\'ll need to <a href="%1$s">set up</a> the Jetpack plugin. Don\'t worry this is temporary thing.',
+					/* translators: %1: WooCommerce Payments version, %2: Jetpack setup url */
+					__( 'To use WooCommerce Payments %1$s you\'ll need to <a href="%2$s">set up</a> the Jetpack plugin. Don\'t worry this is temporary thing.', 'woocommerce-payments' ),
+					WCPAY_VERSION_NUMBER,
 					$set_up_url
 				);
 				self::display_admin_error( $message );
@@ -266,7 +253,6 @@
 	}
 
 	/**
-<<<<<<< HEAD
 	 * Checks if Jetpack is connected.
 	 *
 	 * @return bool true if Jetpack connection is available and authenticated.
@@ -274,21 +260,6 @@
 	public static function is_jetpack_connected() {
 		require_once dirname( __FILE__ ) . '/wc-payment-api/class-wc-payments-http.php';
 		return WC_Payments_Http::is_connected();
-=======
-	 * Checks whether either Jetpack transport is available and displays an admin error message if not.
-	 *
-	 * @return bool true if either Jetpack transport is available, false otherwise.
-	 */
-	public static function check_for_jetpack_layer() {
-		if ( class_exists( 'Automattic\Jetpack\Connection\Client' ) ) {
-			return true;
-		}
-		if ( class_exists( 'Jetpack_Client' ) ) {
-			return true;
-		}
-
-		return false;
->>>>>>> 0a41fc95
 	}
 
 	/**
