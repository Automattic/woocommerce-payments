--- conflicted
+++ resolved
@@ -11,12 +11,9 @@
 
 use WCPay\Logger;
 use WCPay\Payment_Methods\CC_Payment_Gateway;
+use WCPay\Payment_Methods\Giropay_Payment_Gateway;
 use WCPay\Payment_Methods\Sepa_Payment_Gateway;
-use WCPay\Payment_Methods\Giropay_Payment_Gateway;
-<<<<<<< HEAD
 use WCPay\Payment_Methods\Sofort_Payment_Gateway;
-=======
->>>>>>> 0cbb255b
 
 /**
  * Main class for the WooCommerce Payments extension. Its responsibility is to initialize the extension.
@@ -33,7 +30,6 @@
 	/**
 	 * Instance of Giropay gateway, created in init function.
 	 *
-<<<<<<< HEAD
 	 * @var Giropay_Payment_Gateway
 	 */
 	private static $giropay_gateway;
@@ -41,26 +37,16 @@
 	/**
 	 * Instance of SEPA gateway, created in init function.
 	 *
-=======
->>>>>>> 0cbb255b
 	 * @var Sepa_Payment_Gateway
 	 */
 	private static $sepa_gateway;
 
 	/**
-<<<<<<< HEAD
 	 * Instance of Sofort gateway, created in init function.
 	 *
 	 * @var Sofort_Payment_Gateway
 	 */
 	private static $sofort_gateway;
-=======
-	 * Instance of Giropay gateway, created in init function.
-	 *
-	 * @var Giropay_Payment_Gateway
-	 */
-	private static $giropay_gateway;
->>>>>>> 0cbb255b
 
 	/**
 	 * Instance of WC_Payments_API_Client, created in init function.
@@ -173,15 +159,10 @@
 		include_once __DIR__ . '/class-logger.php';
 		include_once __DIR__ . '/class-wc-payment-gateway-wcpay.php';
 		include_once __DIR__ . '/payment-methods/class-cc-payment-gateway.php';
-<<<<<<< HEAD
 		include_once __DIR__ . '/payment-methods/class-giropay-payment-gateway.php';
 		include_once __DIR__ . '/payment-methods/class-sepa-payment-gateway.php';
 		include_once __DIR__ . '/payment-methods/class-sofort-payment-gateway.php';
-=======
-		include_once __DIR__ . '/payment-methods/class-sepa-payment-gateway.php';
-		include_once __DIR__ . '/payment-methods/class-giropay-payment-gateway.php';
 		include_once __DIR__ . '/class-wc-payment-token-sepa.php';
->>>>>>> 0cbb255b
 		include_once __DIR__ . '/class-wc-payments-token-service.php';
 		include_once __DIR__ . '/class-wc-payments-payment-request-button-handler.php';
 		include_once __DIR__ . '/class-wc-payments-apple-pay-registration.php';
@@ -210,26 +191,15 @@
 		self::$fraud_service            = new WC_Payments_Fraud_Service( self::$api_client, self::$customer_service, self::$account );
 
 		$gateway_class = CC_Payment_Gateway::class;
-<<<<<<< HEAD
 		$giropay_class = Giropay_Payment_Gateway::class;
 		$sepa_class    = Sepa_Payment_Gateway::class;
 		$sofort_class  = Sofort_Payment_Gateway::class;
-=======
-		$sepa_class    = Sepa_Payment_Gateway::class;
-		$giropay_class = Giropay_Payment_Gateway::class;
->>>>>>> 0cbb255b
 		// TODO: Remove admin payment method JS hack for Subscriptions <= 3.0.7 when we drop support for those versions.
 		if ( class_exists( 'WC_Subscriptions' ) && version_compare( WC_Subscriptions::$version, '2.2.0', '>=' ) ) {
 			include_once __DIR__ . '/compat/subscriptions/class-wc-payment-gateway-wcpay-subscriptions-compat.php';
 			$gateway_class = 'WC_Payment_Gateway_WCPay_Subscriptions_Compat';
 		}
 
-<<<<<<< HEAD
-		self::$card_gateway    = new $gateway_class( self::$api_client, self::$account, self::$customer_service, self::$token_service, self::$action_scheduler_service );
-		self::$giropay_gateway = new $giropay_class( self::$api_client, self::$account, self::$customer_service, self::$token_service, self::$action_scheduler_service );
-		self::$sepa_gateway    = new $sepa_class( self::$api_client, self::$account, self::$customer_service, self::$token_service, self::$action_scheduler_service );
-		self::$sofort_gateway  = new $sofort_class( self::$api_client, self::$account, self::$customer_service, self::$token_service, self::$action_scheduler_service );
-=======
 		self::$card_gateway = new $gateway_class( self::$api_client, self::$account, self::$customer_service, self::$token_service, self::$action_scheduler_service );
 		if ( WC_Payments_Features::is_sepa_enabled() ) {
 			self::$sepa_gateway = new $sepa_class( self::$api_client, self::$account, self::$customer_service, self::$token_service, self::$action_scheduler_service );
@@ -237,7 +207,9 @@
 		if ( '1' === get_option( '_wcpay_feature_giropay' ) ) {
 			self::$giropay_gateway = new $giropay_class( self::$api_client, self::$account, self::$customer_service, self::$token_service, self::$action_scheduler_service );
 		}
->>>>>>> 0cbb255b
+		if ( WC_Payments_Features::is_sofort_enabled() ) {
+			self::$sofort_gateway = new $sofort_class( self::$api_client, self::$account, self::$customer_service, self::$token_service, self::$action_scheduler_service );
+		}
 
 		// Payment Request and Apple Pay.
 		self::$payment_request_button_handler = new WC_Payments_Payment_Request_Button_Handler( self::$account );
@@ -471,14 +443,6 @@
 	 * @return array The list of payment gateways that will be available, including WooCommerce Payments' Gateway class.
 	 */
 	public static function register_gateway( $gateways ) {
-<<<<<<< HEAD
-		$wcpay_gateways = [
-			self::$card_gateway,
-			self::$giropay_gateway,
-			self::$sepa_gateway,
-			self::$sofort_gateway,
-		];
-=======
 		$gateways[] = self::$card_gateway;
 		if ( WC_Payments_Features::is_sepa_enabled() ) {
 			$gateways[] = self::$sepa_gateway;
@@ -486,9 +450,11 @@
 		if ( '1' === get_option( '_wcpay_feature_giropay' ) ) {
 			$gateways[] = self::$giropay_gateway;
 		}
->>>>>>> 0cbb255b
-
-		return array_merge( $gateways, $wcpay_gateways );
+		if ( WC_Payments_Features::is_sofort_enabled() ) {
+			$gateways[] = self::$sofort_gateway;
+		}
+
+		return $gateways;
 	}
 
 	/**
