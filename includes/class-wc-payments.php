<?php
/**
 * Class WC_Payments
 *
 * @package WooCommerce\Payments
 */

if ( ! defined( 'ABSPATH' ) ) {
	exit; // Exit if accessed directly.
}

use Automattic\WooCommerce\StoreApi\StoreApi;
use Automattic\WooCommerce\StoreApi\RoutesController;
use WCPay\Core\Mode;
use WCPay\Core\Server\Request;
use WCPay\Logger;
use WCPay\Migrations\Allowed_Payment_Request_Button_Types_Update;
use WCPay\Payment_Methods\CC_Payment_Gateway;
use WCPay\Payment_Methods\CC_Payment_Method;
use WCPay\Payment_Methods\Bancontact_Payment_Method;
use WCPay\Payment_Methods\Becs_Payment_Method;
use WCPay\Payment_Methods\Giropay_Payment_Method;
use WCPay\Payment_Methods\P24_Payment_Method;
use WCPay\Payment_Methods\Sepa_Payment_Method;
use WCPay\Payment_Methods\Sofort_Payment_Method;
use WCPay\Payment_Methods\UPE_Payment_Gateway;
use WCPay\Payment_Methods\UPE_Split_Payment_Gateway;
use WCPay\Payment_Methods\Ideal_Payment_Method;
use WCPay\Payment_Methods\Eps_Payment_Method;
use WCPay\Payment_Methods\UPE_Payment_Method;
use WCPay\Platform_Checkout\WooPay_Store_Api_Token;
use WCPay\WooPay_Tracker;
use WCPay\WooPay\WooPay_Utilities;
use WCPay\WooPay\WooPay_Order_Status_Sync;
use WCPay\Payment_Methods\Link_Payment_Method;
use WCPay\Payment_Methods\Affirm_Payment_Method;
use WCPay\Payment_Methods\Afterpay_Payment_Method;
use WCPay\Session_Rate_Limiter;
use WCPay\Database_Cache;
use WCPay\WC_Payments_Checkout;
use WCPay\WC_Payments_UPE_Checkout;
use WCPay\WooPay\Service\Checkout_Service;
use WCPay\Core\WC_Payments_Customer_Service_API;
use WCPay\Blocks_Data_Extractor;
use WCPay\WooPay\WooPay_Adapted_Extensions;
use WCPay\Duplicate_Payment_Prevention_Service;
use WCPay\WooPay\WooPay_Scheduler;

/**
 * Main class for the WooPayments extension. Its responsibility is to initialize the extension.
 */
class WC_Payments {
	/**
	 * Main payment gateway controller instance, created in init function.
	 *
	 * @var WC_Payment_Gateway_WCPay|UPE_Payment_Gateway|UPE_Split_Payment_Gateway
	 */
	private static $card_gateway;

	/**
	 * Instance of WC_Payment_Gateway_WCPay to register as payment gateway.
	 *
	 * @var WC_Payment_Gateway_WCPay
	 */
	private static $legacy_card_gateway;

	/**
	 * Copy of either $card_gateway or $legacy_card_gateway,
	 * depending on which gateway is registered as main CC gateway.
	 *
	 * @var WC_Payment_Gateway_WCPay|UPE_Payment_Gateway|UPE_Split_Payment_Gateway
	 */
	private static $registered_card_gateway;

	/**
	 * Instance of WC_Payments_API_Client, created in init function.
	 *
	 * @var WC_Payments_API_Client
	 */
	private static $api_client;

	/**
	 * Instance of WC_Payments_DB.
	 *
	 * @var WC_Payments_DB
	 */
	private static $db_helper;

	/**
	 * Instance of WC_Payments_Account, created in init function.
	 *
	 * @var WC_Payments_Account
	 */
	private static $account;

	/**
	 * Instance of WC_Payments_Customer_Service, created in init function.
	 *
	 * @var WC_Payments_Customer_Service
	 */
	private static $customer_service;

	/**
	 * Instance of WC_Payments_Token_Service, created in init function.
	 *
	 * @var WC_Payments_Token_Service
	 */
	private static $token_service;

	/**
	 * Instance of WC_Payments_Remote_Note_Service, created in init function.
	 *
	 * @var WC_Payments_Remote_Note_Service
	 */
	private static $remote_note_service;

	/**
	 * Instance of WC_Payments_Action_Scheduler_Service, created in init function
	 *
	 * @var WC_Payments_Action_Scheduler_Service
	 */
	private static $action_scheduler_service;

	/**
	 * Instance of WC_Payments_Localization_Service, created in init function
	 *
	 * @var WC_Payments_Localization_Service
	 */
	private static $localization_service;

	/**
	 * Instance of WC_Payments_Dependency_Service, created in init function
	 *
	 * @var WC_Payments_Dependency_Service
	 */
	private static $dependency_service;

	/**
	 * Instance of WC_Payments_Fraud_Service, created in init function
	 *
	 * @var WC_Payments_Fraud_Service
	 */
	private static $fraud_service;

	/**
	 * Instance of WC_Payments_In_Person_Payments_Receipts_Service, created in init function
	 *
	 * @var WC_Payments_In_Person_Payments_Receipts_Service
	 */
	private static $in_person_payments_receipts_service;

	/**
	 * Instance of WC_Payments_Order_Service, created in init function
	 *
	 * @var WC_Payments_Order_Service
	 */
	private static $order_service;

	/**
	 * Instance of WC_Payments_Order_Success_Page, created in init function
	 *
	 * @var WC_Payments_Order_Success_Page
	 */
	private static $order_success_page;

	/**
	 * Instance of WC_Payments_Onboarding_Service, created in init function
	 *
	 * @var WC_Payments_Onboarding_Service
	 */
	private static $onboarding_service;

	/**
	 * Instance of WC_Payments_Apple_Pay_Registration, created in init function
	 *
	 * @var WC_Payments_Apple_Pay_Registration
	 */
	private static $apple_pay_registration;

	/**
	 * Instance of Session_Rate_Limiter to limit failed transactions
	 *
	 * @var Session_Rate_Limiter
	 */
	private static $failed_transaction_rate_limiter;

	/**
	 * Instance of Database_Cache utils
	 *
	 * @var Database_Cache
	 */
	private static $database_cache;

	/**
	 * Cache for plugin headers to avoid multiple calls to get_file_data
	 *
	 * @var array
	 */
	private static $plugin_headers = null;

	/**
	 * Instance of WC_Payments_Webhook_Processing_Service to process webhook data.
	 *
	 * @var WC_Payments_Webhook_Processing_Service
	 */
	private static $webhook_processing_service;

	/**
	 * Maps all availabled Stripe payment method IDs to UPE Payment Method instances.
	 *
	 * @var array
	 */
	private static $upe_payment_method_map = [];

	/**
	 * Maps all availabled Stripe payment method IDs to UPE Payment Gateway instances.
	 *
	 * @var array
	 */
	private static $upe_payment_gateway_map = [];

	/**
	 * Map to store all the available split upe checkouts
	 *
	 * @var array
	 */
	private static $upe_checkout_map = [];

	/**
	 * Instance of WC_Payments_Webhook_Reliability_Service, created in init function
	 *
	 * @var WC_Payments_Webhook_Reliability_Service
	 */
	private static $webhook_reliability_service;

	/**
	 * Holds WCPay's working mode.
	 *
	 * @var Mode
	 */
	private static $mode;

	/**
	 * WooPay Utilities.
	 *
	 * @var WooPay_Utilities
	 */
	private static $woopay_util;

	/**
	 * WooPay Tracker.
	 *
	 * @var WooPay_Tracker
	 */
	private static $woopay_tracker;

	/**
	 * WC Payments Checkout
	 *
	 * @var WC_Payments_Checkout|WC_Payments_UPE_Checkout
	 */
	private static $wc_payments_checkout;

	/**
	 * WooPay Checkout service
	 *
	 * @var Checkout_Service
	 */
	private static $woopay_checkout_service;

	/**
	 * WC Payments Customer Service API
	 *
	 * @var WC_Payments_Customer_Service_API
	 */
	private static $customer_service_api;

	/**
	 * Duplicate payment prevention service.
	 *
	 * @var Duplicate_Payment_Prevention_Service
	 */
	private static $duplicate_payment_prevention_service;

	/**
	 * Instance of WC_Payments_Incentives_Service, created in init function.
	 *
	 * @var WC_Payments_Incentives_Service
	 */
	private static $incentives_service;

	/**
	 * Entry point to the initialization logic.
	 */
	public static function init() {
		define( 'WCPAY_VERSION_NUMBER', self::get_plugin_headers()['Version'] );

		include_once __DIR__ . '/class-wc-payments-utils.php';
		include_once __DIR__ . '/core/class-mode.php';

		include_once __DIR__ . '/class-database-cache.php';
		self::$database_cache = new Database_Cache();

		include_once __DIR__ . '/class-wc-payments-dependency-service.php';

		self::$dependency_service = new WC_Payments_Dependency_Service();

		if ( false === self::$dependency_service->has_valid_dependencies() ) {
			return;
		}

		add_action( 'admin_init', [ __CLASS__, 'add_woo_admin_notes' ] );
		add_action( 'init', [ __CLASS__, 'install_actions' ] );

		add_action( 'woocommerce_blocks_payment_method_type_registration', [ __CLASS__, 'register_checkout_gateway' ] );

		include_once __DIR__ . '/class-wc-payments-db.php';
		self::$db_helper = new WC_Payments_DB();

		include_once __DIR__ . '/exceptions/class-base-exception.php';
		include_once __DIR__ . '/exceptions/class-api-exception.php';
		include_once __DIR__ . '/exceptions/class-connection-exception.php';
		include_once __DIR__ . '/core/class-mode.php';

		// Include core exceptions.
		include_once __DIR__ . '/core/exceptions/server/request/class-server-request-exception.php';
		include_once __DIR__ . '/core/exceptions/server/request/class-invalid-request-parameter-exception.php';
		include_once __DIR__ . '/core/exceptions/server/request/class-immutable-parameter-exception.php';
		include_once __DIR__ . '/core/exceptions/server/request/class-extend-request-exception.php';
		include_once __DIR__ . '/core/exceptions/server/response/class-server-response-exception.php';

		// Include core requests.
		include_once __DIR__ . '/core/server/class-request.php';
		include_once __DIR__ . '/core/server/class-response.php';
		include_once __DIR__ . '/core/server/request/trait-intention.php';
		include_once __DIR__ . '/core/server/request/trait-level3.php';
		include_once __DIR__ . '/core/server/request/trait-order-info.php';
		include_once __DIR__ . '/core/server/request/trait-date-parameters.php';
		include_once __DIR__ . '/core/server/request/trait-use-test-mode-only-when-dev-mode.php';
		include_once __DIR__ . '/core/server/request/class-generic.php';
		include_once __DIR__ . '/core/server/request/class-get-intention.php';
		include_once __DIR__ . '/core/server/request/class-create-intention.php';
		include_once __DIR__ . '/core/server/request/class-update-intention.php';
		include_once __DIR__ . '/core/server/request/class-capture-intention.php';
		include_once __DIR__ . '/core/server/request/class-cancel-intention.php';
		include_once __DIR__ . '/core/server/request/class-create-setup-intention.php';
		include_once __DIR__ . '/core/server/request/class-create-and-confirm-setup-intention.php';
		include_once __DIR__ . '/core/server/request/class-get-account.php';
		include_once __DIR__ . '/core/server/request/class-get-account-login-data.php';
		include_once __DIR__ . '/core/server/request/class-get-account-capital-link.php';
		include_once __DIR__ . '/core/server/request/class-add-account-tos-agreement.php';
		include_once __DIR__ . '/core/server/request/class-update-account.php';
		include_once __DIR__ . '/core/server/request/class-get-charge.php';
		include_once __DIR__ . '/core/server/request/class-woopay-create-intent.php';
		include_once __DIR__ . '/core/server/request/class-create-and-confirm-intention.php';
		include_once __DIR__ . '/core/server/request/class-woopay-create-and-confirm-intention.php';
		include_once __DIR__ . '/core/server/request/class-woopay-create-and-confirm-setup-intention.php';
		include_once __DIR__ . '/core/server/request/class-paginated.php';
		include_once __DIR__ . '/core/server/request/class-list-transactions.php';
		include_once __DIR__ . '/core/server/request/class-list-fraud-outcome-transactions.php';
		include_once __DIR__ . '/core/server/request/class-list-disputes.php';
		include_once __DIR__ . '/core/server/request/class-list-deposits.php';
		include_once __DIR__ . '/core/server/request/class-list-documents.php';
		include_once __DIR__ . '/core/server/request/class-list-authorizations.php';
		include_once __DIR__ . '/core/server/request/class-woopay-create-and-confirm-setup-intention.php';
		include_once __DIR__ . '/core/server/request/class-refund-charge.php';
		include_once __DIR__ . '/core/server/request/class-list-charge-refunds.php';

		include_once __DIR__ . '/woopay/services/class-checkout-service.php';

		self::$api_client = self::create_api_client();

		include_once __DIR__ . '/compat/subscriptions/trait-wc-payments-subscriptions-utilities.php';
		include_once __DIR__ . '/compat/subscriptions/trait-wc-payment-gateway-wcpay-subscriptions.php';
		include_once __DIR__ . '/class-wc-payments-account.php';
		include_once __DIR__ . '/class-wc-payments-customer-service.php';
		include_once __DIR__ . '/class-logger.php';
		include_once __DIR__ . '/class-session-rate-limiter.php';
		include_once __DIR__ . '/class-wc-payment-gateway-wcpay.php';
		include_once __DIR__ . '/class-wc-payments-checkout.php';
		include_once __DIR__ . '/class-wc-payments-upe-checkout.php';
		include_once __DIR__ . '/payment-methods/class-cc-payment-gateway.php';
		include_once __DIR__ . '/payment-methods/class-upe-payment-gateway.php';
		include_once __DIR__ . '/payment-methods/class-upe-split-payment-gateway.php';
		include_once __DIR__ . '/payment-methods/class-upe-payment-method.php';
		include_once __DIR__ . '/payment-methods/class-cc-payment-method.php';
		include_once __DIR__ . '/payment-methods/class-bancontact-payment-method.php';
		include_once __DIR__ . '/payment-methods/class-sepa-payment-method.php';
		include_once __DIR__ . '/payment-methods/class-giropay-payment-method.php';
		include_once __DIR__ . '/payment-methods/class-p24-payment-method.php';
		include_once __DIR__ . '/payment-methods/class-sofort-payment-method.php';
		include_once __DIR__ . '/payment-methods/class-ideal-payment-method.php';
		include_once __DIR__ . '/payment-methods/class-becs-payment-method.php';
		include_once __DIR__ . '/payment-methods/class-eps-payment-method.php';
		include_once __DIR__ . '/payment-methods/class-link-payment-method.php';
		include_once __DIR__ . '/payment-methods/class-affirm-payment-method.php';
		include_once __DIR__ . '/payment-methods/class-afterpay-payment-method.php';
		include_once __DIR__ . '/class-wc-payment-token-wcpay-sepa.php';
		include_once __DIR__ . '/class-wc-payments-status.php';
		include_once __DIR__ . '/class-wc-payments-token-service.php';
		include_once __DIR__ . '/class-wc-payments-express-checkout-button-display-handler.php';
		include_once __DIR__ . '/class-wc-payments-payment-request-button-handler.php';
		include_once __DIR__ . '/class-wc-payments-woopay-button-handler.php';
		include_once __DIR__ . '/class-wc-payments-apple-pay-registration.php';
		include_once __DIR__ . '/exceptions/class-add-payment-method-exception.php';
		include_once __DIR__ . '/exceptions/class-amount-too-small-exception.php';
		include_once __DIR__ . '/exceptions/class-intent-authentication-exception.php';
		include_once __DIR__ . '/exceptions/class-invalid-payment-method-exception.php';
		include_once __DIR__ . '/exceptions/class-process-payment-exception.php';
		include_once __DIR__ . '/exceptions/class-invalid-webhook-data-exception.php';
		include_once __DIR__ . '/exceptions/class-invalid-price-exception.php';
		include_once __DIR__ . '/exceptions/class-fraud-ruleset-exception.php';
		include_once __DIR__ . '/exceptions/class-order-not-found-exception.php';
		include_once __DIR__ . '/constants/class-base-constant.php';
		include_once __DIR__ . '/constants/class-fraud-meta-box-type.php';
		include_once __DIR__ . '/constants/class-order-status.php';
		include_once __DIR__ . '/constants/class-payment-type.php';
		include_once __DIR__ . '/constants/class-payment-initiated-by.php';
		include_once __DIR__ . '/constants/class-payment-intent-status.php';
		include_once __DIR__ . '/constants/class-payment-capture-type.php';
		include_once __DIR__ . '/constants/class-payment-method.php';
		include_once __DIR__ . '/constants/class-track-events.php';
		include_once __DIR__ . '/class-payment-information.php';
		require_once __DIR__ . '/notes/class-wc-payments-remote-note-service.php';
		include_once __DIR__ . '/class-wc-payments-action-scheduler-service.php';
		include_once __DIR__ . '/class-wc-payments-fraud-service.php';
		include_once __DIR__ . '/class-wc-payments-onboarding-service.php';
		include_once __DIR__ . '/class-experimental-abtest.php';
		include_once __DIR__ . '/class-wc-payments-localization-service.php';
		include_once __DIR__ . '/in-person-payments/class-wc-payments-in-person-payments-receipts-service.php';
		include_once __DIR__ . '/class-wc-payments-order-service.php';
		include_once __DIR__ . '/class-wc-payments-order-success-page.php';
		include_once __DIR__ . '/class-wc-payments-file-service.php';
		include_once __DIR__ . '/class-wc-payments-webhook-processing-service.php';
		include_once __DIR__ . '/class-wc-payments-webhook-reliability-service.php';
		include_once __DIR__ . '/fraud-prevention/class-fraud-prevention-service.php';
		include_once __DIR__ . '/fraud-prevention/class-buyer-fingerprinting-service.php';
		include_once __DIR__ . '/fraud-prevention/class-fraud-risk-tools.php';
		include_once __DIR__ . '/fraud-prevention/wc-payments-fraud-risk-tools.php';
		include_once __DIR__ . '/woopay/class-woopay-store-api-token.php';
		include_once __DIR__ . '/woopay/class-woopay-utilities.php';
		include_once __DIR__ . '/woopay/class-woopay-order-status-sync.php';
		include_once __DIR__ . '/woopay/class-woopay-store-api-session-handler.php';
		include_once __DIR__ . '/woopay/class-woopay-scheduler.php';
		include_once __DIR__ . '/woopay/class-woopay-adapted-extensions.php';
		include_once __DIR__ . '/class-wc-payment-token-wcpay-link.php';
		include_once __DIR__ . '/core/service/class-wc-payments-customer-service-api.php';
		include_once __DIR__ . '/class-duplicate-payment-prevention-service.php';
		include_once __DIR__ . '/class-wc-payments-incentives-service.php';

		// Load customer multi-currency if feature is enabled.
		if ( WC_Payments_Features::is_customer_multi_currency_enabled() ) {
			include_once __DIR__ . '/multi-currency/wc-payments-multi-currency.php';
		}

		self::$woopay_checkout_service = new Checkout_Service();
		self::$woopay_checkout_service->init();

		// // Load woopay save user section if feature is enabled.
		add_action( 'woocommerce_cart_loaded_from_session', [ __CLASS__, 'init_woopay' ] );

		// Load Stripe site messaging.
		add_action( 'woocommerce_single_product_summary', [ __CLASS__, 'load_stripe_bnpl_site_messaging' ], 30 );

		// Init the email template for In Person payment receipt email. We need to do it before passing the mailer to the service.
		add_filter( 'woocommerce_email_classes', [ __CLASS__, 'add_ipp_emails' ], 10 );

		// Always load tracker to avoid class not found errors.
		include_once WCPAY_ABSPATH . 'includes/admin/tracks/class-tracker.php';

		// Load woopay tracking.
		include_once WCPAY_ABSPATH . 'includes/class-woopay-tracker.php';

		self::$order_service                        = new WC_Payments_Order_Service( self::$api_client );
		self::$action_scheduler_service             = new WC_Payments_Action_Scheduler_Service( self::$api_client, self::$order_service );
		self::$account                              = new WC_Payments_Account( self::$api_client, self::$database_cache, self::$action_scheduler_service );
		self::$customer_service                     = new WC_Payments_Customer_Service( self::$api_client, self::$account, self::$database_cache );
		self::$token_service                        = new WC_Payments_Token_Service( self::$api_client, self::$customer_service );
		self::$remote_note_service                  = new WC_Payments_Remote_Note_Service( WC_Data_Store::load( 'admin-note' ) );
		self::$fraud_service                        = new WC_Payments_Fraud_Service( self::$api_client, self::$customer_service, self::$account );
		self::$in_person_payments_receipts_service  = new WC_Payments_In_Person_Payments_Receipts_Service();
		self::$localization_service                 = new WC_Payments_Localization_Service();
		self::$failed_transaction_rate_limiter      = new Session_Rate_Limiter( Session_Rate_Limiter::SESSION_KEY_DECLINED_CARD_REGISTRY, 5, 10 * MINUTE_IN_SECONDS );
		self::$order_success_page                   = new WC_Payments_Order_Success_Page();
		self::$onboarding_service                   = new WC_Payments_Onboarding_Service( self::$api_client, self::$database_cache );
		self::$woopay_util                          = new WooPay_Utilities();
		self::$woopay_tracker                       = new WooPay_Tracker( self::get_wc_payments_http() );
		self::$incentives_service                   = new WC_Payments_Incentives_Service( self::$database_cache );
		self::$duplicate_payment_prevention_service = new Duplicate_Payment_Prevention_Service();

		( new WooPay_Scheduler( self::$api_client ) )->init();

		self::$legacy_card_gateway = new CC_Payment_Gateway( self::$api_client, self::$account, self::$customer_service, self::$token_service, self::$action_scheduler_service, self::$failed_transaction_rate_limiter, self::$order_service, self::$duplicate_payment_prevention_service );

		$payment_method_classes = [
			CC_Payment_Method::class,
			Bancontact_Payment_Method::class,
			Sepa_Payment_Method::class,
			Giropay_Payment_Method::class,
			Sofort_Payment_Method::class,
			P24_Payment_Method::class,
			Ideal_Payment_Method::class,
			Becs_Payment_Method::class,
			Eps_Payment_Method::class,
			Link_Payment_Method::class,
			Affirm_Payment_Method::class,
			Afterpay_Payment_Method::class,
		];
		if ( WC_Payments_Features::is_upe_split_enabled() || WC_Payments_Features::is_upe_deferred_intent_enabled() ) {
			$payment_methods = [];
			foreach ( $payment_method_classes as $payment_method_class ) {
				$payment_method                               = new $payment_method_class( self::$token_service );
				$payment_methods[ $payment_method->get_id() ] = $payment_method;
			}
			foreach ( $payment_methods as $payment_method ) {
				self::$upe_payment_method_map[ $payment_method->get_id() ] = $payment_method;

				$split_gateway = new UPE_Split_Payment_Gateway( self::$api_client, self::$account, self::$customer_service, self::$token_service, self::$action_scheduler_service, $payment_method, $payment_methods, self::$failed_transaction_rate_limiter, self::$order_service, self::$duplicate_payment_prevention_service );

				// Card gateway hooks are registered once below.
				if ( 'card' !== $payment_method->get_id() ) {
					$split_gateway->init_hooks();
				}

				self::$upe_payment_gateway_map[ $payment_method->get_id() ] = $split_gateway;
			}

			self::$card_gateway = self::get_payment_gateway_by_id( 'card' );

			$card_payments_checkout = new WC_Payments_Checkout( self::$legacy_card_gateway, self::$woopay_util, self::$account, self::$customer_service );
			$card_payments_checkout->init_hooks();

			self::$wc_payments_checkout = new WC_Payments_UPE_Checkout( self::get_gateway(), self::$woopay_util, self::$account, self::$customer_service );
		} elseif ( WC_Payments_Features::is_upe_legacy_enabled() ) {
			$payment_methods = [];
			foreach ( $payment_method_classes as $payment_method_class ) {
				$payment_method                               = new $payment_method_class( self::$token_service );
				$payment_methods[ $payment_method->get_id() ] = $payment_method;
			}

			self::$card_gateway         = new UPE_Payment_Gateway( self::$api_client, self::$account, self::$customer_service, self::$token_service, self::$action_scheduler_service, $payment_methods, self::$failed_transaction_rate_limiter, self::$order_service, self::$duplicate_payment_prevention_service );
			self::$wc_payments_checkout = new WC_Payments_UPE_Checkout( self::get_gateway(), self::$woopay_util, self::$account, self::$customer_service );
		} else {
			self::$card_gateway         = self::$legacy_card_gateway;
			self::$wc_payments_checkout = new WC_Payments_Checkout( self::$legacy_card_gateway, self::$woopay_util, self::$account, self::$customer_service );
		}

		self::$card_gateway->init_hooks();
		self::$wc_payments_checkout->init_hooks();

		self::$mode = new Mode( self::$card_gateway );

		self::$webhook_processing_service  = new WC_Payments_Webhook_Processing_Service( self::$api_client, self::$db_helper, self::$account, self::$remote_note_service, self::$order_service, self::$in_person_payments_receipts_service, self::get_gateway(), self::$customer_service, self::$database_cache );
		self::$webhook_reliability_service = new WC_Payments_Webhook_Reliability_Service( self::$api_client, self::$action_scheduler_service, self::$webhook_processing_service );

		self::$customer_service_api = new WC_Payments_Customer_Service_API( self::$customer_service );

		self::maybe_register_woopay_hooks();

		self::$apple_pay_registration = new WC_Payments_Apple_Pay_Registration( self::$api_client, self::$account, self::get_gateway() );

		self::maybe_display_express_checkout_buttons();

		add_filter( 'woocommerce_payment_gateways', [ __CLASS__, 'register_gateway' ] );
		add_filter( 'option_woocommerce_gateway_order', [ __CLASS__, 'set_gateway_top_of_list' ], 2 );
		add_filter( 'default_option_woocommerce_gateway_order', [ __CLASS__, 'set_gateway_top_of_list' ], 3 );
		add_filter( 'default_option_woocommerce_gateway_order', [ __CLASS__, 'replace_wcpay_gateway_with_payment_methods' ], 4 );
		add_filter( 'woocommerce_admin_get_user_data_fields', [ __CLASS__, 'add_user_data_fields' ] );

		// Add note query support for source.
		add_filter( 'woocommerce_rest_notes_object_query', [ __CLASS__, 'possibly_add_source_to_notes_query' ], 10, 2 );
		add_filter( 'woocommerce_note_where_clauses', [ __CLASS__, 'possibly_add_note_source_where_clause' ], 10, 2 );

		// Priority 5 so we can manipulate the registered gateways before they are shown.
		add_action( 'woocommerce_admin_field_payment_gateways', [ __CLASS__, 'hide_gateways_on_settings_page' ], 5 );

		require_once __DIR__ . '/migrations/class-allowed-payment-request-button-types-update.php';
		require_once __DIR__ . '/migrations/class-update-service-data-from-server.php';
		require_once __DIR__ . '/migrations/class-track-upe-status.php';
		require_once __DIR__ . '/migrations/class-delete-active-woopay-webhook.php';
		add_action( 'woocommerce_woocommerce_payments_updated', [ new Allowed_Payment_Request_Button_Types_Update( self::get_gateway() ), 'maybe_migrate' ] );
		add_action( 'woocommerce_woocommerce_payments_updated', [ new \WCPay\Migrations\Update_Service_Data_From_Server( self::get_account_service() ), 'maybe_migrate' ] );
		add_action( 'woocommerce_woocommerce_payments_updated', [ '\WCPay\Migrations\Track_Upe_Status', 'maybe_track' ] );
		add_action( 'woocommerce_woocommerce_payments_updated', [ '\WCPay\Migrations\Delete_Active_WooPay_Webhook', 'maybe_delete' ] );

		include_once WCPAY_ABSPATH . '/includes/class-wc-payments-explicit-price-formatter.php';
		WC_Payments_Explicit_Price_Formatter::init();

		include_once WCPAY_ABSPATH . 'includes/class-wc-payments-captured-event-note.php';
		include_once WCPAY_ABSPATH . 'includes/admin/class-wc-payments-admin-settings.php';
		include_once WCPAY_ABSPATH . 'includes/fraud-prevention/class-order-fraud-and-risk-meta-box.php';

		// Add admin screens.
		if ( is_admin() ) {
			include_once WCPAY_ABSPATH . 'includes/admin/class-wc-payments-admin.php';
		}

		if ( is_admin() && current_user_can( 'manage_woocommerce' ) ) {
			new WC_Payments_Admin(
				self::$api_client,
				self::get_gateway(),
				self::$account,
				self::$onboarding_service,
				self::$order_service,
				self::$incentives_service,
				self::$database_cache
			);

			new WC_Payments_Admin_Settings( self::get_gateway() );

			// Use tracks loader only in admin screens because it relies on WC_Tracks loaded by WC_Admin.
			include_once WCPAY_ABSPATH . 'includes/admin/tracks/tracks-loader.php';

			include_once __DIR__ . '/admin/class-wc-payments-admin-sections-overwrite.php';
			new WC_Payments_Admin_Sections_Overwrite( self::get_account_service() );

			new WC_Payments_Status( self::get_wc_payments_http(), self::get_account_service() );

			new WCPay\Fraud_Prevention\Order_Fraud_And_Risk_Meta_Box( self::$order_service );
		}

		// Load WCPay Subscriptions.
		if ( WC_Payments_Features::is_wcpay_subscriptions_enabled() ) {
			include_once WCPAY_ABSPATH . '/includes/subscriptions/class-wc-payments-subscriptions.php';
			WC_Payments_Subscriptions::init( self::$api_client, self::$customer_service, self::$order_service, self::$account );
		}

		if ( defined( 'WC_VERSION' ) && version_compare( WC_VERSION, '7.9.0', '<' ) ) {
			add_action( 'woocommerce_onboarding_profile_data_updated', 'WC_Payments_Features::maybe_enable_wcpay_subscriptions_after_onboarding', 10, 2 );
		}

		add_action( 'rest_api_init', [ __CLASS__, 'init_rest_api' ] );
		add_action( 'woocommerce_woocommerce_payments_updated', [ __CLASS__, 'set_plugin_activation_timestamp' ] );

		add_action( 'admin_enqueue_scripts', [ __CLASS__, 'enqueue_dev_runtime_scripts' ] );

		add_action( 'admin_enqueue_scripts', [ __CLASS__, 'enqueue_assets_script' ] );
		add_action( 'wp_enqueue_scripts', [ __CLASS__, 'enqueue_assets_script' ] );

		self::$duplicate_payment_prevention_service->init( self::$card_gateway, self::$order_service );
	}

	/**
	 * Returns the gateway's working mode.
	 *
	 * @return Mode
	 */
	public static function mode() {
		return self::$mode;
	}

	/**
	 * Adds IPP Email template to WooCommerce emails.
	 *
	 * @param array $email_classes the email classes.
	 * @return array
	 */
	public static function add_ipp_emails( array $email_classes ): array {
		$email_classes['WC_Payments_Email_IPP_Receipt'] = include __DIR__ . '/emails/class-wc-payments-email-ipp-receipt.php';
		return $email_classes;
	}

	/**
	 * Prints the given message in an "admin notice" wrapper with "error" class.
	 *
	 * @param string $message Message to print. Can contain HTML.
	 */
	public static function display_admin_error( $message ) {
		self::display_admin_notice( $message, 'notice-error' );
	}

	/**
	 * Prints the given message in an "admin notice" wrapper with provided classes.
	 *
	 * @param string $message Message to print. Can contain HTML.
	 * @param string $classes Space separated list of classes to be applied to notice element.
	 */
	public static function display_admin_notice( $message, $classes ) {
		?>
		<div class="notice wcpay-notice <?php echo esc_attr( $classes ); ?>">
			<p><b>WooPayments</b></p>
			<p><?php echo $message; // PHPCS:Ignore WordPress.Security.EscapeOutput.OutputNotEscaped ?></p>
		</div>
		<?php
	}

	/**
	 * Get plugin headers and cache the result to avoid reopening the file.
	 * First call should execute get_file_data and fetch headers from plugin details comment.
	 * Subsequent calls return the value stored in the variable $plugin_headers.
	 *
	 * @return array Array with plugin headers
	 */
	public static function get_plugin_headers() {
		if ( null === self::$plugin_headers ) {
			self::$plugin_headers = get_file_data(
				WCPAY_PLUGIN_FILE,
				[
					// Mirrors the functionality on WooCommerce core: https://github.com/woocommerce/woocommerce/blob/ff2eadeccec64aa76abd02c931bf607dd819bbf0/includes/wc-core-functions.php#L1916 .
					'WCRequires' => 'WC requires at least',

					'RequiresWP' => 'Requires at least',
					'Version'    => 'Version',
				]
			);
		}
		return self::$plugin_headers;
	}

	/**
	 * Adds the WooPayments' gateway class to the list of installed payment gateways.
	 *
	 * @param array $gateways Existing list of gateway classes that will be available for the merchant to configure.
	 * @return array The list of payment gateways that will be available, including WooPayments' Gateway class.
	 */
	public static function register_gateway( $gateways ) {
		if ( WC_Payments_Features::is_upe_split_enabled() || WC_Payments_Features::is_upe_deferred_intent_enabled() ) {

			$payment_methods = self::$card_gateway->get_payment_method_ids_enabled_at_checkout();

			$key = array_search( 'link', $payment_methods, true );

			if ( false !== $key && WC_Payments_Features::is_woopay_enabled() ) {
				unset( $payment_methods[ $key ] );

				self::get_gateway()->update_option( 'upe_enabled_payment_method_ids', $payment_methods );
			}

			if ( ! WC_Payments_Features::is_upe_deferred_intent_enabled() && WC_Payments_Features::is_woopay_enabled() ) {
				self::$registered_card_gateway = self::$legacy_card_gateway;
			} else {
				self::$registered_card_gateway = self::$card_gateway;
			}
			$gateways[]       = self::$registered_card_gateway;
			$all_upe_gateways = [];
			$reusable_methods = [];
			foreach ( $payment_methods as $payment_method_id ) {
				if ( 'card' === $payment_method_id || 'link' === $payment_method_id ) {
					continue;
				}
				$upe_gateway        = self::get_payment_gateway_by_id( $payment_method_id );
				$upe_payment_method = self::get_payment_method_by_id( $payment_method_id );

				if ( $upe_payment_method->is_reusable() ) {
					$reusable_methods[] = $upe_gateway;
				}

				$all_upe_gateways[] = $upe_gateway;

			}

			if ( is_add_payment_method_page() ) {
				return array_merge( $gateways, $reusable_methods );
			}

			return array_merge( $gateways, $all_upe_gateways );
		} elseif ( WC_Payments_Features::is_upe_enabled() ) {
			self::$registered_card_gateway = self::$card_gateway;
		} else {
			self::$registered_card_gateway = self::$legacy_card_gateway;
		}
		return array_merge( $gateways, [ self::$registered_card_gateway ] );
	}

	/**
	 * Returns main CC gateway registered for WCPay.
	 *
	 * @return WC_Payment_Gateway_WCPay|UPE_Payment_Gateway|UPE_Split_Payment_Gateway
	 */
	public static function get_registered_card_gateway() {
		return self::$registered_card_gateway;
	}

	/**
	 * Called on Payments setting page.
	 *
	 * Remove all WCPay gateways except CC one.
	 */
	public static function hide_gateways_on_settings_page() {
		$default_gateway = self::get_registered_card_gateway();
		foreach ( WC()->payment_gateways->payment_gateways as $index => $payment_gateway ) {
			if ( $payment_gateway instanceof WC_Payment_Gateway_WCPay && $payment_gateway !== $default_gateway ) {
				unset( WC()->payment_gateways->payment_gateways[ $index ] );
			}
		}
	}

	/**
	 * By default, new payment gateways are put at the bottom of the list on the admin "Payments" settings screen.
	 * For visibility, we want WooPayments to be at the top of the list.
	 *
	 * @param array $ordering Existing ordering of the payment gateways.
	 *
	 * @return array Modified ordering.
	 */
	public static function set_gateway_top_of_list( $ordering ) {
		$ordering = (array) $ordering;
		$id       = self::get_gateway()->id;
		// Only tweak the ordering if the list hasn't been reordered with WooPayments in it already.
		if ( ! isset( $ordering[ $id ] ) || ! is_numeric( $ordering[ $id ] ) ) {
			$ordering[ $id ] = empty( $ordering ) ? 0 : ( min( $ordering ) - 1 );
		}
		return $ordering;
	}

	/**
	 * Replace the main WCPay gateway with all WCPay payment methods
	 * when retrieving the "woocommerce_gateway_order" option.
	 *
	 * @param array $ordering Gateway order.
	 *
	 * @return array
	 */
	public static function replace_wcpay_gateway_with_payment_methods( $ordering ) {
		$ordering    = (array) $ordering;
		$wcpay_index = array_search(
			self::get_gateway()->id,
			array_keys( $ordering ),
			true
		);

		if ( false === $wcpay_index ) {
			// The main WCPay gateway isn't on the list.
			return $ordering;
		}

		$method_order = self::get_gateway()->get_option( 'payment_method_order', [] );

		if ( empty( $method_order ) ) {
			return $ordering;
		}

		$ordering = array_keys( $ordering );

		array_splice( $ordering, $wcpay_index, 1, $method_order );
		return array_flip( $ordering );
	}

	/**
	 * Adds fields so that we can store inbox notifications last read and open times.
	 *
	 * @param array $user_data_fields User data fields.
	 * @return array
	 */
	public static function add_user_data_fields( $user_data_fields ) {
		return array_merge(
			$user_data_fields,
			[ 'wc_payments_overview_inbox_last_read' ]
		);
	}

	/**
	 * By default, new payment gateways are put at the bottom of the list on the admin "Payments" settings screen.
	 * For visibility, we want WooPayments to be at the top of the list.
	 * NOTE: this can be removed after WC version 5.6, when the api supports the use of source.
	 * https://github.com/woocommerce/woocommerce-admin/pull/6979
	 *
	 * @param array           $args Existing ordering of the payment gateways.
	 * @param WP_REST_Request $request Full details about the request.
	 *
	 * @return array Modified ordering.
	 */
	public static function possibly_add_source_to_notes_query( $args, $request ) {
		if ( isset( $request['source'] ) && ! isset( $args['source'] ) ) {
			return array_merge(
				$args,
				[
					'source' => wp_parse_list( $request['source'] ),
				]
			);
		}
		return $args;
	}

	/**
	 * Adds source where clause to note query.
	 * NOTE: this can be removed after WC version 5.6, when the api supports the use of source.
	 * https://github.com/woocommerce/woocommerce-admin/pull/6979
	 *
	 * @param string $where_clauses Existing ordering of the payment gateways.
	 * @param array  $args Full details about the request.
	 *
	 * @return string Modified where clause.
	 */
	public static function possibly_add_note_source_where_clause( $where_clauses, $args ) {
		if ( ! empty( $args['source'] ) && false === strpos( $where_clauses, 'AND source IN' ) ) {
			$where_source_array = [];
			foreach ( $args['source'] as $args_type ) {
				$args_type            = trim( $args_type );
				$where_source_array[] = "'" . esc_sql( $args_type ) . "'";
			}
			$escaped_where_source = implode( ',', $where_source_array );
			$where_clauses       .= " AND source IN ($escaped_where_source)";
		}
		return $where_clauses;
	}

	/**
	 * Create the API client.
	 *
	 * @return WC_Payments_API_Client
	 */
	public static function create_api_client() {
		require_once __DIR__ . '/wc-payment-api/models/class-wc-payments-api-charge.php';
		require_once __DIR__ . '/wc-payment-api/models/class-wc-payments-api-intention.php';
		require_once __DIR__ . '/wc-payment-api/class-wc-payments-api-client.php';

		$http_class = self::get_wc_payments_http();

		$api_client_class = apply_filters( 'wc_payments_api_client', WC_Payments_API_Client::class );
		if ( ! class_exists( $api_client_class ) || ! is_subclass_of( $api_client_class, 'WC_Payments_API_Client' ) ) {
			$api_client_class = WC_Payments_API_Client::class;
		}

		return new $api_client_class(
			'WooCommerce Payments/' . WCPAY_VERSION_NUMBER,
			$http_class,
			self::$db_helper
		);
	}

	/**
	 * Create the HTTP instantiation.
	 *
	 * @return WC_Payments_Http_Interface
	 */
	private static function get_wc_payments_http() {
		require_once __DIR__ . '/wc-payment-api/class-wc-payments-http-interface.php';
		require_once __DIR__ . '/wc-payment-api/class-wc-payments-http.php';

		$http_class = apply_filters( 'wc_payments_http', null );

		if ( ! $http_class instanceof WC_Payments_Http_Interface ) {
			$http_class = new WC_Payments_Http( new Automattic\Jetpack\Connection\Manager( 'woocommerce-payments' ) );
		}

		return $http_class;
	}

	/**
	 * Initialize the REST API controllers.
	 */
	public static function init_rest_api() {
		include_once WCPAY_ABSPATH . 'includes/exceptions/class-rest-request-exception.php';
		include_once WCPAY_ABSPATH . 'includes/admin/class-wc-payments-rest-controller.php';

		include_once WCPAY_ABSPATH . 'includes/admin/class-wc-rest-payments-accounts-controller.php';
		$accounts_controller = new WC_REST_Payments_Accounts_Controller( self::$api_client );
		$accounts_controller->register_routes();

		include_once WCPAY_ABSPATH . 'includes/admin/class-wc-rest-payments-deposits-controller.php';
		$deposits_controller = new WC_REST_Payments_Deposits_Controller( self::$api_client );
		$deposits_controller->register_routes();

		include_once WCPAY_ABSPATH . 'includes/admin/class-wc-rest-payments-transactions-controller.php';
		$transactions_controller = new WC_REST_Payments_Transactions_Controller( self::$api_client );
		$transactions_controller->register_routes();

		include_once WCPAY_ABSPATH . 'includes/admin/class-wc-rest-payments-disputes-controller.php';
		$disputes_controller = new WC_REST_Payments_Disputes_Controller( self::$api_client );
		$disputes_controller->register_routes();

		include_once WCPAY_ABSPATH . 'includes/admin/class-wc-rest-payments-charges-controller.php';
		$charges_controller = new WC_REST_Payments_Charges_Controller( self::$api_client );
		$charges_controller->register_routes();

		include_once WCPAY_ABSPATH . 'includes/admin/class-wc-rest-payments-connection-tokens-controller.php';
		$conn_tokens_controller = new WC_REST_Payments_Connection_Tokens_Controller( self::$api_client );
		$conn_tokens_controller->register_routes();

		include_once WCPAY_ABSPATH . 'includes/admin/class-wc-rest-payments-orders-controller.php';
		$orders_controller = new WC_REST_Payments_Orders_Controller( self::$api_client, self::get_gateway(), self::$customer_service, self::$order_service );
		$orders_controller->register_routes();

		include_once WCPAY_ABSPATH . 'includes/admin/class-wc-rest-payments-fraud-outcomes-controller.php';
		$fraud_outcomes_controller = new WC_REST_Payments_Fraud_Outcomes_Controller( self::$api_client );
		$fraud_outcomes_controller->register_routes();

		include_once WCPAY_ABSPATH . 'includes/admin/class-wc-rest-payments-timeline-controller.php';
		$timeline_controller = new WC_REST_Payments_Timeline_Controller( self::$api_client );
		$timeline_controller->register_routes();

		include_once WCPAY_ABSPATH . 'includes/admin/class-wc-rest-payments-webhook-controller.php';
		$webhook_controller = new WC_REST_Payments_Webhook_Controller( self::$api_client, self::$webhook_processing_service );
		$webhook_controller->register_routes();

		include_once WCPAY_ABSPATH . 'includes/admin/class-wc-rest-payments-tos-controller.php';
		$tos_controller = new WC_REST_Payments_Tos_Controller( self::$api_client, self::get_gateway(), self::$account );
		$tos_controller->register_routes();

		include_once WCPAY_ABSPATH . 'includes/admin/class-wc-rest-payments-terminal-locations-controller.php';
		$accounts_controller = new WC_REST_Payments_Terminal_Locations_Controller( self::$api_client );
		$accounts_controller->register_routes();

		include_once WCPAY_ABSPATH . 'includes/admin/class-wc-rest-payments-settings-controller.php';
		$settings_controller = new WC_REST_Payments_Settings_Controller( self::$api_client, self::get_gateway() );
		$settings_controller->register_routes();

		include_once WCPAY_ABSPATH . 'includes/admin/class-wc-rest-payments-reader-controller.php';
		$charges_controller = new WC_REST_Payments_Reader_Controller( self::$api_client, self::get_gateway(), self::$in_person_payments_receipts_service );
		$charges_controller->register_routes();

		include_once WCPAY_ABSPATH . 'includes/admin/class-wc-rest-payments-files-controller.php';
		$files_controller = new WC_REST_Payments_Files_Controller( self::$api_client );
		$files_controller->register_routes();

		include_once WCPAY_ABSPATH . 'includes/admin/class-wc-rest-payments-capital-controller.php';
		$capital_controller = new WC_REST_Payments_Capital_Controller( self::$api_client );
		$capital_controller->register_routes();

		include_once WCPAY_ABSPATH . 'includes/admin/class-wc-rest-payments-onboarding-controller.php';
		$onboarding_controller = new WC_REST_Payments_Onboarding_Controller( self::$api_client, self::$onboarding_service );
		$onboarding_controller->register_routes();

		if ( WC_Payments_Features::is_upe_settings_preview_enabled() ) {
			include_once WCPAY_ABSPATH . 'includes/admin/class-wc-rest-upe-flag-toggle-controller.php';
			$upe_flag_toggle_controller = new WC_REST_UPE_Flag_Toggle_Controller( self::get_gateway() );
			$upe_flag_toggle_controller->register_routes();

			include_once WCPAY_ABSPATH . 'includes/admin/class-wc-rest-payments-survey-controller.php';
			$survey_controller = new WC_REST_Payments_Survey_Controller( self::get_wc_payments_http() );
			$survey_controller->register_routes();
		}

		if ( WC_Payments_Features::is_documents_section_enabled() ) {
			include_once WCPAY_ABSPATH . 'includes/admin/class-wc-rest-payments-documents-controller.php';
			$documents_controller = new WC_REST_Payments_Documents_Controller( self::$api_client );
			$documents_controller->register_routes();

			include_once WCPAY_ABSPATH . 'includes/admin/class-wc-rest-payments-vat-controller.php';
			$vat_controller = new WC_REST_Payments_VAT_Controller( self::$api_client );
			$vat_controller->register_routes();
		}

		include_once WCPAY_ABSPATH . 'includes/admin/class-wc-rest-payments-payment-intents-controller.php';
		$payment_intents_controller = new WC_REST_Payments_Payment_Intents_Controller( self::$api_client );
		$payment_intents_controller->register_routes();

		include_once WCPAY_ABSPATH . 'includes/admin/class-wc-rest-payments-authorizations-controller.php';
		$authorizations_controller = new WC_REST_Payments_Authorizations_Controller( self::$api_client );
		$authorizations_controller->register_routes();
	}

	/**
	 * Gets the file modified time as a cache buster if we're in dev mode, or the plugin version otherwise.
	 *
	 * @param string $file Local path to the file.
	 * @return string The cache buster value to use for the given file.
	 */
	public static function get_file_version( $file ): string {
		if ( defined( 'SCRIPT_DEBUG' ) && SCRIPT_DEBUG && file_exists( WCPAY_ABSPATH . $file ) ) {
			return (string) filemtime( WCPAY_ABSPATH . trim( $file, '/' ) );
		}
		return WCPAY_VERSION_NUMBER;
	}

	/**
	 * Returns the WooPay_Tracker instance
	 *
	 * @return WooPay_Tracker instance
	 */
	public static function woopay_tracker(): WooPay_Tracker {
		return self::$woopay_tracker;
	}

	/**
	 * Load script with all required dependencies.
	 *
	 * @param string $handler Script handler.
	 * @param string $script Script name.
	 * @param array  $dependencies Additional dependencies.
	 *
	 * @return void
	 */
	public static function register_script_with_dependencies( string $handler, string $script, array $dependencies = [] ) {
		$script_file                  = $script . '.js';
		$script_src_url               = plugins_url( $script_file, WCPAY_PLUGIN_FILE );
		$script_asset_path            = WCPAY_ABSPATH . $script . '.asset.php';
		$script_asset                 = file_exists( $script_asset_path ) ? require $script_asset_path : [ 'dependencies' => [] ]; // nosemgrep: audit.php.lang.security.file.inclusion-arg -- server generated path is used.
		$script_asset['dependencies'] = array_merge( $script_asset['dependencies'], $dependencies );
		wp_register_script(
			$handler,
			$script_src_url,
			$script_asset['dependencies'],
			self::get_file_version( $script_file ),
			true
		);
	}

	/**
	 * Returns payment method instance by Stripe ID.
	 *
	 * @param string $payment_method_id Stripe payment method type ID.
	 * @return false|UPE_Payment_Method Matching UPE Payment Method instance.
	 */
	public static function get_payment_method_by_id( $payment_method_id ) {
		if ( ! isset( self::$upe_payment_method_map[ $payment_method_id ] ) ) {
			return false;
		}
		return self::$upe_payment_method_map[ $payment_method_id ];
	}

	/**
	 * Returns payment gateway instance by Stripe ID.
	 *
	 * @param string $payment_method_id Stripe payment method type ID.
	 * @return false|UPE_Payment_Gateway Matching UPE Payment Gateway instance.
	 */
	public static function get_payment_gateway_by_id( $payment_method_id ) {
		if ( ! isset( self::$upe_payment_gateway_map[ $payment_method_id ] ) ) {
			return false;
		}
		return self::$upe_payment_gateway_map[ $payment_method_id ];
	}

	/**
	 * Returns Payment Method map.
	 *
	 * @return array
	 */
	public static function get_payment_method_map() {
		return self::$upe_payment_method_map;
	}

	/**
	 * Returns the WC_Payment_Gateway_WCPay instance
	 *
	 * @return WC_Payment_Gateway_WCPay|UPE_Payment_Gateway gateway instance
	 */
	public static function get_gateway() {
		return self::$card_gateway;
	}

	/**
	 * Returns the WC_Payments_Checkout instance
	 *
	 * @return WC_Payments_Checkout|WC_Payments_UPE_Checkout gateway instance
	 */
	public static function get_wc_payments_checkout() {
		return self::$wc_payments_checkout;
	}

	/**
	 * Returns the Database_Cache instance.
	 *
	 * @return Database_Cache Database_Cache instance.
	 */
	public static function get_database_cache(): Database_Cache {
		return self::$database_cache;
	}

	/**
	 * Sets the Database_Cache instance.
	 *
	 * @param Database_Cache $database_cache The cache instance.
	 */
	public static function set_database_cache( Database_Cache $database_cache ) {
		self::$database_cache = $database_cache;
	}

	/**
	 * Sets the card gateway instance.
	 *
	 * @param WC_Payment_Gateway_WCPay|UPE_Payment_Gateway $gateway The card gateway instance..
	 */
	public static function set_gateway( $gateway ) {
		self::$card_gateway = $gateway;
	}

	/**
	 * Returns the WC_Payments_Account instance
	 *
	 * @return WC_Payments_Account account service instance
	 */
	public static function get_account_service() {
		return self::$account;
	}

	/**
	 * Sets the account service instance.
	 *
	 * @param WC_Payments_Account $account The account instance.
	 */
	public static function set_account_service( WC_Payments_Account $account ) {
		self::$account = $account;
	}

	/**
	 * Returns the WC_Payments_API_Client
	 *
	 * @return WC_Payments_API_Client API Client instance
	 */
	public static function get_payments_api_client() {
		return self::$api_client;
	}

	/**
	 * Returns the WC_Payments_Localization_Service
	 *
	 * @return WC_Payments_Localization_Service Localization Service instance
	 */
	public static function get_localization_service() {
		return self::$localization_service;
	}

	/**
	 * Returns the WC_Payments_Action_Scheduler_Service
	 *
	 * @return WC_Payments_Action_Scheduler_Service Action Scheduler Service instance
	 */
	public static function get_action_scheduler_service() {
		return self::$action_scheduler_service;
	}

	/**
	 * Returns the WC_Payments_Fraud_Service instance
	 *
	 * @return WC_Payments_Fraud_Service Fraud Service instance
	 */
	public static function get_fraud_service() {
		return self::$fraud_service;
	}

	/**
	 * Returns the WC_Payments_Customer_Service instance
	 *
	 * @return WC_Payments_Customer_Service  The Customer Service instance.
	 */
	public static function get_customer_service(): WC_Payments_Customer_Service {
		return self::$customer_service;
	}

	/**
	 * Returns the WC_Payments_Customer_Service_API instance
	 *
	 * @return WC_Payments_Customer_Service_API  The Customer Service instance.
	 */
	public static function get_customer_service_api(): WC_Payments_Customer_Service_API {
		return self::$customer_service_api;
	}

	/**
	 * Sets the customer service instance. This is needed only for tests.
	 *
	 * @param WC_Payments_Customer_Service $customer_service_class Instance of WC_Payments_Customer_Service.
	 *
	 * @return void
	 */
	public static function set_customer_service( WC_Payments_Customer_Service $customer_service_class ) {
		self::$customer_service = $customer_service_class;
	}

	/**
	 * Registers the payment method with the blocks registry.
	 *
	 * @param Automattic\WooCommerce\Blocks\Payments\PaymentMethodRegistry $payment_method_registry The registry.
	 */
	public static function register_checkout_gateway( $payment_method_registry ) {
		require_once __DIR__ . '/class-wc-payments-blocks-payment-method.php';
		if ( WC_Payments_Features::is_upe_split_enabled() || WC_Payments_Features::is_upe_deferred_intent_enabled() ) {
			require_once __DIR__ . '/class-wc-payments-upe-split-blocks-payment-method.php';
			$payment_method_registry->register( new WC_Payments_UPE_Split_Blocks_Payment_Method() );
		} elseif ( WC_Payments_Features::is_upe_legacy_enabled() ) {
			require_once __DIR__ . '/class-wc-payments-upe-blocks-payment-method.php';
			$payment_method_registry->register( new WC_Payments_UPE_Blocks_Payment_Method() );
		} else {
			$payment_method_registry->register( new WC_Payments_Blocks_Payment_Method() );
		}

	}

	/**
	 * Handles upgrade routines.
	 */
	public static function install_actions() {
		if ( version_compare( WCPAY_VERSION_NUMBER, get_option( 'woocommerce_woocommerce_payments_version' ), '>' ) ) {
			do_action( 'woocommerce_woocommerce_payments_updated' );
			self::update_plugin_version();
		}
	}

	/**
	 * Updates the plugin version in db.
	 */
	public static function update_plugin_version() {
		update_option( 'woocommerce_woocommerce_payments_version', WCPAY_VERSION_NUMBER );
	}

	/**
	 * Sets the plugin activation timestamp.
	 *
	 * Use add_option so that we don't overwrite the value.
	 */
	public static function set_plugin_activation_timestamp() {
		add_option( 'wcpay_activation_timestamp', time() );
	}

	/**
	 * Adds WCPay notes to the WC-Admin inbox.
	 */
	public static function add_woo_admin_notes() {
		// Do not try to add notes on ajax requests to improve their performance.
		if ( wp_doing_ajax() ) {
			return;
		}

		if ( defined( 'WC_VERSION' ) && version_compare( WC_VERSION, '4.4.0', '>=' ) ) {
			require_once WCPAY_ABSPATH . 'includes/notes/class-wc-payments-notes-set-up-refund-policy.php';
			require_once WCPAY_ABSPATH . 'includes/notes/class-wc-payments-notes-qualitative-feedback.php';
			WC_Payments_Notes_Qualitative_Feedback::possibly_add_note();
			WC_Payments_Notes_Set_Up_Refund_Policy::possibly_add_note();

			require_once WCPAY_ABSPATH . 'includes/notes/class-wc-payments-notes-set-https-for-checkout.php';
			WC_Payments_Notes_Set_Https_For_Checkout::possibly_add_note();

			require_once WCPAY_ABSPATH . 'includes/notes/class-wc-payments-notes-additional-payment-methods.php';
			WC_Payments_Notes_Additional_Payment_Methods::set_account( self::get_account_service() );
			WC_Payments_Notes_Additional_Payment_Methods::possibly_add_note();
			WC_Payments_Notes_Additional_Payment_Methods::maybe_enable_upe_feature_flag();

			require_once WCPAY_ABSPATH . 'includes/notes/class-wc-payments-notes-set-up-stripelink.php';
			WC_Payments_Notes_Set_Up_StripeLink::set_gateway( self::get_gateway() );
			WC_Payments_Notes_Set_Up_StripeLink::possibly_add_note();
		}

		if ( defined( 'WC_VERSION' ) && version_compare( WC_VERSION, '7.5', '<' ) && get_woocommerce_currency() === 'NOK' ) {
			/**
			 * Shows an alert notice for Norwegian merchants on WooCommerce 7.4 and below
			 */
			function wcpay_show_old_woocommerce_for_norway_notice() {
				?>
				<div class="notice wcpay-notice notice-error">
					<p>
					<?php
					echo WC_Payments_Utils::esc_interpolated_html(
						sprintf(
							/* translators: %1$s: WooCommerce, %2$s: WooPayments, a1: documentation URL */
							__( 'The %1$s version you have installed is not compatible with %2$s for a Norwegian business. Please update %1$s to version 7.5 or above. You can do that via the <a1>the plugins page.</a1>', 'woocommerce-payments' ),
							'WooCommerce',
							'WooPayments'
						),
						[
							'a1' => '<a href="' . admin_url( 'plugins.php' ) . '">',
						]
					)
					?>
					</p>
				</div>
				<?php
			}

			add_filter( 'admin_notices', 'wcpay_show_old_woocommerce_for_norway_notice' );
		}

		add_filter( 'admin_notices', [ __CLASS__, 'wcpay_show_old_woocommerce_for_hungary_sweden_and_czech_republic' ] );
	}

	/**
	 * Removes WCPay notes from the WC-Admin inbox.
	 */
	public static function remove_woo_admin_notes() {
		if ( defined( 'WC_VERSION' ) && version_compare( WC_VERSION, '4.4.0', '>=' ) ) {
			self::$remote_note_service->delete_notes();
			require_once WCPAY_ABSPATH . 'includes/notes/class-wc-payments-notes-set-up-refund-policy.php';
			require_once WCPAY_ABSPATH . 'includes/notes/class-wc-payments-notes-qualitative-feedback.php';
			WC_Payments_Notes_Qualitative_Feedback::possibly_delete_note();
			WC_Payments_Notes_Set_Up_Refund_Policy::possibly_delete_note();

			require_once WCPAY_ABSPATH . 'includes/notes/class-wc-payments-notes-set-https-for-checkout.php';
			WC_Payments_Notes_Set_Https_For_Checkout::possibly_delete_note();

			require_once WCPAY_ABSPATH . 'includes/notes/class-wc-payments-notes-instant-deposits-eligible.php';
			WC_Payments_Notes_Instant_Deposits_Eligible::possibly_delete_note();

			require_once WCPAY_ABSPATH . 'includes/notes/class-wc-payments-notes-additional-payment-methods.php';
			WC_Payments_Notes_Additional_Payment_Methods::possibly_delete_note();

			require_once WCPAY_ABSPATH . 'includes/notes/class-wc-payments-notes-set-up-stripelink.php';
			WC_Payments_Notes_Set_Up_StripeLink::possibly_delete_note();
		}
	}

	/**
	 * Filter to check if WCPay should operate as usual (the customer can save payment methods at checkout and those payment methods
	 * will only be used on this site), or if saved cards should be available for all the sites on the multisite network.
	 *
	 * NOTE: DON'T USE THIS FILTER. Everything will break. At this moment, it's only intended to be used internally by Automattic.
	 *
	 * @return bool Normal WCPay behavior (false, default) or TRUE if the site should only use network-wide saved payment methods.
	 */
	public static function is_network_saved_cards_enabled() {
		return apply_filters( 'wcpay_force_network_saved_cards', false );
	}

	/**
	 * Registers woopay hooks if the woopay feature flag is enabled.
	 *
	 * @return void
	 */
	public static function maybe_register_woopay_hooks() {
		$is_woopay_eligible = WC_Payments_Features::is_woopay_eligible(); // Feature flag.
		$is_woopay_enabled  = 'yes' === self::get_gateway()->get_option( 'platform_checkout', 'no' );

		if ( $is_woopay_eligible && $is_woopay_enabled ) {
			add_action( 'wc_ajax_wcpay_init_woopay', [ __CLASS__, 'ajax_init_woopay' ] );
			add_action( 'wc_ajax_wcpay_get_woopay_signature', [ __CLASS__, 'ajax_get_woopay_signature' ] );

			// This injects the payments API and draft orders into core, so the WooCommerce Blocks plugin is not necessary.
			// We should remove this once both features are available by default in the WC minimum supported version.
			// - The payments API is currently only available in feature builds (with flag `WC_BLOCKS_IS_FEATURE_PLUGIN`).
			// - The Draft order status is available after WC blocks 7.5.0.
			if (
				! defined( 'WC_BLOCKS_IS_FEATURE_PLUGIN' ) &&
				class_exists( 'Automattic\WooCommerce\Blocks\Package' ) &&
				class_exists( 'Automattic\WooCommerce\Blocks\Payments\Api' )
			) {
				// Register payments API.
				$blocks_package_container = Automattic\WooCommerce\Blocks\Package::container();
				$blocks_package_container->register(
					Automattic\WooCommerce\Blocks\Payments\Api::class,
					function ( $container ) {
						$payment_method_registry = $container->get( Automattic\WooCommerce\Blocks\Payments\PaymentMethodRegistry::class );
						$asset_data_registry     = $container->get( Automattic\WooCommerce\Blocks\Assets\AssetDataRegistry::class );
						return new Automattic\WooCommerce\Blocks\Payments\Api( $payment_method_registry, $asset_data_registry );
					}
				);
				$blocks_package_container->get( Automattic\WooCommerce\Blocks\Payments\Api::class );

				// Register draft orders.
				$draft_orders = $blocks_package_container->get( Automattic\WooCommerce\Blocks\Domain\Services\DraftOrders::class );

				add_filter( 'wc_order_statuses', [ $draft_orders, 'register_draft_order_status' ] );
				add_filter( 'woocommerce_register_shop_order_post_statuses', [ $draft_orders, 'register_draft_order_post_status' ] );
				add_filter( 'woocommerce_analytics_excluded_order_statuses', [ $draft_orders, 'append_draft_order_post_status' ] );
				add_filter( 'woocommerce_valid_order_statuses_for_payment', [ $draft_orders, 'append_draft_order_post_status' ] );
				add_filter( 'woocommerce_valid_order_statuses_for_payment_complete', [ $draft_orders, 'append_draft_order_post_status' ] );
				// Hook into the query to retrieve My Account orders so draft status is excluded.
				add_action( 'woocommerce_my_account_my_orders_query', [ $draft_orders, 'delete_draft_order_post_status_from_args' ] );
				add_action( 'woocommerce_cleanup_draft_orders', [ $draft_orders, 'delete_expired_draft_orders' ] );
				add_action( 'admin_init', [ $draft_orders, 'install' ] );
			}

			new WooPay_Order_Status_Sync( self::$api_client );
		}
	}

	/**
	 * Initializes express checkout buttons if payments are enabled
	 *
	 * @return void
	 */
	public static function maybe_display_express_checkout_buttons() {
		if ( WC_Payments_Features::are_payments_enabled() ) {
			$payment_request_button_handler          = new WC_Payments_Payment_Request_Button_Handler( self::$account, self::get_gateway() );
			$woopay_button_handler                   = new WC_Payments_WooPay_Button_Handler( self::$account, self::get_gateway(), self::$woopay_util );
			$express_checkout_button_display_handler = new WC_Payments_Express_Checkout_Button_Display_Handler( self::get_gateway(), $payment_request_button_handler, $woopay_button_handler );
		}
	}


	/**
	 * Used to initialize woopay session.
	 *
	 * @return void
	 */
	public static function ajax_init_woopay() {
		$is_nonce_valid = check_ajax_referer( 'wcpay_init_woopay_nonce', false, false );

		if ( ! $is_nonce_valid ) {
			wp_send_json_error(
				__( 'You aren’t authorized to do that.', 'woocommerce-payments' ),
				403
			);
		}

		$email       = ! empty( $_POST['email'] ) ? wc_clean( wp_unslash( $_POST['email'] ) ) : '';
		$user        = wp_get_current_user();
		$customer_id = self::$customer_service->get_customer_id_by_user_id( $user->ID );
		if ( null === $customer_id ) {
			// create customer.
			$customer_data = WC_Payments_Customer_Service::map_customer_data( null, new WC_Customer( $user->ID ) );
			$customer_id   = self::$customer_service->create_customer_for_user( $user, $customer_data );
		}

		$account_id = self::get_account_service()->get_stripe_account_id();

		$store_logo = self::get_gateway()->get_option( 'platform_checkout_store_logo' );

		include_once WCPAY_ABSPATH . 'includes/compat/blocks/class-blocks-data-extractor.php';
		$blocks_data_extractor = new Blocks_Data_Extractor();

		// This uses the same logic as the Checkout block in hydrate_from_api to get the cart and checkout data.
		$cart_data = rest_preload_api_request( [], '/wc/store/v1/cart' )['/wc/store/v1/cart']['body'];
		add_filter( 'woocommerce_store_api_disable_nonce_check', '__return_true' );
		$checkout_data = rest_preload_api_request( [], '/wc/store/v1/checkout' )['/wc/store/v1/checkout']['body'];
		remove_filter( 'woocommerce_store_api_disable_nonce_check', '__return_true' );

		$body = [
			'wcpay_version'      => WCPAY_VERSION_NUMBER,
			'user_id'            => $user->ID,
			'customer_id'        => $customer_id,
			'session_nonce'      => wp_create_nonce( 'wc_store_api' ),
			'store_api_token'    => self::init_store_api_token(),
			'email'              => $email,
			'store_data'         => [
				'store_name'                     => get_bloginfo( 'name' ),
				'store_logo'                     => ! empty( $store_logo ) ? get_rest_url( null, 'wc/v3/payments/file/' . $store_logo ) : '',
				'custom_message'                 => self::get_gateway()->get_option( 'platform_checkout_custom_message' ),
				'blog_id'                        => Jetpack_Options::get_option( 'id' ),
				'blog_url'                       => get_site_url(),
				'blog_checkout_url'              => wc_get_checkout_url(),
				'blog_shop_url'                  => get_permalink( wc_get_page_id( 'shop' ) ),
				'store_api_url'                  => self::get_store_api_url(),
				'account_id'                     => $account_id,
				'test_mode'                      => self::$mode->is_test(),
				'capture_method'                 => empty( self::get_gateway()->get_option( 'manual_capture' ) ) || 'no' === self::get_gateway()->get_option( 'manual_capture' ) ? 'automatic' : 'manual',
				'is_subscriptions_plugin_active' => self::get_gateway()->is_subscriptions_plugin_active(),
				'woocommerce_tax_display_cart'   => get_option( 'woocommerce_tax_display_cart' ),
				'ship_to_billing_address_only'   => wc_ship_to_billing_address_only(),
				'return_url'                     => wc_get_cart_url(),
				'blocks_data'                    => $blocks_data_extractor->get_data(),
				'checkout_schema_namespaces'     => $blocks_data_extractor->get_checkout_schema_namespaces(),
			],
			'user_session'       => isset( $_REQUEST['user_session'] ) ? sanitize_text_field( wp_unslash( $_REQUEST['user_session'] ) ) : null,
			'preloaded_requests' => [
				'cart'     => $cart_data,
				'checkout' => $checkout_data,
			],
		];

		if ( ! empty( $email ) ) {
			// Save email in session to skip TYP verify email and check if
			// WooPay verified email matches.
			WC()->customer->set_billing_email( $email );
			WC()->customer->save();
<<<<<<< HEAD

			$body['adapted_extensions'] = ( new WooPay_Adapted_Extensions() )->get_adapted_extensions_data( $email );
=======
>>>>>>> 445d80f6
		}

		$args = [
			'url'     => WooPay_Utilities::get_woopay_rest_url( 'init' ),
			'method'  => 'POST',
			'timeout' => 30,
			'body'    => wp_json_encode( $body ),
			'headers' => [
				'Content-Type' => 'application/json',
			],
		];

		/**
		 * Suppress psalm error from Jetpack Connection namespacing WP_Error.
		 *
		 * @psalm-suppress UndefinedDocblockClass
		 */
		$response = Automattic\Jetpack\Connection\Client::remote_request( $args, wp_json_encode( $body ) );

		if ( is_wp_error( $response ) || ! is_array( $response ) ) {
			Logger::error( 'HTTP_REQUEST_ERROR ' . var_export( $response, true ) ); // phpcs:ignore WordPress.PHP.DevelopmentFunctions.error_log_var_export
			// phpcs:ignore
			/**
			 * @psalm-suppress UndefinedDocblockClass
			 */
			$message = sprintf(
				// translators: %1: original error message.
				__( 'Http request failed. Reason: %1$s', 'woocommerce-payments' ),
				$response->get_error_message()
			);
			// Respond with same message platform would respond with on failure.
			$response_body_json = wp_json_encode( [ 'result' => 'failure' ] );
		} else {
			$response_body_json = wp_remote_retrieve_body( $response );
		}

		Logger::log( $response_body_json );
		wp_send_json( json_decode( $response_body_json ) );
	}

	/**
	 * Initializes the WooPay_Store_Api_Token class and returns the Cart token.
	 *
	 * @return string The Cart Token.
	 */
	private static function init_store_api_token() {
		$cart_route = WooPay_Store_Api_Token::init();

		return $cart_route->get_cart_token();
	}

	/**
	 * Retrieve a woopay request signature.
	 *
	 * @return void
	 */
	public static function ajax_get_woopay_signature() {
		$is_nonce_valid = check_ajax_referer( 'woopay_signature_nonce', false, false );

		if ( ! $is_nonce_valid ) {
			wp_send_json_error(
				__( 'You aren’t authorized to do that.', 'woocommerce-payments' ),
				403
			);
		}

		$woopay_util = new WooPay_Utilities();

		$signature = $woopay_util->get_woopay_request_signature();

		wp_send_json_success(
			[
				'signature' => $signature,
			],
			200
		);
	}

	/**
	 * Retrieves the Store API URL.
	 *
	 * @return string
	 */
	public static function get_store_api_url() {
		if ( class_exists( StoreApi::class ) && class_exists( RoutesController::class ) ) {
			try {
				$cart          = StoreApi::container()->get( RoutesController::class )->get( 'cart' );
				$store_api_url = method_exists( $cart, 'get_namespace' ) ? $cart->get_namespace() : 'wc/store';
			} catch ( Exception $e ) {
				$store_api_url = 'wc/store';
			}
		}

		return get_rest_url( null, $store_api_url ?? 'wc/store' );
	}

	/**
	 * Adds custom email field.
	 */
	public static function woopay_fields_before_billing_details() {
		$checkout = WC()->checkout;

		echo '<div class="woocommerce-billing-fields" id="contact_details">';

		echo '<h3>' . esc_html( __( 'Contact information', 'woocommerce-payments' ) ) . '</h3>';

		echo '<div class="woocommerce-billing-fields__field-wrapper">';
		woocommerce_form_field(
			'billing_email',
			[
				'type'        => 'email',
				'label'       => __( 'Email address', 'woocommerce-payments' ),
				'class'       => [ 'form-row-wide woopay-billing-email' ],
				'input_class' => [ 'woopay-billing-email-input' ],
				'validate'    => [ 'email' ],
				'required'    => true,
			],
			$checkout->get_value( 'billing_email' )
		);

		echo '</div>';
		echo '</div>';

		// Ensure WC Blocks styles are enqueued so the spinner will show.
		// This style is not enqueued be default when using a block theme and classic checkout.
		wp_enqueue_style( 'wc-blocks-style' );
	}

	/**
	 * Hide the core email field
	 *
	 * @param string $field The checkout field being filtered.
	 * @param string $key The field key.
	 * @param mixed  $args Field arguments.
	 * @param string $value Field value.
	 * @return string
	 */
	public static function filter_woocommerce_form_field_woopay_email( $field, $key, $args, $value ) {
		$class = $args['class'][0];
		if ( false === strpos( $class, 'woopay-billing-email' ) && is_checkout() && ! is_checkout_pay_page() ) {
			$field = '';
		}
		return $field;
	}

	/**
	 * Register woopay hooks and scripts if feature is available.
	 *
	 * @return void
	 */
	public static function init_woopay() {
		// Load woopay save user section if feature is enabled.
		if ( self::$woopay_util->should_enable_woopay( self::get_gateway() ) ) {
			// Update email field location.
			add_action( 'woocommerce_checkout_billing', [ __CLASS__, 'woopay_fields_before_billing_details' ], -50 );
			add_filter( 'woocommerce_form_field_email', [ __CLASS__, 'filter_woocommerce_form_field_woopay_email' ], 20, 4 );

			include_once __DIR__ . '/woopay-user/class-woopay-save-user.php';

			new WooPay_Save_User();
		}
	}

	/**
	 * Load stripe site messaging script.
	 *
	 * @return void
	 */
	public static function load_stripe_bnpl_site_messaging() {
		if ( WC_Payments_Features::is_bnpl_affirm_afterpay_enabled() ) {
			// The messaging element shall not be shown for subscription products.
			// As we are not too deep into subscriptions API, we follow simplistic approach for now.
			$is_subscription           = false;
			$are_subscriptions_enabled = class_exists( 'WC_Subscriptions' ) || class_exists( 'WC_Subscriptions_Core_Plugin' );
			if ( $are_subscriptions_enabled ) {
					global $product;
					$is_subscription = $product && WC_Subscriptions_Product::is_subscription( $product );
			}

			if ( ! $is_subscription ) {
				require_once __DIR__ . '/class-wc-payments-payment-method-messaging-element.php';
				$stripe_site_messaging = new WC_Payments_Payment_Method_Messaging_Element( self::$account, self::$card_gateway );
				echo wp_kses( $stripe_site_messaging->init(), 'post' );
			}
		}
	}

	/**
	 * Load webpack runtime script, only if SCRIPT_DEBUG is enabled and the script exists.
	 * Required for webpack server with HMR.
	 *
	 * @return void
	 */
	public static function enqueue_dev_runtime_scripts() {
		if ( ( defined( 'SCRIPT_DEBUG' ) && SCRIPT_DEBUG ) && file_exists( WCPAY_ABSPATH . 'dist/runtime.js' ) ) {
			wp_enqueue_script( 'WCPAY_RUNTIME', plugins_url( 'dist/runtime.js', WCPAY_PLUGIN_FILE ), [], self::get_file_version( 'dist/runtime.js' ), true );
		}
	}

	/**
	 * Creates a new request object for a server call.
	 *
	 * @param  string $class_name The name of the request class. Must extend WCPay\Core\Server\Request.
	 * @param  mixed  $id         The item ID, if the request needs it (Optional).
	 * @return Request
	 * @throws Exception          If the request class is not really a request.
	 */
	public static function create_request( $class_name, $id = null ) {
		/**
		 * Used for unit tests only, as requests have dependencies, which are not publicly available in live mode.
		 *
		 * @param Request $request    Null, but if the filter returns a request, it will be used.
		 * @param string  $class_name The name of the request class.
		 */
		$request = apply_filters( 'wcpay_create_request', null, $class_name, $id );
		if ( $request instanceof Request ) {
			return $request;
		}

		if ( ! is_subclass_of( $class_name, Request::class ) ) {
			throw new Exception(
				sprintf(
					'WC_Payments::create_request() requires a class, which extends %s, %s provided instead',
					Request::class,
					$class_name
				)
			);
		}

		return new $class_name( self::get_payments_api_client(), self::get_wc_payments_http(), $id );
	}

	/**
	 * Inject an inline script with WCPay assets properties.
	 * window.wcpayAssets.url – Dist URL, required to properly load chunks on sites with JS concatenation enabled.
	 *
	 * @return void
	 */
	public static function enqueue_assets_script() {
		wp_register_script( 'WCPAY_ASSETS', '', [], WCPAY_VERSION_NUMBER, false );
		wp_enqueue_script( 'WCPAY_ASSETS' );
		wp_localize_script(
			'WCPAY_ASSETS',
			'wcpayAssets',
			[
				'url' => plugins_url( '/dist/', WCPAY_PLUGIN_FILE ),
			]
		);
	}

	/**
	 * Shows an alert notice for Hungarian, Sweden, and Czech Republic merchants on WooCommerce 7.4 and below
	 */
	public static function wcpay_show_old_woocommerce_for_hungary_sweden_and_czech_republic() {
		$currencies        = [ 'HUF', 'SEK', 'CZK' ];
		$store_currency    = get_woocommerce_currency();
		$should_show_error = in_array( $store_currency, $currencies, true );

		if ( ! defined( 'WC_VERSION' ) || ! version_compare( WC_VERSION, '7.8', '<' ) || ! $should_show_error ) {
			return;
		}

		$notice = '';

		switch ( $store_currency ) {
			case 'HUF':
				/* translators: %1$s: WooCommerce , %2$s: WooPayments, %3$s: The current WooCommerce version used by the store */
				$notice = __( 'The %1$s version you have installed is not compatible with %2$s for a Hungarian business. Please update %1$s to version 7.8 or above (you are using %3$s). You can do that via the <a1>the plugins page.</a1>', 'woocommerce-payments' );
				break;
			case 'SEK':
				/* translators: %1$s: WooCommerce , %2$s: WooPayments, %3$s: The current WooCommerce version used by the store */
				$notice = __( 'The %1$s version you have installed is not compatible with %2$s for a Swedish business. Please update %1$s to version 7.8 or above (you are using %3$s). You can do that via the <a1>the plugins page.</a1>', 'woocommerce-payments' );
				break;
			case 'CZK':
				/* translators: %1$s: WooCommerce , %2$s: WooPayments, %3$s: The current WooCommerce version used by the store */
				$notice = __( 'The %1$s version you have installed is not compatible with %2$s for a Czech Republic business. Please update %1$s to version 7.8 or above (you are using %3$s). You can do that via the <a1>the plugins page.</a1>', 'woocommerce-payments' );
				break;
		}

		?>
		<div class="notice wcpay-notice notice-error">
			<p>
			<?php
			echo WC_Payments_Utils::esc_interpolated_html(
				sprintf(
					$notice,
					'WooCommerce',
					'WooPayments',
					WC_VERSION
				),
				[
					'a1' => '<a href="' . admin_url( 'plugins.php' ) . '">',
				]
			)
			?>
			</p>
		</div>
		<?php
	}
}<|MERGE_RESOLUTION|>--- conflicted
+++ resolved
@@ -1533,11 +1533,8 @@
 			// WooPay verified email matches.
 			WC()->customer->set_billing_email( $email );
 			WC()->customer->save();
-<<<<<<< HEAD
 
 			$body['adapted_extensions'] = ( new WooPay_Adapted_Extensions() )->get_adapted_extensions_data( $email );
-=======
->>>>>>> 445d80f6
 		}
 
 		$args = [
