<?php
/**
 * Class WC_Payments
 *
 * @package WooCommerce\Payments
 */

if ( ! defined( 'ABSPATH' ) ) {
	exit; // Exit if accessed directly.
}

use WCPay\Logger;
use WCPay\Migrations\Allowed_Payment_Request_Button_Types_Update;
use WCPay\Payment_Methods\CC_Payment_Gateway;
use WCPay\Payment_Methods\CC_Payment_Method;
use WCPay\Payment_Methods\Bancontact_Payment_Method;
use WCPay\Payment_Methods\Becs_Payment_Method;
use WCPay\Payment_Methods\Giropay_Payment_Method;
use WCPay\Payment_Methods\P24_Payment_Method;
use WCPay\Payment_Methods\Sepa_Payment_Method;
use WCPay\Payment_Methods\Sofort_Payment_Method;
use WCPay\Payment_Methods\UPE_Payment_Gateway;
use WCPay\Payment_Methods\Ideal_Payment_Method;
use WCPay\Payment_Methods\Eps_Payment_Method;
use WCPay\Platform_Checkout_Tracker;

/**
 * Main class for the WooCommerce Payments extension. Its responsibility is to initialize the extension.
 */
class WC_Payments {

	/**
	 * Instance of WC_Payment_Gateway_WCPay, created in init function.
	 *
	 * @var WC_Payment_Gateway_WCPay
	 */
	private static $card_gateway;

	/**
	 * Instance of WC_Payments_API_Client, created in init function.
	 *
	 * @var WC_Payments_API_Client
	 */
	private static $api_client;

	/**
	 * Instance of WC_Payments_DB.
	 *
	 * @var WC_Payments_DB
	 */
	private static $db_helper;

	/**
	 * Instance of WC_Payments_Account, created in init function.
	 *
	 * @var WC_Payments_Account
	 */
	private static $account;

	/**
	 * Instance of WC_Payments_Customer_Service, created in init function.
	 *
	 * @var WC_Payments_Customer_Service
	 */
	private static $customer_service;

	/**
	 * Instance of WC_Payments_Token_Service, created in init function.
	 *
	 * @var WC_Payments_Token_Service
	 */
	private static $token_service;

	/**
	 * Instance of WC_Payments_Remote_Note_Service, created in init function.
	 *
	 * @var WC_Payments_Remote_Note_Service
	 */
	private static $remote_note_service;

	/**
	 * Instance of WC_Payments_Action_Scheduler_Service, created in init function
	 *
	 * @var WC_Payments_Action_Scheduler_Service
	 */
	private static $action_scheduler_service;

	/**
	 * Instance of WC_Payments_Localization_Service, created in init function
	 *
	 * @var WC_Payments_Localization_Service
	 */
	private static $localization_service;

	/**
	 * Instance of WC_Payments_Dependency_Service, created in init function
	 *
	 * @var WC_Payments_Dependency_Service
	 */
	private static $dependency_service;

	/**
	 * Instance of WC_Payments_Fraud_Service, created in init function
	 *
	 * @var WC_Payments_Fraud_Service
	 */
	private static $fraud_service;

	/**
	 * Instance of WC_Payments_In_Person_Payments_Receipts_Service, created in init function
	 *
	 * @var WC_Payments_In_Person_Payments_Receipts_Service
	 */
	private static $in_person_payments_receipts_service;

	/**
	 * Instance of WC_Payments_Order_Service, created in init function
	 *
	 * @var WC_Payments_Order_Service
	 */
	private static $order_service;

	/**
	 * Instance of WC_Payments_Payment_Request_Button_Handler, created in init function
	 *
	 * @var WC_Payments_Payment_Request_Button_Handler
	 */
	private static $payment_request_button_handler;

	/**
	 * Instance of WC_Payments_Apple_Pay_Registration, created in init function
	 *
	 * @var WC_Payments_Apple_Pay_Registration
	 */
	private static $apple_pay_registration;

	/**
	 * Instance of Session_Rate_Limiter to limit failed transactions
	 *
	 * @var Session_Rate_Limiter
	 */
	private static $failed_transaction_rate_limiter;

	/**
	 * Cache for plugin headers to avoid multiple calls to get_file_data
	 *
	 * @var array
	 */
	private static $plugin_headers = null;

	/**
	 * Instance of WC_Payments_Webhook_Processing_Service to process webhook data.
	 *
	 * @var WC_Payments_Webhook_Processing_Service
	 */
	private static $webhook_processing_service;

	/**
<<<<<<< HEAD
	 * Maps all availabled Stripe payment method IDs to UPE Payment Method instances.
	 *
	 * @var array
	 */
	private static $upe_payment_method_map = [];

	/**
	 * Maps all availabled Stripe payment method IDs to UPE Payment Gateway instances.
	 *
	 * @var array
	 */
	private static $upe_payment_gateway_map = [];
=======
	 * Instance of WC_Payments_Webhook_Reliability_Service, created in init function
	 *
	 * @var WC_Payments_Webhook_Reliability_Service
	 */
	private static $webhook_reliability_service;
>>>>>>> b336eed4

	/**
	 * Entry point to the initialization logic.
	 */
	public static function init() {
		define( 'WCPAY_VERSION_NUMBER', self::get_plugin_headers()['Version'] );

		include_once __DIR__ . '/class-wc-payments-utils.php';

		include_once __DIR__ . '/class-wc-payments-dependency-service.php';

		self::$dependency_service = new WC_Payments_Dependency_Service();

		if ( false === self::$dependency_service->has_valid_dependencies() ) {
			return;
		}

		add_action( 'admin_init', [ __CLASS__, 'add_woo_admin_notes' ] );
		add_action( 'init', [ __CLASS__, 'install_actions' ] );

		add_filter( 'plugin_action_links_' . plugin_basename( WCPAY_PLUGIN_FILE ), [ __CLASS__, 'add_plugin_links' ] );
		add_action( 'woocommerce_blocks_payment_method_type_registration', [ __CLASS__, 'register_checkout_gateway' ] );

		include_once __DIR__ . '/class-wc-payments-db.php';
		self::$db_helper = new WC_Payments_DB();

		include_once __DIR__ . '/exceptions/class-base-exception.php';
		include_once __DIR__ . '/exceptions/class-api-exception.php';
		include_once __DIR__ . '/exceptions/class-connection-exception.php';

		self::$api_client = self::create_api_client();

		include_once __DIR__ . '/compat/subscriptions/trait-wc-payments-subscriptions-utilities.php';
		include_once __DIR__ . '/compat/subscriptions/trait-wc-payment-gateway-wcpay-subscriptions.php';
		include_once __DIR__ . '/class-wc-payments-account.php';
		include_once __DIR__ . '/class-wc-payments-customer-service.php';
		include_once __DIR__ . '/class-logger.php';
		include_once __DIR__ . '/class-session-rate-limiter.php';
		include_once __DIR__ . '/class-wc-payment-gateway-wcpay.php';
		include_once __DIR__ . '/payment-methods/class-cc-payment-gateway.php';
		include_once __DIR__ . '/payment-methods/class-upe-payment-gateway.php';
		include_once __DIR__ . '/payment-methods/class-upe-payment-method.php';
		include_once __DIR__ . '/payment-methods/class-cc-payment-method.php';
		include_once __DIR__ . '/payment-methods/class-bancontact-payment-method.php';
		include_once __DIR__ . '/payment-methods/class-sepa-payment-method.php';
		include_once __DIR__ . '/payment-methods/class-giropay-payment-method.php';
		include_once __DIR__ . '/payment-methods/class-p24-payment-method.php';
		include_once __DIR__ . '/payment-methods/class-sofort-payment-method.php';
		include_once __DIR__ . '/payment-methods/class-ideal-payment-method.php';
		include_once __DIR__ . '/payment-methods/class-becs-payment-method.php';
		include_once __DIR__ . '/payment-methods/class-eps-payment-method.php';
		include_once __DIR__ . '/class-wc-payment-token-wcpay-sepa.php';
		include_once __DIR__ . '/class-wc-payments-status.php';
		include_once __DIR__ . '/class-wc-payments-token-service.php';
		include_once __DIR__ . '/class-wc-payments-payment-request-button-handler.php';
		include_once __DIR__ . '/class-wc-payments-apple-pay-registration.php';
		include_once __DIR__ . '/exceptions/class-add-payment-method-exception.php';
		include_once __DIR__ . '/exceptions/class-amount-too-small-exception.php';
		include_once __DIR__ . '/exceptions/class-intent-authentication-exception.php';
		include_once __DIR__ . '/exceptions/class-invalid-payment-method-exception.php';
		include_once __DIR__ . '/exceptions/class-process-payment-exception.php';
		include_once __DIR__ . '/exceptions/class-invalid-webhook-data-exception.php';
		include_once __DIR__ . '/compat/class-wc-payment-woo-compat-utils.php';
		include_once __DIR__ . '/constants/class-payment-type.php';
		include_once __DIR__ . '/constants/class-payment-initiated-by.php';
		include_once __DIR__ . '/constants/class-payment-capture-type.php';
		include_once __DIR__ . '/constants/class-payment-method.php';
		include_once __DIR__ . '/class-payment-information.php';
		require_once __DIR__ . '/notes/class-wc-payments-remote-note-service.php';
		include_once __DIR__ . '/class-wc-payments-action-scheduler-service.php';
		include_once __DIR__ . '/class-wc-payments-fraud-service.php';
		include_once __DIR__ . '/class-experimental-abtest.php';
		include_once __DIR__ . '/class-wc-payments-localization-service.php';
		include_once __DIR__ . '/in-person-payments/class-wc-payments-in-person-payments-receipts-service.php';
		include_once __DIR__ . '/class-wc-payments-order-service.php';
		include_once __DIR__ . '/class-wc-payments-file-service.php';
		include_once __DIR__ . '/class-wc-payments-webhook-processing-service.php';
		include_once __DIR__ . '/class-wc-payments-webhook-reliability-service.php';

		// Load customer multi-currency if feature is enabled.
		if ( WC_Payments_Features::is_customer_multi_currency_enabled() ) {
			include_once __DIR__ . '/multi-currency/wc-payments-multi-currency.php';
		}

		// Load platform checkout save user section if feature is enabled.
		if ( WC_Payments_Features::is_platform_checkout_enabled() ) {
			include_once __DIR__ . '/platform-checkout-user/class-platform-checkout-save-user.php';
			// Load platform checkout tracking.
			include_once WCPAY_ABSPATH . 'includes/class-platform-checkout-tracker.php';

			new Platform_Checkout_Save_User();
			new Platform_Checkout_Tracker( self::get_wc_payments_http() );
		}

		// Always load tracker to avoid class not found errors.
		include_once WCPAY_ABSPATH . 'includes/admin/tracks/class-tracker.php';

		self::$account                             = new WC_Payments_Account( self::$api_client );
		self::$customer_service                    = new WC_Payments_Customer_Service( self::$api_client, self::$account );
		self::$token_service                       = new WC_Payments_Token_Service( self::$api_client, self::$customer_service );
		self::$remote_note_service                 = new WC_Payments_Remote_Note_Service( WC_Data_Store::load( 'admin-note' ) );
		self::$action_scheduler_service            = new WC_Payments_Action_Scheduler_Service( self::$api_client );
		self::$fraud_service                       = new WC_Payments_Fraud_Service( self::$api_client, self::$customer_service, self::$account );
		self::$localization_service                = new WC_Payments_Localization_Service();
		self::$failed_transaction_rate_limiter     = new Session_Rate_Limiter( Session_Rate_Limiter::SESSION_KEY_DECLINED_CARD_REGISTRY, 5, 10 * MINUTE_IN_SECONDS );
		self::$in_person_payments_receipts_service = new WC_Payments_In_Person_Payments_Receipts_Service();
		self::$order_service                       = new WC_Payments_Order_Service();
		self::$webhook_processing_service          = new WC_Payments_Webhook_Processing_Service( self::$api_client, self::$db_helper, self::$account, self::$remote_note_service, self::$order_service );
		self::$webhook_reliability_service         = new WC_Payments_Webhook_Reliability_Service( self::$api_client, self::$action_scheduler_service, self::$webhook_processing_service );

		$card_class = CC_Payment_Gateway::class;
		$upe_class  = UPE_Payment_Gateway::class;

		if ( WC_Payments_Features::is_upe_enabled() ) {
			$payment_method_classes = [
				CC_Payment_Method::class,
				Bancontact_Payment_Method::class,
				Sepa_Payment_Method::class,
				Giropay_Payment_Method::class,
				Sofort_Payment_Method::class,
				P24_Payment_Method::class,
				Ideal_Payment_Method::class,
				Becs_Payment_Method::class,
				Eps_Payment_Method::class,
			];
			foreach ( $payment_method_classes as $class ) {
				$payment_method = new $class( self::$token_service );
				self::$upe_payment_method_map[ $payment_method->get_id() ]  = $payment_method;
				self::$upe_payment_gateway_map[ $payment_method->get_id() ] = new $upe_class( self::$api_client, self::$account, self::$customer_service, self::$token_service, self::$action_scheduler_service, $payment_method, self::$failed_transaction_rate_limiter, self::$order_service );
			}
			self::$card_gateway = self::get_payment_gateway_by_id( 'card' );
		} else {
			self::$card_gateway = new $card_class( self::$api_client, self::$account, self::$customer_service, self::$token_service, self::$action_scheduler_service, self::$failed_transaction_rate_limiter, self::$order_service );
		}

		self::maybe_register_platform_checkout_hooks();

		// Payment Request and Apple Pay.
		self::$payment_request_button_handler = new WC_Payments_Payment_Request_Button_Handler( self::$account, self::$card_gateway );
		self::$apple_pay_registration         = new WC_Payments_Apple_Pay_Registration( self::$api_client, self::$account, self::get_gateway() );

		add_filter( 'woocommerce_payment_gateways', [ __CLASS__, 'register_gateway' ] );
		add_filter( 'option_woocommerce_gateway_order', [ __CLASS__, 'set_gateway_top_of_list' ], 2 );
		add_filter( 'default_option_woocommerce_gateway_order', [ __CLASS__, 'set_gateway_top_of_list' ], 3 );
		add_filter( 'default_option_woocommerce_gateway_order', [ __CLASS__, 'replace_wcpay_gateway_with_payment_methods' ], 4 );
		add_filter( 'woocommerce_admin_get_user_data_fields', [ __CLASS__, 'add_user_data_fields' ] );

		// Add note query support for source.
		add_filter( 'woocommerce_rest_notes_object_query', [ __CLASS__, 'possibly_add_source_to_notes_query' ], 10, 2 );
		add_filter( 'woocommerce_note_where_clauses', [ __CLASS__, 'possibly_add_note_source_where_clause' ], 10, 2 );

		// Priority 5 so we can manipulate the registered gateways before they are shown.
		add_action( 'woocommerce_admin_field_payment_gateways', [ __CLASS__, 'hide_gateways_on_settings_page' ], 5 );

		require_once __DIR__ . '/migrations/class-allowed-payment-request-button-types-update.php';
		require_once __DIR__ . '/migrations/class-update-service-data-from-server.php';
		require_once __DIR__ . '/migrations/class-track-upe-status.php';
		add_action( 'woocommerce_woocommerce_payments_updated', [ new Allowed_Payment_Request_Button_Types_Update( self::get_gateway() ), 'maybe_migrate' ] );
		add_action( 'woocommerce_woocommerce_payments_updated', [ new \WCPay\Migrations\Update_Service_Data_From_Server( self::get_account_service() ), 'maybe_migrate' ] );
		add_action( 'woocommerce_woocommerce_payments_updated', [ '\WCPay\Migrations\Track_Upe_Status', 'maybe_track' ] );

		include_once WCPAY_ABSPATH . '/includes/class-wc-payments-explicit-price-formatter.php';
		WC_Payments_Explicit_Price_Formatter::init();

		// Add admin screens.
		if ( is_admin() ) {
			include_once WCPAY_ABSPATH . 'includes/admin/class-wc-payments-admin.php';
			new WC_Payments_Admin( self::$api_client, self::$card_gateway, self::$account );

			// Use tracks loader only in admin screens because it relies on WC_Tracks loaded by WC_Admin.
			include_once WCPAY_ABSPATH . 'includes/admin/tracks/tracks-loader.php';

			include_once __DIR__ . '/admin/class-wc-payments-admin-sections-overwrite.php';
			new WC_Payments_Admin_Sections_Overwrite( self::get_account_service() );

			new WC_Payments_Status( self::get_wc_payments_http(), self::get_account_service() );
		}

		// Load WCPay Subscriptions.
		if ( WC_Payments_Features::is_wcpay_subscriptions_enabled() ) {
			include_once WCPAY_ABSPATH . '/includes/subscriptions/class-wc-payments-subscriptions.php';
			WC_Payments_Subscriptions::init( self::$api_client, self::$customer_service, self::$card_gateway, self::$account );
		}

		add_action( 'rest_api_init', [ __CLASS__, 'init_rest_api' ] );
		add_action( 'woocommerce_woocommerce_payments_updated', [ __CLASS__, 'set_plugin_activation_timestamp' ] );
	}

	/**
	 * Prints the given message in an "admin notice" wrapper with "error" class.
	 *
	 * @param string $message Message to print. Can contain HTML.
	 */
	public static function display_admin_error( $message ) {
		self::display_admin_notice( $message, 'notice-error' );
	}

	/**
	 * Prints the given message in an "admin notice" wrapper with provided classes.
	 *
	 * @param string $message Message to print. Can contain HTML.
	 * @param string $classes Space separated list of classes to be applied to notice element.
	 */
	public static function display_admin_notice( $message, $classes ) {
		?>
		<div class="notice wcpay-notice <?php echo esc_attr( $classes ); ?>">
			<p><b><?php echo esc_html( __( 'WooCommerce Payments', 'woocommerce-payments' ) ); ?></b></p>
			<p><?php echo $message; // PHPCS:Ignore WordPress.Security.EscapeOutput.OutputNotEscaped ?></p>
		</div>
		<?php
	}

	/**
	 * Get plugin headers and cache the result to avoid reopening the file.
	 * First call should execute get_file_data and fetch headers from plugin details comment.
	 * Subsequent calls return the value stored in the variable $plugin_headers.
	 *
	 * @return array Array with plugin headers
	 */
	public static function get_plugin_headers() {
		if ( null === self::$plugin_headers ) {
			self::$plugin_headers = get_file_data(
				WCPAY_PLUGIN_FILE,
				[
					// Mirrors the functionality on WooCommerce core: https://github.com/woocommerce/woocommerce/blob/ff2eadeccec64aa76abd02c931bf607dd819bbf0/includes/wc-core-functions.php#L1916 .
					'WCRequires' => 'WC requires at least',

					'RequiresWP' => 'Requires at least',
					'Version'    => 'Version',
				]
			);
		}
		return self::$plugin_headers;
	}

	/**
	 * Adds links to the plugin's row in the "Plugins" Wp-Admin page.
	 *
	 * @see https://codex.wordpress.org/Plugin_API/Filter_Reference/plugin_action_links_(plugin_file_name)
	 * @param array $links The existing list of links that will be rendered.
	 * @return array The list of links that will be rendered, after adding some links specific to this plugin.
	 */
	public static function add_plugin_links( $links ) {
		$plugin_links = [
			'<a href="' . esc_attr( WC_Payment_Gateway_WCPay::get_settings_url() ) . '">' . esc_html__( 'Settings', 'woocommerce-payments' ) . '</a>',
		];

		return array_merge( $plugin_links, $links );
	}

	/**
	 * Adds the WooCommerce Payments' gateway class to the list of installed payment gateways.
	 *
	 * @param array $gateways Existing list of gateway classes that will be available for the merchant to configure.
	 * @return array The list of payment gateways that will be available, including WooCommerce Payments' Gateway class.
	 */
	public static function register_gateway( $gateways ) {
		$gateways[] = self::$card_gateway;

		if ( WC_Payments_Features::is_upe_enabled() ) {
			foreach ( self::$card_gateway->get_payment_method_ids_enabled_at_checkout() as $payment_method_id ) {
				if ( 'card' === $payment_method_id ) {
					continue;
				}
				$payment_method = self::get_payment_method_by_id( $payment_method_id );
				$upe_gateway    = new UPE_Payment_Gateway( self::$api_client, self::$account, self::$customer_service, self::$token_service, self::$action_scheduler_service, $payment_method, self::$failed_transaction_rate_limiter, self::$order_service );
				$gateways[]     = $upe_gateway;
			}
		}

		return $gateways;
	}

	/**
	 * Called on Payments setting page.
	 *
	 * Remove all WCPay gateways except CC one. Comparison is done against
	 * $self::card_gateway because it should be the same instance as
	 * registered with WooCommerce and class can change depending on
	 * environment (see `init` method where $card_gateway is set).
	 */
	public static function hide_gateways_on_settings_page() {
		foreach ( WC()->payment_gateways->payment_gateways as $index => $payment_gateway ) {
			if ( $payment_gateway instanceof WC_Payment_Gateway_WCPay && $payment_gateway !== self::$card_gateway ) {
				unset( WC()->payment_gateways->payment_gateways[ $index ] );
			}
		}
	}

	/**
	 * By default, new payment gateways are put at the bottom of the list on the admin "Payments" settings screen.
	 * For visibility, we want WooCommerce Payments to be at the top of the list.
	 *
	 * @param array $ordering Existing ordering of the payment gateways.
	 *
	 * @return array Modified ordering.
	 */
	public static function set_gateway_top_of_list( $ordering ) {
		$ordering = (array) $ordering;
		$id       = self::$card_gateway->id;
		// Only tweak the ordering if the list hasn't been reordered with WooCommerce Payments in it already.
		if ( ! isset( $ordering[ $id ] ) || ! is_numeric( $ordering[ $id ] ) ) {
			$ordering[ $id ] = empty( $ordering ) ? 0 : ( min( $ordering ) - 1 );
		}
		return $ordering;
	}

	/**
	 * Replace the main WCPay gateway with all WCPay payment methods
	 * when retrieving the "woocommerce_gateway_order" option.
	 *
	 * @param array $ordering Gateway order.
	 *
	 * @return array
	 */
	public static function replace_wcpay_gateway_with_payment_methods( $ordering ) {
		$ordering    = (array) $ordering;
		$wcpay_index = array_search(
			self::get_gateway()->id,
			array_keys( $ordering ),
			true
		);

		if ( false === $wcpay_index ) {
			// The main WCPay gateway isn't on the list.
			return $ordering;
		}

		$method_order = self::get_gateway()->get_option( 'payment_method_order', [] );

		if ( empty( $method_order ) ) {
			return $ordering;
		}

		$ordering = array_keys( $ordering );

		array_splice( $ordering, $wcpay_index, 1, $method_order );
		return array_flip( $ordering );
	}

	/**
	 * Adds fields so that we can store inbox notifications last read and open times.
	 *
	 * @param array $user_data_fields User data fields.
	 * @return array
	 */
	public static function add_user_data_fields( $user_data_fields ) {
		return array_merge(
			$user_data_fields,
			[ 'wc_payments_overview_inbox_last_read' ]
		);
	}

	/**
	 * By default, new payment gateways are put at the bottom of the list on the admin "Payments" settings screen.
	 * For visibility, we want WooCommerce Payments to be at the top of the list.
	 * NOTE: this can be removed after WC version 5.6, when the api supports the use of source.
	 * https://github.com/woocommerce/woocommerce-admin/pull/6979
	 *
	 * @param array           $args Existing ordering of the payment gateways.
	 * @param WP_REST_Request $request Full details about the request.
	 *
	 * @return array Modified ordering.
	 */
	public static function possibly_add_source_to_notes_query( $args, $request ) {
		if ( isset( $request['source'] ) && ! isset( $args['source'] ) ) {
			return array_merge(
				$args,
				[
					'source' => wp_parse_list( $request['source'] ),
				]
			);
		}
		return $args;
	}

	/**
	 * Adds source where clause to note query.
	 * NOTE: this can be removed after WC version 5.6, when the api supports the use of source.
	 * https://github.com/woocommerce/woocommerce-admin/pull/6979
	 *
	 * @param string $where_clauses Existing ordering of the payment gateways.
	 * @param array  $args Full details about the request.
	 *
	 * @return string Modified where clause.
	 */
	public static function possibly_add_note_source_where_clause( $where_clauses, $args ) {
		if ( ! empty( $args['source'] ) && false === strpos( $where_clauses, 'AND source IN' ) ) {
			$where_source_array = [];
			foreach ( $args['source'] as $args_type ) {
				$args_type            = trim( $args_type );
				$where_source_array[] = "'" . esc_sql( $args_type ) . "'";
			}
			$escaped_where_source = implode( ',', $where_source_array );
			$where_clauses       .= " AND source IN ($escaped_where_source)";
		}
		return $where_clauses;
	}

	/**
	 * Create the API client.
	 *
	 * @return WC_Payments_API_Client
	 */
	public static function create_api_client() {
		require_once __DIR__ . '/wc-payment-api/models/class-wc-payments-api-charge.php';
		require_once __DIR__ . '/wc-payment-api/models/class-wc-payments-api-intention.php';
		require_once __DIR__ . '/wc-payment-api/class-wc-payments-api-client.php';

		$http_class = self::get_wc_payments_http();

		$api_client_class = apply_filters( 'wc_payments_api_client', WC_Payments_API_Client::class );
		if ( ! class_exists( $api_client_class ) || ! is_subclass_of( $api_client_class, 'WC_Payments_API_Client' ) ) {
			$api_client_class = WC_Payments_API_Client::class;
		}

		return new $api_client_class(
			'WooCommerce Payments/' . WCPAY_VERSION_NUMBER,
			$http_class,
			self::$db_helper
		);
	}

	/**
	 * Create the HTTP instantiation.
	 *
	 * @return WC_Payments_Http_Interface
	 */
	private static function get_wc_payments_http() {
		require_once __DIR__ . '/wc-payment-api/class-wc-payments-http-interface.php';
		require_once __DIR__ . '/wc-payment-api/class-wc-payments-http.php';

		$http_class = apply_filters( 'wc_payments_http', null );

		if ( ! $http_class instanceof WC_Payments_Http_Interface ) {
			$http_class = new WC_Payments_Http( new Automattic\Jetpack\Connection\Manager( 'woocommerce-payments' ) );
		}

		return $http_class;
	}

	/**
	 * Initialize the REST API controllers.
	 */
	public static function init_rest_api() {
		include_once WCPAY_ABSPATH . 'includes/exceptions/class-rest-request-exception.php';
		include_once WCPAY_ABSPATH . 'includes/admin/class-wc-payments-rest-controller.php';

		include_once WCPAY_ABSPATH . 'includes/admin/class-wc-rest-payments-accounts-controller.php';
		$accounts_controller = new WC_REST_Payments_Accounts_Controller( self::$api_client );
		$accounts_controller->register_routes();

		include_once WCPAY_ABSPATH . 'includes/admin/class-wc-rest-payments-deposits-controller.php';
		$deposits_controller = new WC_REST_Payments_Deposits_Controller( self::$api_client );
		$deposits_controller->register_routes();

		include_once WCPAY_ABSPATH . 'includes/admin/class-wc-rest-payments-transactions-controller.php';
		$transactions_controller = new WC_REST_Payments_Transactions_Controller( self::$api_client );
		$transactions_controller->register_routes();

		include_once WCPAY_ABSPATH . 'includes/admin/class-wc-rest-payments-disputes-controller.php';
		$disputes_controller = new WC_REST_Payments_Disputes_Controller( self::$api_client );
		$disputes_controller->register_routes();

		include_once WCPAY_ABSPATH . 'includes/admin/class-wc-rest-payments-charges-controller.php';
		$charges_controller = new WC_REST_Payments_Charges_Controller( self::$api_client );
		$charges_controller->register_routes();

		include_once WCPAY_ABSPATH . 'includes/admin/class-wc-rest-payments-connection-tokens-controller.php';
		$conn_tokens_controller = new WC_REST_Payments_Connection_Tokens_Controller( self::$api_client, self::$card_gateway, self::$account );
		$conn_tokens_controller->register_routes();

		include_once WCPAY_ABSPATH . 'includes/admin/class-wc-rest-payments-orders-controller.php';
		$orders_controller = new WC_REST_Payments_Orders_Controller( self::$api_client, self::$card_gateway, self::$customer_service, self::$order_service );
		$orders_controller->register_routes();

		include_once WCPAY_ABSPATH . 'includes/admin/class-wc-rest-payments-timeline-controller.php';
		$timeline_controller = new WC_REST_Payments_Timeline_Controller( self::$api_client );
		$timeline_controller->register_routes();

		include_once WCPAY_ABSPATH . 'includes/admin/class-wc-rest-payments-webhook-controller.php';
		$webhook_controller = new WC_REST_Payments_Webhook_Controller( self::$api_client, self::$webhook_processing_service );
		$webhook_controller->register_routes();

		include_once WCPAY_ABSPATH . 'includes/admin/class-wc-rest-payments-tos-controller.php';
		$tos_controller = new WC_REST_Payments_Tos_Controller( self::$api_client, self::$card_gateway, self::$account );
		$tos_controller->register_routes();

		include_once WCPAY_ABSPATH . 'includes/admin/class-wc-rest-payments-terminal-locations-controller.php';
		$accounts_controller = new WC_REST_Payments_Terminal_Locations_Controller( self::$api_client );
		$accounts_controller->register_routes();

		include_once WCPAY_ABSPATH . 'includes/admin/class-wc-rest-payments-settings-controller.php';
		$settings_controller = new WC_REST_Payments_Settings_Controller( self::$api_client, self::$card_gateway );
		$settings_controller->register_routes();

		include_once WCPAY_ABSPATH . 'includes/admin/class-wc-rest-payments-reader-controller.php';
		$charges_controller = new WC_REST_Payments_Reader_Controller( self::$api_client, self::$card_gateway, self::$in_person_payments_receipts_service );
		$charges_controller->register_routes();

		include_once WCPAY_ABSPATH . 'includes/admin/class-wc-rest-payments-files-controller.php';
		$files_controller = new WC_REST_Payments_Files_Controller( self::$api_client );
		$files_controller->register_routes();

		include_once WCPAY_ABSPATH . 'includes/admin/class-wc-rest-payments-capital-controller.php';
		$capital_controller = new WC_REST_Payments_Capital_Controller( self::$api_client );
		$capital_controller->register_routes();

		if ( WC_Payments_Features::is_upe_settings_preview_enabled() ) {
			include_once WCPAY_ABSPATH . 'includes/admin/class-wc-rest-upe-flag-toggle-controller.php';
			$upe_flag_toggle_controller = new WC_REST_UPE_Flag_Toggle_Controller( self::get_gateway() );
			$upe_flag_toggle_controller->register_routes();

			include_once WCPAY_ABSPATH . 'includes/admin/class-wc-rest-payments-survey-controller.php';
			$survey_controller = new WC_REST_Payments_Survey_Controller( self::get_wc_payments_http() );
			$survey_controller->register_routes();
		}
	}

	/**
	 * Gets the file modified time as a cache buster if we're in dev mode, or the plugin version otherwise.
	 *
	 * @param string $file Local path to the file.
	 * @return string The cache buster value to use for the given file.
	 */
	public static function get_file_version( $file ): string {
		if ( defined( 'SCRIPT_DEBUG' ) && SCRIPT_DEBUG && file_exists( WCPAY_ABSPATH . $file ) ) {
			return (string) filemtime( WCPAY_ABSPATH . trim( $file, '/' ) );
		}
		return WCPAY_VERSION_NUMBER;
	}

	/**
	 * Returns payment method instance by Stripe ID.
	 *
	 * @param string $payment_method_id Stripe payment method type ID.
	 * @return UPE_Payment_Method Matching UPE Payment Method instance.
	 */
	public static function get_payment_method_by_id( $payment_method_id ) {
		if ( ! isset( self::$upe_payment_method_map[ $payment_method_id ] ) ) {
			return false;
		}
		return self::$upe_payment_method_map[ $payment_method_id ];
	}

	/**
	 * Returns payment gateway instance by Stripe ID.
	 *
	 * @param string $payment_method_id Stripe payment method type ID.
	 * @return UPE_Payment_Gateway Matching UPE Payment Gateway instance.
	 */
	public static function get_payment_gateway_by_id( $payment_method_id ) {
		if ( ! isset( self::$upe_payment_gateway_map[ $payment_method_id ] ) ) {
			return false;
		}
		return self::$upe_payment_gateway_map[ $payment_method_id ];
	}

	/**
	 * Returns Payment Method map.
	 *
	 * @return array
	 */
	public static function get_payment_method_map() {
		return self::$upe_payment_method_map;
	}

	/**
	 * Returns the WC_Payment_Gateway_WCPay instance
	 *
	 * @return WC_Payment_Gateway_WCPay gateway instance
	 */
	public static function get_gateway() {
		return self::$card_gateway;
	}

	/**
	 * Returns the WC_Payments_Account instance
	 *
	 * @return WC_Payments_Account account service instance
	 */
	public static function get_account_service() {
		return self::$account;
	}

	/**
	 * Returns the WC_Payments_API_Client
	 *
	 * @return WC_Payments_API_Client API Client instance
	 */
	public static function get_payments_api_client() {
		return self::$api_client;
	}

	/**
	 * Returns the WC_Payments_Localization_Service
	 *
	 * @return WC_Payments_Localization_Service Localization Service instance
	 */
	public static function get_localization_service() {
		return self::$localization_service;
	}

	/**
	 * Returns the WC_Payments_Fraud_Service instance
	 *
	 * @return WC_Payments_Fraud_Service Fraud Service instance
	 */
	public static function get_fraud_service() {
		return self::$fraud_service;
	}

	/**
	 * Returns the WC_Payments_Customer_Service instance
	 *
	 * @return WC_Payments_Customer_Service  The Customer Service instance.
	 */
	public static function get_customer_service(): WC_Payments_Customer_Service {
		return self::$customer_service;
	}

	/**
	 * Registers the payment method with the blocks registry.
	 *
	 * @param Automattic\WooCommerce\Blocks\Payments\PaymentMethodRegistry $payment_method_registry The registry.
	 */
	public static function register_checkout_gateway( $payment_method_registry ) {
		require_once __DIR__ . '/class-wc-payments-blocks-payment-method.php';
		if ( WC_Payments_Features::is_upe_enabled() ) {
			require_once __DIR__ . '/class-wc-payments-upe-blocks-payment-method.php';
			$payment_method_registry->register( new WC_Payments_UPE_Blocks_Payment_Method() );
		} else {
			$payment_method_registry->register( new WC_Payments_Blocks_Payment_Method() );
		}

	}

	/**
	 * Handles upgrade routines.
	 */
	public static function install_actions() {
		if ( version_compare( WCPAY_VERSION_NUMBER, get_option( 'woocommerce_woocommerce_payments_version' ), '>' ) ) {
			do_action( 'woocommerce_woocommerce_payments_updated' );
			self::update_plugin_version();
		}
	}

	/**
	 * Updates the plugin version in db.
	 */
	public static function update_plugin_version() {
		update_option( 'woocommerce_woocommerce_payments_version', WCPAY_VERSION_NUMBER );
	}

	/**
	 * Sets the plugin activation timestamp.
	 *
	 * Use add_option so that we don't overwrite the value.
	 */
	public static function set_plugin_activation_timestamp() {
		add_option( 'wcpay_activation_timestamp', time() );
	}

	/**
	 * Adds WCPay notes to the WC-Admin inbox.
	 */
	public static function add_woo_admin_notes() {
		// Do not try to add notes on ajax requests to improve their performance.
		if ( wp_doing_ajax() ) {
			return;
		}

		if ( defined( 'WC_VERSION' ) && version_compare( WC_VERSION, '4.4.0', '>=' ) ) {
			require_once WCPAY_ABSPATH . 'includes/notes/class-wc-payments-notes-set-up-refund-policy.php';
			require_once WCPAY_ABSPATH . 'includes/notes/class-wc-payments-notes-qualitative-feedback.php';
			WC_Payments_Notes_Qualitative_Feedback::possibly_add_note();
			WC_Payments_Notes_Set_Up_Refund_Policy::possibly_add_note();

			require_once WCPAY_ABSPATH . 'includes/notes/class-wc-payments-notes-set-https-for-checkout.php';
			WC_Payments_Notes_Set_Https_For_Checkout::possibly_add_note();

			require_once WCPAY_ABSPATH . 'includes/notes/class-wc-payments-notes-additional-payment-methods.php';
			WC_Payments_Notes_Additional_Payment_Methods::set_account( self::get_account_service() );
			WC_Payments_Notes_Additional_Payment_Methods::possibly_add_note();
			WC_Payments_Notes_Additional_Payment_Methods::maybe_enable_upe_feature_flag();
		}
	}

	/**
	 * Removes WCPay notes from the WC-Admin inbox.
	 */
	public static function remove_woo_admin_notes() {
		if ( defined( 'WC_VERSION' ) && version_compare( WC_VERSION, '4.4.0', '>=' ) ) {
			self::$remote_note_service->delete_notes();
			require_once WCPAY_ABSPATH . 'includes/notes/class-wc-payments-notes-set-up-refund-policy.php';
			require_once WCPAY_ABSPATH . 'includes/notes/class-wc-payments-notes-qualitative-feedback.php';
			WC_Payments_Notes_Qualitative_Feedback::possibly_delete_note();
			WC_Payments_Notes_Set_Up_Refund_Policy::possibly_delete_note();

			require_once WCPAY_ABSPATH . 'includes/notes/class-wc-payments-notes-set-https-for-checkout.php';
			WC_Payments_Notes_Set_Https_For_Checkout::possibly_delete_note();

			require_once WCPAY_ABSPATH . 'includes/notes/class-wc-payments-notes-instant-deposits-eligible.php';
			WC_Payments_Notes_Instant_Deposits_Eligible::possibly_delete_note();

			require_once WCPAY_ABSPATH . 'includes/notes/class-wc-payments-notes-additional-payment-methods.php';
			WC_Payments_Notes_Additional_Payment_Methods::possibly_delete_note();
		}
	}

	/**
	 * Filter to check if WCPay should operate as usual (the customer can save payment methods at checkout and those payment methods
	 * will only be used on this site), or if saved cards should be available for all the sites on the multisite network.
	 *
	 * NOTE: DON'T USE THIS FILTER. Everything will break. At this moment, it's only intended to be used internally by Automattic.
	 *
	 * @return bool Normal WCPay behavior (false, default) or TRUE if the site should only use network-wide saved payment methods.
	 */
	public static function is_network_saved_cards_enabled() {
		return apply_filters( 'wcpay_force_network_saved_cards', false );
	}

	/**
	 * Registers platform checkout hooks if the platform checkout feature flag is enabled.
	 */
	public static function maybe_register_platform_checkout_hooks() {
		$is_platform_checkout_feature_enabled = WC_Payments_Features::is_platform_checkout_enabled(); // Feature flag.
		$is_platform_checkout_enabled         = 'yes' === self::get_gateway()->get_option( 'platform_checkout', 'no' );

		if ( $is_platform_checkout_feature_enabled && $is_platform_checkout_enabled ) {
			add_action( 'wc_ajax_wcpay_init_platform_checkout', [ __CLASS__, 'ajax_init_platform_checkout' ] );
			add_filter( 'determine_current_user', [ __CLASS__, 'determine_current_user_for_platform_checkout' ] );
			add_filter( 'woocommerce_cookie', [ __CLASS__, 'determine_session_cookie_for_platform_checkout' ] );
			// Disable nonce checks for API calls. TODO This should be changed.
			add_filter( 'woocommerce_store_api_disable_nonce_check', '__return_true' );
			add_action( 'woocommerce_checkout_before_customer_details', [ __CLASS__, 'platform_checkout_fields_before_billing_details' ], 10 );
			add_filter( 'woocommerce_form_field_email', [ __CLASS__, 'filter_woocommerce_form_field_platform_checkout_email' ], 20, 4 );
		}
	}

	/**
	 * Used to initialize platform checkout session.
	 *
	 * @return void
	 */
	public static function ajax_init_platform_checkout() {
		$session_cookie_name = apply_filters( 'woocommerce_cookie', 'wp_woocommerce_session_' . COOKIEHASH );

		$user        = wp_get_current_user();
		$customer_id = self::$customer_service->get_customer_id_by_user_id( $user->ID );
		if ( null === $customer_id ) {
			// create customer.
			$customer_data = WC_Payments_Customer_Service::map_customer_data( null, new WC_Customer( $user->ID ) );
			self::$customer_service->create_customer_for_user( $user, $customer_data );
		}

		$account_id = self::get_account_service()->get_stripe_account_id();

		$platform_checkout_host = defined( 'PLATFORM_CHECKOUT_HOST' ) ? PLATFORM_CHECKOUT_HOST : 'http://host.docker.internal:8090';
		$url                    = $platform_checkout_host . '/wp-json/platform-checkout/v1/init';
		$body                   = [
			'user_id'              => $user->ID,
			'customer_id'          => $customer_id,
			'session_cookie_name'  => $session_cookie_name,
			'session_cookie_value' => wp_unslash( $_COOKIE[ $session_cookie_name ] ?? '' ), // phpcs:ignore WordPress.Security.ValidatedSanitizedInput
			'store_data'           => [
				'store_name'        => get_bloginfo( 'name' ),
				'store_logo'        => wp_get_attachment_image_src( get_theme_mod( 'custom_logo' ), 'full' )[0] ?? '',
				'custom_message'    => self::get_gateway()->get_option( 'platform_checkout_custom_message' ),
				'blog_id'           => Jetpack_Options::get_option( 'id' ),
				'blog_url'          => get_site_url(),
				'blog_checkout_url' => wc_get_checkout_url(),
				'account_id'        => $account_id,
			],
		];
		$args                   = [
			'url'     => $url,
			'method'  => 'POST',
			'timeout' => 30,
			'body'    => wp_json_encode( $body ),
			'headers' => [
				'Content-Type' => 'application/json',
			],
		];

		$response_array     = wp_remote_request( $url, $args );
		$response_body_json = wp_remote_retrieve_body( $response_array );

		Logger::log( $response_body_json );
		wp_send_json( json_decode( $response_body_json ) );
	}

	/**
	 * Tells WC to use platform checkout session cookie if the header is present.
	 *
	 * @param string $cookie_hash Default cookie hash.
	 *
	 * @return string
	 */
	public static function determine_session_cookie_for_platform_checkout( $cookie_hash ) {
		if ( isset( $_SERVER['HTTP_X_WCPAY_PLATFORM_CHECKOUT_USER'] ) && 0 === (int) $_SERVER['HTTP_X_WCPAY_PLATFORM_CHECKOUT_USER'] ) {
			return 'platform_checkout_session';
		}
		return $cookie_hash;
	}

	/**
	 * Determine the current user
	 *
	 * @param WP_User|int $user The user to determine.
	 */
	public static function determine_current_user_for_platform_checkout( $user ) {
		if ( $user ) {
			return $user;
		}

		if ( ! isset( $_SERVER['HTTP_X_WCPAY_PLATFORM_CHECKOUT_USER'] ) || ! is_numeric( $_SERVER['HTTP_X_WCPAY_PLATFORM_CHECKOUT_USER'] ) ) {
			return $user;
		}

		return (int) $_SERVER['HTTP_X_WCPAY_PLATFORM_CHECKOUT_USER'];
	}

	/**
	 * Adds custom email field.
	 */
	public static function platform_checkout_fields_before_billing_details() {
		$checkout = WC()->checkout;

		echo '<div id="contact_details" class="col2-set">';
		echo '<div class="col-1">';

		echo '<h3>' . esc_html( __( 'Contact information', 'woocommerce-payments' ) ) . '</h3>';

		woocommerce_form_field(
			'billing_email',
			[
				'type'        => 'email',
				'label'       => __( 'Email address', 'woocommerce-payments' ),
				'class'       => [ 'form-row-wide platform-checkout-billing-email' ],
				'input_class' => [ 'platform-checkout-billing-email-input' ],
				'validate'    => [ 'email' ],
				'required'    => true,
			],
			$checkout->get_value( 'billing_email' )
		);

		echo '</div>';
		echo '</div>';
	}

	/**
	 * Hide the core email field
	 *
	 * @param string $field The checkout field being filtered.
	 * @param string $key The field key.
	 * @param mixed  $args Field arguments.
	 * @param string $value Field value.
	 * @return string
	 */
	public static function filter_woocommerce_form_field_platform_checkout_email( $field, $key, $args, $value ) {
		$class = $args['class'][0];
		if ( false === strpos( $class, 'platform-checkout-billing-email' ) && is_checkout() && ! is_checkout_pay_page() ) {
			$field = '';
		}
		return $field;
	}

}<|MERGE_RESOLUTION|>--- conflicted
+++ resolved
@@ -156,7 +156,6 @@
 	private static $webhook_processing_service;
 
 	/**
-<<<<<<< HEAD
 	 * Maps all availabled Stripe payment method IDs to UPE Payment Method instances.
 	 *
 	 * @var array
@@ -169,13 +168,13 @@
 	 * @var array
 	 */
 	private static $upe_payment_gateway_map = [];
-=======
+
+	/**
 	 * Instance of WC_Payments_Webhook_Reliability_Service, created in init function
 	 *
 	 * @var WC_Payments_Webhook_Reliability_Service
 	 */
 	private static $webhook_reliability_service;
->>>>>>> b336eed4
 
 	/**
 	 * Entry point to the initialization logic.
