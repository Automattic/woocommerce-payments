<?php
/**
 * Class WC_Payments
 *
 * @package WooCommerce\Payments
 */

if ( ! defined( 'ABSPATH' ) ) {
	exit; // Exit if accessed directly.
}

use WCPay\Logger;
use WCPay\Migrations\Allowed_Payment_Request_Button_Types_Update;
use WCPay\Payment_Methods\CC_Payment_Gateway;
use WCPay\Payment_Methods\CC_Payment_Method;
use WCPay\Payment_Methods\Bancontact_Payment_Method;
use WCPay\Payment_Methods\Becs_Payment_Method;
use WCPay\Payment_Methods\Giropay_Payment_Method;
use WCPay\Payment_Methods\P24_Payment_Method;
use WCPay\Payment_Methods\Sepa_Payment_Method;
use WCPay\Payment_Methods\Sofort_Payment_Method;
use WCPay\Payment_Methods\UPE_Payment_Gateway;
use WCPay\Payment_Methods\Ideal_Payment_Method;
use WCPay\Payment_Methods\Eps_Payment_Method;
use WCPay\Platform_Checkout_Tracker;

/**
 * Main class for the WooCommerce Payments extension. Its responsibility is to initialize the extension.
 */
class WC_Payments {

	/**
	 * Instance of WC_Payment_Gateway_WCPay, created in init function.
	 *
	 * @var WC_Payment_Gateway_WCPay
	 */
	private static $card_gateway;

	/**
	 * Instance of WC_Payments_API_Client, created in init function.
	 *
	 * @var WC_Payments_API_Client
	 */
	private static $api_client;

	/**
	 * Instance of WC_Payments_DB.
	 *
	 * @var WC_Payments_DB
	 */
	private static $db_helper;

	/**
	 * Instance of WC_Payments_Account, created in init function.
	 *
	 * @var WC_Payments_Account
	 */
	private static $account;

	/**
	 * Instance of WC_Payments_Customer_Service, created in init function.
	 *
	 * @var WC_Payments_Customer_Service
	 */
	private static $customer_service;

	/**
	 * Instance of WC_Payments_Token_Service, created in init function.
	 *
	 * @var WC_Payments_Token_Service
	 */
	private static $token_service;

	/**
	 * Instance of WC_Payments_Remote_Note_Service, created in init function.
	 *
	 * @var WC_Payments_Remote_Note_Service
	 */
	private static $remote_note_service;

	/**
	 * Instance of WC_Payments_Action_Scheduler_Service, created in init function
	 *
	 * @var WC_Payments_Action_Scheduler_Service
	 */
	private static $action_scheduler_service;

	/**
	 * Instance of WC_Payments_Localization_Service, created in init function
	 *
	 * @var WC_Payments_Localization_Service
	 */
	private static $localization_service;

	/**
	 * Instance of WC_Payments_Dependency_Service, created in init function
	 *
	 * @var WC_Payments_Dependency_Service
	 */
	private static $dependency_service;

	/**
	 * Instance of WC_Payments_Fraud_Service, created in init function
	 *
	 * @var WC_Payments_Fraud_Service
	 */
	private static $fraud_service;

	/**
	 * Instance of WC_Payments_In_Person_Payments_Receipts_Service, created in init function
	 *
	 * @var WC_Payments_In_Person_Payments_Receipts_Service
	 */
	private static $in_person_payments_receipts_service;

	/**
	 * Instance of WC_Payments_Order_Service, created in init function
	 *
	 * @var WC_Payments_Order_Service
	 */
	private static $order_service;

	/**
	 * Instance of WC_Payments_Webhook_Reliability_Service, created in init function
	 *
	 * @var WC_Payments_Webhook_Reliability_Service
	 */
	private static $webhook_reliability_service;

	/**
	 * Instance of WC_Payments_Payment_Request_Button_Handler, created in init function
	 *
	 * @var WC_Payments_Payment_Request_Button_Handler
	 */
	private static $payment_request_button_handler;

	/**
	 * Instance of WC_Payments_Apple_Pay_Registration, created in init function
	 *
	 * @var WC_Payments_Apple_Pay_Registration
	 */
	private static $apple_pay_registration;

	/**
	 * Instance of Session_Rate_Limiter to limit failed transactions
	 *
	 * @var Session_Rate_Limiter
	 */
	private static $failed_transaction_rate_limiter;

	/**
	 * Cache for plugin headers to avoid multiple calls to get_file_data
	 *
	 * @var array
	 */
	private static $plugin_headers = null;

	/**
	 * Instance of WC_Payments_Webhook_Processing_Service to process webhook data.
	 *
	 * @var WC_Payments_Webhook_Processing_Service
	 */
	private static $webhook_processing_service;

	/**
	 * Entry point to the initialization logic.
	 */
	public static function init() {
		define( 'WCPAY_VERSION_NUMBER', self::get_plugin_headers()['Version'] );

		include_once __DIR__ . '/class-wc-payments-utils.php';

		include_once __DIR__ . '/class-wc-payments-dependency-service.php';

		self::$dependency_service = new WC_Payments_Dependency_Service();

		if ( false === self::$dependency_service->has_valid_dependencies() ) {
			return;
		}

		add_action( 'admin_init', [ __CLASS__, 'add_woo_admin_notes' ] );
		add_action( 'init', [ __CLASS__, 'install_actions' ] );

		add_filter( 'plugin_action_links_' . plugin_basename( WCPAY_PLUGIN_FILE ), [ __CLASS__, 'add_plugin_links' ] );
		add_action( 'woocommerce_blocks_payment_method_type_registration', [ __CLASS__, 'register_checkout_gateway' ] );

		include_once __DIR__ . '/class-wc-payments-db.php';
		self::$db_helper = new WC_Payments_DB();

		include_once __DIR__ . '/exceptions/class-base-exception.php';
		include_once __DIR__ . '/exceptions/class-api-exception.php';
		include_once __DIR__ . '/exceptions/class-connection-exception.php';

		self::$api_client = self::create_api_client();

		include_once __DIR__ . '/compat/subscriptions/trait-wc-payments-subscriptions-utilities.php';
		include_once __DIR__ . '/compat/subscriptions/trait-wc-payment-gateway-wcpay-subscriptions.php';
		include_once __DIR__ . '/class-wc-payments-account.php';
		include_once __DIR__ . '/class-wc-payments-customer-service.php';
		include_once __DIR__ . '/class-logger.php';
		include_once __DIR__ . '/class-session-rate-limiter.php';
		include_once __DIR__ . '/class-wc-payment-gateway-wcpay.php';
		include_once __DIR__ . '/payment-methods/class-cc-payment-gateway.php';
		include_once __DIR__ . '/payment-methods/class-upe-payment-gateway.php';
		include_once __DIR__ . '/payment-methods/class-upe-payment-method.php';
		include_once __DIR__ . '/payment-methods/class-cc-payment-method.php';
		include_once __DIR__ . '/payment-methods/class-bancontact-payment-method.php';
		include_once __DIR__ . '/payment-methods/class-sepa-payment-method.php';
		include_once __DIR__ . '/payment-methods/class-giropay-payment-method.php';
		include_once __DIR__ . '/payment-methods/class-p24-payment-method.php';
		include_once __DIR__ . '/payment-methods/class-sofort-payment-method.php';
		include_once __DIR__ . '/payment-methods/class-ideal-payment-method.php';
		include_once __DIR__ . '/payment-methods/class-becs-payment-method.php';
		include_once __DIR__ . '/payment-methods/class-eps-payment-method.php';
		include_once __DIR__ . '/class-wc-payment-token-wcpay-sepa.php';
		include_once __DIR__ . '/class-wc-payments-status.php';
		include_once __DIR__ . '/class-wc-payments-token-service.php';
		include_once __DIR__ . '/class-wc-payments-payment-request-button-handler.php';
		include_once __DIR__ . '/class-wc-payments-apple-pay-registration.php';
		include_once __DIR__ . '/exceptions/class-add-payment-method-exception.php';
		include_once __DIR__ . '/exceptions/class-amount-too-small-exception.php';
		include_once __DIR__ . '/exceptions/class-intent-authentication-exception.php';
		include_once __DIR__ . '/exceptions/class-invalid-payment-method-exception.php';
		include_once __DIR__ . '/exceptions/class-process-payment-exception.php';
		include_once __DIR__ . '/exceptions/class-invalid-webhook-data-exception.php';
		include_once __DIR__ . '/compat/class-wc-payment-woo-compat-utils.php';
		include_once __DIR__ . '/constants/class-payment-type.php';
		include_once __DIR__ . '/constants/class-payment-initiated-by.php';
		include_once __DIR__ . '/constants/class-payment-capture-type.php';
		include_once __DIR__ . '/constants/class-payment-method.php';
		include_once __DIR__ . '/class-payment-information.php';
		require_once __DIR__ . '/notes/class-wc-payments-remote-note-service.php';
		include_once __DIR__ . '/class-wc-payments-action-scheduler-service.php';
		include_once __DIR__ . '/class-wc-payments-fraud-service.php';
		include_once __DIR__ . '/class-experimental-abtest.php';
		include_once __DIR__ . '/class-wc-payments-localization-service.php';
		include_once __DIR__ . '/in-person-payments/class-wc-payments-in-person-payments-receipts-service.php';
		include_once __DIR__ . '/class-wc-payments-order-service.php';
		include_once __DIR__ . '/class-wc-payments-file-service.php';
		include_once __DIR__ . '/class-wc-payments-webhook-processing-service.php';
<<<<<<< HEAD
		include_once __DIR__ . '/class-wc-payments-webhook-reliability-service.php';
=======
>>>>>>> 69f14449

		// Load customer multi-currency if feature is enabled.
		if ( WC_Payments_Features::is_customer_multi_currency_enabled() ) {
			include_once __DIR__ . '/multi-currency/wc-payments-multi-currency.php';
		}

		// Load platform checkout save user section if feature is enabled.
		if ( WC_Payments_Features::is_platform_checkout_enabled() ) {
			include_once __DIR__ . '/platform-checkout-user/class-platform-checkout-save-user.php';
			// Load platform checkout tracking.
			include_once WCPAY_ABSPATH . 'includes/class-platform-checkout-tracker.php';

			new Platform_Checkout_Save_User();
			new Platform_Checkout_Tracker( self::get_wc_payments_http() );
		}

		// Always load tracker to avoid class not found errors.
		include_once WCPAY_ABSPATH . 'includes/admin/tracks/class-tracker.php';

		self::$account                             = new WC_Payments_Account( self::$api_client );
		self::$customer_service                    = new WC_Payments_Customer_Service( self::$api_client, self::$account );
		self::$token_service                       = new WC_Payments_Token_Service( self::$api_client, self::$customer_service );
		self::$remote_note_service                 = new WC_Payments_Remote_Note_Service( WC_Data_Store::load( 'admin-note' ) );
		self::$action_scheduler_service            = new WC_Payments_Action_Scheduler_Service( self::$api_client );
		self::$fraud_service                       = new WC_Payments_Fraud_Service( self::$api_client, self::$customer_service, self::$account );
		self::$localization_service                = new WC_Payments_Localization_Service();
		self::$failed_transaction_rate_limiter     = new Session_Rate_Limiter( Session_Rate_Limiter::SESSION_KEY_DECLINED_CARD_REGISTRY, 5, 10 * MINUTE_IN_SECONDS );
		self::$in_person_payments_receipts_service = new WC_Payments_In_Person_Payments_Receipts_Service();
		self::$order_service                       = new WC_Payments_Order_Service();
		self::$webhook_processing_service          = new WC_Payments_Webhook_Processing_Service( self::$api_client, self::$db_helper, self::$account, self::$remote_note_service, self::$order_service );
<<<<<<< HEAD
		self::$webhook_reliability_service         = new WC_Payments_Webhook_Reliability_Service( self::$api_client, self::$action_scheduler_service, self::$webhook_processing_service );
=======
>>>>>>> 69f14449

		$card_class = CC_Payment_Gateway::class;
		$upe_class  = UPE_Payment_Gateway::class;

		if ( WC_Payments_Features::is_upe_enabled() ) {
			$payment_methods        = [];
			$payment_method_classes = [
				CC_Payment_Method::class,
				Bancontact_Payment_Method::class,
				Sepa_Payment_Method::class,
				Giropay_Payment_Method::class,
				Sofort_Payment_Method::class,
				P24_Payment_Method::class,
				Ideal_Payment_Method::class,
				Becs_Payment_Method::class,
				Eps_Payment_Method::class,
			];
			foreach ( $payment_method_classes as $payment_method_class ) {
				$payment_method                               = new $payment_method_class( self::$token_service );
				$payment_methods[ $payment_method->get_id() ] = $payment_method;
			}
			self::$card_gateway = new $upe_class( self::$api_client, self::$account, self::$customer_service, self::$token_service, self::$action_scheduler_service, $payment_methods, self::$failed_transaction_rate_limiter, self::$order_service );
		} else {
			self::$card_gateway = new $card_class( self::$api_client, self::$account, self::$customer_service, self::$token_service, self::$action_scheduler_service, self::$failed_transaction_rate_limiter, self::$order_service );
		}

		self::maybe_register_platform_checkout_hooks();

		// Payment Request and Apple Pay.
		self::$payment_request_button_handler = new WC_Payments_Payment_Request_Button_Handler( self::$account, self::$card_gateway );
		self::$apple_pay_registration         = new WC_Payments_Apple_Pay_Registration( self::$api_client, self::$account, self::get_gateway() );

		add_filter( 'woocommerce_payment_gateways', [ __CLASS__, 'register_gateway' ] );
		add_filter( 'option_woocommerce_gateway_order', [ __CLASS__, 'set_gateway_top_of_list' ], 2 );
		add_filter( 'default_option_woocommerce_gateway_order', [ __CLASS__, 'set_gateway_top_of_list' ], 3 );
		add_filter( 'default_option_woocommerce_gateway_order', [ __CLASS__, 'replace_wcpay_gateway_with_payment_methods' ], 4 );
		add_filter( 'woocommerce_admin_get_user_data_fields', [ __CLASS__, 'add_user_data_fields' ] );

		// Add note query support for source.
		add_filter( 'woocommerce_rest_notes_object_query', [ __CLASS__, 'possibly_add_source_to_notes_query' ], 10, 2 );
		add_filter( 'woocommerce_note_where_clauses', [ __CLASS__, 'possibly_add_note_source_where_clause' ], 10, 2 );

		// Priority 5 so we can manipulate the registered gateways before they are shown.
		add_action( 'woocommerce_admin_field_payment_gateways', [ __CLASS__, 'hide_gateways_on_settings_page' ], 5 );

		require_once __DIR__ . '/migrations/class-allowed-payment-request-button-types-update.php';
		require_once __DIR__ . '/migrations/class-update-service-data-from-server.php';
		require_once __DIR__ . '/migrations/class-track-upe-status.php';
		add_action( 'woocommerce_woocommerce_payments_updated', [ new Allowed_Payment_Request_Button_Types_Update( self::get_gateway() ), 'maybe_migrate' ] );
		add_action( 'woocommerce_woocommerce_payments_updated', [ new \WCPay\Migrations\Update_Service_Data_From_Server( self::get_account_service() ), 'maybe_migrate' ] );
		add_action( 'woocommerce_woocommerce_payments_updated', [ '\WCPay\Migrations\Track_Upe_Status', 'maybe_track' ] );

		include_once WCPAY_ABSPATH . '/includes/class-wc-payments-explicit-price-formatter.php';
		WC_Payments_Explicit_Price_Formatter::init();

		// Add admin screens.
		if ( is_admin() ) {
			include_once WCPAY_ABSPATH . 'includes/admin/class-wc-payments-admin.php';
			new WC_Payments_Admin( self::$api_client, self::$card_gateway, self::$account );

			// Use tracks loader only in admin screens because it relies on WC_Tracks loaded by WC_Admin.
			include_once WCPAY_ABSPATH . 'includes/admin/tracks/tracks-loader.php';

			include_once __DIR__ . '/admin/class-wc-payments-admin-sections-overwrite.php';
			new WC_Payments_Admin_Sections_Overwrite( self::get_account_service() );

			new WC_Payments_Status( self::get_wc_payments_http(), self::get_account_service() );
		}

		// Load WCPay Subscriptions.
		if ( WC_Payments_Features::is_wcpay_subscriptions_enabled() ) {
			include_once WCPAY_ABSPATH . '/includes/subscriptions/class-wc-payments-subscriptions.php';
			WC_Payments_Subscriptions::init( self::$api_client, self::$customer_service, self::$card_gateway, self::$account );
		}

		add_action( 'rest_api_init', [ __CLASS__, 'init_rest_api' ] );
		add_action( 'woocommerce_woocommerce_payments_updated', [ __CLASS__, 'set_plugin_activation_timestamp' ] );
	}

	/**
	 * Prints the given message in an "admin notice" wrapper with "error" class.
	 *
	 * @param string $message Message to print. Can contain HTML.
	 */
	public static function display_admin_error( $message ) {
		self::display_admin_notice( $message, 'notice-error' );
	}

	/**
	 * Prints the given message in an "admin notice" wrapper with provided classes.
	 *
	 * @param string $message Message to print. Can contain HTML.
	 * @param string $classes Space separated list of classes to be applied to notice element.
	 */
	public static function display_admin_notice( $message, $classes ) {
		?>
		<div class="notice wcpay-notice <?php echo esc_attr( $classes ); ?>">
			<p><b><?php echo esc_html( __( 'WooCommerce Payments', 'woocommerce-payments' ) ); ?></b></p>
			<p><?php echo $message; // PHPCS:Ignore WordPress.Security.EscapeOutput.OutputNotEscaped ?></p>
		</div>
		<?php
	}

	/**
	 * Get plugin headers and cache the result to avoid reopening the file.
	 * First call should execute get_file_data and fetch headers from plugin details comment.
	 * Subsequent calls return the value stored in the variable $plugin_headers.
	 *
	 * @return array Array with plugin headers
	 */
	public static function get_plugin_headers() {
		if ( null === self::$plugin_headers ) {
			self::$plugin_headers = get_file_data(
				WCPAY_PLUGIN_FILE,
				[
					// Mirrors the functionality on WooCommerce core: https://github.com/woocommerce/woocommerce/blob/ff2eadeccec64aa76abd02c931bf607dd819bbf0/includes/wc-core-functions.php#L1916 .
					'WCRequires' => 'WC requires at least',

					'RequiresWP' => 'Requires at least',
					'Version'    => 'Version',
				]
			);
		}
		return self::$plugin_headers;
	}

	/**
	 * Adds links to the plugin's row in the "Plugins" Wp-Admin page.
	 *
	 * @see https://codex.wordpress.org/Plugin_API/Filter_Reference/plugin_action_links_(plugin_file_name)
	 * @param array $links The existing list of links that will be rendered.
	 * @return array The list of links that will be rendered, after adding some links specific to this plugin.
	 */
	public static function add_plugin_links( $links ) {
		$plugin_links = [
			'<a href="' . esc_attr( WC_Payment_Gateway_WCPay::get_settings_url() ) . '">' . esc_html__( 'Settings', 'woocommerce-payments' ) . '</a>',
		];

		return array_merge( $plugin_links, $links );
	}

	/**
	 * Adds the WooCommerce Payments' gateway class to the list of installed payment gateways.
	 *
	 * @param array $gateways Existing list of gateway classes that will be available for the merchant to configure.
	 * @return array The list of payment gateways that will be available, including WooCommerce Payments' Gateway class.
	 */
	public static function register_gateway( $gateways ) {
		$gateways[] = self::$card_gateway;

		return $gateways;
	}

	/**
	 * Called on Payments setting page.
	 *
	 * Remove all WCPay gateways except CC one. Comparison is done against
	 * $self::card_gateway because it should be the same instance as
	 * registered with WooCommerce and class can change depending on
	 * environment (see `init` method where $card_gateway is set).
	 */
	public static function hide_gateways_on_settings_page() {
		foreach ( WC()->payment_gateways->payment_gateways as $index => $payment_gateway ) {
			if ( $payment_gateway instanceof WC_Payment_Gateway_WCPay && $payment_gateway !== self::$card_gateway ) {
				unset( WC()->payment_gateways->payment_gateways[ $index ] );
			}
		}
	}

	/**
	 * By default, new payment gateways are put at the bottom of the list on the admin "Payments" settings screen.
	 * For visibility, we want WooCommerce Payments to be at the top of the list.
	 *
	 * @param array $ordering Existing ordering of the payment gateways.
	 *
	 * @return array Modified ordering.
	 */
	public static function set_gateway_top_of_list( $ordering ) {
		$ordering = (array) $ordering;
		$id       = self::$card_gateway->id;
		// Only tweak the ordering if the list hasn't been reordered with WooCommerce Payments in it already.
		if ( ! isset( $ordering[ $id ] ) || ! is_numeric( $ordering[ $id ] ) ) {
			$ordering[ $id ] = empty( $ordering ) ? 0 : ( min( $ordering ) - 1 );
		}
		return $ordering;
	}

	/**
	 * Replace the main WCPay gateway with all WCPay payment methods
	 * when retrieving the "woocommerce_gateway_order" option.
	 *
	 * @param array $ordering Gateway order.
	 *
	 * @return array
	 */
	public static function replace_wcpay_gateway_with_payment_methods( $ordering ) {
		$ordering    = (array) $ordering;
		$wcpay_index = array_search(
			self::get_gateway()->id,
			array_keys( $ordering ),
			true
		);

		if ( false === $wcpay_index ) {
			// The main WCPay gateway isn't on the list.
			return $ordering;
		}

		$method_order = self::get_gateway()->get_option( 'payment_method_order', [] );

		if ( empty( $method_order ) ) {
			return $ordering;
		}

		$ordering = array_keys( $ordering );

		array_splice( $ordering, $wcpay_index, 1, $method_order );
		return array_flip( $ordering );
	}

	/**
	 * Adds fields so that we can store inbox notifications last read and open times.
	 *
	 * @param array $user_data_fields User data fields.
	 * @return array
	 */
	public static function add_user_data_fields( $user_data_fields ) {
		return array_merge(
			$user_data_fields,
			[ 'wc_payments_overview_inbox_last_read' ]
		);
	}

	/**
	 * By default, new payment gateways are put at the bottom of the list on the admin "Payments" settings screen.
	 * For visibility, we want WooCommerce Payments to be at the top of the list.
	 * NOTE: this can be removed after WC version 5.6, when the api supports the use of source.
	 * https://github.com/woocommerce/woocommerce-admin/pull/6979
	 *
	 * @param array           $args Existing ordering of the payment gateways.
	 * @param WP_REST_Request $request Full details about the request.
	 *
	 * @return array Modified ordering.
	 */
	public static function possibly_add_source_to_notes_query( $args, $request ) {
		if ( isset( $request['source'] ) && ! isset( $args['source'] ) ) {
			return array_merge(
				$args,
				[
					'source' => wp_parse_list( $request['source'] ),
				]
			);
		}
		return $args;
	}

	/**
	 * Adds source where clause to note query.
	 * NOTE: this can be removed after WC version 5.6, when the api supports the use of source.
	 * https://github.com/woocommerce/woocommerce-admin/pull/6979
	 *
	 * @param string $where_clauses Existing ordering of the payment gateways.
	 * @param array  $args Full details about the request.
	 *
	 * @return string Modified where clause.
	 */
	public static function possibly_add_note_source_where_clause( $where_clauses, $args ) {
		if ( ! empty( $args['source'] ) && false === strpos( $where_clauses, 'AND source IN' ) ) {
			$where_source_array = [];
			foreach ( $args['source'] as $args_type ) {
				$args_type            = trim( $args_type );
				$where_source_array[] = "'" . esc_sql( $args_type ) . "'";
			}
			$escaped_where_source = implode( ',', $where_source_array );
			$where_clauses       .= " AND source IN ($escaped_where_source)";
		}
		return $where_clauses;
	}

	/**
	 * Create the API client.
	 *
	 * @return WC_Payments_API_Client
	 */
	public static function create_api_client() {
		require_once __DIR__ . '/wc-payment-api/models/class-wc-payments-api-charge.php';
		require_once __DIR__ . '/wc-payment-api/models/class-wc-payments-api-intention.php';
		require_once __DIR__ . '/wc-payment-api/class-wc-payments-api-client.php';

		$http_class = self::get_wc_payments_http();

		$api_client_class = apply_filters( 'wc_payments_api_client', WC_Payments_API_Client::class );
		if ( ! class_exists( $api_client_class ) || ! is_subclass_of( $api_client_class, 'WC_Payments_API_Client' ) ) {
			$api_client_class = WC_Payments_API_Client::class;
		}

		return new $api_client_class(
			'WooCommerce Payments/' . WCPAY_VERSION_NUMBER,
			$http_class,
			self::$db_helper
		);
	}

	/**
	 * Create the HTTP instantiation.
	 *
	 * @return WC_Payments_Http_Interface
	 */
	private static function get_wc_payments_http() {
		require_once __DIR__ . '/wc-payment-api/class-wc-payments-http-interface.php';
		require_once __DIR__ . '/wc-payment-api/class-wc-payments-http.php';

		$http_class = apply_filters( 'wc_payments_http', null );

		if ( ! $http_class instanceof WC_Payments_Http_Interface ) {
			$http_class = new WC_Payments_Http( new Automattic\Jetpack\Connection\Manager( 'woocommerce-payments' ) );
		}

		return $http_class;
	}

	/**
	 * Initialize the REST API controllers.
	 */
	public static function init_rest_api() {
		include_once WCPAY_ABSPATH . 'includes/exceptions/class-rest-request-exception.php';
		include_once WCPAY_ABSPATH . 'includes/admin/class-wc-payments-rest-controller.php';

		include_once WCPAY_ABSPATH . 'includes/admin/class-wc-rest-payments-accounts-controller.php';
		$accounts_controller = new WC_REST_Payments_Accounts_Controller( self::$api_client );
		$accounts_controller->register_routes();

		include_once WCPAY_ABSPATH . 'includes/admin/class-wc-rest-payments-deposits-controller.php';
		$deposits_controller = new WC_REST_Payments_Deposits_Controller( self::$api_client );
		$deposits_controller->register_routes();

		include_once WCPAY_ABSPATH . 'includes/admin/class-wc-rest-payments-transactions-controller.php';
		$transactions_controller = new WC_REST_Payments_Transactions_Controller( self::$api_client );
		$transactions_controller->register_routes();

		include_once WCPAY_ABSPATH . 'includes/admin/class-wc-rest-payments-disputes-controller.php';
		$disputes_controller = new WC_REST_Payments_Disputes_Controller( self::$api_client );
		$disputes_controller->register_routes();

		include_once WCPAY_ABSPATH . 'includes/admin/class-wc-rest-payments-charges-controller.php';
		$charges_controller = new WC_REST_Payments_Charges_Controller( self::$api_client );
		$charges_controller->register_routes();

		include_once WCPAY_ABSPATH . 'includes/admin/class-wc-rest-payments-connection-tokens-controller.php';
		$conn_tokens_controller = new WC_REST_Payments_Connection_Tokens_Controller( self::$api_client, self::$card_gateway, self::$account );
		$conn_tokens_controller->register_routes();

		include_once WCPAY_ABSPATH . 'includes/admin/class-wc-rest-payments-orders-controller.php';
		$orders_controller = new WC_REST_Payments_Orders_Controller( self::$api_client, self::$card_gateway, self::$customer_service, self::$order_service );
		$orders_controller->register_routes();

		include_once WCPAY_ABSPATH . 'includes/admin/class-wc-rest-payments-timeline-controller.php';
		$timeline_controller = new WC_REST_Payments_Timeline_Controller( self::$api_client );
		$timeline_controller->register_routes();

		include_once WCPAY_ABSPATH . 'includes/admin/class-wc-rest-payments-webhook-controller.php';
		$webhook_controller = new WC_REST_Payments_Webhook_Controller( self::$api_client, self::$webhook_processing_service );
		$webhook_controller->register_routes();

		include_once WCPAY_ABSPATH . 'includes/admin/class-wc-rest-payments-tos-controller.php';
		$tos_controller = new WC_REST_Payments_Tos_Controller( self::$api_client, self::$card_gateway, self::$account );
		$tos_controller->register_routes();

		include_once WCPAY_ABSPATH . 'includes/admin/class-wc-rest-payments-terminal-locations-controller.php';
		$accounts_controller = new WC_REST_Payments_Terminal_Locations_Controller( self::$api_client );
		$accounts_controller->register_routes();

		include_once WCPAY_ABSPATH . 'includes/admin/class-wc-rest-payments-settings-controller.php';
		$settings_controller = new WC_REST_Payments_Settings_Controller( self::$api_client, self::$card_gateway );
		$settings_controller->register_routes();

		include_once WCPAY_ABSPATH . 'includes/admin/class-wc-rest-payments-reader-controller.php';
		$charges_controller = new WC_REST_Payments_Reader_Controller( self::$api_client, self::$card_gateway, self::$in_person_payments_receipts_service );
		$charges_controller->register_routes();

		include_once WCPAY_ABSPATH . 'includes/admin/class-wc-rest-payments-files-controller.php';
		$files_controller = new WC_REST_Payments_Files_Controller( self::$api_client );
		$files_controller->register_routes();

		include_once WCPAY_ABSPATH . 'includes/admin/class-wc-rest-payments-capital-controller.php';
		$capital_controller = new WC_REST_Payments_Capital_Controller( self::$api_client );
		$capital_controller->register_routes();

		if ( WC_Payments_Features::is_upe_settings_preview_enabled() ) {
			include_once WCPAY_ABSPATH . 'includes/admin/class-wc-rest-upe-flag-toggle-controller.php';
			$upe_flag_toggle_controller = new WC_REST_UPE_Flag_Toggle_Controller( self::get_gateway() );
			$upe_flag_toggle_controller->register_routes();

			include_once WCPAY_ABSPATH . 'includes/admin/class-wc-rest-payments-survey-controller.php';
			$survey_controller = new WC_REST_Payments_Survey_Controller( self::get_wc_payments_http() );
			$survey_controller->register_routes();
		}
	}

	/**
	 * Gets the file modified time as a cache buster if we're in dev mode, or the plugin version otherwise.
	 *
	 * @param string $file Local path to the file.
	 * @return string The cache buster value to use for the given file.
	 */
	public static function get_file_version( $file ): string {
		if ( defined( 'SCRIPT_DEBUG' ) && SCRIPT_DEBUG && file_exists( WCPAY_ABSPATH . $file ) ) {
			return (string) filemtime( WCPAY_ABSPATH . trim( $file, '/' ) );
		}
		return WCPAY_VERSION_NUMBER;
	}

	/**
	 * Returns the WC_Payment_Gateway_WCPay instance
	 *
	 * @return WC_Payment_Gateway_WCPay gateway instance
	 */
	public static function get_gateway() {
		return self::$card_gateway;
	}

	/**
	 * Returns the WC_Payments_Account instance
	 *
	 * @return WC_Payments_Account account service instance
	 */
	public static function get_account_service() {
		return self::$account;
	}

	/**
	 * Returns the WC_Payments_API_Client
	 *
	 * @return WC_Payments_API_Client API Client instance
	 */
	public static function get_payments_api_client() {
		return self::$api_client;
	}

	/**
	 * Returns the WC_Payments_Localization_Service
	 *
	 * @return WC_Payments_Localization_Service Localization Service instance
	 */
	public static function get_localization_service() {
		return self::$localization_service;
	}

	/**
	 * Returns the WC_Payments_Fraud_Service instance
	 *
	 * @return WC_Payments_Fraud_Service Fraud Service instance
	 */
	public static function get_fraud_service() {
		return self::$fraud_service;
	}

	/**
	 * Returns the WC_Payments_Customer_Service instance
	 *
	 * @return WC_Payments_Customer_Service  The Customer Service instance.
	 */
	public static function get_customer_service(): WC_Payments_Customer_Service {
		return self::$customer_service;
	}

	/**
	 * Registers the payment method with the blocks registry.
	 *
	 * @param Automattic\WooCommerce\Blocks\Payments\PaymentMethodRegistry $payment_method_registry The registry.
	 */
	public static function register_checkout_gateway( $payment_method_registry ) {
		require_once __DIR__ . '/class-wc-payments-blocks-payment-method.php';
		if ( WC_Payments_Features::is_upe_enabled() ) {
			require_once __DIR__ . '/class-wc-payments-upe-blocks-payment-method.php';
			$payment_method_registry->register( new WC_Payments_UPE_Blocks_Payment_Method() );
		} else {
			$payment_method_registry->register( new WC_Payments_Blocks_Payment_Method() );
		}

	}

	/**
	 * Handles upgrade routines.
	 */
	public static function install_actions() {
		if ( version_compare( WCPAY_VERSION_NUMBER, get_option( 'woocommerce_woocommerce_payments_version' ), '>' ) ) {
			do_action( 'woocommerce_woocommerce_payments_updated' );
			self::update_plugin_version();
		}
	}

	/**
	 * Updates the plugin version in db.
	 */
	public static function update_plugin_version() {
		update_option( 'woocommerce_woocommerce_payments_version', WCPAY_VERSION_NUMBER );
	}

	/**
	 * Sets the plugin activation timestamp.
	 *
	 * Use add_option so that we don't overwrite the value.
	 */
	public static function set_plugin_activation_timestamp() {
		add_option( 'wcpay_activation_timestamp', time() );
	}

	/**
	 * Adds WCPay notes to the WC-Admin inbox.
	 */
	public static function add_woo_admin_notes() {
		// Do not try to add notes on ajax requests to improve their performance.
		if ( wp_doing_ajax() ) {
			return;
		}

		if ( defined( 'WC_VERSION' ) && version_compare( WC_VERSION, '4.4.0', '>=' ) ) {
			require_once WCPAY_ABSPATH . 'includes/notes/class-wc-payments-notes-set-up-refund-policy.php';
			require_once WCPAY_ABSPATH . 'includes/notes/class-wc-payments-notes-qualitative-feedback.php';
			WC_Payments_Notes_Qualitative_Feedback::possibly_add_note();
			WC_Payments_Notes_Set_Up_Refund_Policy::possibly_add_note();

			require_once WCPAY_ABSPATH . 'includes/notes/class-wc-payments-notes-set-https-for-checkout.php';
			WC_Payments_Notes_Set_Https_For_Checkout::possibly_add_note();

			require_once WCPAY_ABSPATH . 'includes/notes/class-wc-payments-notes-additional-payment-methods.php';
			WC_Payments_Notes_Additional_Payment_Methods::set_account( self::get_account_service() );
			WC_Payments_Notes_Additional_Payment_Methods::possibly_add_note();
			WC_Payments_Notes_Additional_Payment_Methods::maybe_enable_upe_feature_flag();
		}
	}

	/**
	 * Removes WCPay notes from the WC-Admin inbox.
	 */
	public static function remove_woo_admin_notes() {
		if ( defined( 'WC_VERSION' ) && version_compare( WC_VERSION, '4.4.0', '>=' ) ) {
			self::$remote_note_service->delete_notes();
			require_once WCPAY_ABSPATH . 'includes/notes/class-wc-payments-notes-set-up-refund-policy.php';
			require_once WCPAY_ABSPATH . 'includes/notes/class-wc-payments-notes-qualitative-feedback.php';
			WC_Payments_Notes_Qualitative_Feedback::possibly_delete_note();
			WC_Payments_Notes_Set_Up_Refund_Policy::possibly_delete_note();

			require_once WCPAY_ABSPATH . 'includes/notes/class-wc-payments-notes-set-https-for-checkout.php';
			WC_Payments_Notes_Set_Https_For_Checkout::possibly_delete_note();

			require_once WCPAY_ABSPATH . 'includes/notes/class-wc-payments-notes-instant-deposits-eligible.php';
			WC_Payments_Notes_Instant_Deposits_Eligible::possibly_delete_note();

			require_once WCPAY_ABSPATH . 'includes/notes/class-wc-payments-notes-additional-payment-methods.php';
			WC_Payments_Notes_Additional_Payment_Methods::possibly_delete_note();
		}
	}

	/**
	 * Filter to check if WCPay should operate as usual (the customer can save payment methods at checkout and those payment methods
	 * will only be used on this site), or if saved cards should be available for all the sites on the multisite network.
	 *
	 * NOTE: DON'T USE THIS FILTER. Everything will break. At this moment, it's only intended to be used internally by Automattic.
	 *
	 * @return bool Normal WCPay behavior (false, default) or TRUE if the site should only use network-wide saved payment methods.
	 */
	public static function is_network_saved_cards_enabled() {
		return apply_filters( 'wcpay_force_network_saved_cards', false );
	}

	/**
	 * Registers platform checkout hooks if the platform checkout feature flag is enabled.
	 */
	public static function maybe_register_platform_checkout_hooks() {
		$is_platform_checkout_feature_enabled = WC_Payments_Features::is_platform_checkout_enabled(); // Feature flag.
		$is_platform_checkout_enabled         = 'yes' === self::get_gateway()->get_option( 'platform_checkout', 'no' );

		if ( $is_platform_checkout_feature_enabled && $is_platform_checkout_enabled ) {
			add_action( 'wc_ajax_wcpay_init_platform_checkout', [ __CLASS__, 'ajax_init_platform_checkout' ] );
			add_filter( 'determine_current_user', [ __CLASS__, 'determine_current_user_for_platform_checkout' ] );
			// Disable nonce checks for API calls. TODO This should be changed.
			add_filter( 'woocommerce_store_api_disable_nonce_check', '__return_true' );
			add_action( 'woocommerce_checkout_before_customer_details', [ __CLASS__, 'platform_checkout_fields_before_billing_details' ], 10 );
			add_filter( 'woocommerce_form_field_email', [ __CLASS__, 'filter_woocommerce_form_field_platform_checkout_email' ], 20, 4 );
		}
	}

	/**
	 * Used to initialize platform checkout session.
	 *
	 * @return void
	 */
	public static function ajax_init_platform_checkout() {
		$session_cookie_name = apply_filters( 'woocommerce_cookie', 'wp_woocommerce_session_' . COOKIEHASH );

		$user        = wp_get_current_user();
		$customer_id = self::$customer_service->get_customer_id_by_user_id( $user->ID );
		if ( null === $customer_id ) {
			// create customer.
			$customer_data = WC_Payments_Customer_Service::map_customer_data( null, new WC_Customer( $user->ID ) );
			self::$customer_service->create_customer_for_user( $user, $customer_data );
		}

		$account_id = self::get_account_service()->get_stripe_account_id();

		$platform_checkout_host = defined( 'PLATFORM_CHECKOUT_HOST' ) ? PLATFORM_CHECKOUT_HOST : 'http://host.docker.internal:8090';
		$url                    = $platform_checkout_host . '/wp-json/platform-checkout/v1/init';
		$body                   = [
			'user_id'              => $user->ID,
			'customer_id'          => $customer_id,
			'session_cookie_name'  => $session_cookie_name,
			'session_cookie_value' => wp_unslash( $_COOKIE[ $session_cookie_name ] ?? '' ), // phpcs:ignore WordPress.Security.ValidatedSanitizedInput
			'store_data'           => [
				'store_name'        => get_bloginfo( 'name' ),
				'store_logo'        => wp_get_attachment_image_src( get_theme_mod( 'custom_logo' ), 'full' )[0] ?? '',
				'custom_message'    => self::get_gateway()->get_option( 'platform_checkout_custom_message' ),
				'blog_id'           => Jetpack_Options::get_option( 'id' ),
				'blog_url'          => get_site_url(),
				'blog_checkout_url' => wc_get_checkout_url(),
				'account_id'        => $account_id,
			],
		];
		$args                   = [
			'url'     => $url,
			'method'  => 'POST',
			'timeout' => 30,
			'body'    => wp_json_encode( $body ),
			'headers' => [
				'Content-Type' => 'application/json',
			],
		];

		$response_array     = wp_remote_request( $url, $args );
		$response_body_json = wp_remote_retrieve_body( $response_array );

		Logger::log( $response_body_json );
		wp_send_json( json_decode( $response_body_json ) );
	}

	/**
	 * Determine the current user
	 *
	 * @param WP_User|int $user The user to determine.
	 */
	public static function determine_current_user_for_platform_checkout( $user ) {
		if ( $user ) {
			return $user;
		}

		if ( ! isset( $_SERVER['HTTP_X_WCPAY_PLATFORM_CHECKOUT_USER'] ) || ! is_numeric( $_SERVER['HTTP_X_WCPAY_PLATFORM_CHECKOUT_USER'] ) ) {
			return $user;
		}

		add_filter(
			'woocommerce_cookie',
			function( string $cookie_hash ) {
				return 'platform_checkout_session';
			}
		);

		return (int) $_SERVER['HTTP_X_WCPAY_PLATFORM_CHECKOUT_USER'];
	}

	/**
	 * Adds custom email field.
	 */
	public static function platform_checkout_fields_before_billing_details() {
		$checkout = WC()->checkout;

		echo '<div id="contact_details" class="col2-set">';
		echo '<div class="col-1">';

		echo '<h3>' . esc_html( __( 'Contact information', 'woocommerce-payments' ) ) . '</h3>';

		woocommerce_form_field(
			'billing_email',
			[
				'type'        => 'email',
				'label'       => __( 'Email address', 'woocommerce-payments' ),
				'class'       => [ 'form-row-wide platform-checkout-billing-email' ],
				'input_class' => [ 'platform-checkout-billing-email-input' ],
				'validate'    => [ 'email' ],
				'required'    => true,
			],
			$checkout->get_value( 'billing_email' )
		);

		echo '</div>';
		echo '</div>';
	}

	/**
	 * Hide the core email field
	 *
	 * @param string $field The checkout field being filtered.
	 * @param string $key The field key.
	 * @param mixed  $args Field arguments.
	 * @param string $value Field value.
	 * @return string
	 */
	public static function filter_woocommerce_form_field_platform_checkout_email( $field, $key, $args, $value ) {
		$class = $args['class'][0];
		if ( false === strpos( $class, 'platform-checkout-billing-email' ) ) {
			$field = '';
		}
		return $field;
	}

}<|MERGE_RESOLUTION|>--- conflicted
+++ resolved
@@ -238,10 +238,7 @@
 		include_once __DIR__ . '/class-wc-payments-order-service.php';
 		include_once __DIR__ . '/class-wc-payments-file-service.php';
 		include_once __DIR__ . '/class-wc-payments-webhook-processing-service.php';
-<<<<<<< HEAD
 		include_once __DIR__ . '/class-wc-payments-webhook-reliability-service.php';
-=======
->>>>>>> 69f14449
 
 		// Load customer multi-currency if feature is enabled.
 		if ( WC_Payments_Features::is_customer_multi_currency_enabled() ) {
@@ -272,10 +269,7 @@
 		self::$in_person_payments_receipts_service = new WC_Payments_In_Person_Payments_Receipts_Service();
 		self::$order_service                       = new WC_Payments_Order_Service();
 		self::$webhook_processing_service          = new WC_Payments_Webhook_Processing_Service( self::$api_client, self::$db_helper, self::$account, self::$remote_note_service, self::$order_service );
-<<<<<<< HEAD
 		self::$webhook_reliability_service         = new WC_Payments_Webhook_Reliability_Service( self::$api_client, self::$action_scheduler_service, self::$webhook_processing_service );
-=======
->>>>>>> 69f14449
 
 		$card_class = CC_Payment_Gateway::class;
 		$upe_class  = UPE_Payment_Gateway::class;
