<?php
/**
 * Class WC_Payments
 *
 * @package WooCommerce\Payments
 */

if ( ! defined( 'ABSPATH' ) ) {
	exit; // Exit if accessed directly.
}

use Automattic\WooCommerce\StoreApi\StoreApi;
use Automattic\WooCommerce\StoreApi\RoutesController;
use WCPay\Blocks_Data_Extractor;
use WCPay\Constants\Payment_Method;
use WCPay\Core\Mode;
use WCPay\Core\Server\Request;
use WCPay\Core\WC_Payments_Customer_Service_API;
use WCPay\Database_Cache;
use WCPay\Logger;
use WCPay\Migrations\Allowed_Payment_Request_Button_Types_Update;
use WCPay\Payment_Methods\CC_Payment_Gateway;
use WCPay\Payment_Methods\CC_Payment_Method;
use WCPay\Payment_Methods\Bancontact_Payment_Method;
use WCPay\Payment_Methods\Becs_Payment_Method;
use WCPay\Payment_Methods\Giropay_Payment_Method;
use WCPay\Payment_Methods\P24_Payment_Method;
use WCPay\Payment_Methods\Sepa_Payment_Method;
use WCPay\Payment_Methods\Sofort_Payment_Method;
use WCPay\Payment_Methods\UPE_Payment_Gateway;
use WCPay\Payment_Methods\UPE_Split_Payment_Gateway;
use WCPay\Payment_Methods\Ideal_Payment_Method;
use WCPay\Payment_Methods\Eps_Payment_Method;
use WCPay\Payment_Methods\UPE_Payment_Method;
use WCPay\Platform_Checkout\WooPay_Store_Api_Token;
use WCPay\WooPay_Tracker;
use WCPay\WooPay\WooPay_Utilities;
use WCPay\WooPay\WooPay_Order_Status_Sync;
use WCPay\Payment_Methods\Link_Payment_Method;
use WCPay\Session_Rate_Limiter;
use WCPay\WC_Payments_Checkout;
use WCPay\WC_Payments_UPE_Checkout;
use WCPay\WooPay\Service\Checkout_Service;

/**
 * Main class for the WooCommerce Payments extension. Its responsibility is to initialize the extension.
 */
class WC_Payments {
	/**
	 * Main payment gateway controller instance, created in init function.
	 *
	 * @var WC_Payment_Gateway_WCPay|UPE_Payment_Gateway
	 */
	private static $card_gateway;

	/**
	 * Instance of WC_Payment_Gateway_WCPay to register as payment gateway.
	 *
	 * @var WC_Payment_Gateway_WCPay
	 */
	private static $legacy_card_gateway;

	/**
	 * Instance of WC_Payments_API_Client, created in init function.
	 *
	 * @var WC_Payments_API_Client
	 */
	private static $api_client;

	/**
	 * Instance of WC_Payments_DB.
	 *
	 * @var WC_Payments_DB
	 */
	private static $db_helper;

	/**
	 * Instance of WC_Payments_Account, created in init function.
	 *
	 * @var WC_Payments_Account
	 */
	private static $account;

	/**
	 * Instance of WC_Payments_Customer_Service, created in init function.
	 *
	 * @var WC_Payments_Customer_Service
	 */
	private static $customer_service;

	/**
	 * Instance of WC_Payments_Token_Service, created in init function.
	 *
	 * @var WC_Payments_Token_Service
	 */
	private static $token_service;

	/**
	 * Instance of WC_Payments_Remote_Note_Service, created in init function.
	 *
	 * @var WC_Payments_Remote_Note_Service
	 */
	private static $remote_note_service;

	/**
	 * Instance of WC_Payments_Action_Scheduler_Service, created in init function
	 *
	 * @var WC_Payments_Action_Scheduler_Service
	 */
	private static $action_scheduler_service;

	/**
	 * Instance of WC_Payments_Localization_Service, created in init function
	 *
	 * @var WC_Payments_Localization_Service
	 */
	private static $localization_service;

	/**
	 * Instance of WC_Payments_Dependency_Service, created in init function
	 *
	 * @var WC_Payments_Dependency_Service
	 */
	private static $dependency_service;

	/**
	 * Instance of WC_Payments_Fraud_Service, created in init function
	 *
	 * @var WC_Payments_Fraud_Service
	 */
	private static $fraud_service;

	/**
	 * Instance of WC_Payments_In_Person_Payments_Receipts_Service, created in init function
	 *
	 * @var WC_Payments_In_Person_Payments_Receipts_Service
	 */
	private static $in_person_payments_receipts_service;

	/**
	 * Instance of WC_Payments_Order_Service, created in init function
	 *
	 * @var WC_Payments_Order_Service
	 */
	private static $order_service;

	/**
	 * Instance of WC_Payments_Order_Success_Page, created in init function
	 *
	 * @var WC_Payments_Order_Success_Page
	 */
	private static $order_success_page;

	/**
	 * Instance of WC_Payments_Onboarding_Service, created in init function
	 *
	 * @var WC_Payments_Onboarding_Service
	 */
	private static $onboarding_service;

	/**
	 * Instance of WC_Payments_Apple_Pay_Registration, created in init function
	 *
	 * @var WC_Payments_Apple_Pay_Registration
	 */
	private static $apple_pay_registration;

	/**
	 * Instance of Session_Rate_Limiter to limit failed transactions
	 *
	 * @var Session_Rate_Limiter
	 */
	private static $failed_transaction_rate_limiter;

	/**
	 * Instance of Database_Cache utils
	 *
	 * @var Database_Cache
	 */
	private static $database_cache;

	/**
	 * Cache for plugin headers to avoid multiple calls to get_file_data
	 *
	 * @var array
	 */
	private static $plugin_headers = null;

	/**
	 * Instance of WC_Payments_Webhook_Processing_Service to process webhook data.
	 *
	 * @var WC_Payments_Webhook_Processing_Service
	 */
	private static $webhook_processing_service;

	/**
	 * Maps all availabled Stripe payment method IDs to UPE Payment Method instances.
	 *
	 * @var array
	 */
	private static $upe_payment_method_map = [];

	/**
	 * Maps all availabled Stripe payment method IDs to UPE Payment Gateway instances.
	 *
	 * @var array
	 */
	private static $upe_payment_gateway_map = [];

	/**
	 * Map to store all the available split upe checkouts
	 *
	 * @var array
	 */
	private static $upe_checkout_map = [];

	/**
	 * Instance of WC_Payments_Webhook_Reliability_Service, created in init function
	 *
	 * @var WC_Payments_Webhook_Reliability_Service
	 */
	private static $webhook_reliability_service;

	/**
	 * Holds WCPay's working mode.
	 *
	 * @var Mode
	 */
	private static $mode;

	/**
	 * WooPay Utilities.
	 *
	 * @var WooPay_Utilities
	 */
	private static $woopay_util;

	/**
	 * WC Payments Checkout
	 *
	 * @var WC_Payments_Checkout|WC_Payments_UPE_Checkout
	 */
	private static $wc_payments_checkout;

	/**
	 * WooPay Checkout service
	 *
	 * @var Checkout_Service
	 */
	private static $woopay_checkout_service;

	/**
	 * WC Payments Customer Service API
	 *
	 * @var WC_Payments_Customer_Service_API
	 */
	private static $customer_service_api;

	/**
	 * Entry point to the initialization logic.
	 */
	public static function init() {
		define( 'WCPAY_VERSION_NUMBER', self::get_plugin_headers()['Version'] );

		include_once __DIR__ . '/class-wc-payments-utils.php';
		include_once __DIR__ . '/core/class-mode.php';

		include_once __DIR__ . '/class-database-cache.php';
		self::$database_cache = new Database_Cache();

		include_once __DIR__ . '/class-wc-payments-dependency-service.php';

		self::$dependency_service = new WC_Payments_Dependency_Service();

		if ( false === self::$dependency_service->has_valid_dependencies() ) {
			return;
		}

		add_action( 'admin_init', [ __CLASS__, 'add_woo_admin_notes' ] );
		add_action( 'init', [ __CLASS__, 'install_actions' ] );

		add_action( 'woocommerce_blocks_payment_method_type_registration', [ __CLASS__, 'register_checkout_gateway' ] );

		include_once __DIR__ . '/class-wc-payments-db.php';
		self::$db_helper = new WC_Payments_DB();

		include_once __DIR__ . '/exceptions/class-base-exception.php';
		include_once __DIR__ . '/exceptions/class-api-exception.php';
		include_once __DIR__ . '/exceptions/class-connection-exception.php';
		include_once __DIR__ . '/core/class-mode.php';

		// Include core exceptions.
		include_once __DIR__ . '/core/exceptions/server/request/class-server-request-exception.php';
		include_once __DIR__ . '/core/exceptions/server/request/class-invalid-request-parameter-exception.php';
		include_once __DIR__ . '/core/exceptions/server/request/class-immutable-parameter-exception.php';
		include_once __DIR__ . '/core/exceptions/server/request/class-extend-request-exception.php';
		include_once __DIR__ . '/core/exceptions/server/response/class-server-response-exception.php';

		// Include core requests.
		include_once __DIR__ . '/core/server/class-request.php';
		include_once __DIR__ . '/core/server/class-response.php';
		include_once __DIR__ . '/core/server/request/trait-intention.php';
		include_once __DIR__ . '/core/server/request/trait-level3.php';
		include_once __DIR__ . '/core/server/request/trait-order-info.php';
		include_once __DIR__ . '/core/server/request/trait-date-parameters.php';
		include_once __DIR__ . '/core/server/request/trait-use-test-mode-only-when-dev-mode.php';
		include_once __DIR__ . '/core/server/request/class-generic.php';
		include_once __DIR__ . '/core/server/request/class-get-intention.php';
		include_once __DIR__ . '/core/server/request/class-create-intention.php';
		include_once __DIR__ . '/core/server/request/class-update-intention.php';
		include_once __DIR__ . '/core/server/request/class-capture-intention.php';
		include_once __DIR__ . '/core/server/request/class-cancel-intention.php';
		include_once __DIR__ . '/core/server/request/class-create-setup-intention.php';
		include_once __DIR__ . '/core/server/request/class-create-and-confirm-setup-intention.php';
		include_once __DIR__ . '/core/server/request/class-get-account.php';
		include_once __DIR__ . '/core/server/request/class-get-account-login-data.php';
		include_once __DIR__ . '/core/server/request/class-get-account-capital-link.php';
		include_once __DIR__ . '/core/server/request/class-add-account-tos-agreement.php';
		include_once __DIR__ . '/core/server/request/class-update-account.php';
		include_once __DIR__ . '/core/server/request/class-get-charge.php';
		include_once __DIR__ . '/core/server/request/class-woopay-create-intent.php';
		include_once __DIR__ . '/core/server/request/class-create-and-confirm-intention.php';
		include_once __DIR__ . '/core/server/request/class-woopay-create-and-confirm-intention.php';
		include_once __DIR__ . '/core/server/request/class-woopay-create-and-confirm-setup-intention.php';
		include_once __DIR__ . '/core/server/request/class-paginated.php';
		include_once __DIR__ . '/core/server/request/class-list-transactions.php';
		include_once __DIR__ . '/core/server/request/class-list-fraud-outcome-transactions.php';
		include_once __DIR__ . '/core/server/request/class-list-disputes.php';
		include_once __DIR__ . '/core/server/request/class-list-deposits.php';
		include_once __DIR__ . '/core/server/request/class-list-documents.php';
		include_once __DIR__ . '/core/server/request/class-list-authorizations.php';
		include_once __DIR__ . '/core/server/request/class-woopay-create-and-confirm-setup-intention.php';
		include_once __DIR__ . '/core/server/request/class-refund-charge.php';
		include_once __DIR__ . '/core/server/request/class-list-charge-refunds.php';

		include_once __DIR__ . '/woopay/services/class-checkout-service.php';

		self::$api_client = self::create_api_client();

		include_once __DIR__ . '/compat/subscriptions/trait-wc-payments-subscriptions-utilities.php';
		include_once __DIR__ . '/compat/subscriptions/trait-wc-payment-gateway-wcpay-subscriptions.php';
		include_once __DIR__ . '/class-wc-payments-account.php';
		include_once __DIR__ . '/class-wc-payments-customer-service.php';
		include_once __DIR__ . '/class-logger.php';
		include_once __DIR__ . '/class-session-rate-limiter.php';
		include_once __DIR__ . '/class-wc-payment-gateway-wcpay.php';
		include_once __DIR__ . '/class-wc-payments-checkout.php';
		include_once __DIR__ . '/class-wc-payments-upe-checkout.php';
		include_once __DIR__ . '/payment-methods/class-cc-payment-gateway.php';
		include_once __DIR__ . '/payment-methods/class-upe-payment-gateway.php';
		include_once __DIR__ . '/payment-methods/class-upe-split-payment-gateway.php';
		include_once __DIR__ . '/payment-methods/class-upe-payment-method.php';
		include_once __DIR__ . '/payment-methods/class-cc-payment-method.php';
		include_once __DIR__ . '/payment-methods/class-bancontact-payment-method.php';
		include_once __DIR__ . '/payment-methods/class-sepa-payment-method.php';
		include_once __DIR__ . '/payment-methods/class-giropay-payment-method.php';
		include_once __DIR__ . '/payment-methods/class-p24-payment-method.php';
		include_once __DIR__ . '/payment-methods/class-sofort-payment-method.php';
		include_once __DIR__ . '/payment-methods/class-ideal-payment-method.php';
		include_once __DIR__ . '/payment-methods/class-becs-payment-method.php';
		include_once __DIR__ . '/payment-methods/class-eps-payment-method.php';
		include_once __DIR__ . '/payment-methods/class-link-payment-method.php';
		include_once __DIR__ . '/class-wc-payment-token-wcpay-sepa.php';
		include_once __DIR__ . '/class-wc-payments-status.php';
		include_once __DIR__ . '/class-wc-payments-token-service.php';
		include_once __DIR__ . '/class-wc-payments-express-checkout-button-display-handler.php';
		include_once __DIR__ . '/class-wc-payments-payment-request-button-handler.php';
		include_once __DIR__ . '/class-wc-payments-woopay-button-handler.php';
		include_once __DIR__ . '/class-wc-payments-apple-pay-registration.php';
		include_once __DIR__ . '/exceptions/class-add-payment-method-exception.php';
		include_once __DIR__ . '/exceptions/class-amount-too-small-exception.php';
		include_once __DIR__ . '/exceptions/class-intent-authentication-exception.php';
		include_once __DIR__ . '/exceptions/class-invalid-payment-method-exception.php';
		include_once __DIR__ . '/exceptions/class-process-payment-exception.php';
		include_once __DIR__ . '/exceptions/class-invalid-webhook-data-exception.php';
		include_once __DIR__ . '/exceptions/class-invalid-price-exception.php';
		include_once __DIR__ . '/exceptions/class-fraud-ruleset-exception.php';
		include_once __DIR__ . '/exceptions/class-order-not-found-exception.php';
		include_once __DIR__ . '/constants/class-base-constant.php';
		include_once __DIR__ . '/constants/class-fraud-meta-box-type.php';
		include_once __DIR__ . '/constants/class-order-status.php';
		include_once __DIR__ . '/constants/class-payment-type.php';
		include_once __DIR__ . '/constants/class-payment-initiated-by.php';
		include_once __DIR__ . '/constants/class-payment-intent-status.php';
		include_once __DIR__ . '/constants/class-payment-capture-type.php';
		include_once __DIR__ . '/constants/class-payment-method.php';
		include_once __DIR__ . '/class-payment-information.php';
		require_once __DIR__ . '/notes/class-wc-payments-remote-note-service.php';
		include_once __DIR__ . '/class-wc-payments-action-scheduler-service.php';
		include_once __DIR__ . '/class-wc-payments-fraud-service.php';
		include_once __DIR__ . '/class-wc-payments-onboarding-service.php';
		include_once __DIR__ . '/class-experimental-abtest.php';
		include_once __DIR__ . '/class-wc-payments-localization-service.php';
		include_once __DIR__ . '/in-person-payments/class-wc-payments-in-person-payments-receipts-service.php';
		include_once __DIR__ . '/class-wc-payments-order-service.php';
		include_once __DIR__ . '/class-wc-payments-order-success-page.php';
		include_once __DIR__ . '/class-wc-payments-file-service.php';
		include_once __DIR__ . '/class-wc-payments-webhook-processing-service.php';
		include_once __DIR__ . '/class-wc-payments-webhook-reliability-service.php';
		include_once __DIR__ . '/fraud-prevention/class-fraud-prevention-service.php';
		include_once __DIR__ . '/fraud-prevention/class-buyer-fingerprinting-service.php';
		include_once __DIR__ . '/fraud-prevention/class-fraud-risk-tools.php';
		include_once __DIR__ . '/fraud-prevention/wc-payments-fraud-risk-tools.php';
		include_once __DIR__ . '/woopay/class-woopay-store-api-token.php';
		include_once __DIR__ . '/woopay/class-woopay-utilities.php';
		include_once __DIR__ . '/woopay/class-woopay-order-status-sync.php';
		include_once __DIR__ . '/woopay/class-woopay-store-api-session-handler.php';
		include_once __DIR__ . '/class-wc-payment-token-wcpay-link.php';
		include_once __DIR__ . '/core/service/class-wc-payments-customer-service-api.php';

		// Load customer multi-currency if feature is enabled.
		if ( WC_Payments_Features::is_customer_multi_currency_enabled() ) {
			include_once __DIR__ . '/multi-currency/wc-payments-multi-currency.php';
		}

		self::$woopay_checkout_service = new Checkout_Service();
		self::$woopay_checkout_service->init();

		// // Load woopay save user section if feature is enabled.
		add_action( 'woocommerce_cart_loaded_from_session', [ __CLASS__, 'init_woopay' ] );

		// Init the email template for In Person payment receipt email. We need to do it before passing the mailer to the service.
		add_filter( 'woocommerce_email_classes', [ __CLASS__, 'add_ipp_emails' ], 10 );

		// Always load tracker to avoid class not found errors.
		include_once WCPAY_ABSPATH . 'includes/admin/tracks/class-tracker.php';

		self::$order_service                       = new WC_Payments_Order_Service( self::$api_client );
		self::$action_scheduler_service            = new WC_Payments_Action_Scheduler_Service( self::$api_client, self::$order_service );
		self::$account                             = new WC_Payments_Account( self::$api_client, self::$database_cache, self::$action_scheduler_service );
		self::$customer_service                    = new WC_Payments_Customer_Service( self::$api_client, self::$account, self::$database_cache );
		self::$token_service                       = new WC_Payments_Token_Service( self::$api_client, self::$customer_service );
		self::$remote_note_service                 = new WC_Payments_Remote_Note_Service( WC_Data_Store::load( 'admin-note' ) );
		self::$fraud_service                       = new WC_Payments_Fraud_Service( self::$api_client, self::$customer_service, self::$account );
		self::$in_person_payments_receipts_service = new WC_Payments_In_Person_Payments_Receipts_Service();
		self::$localization_service                = new WC_Payments_Localization_Service();
		self::$failed_transaction_rate_limiter     = new Session_Rate_Limiter( Session_Rate_Limiter::SESSION_KEY_DECLINED_CARD_REGISTRY, 5, 10 * MINUTE_IN_SECONDS );
		self::$order_success_page                  = new WC_Payments_Order_Success_Page();
		self::$onboarding_service                  = new WC_Payments_Onboarding_Service( self::$api_client, self::$database_cache );
		self::$woopay_util                         = new WooPay_Utilities();

		self::$legacy_card_gateway = new CC_Payment_Gateway( self::$api_client, self::$account, self::$customer_service, self::$token_service, self::$action_scheduler_service, self::$failed_transaction_rate_limiter, self::$order_service );

		$payment_method_classes = [
			CC_Payment_Method::class,
			Bancontact_Payment_Method::class,
			Sepa_Payment_Method::class,
			Giropay_Payment_Method::class,
			Sofort_Payment_Method::class,
			P24_Payment_Method::class,
			Ideal_Payment_Method::class,
			Becs_Payment_Method::class,
			Eps_Payment_Method::class,
			Link_Payment_Method::class,
		];
		if ( WC_Payments_Features::is_upe_split_enabled() || WC_Payments_Features::is_upe_deferred_intent_enabled() ) {
			$payment_methods = [];
			foreach ( $payment_method_classes as $payment_method_class ) {
				$payment_method                               = new $payment_method_class( self::$token_service );
				$payment_methods[ $payment_method->get_id() ] = $payment_method;
			}
			foreach ( $payment_methods as $payment_method ) {
				self::$upe_payment_method_map[ $payment_method->get_id() ]  = $payment_method;
				self::$upe_payment_gateway_map[ $payment_method->get_id() ] = new UPE_Split_Payment_Gateway( self::$api_client, self::$account, self::$customer_service, self::$token_service, self::$action_scheduler_service, $payment_method, $payment_methods, self::$failed_transaction_rate_limiter, self::$order_service );
			}

<<<<<<< HEAD
			self::$card_gateway         = self::get_payment_gateway_by_id( Payment_Method::CARD );
			$card_payments_checkout     = new WC_Payments_Checkout( self::$legacy_card_gateway, self::$platform_checkout_util, self::$account, self::$customer_service );
			self::$wc_payments_checkout = new WC_Payments_UPE_Checkout( self::get_gateway(), self::$platform_checkout_util, self::$account, self::$customer_service );
=======
			self::$card_gateway         = self::get_payment_gateway_by_id( 'card' );
			$card_payments_checkout     = new WC_Payments_Checkout( self::$legacy_card_gateway, self::$woopay_util, self::$account, self::$customer_service );
			self::$wc_payments_checkout = new WC_Payments_UPE_Checkout( self::get_gateway(), self::$woopay_util, self::$account, self::$customer_service );
>>>>>>> a410a9c1
		} elseif ( WC_Payments_Features::is_upe_legacy_enabled() ) {
			$payment_methods = [];
			foreach ( $payment_method_classes as $payment_method_class ) {
				$payment_method                               = new $payment_method_class( self::$token_service );
				$payment_methods[ $payment_method->get_id() ] = $payment_method;
			}

			self::$card_gateway         = new UPE_Payment_Gateway( self::$api_client, self::$account, self::$customer_service, self::$token_service, self::$action_scheduler_service, $payment_methods, self::$failed_transaction_rate_limiter, self::$order_service );
			self::$wc_payments_checkout = new WC_Payments_UPE_Checkout( self::get_gateway(), self::$woopay_util, self::$account, self::$customer_service );
		} else {
			self::$card_gateway         = self::$legacy_card_gateway;
			self::$wc_payments_checkout = new WC_Payments_Checkout( self::$legacy_card_gateway, self::$woopay_util, self::$account, self::$customer_service );
		}

		self::$mode = new Mode( self::$card_gateway );

		self::$webhook_processing_service  = new WC_Payments_Webhook_Processing_Service( self::$api_client, self::$db_helper, self::$account, self::$remote_note_service, self::$order_service, self::$in_person_payments_receipts_service, self::get_gateway(), self::$customer_service, self::$database_cache );
		self::$webhook_reliability_service = new WC_Payments_Webhook_Reliability_Service( self::$api_client, self::$action_scheduler_service, self::$webhook_processing_service );

		self::$customer_service_api = new WC_Payments_Customer_Service_API( self::$customer_service );

		self::maybe_register_woopay_hooks();

		self::$apple_pay_registration = new WC_Payments_Apple_Pay_Registration( self::$api_client, self::$account, self::get_gateway() );

		self::maybe_display_express_checkout_buttons();

		add_filter( 'woocommerce_payment_gateways', [ __CLASS__, 'register_gateway' ] );
		add_filter( 'option_woocommerce_gateway_order', [ __CLASS__, 'set_gateway_top_of_list' ], 2 );
		add_filter( 'default_option_woocommerce_gateway_order', [ __CLASS__, 'set_gateway_top_of_list' ], 3 );
		add_filter( 'default_option_woocommerce_gateway_order', [ __CLASS__, 'replace_wcpay_gateway_with_payment_methods' ], 4 );
		add_filter( 'woocommerce_admin_get_user_data_fields', [ __CLASS__, 'add_user_data_fields' ] );

		// Add note query support for source.
		add_filter( 'woocommerce_rest_notes_object_query', [ __CLASS__, 'possibly_add_source_to_notes_query' ], 10, 2 );
		add_filter( 'woocommerce_note_where_clauses', [ __CLASS__, 'possibly_add_note_source_where_clause' ], 10, 2 );

		// Priority 5 so we can manipulate the registered gateways before they are shown.
		add_action( 'woocommerce_admin_field_payment_gateways', [ __CLASS__, 'hide_gateways_on_settings_page' ], 5 );

		require_once __DIR__ . '/migrations/class-allowed-payment-request-button-types-update.php';
		require_once __DIR__ . '/migrations/class-update-service-data-from-server.php';
		require_once __DIR__ . '/migrations/class-track-upe-status.php';
		require_once __DIR__ . '/migrations/class-delete-active-woopay-webhook.php';
		add_action( 'woocommerce_woocommerce_payments_updated', [ new Allowed_Payment_Request_Button_Types_Update( self::get_gateway() ), 'maybe_migrate' ] );
		add_action( 'woocommerce_woocommerce_payments_updated', [ new \WCPay\Migrations\Update_Service_Data_From_Server( self::get_account_service() ), 'maybe_migrate' ] );
		add_action( 'woocommerce_woocommerce_payments_updated', [ '\WCPay\Migrations\Track_Upe_Status', 'maybe_track' ] );
		add_action( 'woocommerce_woocommerce_payments_updated', [ '\WCPay\Migrations\Delete_Active_WooPay_Webhook', 'maybe_delete' ] );

		include_once WCPAY_ABSPATH . '/includes/class-wc-payments-explicit-price-formatter.php';
		WC_Payments_Explicit_Price_Formatter::init();

		include_once WCPAY_ABSPATH . 'includes/class-wc-payments-captured-event-note.php';
		include_once WCPAY_ABSPATH . 'includes/admin/class-wc-payments-admin-settings.php';
		include_once WCPAY_ABSPATH . 'includes/fraud-prevention/class-order-fraud-and-risk-meta-box.php';

		// Add admin screens.
		if ( is_admin() ) {
			include_once WCPAY_ABSPATH . 'includes/admin/class-wc-payments-admin.php';
		}

		if ( is_admin() && current_user_can( 'manage_woocommerce' ) ) {
			new WC_Payments_Admin( self::$api_client, self::get_gateway(), self::$account, self::$onboarding_service, self::$database_cache );

			new WC_Payments_Admin_Settings( self::get_gateway() );

			// Use tracks loader only in admin screens because it relies on WC_Tracks loaded by WC_Admin.
			include_once WCPAY_ABSPATH . 'includes/admin/tracks/tracks-loader.php';

			include_once __DIR__ . '/admin/class-wc-payments-admin-sections-overwrite.php';
			new WC_Payments_Admin_Sections_Overwrite( self::get_account_service() );

			new WC_Payments_Status( self::get_wc_payments_http(), self::get_account_service() );

			if ( WC_Payments_Features::is_fraud_protection_settings_enabled() ) {
				new WCPay\Fraud_Prevention\Order_Fraud_And_Risk_Meta_Box( self::$order_service );
			}
		}

		// Load WCPay Subscriptions.
		if ( WC_Payments_Features::is_wcpay_subscriptions_enabled() ) {
			include_once WCPAY_ABSPATH . '/includes/subscriptions/class-wc-payments-subscriptions.php';
			WC_Payments_Subscriptions::init( self::$api_client, self::$customer_service, self::$order_service, self::$account );
		}

		add_action( 'rest_api_init', [ __CLASS__, 'init_rest_api' ] );
		add_action( 'woocommerce_woocommerce_payments_updated', [ __CLASS__, 'set_plugin_activation_timestamp' ] );

		add_action( 'admin_enqueue_scripts', [ __CLASS__, 'enqueue_dev_runtime_scripts' ] );

		add_action( 'admin_enqueue_scripts', [ __CLASS__, 'enqueue_assets_script' ] );
		add_action( 'wp_enqueue_scripts', [ __CLASS__, 'enqueue_assets_script' ] );
	}

	/**
	 * Returns the gateway's working mode.
	 *
	 * @return Mode
	 */
	public static function mode() {
		return self::$mode;
	}

	/**
	 * Adds IPP Email template to WooCommerce emails.
	 *
	 * @param array $email_classes the email classes.
	 * @return array
	 */
	public static function add_ipp_emails( array $email_classes ): array {
		$email_classes['WC_Payments_Email_IPP_Receipt'] = include __DIR__ . '/emails/class-wc-payments-email-ipp-receipt.php';
		return $email_classes;
	}

	/**
	 * Prints the given message in an "admin notice" wrapper with "error" class.
	 *
	 * @param string $message Message to print. Can contain HTML.
	 */
	public static function display_admin_error( $message ) {
		self::display_admin_notice( $message, 'notice-error' );
	}

	/**
	 * Prints the given message in an "admin notice" wrapper with provided classes.
	 *
	 * @param string $message Message to print. Can contain HTML.
	 * @param string $classes Space separated list of classes to be applied to notice element.
	 */
	public static function display_admin_notice( $message, $classes ) {
		?>
		<div class="notice wcpay-notice <?php echo esc_attr( $classes ); ?>">
			<p><b><?php echo esc_html( __( 'WooCommerce Payments', 'woocommerce-payments' ) ); ?></b></p>
			<p><?php echo $message; // PHPCS:Ignore WordPress.Security.EscapeOutput.OutputNotEscaped ?></p>
		</div>
		<?php
	}

	/**
	 * Get plugin headers and cache the result to avoid reopening the file.
	 * First call should execute get_file_data and fetch headers from plugin details comment.
	 * Subsequent calls return the value stored in the variable $plugin_headers.
	 *
	 * @return array Array with plugin headers
	 */
	public static function get_plugin_headers() {
		if ( null === self::$plugin_headers ) {
			self::$plugin_headers = get_file_data(
				WCPAY_PLUGIN_FILE,
				[
					// Mirrors the functionality on WooCommerce core: https://github.com/woocommerce/woocommerce/blob/ff2eadeccec64aa76abd02c931bf607dd819bbf0/includes/wc-core-functions.php#L1916 .
					'WCRequires' => 'WC requires at least',

					'RequiresWP' => 'Requires at least',
					'Version'    => 'Version',
				]
			);
		}
		return self::$plugin_headers;
	}

	/**
	 * Adds the WooCommerce Payments' gateway class to the list of installed payment gateways.
	 *
	 * @param array $gateways Existing list of gateway classes that will be available for the merchant to configure.
	 * @return array The list of payment gateways that will be available, including WooCommerce Payments' Gateway class.
	 */
	public static function register_gateway( $gateways ) {
		if ( WC_Payments_Features::is_upe_split_enabled() || WC_Payments_Features::is_upe_deferred_intent_enabled() ) {

			$payment_methods = self::$card_gateway->get_payment_method_ids_enabled_at_checkout();

			$key = array_search( Payment_Method::LINK, $payment_methods, true );

			if ( false !== $key && WC_Payments_Features::is_woopay_enabled() ) {
				unset( $payment_methods[ $key ] );

				self::get_gateway()->update_option( 'upe_enabled_payment_method_ids', $payment_methods );
			}

			if ( WC_Payments_Features::is_woopay_enabled() ) {
				$gateways[] = self::$legacy_card_gateway;
			} else {
				$gateways[] = self::$card_gateway;
			}
			$all_upe_gateways = [];
			$reusable_methods = [];
			foreach ( $payment_methods as $payment_method_id ) {
				if ( Payment_Method::CARD === $payment_method_id || Payment_Method::LINK === $payment_method_id ) {
					continue;
				}
				$upe_gateway        = self::get_payment_gateway_by_id( $payment_method_id );
				$upe_payment_method = self::get_payment_method_by_id( $payment_method_id );

				if ( $upe_payment_method->is_reusable() ) {
					$reusable_methods[] = $upe_gateway;
				}

				$all_upe_gateways[] = $upe_gateway;

			}

			if ( is_add_payment_method_page() ) {
				return array_merge( $gateways, $reusable_methods );
			}

			return array_merge( $gateways, $all_upe_gateways );
		} elseif ( WC_Payments_Features::is_upe_enabled() ) {
			return array_merge( $gateways, [ self::$card_gateway ] );
		} else {
			return array_merge( $gateways, [ self::$legacy_card_gateway ] );
		}
	}

	/**
	 * Called on Payments setting page.
	 *
	 * Remove all WCPay gateways except CC one. Comparison is done against
	 * $self::legacy_card_gateway because it should be the same instance as
	 * registered with WooCommerce and class can change depending on
	 * environment (see `init` method where $card_gateway is set).
	 */
	public static function hide_gateways_on_settings_page() {
		$default_gateway = WC_Payments_Features::is_upe_split_enabled() ? self::$legacy_card_gateway : self::get_gateway();
		foreach ( WC()->payment_gateways->payment_gateways as $index => $payment_gateway ) {
			if ( $payment_gateway instanceof WC_Payment_Gateway_WCPay && $payment_gateway !== $default_gateway ) {
				unset( WC()->payment_gateways->payment_gateways[ $index ] );
			}
		}
	}

	/**
	 * By default, new payment gateways are put at the bottom of the list on the admin "Payments" settings screen.
	 * For visibility, we want WooCommerce Payments to be at the top of the list.
	 *
	 * @param array $ordering Existing ordering of the payment gateways.
	 *
	 * @return array Modified ordering.
	 */
	public static function set_gateway_top_of_list( $ordering ) {
		$ordering = (array) $ordering;
		$id       = self::get_gateway()->id;
		// Only tweak the ordering if the list hasn't been reordered with WooCommerce Payments in it already.
		if ( ! isset( $ordering[ $id ] ) || ! is_numeric( $ordering[ $id ] ) ) {
			$ordering[ $id ] = empty( $ordering ) ? 0 : ( min( $ordering ) - 1 );
		}
		return $ordering;
	}

	/**
	 * Replace the main WCPay gateway with all WCPay payment methods
	 * when retrieving the "woocommerce_gateway_order" option.
	 *
	 * @param array $ordering Gateway order.
	 *
	 * @return array
	 */
	public static function replace_wcpay_gateway_with_payment_methods( $ordering ) {
		$ordering    = (array) $ordering;
		$wcpay_index = array_search(
			self::get_gateway()->id,
			array_keys( $ordering ),
			true
		);

		if ( false === $wcpay_index ) {
			// The main WCPay gateway isn't on the list.
			return $ordering;
		}

		$method_order = self::get_gateway()->get_option( 'payment_method_order', [] );

		if ( empty( $method_order ) ) {
			return $ordering;
		}

		$ordering = array_keys( $ordering );

		array_splice( $ordering, $wcpay_index, 1, $method_order );
		return array_flip( $ordering );
	}

	/**
	 * Adds fields so that we can store inbox notifications last read and open times.
	 *
	 * @param array $user_data_fields User data fields.
	 * @return array
	 */
	public static function add_user_data_fields( $user_data_fields ) {
		return array_merge(
			$user_data_fields,
			[ 'wc_payments_overview_inbox_last_read' ]
		);
	}

	/**
	 * By default, new payment gateways are put at the bottom of the list on the admin "Payments" settings screen.
	 * For visibility, we want WooCommerce Payments to be at the top of the list.
	 * NOTE: this can be removed after WC version 5.6, when the api supports the use of source.
	 * https://github.com/woocommerce/woocommerce-admin/pull/6979
	 *
	 * @param array           $args Existing ordering of the payment gateways.
	 * @param WP_REST_Request $request Full details about the request.
	 *
	 * @return array Modified ordering.
	 */
	public static function possibly_add_source_to_notes_query( $args, $request ) {
		if ( isset( $request['source'] ) && ! isset( $args['source'] ) ) {
			return array_merge(
				$args,
				[
					'source' => wp_parse_list( $request['source'] ),
				]
			);
		}
		return $args;
	}

	/**
	 * Adds source where clause to note query.
	 * NOTE: this can be removed after WC version 5.6, when the api supports the use of source.
	 * https://github.com/woocommerce/woocommerce-admin/pull/6979
	 *
	 * @param string $where_clauses Existing ordering of the payment gateways.
	 * @param array  $args Full details about the request.
	 *
	 * @return string Modified where clause.
	 */
	public static function possibly_add_note_source_where_clause( $where_clauses, $args ) {
		if ( ! empty( $args['source'] ) && false === strpos( $where_clauses, 'AND source IN' ) ) {
			$where_source_array = [];
			foreach ( $args['source'] as $args_type ) {
				$args_type            = trim( $args_type );
				$where_source_array[] = "'" . esc_sql( $args_type ) . "'";
			}
			$escaped_where_source = implode( ',', $where_source_array );
			$where_clauses       .= " AND source IN ($escaped_where_source)";
		}
		return $where_clauses;
	}

	/**
	 * Create the API client.
	 *
	 * @return WC_Payments_API_Client
	 */
	public static function create_api_client() {
		require_once __DIR__ . '/wc-payment-api/models/class-wc-payments-api-charge.php';
		require_once __DIR__ . '/wc-payment-api/models/class-wc-payments-api-intention.php';
		require_once __DIR__ . '/wc-payment-api/class-wc-payments-api-client.php';

		$http_class = self::get_wc_payments_http();

		$api_client_class = apply_filters( 'wc_payments_api_client', WC_Payments_API_Client::class );
		if ( ! class_exists( $api_client_class ) || ! is_subclass_of( $api_client_class, 'WC_Payments_API_Client' ) ) {
			$api_client_class = WC_Payments_API_Client::class;
		}

		return new $api_client_class(
			'WooCommerce Payments/' . WCPAY_VERSION_NUMBER,
			$http_class,
			self::$db_helper
		);
	}

	/**
	 * Create the HTTP instantiation.
	 *
	 * @return WC_Payments_Http_Interface
	 */
	private static function get_wc_payments_http() {
		require_once __DIR__ . '/wc-payment-api/class-wc-payments-http-interface.php';
		require_once __DIR__ . '/wc-payment-api/class-wc-payments-http.php';

		$http_class = apply_filters( 'wc_payments_http', null );

		if ( ! $http_class instanceof WC_Payments_Http_Interface ) {
			$http_class = new WC_Payments_Http( new Automattic\Jetpack\Connection\Manager( 'woocommerce-payments' ) );
		}

		return $http_class;
	}

	/**
	 * Initialize the REST API controllers.
	 */
	public static function init_rest_api() {
		include_once WCPAY_ABSPATH . 'includes/exceptions/class-rest-request-exception.php';
		include_once WCPAY_ABSPATH . 'includes/admin/class-wc-payments-rest-controller.php';

		include_once WCPAY_ABSPATH . 'includes/admin/class-wc-rest-payments-accounts-controller.php';
		$accounts_controller = new WC_REST_Payments_Accounts_Controller( self::$api_client );
		$accounts_controller->register_routes();

		include_once WCPAY_ABSPATH . 'includes/admin/class-wc-rest-payments-deposits-controller.php';
		$deposits_controller = new WC_REST_Payments_Deposits_Controller( self::$api_client );
		$deposits_controller->register_routes();

		include_once WCPAY_ABSPATH . 'includes/admin/class-wc-rest-payments-transactions-controller.php';
		$transactions_controller = new WC_REST_Payments_Transactions_Controller( self::$api_client );
		$transactions_controller->register_routes();

		include_once WCPAY_ABSPATH . 'includes/admin/class-wc-rest-payments-disputes-controller.php';
		$disputes_controller = new WC_REST_Payments_Disputes_Controller( self::$api_client );
		$disputes_controller->register_routes();

		include_once WCPAY_ABSPATH . 'includes/admin/class-wc-rest-payments-charges-controller.php';
		$charges_controller = new WC_REST_Payments_Charges_Controller( self::$api_client );
		$charges_controller->register_routes();

		include_once WCPAY_ABSPATH . 'includes/admin/class-wc-rest-payments-connection-tokens-controller.php';
		$conn_tokens_controller = new WC_REST_Payments_Connection_Tokens_Controller( self::$api_client );
		$conn_tokens_controller->register_routes();

		include_once WCPAY_ABSPATH . 'includes/admin/class-wc-rest-payments-orders-controller.php';
		$orders_controller = new WC_REST_Payments_Orders_Controller( self::$api_client, self::get_gateway(), self::$customer_service, self::$order_service );
		$orders_controller->register_routes();

		include_once WCPAY_ABSPATH . 'includes/admin/class-wc-rest-payments-fraud-outcomes-controller.php';
		$fraud_outcomes_controller = new WC_REST_Payments_Fraud_Outcomes_Controller( self::$api_client );
		$fraud_outcomes_controller->register_routes();

		include_once WCPAY_ABSPATH . 'includes/admin/class-wc-rest-payments-timeline-controller.php';
		$timeline_controller = new WC_REST_Payments_Timeline_Controller( self::$api_client );
		$timeline_controller->register_routes();

		include_once WCPAY_ABSPATH . 'includes/admin/class-wc-rest-payments-webhook-controller.php';
		$webhook_controller = new WC_REST_Payments_Webhook_Controller( self::$api_client, self::$webhook_processing_service );
		$webhook_controller->register_routes();

		include_once WCPAY_ABSPATH . 'includes/admin/class-wc-rest-payments-tos-controller.php';
		$tos_controller = new WC_REST_Payments_Tos_Controller( self::$api_client, self::get_gateway(), self::$account );
		$tos_controller->register_routes();

		include_once WCPAY_ABSPATH . 'includes/admin/class-wc-rest-payments-terminal-locations-controller.php';
		$accounts_controller = new WC_REST_Payments_Terminal_Locations_Controller( self::$api_client );
		$accounts_controller->register_routes();

		include_once WCPAY_ABSPATH . 'includes/admin/class-wc-rest-payments-settings-controller.php';
		$settings_controller = new WC_REST_Payments_Settings_Controller( self::$api_client, self::get_gateway() );
		$settings_controller->register_routes();

		include_once WCPAY_ABSPATH . 'includes/admin/class-wc-rest-payments-reader-controller.php';
		$charges_controller = new WC_REST_Payments_Reader_Controller( self::$api_client, self::get_gateway(), self::$in_person_payments_receipts_service );
		$charges_controller->register_routes();

		include_once WCPAY_ABSPATH . 'includes/admin/class-wc-rest-payments-files-controller.php';
		$files_controller = new WC_REST_Payments_Files_Controller( self::$api_client );
		$files_controller->register_routes();

		include_once WCPAY_ABSPATH . 'includes/admin/class-wc-rest-payments-capital-controller.php';
		$capital_controller = new WC_REST_Payments_Capital_Controller( self::$api_client );
		$capital_controller->register_routes();

		include_once WCPAY_ABSPATH . 'includes/admin/class-wc-rest-payments-onboarding-controller.php';
		$onboarding_controller = new WC_REST_Payments_Onboarding_Controller( self::$api_client, self::$onboarding_service );
		$onboarding_controller->register_routes();

		if ( WC_Payments_Features::is_upe_settings_preview_enabled() ) {
			include_once WCPAY_ABSPATH . 'includes/admin/class-wc-rest-upe-flag-toggle-controller.php';
			$upe_flag_toggle_controller = new WC_REST_UPE_Flag_Toggle_Controller( self::get_gateway() );
			$upe_flag_toggle_controller->register_routes();

			include_once WCPAY_ABSPATH . 'includes/admin/class-wc-rest-payments-survey-controller.php';
			$survey_controller = new WC_REST_Payments_Survey_Controller( self::get_wc_payments_http() );
			$survey_controller->register_routes();
		}

		if ( WC_Payments_Features::is_documents_section_enabled() ) {
			include_once WCPAY_ABSPATH . 'includes/admin/class-wc-rest-payments-documents-controller.php';
			$documents_controller = new WC_REST_Payments_Documents_Controller( self::$api_client );
			$documents_controller->register_routes();

			include_once WCPAY_ABSPATH . 'includes/admin/class-wc-rest-payments-vat-controller.php';
			$vat_controller = new WC_REST_Payments_VAT_Controller( self::$api_client );
			$vat_controller->register_routes();
		}

		include_once WCPAY_ABSPATH . 'includes/admin/class-wc-rest-payments-payment-intents-controller.php';
		$payment_intents_controller = new WC_REST_Payments_Payment_Intents_Controller( self::$api_client );
		$payment_intents_controller->register_routes();

		include_once WCPAY_ABSPATH . 'includes/admin/class-wc-rest-payments-authorizations-controller.php';
		$authorizations_controller = new WC_REST_Payments_Authorizations_Controller( self::$api_client );
		$authorizations_controller->register_routes();
	}

	/**
	 * Gets the file modified time as a cache buster if we're in dev mode, or the plugin version otherwise.
	 *
	 * @param string $file Local path to the file.
	 * @return string The cache buster value to use for the given file.
	 */
	public static function get_file_version( $file ): string {
		if ( defined( 'SCRIPT_DEBUG' ) && SCRIPT_DEBUG && file_exists( WCPAY_ABSPATH . $file ) ) {
			return (string) filemtime( WCPAY_ABSPATH . trim( $file, '/' ) );
		}
		return WCPAY_VERSION_NUMBER;
	}

	/**
	 * Load script with all required dependencies.
	 *
	 * @param string $handler Script handler.
	 * @param string $script Script name.
	 * @param array  $dependencies Additional dependencies.
	 *
	 * @return void
	 */
	public static function register_script_with_dependencies( string $handler, string $script, array $dependencies = [] ) {
		$script_file                  = $script . '.js';
		$script_src_url               = plugins_url( $script_file, WCPAY_PLUGIN_FILE );
		$script_asset_path            = WCPAY_ABSPATH . $script . '.asset.php';
		$script_asset                 = file_exists( $script_asset_path ) ? require $script_asset_path : [ 'dependencies' => [] ]; // nosemgrep: audit.php.lang.security.file.inclusion-arg -- server generated path is used.
		$script_asset['dependencies'] = array_merge( $script_asset['dependencies'], $dependencies );
		wp_register_script(
			$handler,
			$script_src_url,
			$script_asset['dependencies'],
			self::get_file_version( $script_file ),
			true
		);
	}

	/**
	 * Returns payment method instance by Stripe ID.
	 *
	 * @param string $payment_method_id Stripe payment method type ID.
	 * @return false|UPE_Payment_Method Matching UPE Payment Method instance.
	 */
	public static function get_payment_method_by_id( $payment_method_id ) {
		if ( ! isset( self::$upe_payment_method_map[ $payment_method_id ] ) ) {
			return false;
		}
		return self::$upe_payment_method_map[ $payment_method_id ];
	}

	/**
	 * Returns payment gateway instance by Stripe ID.
	 *
	 * @param string $payment_method_id Stripe payment method type ID.
	 * @return false|UPE_Payment_Gateway Matching UPE Payment Gateway instance.
	 */
	public static function get_payment_gateway_by_id( $payment_method_id ) {
		if ( ! isset( self::$upe_payment_gateway_map[ $payment_method_id ] ) ) {
			return false;
		}
		return self::$upe_payment_gateway_map[ $payment_method_id ];
	}

	/**
	 * Returns Payment Method map.
	 *
	 * @return array
	 */
	public static function get_payment_method_map() {
		return self::$upe_payment_method_map;
	}

	/**
	 * Returns the WC_Payment_Gateway_WCPay instance
	 *
	 * @return WC_Payment_Gateway_WCPay|UPE_Payment_Gateway gateway instance
	 */
	public static function get_gateway() {
		return self::$card_gateway;
	}

	/**
	 * Returns the WC_Payments_Checkout instance
	 *
	 * @return WC_Payments_Checkout|WC_Payments_UPE_Checkout gateway instance
	 */
	public static function get_wc_payments_checkout() {
		return self::$wc_payments_checkout;
	}

	/**
	 * Returns the Database_Cache instance.
	 *
	 * @return Database_Cache Database_Cache instance.
	 */
	public static function get_database_cache(): Database_Cache {
		return self::$database_cache;
	}

	/**
	 * Sets the Database_Cache instance.
	 *
	 * @param Database_Cache $database_cache The cache instance.
	 */
	public static function set_database_cache( Database_Cache $database_cache ) {
		self::$database_cache = $database_cache;
	}

	/**
	 * Sets the card gateway instance.
	 *
	 * @param WC_Payment_Gateway_WCPay|UPE_Payment_Gateway $gateway The card gateway instance..
	 */
	public static function set_gateway( $gateway ) {
		self::$card_gateway = $gateway;
	}

	/**
	 * Returns the WC_Payments_Account instance
	 *
	 * @return WC_Payments_Account account service instance
	 */
	public static function get_account_service() {
		return self::$account;
	}

	/**
	 * Sets the account service instance.
	 *
	 * @param WC_Payments_Account $account The account instance.
	 */
	public static function set_account_service( WC_Payments_Account $account ) {
		self::$account = $account;
	}

	/**
	 * Returns the WC_Payments_API_Client
	 *
	 * @return WC_Payments_API_Client API Client instance
	 */
	public static function get_payments_api_client() {
		return self::$api_client;
	}

	/**
	 * Returns the WC_Payments_Localization_Service
	 *
	 * @return WC_Payments_Localization_Service Localization Service instance
	 */
	public static function get_localization_service() {
		return self::$localization_service;
	}

	/**
	 * Returns the WC_Payments_Action_Scheduler_Service
	 *
	 * @return WC_Payments_Action_Scheduler_Service Action Scheduler Service instance
	 */
	public static function get_action_scheduler_service() {
		return self::$action_scheduler_service;
	}

	/**
	 * Returns the WC_Payments_Fraud_Service instance
	 *
	 * @return WC_Payments_Fraud_Service Fraud Service instance
	 */
	public static function get_fraud_service() {
		return self::$fraud_service;
	}

	/**
	 * Returns the WC_Payments_Customer_Service instance
	 *
	 * @return WC_Payments_Customer_Service  The Customer Service instance.
	 */
	public static function get_customer_service(): WC_Payments_Customer_Service {
		return self::$customer_service;
	}

	/**
	 * Returns the WC_Payments_Customer_Service_API instance
	 *
	 * @return WC_Payments_Customer_Service_API  The Customer Service instance.
	 */
	public static function get_customer_service_api(): WC_Payments_Customer_Service_API {
		return self::$customer_service_api;
	}

	/**
	 * Sets the customer service instance. This is needed only for tests.
	 *
	 * @param WC_Payments_Customer_Service $customer_service_class Instance of WC_Payments_Customer_Service.
	 *
	 * @return void
	 */
	public static function set_customer_service( WC_Payments_Customer_Service $customer_service_class ) {
		self::$customer_service = $customer_service_class;
	}

	/**
	 * Registers the payment method with the blocks registry.
	 *
	 * @param Automattic\WooCommerce\Blocks\Payments\PaymentMethodRegistry $payment_method_registry The registry.
	 */
	public static function register_checkout_gateway( $payment_method_registry ) {
		require_once __DIR__ . '/class-wc-payments-blocks-payment-method.php';
		if ( WC_Payments_Features::is_upe_split_enabled() ) {
			require_once __DIR__ . '/class-wc-payments-upe-split-blocks-payment-method.php';
			$payment_method_registry->register( new WC_Payments_UPE_Split_Blocks_Payment_Method() );
		} elseif ( WC_Payments_Features::is_upe_legacy_enabled() ) {
			require_once __DIR__ . '/class-wc-payments-upe-blocks-payment-method.php';
			$payment_method_registry->register( new WC_Payments_UPE_Blocks_Payment_Method() );
		} else {
			$payment_method_registry->register( new WC_Payments_Blocks_Payment_Method() );
		}

	}

	/**
	 * Handles upgrade routines.
	 */
	public static function install_actions() {
		if ( version_compare( WCPAY_VERSION_NUMBER, get_option( 'woocommerce_woocommerce_payments_version' ), '>' ) ) {
			do_action( 'woocommerce_woocommerce_payments_updated' );
			self::update_plugin_version();
		}
	}

	/**
	 * Updates the plugin version in db.
	 */
	public static function update_plugin_version() {
		update_option( 'woocommerce_woocommerce_payments_version', WCPAY_VERSION_NUMBER );
	}

	/**
	 * Sets the plugin activation timestamp.
	 *
	 * Use add_option so that we don't overwrite the value.
	 */
	public static function set_plugin_activation_timestamp() {
		add_option( 'wcpay_activation_timestamp', time() );
	}

	/**
	 * Adds WCPay notes to the WC-Admin inbox.
	 */
	public static function add_woo_admin_notes() {
		// Do not try to add notes on ajax requests to improve their performance.
		if ( wp_doing_ajax() ) {
			return;
		}

		if ( defined( 'WC_VERSION' ) && version_compare( WC_VERSION, '4.4.0', '>=' ) ) {
			require_once WCPAY_ABSPATH . 'includes/notes/class-wc-payments-notes-set-up-refund-policy.php';
			require_once WCPAY_ABSPATH . 'includes/notes/class-wc-payments-notes-qualitative-feedback.php';
			WC_Payments_Notes_Qualitative_Feedback::possibly_add_note();
			WC_Payments_Notes_Set_Up_Refund_Policy::possibly_add_note();

			require_once WCPAY_ABSPATH . 'includes/notes/class-wc-payments-notes-set-https-for-checkout.php';
			WC_Payments_Notes_Set_Https_For_Checkout::possibly_add_note();

			require_once WCPAY_ABSPATH . 'includes/notes/class-wc-payments-notes-additional-payment-methods.php';
			WC_Payments_Notes_Additional_Payment_Methods::set_account( self::get_account_service() );
			WC_Payments_Notes_Additional_Payment_Methods::possibly_add_note();
			WC_Payments_Notes_Additional_Payment_Methods::maybe_enable_upe_feature_flag();

			require_once WCPAY_ABSPATH . 'includes/notes/class-wc-payments-notes-set-up-stripelink.php';
			WC_Payments_Notes_Set_Up_StripeLink::set_gateway( self::get_gateway() );
			WC_Payments_Notes_Set_Up_StripeLink::possibly_add_note();
		}

		if ( defined( 'WC_VERSION' ) && version_compare( WC_VERSION, '7.5', '<' ) && get_woocommerce_currency() === 'NOK' ) {
			/**
			 * Shows an alert notice for Norwegian merchants on WooCommerce 7.4 and below
			 */
			function wcpay_show_old_woocommerce_for_norway_notice() {
				?>
				<div class="notice wcpay-notice notice-error">
					<p>
					<?php
					echo WC_Payments_Utils::esc_interpolated_html(
						/* translators: %s: documentation URL */
						__( 'The WooCommerce version you have installed is not compatible with WooCommerce Payments for a Norwegian business. Please update WooCommerce to version 7.5 or above. You can do that via the <a1>the plugins page.</a1>', 'woocommerce-payments' ),
						[
							'a1' => '<a href="' . admin_url( 'plugins.php' ) . '">',
						]
					)
					?>
					</p>
				</div>
				<?php
			}

			add_filter( 'admin_notices', 'wcpay_show_old_woocommerce_for_norway_notice' );
		}
	}

	/**
	 * Removes WCPay notes from the WC-Admin inbox.
	 */
	public static function remove_woo_admin_notes() {
		if ( defined( 'WC_VERSION' ) && version_compare( WC_VERSION, '4.4.0', '>=' ) ) {
			self::$remote_note_service->delete_notes();
			require_once WCPAY_ABSPATH . 'includes/notes/class-wc-payments-notes-set-up-refund-policy.php';
			require_once WCPAY_ABSPATH . 'includes/notes/class-wc-payments-notes-qualitative-feedback.php';
			WC_Payments_Notes_Qualitative_Feedback::possibly_delete_note();
			WC_Payments_Notes_Set_Up_Refund_Policy::possibly_delete_note();

			require_once WCPAY_ABSPATH . 'includes/notes/class-wc-payments-notes-set-https-for-checkout.php';
			WC_Payments_Notes_Set_Https_For_Checkout::possibly_delete_note();

			require_once WCPAY_ABSPATH . 'includes/notes/class-wc-payments-notes-instant-deposits-eligible.php';
			WC_Payments_Notes_Instant_Deposits_Eligible::possibly_delete_note();

			require_once WCPAY_ABSPATH . 'includes/notes/class-wc-payments-notes-additional-payment-methods.php';
			WC_Payments_Notes_Additional_Payment_Methods::possibly_delete_note();

			require_once WCPAY_ABSPATH . 'includes/notes/class-wc-payments-notes-set-up-stripelink.php';
			WC_Payments_Notes_Set_Up_StripeLink::possibly_delete_note();
		}
	}

	/**
	 * Filter to check if WCPay should operate as usual (the customer can save payment methods at checkout and those payment methods
	 * will only be used on this site), or if saved cards should be available for all the sites on the multisite network.
	 *
	 * NOTE: DON'T USE THIS FILTER. Everything will break. At this moment, it's only intended to be used internally by Automattic.
	 *
	 * @return bool Normal WCPay behavior (false, default) or TRUE if the site should only use network-wide saved payment methods.
	 */
	public static function is_network_saved_cards_enabled() {
		return apply_filters( 'wcpay_force_network_saved_cards', false );
	}

	/**
	 * Registers woopay hooks if the woopay feature flag is enabled.
	 *
	 * @return void
	 */
	public static function maybe_register_woopay_hooks() {
		$is_woopay_eligible = WC_Payments_Features::is_woopay_eligible(); // Feature flag.
		$is_woopay_enabled  = 'yes' === self::get_gateway()->get_option( 'platform_checkout', 'no' );

		if ( $is_woopay_eligible && $is_woopay_enabled ) {
			add_action( 'wc_ajax_wcpay_init_woopay', [ __CLASS__, 'ajax_init_woopay' ] );
			add_action( 'wc_ajax_wcpay_get_woopay_signature', [ __CLASS__, 'ajax_get_woopay_signature' ] );

			// This injects the payments API and draft orders into core, so the WooCommerce Blocks plugin is not necessary.
			// We should remove this once both features are available by default in the WC minimum supported version.
			// - The payments API is currently only available in feature builds (with flag `WC_BLOCKS_IS_FEATURE_PLUGIN`).
			// - The Draft order status is available after WC blocks 7.5.0.
			if (
				! defined( 'WC_BLOCKS_IS_FEATURE_PLUGIN' ) &&
				class_exists( 'Automattic\WooCommerce\Blocks\Package' ) &&
				class_exists( 'Automattic\WooCommerce\Blocks\Payments\Api' )
			) {
				// Register payments API.
				$blocks_package_container = Automattic\WooCommerce\Blocks\Package::container();
				$blocks_package_container->register(
					Automattic\WooCommerce\Blocks\Payments\Api::class,
					function ( $container ) {
						$payment_method_registry = $container->get( Automattic\WooCommerce\Blocks\Payments\PaymentMethodRegistry::class );
						$asset_data_registry     = $container->get( Automattic\WooCommerce\Blocks\Assets\AssetDataRegistry::class );
						return new Automattic\WooCommerce\Blocks\Payments\Api( $payment_method_registry, $asset_data_registry );
					}
				);
				$blocks_package_container->get( Automattic\WooCommerce\Blocks\Payments\Api::class );

				// Register draft orders.
				$draft_orders = $blocks_package_container->get( Automattic\WooCommerce\Blocks\Domain\Services\DraftOrders::class );

				add_filter( 'wc_order_statuses', [ $draft_orders, 'register_draft_order_status' ] );
				add_filter( 'woocommerce_register_shop_order_post_statuses', [ $draft_orders, 'register_draft_order_post_status' ] );
				add_filter( 'woocommerce_analytics_excluded_order_statuses', [ $draft_orders, 'append_draft_order_post_status' ] );
				add_filter( 'woocommerce_valid_order_statuses_for_payment', [ $draft_orders, 'append_draft_order_post_status' ] );
				add_filter( 'woocommerce_valid_order_statuses_for_payment_complete', [ $draft_orders, 'append_draft_order_post_status' ] );
				// Hook into the query to retrieve My Account orders so draft status is excluded.
				add_action( 'woocommerce_my_account_my_orders_query', [ $draft_orders, 'delete_draft_order_post_status_from_args' ] );
				add_action( 'woocommerce_cleanup_draft_orders', [ $draft_orders, 'delete_expired_draft_orders' ] );
				add_action( 'admin_init', [ $draft_orders, 'install' ] );
			}

			new WooPay_Order_Status_Sync( self::$api_client );
		}
	}

	/**
	 * Initializes express checkout buttons if payments are enabled
	 *
	 * @return void
	 */
	public static function maybe_display_express_checkout_buttons() {
		if ( WC_Payments_Features::are_payments_enabled() ) {
			$payment_request_button_handler          = new WC_Payments_Payment_Request_Button_Handler( self::$account, self::get_gateway() );
			$woopay_button_handler                   = new WC_Payments_WooPay_Button_Handler( self::$account, self::get_gateway(), self::$woopay_util );
			$express_checkout_button_display_handler = new WC_Payments_Express_Checkout_Button_Display_Handler( self::get_gateway(), $payment_request_button_handler, $woopay_button_handler );
		}
	}


	/**
	 * Used to initialize woopay session.
	 *
	 * @return void
	 */
	public static function ajax_init_woopay() {
		$is_nonce_valid = check_ajax_referer( 'wcpay_init_woopay_nonce', false, false );

		if ( ! $is_nonce_valid ) {
			wp_send_json_error(
				__( 'You aren’t authorized to do that.', 'woocommerce-payments' ),
				403
			);
		}

		$email       = ! empty( $_POST['email'] ) ? wc_clean( wp_unslash( $_POST['email'] ) ) : '';
		$user        = wp_get_current_user();
		$customer_id = self::$customer_service->get_customer_id_by_user_id( $user->ID );
		if ( null === $customer_id ) {
			// create customer.
			$customer_data = WC_Payments_Customer_Service::map_customer_data( null, new WC_Customer( $user->ID ) );
			$customer_id   = self::$customer_service->create_customer_for_user( $user, $customer_data );
		}

		$account_id = self::get_account_service()->get_stripe_account_id();

		$woopay_host = defined( 'PLATFORM_CHECKOUT_HOST' ) ? PLATFORM_CHECKOUT_HOST : 'https://pay.woo.com';
		$url         = $woopay_host . '/wp-json/platform-checkout/v1/init';

		$store_logo = self::get_gateway()->get_option( 'platform_checkout_store_logo' );

		include_once WCPAY_ABSPATH . 'includes/compat/blocks/class-blocks-data-extractor.php';
		$blocks_data_extractor = new Blocks_Data_Extractor();

		$body = [
			'wcpay_version'   => WCPAY_VERSION_NUMBER,
			'user_id'         => $user->ID,
			'customer_id'     => $customer_id,
			'session_nonce'   => wp_create_nonce( 'wc_store_api' ),
			'store_api_token' => self::init_store_api_token(),
			'email'           => $email,
			'store_data'      => [
				'store_name'                     => get_bloginfo( 'name' ),
				'store_logo'                     => ! empty( $store_logo ) ? get_rest_url( null, 'wc/v3/payments/file/' . $store_logo ) : '',
				'custom_message'                 => self::get_gateway()->get_option( 'platform_checkout_custom_message' ),
				'blog_id'                        => Jetpack_Options::get_option( 'id' ),
				'blog_url'                       => get_site_url(),
				'blog_checkout_url'              => wc_get_checkout_url(),
				'blog_shop_url'                  => get_permalink( wc_get_page_id( 'shop' ) ),
				'store_api_url'                  => self::get_store_api_url(),
				'account_id'                     => $account_id,
				'test_mode'                      => self::$mode->is_test(),
				'capture_method'                 => empty( self::get_gateway()->get_option( 'manual_capture' ) ) || 'no' === self::get_gateway()->get_option( 'manual_capture' ) ? 'automatic' : 'manual',
				'is_subscriptions_plugin_active' => self::get_gateway()->is_subscriptions_plugin_active(),
				'woocommerce_tax_display_cart'   => get_option( 'woocommerce_tax_display_cart' ),
				'ship_to_billing_address_only'   => wc_ship_to_billing_address_only(),
				'return_url'                     => wc_get_cart_url(),
				'blocks_data'                    => $blocks_data_extractor->get_data(),
				'checkout_schema_namespaces'     => $blocks_data_extractor->get_checkout_schema_namespaces(),
			],
			'user_session'    => isset( $_REQUEST['user_session'] ) ? sanitize_text_field( wp_unslash( $_REQUEST['user_session'] ) ) : null,
		];
		$args = [
			'url'     => $url,
			'method'  => 'POST',
			'timeout' => 30,
			'body'    => wp_json_encode( $body ),
			'headers' => [
				'Content-Type' => 'application/json',
			],
		];

		/**
		 * Suppress psalm error from Jetpack Connection namespacing WP_Error.
		 *
		 * @psalm-suppress UndefinedDocblockClass
		 */
		$response = Automattic\Jetpack\Connection\Client::remote_request( $args, wp_json_encode( $body ) );

		if ( is_wp_error( $response ) || ! is_array( $response ) ) {
			Logger::error( 'HTTP_REQUEST_ERROR ' . var_export( $response, true ) ); // phpcs:ignore WordPress.PHP.DevelopmentFunctions.error_log_var_export
			// phpcs:ignore
			/**
			 * @psalm-suppress UndefinedDocblockClass
			 */
			$message = sprintf(
				// translators: %1: original error message.
				__( 'Http request failed. Reason: %1$s', 'woocommerce-payments' ),
				$response->get_error_message()
			);
			// Respond with same message platform would respond with on failure.
			$response_body_json = wp_json_encode( [ 'result' => 'failure' ] );
		} else {
			$response_body_json = wp_remote_retrieve_body( $response );
		}

		Logger::log( $response_body_json );
		wp_send_json( json_decode( $response_body_json ) );
	}

	/**
	 * Initializes the WooPay_Store_Api_Token class and returns the Cart token.
	 *
	 * @return string The Cart Token.
	 */
	private static function init_store_api_token() {
		$cart_route = WooPay_Store_Api_Token::init();

		return $cart_route->get_cart_token();
	}

	/**
	 * Retrieve a woopay request signature.
	 *
	 * @return void
	 */
	public static function ajax_get_woopay_signature() {
		$is_nonce_valid = check_ajax_referer( 'woopay_signature_nonce', false, false );

		if ( ! $is_nonce_valid ) {
			wp_send_json_error(
				__( 'You aren’t authorized to do that.', 'woocommerce-payments' ),
				403
			);
		}

		$woopay_util = new WooPay_Utilities();

		$signature = $woopay_util->get_woopay_request_signature();

		wp_send_json_success(
			[
				'signature' => $signature,
			],
			200
		);
	}

	/**
	 * Retrieves the Store API URL.
	 *
	 * @return string
	 */
	public static function get_store_api_url() {
		if ( class_exists( StoreApi::class ) && class_exists( RoutesController::class ) ) {
			try {
				$cart          = StoreApi::container()->get( RoutesController::class )->get( 'cart' );
				$store_api_url = method_exists( $cart, 'get_namespace' ) ? $cart->get_namespace() : 'wc/store';
			} catch ( Exception $e ) {
				$store_api_url = 'wc/store';
			}
		}

		return get_rest_url( null, $store_api_url ?? 'wc/store' );
	}

	/**
	 * Adds custom email field.
	 */
	public static function woopay_fields_before_billing_details() {
		$checkout = WC()->checkout;

		echo '<div class="woocommerce-billing-fields" id="contact_details">';

		echo '<h3>' . esc_html( __( 'Contact information', 'woocommerce-payments' ) ) . '</h3>';

		echo '<div class="woocommerce-billing-fields__field-wrapper">';
		woocommerce_form_field(
			'billing_email',
			[
				'type'        => 'email',
				'label'       => __( 'Email address', 'woocommerce-payments' ),
				'class'       => [ 'form-row-wide woopay-billing-email' ],
				'input_class' => [ 'woopay-billing-email-input' ],
				'validate'    => [ 'email' ],
				'required'    => true,
			],
			$checkout->get_value( 'billing_email' )
		);

		echo '</div>';
		echo '</div>';

		// Ensure WC Blocks styles are enqueued so the spinner will show.
		// This style is not enqueued be default when using a block theme and classic checkout.
		wp_enqueue_style( 'wc-blocks-style' );
	}

	/**
	 * Hide the core email field
	 *
	 * @param string $field The checkout field being filtered.
	 * @param string $key The field key.
	 * @param mixed  $args Field arguments.
	 * @param string $value Field value.
	 * @return string
	 */
	public static function filter_woocommerce_form_field_woopay_email( $field, $key, $args, $value ) {
		$class = $args['class'][0];
		if ( false === strpos( $class, 'woopay-billing-email' ) && is_checkout() && ! is_checkout_pay_page() ) {
			$field = '';
		}
		return $field;
	}

	/**
	 * Register woopay hooks and scripts if feature is available.
	 *
	 * @return void
	 */
	public static function init_woopay() {
		// Load woopay save user section if feature is enabled.
		if ( self::$woopay_util->should_enable_woopay( self::get_gateway() ) ) {
			// Update email field location.
			add_action( 'woocommerce_checkout_billing', [ __CLASS__, 'woopay_fields_before_billing_details' ], -50 );
			add_filter( 'woocommerce_form_field_email', [ __CLASS__, 'filter_woocommerce_form_field_woopay_email' ], 20, 4 );

			include_once __DIR__ . '/woopay-user/class-woopay-save-user.php';
			// Load woopay tracking.
			include_once WCPAY_ABSPATH . 'includes/class-woopay-tracker.php';

			new WooPay_Save_User();
			new WooPay_Tracker( self::get_wc_payments_http() );
		}
	}

	/**
	 * Load webpack runtime script, only if SCRIPT_DEBUG is enabled and the script exists.
	 * Required for webpack server with HMR.
	 *
	 * @return void
	 */
	public static function enqueue_dev_runtime_scripts() {
		if ( ( defined( 'SCRIPT_DEBUG' ) && SCRIPT_DEBUG ) && file_exists( WCPAY_ABSPATH . 'dist/runtime.js' ) ) {
			wp_enqueue_script( 'WCPAY_RUNTIME', plugins_url( 'dist/runtime.js', WCPAY_PLUGIN_FILE ), [], self::get_file_version( 'dist/runtime.js' ), true );
		}
	}

	/**
	 * Creates a new request object for a server call.
	 *
	 * @param  string $class_name The name of the request class. Must extend WCPay\Core\Server\Request.
	 * @param  mixed  $id         The item ID, if the request needs it (Optional).
	 * @return Request
	 * @throws Exception          If the request class is not really a request.
	 */
	public static function create_request( $class_name, $id = null ) {
		/**
		 * Used for unit tests only, as requests have dependencies, which are not publicly available in live mode.
		 *
		 * @param Request $request    Null, but if the filter returns a request, it will be used.
		 * @param string  $class_name The name of the request class.
		 */
		$request = apply_filters( 'wcpay_create_request', null, $class_name, $id );
		if ( $request instanceof Request ) {
			return $request;
		}

		if ( ! is_subclass_of( $class_name, Request::class ) ) {
			throw new Exception(
				sprintf(
					'WC_Payments::create_request() requires a class, which extends %s, %s provided instead',
					Request::class,
					$class_name
				)
			);
		}

		return new $class_name( self::get_payments_api_client(), self::get_wc_payments_http(), $id );
	}

	/**
	 * Inject an inline script with WCPay assets properties.
	 * window.wcpayAssets.url – Dist URL, required to properly load chunks on sites with JS concatenation enabled.
	 *
	 * @return void
	 */
	public static function enqueue_assets_script() {
		wp_register_script( 'WCPAY_ASSETS', '', [], WCPAY_VERSION_NUMBER, false );
		wp_enqueue_script( 'WCPAY_ASSETS' );
		wp_localize_script(
			'WCPAY_ASSETS',
			'wcpayAssets',
			[
				'url' => plugins_url( '/dist/', WCPAY_PLUGIN_FILE ),
			]
		);
	}
}<|MERGE_RESOLUTION|>--- conflicted
+++ resolved
@@ -464,15 +464,9 @@
 				self::$upe_payment_gateway_map[ $payment_method->get_id() ] = new UPE_Split_Payment_Gateway( self::$api_client, self::$account, self::$customer_service, self::$token_service, self::$action_scheduler_service, $payment_method, $payment_methods, self::$failed_transaction_rate_limiter, self::$order_service );
 			}
 
-<<<<<<< HEAD
-			self::$card_gateway         = self::get_payment_gateway_by_id( Payment_Method::CARD );
-			$card_payments_checkout     = new WC_Payments_Checkout( self::$legacy_card_gateway, self::$platform_checkout_util, self::$account, self::$customer_service );
-			self::$wc_payments_checkout = new WC_Payments_UPE_Checkout( self::get_gateway(), self::$platform_checkout_util, self::$account, self::$customer_service );
-=======
 			self::$card_gateway         = self::get_payment_gateway_by_id( 'card' );
 			$card_payments_checkout     = new WC_Payments_Checkout( self::$legacy_card_gateway, self::$woopay_util, self::$account, self::$customer_service );
 			self::$wc_payments_checkout = new WC_Payments_UPE_Checkout( self::get_gateway(), self::$woopay_util, self::$account, self::$customer_service );
->>>>>>> a410a9c1
 		} elseif ( WC_Payments_Features::is_upe_legacy_enabled() ) {
 			$payment_methods = [];
 			foreach ( $payment_method_classes as $payment_method_class ) {
