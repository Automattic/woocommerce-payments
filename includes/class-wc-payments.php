<?php
/**
 * Class WC_Payments
 *
 * @package WooCommerce\Payments
 */

if ( ! defined( 'ABSPATH' ) ) {
	exit; // Exit if accessed directly.
}

use Automattic\WooCommerce\StoreApi\StoreApi;
use Automattic\WooCommerce\StoreApi\RoutesController;
use WCPay\Core\Mode;
use WCPay\Core\Server\Request;
use WCPay\Logger;
use WCPay\Migrations\Allowed_Payment_Request_Button_Types_Update;
use WCPay\Payment_Methods\CC_Payment_Gateway;
use WCPay\Payment_Methods\CC_Payment_Method;
use WCPay\Payment_Methods\Bancontact_Payment_Method;
use WCPay\Payment_Methods\Becs_Payment_Method;
use WCPay\Payment_Methods\Giropay_Payment_Method;
use WCPay\Payment_Methods\P24_Payment_Method;
use WCPay\Payment_Methods\Sepa_Payment_Method;
use WCPay\Payment_Methods\Sofort_Payment_Method;
use WCPay\Payment_Methods\UPE_Payment_Gateway;
use WCPay\Payment_Methods\UPE_Split_Payment_Gateway;
use WCPay\Payment_Methods\Ideal_Payment_Method;
use WCPay\Payment_Methods\Eps_Payment_Method;
use WCPay\Payment_Methods\UPE_Payment_Method;
use WCPay\Platform_Checkout\WooPay_Store_Api_Token;
use WCPay\WooPay_Tracker;
use WCPay\WooPay\WooPay_Utilities;
use WCPay\WooPay\WooPay_Order_Status_Sync;
use WCPay\Payment_Methods\Link_Payment_Method;
use WCPay\Payment_Methods\Affirm_Payment_Method;
use WCPay\Payment_Methods\Afterpay_Payment_Method;
use WCPay\Session_Rate_Limiter;
use WCPay\Database_Cache;
use WCPay\WC_Payments_Checkout;
use WCPay\WC_Payments_UPE_Checkout;
use WCPay\WooPay\Service\Checkout_Service;
use WCPay\Core\WC_Payments_Customer_Service_API;
use WCPay\Blocks_Data_Extractor;
use WCPay\WooPay\WooPay_Scheduler;

/**
 * Main class for the WooCommerce Payments extension. Its responsibility is to initialize the extension.
 */
class WC_Payments {
	/**
	 * Main payment gateway controller instance, created in init function.
	 *
	 * @var WC_Payment_Gateway_WCPay|UPE_Payment_Gateway|UPE_Split_Payment_Gateway
	 */
	private static $card_gateway;

	/**
	 * Instance of WC_Payment_Gateway_WCPay to register as payment gateway.
	 *
	 * @var WC_Payment_Gateway_WCPay
	 */
	private static $legacy_card_gateway;

	/**
	 * Copy of either $card_gateway or $legacy_card_gateway,
	 * depending on which gateway is registered as main CC gateway.
	 *
	 * @var WC_Payment_Gateway_WCPay|UPE_Payment_Gateway|UPE_Split_Payment_Gateway
	 */
	private static $registered_card_gateway;

	/**
	 * Instance of WC_Payments_API_Client, created in init function.
	 *
	 * @var WC_Payments_API_Client
	 */
	private static $api_client;

	/**
	 * Instance of WC_Payments_DB.
	 *
	 * @var WC_Payments_DB
	 */
	private static $db_helper;

	/**
	 * Instance of WC_Payments_Account, created in init function.
	 *
	 * @var WC_Payments_Account
	 */
	private static $account;

	/**
	 * Instance of WC_Payments_Customer_Service, created in init function.
	 *
	 * @var WC_Payments_Customer_Service
	 */
	private static $customer_service;

	/**
	 * Instance of WC_Payments_Token_Service, created in init function.
	 *
	 * @var WC_Payments_Token_Service
	 */
	private static $token_service;

	/**
	 * Instance of WC_Payments_Remote_Note_Service, created in init function.
	 *
	 * @var WC_Payments_Remote_Note_Service
	 */
	private static $remote_note_service;

	/**
	 * Instance of WC_Payments_Action_Scheduler_Service, created in init function
	 *
	 * @var WC_Payments_Action_Scheduler_Service
	 */
	private static $action_scheduler_service;

	/**
	 * Instance of WC_Payments_Localization_Service, created in init function
	 *
	 * @var WC_Payments_Localization_Service
	 */
	private static $localization_service;

	/**
	 * Instance of WC_Payments_Dependency_Service, created in init function
	 *
	 * @var WC_Payments_Dependency_Service
	 */
	private static $dependency_service;

	/**
	 * Instance of WC_Payments_Fraud_Service, created in init function
	 *
	 * @var WC_Payments_Fraud_Service
	 */
	private static $fraud_service;

	/**
	 * Instance of WC_Payments_In_Person_Payments_Receipts_Service, created in init function
	 *
	 * @var WC_Payments_In_Person_Payments_Receipts_Service
	 */
	private static $in_person_payments_receipts_service;

	/**
	 * Instance of WC_Payments_Order_Service, created in init function
	 *
	 * @var WC_Payments_Order_Service
	 */
	private static $order_service;

	/**
	 * Instance of WC_Payments_Order_Success_Page, created in init function
	 *
	 * @var WC_Payments_Order_Success_Page
	 */
	private static $order_success_page;

	/**
	 * Instance of WC_Payments_Onboarding_Service, created in init function
	 *
	 * @var WC_Payments_Onboarding_Service
	 */
	private static $onboarding_service;

	/**
	 * Instance of WC_Payments_Apple_Pay_Registration, created in init function
	 *
	 * @var WC_Payments_Apple_Pay_Registration
	 */
	private static $apple_pay_registration;

	/**
	 * Instance of Session_Rate_Limiter to limit failed transactions
	 *
	 * @var Session_Rate_Limiter
	 */
	private static $failed_transaction_rate_limiter;

	/**
	 * Instance of Database_Cache utils
	 *
	 * @var Database_Cache
	 */
	private static $database_cache;

	/**
	 * Cache for plugin headers to avoid multiple calls to get_file_data
	 *
	 * @var array
	 */
	private static $plugin_headers = null;

	/**
	 * Instance of WC_Payments_Webhook_Processing_Service to process webhook data.
	 *
	 * @var WC_Payments_Webhook_Processing_Service
	 */
	private static $webhook_processing_service;

	/**
	 * Maps all availabled Stripe payment method IDs to UPE Payment Method instances.
	 *
	 * @var array
	 */
	private static $upe_payment_method_map = [];

	/**
	 * Maps all availabled Stripe payment method IDs to UPE Payment Gateway instances.
	 *
	 * @var array
	 */
	private static $upe_payment_gateway_map = [];

	/**
	 * Map to store all the available split upe checkouts
	 *
	 * @var array
	 */
	private static $upe_checkout_map = [];

	/**
	 * Instance of WC_Payments_Webhook_Reliability_Service, created in init function
	 *
	 * @var WC_Payments_Webhook_Reliability_Service
	 */
	private static $webhook_reliability_service;

	/**
	 * Holds WCPay's working mode.
	 *
	 * @var Mode
	 */
	private static $mode;

	/**
	 * WooPay Utilities.
	 *
	 * @var WooPay_Utilities
	 */
	private static $woopay_util;

	/**
	 * WooPay Tracker.
	 *
	 * @var WooPay_Tracker
	 */
	private static $woopay_tracker;

	/**
	 * WC Payments Checkout
	 *
	 * @var WC_Payments_Checkout|WC_Payments_UPE_Checkout
	 */
	private static $wc_payments_checkout;

	/**
	 * WooPay Checkout service
	 *
	 * @var Checkout_Service
	 */
	private static $woopay_checkout_service;

	/**
	 * WC Payments Customer Service API
	 *
	 * @var WC_Payments_Customer_Service_API
	 */
	private static $customer_service_api;

	/**
	 * Instance of WC_Payments_Incentives_Service, created in init function
	 *
	 * @var WC_Payments_Incentives_Service
	 */
	private static $incentives_service;

	/**
	 * Entry point to the initialization logic.
	 */
	public static function init() {
		define( 'WCPAY_VERSION_NUMBER', self::get_plugin_headers()['Version'] );

		include_once __DIR__ . '/class-wc-payments-utils.php';
		include_once __DIR__ . '/core/class-mode.php';

		include_once __DIR__ . '/class-database-cache.php';
		self::$database_cache = new Database_Cache();

		include_once __DIR__ . '/class-wc-payments-dependency-service.php';

		self::$dependency_service = new WC_Payments_Dependency_Service();

		if ( false === self::$dependency_service->has_valid_dependencies() ) {
			return;
		}

		add_action( 'admin_init', [ __CLASS__, 'add_woo_admin_notes' ] );
		add_action( 'init', [ __CLASS__, 'install_actions' ] );

		add_action( 'woocommerce_blocks_payment_method_type_registration', [ __CLASS__, 'register_checkout_gateway' ] );

		include_once __DIR__ . '/class-wc-payments-db.php';
		self::$db_helper = new WC_Payments_DB();

		include_once __DIR__ . '/exceptions/class-base-exception.php';
		include_once __DIR__ . '/exceptions/class-api-exception.php';
		include_once __DIR__ . '/exceptions/class-connection-exception.php';
		include_once __DIR__ . '/core/class-mode.php';

		// Include core exceptions.
		include_once __DIR__ . '/core/exceptions/server/request/class-server-request-exception.php';
		include_once __DIR__ . '/core/exceptions/server/request/class-invalid-request-parameter-exception.php';
		include_once __DIR__ . '/core/exceptions/server/request/class-immutable-parameter-exception.php';
		include_once __DIR__ . '/core/exceptions/server/request/class-extend-request-exception.php';
		include_once __DIR__ . '/core/exceptions/server/response/class-server-response-exception.php';

		// Include core requests.
		include_once __DIR__ . '/core/server/class-request.php';
		include_once __DIR__ . '/core/server/class-response.php';
		include_once __DIR__ . '/core/server/request/trait-intention.php';
		include_once __DIR__ . '/core/server/request/trait-level3.php';
		include_once __DIR__ . '/core/server/request/trait-order-info.php';
		include_once __DIR__ . '/core/server/request/trait-date-parameters.php';
		include_once __DIR__ . '/core/server/request/trait-use-test-mode-only-when-dev-mode.php';
		include_once __DIR__ . '/core/server/request/class-generic.php';
		include_once __DIR__ . '/core/server/request/class-get-intention.php';
		include_once __DIR__ . '/core/server/request/class-create-intention.php';
		include_once __DIR__ . '/core/server/request/class-update-intention.php';
		include_once __DIR__ . '/core/server/request/class-capture-intention.php';
		include_once __DIR__ . '/core/server/request/class-cancel-intention.php';
		include_once __DIR__ . '/core/server/request/class-create-setup-intention.php';
		include_once __DIR__ . '/core/server/request/class-create-and-confirm-setup-intention.php';
		include_once __DIR__ . '/core/server/request/class-get-account.php';
		include_once __DIR__ . '/core/server/request/class-get-account-login-data.php';
		include_once __DIR__ . '/core/server/request/class-get-account-capital-link.php';
		include_once __DIR__ . '/core/server/request/class-add-account-tos-agreement.php';
		include_once __DIR__ . '/core/server/request/class-update-account.php';
		include_once __DIR__ . '/core/server/request/class-get-charge.php';
		include_once __DIR__ . '/core/server/request/class-woopay-create-intent.php';
		include_once __DIR__ . '/core/server/request/class-create-and-confirm-intention.php';
		include_once __DIR__ . '/core/server/request/class-woopay-create-and-confirm-intention.php';
		include_once __DIR__ . '/core/server/request/class-woopay-create-and-confirm-setup-intention.php';
		include_once __DIR__ . '/core/server/request/class-paginated.php';
		include_once __DIR__ . '/core/server/request/class-list-transactions.php';
		include_once __DIR__ . '/core/server/request/class-list-fraud-outcome-transactions.php';
		include_once __DIR__ . '/core/server/request/class-list-disputes.php';
		include_once __DIR__ . '/core/server/request/class-list-deposits.php';
		include_once __DIR__ . '/core/server/request/class-list-documents.php';
		include_once __DIR__ . '/core/server/request/class-list-authorizations.php';
		include_once __DIR__ . '/core/server/request/class-woopay-create-and-confirm-setup-intention.php';
		include_once __DIR__ . '/core/server/request/class-refund-charge.php';
		include_once __DIR__ . '/core/server/request/class-list-charge-refunds.php';

		include_once __DIR__ . '/woopay/services/class-checkout-service.php';

		self::$api_client = self::create_api_client();

		include_once __DIR__ . '/compat/subscriptions/trait-wc-payments-subscriptions-utilities.php';
		include_once __DIR__ . '/compat/subscriptions/trait-wc-payment-gateway-wcpay-subscriptions.php';
		include_once __DIR__ . '/class-wc-payments-account.php';
		include_once __DIR__ . '/class-wc-payments-customer-service.php';
		include_once __DIR__ . '/class-logger.php';
		include_once __DIR__ . '/class-session-rate-limiter.php';
		include_once __DIR__ . '/class-wc-payment-gateway-wcpay.php';
		include_once __DIR__ . '/class-wc-payments-checkout.php';
		include_once __DIR__ . '/class-wc-payments-upe-checkout.php';
		include_once __DIR__ . '/payment-methods/class-cc-payment-gateway.php';
		include_once __DIR__ . '/payment-methods/class-upe-payment-gateway.php';
		include_once __DIR__ . '/payment-methods/class-upe-split-payment-gateway.php';
		include_once __DIR__ . '/payment-methods/class-upe-payment-method.php';
		include_once __DIR__ . '/payment-methods/class-cc-payment-method.php';
		include_once __DIR__ . '/payment-methods/class-bancontact-payment-method.php';
		include_once __DIR__ . '/payment-methods/class-sepa-payment-method.php';
		include_once __DIR__ . '/payment-methods/class-giropay-payment-method.php';
		include_once __DIR__ . '/payment-methods/class-p24-payment-method.php';
		include_once __DIR__ . '/payment-methods/class-sofort-payment-method.php';
		include_once __DIR__ . '/payment-methods/class-ideal-payment-method.php';
		include_once __DIR__ . '/payment-methods/class-becs-payment-method.php';
		include_once __DIR__ . '/payment-methods/class-eps-payment-method.php';
		include_once __DIR__ . '/payment-methods/class-link-payment-method.php';
		include_once __DIR__ . '/payment-methods/class-affirm-payment-method.php';
		include_once __DIR__ . '/payment-methods/class-afterpay-payment-method.php';
		include_once __DIR__ . '/class-wc-payment-token-wcpay-sepa.php';
		include_once __DIR__ . '/class-wc-payments-status.php';
		include_once __DIR__ . '/class-wc-payments-token-service.php';
		include_once __DIR__ . '/class-wc-payments-express-checkout-button-display-handler.php';
		include_once __DIR__ . '/class-wc-payments-payment-request-button-handler.php';
		include_once __DIR__ . '/class-wc-payments-woopay-button-handler.php';
		include_once __DIR__ . '/class-wc-payments-apple-pay-registration.php';
		include_once __DIR__ . '/exceptions/class-add-payment-method-exception.php';
		include_once __DIR__ . '/exceptions/class-amount-too-small-exception.php';
		include_once __DIR__ . '/exceptions/class-intent-authentication-exception.php';
		include_once __DIR__ . '/exceptions/class-invalid-payment-method-exception.php';
		include_once __DIR__ . '/exceptions/class-process-payment-exception.php';
		include_once __DIR__ . '/exceptions/class-invalid-webhook-data-exception.php';
		include_once __DIR__ . '/exceptions/class-invalid-price-exception.php';
		include_once __DIR__ . '/exceptions/class-fraud-ruleset-exception.php';
		include_once __DIR__ . '/exceptions/class-order-not-found-exception.php';
		include_once __DIR__ . '/constants/class-base-constant.php';
		include_once __DIR__ . '/constants/class-fraud-meta-box-type.php';
		include_once __DIR__ . '/constants/class-order-status.php';
		include_once __DIR__ . '/constants/class-payment-type.php';
		include_once __DIR__ . '/constants/class-payment-initiated-by.php';
		include_once __DIR__ . '/constants/class-payment-intent-status.php';
		include_once __DIR__ . '/constants/class-payment-capture-type.php';
		include_once __DIR__ . '/constants/class-payment-method.php';
		include_once __DIR__ . '/constants/class-track-events.php';
		include_once __DIR__ . '/class-payment-information.php';
		require_once __DIR__ . '/notes/class-wc-payments-remote-note-service.php';
		include_once __DIR__ . '/class-wc-payments-action-scheduler-service.php';
		include_once __DIR__ . '/class-wc-payments-fraud-service.php';
		include_once __DIR__ . '/class-wc-payments-onboarding-service.php';
		include_once __DIR__ . '/class-experimental-abtest.php';
		include_once __DIR__ . '/class-wc-payments-localization-service.php';
		include_once __DIR__ . '/in-person-payments/class-wc-payments-in-person-payments-receipts-service.php';
		include_once __DIR__ . '/class-wc-payments-order-service.php';
		include_once __DIR__ . '/class-wc-payments-order-success-page.php';
		include_once __DIR__ . '/class-wc-payments-file-service.php';
		include_once __DIR__ . '/class-wc-payments-webhook-processing-service.php';
		include_once __DIR__ . '/class-wc-payments-webhook-reliability-service.php';
		include_once __DIR__ . '/fraud-prevention/class-fraud-prevention-service.php';
		include_once __DIR__ . '/fraud-prevention/class-buyer-fingerprinting-service.php';
		include_once __DIR__ . '/fraud-prevention/class-fraud-risk-tools.php';
		include_once __DIR__ . '/fraud-prevention/wc-payments-fraud-risk-tools.php';
		include_once __DIR__ . '/woopay/class-woopay-store-api-token.php';
		include_once __DIR__ . '/woopay/class-woopay-utilities.php';
		include_once __DIR__ . '/woopay/class-woopay-order-status-sync.php';
		include_once __DIR__ . '/woopay/class-woopay-store-api-session-handler.php';
		include_once __DIR__ . '/woopay/class-woopay-scheduler.php';
		include_once __DIR__ . '/class-wc-payment-token-wcpay-link.php';
		include_once __DIR__ . '/core/service/class-wc-payments-customer-service-api.php';
		include_once __DIR__ . '/class-wc-payments-incentives-service.php';

		// Load customer multi-currency if feature is enabled.
		if ( WC_Payments_Features::is_customer_multi_currency_enabled() ) {
			include_once __DIR__ . '/multi-currency/wc-payments-multi-currency.php';
		}

		self::$woopay_checkout_service = new Checkout_Service();
		self::$woopay_checkout_service->init();

		// // Load woopay save user section if feature is enabled.
		add_action( 'woocommerce_cart_loaded_from_session', [ __CLASS__, 'init_woopay' ] );

		// Load Stripe site messaging.
		add_action( 'woocommerce_single_product_summary', [ __CLASS__, 'load_stripe_bnpl_site_messaging' ], 30 );

		// Init the email template for In Person payment receipt email. We need to do it before passing the mailer to the service.
		add_filter( 'woocommerce_email_classes', [ __CLASS__, 'add_ipp_emails' ], 10 );

		// Always load tracker to avoid class not found errors.
		include_once WCPAY_ABSPATH . 'includes/admin/tracks/class-tracker.php';

		// Load woopay tracking.
		include_once WCPAY_ABSPATH . 'includes/class-woopay-tracker.php';

		self::$order_service                       = new WC_Payments_Order_Service( self::$api_client );
		self::$action_scheduler_service            = new WC_Payments_Action_Scheduler_Service( self::$api_client, self::$order_service );
		self::$account                             = new WC_Payments_Account( self::$api_client, self::$database_cache, self::$action_scheduler_service );
		self::$customer_service                    = new WC_Payments_Customer_Service( self::$api_client, self::$account, self::$database_cache );
		self::$token_service                       = new WC_Payments_Token_Service( self::$api_client, self::$customer_service );
		self::$remote_note_service                 = new WC_Payments_Remote_Note_Service( WC_Data_Store::load( 'admin-note' ) );
		self::$fraud_service                       = new WC_Payments_Fraud_Service( self::$api_client, self::$customer_service, self::$account );
		self::$in_person_payments_receipts_service = new WC_Payments_In_Person_Payments_Receipts_Service();
		self::$localization_service                = new WC_Payments_Localization_Service();
		self::$failed_transaction_rate_limiter     = new Session_Rate_Limiter( Session_Rate_Limiter::SESSION_KEY_DECLINED_CARD_REGISTRY, 5, 10 * MINUTE_IN_SECONDS );
		self::$order_success_page                  = new WC_Payments_Order_Success_Page();
		self::$onboarding_service                  = new WC_Payments_Onboarding_Service( self::$api_client, self::$database_cache );
		self::$woopay_util                         = new WooPay_Utilities();
		self::$woopay_tracker                      = new WooPay_Tracker( self::get_wc_payments_http() );
		self::$incentives_service                  = new WC_Payments_Incentives_Service( self::$database_cache );

		( new WooPay_Scheduler( self::$api_client ) )->init();

		self::$legacy_card_gateway = new CC_Payment_Gateway( self::$api_client, self::$account, self::$customer_service, self::$token_service, self::$action_scheduler_service, self::$failed_transaction_rate_limiter, self::$order_service );

		$payment_method_classes = [
			CC_Payment_Method::class,
			Bancontact_Payment_Method::class,
			Sepa_Payment_Method::class,
			Giropay_Payment_Method::class,
			Sofort_Payment_Method::class,
			P24_Payment_Method::class,
			Ideal_Payment_Method::class,
			Becs_Payment_Method::class,
			Eps_Payment_Method::class,
			Link_Payment_Method::class,
			Affirm_Payment_Method::class,
			Afterpay_Payment_Method::class,
		];
		if ( WC_Payments_Features::is_upe_split_enabled() || WC_Payments_Features::is_upe_deferred_intent_enabled() ) {
			$payment_methods = [];
			foreach ( $payment_method_classes as $payment_method_class ) {
				$payment_method                               = new $payment_method_class( self::$token_service );
				$payment_methods[ $payment_method->get_id() ] = $payment_method;
			}
			foreach ( $payment_methods as $payment_method ) {
				self::$upe_payment_method_map[ $payment_method->get_id() ] = $payment_method;

				$split_gateway = new UPE_Split_Payment_Gateway( self::$api_client, self::$account, self::$customer_service, self::$token_service, self::$action_scheduler_service, $payment_method, $payment_methods, self::$failed_transaction_rate_limiter, self::$order_service );

				// Card gateway hooks are registered once below.
				if ( 'card' !== $payment_method->get_id() ) {
					$split_gateway->init_hooks();
				}

				self::$upe_payment_gateway_map[ $payment_method->get_id() ] = $split_gateway;
			}

			self::$card_gateway = self::get_payment_gateway_by_id( 'card' );

			$card_payments_checkout = new WC_Payments_Checkout( self::$legacy_card_gateway, self::$woopay_util, self::$account, self::$customer_service );
			$card_payments_checkout->init_hooks();

			self::$wc_payments_checkout = new WC_Payments_UPE_Checkout( self::get_gateway(), self::$woopay_util, self::$account, self::$customer_service );
		} elseif ( WC_Payments_Features::is_upe_legacy_enabled() ) {
			$payment_methods = [];
			foreach ( $payment_method_classes as $payment_method_class ) {
				$payment_method                               = new $payment_method_class( self::$token_service );
				$payment_methods[ $payment_method->get_id() ] = $payment_method;
			}

			self::$card_gateway         = new UPE_Payment_Gateway( self::$api_client, self::$account, self::$customer_service, self::$token_service, self::$action_scheduler_service, $payment_methods, self::$failed_transaction_rate_limiter, self::$order_service );
			self::$wc_payments_checkout = new WC_Payments_UPE_Checkout( self::get_gateway(), self::$woopay_util, self::$account, self::$customer_service );
		} else {
			self::$card_gateway         = self::$legacy_card_gateway;
			self::$wc_payments_checkout = new WC_Payments_Checkout( self::$legacy_card_gateway, self::$woopay_util, self::$account, self::$customer_service );
		}

		self::$card_gateway->init_hooks();
		self::$wc_payments_checkout->init_hooks();

		self::$mode = new Mode( self::$card_gateway );

		self::$webhook_processing_service  = new WC_Payments_Webhook_Processing_Service( self::$api_client, self::$db_helper, self::$account, self::$remote_note_service, self::$order_service, self::$in_person_payments_receipts_service, self::get_gateway(), self::$customer_service, self::$database_cache );
		self::$webhook_reliability_service = new WC_Payments_Webhook_Reliability_Service( self::$api_client, self::$action_scheduler_service, self::$webhook_processing_service );

		self::$customer_service_api = new WC_Payments_Customer_Service_API( self::$customer_service );

		self::maybe_register_woopay_hooks();

		self::$apple_pay_registration = new WC_Payments_Apple_Pay_Registration( self::$api_client, self::$account, self::get_gateway() );

		self::maybe_display_express_checkout_buttons();

		add_filter( 'woocommerce_payment_gateways', [ __CLASS__, 'register_gateway' ] );
		add_filter( 'option_woocommerce_gateway_order', [ __CLASS__, 'set_gateway_top_of_list' ], 2 );
		add_filter( 'default_option_woocommerce_gateway_order', [ __CLASS__, 'set_gateway_top_of_list' ], 3 );
		add_filter( 'default_option_woocommerce_gateway_order', [ __CLASS__, 'replace_wcpay_gateway_with_payment_methods' ], 4 );
		add_filter( 'woocommerce_admin_get_user_data_fields', [ __CLASS__, 'add_user_data_fields' ] );

		// Add note query support for source.
		add_filter( 'woocommerce_rest_notes_object_query', [ __CLASS__, 'possibly_add_source_to_notes_query' ], 10, 2 );
		add_filter( 'woocommerce_note_where_clauses', [ __CLASS__, 'possibly_add_note_source_where_clause' ], 10, 2 );

		// Priority 5 so we can manipulate the registered gateways before they are shown.
		add_action( 'woocommerce_admin_field_payment_gateways', [ __CLASS__, 'hide_gateways_on_settings_page' ], 5 );

		require_once __DIR__ . '/migrations/class-allowed-payment-request-button-types-update.php';
		require_once __DIR__ . '/migrations/class-update-service-data-from-server.php';
		require_once __DIR__ . '/migrations/class-track-upe-status.php';
		require_once __DIR__ . '/migrations/class-delete-active-woopay-webhook.php';
		add_action( 'woocommerce_woocommerce_payments_updated', [ new Allowed_Payment_Request_Button_Types_Update( self::get_gateway() ), 'maybe_migrate' ] );
		add_action( 'woocommerce_woocommerce_payments_updated', [ new \WCPay\Migrations\Update_Service_Data_From_Server( self::get_account_service() ), 'maybe_migrate' ] );
		add_action( 'woocommerce_woocommerce_payments_updated', [ '\WCPay\Migrations\Track_Upe_Status', 'maybe_track' ] );
		add_action( 'woocommerce_woocommerce_payments_updated', [ '\WCPay\Migrations\Delete_Active_WooPay_Webhook', 'maybe_delete' ] );

		include_once WCPAY_ABSPATH . '/includes/class-wc-payments-explicit-price-formatter.php';
		WC_Payments_Explicit_Price_Formatter::init();

		include_once WCPAY_ABSPATH . 'includes/class-wc-payments-captured-event-note.php';
		include_once WCPAY_ABSPATH . 'includes/admin/class-wc-payments-admin-settings.php';
		include_once WCPAY_ABSPATH . 'includes/fraud-prevention/class-order-fraud-and-risk-meta-box.php';

		// Add admin screens.
		if ( is_admin() ) {
			include_once WCPAY_ABSPATH . 'includes/admin/class-wc-payments-admin.php';
		}

		if ( is_admin() && current_user_can( 'manage_woocommerce' ) ) {
			new WC_Payments_Admin( self::$api_client, self::get_gateway(), self::$account, self::$onboarding_service, self::$incentives_service, self::$database_cache );

			new WC_Payments_Admin_Settings( self::get_gateway() );

			// Use tracks loader only in admin screens because it relies on WC_Tracks loaded by WC_Admin.
			include_once WCPAY_ABSPATH . 'includes/admin/tracks/tracks-loader.php';

			include_once __DIR__ . '/admin/class-wc-payments-admin-sections-overwrite.php';
			new WC_Payments_Admin_Sections_Overwrite( self::get_account_service() );

			new WC_Payments_Status( self::get_wc_payments_http(), self::get_account_service() );

			new WCPay\Fraud_Prevention\Order_Fraud_And_Risk_Meta_Box( self::$order_service );
		}

		// Load WCPay Subscriptions.
		if ( WC_Payments_Features::is_wcpay_subscriptions_enabled() ) {
			include_once WCPAY_ABSPATH . '/includes/subscriptions/class-wc-payments-subscriptions.php';
			WC_Payments_Subscriptions::init( self::$api_client, self::$customer_service, self::$order_service, self::$account );
		}

		add_action( 'rest_api_init', [ __CLASS__, 'init_rest_api' ] );
		add_action( 'woocommerce_woocommerce_payments_updated', [ __CLASS__, 'set_plugin_activation_timestamp' ] );

		add_action( 'admin_enqueue_scripts', [ __CLASS__, 'enqueue_dev_runtime_scripts' ] );

		add_action( 'admin_enqueue_scripts', [ __CLASS__, 'enqueue_assets_script' ] );
		add_action( 'wp_enqueue_scripts', [ __CLASS__, 'enqueue_assets_script' ] );
	}

	/**
	 * Returns the gateway's working mode.
	 *
	 * @return Mode
	 */
	public static function mode() {
		return self::$mode;
	}

	/**
	 * Adds IPP Email template to WooCommerce emails.
	 *
	 * @param array $email_classes the email classes.
	 * @return array
	 */
	public static function add_ipp_emails( array $email_classes ): array {
		$email_classes['WC_Payments_Email_IPP_Receipt'] = include __DIR__ . '/emails/class-wc-payments-email-ipp-receipt.php';
		return $email_classes;
	}

	/**
	 * Prints the given message in an "admin notice" wrapper with "error" class.
	 *
	 * @param string $message Message to print. Can contain HTML.
	 */
	public static function display_admin_error( $message ) {
		self::display_admin_notice( $message, 'notice-error' );
	}

	/**
	 * Prints the given message in an "admin notice" wrapper with provided classes.
	 *
	 * @param string $message Message to print. Can contain HTML.
	 * @param string $classes Space separated list of classes to be applied to notice element.
	 */
	public static function display_admin_notice( $message, $classes ) {
		?>
		<div class="notice wcpay-notice <?php echo esc_attr( $classes ); ?>">
			<p><b><?php echo esc_html( __( 'WooCommerce Payments', 'woocommerce-payments' ) ); ?></b></p>
			<p><?php echo $message; // PHPCS:Ignore WordPress.Security.EscapeOutput.OutputNotEscaped ?></p>
		</div>
		<?php
	}

	/**
	 * Get plugin headers and cache the result to avoid reopening the file.
	 * First call should execute get_file_data and fetch headers from plugin details comment.
	 * Subsequent calls return the value stored in the variable $plugin_headers.
	 *
	 * @return array Array with plugin headers
	 */
	public static function get_plugin_headers() {
		if ( null === self::$plugin_headers ) {
			self::$plugin_headers = get_file_data(
				WCPAY_PLUGIN_FILE,
				[
					// Mirrors the functionality on WooCommerce core: https://github.com/woocommerce/woocommerce/blob/ff2eadeccec64aa76abd02c931bf607dd819bbf0/includes/wc-core-functions.php#L1916 .
					'WCRequires' => 'WC requires at least',

					'RequiresWP' => 'Requires at least',
					'Version'    => 'Version',
				]
			);
		}
		return self::$plugin_headers;
	}

	/**
	 * Adds the WooCommerce Payments' gateway class to the list of installed payment gateways.
	 *
	 * @param array $gateways Existing list of gateway classes that will be available for the merchant to configure.
	 * @return array The list of payment gateways that will be available, including WooCommerce Payments' Gateway class.
	 */
	public static function register_gateway( $gateways ) {
		if ( WC_Payments_Features::is_upe_split_enabled() || WC_Payments_Features::is_upe_deferred_intent_enabled() ) {

			$payment_methods = self::$card_gateway->get_payment_method_ids_enabled_at_checkout();

			$key = array_search( 'link', $payment_methods, true );

			if ( false !== $key && WC_Payments_Features::is_woopay_enabled() ) {
				unset( $payment_methods[ $key ] );

				self::get_gateway()->update_option( 'upe_enabled_payment_method_ids', $payment_methods );
			}

			if ( WC_Payments_Features::is_woopay_enabled() ) {
				self::$registered_card_gateway = self::$legacy_card_gateway;
			} else {
				self::$registered_card_gateway = self::$card_gateway;
			}
			$gateways[]       = self::$registered_card_gateway;
			$all_upe_gateways = [];
			$reusable_methods = [];
			foreach ( $payment_methods as $payment_method_id ) {
				if ( 'card' === $payment_method_id || 'link' === $payment_method_id ) {
					continue;
				}
				$upe_gateway        = self::get_payment_gateway_by_id( $payment_method_id );
				$upe_payment_method = self::get_payment_method_by_id( $payment_method_id );

				if ( $upe_payment_method->is_reusable() ) {
					$reusable_methods[] = $upe_gateway;
				}

				$all_upe_gateways[] = $upe_gateway;

			}

			if ( is_add_payment_method_page() ) {
				return array_merge( $gateways, $reusable_methods );
			}

			return array_merge( $gateways, $all_upe_gateways );
		} elseif ( WC_Payments_Features::is_upe_enabled() ) {
			self::$registered_card_gateway = self::$card_gateway;
		} else {
			self::$registered_card_gateway = self::$legacy_card_gateway;
		}
		return array_merge( $gateways, [ self::$registered_card_gateway ] );
	}

	/**
	 * Returns main CC gateway registered for WCPay.
	 *
	 * @return WC_Payment_Gateway_WCPay|UPE_Payment_Gateway|UPE_Split_Payment_Gateway
	 */
	public static function get_registered_card_gateway() {
		return self::$registered_card_gateway;
	}

	/**
	 * Called on Payments setting page.
	 *
	 * Remove all WCPay gateways except CC one.
	 */
	public static function hide_gateways_on_settings_page() {
		$default_gateway = self::get_registered_card_gateway();
		foreach ( WC()->payment_gateways->payment_gateways as $index => $payment_gateway ) {
			if ( $payment_gateway instanceof WC_Payment_Gateway_WCPay && $payment_gateway !== $default_gateway ) {
				unset( WC()->payment_gateways->payment_gateways[ $index ] );
			}
		}
	}

	/**
	 * By default, new payment gateways are put at the bottom of the list on the admin "Payments" settings screen.
	 * For visibility, we want WooCommerce Payments to be at the top of the list.
	 *
	 * @param array $ordering Existing ordering of the payment gateways.
	 *
	 * @return array Modified ordering.
	 */
	public static function set_gateway_top_of_list( $ordering ) {
		$ordering = (array) $ordering;
		$id       = self::get_gateway()->id;
		// Only tweak the ordering if the list hasn't been reordered with WooCommerce Payments in it already.
		if ( ! isset( $ordering[ $id ] ) || ! is_numeric( $ordering[ $id ] ) ) {
			$ordering[ $id ] = empty( $ordering ) ? 0 : ( min( $ordering ) - 1 );
		}
		return $ordering;
	}

	/**
	 * Replace the main WCPay gateway with all WCPay payment methods
	 * when retrieving the "woocommerce_gateway_order" option.
	 *
	 * @param array $ordering Gateway order.
	 *
	 * @return array
	 */
	public static function replace_wcpay_gateway_with_payment_methods( $ordering ) {
		$ordering    = (array) $ordering;
		$wcpay_index = array_search(
			self::get_gateway()->id,
			array_keys( $ordering ),
			true
		);

		if ( false === $wcpay_index ) {
			// The main WCPay gateway isn't on the list.
			return $ordering;
		}

		$method_order = self::get_gateway()->get_option( 'payment_method_order', [] );

		if ( empty( $method_order ) ) {
			return $ordering;
		}

		$ordering = array_keys( $ordering );

		array_splice( $ordering, $wcpay_index, 1, $method_order );
		return array_flip( $ordering );
	}

	/**
	 * Adds fields so that we can store inbox notifications last read and open times.
	 *
	 * @param array $user_data_fields User data fields.
	 * @return array
	 */
	public static function add_user_data_fields( $user_data_fields ) {
		return array_merge(
			$user_data_fields,
			[ 'wc_payments_overview_inbox_last_read' ]
		);
	}

	/**
	 * By default, new payment gateways are put at the bottom of the list on the admin "Payments" settings screen.
	 * For visibility, we want WooCommerce Payments to be at the top of the list.
	 * NOTE: this can be removed after WC version 5.6, when the api supports the use of source.
	 * https://github.com/woocommerce/woocommerce-admin/pull/6979
	 *
	 * @param array           $args Existing ordering of the payment gateways.
	 * @param WP_REST_Request $request Full details about the request.
	 *
	 * @return array Modified ordering.
	 */
	public static function possibly_add_source_to_notes_query( $args, $request ) {
		if ( isset( $request['source'] ) && ! isset( $args['source'] ) ) {
			return array_merge(
				$args,
				[
					'source' => wp_parse_list( $request['source'] ),
				]
			);
		}
		return $args;
	}

	/**
	 * Adds source where clause to note query.
	 * NOTE: this can be removed after WC version 5.6, when the api supports the use of source.
	 * https://github.com/woocommerce/woocommerce-admin/pull/6979
	 *
	 * @param string $where_clauses Existing ordering of the payment gateways.
	 * @param array  $args Full details about the request.
	 *
	 * @return string Modified where clause.
	 */
	public static function possibly_add_note_source_where_clause( $where_clauses, $args ) {
		if ( ! empty( $args['source'] ) && false === strpos( $where_clauses, 'AND source IN' ) ) {
			$where_source_array = [];
			foreach ( $args['source'] as $args_type ) {
				$args_type            = trim( $args_type );
				$where_source_array[] = "'" . esc_sql( $args_type ) . "'";
			}
			$escaped_where_source = implode( ',', $where_source_array );
			$where_clauses       .= " AND source IN ($escaped_where_source)";
		}
		return $where_clauses;
	}

	/**
	 * Create the API client.
	 *
	 * @return WC_Payments_API_Client
	 */
	public static function create_api_client() {
		require_once __DIR__ . '/wc-payment-api/models/class-wc-payments-api-charge.php';
		require_once __DIR__ . '/wc-payment-api/models/class-wc-payments-api-intention.php';
		require_once __DIR__ . '/wc-payment-api/class-wc-payments-api-client.php';

		$http_class = self::get_wc_payments_http();

		$api_client_class = apply_filters( 'wc_payments_api_client', WC_Payments_API_Client::class );
		if ( ! class_exists( $api_client_class ) || ! is_subclass_of( $api_client_class, 'WC_Payments_API_Client' ) ) {
			$api_client_class = WC_Payments_API_Client::class;
		}

		return new $api_client_class(
			'WooCommerce Payments/' . WCPAY_VERSION_NUMBER,
			$http_class,
			self::$db_helper
		);
	}

	/**
	 * Create the HTTP instantiation.
	 *
	 * @return WC_Payments_Http_Interface
	 */
	private static function get_wc_payments_http() {
		require_once __DIR__ . '/wc-payment-api/class-wc-payments-http-interface.php';
		require_once __DIR__ . '/wc-payment-api/class-wc-payments-http.php';

		$http_class = apply_filters( 'wc_payments_http', null );

		if ( ! $http_class instanceof WC_Payments_Http_Interface ) {
			$http_class = new WC_Payments_Http( new Automattic\Jetpack\Connection\Manager( 'woocommerce-payments' ) );
		}

		return $http_class;
	}

	/**
	 * Initialize the REST API controllers.
	 */
	public static function init_rest_api() {
		include_once WCPAY_ABSPATH . 'includes/exceptions/class-rest-request-exception.php';
		include_once WCPAY_ABSPATH . 'includes/admin/class-wc-payments-rest-controller.php';

		include_once WCPAY_ABSPATH . 'includes/admin/class-wc-rest-payments-accounts-controller.php';
		$accounts_controller = new WC_REST_Payments_Accounts_Controller( self::$api_client );
		$accounts_controller->register_routes();

		include_once WCPAY_ABSPATH . 'includes/admin/class-wc-rest-payments-deposits-controller.php';
		$deposits_controller = new WC_REST_Payments_Deposits_Controller( self::$api_client );
		$deposits_controller->register_routes();

		include_once WCPAY_ABSPATH . 'includes/admin/class-wc-rest-payments-transactions-controller.php';
		$transactions_controller = new WC_REST_Payments_Transactions_Controller( self::$api_client );
		$transactions_controller->register_routes();

		include_once WCPAY_ABSPATH . 'includes/admin/class-wc-rest-payments-disputes-controller.php';
		$disputes_controller = new WC_REST_Payments_Disputes_Controller( self::$api_client );
		$disputes_controller->register_routes();

		include_once WCPAY_ABSPATH . 'includes/admin/class-wc-rest-payments-charges-controller.php';
		$charges_controller = new WC_REST_Payments_Charges_Controller( self::$api_client );
		$charges_controller->register_routes();

		include_once WCPAY_ABSPATH . 'includes/admin/class-wc-rest-payments-connection-tokens-controller.php';
		$conn_tokens_controller = new WC_REST_Payments_Connection_Tokens_Controller( self::$api_client );
		$conn_tokens_controller->register_routes();

		include_once WCPAY_ABSPATH . 'includes/admin/class-wc-rest-payments-orders-controller.php';
		$orders_controller = new WC_REST_Payments_Orders_Controller( self::$api_client, self::get_gateway(), self::$customer_service, self::$order_service );
		$orders_controller->register_routes();

		include_once WCPAY_ABSPATH . 'includes/admin/class-wc-rest-payments-fraud-outcomes-controller.php';
		$fraud_outcomes_controller = new WC_REST_Payments_Fraud_Outcomes_Controller( self::$api_client );
		$fraud_outcomes_controller->register_routes();

		include_once WCPAY_ABSPATH . 'includes/admin/class-wc-rest-payments-timeline-controller.php';
		$timeline_controller = new WC_REST_Payments_Timeline_Controller( self::$api_client );
		$timeline_controller->register_routes();

		include_once WCPAY_ABSPATH . 'includes/admin/class-wc-rest-payments-webhook-controller.php';
		$webhook_controller = new WC_REST_Payments_Webhook_Controller( self::$api_client, self::$webhook_processing_service );
		$webhook_controller->register_routes();

		include_once WCPAY_ABSPATH . 'includes/admin/class-wc-rest-payments-tos-controller.php';
		$tos_controller = new WC_REST_Payments_Tos_Controller( self::$api_client, self::get_gateway(), self::$account );
		$tos_controller->register_routes();

		include_once WCPAY_ABSPATH . 'includes/admin/class-wc-rest-payments-terminal-locations-controller.php';
		$accounts_controller = new WC_REST_Payments_Terminal_Locations_Controller( self::$api_client );
		$accounts_controller->register_routes();

		include_once WCPAY_ABSPATH . 'includes/admin/class-wc-rest-payments-settings-controller.php';
		$settings_controller = new WC_REST_Payments_Settings_Controller( self::$api_client, self::get_gateway() );
		$settings_controller->register_routes();

		include_once WCPAY_ABSPATH . 'includes/admin/class-wc-rest-payments-reader-controller.php';
		$charges_controller = new WC_REST_Payments_Reader_Controller( self::$api_client, self::get_gateway(), self::$in_person_payments_receipts_service );
		$charges_controller->register_routes();

		include_once WCPAY_ABSPATH . 'includes/admin/class-wc-rest-payments-files-controller.php';
		$files_controller = new WC_REST_Payments_Files_Controller( self::$api_client );
		$files_controller->register_routes();

		include_once WCPAY_ABSPATH . 'includes/admin/class-wc-rest-payments-capital-controller.php';
		$capital_controller = new WC_REST_Payments_Capital_Controller( self::$api_client );
		$capital_controller->register_routes();

		include_once WCPAY_ABSPATH . 'includes/admin/class-wc-rest-payments-onboarding-controller.php';
		$onboarding_controller = new WC_REST_Payments_Onboarding_Controller( self::$api_client, self::$onboarding_service );
		$onboarding_controller->register_routes();

		if ( WC_Payments_Features::is_upe_settings_preview_enabled() ) {
			include_once WCPAY_ABSPATH . 'includes/admin/class-wc-rest-upe-flag-toggle-controller.php';
			$upe_flag_toggle_controller = new WC_REST_UPE_Flag_Toggle_Controller( self::get_gateway() );
			$upe_flag_toggle_controller->register_routes();

			include_once WCPAY_ABSPATH . 'includes/admin/class-wc-rest-payments-survey-controller.php';
			$survey_controller = new WC_REST_Payments_Survey_Controller( self::get_wc_payments_http() );
			$survey_controller->register_routes();
		}

		if ( WC_Payments_Features::is_documents_section_enabled() ) {
			include_once WCPAY_ABSPATH . 'includes/admin/class-wc-rest-payments-documents-controller.php';
			$documents_controller = new WC_REST_Payments_Documents_Controller( self::$api_client );
			$documents_controller->register_routes();

			include_once WCPAY_ABSPATH . 'includes/admin/class-wc-rest-payments-vat-controller.php';
			$vat_controller = new WC_REST_Payments_VAT_Controller( self::$api_client );
			$vat_controller->register_routes();
		}

		include_once WCPAY_ABSPATH . 'includes/admin/class-wc-rest-payments-payment-intents-controller.php';
		$payment_intents_controller = new WC_REST_Payments_Payment_Intents_Controller( self::$api_client );
		$payment_intents_controller->register_routes();

		include_once WCPAY_ABSPATH . 'includes/admin/class-wc-rest-payments-authorizations-controller.php';
		$authorizations_controller = new WC_REST_Payments_Authorizations_Controller( self::$api_client );
		$authorizations_controller->register_routes();
	}

	/**
	 * Gets the file modified time as a cache buster if we're in dev mode, or the plugin version otherwise.
	 *
	 * @param string $file Local path to the file.
	 * @return string The cache buster value to use for the given file.
	 */
	public static function get_file_version( $file ): string {
		if ( defined( 'SCRIPT_DEBUG' ) && SCRIPT_DEBUG && file_exists( WCPAY_ABSPATH . $file ) ) {
			return (string) filemtime( WCPAY_ABSPATH . trim( $file, '/' ) );
		}
		return WCPAY_VERSION_NUMBER;
	}

	/**
	 * Returns the WooPay_Tracker instance
	 *
	 * @return WooPay_Tracker instance
	 */
	public static function woopay_tracker(): WooPay_Tracker {
		return self::$woopay_tracker;
	}

	/**
	 * Load script with all required dependencies.
	 *
	 * @param string $handler Script handler.
	 * @param string $script Script name.
	 * @param array  $dependencies Additional dependencies.
	 *
	 * @return void
	 */
	public static function register_script_with_dependencies( string $handler, string $script, array $dependencies = [] ) {
		$script_file                  = $script . '.js';
		$script_src_url               = plugins_url( $script_file, WCPAY_PLUGIN_FILE );
		$script_asset_path            = WCPAY_ABSPATH . $script . '.asset.php';
		$script_asset                 = file_exists( $script_asset_path ) ? require $script_asset_path : [ 'dependencies' => [] ]; // nosemgrep: audit.php.lang.security.file.inclusion-arg -- server generated path is used.
		$script_asset['dependencies'] = array_merge( $script_asset['dependencies'], $dependencies );
		wp_register_script(
			$handler,
			$script_src_url,
			$script_asset['dependencies'],
			self::get_file_version( $script_file ),
			true
		);
	}

	/**
	 * Returns payment method instance by Stripe ID.
	 *
	 * @param string $payment_method_id Stripe payment method type ID.
	 * @return false|UPE_Payment_Method Matching UPE Payment Method instance.
	 */
	public static function get_payment_method_by_id( $payment_method_id ) {
		if ( ! isset( self::$upe_payment_method_map[ $payment_method_id ] ) ) {
			return false;
		}
		return self::$upe_payment_method_map[ $payment_method_id ];
	}

	/**
	 * Returns payment gateway instance by Stripe ID.
	 *
	 * @param string $payment_method_id Stripe payment method type ID.
	 * @return false|UPE_Payment_Gateway Matching UPE Payment Gateway instance.
	 */
	public static function get_payment_gateway_by_id( $payment_method_id ) {
		if ( ! isset( self::$upe_payment_gateway_map[ $payment_method_id ] ) ) {
			return false;
		}
		return self::$upe_payment_gateway_map[ $payment_method_id ];
	}

	/**
	 * Returns Payment Method map.
	 *
	 * @return array
	 */
	public static function get_payment_method_map() {
		return self::$upe_payment_method_map;
	}

	/**
	 * Returns the WC_Payment_Gateway_WCPay instance
	 *
	 * @return WC_Payment_Gateway_WCPay|UPE_Payment_Gateway gateway instance
	 */
	public static function get_gateway() {
		return self::$card_gateway;
	}

	/**
	 * Returns the WC_Payments_Checkout instance
	 *
	 * @return WC_Payments_Checkout|WC_Payments_UPE_Checkout gateway instance
	 */
	public static function get_wc_payments_checkout() {
		return self::$wc_payments_checkout;
	}

	/**
	 * Returns the Database_Cache instance.
	 *
	 * @return Database_Cache Database_Cache instance.
	 */
	public static function get_database_cache(): Database_Cache {
		return self::$database_cache;
	}

	/**
	 * Sets the Database_Cache instance.
	 *
	 * @param Database_Cache $database_cache The cache instance.
	 */
	public static function set_database_cache( Database_Cache $database_cache ) {
		self::$database_cache = $database_cache;
	}

	/**
	 * Sets the card gateway instance.
	 *
	 * @param WC_Payment_Gateway_WCPay|UPE_Payment_Gateway $gateway The card gateway instance..
	 */
	public static function set_gateway( $gateway ) {
		self::$card_gateway = $gateway;
	}

	/**
	 * Returns the WC_Payments_Account instance
	 *
	 * @return WC_Payments_Account account service instance
	 */
	public static function get_account_service() {
		return self::$account;
	}

	/**
	 * Sets the account service instance.
	 *
	 * @param WC_Payments_Account $account The account instance.
	 */
	public static function set_account_service( WC_Payments_Account $account ) {
		self::$account = $account;
	}

	/**
	 * Returns the WC_Payments_API_Client
	 *
	 * @return WC_Payments_API_Client API Client instance
	 */
	public static function get_payments_api_client() {
		return self::$api_client;
	}

	/**
	 * Returns the WC_Payments_Localization_Service
	 *
	 * @return WC_Payments_Localization_Service Localization Service instance
	 */
	public static function get_localization_service() {
		return self::$localization_service;
	}

	/**
	 * Returns the WC_Payments_Action_Scheduler_Service
	 *
	 * @return WC_Payments_Action_Scheduler_Service Action Scheduler Service instance
	 */
	public static function get_action_scheduler_service() {
		return self::$action_scheduler_service;
	}

	/**
	 * Returns the WC_Payments_Fraud_Service instance
	 *
	 * @return WC_Payments_Fraud_Service Fraud Service instance
	 */
	public static function get_fraud_service() {
		return self::$fraud_service;
	}

	/**
	 * Returns the WC_Payments_Customer_Service instance
	 *
	 * @return WC_Payments_Customer_Service  The Customer Service instance.
	 */
	public static function get_customer_service(): WC_Payments_Customer_Service {
		return self::$customer_service;
	}

	/**
	 * Returns the WC_Payments_Customer_Service_API instance
	 *
	 * @return WC_Payments_Customer_Service_API  The Customer Service instance.
	 */
	public static function get_customer_service_api(): WC_Payments_Customer_Service_API {
		return self::$customer_service_api;
	}

	/**
	 * Sets the customer service instance. This is needed only for tests.
	 *
	 * @param WC_Payments_Customer_Service $customer_service_class Instance of WC_Payments_Customer_Service.
	 *
	 * @return void
	 */
	public static function set_customer_service( WC_Payments_Customer_Service $customer_service_class ) {
		self::$customer_service = $customer_service_class;
	}

	/**
	 * Registers the payment method with the blocks registry.
	 *
	 * @param Automattic\WooCommerce\Blocks\Payments\PaymentMethodRegistry $payment_method_registry The registry.
	 */
	public static function register_checkout_gateway( $payment_method_registry ) {
		require_once __DIR__ . '/class-wc-payments-blocks-payment-method.php';
		if ( WC_Payments_Features::is_upe_split_enabled() || WC_Payments_Features::is_upe_deferred_intent_enabled() ) {
			require_once __DIR__ . '/class-wc-payments-upe-split-blocks-payment-method.php';
			$payment_method_registry->register( new WC_Payments_UPE_Split_Blocks_Payment_Method() );
		} elseif ( WC_Payments_Features::is_upe_legacy_enabled() ) {
			require_once __DIR__ . '/class-wc-payments-upe-blocks-payment-method.php';
			$payment_method_registry->register( new WC_Payments_UPE_Blocks_Payment_Method() );
		} else {
			$payment_method_registry->register( new WC_Payments_Blocks_Payment_Method() );
		}

	}

	/**
	 * Handles upgrade routines.
	 */
	public static function install_actions() {
		if ( version_compare( WCPAY_VERSION_NUMBER, get_option( 'woocommerce_woocommerce_payments_version' ), '>' ) ) {
			do_action( 'woocommerce_woocommerce_payments_updated' );
			self::update_plugin_version();
		}
	}

	/**
	 * Updates the plugin version in db.
	 */
	public static function update_plugin_version() {
		update_option( 'woocommerce_woocommerce_payments_version', WCPAY_VERSION_NUMBER );
	}

	/**
	 * Sets the plugin activation timestamp.
	 *
	 * Use add_option so that we don't overwrite the value.
	 */
	public static function set_plugin_activation_timestamp() {
		add_option( 'wcpay_activation_timestamp', time() );
	}

	/**
	 * Adds WCPay notes to the WC-Admin inbox.
	 */
	public static function add_woo_admin_notes() {
		// Do not try to add notes on ajax requests to improve their performance.
		if ( wp_doing_ajax() ) {
			return;
		}

		if ( defined( 'WC_VERSION' ) && version_compare( WC_VERSION, '4.4.0', '>=' ) ) {
			require_once WCPAY_ABSPATH . 'includes/notes/class-wc-payments-notes-set-up-refund-policy.php';
			require_once WCPAY_ABSPATH . 'includes/notes/class-wc-payments-notes-qualitative-feedback.php';
			WC_Payments_Notes_Qualitative_Feedback::possibly_add_note();
			WC_Payments_Notes_Set_Up_Refund_Policy::possibly_add_note();

			require_once WCPAY_ABSPATH . 'includes/notes/class-wc-payments-notes-set-https-for-checkout.php';
			WC_Payments_Notes_Set_Https_For_Checkout::possibly_add_note();

			require_once WCPAY_ABSPATH . 'includes/notes/class-wc-payments-notes-additional-payment-methods.php';
			WC_Payments_Notes_Additional_Payment_Methods::set_account( self::get_account_service() );
			WC_Payments_Notes_Additional_Payment_Methods::possibly_add_note();
			WC_Payments_Notes_Additional_Payment_Methods::maybe_enable_upe_feature_flag();

			require_once WCPAY_ABSPATH . 'includes/notes/class-wc-payments-notes-set-up-stripelink.php';
			WC_Payments_Notes_Set_Up_StripeLink::set_gateway( self::get_gateway() );
			WC_Payments_Notes_Set_Up_StripeLink::possibly_add_note();
		}

		if ( defined( 'WC_VERSION' ) && version_compare( WC_VERSION, '7.5', '<' ) && get_woocommerce_currency() === 'NOK' ) {
			/**
			 * Shows an alert notice for Norwegian merchants on WooCommerce 7.4 and below
			 */
			function wcpay_show_old_woocommerce_for_norway_notice() {
				?>
				<div class="notice wcpay-notice notice-error">
					<p>
					<?php
					echo WC_Payments_Utils::esc_interpolated_html(
						/* translators: %s: documentation URL */
						__( 'The WooCommerce version you have installed is not compatible with WooCommerce Payments for a Norwegian business. Please update WooCommerce to version 7.5 or above. You can do that via the <a1>the plugins page.</a1>', 'woocommerce-payments' ),
						[
							'a1' => '<a href="' . admin_url( 'plugins.php' ) . '">',
						]
					)
					?>
					</p>
				</div>
				<?php
			}

			add_filter( 'admin_notices', 'wcpay_show_old_woocommerce_for_norway_notice' );
		}

		add_filter( 'admin_notices', [ __CLASS__, 'wcpay_show_old_woocommerce_for_hungary_sweden_and_czech_republic' ] );
	}

	/**
	 * Removes WCPay notes from the WC-Admin inbox.
	 */
	public static function remove_woo_admin_notes() {
		if ( defined( 'WC_VERSION' ) && version_compare( WC_VERSION, '4.4.0', '>=' ) ) {
			self::$remote_note_service->delete_notes();
			require_once WCPAY_ABSPATH . 'includes/notes/class-wc-payments-notes-set-up-refund-policy.php';
			require_once WCPAY_ABSPATH . 'includes/notes/class-wc-payments-notes-qualitative-feedback.php';
			WC_Payments_Notes_Qualitative_Feedback::possibly_delete_note();
			WC_Payments_Notes_Set_Up_Refund_Policy::possibly_delete_note();

			require_once WCPAY_ABSPATH . 'includes/notes/class-wc-payments-notes-set-https-for-checkout.php';
			WC_Payments_Notes_Set_Https_For_Checkout::possibly_delete_note();

			require_once WCPAY_ABSPATH . 'includes/notes/class-wc-payments-notes-instant-deposits-eligible.php';
			WC_Payments_Notes_Instant_Deposits_Eligible::possibly_delete_note();

			require_once WCPAY_ABSPATH . 'includes/notes/class-wc-payments-notes-additional-payment-methods.php';
			WC_Payments_Notes_Additional_Payment_Methods::possibly_delete_note();

			require_once WCPAY_ABSPATH . 'includes/notes/class-wc-payments-notes-set-up-stripelink.php';
			WC_Payments_Notes_Set_Up_StripeLink::possibly_delete_note();
		}
	}

	/**
	 * Filter to check if WCPay should operate as usual (the customer can save payment methods at checkout and those payment methods
	 * will only be used on this site), or if saved cards should be available for all the sites on the multisite network.
	 *
	 * NOTE: DON'T USE THIS FILTER. Everything will break. At this moment, it's only intended to be used internally by Automattic.
	 *
	 * @return bool Normal WCPay behavior (false, default) or TRUE if the site should only use network-wide saved payment methods.
	 */
	public static function is_network_saved_cards_enabled() {
		return apply_filters( 'wcpay_force_network_saved_cards', false );
	}

	/**
	 * Registers woopay hooks if the woopay feature flag is enabled.
	 *
	 * @return void
	 */
	public static function maybe_register_woopay_hooks() {
		$is_woopay_eligible = WC_Payments_Features::is_woopay_eligible(); // Feature flag.
		$is_woopay_enabled  = 'yes' === self::get_gateway()->get_option( 'platform_checkout', 'no' );

		if ( $is_woopay_eligible && $is_woopay_enabled ) {
			add_action( 'wc_ajax_wcpay_init_woopay', [ __CLASS__, 'ajax_init_woopay' ] );
			add_action( 'wc_ajax_wcpay_get_woopay_signature', [ __CLASS__, 'ajax_get_woopay_signature' ] );

			// This injects the payments API and draft orders into core, so the WooCommerce Blocks plugin is not necessary.
			// We should remove this once both features are available by default in the WC minimum supported version.
			// - The payments API is currently only available in feature builds (with flag `WC_BLOCKS_IS_FEATURE_PLUGIN`).
			// - The Draft order status is available after WC blocks 7.5.0.
			if (
				! defined( 'WC_BLOCKS_IS_FEATURE_PLUGIN' ) &&
				class_exists( 'Automattic\WooCommerce\Blocks\Package' ) &&
				class_exists( 'Automattic\WooCommerce\Blocks\Payments\Api' )
			) {
				// Register payments API.
				$blocks_package_container = Automattic\WooCommerce\Blocks\Package::container();
				$blocks_package_container->register(
					Automattic\WooCommerce\Blocks\Payments\Api::class,
					function ( $container ) {
						$payment_method_registry = $container->get( Automattic\WooCommerce\Blocks\Payments\PaymentMethodRegistry::class );
						$asset_data_registry     = $container->get( Automattic\WooCommerce\Blocks\Assets\AssetDataRegistry::class );
						return new Automattic\WooCommerce\Blocks\Payments\Api( $payment_method_registry, $asset_data_registry );
					}
				);
				$blocks_package_container->get( Automattic\WooCommerce\Blocks\Payments\Api::class );

				// Register draft orders.
				$draft_orders = $blocks_package_container->get( Automattic\WooCommerce\Blocks\Domain\Services\DraftOrders::class );

				add_filter( 'wc_order_statuses', [ $draft_orders, 'register_draft_order_status' ] );
				add_filter( 'woocommerce_register_shop_order_post_statuses', [ $draft_orders, 'register_draft_order_post_status' ] );
				add_filter( 'woocommerce_analytics_excluded_order_statuses', [ $draft_orders, 'append_draft_order_post_status' ] );
				add_filter( 'woocommerce_valid_order_statuses_for_payment', [ $draft_orders, 'append_draft_order_post_status' ] );
				add_filter( 'woocommerce_valid_order_statuses_for_payment_complete', [ $draft_orders, 'append_draft_order_post_status' ] );
				// Hook into the query to retrieve My Account orders so draft status is excluded.
				add_action( 'woocommerce_my_account_my_orders_query', [ $draft_orders, 'delete_draft_order_post_status_from_args' ] );
				add_action( 'woocommerce_cleanup_draft_orders', [ $draft_orders, 'delete_expired_draft_orders' ] );
				add_action( 'admin_init', [ $draft_orders, 'install' ] );
			}

			new WooPay_Order_Status_Sync( self::$api_client );
		}
	}

	/**
	 * Initializes express checkout buttons if payments are enabled
	 *
	 * @return void
	 */
	public static function maybe_display_express_checkout_buttons() {
		if ( WC_Payments_Features::are_payments_enabled() ) {
			$payment_request_button_handler          = new WC_Payments_Payment_Request_Button_Handler( self::$account, self::get_gateway() );
			$woopay_button_handler                   = new WC_Payments_WooPay_Button_Handler( self::$account, self::get_gateway(), self::$woopay_util );
			$express_checkout_button_display_handler = new WC_Payments_Express_Checkout_Button_Display_Handler( self::get_gateway(), $payment_request_button_handler, $woopay_button_handler );
		}
	}


	/**
	 * Used to initialize woopay session.
	 *
	 * @return void
	 */
	public static function ajax_init_woopay() {
		$is_nonce_valid = check_ajax_referer( 'wcpay_init_woopay_nonce', false, false );

		if ( ! $is_nonce_valid ) {
			wp_send_json_error(
				__( 'You aren’t authorized to do that.', 'woocommerce-payments' ),
				403
			);
		}

		$email       = ! empty( $_POST['email'] ) ? wc_clean( wp_unslash( $_POST['email'] ) ) : '';
		$user        = wp_get_current_user();
		$customer_id = self::$customer_service->get_customer_id_by_user_id( $user->ID );
		if ( null === $customer_id ) {
			// create customer.
			$customer_data = WC_Payments_Customer_Service::map_customer_data( null, new WC_Customer( $user->ID ) );
			$customer_id   = self::$customer_service->create_customer_for_user( $user, $customer_data );
		}

		$account_id = self::get_account_service()->get_stripe_account_id();

		$store_logo = self::get_gateway()->get_option( 'platform_checkout_store_logo' );

		$store_api_token = self::init_store_api_token();

		include_once WCPAY_ABSPATH . 'includes/compat/blocks/class-blocks-data-extractor.php';
		$blocks_data_extractor = new Blocks_Data_Extractor();

		$body = [
			'wcpay_version'   => WCPAY_VERSION_NUMBER,
			'user_id'         => $user->ID,
			'customer_id'     => $customer_id,
			'session_nonce'   => wp_create_nonce( 'wc_store_api' ),
			'store_api_token' => $store_api_token->get_cart_token(),
			'email'           => $email,
			'store_data'      => [
				'store_name'                     => get_bloginfo( 'name' ),
				'store_logo'                     => ! empty( $store_logo ) ? get_rest_url( null, 'wc/v3/payments/file/' . $store_logo ) : '',
				'custom_message'                 => self::get_gateway()->get_option( 'platform_checkout_custom_message' ),
				'blog_id'                        => Jetpack_Options::get_option( 'id' ),
				'blog_url'                       => get_site_url(),
				'blog_checkout_url'              => wc_get_checkout_url(),
				'blog_shop_url'                  => get_permalink( wc_get_page_id( 'shop' ) ),
				'store_api_url'                  => self::get_store_api_url(),
				'account_id'                     => $account_id,
				'test_mode'                      => self::$mode->is_test(),
				'capture_method'                 => empty( self::get_gateway()->get_option( 'manual_capture' ) ) || 'no' === self::get_gateway()->get_option( 'manual_capture' ) ? 'automatic' : 'manual',
				'is_subscriptions_plugin_active' => self::get_gateway()->is_subscriptions_plugin_active(),
				'woocommerce_tax_display_cart'   => get_option( 'woocommerce_tax_display_cart' ),
				'ship_to_billing_address_only'   => wc_ship_to_billing_address_only(),
				'return_url'                     => wc_get_cart_url(),
				'blocks_data'                    => $blocks_data_extractor->get_data(),
				'checkout_schema_namespaces'     => $blocks_data_extractor->get_checkout_schema_namespaces(),
			],
			'user_session'    => isset( $_REQUEST['user_session'] ) ? sanitize_text_field( wp_unslash( $_REQUEST['user_session'] ) ) : null,
		];

		$has_adapted_extension_enabled = get_option( WooPay_Scheduler::HAS_ADAPTED_EXTENSIONS_OPTION_NAME, false );

		if ( $has_adapted_extension_enabled ) {
			if ( is_user_logged_in() ) {
				$user = wp_get_current_user();
			} elseif ( ! empty( $email ) ) {
				$user = get_user_by( 'email', $email );

				if ( $user ) {
					WC()->session->set( 'woopay_verified_user_id', $user->ID );

					$body['verified_user_store_api_token'] = $store_api_token->get_store_api_token_for_user_id( $user->ID );
				}
			}

			$adapted_extensions = get_option( WooPay_Scheduler::ADAPTED_EXTENSIONS_LIST_OPTION_NAME, [] );

			$body['extension_settings'] = [];

			if ( in_array( 'woocommerce-points-and-rewards', $adapted_extensions, true ) && class_exists( 'WC_Points_Rewards_Manager' ) && ! empty( $user ) ) {
<<<<<<< HEAD

				$minimum_discount = (float) get_option( 'wc_points_rewards_cart_min_discount', '' );
				$labels           = explode( ':', get_option( 'wc_points_rewards_points_label', ':' ) );

				$body['extension_settings']['points-and-rewards'] = [
					'points_available'           => WC_Points_Rewards_Manager::get_users_points( $user->ID ),
					'minimum_points_amount'      => WC_Points_Rewards_Manager::calculate_points_for_discount( $minimum_discount ),
					'partial_redemption_enabled' => 'yes' === get_option( 'wc_points_rewards_partial_redemption_enabled' ),
					'points_label_plural'        => $labels[1],
				];
=======
				$available_points = WC_Points_Rewards_Manager::get_users_points( $user->ID );

				// Only enable if the available points is greater than 0.
				if ( $available_points > 0 ) {
					$minimum_discount = (float) get_option( 'wc_points_rewards_cart_min_discount', '' );
					$labels           = explode( ':', get_option( 'wc_points_rewards_points_label', ':' ) );

					$body['extension_settings']['points-and-rewards'] = [
						'points_available'           => WC_Points_Rewards_Manager::get_users_points( $user->ID ),
						'minimum_points_amount'      => WC_Points_Rewards_Manager::calculate_points_for_discount( $minimum_discount ),
						'partial_redemption_enabled' => 'yes' === get_option( 'wc_points_rewards_partial_redemption_enabled' ),
						'points_label_plural'        => $labels[1],
					];
				}
>>>>>>> e830b94c
			}

			if ( in_array( 'woocommerce-gift-cards', $adapted_extensions, true ) && ! empty( $user ) ) {
				$body['extension_settings']['woocommerce-gift-cards'] = [
					'account_orders_link' => add_query_arg( [ 'wc_gc_show_pending_orders' => 'yes' ], wc_get_account_endpoint_url( 'orders' ) ),
				];
			}
		}

		$args = [
			'url'     => WooPay_Utilities::get_woopay_rest_url( 'init' ),
			'method'  => 'POST',
			'timeout' => 30,
			'body'    => wp_json_encode( $body ),
			'headers' => [
				'Content-Type' => 'application/json',
			],
		];

		/**
		 * Suppress psalm error from Jetpack Connection namespacing WP_Error.
		 *
		 * @psalm-suppress UndefinedDocblockClass
		 */
		$response = Automattic\Jetpack\Connection\Client::remote_request( $args, wp_json_encode( $body ) );

		if ( is_wp_error( $response ) || ! is_array( $response ) ) {
			Logger::error( 'HTTP_REQUEST_ERROR ' . var_export( $response, true ) ); // phpcs:ignore WordPress.PHP.DevelopmentFunctions.error_log_var_export
			// phpcs:ignore
			/**
			 * @psalm-suppress UndefinedDocblockClass
			 */
			$message = sprintf(
				// translators: %1: original error message.
				__( 'Http request failed. Reason: %1$s', 'woocommerce-payments' ),
				$response->get_error_message()
			);
			// Respond with same message platform would respond with on failure.
			$response_body_json = wp_json_encode( [ 'result' => 'failure' ] );
		} else {
			$response_body_json = wp_remote_retrieve_body( $response );
		}

		Logger::log( $response_body_json );
		wp_send_json( json_decode( $response_body_json ) );
	}

	/**
	 * Initializes the WooPay_Store_Api_Token class and returns it.
	 *
	 * @return WooPay_Store_Api_Token The WooPay_Store_Api_Token object.
	 */
	private static function init_store_api_token() {
		$cart_route = WooPay_Store_Api_Token::init();

		return $cart_route;
	}

	/**
	 * Retrieve a woopay request signature.
	 *
	 * @return void
	 */
	public static function ajax_get_woopay_signature() {
		$is_nonce_valid = check_ajax_referer( 'woopay_signature_nonce', false, false );

		if ( ! $is_nonce_valid ) {
			wp_send_json_error(
				__( 'You aren’t authorized to do that.', 'woocommerce-payments' ),
				403
			);
		}

		$woopay_util = new WooPay_Utilities();

		$signature = $woopay_util->get_woopay_request_signature();

		wp_send_json_success(
			[
				'signature' => $signature,
			],
			200
		);
	}

	/**
	 * Retrieves the Store API URL.
	 *
	 * @return string
	 */
	public static function get_store_api_url() {
		if ( class_exists( StoreApi::class ) && class_exists( RoutesController::class ) ) {
			try {
				$cart          = StoreApi::container()->get( RoutesController::class )->get( 'cart' );
				$store_api_url = method_exists( $cart, 'get_namespace' ) ? $cart->get_namespace() : 'wc/store';
			} catch ( Exception $e ) {
				$store_api_url = 'wc/store';
			}
		}

		return get_rest_url( null, $store_api_url ?? 'wc/store' );
	}

	/**
	 * Adds custom email field.
	 */
	public static function woopay_fields_before_billing_details() {
		$checkout = WC()->checkout;

		echo '<div class="woocommerce-billing-fields" id="contact_details">';

		echo '<h3>' . esc_html( __( 'Contact information', 'woocommerce-payments' ) ) . '</h3>';

		echo '<div class="woocommerce-billing-fields__field-wrapper">';
		woocommerce_form_field(
			'billing_email',
			[
				'type'        => 'email',
				'label'       => __( 'Email address', 'woocommerce-payments' ),
				'class'       => [ 'form-row-wide woopay-billing-email' ],
				'input_class' => [ 'woopay-billing-email-input' ],
				'validate'    => [ 'email' ],
				'required'    => true,
			],
			$checkout->get_value( 'billing_email' )
		);

		echo '</div>';
		echo '</div>';

		// Ensure WC Blocks styles are enqueued so the spinner will show.
		// This style is not enqueued be default when using a block theme and classic checkout.
		wp_enqueue_style( 'wc-blocks-style' );
	}

	/**
	 * Hide the core email field
	 *
	 * @param string $field The checkout field being filtered.
	 * @param string $key The field key.
	 * @param mixed  $args Field arguments.
	 * @param string $value Field value.
	 * @return string
	 */
	public static function filter_woocommerce_form_field_woopay_email( $field, $key, $args, $value ) {
		$class = $args['class'][0];
		if ( false === strpos( $class, 'woopay-billing-email' ) && is_checkout() && ! is_checkout_pay_page() ) {
			$field = '';
		}
		return $field;
	}

	/**
	 * Register woopay hooks and scripts if feature is available.
	 *
	 * @return void
	 */
	public static function init_woopay() {
		// Load woopay save user section if feature is enabled.
		if ( self::$woopay_util->should_enable_woopay( self::get_gateway() ) ) {
			// Update email field location.
			add_action( 'woocommerce_checkout_billing', [ __CLASS__, 'woopay_fields_before_billing_details' ], -50 );
			add_filter( 'woocommerce_form_field_email', [ __CLASS__, 'filter_woocommerce_form_field_woopay_email' ], 20, 4 );

			include_once __DIR__ . '/woopay-user/class-woopay-save-user.php';

			new WooPay_Save_User();
		}
	}

	/**
	 * Load stripe site messaging script.
	 *
	 * @return void
	 */
	public static function load_stripe_bnpl_site_messaging() {
		if ( WC_Payments_Features::is_bnpl_affirm_afterpay_enabled() ) {
			// The messaging element shall not be shown for subscription products.
			// As we are not too deep into subscriptions API, we follow simplistic approach for now.
			$is_subscription           = false;
			$are_subscriptions_enabled = class_exists( 'WC_Subscriptions' ) || class_exists( 'WC_Subscriptions_Core_Plugin' );
			if ( $are_subscriptions_enabled ) {
					global $product;
					$is_subscription = $product && WC_Subscriptions_Product::is_subscription( $product );
			}

			if ( ! $is_subscription ) {
				require_once __DIR__ . '/class-wc-payments-payment-method-messaging-element.php';
				$stripe_site_messaging = new WC_Payments_Payment_Method_Messaging_Element( self::$account, self::$card_gateway );
				echo wp_kses( $stripe_site_messaging->init(), 'post' );
			}
		}
	}

	/**
	 * Load webpack runtime script, only if SCRIPT_DEBUG is enabled and the script exists.
	 * Required for webpack server with HMR.
	 *
	 * @return void
	 */
	public static function enqueue_dev_runtime_scripts() {
		if ( ( defined( 'SCRIPT_DEBUG' ) && SCRIPT_DEBUG ) && file_exists( WCPAY_ABSPATH . 'dist/runtime.js' ) ) {
			wp_enqueue_script( 'WCPAY_RUNTIME', plugins_url( 'dist/runtime.js', WCPAY_PLUGIN_FILE ), [], self::get_file_version( 'dist/runtime.js' ), true );
		}
	}

	/**
	 * Creates a new request object for a server call.
	 *
	 * @param  string $class_name The name of the request class. Must extend WCPay\Core\Server\Request.
	 * @param  mixed  $id         The item ID, if the request needs it (Optional).
	 * @return Request
	 * @throws Exception          If the request class is not really a request.
	 */
	public static function create_request( $class_name, $id = null ) {
		/**
		 * Used for unit tests only, as requests have dependencies, which are not publicly available in live mode.
		 *
		 * @param Request $request    Null, but if the filter returns a request, it will be used.
		 * @param string  $class_name The name of the request class.
		 */
		$request = apply_filters( 'wcpay_create_request', null, $class_name, $id );
		if ( $request instanceof Request ) {
			return $request;
		}

		if ( ! is_subclass_of( $class_name, Request::class ) ) {
			throw new Exception(
				sprintf(
					'WC_Payments::create_request() requires a class, which extends %s, %s provided instead',
					Request::class,
					$class_name
				)
			);
		}

		return new $class_name( self::get_payments_api_client(), self::get_wc_payments_http(), $id );
	}

	/**
	 * Inject an inline script with WCPay assets properties.
	 * window.wcpayAssets.url – Dist URL, required to properly load chunks on sites with JS concatenation enabled.
	 *
	 * @return void
	 */
	public static function enqueue_assets_script() {
		wp_register_script( 'WCPAY_ASSETS', '', [], WCPAY_VERSION_NUMBER, false );
		wp_enqueue_script( 'WCPAY_ASSETS' );
		wp_localize_script(
			'WCPAY_ASSETS',
			'wcpayAssets',
			[
				'url' => plugins_url( '/dist/', WCPAY_PLUGIN_FILE ),
			]
		);
	}

	/**
	 * Shows an alert notice for Hungarian, Sweden, and Czech Republic merchants on WooCommerce 7.4 and below
	 */
	public static function wcpay_show_old_woocommerce_for_hungary_sweden_and_czech_republic() {
		$currencies        = [ 'HUF', 'SEK', 'CZK' ];
		$store_currency    = get_woocommerce_currency();
		$should_show_error = in_array( $store_currency, $currencies, true );

		if ( ! defined( 'WC_VERSION' ) || ! version_compare( WC_VERSION, '7.8', '<' ) || ! $should_show_error ) {
			return;
		}

		$notice = '';

		switch ( $store_currency ) {
			case 'HUF':
				/* translators: %1$s: The current WordPress version used by the store */
				$notice = __( 'The WooCommerce version you have installed is not compatible with WooCommerce Payments for a Hungarian business. Please update WooCommerce to version 7.8 or above (you are using %1$s). You can do that via the <a1>the plugins page.</a1>', 'woocommerce-payments' );
				break;
			case 'SEK':
				/* translators: %1$s: The current WordPress version used by the store */
				$notice = __( 'The WooCommerce version you have installed is not compatible with WooCommerce Payments for a Swedish business. Please update WooCommerce to version 7.8 or above (you are using %1$s). You can do that via the <a1>the plugins page.</a1>', 'woocommerce-payments' );
				break;
			case 'CZK':
				/* translators: %1$s: The current WordPress version used by the store */
				$notice = __( 'The WooCommerce version you have installed is not compatible with WooCommerce Payments for a Czech Republic business. Please update WooCommerce to version 7.8 or above (you are using %1$s). You can do that via the <a1>the plugins page.</a1>', 'woocommerce-payments' );
				break;
		}

		?>
		<div class="notice wcpay-notice notice-error">
			<p>
			<?php
			echo WC_Payments_Utils::esc_interpolated_html(
				sprintf(
					$notice,
					WC_VERSION
				),
				[
					'a1' => '<a href="' . admin_url( 'plugins.php' ) . '">',
				]
			)
			?>
			</p>
		</div>
		<?php
	}
}<|MERGE_RESOLUTION|>--- conflicted
+++ resolved
@@ -1510,18 +1510,6 @@
 			$body['extension_settings'] = [];
 
 			if ( in_array( 'woocommerce-points-and-rewards', $adapted_extensions, true ) && class_exists( 'WC_Points_Rewards_Manager' ) && ! empty( $user ) ) {
-<<<<<<< HEAD
-
-				$minimum_discount = (float) get_option( 'wc_points_rewards_cart_min_discount', '' );
-				$labels           = explode( ':', get_option( 'wc_points_rewards_points_label', ':' ) );
-
-				$body['extension_settings']['points-and-rewards'] = [
-					'points_available'           => WC_Points_Rewards_Manager::get_users_points( $user->ID ),
-					'minimum_points_amount'      => WC_Points_Rewards_Manager::calculate_points_for_discount( $minimum_discount ),
-					'partial_redemption_enabled' => 'yes' === get_option( 'wc_points_rewards_partial_redemption_enabled' ),
-					'points_label_plural'        => $labels[1],
-				];
-=======
 				$available_points = WC_Points_Rewards_Manager::get_users_points( $user->ID );
 
 				// Only enable if the available points is greater than 0.
@@ -1536,7 +1524,6 @@
 						'points_label_plural'        => $labels[1],
 					];
 				}
->>>>>>> e830b94c
 			}
 
 			if ( in_array( 'woocommerce-gift-cards', $adapted_extensions, true ) && ! empty( $user ) ) {
