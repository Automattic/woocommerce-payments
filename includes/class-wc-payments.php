--- conflicted
+++ resolved
@@ -321,7 +321,6 @@
 		// Always load tracker to avoid class not found errors.
 		include_once WCPAY_ABSPATH . 'includes/admin/tracks/class-tracker.php';
 
-<<<<<<< HEAD
 		self::$action_scheduler_service             = new WC_Payments_Action_Scheduler_Service( self::$api_client );
 		self::$account                              = new WC_Payments_Account( self::$api_client, self::$database_cache, self::$action_scheduler_service );
 		self::$customer_service                     = new WC_Payments_Customer_Service( self::$api_client, self::$account, self::$database_cache );
@@ -333,26 +332,9 @@
 		self::$failed_transaction_rate_limiter      = new Session_Rate_Limiter( Session_Rate_Limiter::SESSION_KEY_DECLINED_CARD_REGISTRY, 5, 10 * MINUTE_IN_SECONDS );
 		self::$order_service                        = new WC_Payments_Order_Service( self::$api_client );
 		self::$order_success_page                   = new WC_Payments_Order_Success_Page();
+		self::$onboarding_service                   = new WC_Payments_Onboarding_Service( self::$api_client, self::$database_cache );
+		self::$platform_checkout_util               = new Platform_Checkout_Utilities();
 		self::$platform_checkout_order_success_page = new Platform_Checkout_Order_Success_Page( self::$account, self::$api_client, self::$order_service, self::$action_scheduler_service );
-		self::$onboarding_service                   = new WC_Payments_Onboarding_Service( self::$api_client, self::$database_cache );
-
-		$card_class = CC_Payment_Gateway::class;
-		$upe_class  = UPE_Payment_Gateway::class;
-=======
-		self::$action_scheduler_service            = new WC_Payments_Action_Scheduler_Service( self::$api_client );
-		self::$account                             = new WC_Payments_Account( self::$api_client, self::$database_cache, self::$action_scheduler_service );
-		self::$customer_service                    = new WC_Payments_Customer_Service( self::$api_client, self::$account, self::$database_cache );
-		self::$token_service                       = new WC_Payments_Token_Service( self::$api_client, self::$customer_service );
-		self::$remote_note_service                 = new WC_Payments_Remote_Note_Service( WC_Data_Store::load( 'admin-note' ) );
-		self::$fraud_service                       = new WC_Payments_Fraud_Service( self::$api_client, self::$customer_service, self::$account );
-		self::$in_person_payments_receipts_service = new WC_Payments_In_Person_Payments_Receipts_Service();
-		self::$localization_service                = new WC_Payments_Localization_Service();
-		self::$failed_transaction_rate_limiter     = new Session_Rate_Limiter( Session_Rate_Limiter::SESSION_KEY_DECLINED_CARD_REGISTRY, 5, 10 * MINUTE_IN_SECONDS );
-		self::$order_service                       = new WC_Payments_Order_Service( self::$api_client );
-		self::$order_success_page                  = new WC_Payments_Order_Success_Page();
-		self::$onboarding_service                  = new WC_Payments_Onboarding_Service( self::$api_client, self::$database_cache );
-		self::$platform_checkout_util              = new Platform_Checkout_Utilities();
->>>>>>> 6ddd271f
 
 		if ( WC_Payments_Features::is_upe_enabled() ) {
 			$payment_methods        = [];
@@ -437,11 +419,7 @@
 		// Load WCPay Subscriptions.
 		if ( WC_Payments_Features::is_wcpay_subscriptions_enabled() ) {
 			include_once WCPAY_ABSPATH . '/includes/subscriptions/class-wc-payments-subscriptions.php';
-<<<<<<< HEAD
 			WC_Payments_Subscriptions::init( self::$api_client, self::$customer_service, self::$card_gateway, self::$account, self::$order_service );
-=======
-			WC_Payments_Subscriptions::init( self::$api_client, self::$customer_service, self::get_gateway(), self::$account );
->>>>>>> 6ddd271f
 		}
 
 		add_action( 'rest_api_init', [ __CLASS__, 'init_rest_api' ] );
