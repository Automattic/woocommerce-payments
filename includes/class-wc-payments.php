--- conflicted
+++ resolved
@@ -254,11 +254,8 @@
 		self::$localization_service                = new WC_Payments_Localization_Service();
 		self::$failed_transaction_rate_limiter     = new Session_Rate_Limiter( Session_Rate_Limiter::SESSION_KEY_DECLINED_CARD_REGISTRY, 5, 10 * MINUTE_IN_SECONDS );
 		self::$in_person_payments_receipts_service = new WC_Payments_In_Person_Payments_Receipts_Service();
-<<<<<<< HEAD
+		self::$order_service                       = new WC_Payments_Order_Service();
 		self::$webhook_processing_service          = new WC_Payments_Webhook_Processing_Service( self::$db_helper, self::$account, self::$remote_note_service );
-=======
-		self::$order_service                       = new WC_Payments_Order_Service();
->>>>>>> cf4f777e
 
 		$card_class = CC_Payment_Gateway::class;
 		$upe_class  = UPE_Payment_Gateway::class;
@@ -620,11 +617,8 @@
 		$timeline_controller->register_routes();
 
 		include_once WCPAY_ABSPATH . 'includes/admin/class-wc-rest-payments-webhook-controller.php';
-<<<<<<< HEAD
+		$webhook_controller = new WC_REST_Payments_Webhook_Controller( self::$api_client, self::$db_helper, self::$account, self::$remote_note_service, self::$order_service ); // TODO must fix this after the merge.
 		$webhook_controller = new WC_REST_Payments_Webhook_Controller( self::$api_client, self::$webhook_processing_service );
-=======
-		$webhook_controller = new WC_REST_Payments_Webhook_Controller( self::$api_client, self::$db_helper, self::$account, self::$remote_note_service, self::$order_service );
->>>>>>> cf4f777e
 		$webhook_controller->register_routes();
 
 		include_once WCPAY_ABSPATH . 'includes/admin/class-wc-rest-payments-tos-controller.php';
