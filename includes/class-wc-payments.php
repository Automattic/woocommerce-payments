<?php
/**
 * Class WC_Payments
 *
 * @package WooCommerce\Payments
 */

if ( ! defined( 'ABSPATH' ) ) {
	exit; // Exit if accessed directly.
}

use Automattic\WooCommerce\StoreApi\StoreApi;
use Automattic\WooCommerce\StoreApi\RoutesController;
use WCPay\Logger;
use WCPay\Migrations\Allowed_Payment_Request_Button_Types_Update;
use WCPay\Payment_Methods\CC_Payment_Gateway;
use WCPay\Payment_Methods\CC_Payment_Method;
use WCPay\Payment_Methods\Bancontact_Payment_Method;
use WCPay\Payment_Methods\Becs_Payment_Method;
use WCPay\Payment_Methods\Giropay_Payment_Method;
use WCPay\Payment_Methods\P24_Payment_Method;
use WCPay\Payment_Methods\Sepa_Payment_Method;
use WCPay\Payment_Methods\Sofort_Payment_Method;
use WCPay\Payment_Methods\UPE_Payment_Gateway;
use WCPay\Payment_Methods\Ideal_Payment_Method;
use WCPay\Payment_Methods\Eps_Payment_Method;
use WCPay\Payment_Methods\UPE_Payment_Method;
use WCPay\Platform_Checkout_Tracker;
use WCPay\Platform_Checkout\Platform_Checkout_Utilities;
use WCPay\Platform_Checkout\Platform_Checkout_Order_Status_Sync;
use WCPay\Payment_Methods\Link_Payment_Method;
use WCPay\Session_Rate_Limiter;
use WCPay\Database_Cache;
use WCPay\WC_Payments_Checkout;
use WCPay\WC_Payments_UPE_Checkout;
use WCPay\Blocks_Data_Extractor;

/**
 * Main class for the WooCommerce Payments extension. Its responsibility is to initialize the extension.
 */
class WC_Payments {
	/**
	 * Main payment gateway controller instance, created in init function.
	 *
	 * @var WC_Payment_Gateway_WCPay|UPE_Payment_Gateway
	 */
	private static $card_gateway;

	/**
	 * Instance of WC_Payment_Gateway_WCPay to register as payment gateway.
	 *
	 * @var WC_Payment_Gateway_WCPay
	 */
	private static $legacy_card_gateway;

	/**
	 * Instance of WC_Payments_API_Client, created in init function.
	 *
	 * @var WC_Payments_API_Client
	 */
	private static $api_client;

	/**
	 * Instance of WC_Payments_DB.
	 *
	 * @var WC_Payments_DB
	 */
	private static $db_helper;

	/**
	 * Instance of WC_Payments_Account, created in init function.
	 *
	 * @var WC_Payments_Account
	 */
	private static $account;

	/**
	 * Instance of WC_Payments_Customer_Service, created in init function.
	 *
	 * @var WC_Payments_Customer_Service
	 */
	private static $customer_service;

	/**
	 * Instance of WC_Payments_Token_Service, created in init function.
	 *
	 * @var WC_Payments_Token_Service
	 */
	private static $token_service;

	/**
	 * Instance of WC_Payments_Remote_Note_Service, created in init function.
	 *
	 * @var WC_Payments_Remote_Note_Service
	 */
	private static $remote_note_service;

	/**
	 * Instance of WC_Payments_Action_Scheduler_Service, created in init function
	 *
	 * @var WC_Payments_Action_Scheduler_Service
	 */
	private static $action_scheduler_service;

	/**
	 * Instance of WC_Payments_Localization_Service, created in init function
	 *
	 * @var WC_Payments_Localization_Service
	 */
	private static $localization_service;

	/**
	 * Instance of WC_Payments_Dependency_Service, created in init function
	 *
	 * @var WC_Payments_Dependency_Service
	 */
	private static $dependency_service;

	/**
	 * Instance of WC_Payments_Fraud_Service, created in init function
	 *
	 * @var WC_Payments_Fraud_Service
	 */
	private static $fraud_service;

	/**
	 * Instance of WC_Payments_In_Person_Payments_Receipts_Service, created in init function
	 *
	 * @var WC_Payments_In_Person_Payments_Receipts_Service
	 */
	private static $in_person_payments_receipts_service;

	/**
	 * Instance of WC_Payments_Order_Service, created in init function
	 *
	 * @var WC_Payments_Order_Service
	 */
	private static $order_service;

	/**
	 * Instance of WC_Payments_Order_Success_Page, created in init function
	 *
	 * @var WC_Payments_Order_Success_Page
	 */
	private static $order_success_page;

	/**
	 * Instance of WC_Payments_Onboarding_Service, created in init function
	 *
	 * @var WC_Payments_Onboarding_Service
	 */
	private static $onboarding_service;

	/**
	 * Instance of WC_Payments_Payment_Request_Button_Handler, created in init function
	 *
	 * @var WC_Payments_Payment_Request_Button_Handler
	 */
	private static $payment_request_button_handler;

	/**
	 * Instance of WC_Payments_Platform_Checkout_Button_Handler, created in init function
	 *
	 * @var WC_Payments_Platform_Checkout_Button_Handler
	 */
	private static $platform_checkout_button_handler;

	/**
	 * Instance of WC_Payments_Apple_Pay_Registration, created in init function
	 *
	 * @var WC_Payments_Apple_Pay_Registration
	 */
	private static $apple_pay_registration;

	/**
	 * Instance of Session_Rate_Limiter to limit failed transactions
	 *
	 * @var Session_Rate_Limiter
	 */
	private static $failed_transaction_rate_limiter;

	/**
	 * Instance of Database_Cache utils
	 *
	 * @var Database_Cache
	 */
	private static $database_cache;

	/**
	 * Cache for plugin headers to avoid multiple calls to get_file_data
	 *
	 * @var array
	 */
	private static $plugin_headers = null;

	/**
	 * Instance of WC_Payments_Webhook_Processing_Service to process webhook data.
	 *
	 * @var WC_Payments_Webhook_Processing_Service
	 */
	private static $webhook_processing_service;

	/**
	 * Maps all availabled Stripe payment method IDs to UPE Payment Method instances.
	 *
	 * @var array
	 */
	private static $upe_payment_method_map = [];

	/**
	 * Maps all availabled Stripe payment method IDs to UPE Payment Gateway instances.
	 *
	 * @var array
	 */
	private static $upe_payment_gateway_map = [];

	/**
	 * Map to store all the available split upe checkouts
	 *
	 * @var array
	 */
	private static $upe_checkout_map = [];

	/**
	 * Instance of WC_Payments_Webhook_Reliability_Service, created in init function
	 *
	 * @var WC_Payments_Webhook_Reliability_Service
	 */
	private static $webhook_reliability_service;

	/**
	 * Platform Checkout Utilities.
	 *
	 * @var Platform_Checkout_Utilities
	 */
	private static $platform_checkout_util;

	/**
	 * WC Payments Checkout
	 *
	 * @var WC_Payments_Checkout|WC_Payments_UPE_Checkout
	 */
	private static $wc_payments_checkout;


	/**
	 * Entry point to the initialization logic.
	 */
	public static function init() {
		define( 'WCPAY_VERSION_NUMBER', self::get_plugin_headers()['Version'] );

		include_once __DIR__ . '/class-wc-payments-utils.php';

		include_once __DIR__ . '/class-database-cache.php';
		self::$database_cache = new Database_Cache();

		include_once __DIR__ . '/class-wc-payments-dependency-service.php';

		self::$dependency_service = new WC_Payments_Dependency_Service();

		if ( false === self::$dependency_service->has_valid_dependencies() ) {
			return;
		}

		add_action( 'admin_init', [ __CLASS__, 'add_woo_admin_notes' ] );
		add_action( 'init', [ __CLASS__, 'install_actions' ] );

		add_action( 'woocommerce_blocks_payment_method_type_registration', [ __CLASS__, 'register_checkout_gateway' ] );

		include_once __DIR__ . '/class-wc-payments-db.php';
		self::$db_helper = new WC_Payments_DB();

		include_once __DIR__ . '/exceptions/class-base-exception.php';
		include_once __DIR__ . '/exceptions/class-api-exception.php';
		include_once __DIR__ . '/exceptions/class-connection-exception.php';

		self::$api_client = self::create_api_client();

		include_once __DIR__ . '/compat/subscriptions/trait-wc-payments-subscriptions-utilities.php';
		include_once __DIR__ . '/compat/subscriptions/trait-wc-payment-gateway-wcpay-subscriptions.php';
		include_once __DIR__ . '/class-wc-payments-account.php';
		include_once __DIR__ . '/class-wc-payments-customer-service.php';
		include_once __DIR__ . '/class-logger.php';
		include_once __DIR__ . '/class-session-rate-limiter.php';
		include_once __DIR__ . '/class-wc-payment-gateway-wcpay.php';
		include_once __DIR__ . '/class-wc-payments-checkout.php';
		include_once __DIR__ . '/class-wc-payments-upe-checkout.php';
		include_once __DIR__ . '/payment-methods/class-cc-payment-gateway.php';
		include_once __DIR__ . '/payment-methods/class-upe-payment-gateway.php';
		include_once __DIR__ . '/payment-methods/class-upe-payment-method.php';
		include_once __DIR__ . '/payment-methods/class-cc-payment-method.php';
		include_once __DIR__ . '/payment-methods/class-bancontact-payment-method.php';
		include_once __DIR__ . '/payment-methods/class-sepa-payment-method.php';
		include_once __DIR__ . '/payment-methods/class-giropay-payment-method.php';
		include_once __DIR__ . '/payment-methods/class-p24-payment-method.php';
		include_once __DIR__ . '/payment-methods/class-sofort-payment-method.php';
		include_once __DIR__ . '/payment-methods/class-ideal-payment-method.php';
		include_once __DIR__ . '/payment-methods/class-becs-payment-method.php';
		include_once __DIR__ . '/payment-methods/class-eps-payment-method.php';
		include_once __DIR__ . '/payment-methods/class-link-payment-method.php';
		include_once __DIR__ . '/class-wc-payment-token-wcpay-sepa.php';
		include_once __DIR__ . '/class-wc-payments-status.php';
		include_once __DIR__ . '/class-wc-payments-token-service.php';
		include_once __DIR__ . '/class-wc-payments-payment-request-button-handler.php';
		include_once __DIR__ . '/class-wc-payments-platform-checkout-button-handler.php';
		include_once __DIR__ . '/class-wc-payments-apple-pay-registration.php';
		include_once __DIR__ . '/exceptions/class-add-payment-method-exception.php';
		include_once __DIR__ . '/exceptions/class-amount-too-small-exception.php';
		include_once __DIR__ . '/exceptions/class-intent-authentication-exception.php';
		include_once __DIR__ . '/exceptions/class-invalid-payment-method-exception.php';
		include_once __DIR__ . '/exceptions/class-process-payment-exception.php';
		include_once __DIR__ . '/exceptions/class-invalid-webhook-data-exception.php';
		include_once __DIR__ . '/exceptions/class-invalid-price-exception.php';
		include_once __DIR__ . '/constants/class-order-status.php';
		include_once __DIR__ . '/constants/class-payment-type.php';
		include_once __DIR__ . '/constants/class-payment-initiated-by.php';
		include_once __DIR__ . '/constants/class-payment-intent-status.php';
		include_once __DIR__ . '/constants/class-payment-capture-type.php';
		include_once __DIR__ . '/constants/class-payment-method.php';
		include_once __DIR__ . '/class-payment-information.php';
		require_once __DIR__ . '/notes/class-wc-payments-remote-note-service.php';
		include_once __DIR__ . '/class-wc-payments-action-scheduler-service.php';
		include_once __DIR__ . '/class-wc-payments-fraud-service.php';
		include_once __DIR__ . '/class-wc-payments-onboarding-service.php';
		include_once __DIR__ . '/class-experimental-abtest.php';
		include_once __DIR__ . '/class-wc-payments-localization-service.php';
		include_once __DIR__ . '/in-person-payments/class-wc-payments-in-person-payments-receipts-service.php';
		include_once __DIR__ . '/class-wc-payments-order-service.php';
		include_once __DIR__ . '/class-wc-payments-order-success-page.php';
		include_once __DIR__ . '/class-wc-payments-file-service.php';
		include_once __DIR__ . '/class-wc-payments-webhook-processing-service.php';
		include_once __DIR__ . '/class-wc-payments-webhook-reliability-service.php';
		include_once __DIR__ . '/fraud-prevention/class-fraud-prevention-service.php';
		include_once __DIR__ . '/fraud-prevention/class-buyer-fingerprinting-service.php';
		include_once __DIR__ . '/platform-checkout/class-platform-checkout-utilities.php';
		include_once __DIR__ . '/platform-checkout/class-platform-checkout-order-status-sync.php';
		include_once __DIR__ . '/class-wc-payment-token-wcpay-link.php';

		// Load customer multi-currency if feature is enabled.
		if ( WC_Payments_Features::is_customer_multi_currency_enabled() ) {
			include_once __DIR__ . '/multi-currency/wc-payments-multi-currency.php';
		}

		// // Load platform checkout save user section if feature is enabled.
		add_action( 'woocommerce_cart_loaded_from_session', [ __CLASS__, 'init_platform_checkout' ] );

		// Init the email template for In Person payment receipt email. We need to do it before passing the mailer to the service.
		add_filter( 'woocommerce_email_classes', [ __CLASS__, 'add_ipp_emails' ], 10 );

		// Always load tracker to avoid class not found errors.
		include_once WCPAY_ABSPATH . 'includes/admin/tracks/class-tracker.php';

		self::$action_scheduler_service            = new WC_Payments_Action_Scheduler_Service( self::$api_client );
		self::$account                             = new WC_Payments_Account( self::$api_client, self::$database_cache, self::$action_scheduler_service );
		self::$customer_service                    = new WC_Payments_Customer_Service( self::$api_client, self::$account, self::$database_cache );
		self::$token_service                       = new WC_Payments_Token_Service( self::$api_client, self::$customer_service );
		self::$remote_note_service                 = new WC_Payments_Remote_Note_Service( WC_Data_Store::load( 'admin-note' ) );
		self::$fraud_service                       = new WC_Payments_Fraud_Service( self::$api_client, self::$customer_service, self::$account );
		self::$in_person_payments_receipts_service = new WC_Payments_In_Person_Payments_Receipts_Service();
		self::$localization_service                = new WC_Payments_Localization_Service();
		self::$failed_transaction_rate_limiter     = new Session_Rate_Limiter( Session_Rate_Limiter::SESSION_KEY_DECLINED_CARD_REGISTRY, 5, 10 * MINUTE_IN_SECONDS );
		self::$order_service                       = new WC_Payments_Order_Service( self::$api_client );
		self::$order_success_page                  = new WC_Payments_Order_Success_Page();
		self::$onboarding_service                  = new WC_Payments_Onboarding_Service( self::$api_client, self::$database_cache );
		self::$platform_checkout_util              = new Platform_Checkout_Utilities();

		self::$legacy_card_gateway = new CC_Payment_Gateway( self::$api_client, self::$account, self::$customer_service, self::$token_service, self::$action_scheduler_service, self::$failed_transaction_rate_limiter, self::$order_service );
		$payments_checkout         = new WC_Payments_Checkout( self::$legacy_card_gateway, self::$platform_checkout_util, self::$account, self::$customer_service );

		if ( WC_Payments_Features::is_upe_enabled() ) {
			$payment_method_classes = [
				CC_Payment_Method::class,
				Bancontact_Payment_Method::class,
				Sepa_Payment_Method::class,
				Giropay_Payment_Method::class,
				Sofort_Payment_Method::class,
				P24_Payment_Method::class,
				Ideal_Payment_Method::class,
				Becs_Payment_Method::class,
				Eps_Payment_Method::class,
				Link_Payment_Method::class,
			];
			foreach ( $payment_method_classes as $class ) {
				$payment_method = new $class( self::$token_service );
				self::$upe_payment_method_map[ $payment_method->get_id() ]  = $payment_method;
				self::$upe_payment_gateway_map[ $payment_method->get_id() ] = new UPE_Payment_Gateway( self::$api_client, self::$account, self::$customer_service, self::$token_service, self::$action_scheduler_service, $payment_method, self::$failed_transaction_rate_limiter, self::$order_service );
			}

			self::$card_gateway         = self::get_payment_gateway_by_id( 'card' );
			self::$wc_payments_checkout = new WC_Payments_UPE_Checkout( self::get_gateway(), self::$platform_checkout_util, self::$account, self::$customer_service );
		} else {
			self::$card_gateway         = self::$legacy_card_gateway;
			self::$wc_payments_checkout = $payments_checkout;
		}

		self::$webhook_processing_service  = new WC_Payments_Webhook_Processing_Service( self::$api_client, self::$db_helper, self::$account, self::$remote_note_service, self::$order_service, self::$in_person_payments_receipts_service, self::get_gateway(), self::$customer_service, self::$database_cache );
		self::$webhook_reliability_service = new WC_Payments_Webhook_Reliability_Service( self::$api_client, self::$action_scheduler_service, self::$webhook_processing_service );

		self::maybe_register_platform_checkout_hooks();

		// Payment Request and Apple Pay.
		self::$payment_request_button_handler   = new WC_Payments_Payment_Request_Button_Handler( self::$account, self::get_gateway() );
		self::$platform_checkout_button_handler = new WC_Payments_Platform_Checkout_Button_Handler( self::$account, self::get_gateway() );
		self::$apple_pay_registration           = new WC_Payments_Apple_Pay_Registration( self::$api_client, self::$account, self::get_gateway() );

		add_filter( 'woocommerce_payment_gateways', [ __CLASS__, 'register_gateway' ] );
		add_filter( 'option_woocommerce_gateway_order', [ __CLASS__, 'set_gateway_top_of_list' ], 2 );
		add_filter( 'default_option_woocommerce_gateway_order', [ __CLASS__, 'set_gateway_top_of_list' ], 3 );
		add_filter( 'default_option_woocommerce_gateway_order', [ __CLASS__, 'replace_wcpay_gateway_with_payment_methods' ], 4 );
		add_filter( 'woocommerce_admin_get_user_data_fields', [ __CLASS__, 'add_user_data_fields' ] );

		// Add note query support for source.
		add_filter( 'woocommerce_rest_notes_object_query', [ __CLASS__, 'possibly_add_source_to_notes_query' ], 10, 2 );
		add_filter( 'woocommerce_note_where_clauses', [ __CLASS__, 'possibly_add_note_source_where_clause' ], 10, 2 );

		// Priority 5 so we can manipulate the registered gateways before they are shown.
		add_action( 'woocommerce_admin_field_payment_gateways', [ __CLASS__, 'hide_gateways_on_settings_page' ], 5 );

		require_once __DIR__ . '/migrations/class-allowed-payment-request-button-types-update.php';
		require_once __DIR__ . '/migrations/class-update-service-data-from-server.php';
		require_once __DIR__ . '/migrations/class-track-upe-status.php';
		require_once __DIR__ . '/migrations/class-delete-active-platform-checkout-webhook.php';
		add_action( 'woocommerce_woocommerce_payments_updated', [ new Allowed_Payment_Request_Button_Types_Update( self::get_gateway() ), 'maybe_migrate' ] );
		add_action( 'woocommerce_woocommerce_payments_updated', [ new \WCPay\Migrations\Update_Service_Data_From_Server( self::get_account_service() ), 'maybe_migrate' ] );
		add_action( 'woocommerce_woocommerce_payments_updated', [ '\WCPay\Migrations\Track_Upe_Status', 'maybe_track' ] );
		add_action( 'woocommerce_woocommerce_payments_updated', [ '\WCPay\Migrations\Delete_Active_Platform_Checkout_Webhook', 'maybe_delete' ] );

		include_once WCPAY_ABSPATH . '/includes/class-wc-payments-explicit-price-formatter.php';
		WC_Payments_Explicit_Price_Formatter::init();

		include_once WCPAY_ABSPATH . '/includes/class-wc-payments-captured-event-note.php';
		include_once WCPAY_ABSPATH . 'includes/admin/class-wc-payments-admin-settings.php';

		// Add admin screens.
		if ( is_admin() ) {
			include_once WCPAY_ABSPATH . 'includes/admin/class-wc-payments-admin.php';
		}

		if ( is_admin() && current_user_can( 'manage_woocommerce' ) ) {
			new WC_Payments_Admin( self::$api_client, self::get_gateway(), self::$account, self::$database_cache );

			new WC_Payments_Admin_Settings( self::get_gateway() );

			add_filter( 'plugin_action_links_' . plugin_basename( WCPAY_PLUGIN_FILE ), [ __CLASS__, 'add_plugin_links' ] );

			// Use tracks loader only in admin screens because it relies on WC_Tracks loaded by WC_Admin.
			include_once WCPAY_ABSPATH . 'includes/admin/tracks/tracks-loader.php';

			include_once __DIR__ . '/admin/class-wc-payments-admin-sections-overwrite.php';
			new WC_Payments_Admin_Sections_Overwrite( self::get_account_service() );

			new WC_Payments_Status( self::get_wc_payments_http(), self::get_account_service() );
		}

		// Load WCPay Subscriptions.
		if ( WC_Payments_Features::is_wcpay_subscriptions_enabled() ) {
			include_once WCPAY_ABSPATH . '/includes/subscriptions/class-wc-payments-subscriptions.php';
			WC_Payments_Subscriptions::init( self::$api_client, self::$customer_service, self::get_gateway(), self::$account );
		}

		$is_woopay_express_checkout_enabled = WC_Payments_Features::is_woopay_express_checkout_enabled();

		if ( $is_woopay_express_checkout_enabled || self::get_gateway()->get_option( 'payment_request' ) ) {
			add_action( 'woocommerce_after_add_to_cart_quantity', [ __CLASS__, 'display_express_checkout_separator_if_necessary' ], -1 );
			add_action( 'woocommerce_proceed_to_checkout', [ __CLASS__, 'display_express_checkout_separator_if_necessary' ], -1 );
			add_action( 'woocommerce_checkout_before_customer_details', [ __CLASS__, 'display_express_checkout_separator_if_necessary' ], -1 );

			if ( self::get_gateway()->get_option( 'payment_request' ) ) {
				// Load separator on the Pay for Order page.
				add_action( 'before_woocommerce_pay_form', [ __CLASS__, 'display_express_checkout_separator_if_necessary' ], 2 );
			}
		}

		add_action( 'rest_api_init', [ __CLASS__, 'init_rest_api' ] );
		add_action( 'woocommerce_woocommerce_payments_updated', [ __CLASS__, 'set_plugin_activation_timestamp' ] );

		add_action( 'admin_enqueue_scripts', [ __CLASS__, 'enqueue_dev_runtime_scripts' ] );

		add_action( 'admin_enqueue_scripts', [ __CLASS__, 'enqueue_assets_script' ] );
		add_action( 'wp_enqueue_scripts', [ __CLASS__, 'enqueue_assets_script' ] );
	}

	/**
	 * Adds IPP Email template to WooCommerce emails.
	 *
	 * @param array $email_classes the email classes.
	 * @return array
	 */
	public static function add_ipp_emails( array $email_classes ): array {
		$email_classes['WC_Payments_Email_IPP_Receipt'] = include __DIR__ . '/emails/class-wc-payments-email-ipp-receipt.php';
		return $email_classes;
	}

	/**
	 * Prints the given message in an "admin notice" wrapper with "error" class.
	 *
	 * @param string $message Message to print. Can contain HTML.
	 */
	public static function display_admin_error( $message ) {
		self::display_admin_notice( $message, 'notice-error' );
	}

	/**
	 * Prints the given message in an "admin notice" wrapper with provided classes.
	 *
	 * @param string $message Message to print. Can contain HTML.
	 * @param string $classes Space separated list of classes to be applied to notice element.
	 */
	public static function display_admin_notice( $message, $classes ) {
		?>
		<div class="notice wcpay-notice <?php echo esc_attr( $classes ); ?>">
			<p><b><?php echo esc_html( __( 'WooCommerce Payments', 'woocommerce-payments' ) ); ?></b></p>
			<p><?php echo $message; // PHPCS:Ignore WordPress.Security.EscapeOutput.OutputNotEscaped ?></p>
		</div>
		<?php
	}

	/**
	 * Get plugin headers and cache the result to avoid reopening the file.
	 * First call should execute get_file_data and fetch headers from plugin details comment.
	 * Subsequent calls return the value stored in the variable $plugin_headers.
	 *
	 * @return array Array with plugin headers
	 */
	public static function get_plugin_headers() {
		if ( null === self::$plugin_headers ) {
			self::$plugin_headers = get_file_data(
				WCPAY_PLUGIN_FILE,
				[
					// Mirrors the functionality on WooCommerce core: https://github.com/woocommerce/woocommerce/blob/ff2eadeccec64aa76abd02c931bf607dd819bbf0/includes/wc-core-functions.php#L1916 .
					'WCRequires' => 'WC requires at least',

					'RequiresWP' => 'Requires at least',
					'Version'    => 'Version',
				]
			);
		}
		return self::$plugin_headers;
	}

	/**
	 * Adds links to the plugin's row in the "Plugins" Wp-Admin page.
	 *
	 * @see https://codex.wordpress.org/Plugin_API/Filter_Reference/plugin_action_links_(plugin_file_name)
	 * @param array $links The existing list of links that will be rendered.
	 * @return array The list of links that will be rendered, after adding some links specific to this plugin.
	 */
	public static function add_plugin_links( $links ) {
		$plugin_links = [
			'<a href="' . esc_attr( WC_Payments_Admin_Settings::get_settings_url() ) . '">' . esc_html__( 'Settings', 'woocommerce-payments' ) . '</a>',
		];

		return array_merge( $plugin_links, $links );
	}

	/**
	 * Adds the WooCommerce Payments' gateway class to the list of installed payment gateways.
	 *
	 * @param array $gateways Existing list of gateway classes that will be available for the merchant to configure.
	 * @return array The list of payment gateways that will be available, including WooCommerce Payments' Gateway class.
	 */
	public static function register_gateway( $gateways ) {
		$gateways[] = self::$legacy_card_gateway;

		if ( WC_Payments_Features::is_upe_enabled() ) {
			$all_upe_gateways = [];
			$reusable_methods = [];

			foreach ( self::$card_gateway->get_payment_method_ids_enabled_at_checkout() as $payment_method_id ) {
				if ( 'card' === $payment_method_id ) {
					continue;
				}
				$upe_gateway        = self::get_payment_gateway_by_id( $payment_method_id );
				$upe_payment_method = self::get_payment_method_by_id( $payment_method_id );

				if ( $upe_payment_method->is_reusable() ) {
					$reusable_methods[] = $upe_gateway;
				}

				$all_upe_gateways[] = $upe_gateway;

			}

			if ( is_add_payment_method_page() ) {
				return array_merge( $gateways, $reusable_methods );
			}

			return array_merge( $gateways, $all_upe_gateways );
		}

		return $gateways;
	}

	/**
	 * Called on Payments setting page.
	 *
	 * Remove all WCPay gateways except CC one. Comparison is done against
	 * $self::legacy_card_gateway because it should be the same instance as
	 * registered with WooCommerce and class can change depending on
	 * environment (see `init` method where $card_gateway is set).
	 */
	public static function hide_gateways_on_settings_page() {
		foreach ( WC()->payment_gateways->payment_gateways as $index => $payment_gateway ) {
			if ( $payment_gateway instanceof WC_Payment_Gateway_WCPay && $payment_gateway !== self::$legacy_card_gateway ) {
				unset( WC()->payment_gateways->payment_gateways[ $index ] );
			}
		}
	}

	/**
	 * By default, new payment gateways are put at the bottom of the list on the admin "Payments" settings screen.
	 * For visibility, we want WooCommerce Payments to be at the top of the list.
	 *
	 * @param array $ordering Existing ordering of the payment gateways.
	 *
	 * @return array Modified ordering.
	 */
	public static function set_gateway_top_of_list( $ordering ) {
		$ordering = (array) $ordering;
		$id       = self::get_gateway()->id;
		// Only tweak the ordering if the list hasn't been reordered with WooCommerce Payments in it already.
		if ( ! isset( $ordering[ $id ] ) || ! is_numeric( $ordering[ $id ] ) ) {
			$ordering[ $id ] = empty( $ordering ) ? 0 : ( min( $ordering ) - 1 );
		}
		return $ordering;
	}

	/**
	 * Replace the main WCPay gateway with all WCPay payment methods
	 * when retrieving the "woocommerce_gateway_order" option.
	 *
	 * @param array $ordering Gateway order.
	 *
	 * @return array
	 */
	public static function replace_wcpay_gateway_with_payment_methods( $ordering ) {
		$ordering    = (array) $ordering;
		$wcpay_index = array_search(
			self::get_gateway()->id,
			array_keys( $ordering ),
			true
		);

		if ( false === $wcpay_index ) {
			// The main WCPay gateway isn't on the list.
			return $ordering;
		}

		$method_order = self::get_gateway()->get_option( 'payment_method_order', [] );

		if ( empty( $method_order ) ) {
			return $ordering;
		}

		$ordering = array_keys( $ordering );

		array_splice( $ordering, $wcpay_index, 1, $method_order );
		return array_flip( $ordering );
	}

	/**
	 * Adds fields so that we can store inbox notifications last read and open times.
	 *
	 * @param array $user_data_fields User data fields.
	 * @return array
	 */
	public static function add_user_data_fields( $user_data_fields ) {
		return array_merge(
			$user_data_fields,
			[ 'wc_payments_overview_inbox_last_read' ]
		);
	}

	/**
	 * By default, new payment gateways are put at the bottom of the list on the admin "Payments" settings screen.
	 * For visibility, we want WooCommerce Payments to be at the top of the list.
	 * NOTE: this can be removed after WC version 5.6, when the api supports the use of source.
	 * https://github.com/woocommerce/woocommerce-admin/pull/6979
	 *
	 * @param array           $args Existing ordering of the payment gateways.
	 * @param WP_REST_Request $request Full details about the request.
	 *
	 * @return array Modified ordering.
	 */
	public static function possibly_add_source_to_notes_query( $args, $request ) {
		if ( isset( $request['source'] ) && ! isset( $args['source'] ) ) {
			return array_merge(
				$args,
				[
					'source' => wp_parse_list( $request['source'] ),
				]
			);
		}
		return $args;
	}

	/**
	 * Adds source where clause to note query.
	 * NOTE: this can be removed after WC version 5.6, when the api supports the use of source.
	 * https://github.com/woocommerce/woocommerce-admin/pull/6979
	 *
	 * @param string $where_clauses Existing ordering of the payment gateways.
	 * @param array  $args Full details about the request.
	 *
	 * @return string Modified where clause.
	 */
	public static function possibly_add_note_source_where_clause( $where_clauses, $args ) {
		if ( ! empty( $args['source'] ) && false === strpos( $where_clauses, 'AND source IN' ) ) {
			$where_source_array = [];
			foreach ( $args['source'] as $args_type ) {
				$args_type            = trim( $args_type );
				$where_source_array[] = "'" . esc_sql( $args_type ) . "'";
			}
			$escaped_where_source = implode( ',', $where_source_array );
			$where_clauses       .= " AND source IN ($escaped_where_source)";
		}
		return $where_clauses;
	}

	/**
	 * Create the API client.
	 *
	 * @return WC_Payments_API_Client
	 */
	public static function create_api_client() {
		require_once __DIR__ . '/wc-payment-api/models/class-wc-payments-api-charge.php';
		require_once __DIR__ . '/wc-payment-api/models/class-wc-payments-api-intention.php';
		require_once __DIR__ . '/wc-payment-api/class-wc-payments-api-client.php';

		$http_class = self::get_wc_payments_http();

		$api_client_class = apply_filters( 'wc_payments_api_client', WC_Payments_API_Client::class );
		if ( ! class_exists( $api_client_class ) || ! is_subclass_of( $api_client_class, 'WC_Payments_API_Client' ) ) {
			$api_client_class = WC_Payments_API_Client::class;
		}

		return new $api_client_class(
			'WooCommerce Payments/' . WCPAY_VERSION_NUMBER,
			$http_class,
			self::$db_helper
		);
	}

	/**
	 * Create the HTTP instantiation.
	 *
	 * @return WC_Payments_Http_Interface
	 */
	private static function get_wc_payments_http() {
		require_once __DIR__ . '/wc-payment-api/class-wc-payments-http-interface.php';
		require_once __DIR__ . '/wc-payment-api/class-wc-payments-http.php';

		$http_class = apply_filters( 'wc_payments_http', null );

		if ( ! $http_class instanceof WC_Payments_Http_Interface ) {
			$http_class = new WC_Payments_Http( new Automattic\Jetpack\Connection\Manager( 'woocommerce-payments' ) );
		}

		return $http_class;
	}

	/**
	 * Initialize the REST API controllers.
	 */
	public static function init_rest_api() {
		include_once WCPAY_ABSPATH . 'includes/exceptions/class-rest-request-exception.php';
		include_once WCPAY_ABSPATH . 'includes/admin/class-wc-payments-rest-controller.php';

		include_once WCPAY_ABSPATH . 'includes/admin/class-wc-rest-payments-accounts-controller.php';
		$accounts_controller = new WC_REST_Payments_Accounts_Controller( self::$api_client );
		$accounts_controller->register_routes();

		include_once WCPAY_ABSPATH . 'includes/admin/class-wc-rest-payments-deposits-controller.php';
		$deposits_controller = new WC_REST_Payments_Deposits_Controller( self::$api_client );
		$deposits_controller->register_routes();

		include_once WCPAY_ABSPATH . 'includes/admin/class-wc-rest-payments-transactions-controller.php';
		$transactions_controller = new WC_REST_Payments_Transactions_Controller( self::$api_client );
		$transactions_controller->register_routes();

		include_once WCPAY_ABSPATH . 'includes/admin/class-wc-rest-payments-disputes-controller.php';
		$disputes_controller = new WC_REST_Payments_Disputes_Controller( self::$api_client );
		$disputes_controller->register_routes();

		include_once WCPAY_ABSPATH . 'includes/admin/class-wc-rest-payments-charges-controller.php';
		$charges_controller = new WC_REST_Payments_Charges_Controller( self::$api_client );
		$charges_controller->register_routes();

		include_once WCPAY_ABSPATH . 'includes/admin/class-wc-rest-payments-connection-tokens-controller.php';
		$conn_tokens_controller = new WC_REST_Payments_Connection_Tokens_Controller( self::$api_client );
		$conn_tokens_controller->register_routes();

		include_once WCPAY_ABSPATH . 'includes/admin/class-wc-rest-payments-orders-controller.php';
		$orders_controller = new WC_REST_Payments_Orders_Controller( self::$api_client, self::get_gateway(), self::$customer_service, self::$order_service );
		$orders_controller->register_routes();

		include_once WCPAY_ABSPATH . 'includes/admin/class-wc-rest-payments-timeline-controller.php';
		$timeline_controller = new WC_REST_Payments_Timeline_Controller( self::$api_client );
		$timeline_controller->register_routes();

		include_once WCPAY_ABSPATH . 'includes/admin/class-wc-rest-payments-webhook-controller.php';
		$webhook_controller = new WC_REST_Payments_Webhook_Controller( self::$api_client, self::$webhook_processing_service );
		$webhook_controller->register_routes();

		include_once WCPAY_ABSPATH . 'includes/admin/class-wc-rest-payments-tos-controller.php';
		$tos_controller = new WC_REST_Payments_Tos_Controller( self::$api_client, self::get_gateway(), self::$account );
		$tos_controller->register_routes();

		include_once WCPAY_ABSPATH . 'includes/admin/class-wc-rest-payments-terminal-locations-controller.php';
		$accounts_controller = new WC_REST_Payments_Terminal_Locations_Controller( self::$api_client );
		$accounts_controller->register_routes();

		include_once WCPAY_ABSPATH . 'includes/admin/class-wc-rest-payments-settings-controller.php';
		$settings_controller = new WC_REST_Payments_Settings_Controller( self::$api_client, self::get_gateway() );
		$settings_controller->register_routes();

		include_once WCPAY_ABSPATH . 'includes/admin/class-wc-rest-payments-reader-controller.php';
		$charges_controller = new WC_REST_Payments_Reader_Controller( self::$api_client, self::get_gateway(), self::$in_person_payments_receipts_service );
		$charges_controller->register_routes();

		include_once WCPAY_ABSPATH . 'includes/admin/class-wc-rest-payments-files-controller.php';
		$files_controller = new WC_REST_Payments_Files_Controller( self::$api_client );
		$files_controller->register_routes();

		include_once WCPAY_ABSPATH . 'includes/admin/class-wc-rest-payments-capital-controller.php';
		$capital_controller = new WC_REST_Payments_Capital_Controller( self::$api_client );
		$capital_controller->register_routes();

		include_once WCPAY_ABSPATH . 'includes/admin/class-wc-rest-payments-onboarding-controller.php';
		$onboarding_controller = new WC_REST_Payments_Onboarding_Controller( self::$api_client, self::$onboarding_service );
		$onboarding_controller->register_routes();

		include_once WCPAY_ABSPATH . 'includes/admin/class-wc-rest-user-exists-controller.php';
		$user_exists_controller = new WC_REST_User_Exists_Controller();
		$user_exists_controller->register_routes();

		if ( WC_Payments_Features::is_upe_settings_preview_enabled() ) {
			include_once WCPAY_ABSPATH . 'includes/admin/class-wc-rest-upe-flag-toggle-controller.php';
			$upe_flag_toggle_controller = new WC_REST_UPE_Flag_Toggle_Controller( self::get_gateway() );
			$upe_flag_toggle_controller->register_routes();

			include_once WCPAY_ABSPATH . 'includes/admin/class-wc-rest-payments-survey-controller.php';
			$survey_controller = new WC_REST_Payments_Survey_Controller( self::get_wc_payments_http() );
			$survey_controller->register_routes();
		}

		if ( WC_Payments_Features::is_documents_section_enabled() ) {
			include_once WCPAY_ABSPATH . 'includes/admin/class-wc-rest-payments-documents-controller.php';
			$documents_controller = new WC_REST_Payments_Documents_Controller( self::$api_client );
			$documents_controller->register_routes();

			include_once WCPAY_ABSPATH . 'includes/admin/class-wc-rest-payments-vat-controller.php';
			$vat_controller = new WC_REST_Payments_VAT_Controller( self::$api_client );
			$vat_controller->register_routes();
		}

		include_once WCPAY_ABSPATH . 'includes/admin/class-wc-rest-payments-payment-intents-controller.php';
		$payment_intents_controller = new WC_REST_Payments_Payment_Intents_Controller( self::$api_client );
		$payment_intents_controller->register_routes();

		include_once WCPAY_ABSPATH . 'includes/admin/class-wc-rest-payments-authorizations-controller.php';
		$authorizations_controller = new WC_REST_Payments_Authorizations_Controller( self::$api_client );
		$authorizations_controller->register_routes();
	}

	/**
	 * Gets the file modified time as a cache buster if we're in dev mode, or the plugin version otherwise.
	 *
	 * @param string $file Local path to the file.
	 * @return string The cache buster value to use for the given file.
	 */
	public static function get_file_version( $file ): string {
		if ( defined( 'SCRIPT_DEBUG' ) && SCRIPT_DEBUG && file_exists( WCPAY_ABSPATH . $file ) ) {
			return (string) filemtime( WCPAY_ABSPATH . trim( $file, '/' ) );
		}
		return WCPAY_VERSION_NUMBER;
	}

	/**
	 * Returns payment method instance by Stripe ID.
	 *
	 * @param string $payment_method_id Stripe payment method type ID.
	 * @return false|UPE_Payment_Method Matching UPE Payment Method instance.
	 */
	public static function get_payment_method_by_id( $payment_method_id ) {
		if ( ! isset( self::$upe_payment_method_map[ $payment_method_id ] ) ) {
			return false;
		}
		return self::$upe_payment_method_map[ $payment_method_id ];
	}

	/**
	 * Returns payment gateway instance by Stripe ID.
	 *
	 * @param string $payment_method_id Stripe payment method type ID.
	 * @return false|UPE_Payment_Gateway Matching UPE Payment Gateway instance.
	 */
	public static function get_payment_gateway_by_id( $payment_method_id ) {
		if ( ! isset( self::$upe_payment_gateway_map[ $payment_method_id ] ) ) {
			return false;
		}
		return self::$upe_payment_gateway_map[ $payment_method_id ];
	}

	/**
	 * Returns Payment Method map.
	 *
	 * @return array
	 */
	public static function get_payment_method_map() {
		return self::$upe_payment_method_map;
	}

	/**
	 * Returns the WC_Payment_Gateway_WCPay instance
	 *
	 * @return WC_Payment_Gateway_WCPay|UPE_Payment_Gateway gateway instance
	 */
	public static function get_gateway() {
		return self::$card_gateway;
	}

	/**
	 * Returns the WC_Payments_Checkout instance
	 *
	 * @return WC_Payments_Checkout|WC_Payments_UPE_Checkout gateway instance
	 */
	public static function get_wc_payments_checkout() {
		return self::$wc_payments_checkout;
	}

	/**
	 * Returns the Database_Cache instance.
	 *
	 * @return Database_Cache Database_Cache instance.
	 */
	public static function get_database_cache(): Database_Cache {
		return self::$database_cache;
	}

	/**
	 * Sets the Database_Cache instance.
	 *
	 * @param Database_Cache $database_cache The cache instance.
	 */
	public static function set_database_cache( Database_Cache $database_cache ) {
		self::$database_cache = $database_cache;
	}

	/**
	 * Returns the WC_Payments_Account instance
	 *
	 * @return WC_Payments_Account account service instance
	 */
	public static function get_account_service() {
		return self::$account;
	}

	/**
	 * Sets the account service instance.
	 *
	 * @param WC_Payments_Account $account The account instance.
	 */
	public static function set_account_service( WC_Payments_Account $account ) {
		self::$account = $account;
	}

	/**
	 * Returns the WC_Payments_API_Client
	 *
	 * @return WC_Payments_API_Client API Client instance
	 */
	public static function get_payments_api_client() {
		return self::$api_client;
	}

	/**
	 * Returns the WC_Payments_Localization_Service
	 *
	 * @return WC_Payments_Localization_Service Localization Service instance
	 */
	public static function get_localization_service() {
		return self::$localization_service;
	}

	/**
	 * Returns the WC_Payments_Action_Scheduler_Service
	 *
	 * @return WC_Payments_Action_Scheduler_Service Action Scheduler Service instance
	 */
	public static function get_action_scheduler_service() {
		return self::$action_scheduler_service;
	}

	/**
	 * Returns the WC_Payments_Fraud_Service instance
	 *
	 * @return WC_Payments_Fraud_Service Fraud Service instance
	 */
	public static function get_fraud_service() {
		return self::$fraud_service;
	}

	/**
	 * Returns the WC_Payments_Customer_Service instance
	 *
	 * @return WC_Payments_Customer_Service  The Customer Service instance.
	 */
	public static function get_customer_service(): WC_Payments_Customer_Service {
		return self::$customer_service;
	}

	/**
	 * Sets the customer service instance. This is needed only for tests.
	 *
	 * @param WC_Payments_Customer_Service $customer_service_class Instance of WC_Payments_Customer_Service.
	 *
	 * @return void
	 */
	public static function set_customer_service( WC_Payments_Customer_Service $customer_service_class ) {
		self::$customer_service = $customer_service_class;
	}

	/**
	 * Registers the payment method with the blocks registry.
	 *
	 * @param Automattic\WooCommerce\Blocks\Payments\PaymentMethodRegistry $payment_method_registry The registry.
	 */
	public static function register_checkout_gateway( $payment_method_registry ) {
		require_once __DIR__ . '/class-wc-payments-blocks-payment-method.php';
		if ( WC_Payments_Features::is_upe_enabled() ) {
			require_once __DIR__ . '/class-wc-payments-upe-blocks-payment-method.php';
			$payment_method_registry->register( new WC_Payments_UPE_Blocks_Payment_Method() );
		} else {
			$payment_method_registry->register( new WC_Payments_Blocks_Payment_Method() );
		}

	}

	/**
	 * Handles upgrade routines.
	 */
	public static function install_actions() {
		if ( version_compare( WCPAY_VERSION_NUMBER, get_option( 'woocommerce_woocommerce_payments_version' ), '>' ) ) {
			do_action( 'woocommerce_woocommerce_payments_updated' );
			self::update_plugin_version();
		}
	}

	/**
	 * Updates the plugin version in db.
	 */
	public static function update_plugin_version() {
		update_option( 'woocommerce_woocommerce_payments_version', WCPAY_VERSION_NUMBER );
	}

	/**
	 * Sets the plugin activation timestamp.
	 *
	 * Use add_option so that we don't overwrite the value.
	 */
	public static function set_plugin_activation_timestamp() {
		add_option( 'wcpay_activation_timestamp', time() );
	}

	/**
	 * Adds WCPay notes to the WC-Admin inbox.
	 */
	public static function add_woo_admin_notes() {
		// Do not try to add notes on ajax requests to improve their performance.
		if ( wp_doing_ajax() ) {
			return;
		}

		if ( defined( 'WC_VERSION' ) && version_compare( WC_VERSION, '4.4.0', '>=' ) ) {
			require_once WCPAY_ABSPATH . 'includes/notes/class-wc-payments-notes-set-up-refund-policy.php';
			require_once WCPAY_ABSPATH . 'includes/notes/class-wc-payments-notes-qualitative-feedback.php';
			WC_Payments_Notes_Qualitative_Feedback::possibly_add_note();
			WC_Payments_Notes_Set_Up_Refund_Policy::possibly_add_note();

			require_once WCPAY_ABSPATH . 'includes/notes/class-wc-payments-notes-set-https-for-checkout.php';
			WC_Payments_Notes_Set_Https_For_Checkout::possibly_add_note();

			require_once WCPAY_ABSPATH . 'includes/notes/class-wc-payments-notes-additional-payment-methods.php';
			WC_Payments_Notes_Additional_Payment_Methods::set_account( self::get_account_service() );
			WC_Payments_Notes_Additional_Payment_Methods::possibly_add_note();
			WC_Payments_Notes_Additional_Payment_Methods::maybe_enable_upe_feature_flag();

			require_once WCPAY_ABSPATH . 'includes/notes/class-wc-payments-notes-set-up-stripelink.php';
			WC_Payments_Notes_Set_Up_StripeLink::set_gateway( self::get_gateway() );
			WC_Payments_Notes_Set_Up_StripeLink::possibly_add_note();
		}
	}

	/**
	 * Removes WCPay notes from the WC-Admin inbox.
	 */
	public static function remove_woo_admin_notes() {
		if ( defined( 'WC_VERSION' ) && version_compare( WC_VERSION, '4.4.0', '>=' ) ) {
			self::$remote_note_service->delete_notes();
			require_once WCPAY_ABSPATH . 'includes/notes/class-wc-payments-notes-set-up-refund-policy.php';
			require_once WCPAY_ABSPATH . 'includes/notes/class-wc-payments-notes-qualitative-feedback.php';
			WC_Payments_Notes_Qualitative_Feedback::possibly_delete_note();
			WC_Payments_Notes_Set_Up_Refund_Policy::possibly_delete_note();

			require_once WCPAY_ABSPATH . 'includes/notes/class-wc-payments-notes-set-https-for-checkout.php';
			WC_Payments_Notes_Set_Https_For_Checkout::possibly_delete_note();

			require_once WCPAY_ABSPATH . 'includes/notes/class-wc-payments-notes-instant-deposits-eligible.php';
			WC_Payments_Notes_Instant_Deposits_Eligible::possibly_delete_note();

			require_once WCPAY_ABSPATH . 'includes/notes/class-wc-payments-notes-additional-payment-methods.php';
			WC_Payments_Notes_Additional_Payment_Methods::possibly_delete_note();

			require_once WCPAY_ABSPATH . 'includes/notes/class-wc-payments-notes-set-up-stripelink.php';
			WC_Payments_Notes_Set_Up_StripeLink::possibly_delete_note();
		}
	}

	/**
	 * Filter to check if WCPay should operate as usual (the customer can save payment methods at checkout and those payment methods
	 * will only be used on this site), or if saved cards should be available for all the sites on the multisite network.
	 *
	 * NOTE: DON'T USE THIS FILTER. Everything will break. At this moment, it's only intended to be used internally by Automattic.
	 *
	 * @return bool Normal WCPay behavior (false, default) or TRUE if the site should only use network-wide saved payment methods.
	 */
	public static function is_network_saved_cards_enabled() {
		return apply_filters( 'wcpay_force_network_saved_cards', false );
	}

	/**
	 * Registers platform checkout hooks if the platform checkout feature flag is enabled.
	 *
	 * @return void
	 */
	public static function maybe_register_platform_checkout_hooks() {
		$is_platform_checkout_eligible = WC_Payments_Features::is_platform_checkout_eligible(); // Feature flag.
		$is_platform_checkout_enabled  = 'yes' === self::get_gateway()->get_option( 'platform_checkout', 'no' );

		if ( $is_platform_checkout_eligible && $is_platform_checkout_enabled ) {
			add_action( 'wc_ajax_wcpay_init_platform_checkout', [ __CLASS__, 'ajax_init_platform_checkout' ] );
			add_action( 'wc_ajax_wcpay_get_platform_checkout_signature', [ __CLASS__, 'ajax_get_platform_checkout_signature' ] );

			// This injects the payments API and draft orders into core, so the WooCommerce Blocks plugin is not necessary.
			// We should remove this once both features are available by default in the WC minimum supported version.
			// - The payments API is currently only available in feature builds (with flag `WC_BLOCKS_IS_FEATURE_PLUGIN`).
			// - The Draft order status is available after WC blocks 7.5.0.
			if (
				! defined( 'WC_BLOCKS_IS_FEATURE_PLUGIN' ) &&
				class_exists( 'Automattic\WooCommerce\Blocks\Package' ) &&
				class_exists( 'Automattic\WooCommerce\Blocks\Payments\Api' )
			) {
				// Register payments API.
				$blocks_package_container = Automattic\WooCommerce\Blocks\Package::container();
				$blocks_package_container->register(
					Automattic\WooCommerce\Blocks\Payments\Api::class,
					function ( $container ) {
						$payment_method_registry = $container->get( Automattic\WooCommerce\Blocks\Payments\PaymentMethodRegistry::class );
						$asset_data_registry     = $container->get( Automattic\WooCommerce\Blocks\Assets\AssetDataRegistry::class );
						return new Automattic\WooCommerce\Blocks\Payments\Api( $payment_method_registry, $asset_data_registry );
					}
				);
				$blocks_package_container->get( Automattic\WooCommerce\Blocks\Payments\Api::class );

				// Register draft orders.
				$draft_orders = $blocks_package_container->get( Automattic\WooCommerce\Blocks\Domain\Services\DraftOrders::class );

				add_filter( 'wc_order_statuses', [ $draft_orders, 'register_draft_order_status' ] );
				add_filter( 'woocommerce_register_shop_order_post_statuses', [ $draft_orders, 'register_draft_order_post_status' ] );
				add_filter( 'woocommerce_analytics_excluded_order_statuses', [ $draft_orders, 'append_draft_order_post_status' ] );
				add_filter( 'woocommerce_valid_order_statuses_for_payment', [ $draft_orders, 'append_draft_order_post_status' ] );
				add_filter( 'woocommerce_valid_order_statuses_for_payment_complete', [ $draft_orders, 'append_draft_order_post_status' ] );
				// Hook into the query to retrieve My Account orders so draft status is excluded.
				add_action( 'woocommerce_my_account_my_orders_query', [ $draft_orders, 'delete_draft_order_post_status_from_args' ] );
				add_action( 'woocommerce_cleanup_draft_orders', [ $draft_orders, 'delete_expired_draft_orders' ] );
				add_action( 'admin_init', [ $draft_orders, 'install' ] );
			}

			new Platform_Checkout_Order_Status_Sync( self::$api_client );
		}
	}

	/**
	 * Used to initialize platform checkout session.
	 *
	 * @return void
	 */
	public static function ajax_init_platform_checkout() {
		$is_nonce_valid = check_ajax_referer( 'wcpay_init_platform_checkout_nonce', false, false );

		if ( ! $is_nonce_valid ) {
			wp_send_json_error(
				__( 'You aren’t authorized to do that.', 'woocommerce-payments' ),
				403
			);
		}

		$session_cookie_name = apply_filters( 'woocommerce_cookie', 'wp_woocommerce_session_' . COOKIEHASH );

		$email       = ! empty( $_POST['email'] ) ? wc_clean( wp_unslash( $_POST['email'] ) ) : '';
		$user        = wp_get_current_user();
		$customer_id = self::$customer_service->get_customer_id_by_user_id( $user->ID );
		if ( null === $customer_id ) {
			// create customer.
			$customer_data = WC_Payments_Customer_Service::map_customer_data( null, new WC_Customer( $user->ID ) );
			$customer_id   = self::$customer_service->create_customer_for_user( $user, $customer_data );
		}

		$account_id = self::get_account_service()->get_stripe_account_id();

		$platform_checkout_host = defined( 'PLATFORM_CHECKOUT_HOST' ) ? PLATFORM_CHECKOUT_HOST : 'https://pay.woo.com';
		$url                    = $platform_checkout_host . '/wp-json/platform-checkout/v1/init';

		$store_logo = self::get_gateway()->get_option( 'platform_checkout_store_logo' );

		include_once WCPAY_ABSPATH . 'includes/compat/blocks/class-blocks-data-extractor.php';
		$blocks_data_extractor = new Blocks_Data_Extractor();

		$body = [
			'wcpay_version'        => WCPAY_VERSION_NUMBER,
			'user_id'              => $user->ID,
			'customer_id'          => $customer_id,
			'session_nonce'        => wp_create_nonce( 'wc_store_api' ),
			'email'                => $email,
			'session_cookie_name'  => $session_cookie_name,
			'session_cookie_value' => wp_unslash( $_COOKIE[ $session_cookie_name ] ?? '' ), // phpcs:ignore WordPress.Security.ValidatedSanitizedInput
			'store_data'           => [
				'store_name'                     => get_bloginfo( 'name' ),
				'store_logo'                     => ! empty( $store_logo ) ? get_rest_url( null, 'wc/v3/payments/file/' . $store_logo ) : '',
				'custom_message'                 => self::get_gateway()->get_option( 'platform_checkout_custom_message' ),
				'blog_id'                        => Jetpack_Options::get_option( 'id' ),
				'blog_url'                       => get_site_url(),
				'blog_checkout_url'              => wc_get_checkout_url(),
				'blog_shop_url'                  => get_permalink( wc_get_page_id( 'shop' ) ),
				'store_api_url'                  => self::get_store_api_url(),
				'account_id'                     => $account_id,
				'test_mode'                      => self::get_gateway()->is_in_test_mode(),
				'capture_method'                 => empty( self::get_gateway()->get_option( 'manual_capture' ) ) || 'no' === self::get_gateway()->get_option( 'manual_capture' ) ? 'automatic' : 'manual',
				'is_subscriptions_plugin_active' => self::get_gateway()->is_subscriptions_plugin_active(),
				'woocommerce_tax_display_cart'   => get_option( 'woocommerce_tax_display_cart' ),
				'ship_to_billing_address_only'   => wc_ship_to_billing_address_only(),
				'return_url'                     => wc_get_cart_url(),
				'blocks_data'                    => $blocks_data_extractor->get_data(),
			],
			'user_session'         => isset( $_REQUEST['user_session'] ) ? sanitize_text_field( wp_unslash( $_REQUEST['user_session'] ) ) : null,
		];
		$args = [
			'url'     => $url,
			'method'  => 'POST',
			'timeout' => 30,
			'body'    => wp_json_encode( $body ),
			'headers' => [
				'Content-Type' => 'application/json',
			],
		];

		/**
		 * Suppress psalm error from Jetpack Connection namespacing WP_Error.
		 *
		 * @psalm-suppress UndefinedDocblockClass
		 */
		$response = Automattic\Jetpack\Connection\Client::remote_request( $args, wp_json_encode( $body ) );

		if ( is_wp_error( $response ) || ! is_array( $response ) ) {
			Logger::error( 'HTTP_REQUEST_ERROR ' . var_export( $response, true ) ); // phpcs:ignore WordPress.PHP.DevelopmentFunctions.error_log_var_export
			// phpcs:ignore
			/**
			 * @psalm-suppress UndefinedDocblockClass
			 */
			$message = sprintf(
				// translators: %1: original error message.
				__( 'Http request failed. Reason: %1$s', 'woocommerce-payments' ),
				$response->get_error_message()
			);
			// Respond with same message platform would respond with on failure.
			$response_body_json = wp_json_encode( [ 'result' => 'failure' ] );
		} else {
			$response_body_json = wp_remote_retrieve_body( $response );
		}

		Logger::log( $response_body_json );
		wp_send_json( json_decode( $response_body_json ) );
	}

	/**
	 * Retrieve a platform checkout request signature.
	 *
	 * @return void
	 */
	public static function ajax_get_platform_checkout_signature() {
		$is_nonce_valid = check_ajax_referer( 'platform_checkout_signature_nonce', false, false );

		if ( ! $is_nonce_valid ) {
			wp_send_json_error(
				__( 'You aren’t authorized to do that.', 'woocommerce-payments' ),
				403
			);
		}

		$platform_checkout_util = new Platform_Checkout_Utilities();

		$signature = $platform_checkout_util->get_platform_checkout_request_signature();

		wp_send_json_success(
			[
				'signature' => $signature,
			],
			200
		);
	}

	/**
	 * Retrieves the Store API URL.
	 *
	 * @return string
	 */
	public static function get_store_api_url() {
		if ( class_exists( StoreApi::class ) && class_exists( RoutesController::class ) ) {
			try {
				$cart          = StoreApi::container()->get( RoutesController::class )->get( 'cart' );
				$store_api_url = method_exists( $cart, 'get_namespace' ) ? $cart->get_namespace() : 'wc/store';
			} catch ( Exception $e ) {
				$store_api_url = 'wc/store';
			}
		}

		return get_rest_url( null, $store_api_url ?? 'wc/store' );
	}

	/**
	 * Adds custom email field.
	 */
	public static function platform_checkout_fields_before_billing_details() {
		$checkout = WC()->checkout;

		echo '<div class="woocommerce-billing-fields" id="contact_details">';

		echo '<h3>' . esc_html( __( 'Contact information', 'woocommerce-payments' ) ) . '</h3>';

		echo '<div class="woocommerce-billing-fields__field-wrapper">';
		woocommerce_form_field(
			'billing_email',
			[
				'type'        => 'email',
				'label'       => __( 'Email address', 'woocommerce-payments' ),
				'class'       => [ 'form-row-wide platform-checkout-billing-email' ],
				'input_class' => [ 'platform-checkout-billing-email-input' ],
				'validate'    => [ 'email' ],
				'required'    => true,
			],
			$checkout->get_value( 'billing_email' )
		);

		echo '</div>';
		echo '</div>';

		// Ensure WC Blocks styles are enqueued so the spinner will show.
		// This style is not enqueued be default when using a block theme and classic checkout.
		wp_enqueue_style( 'wc-blocks-style' );
	}

	/**
	 * Hide the core email field
	 *
	 * @param string $field The checkout field being filtered.
	 * @param string $key The field key.
	 * @param mixed  $args Field arguments.
	 * @param string $value Field value.
	 * @return string
	 */
	public static function filter_woocommerce_form_field_platform_checkout_email( $field, $key, $args, $value ) {
		$class = $args['class'][0];
		if ( false === strpos( $class, 'platform-checkout-billing-email' ) && is_checkout() && ! is_checkout_pay_page() ) {
			$field = '';
		}
		return $field;
	}

	/**
	 * Register platform checkout hooks and scripts if feature is available.
	 *
	 * @return void
	 */
	public static function init_platform_checkout() {
		// Load platform checkout save user section if feature is enabled.
		if ( self::$platform_checkout_util->should_enable_platform_checkout( self::get_gateway() ) ) {
			// Update email field location.
			add_action( 'woocommerce_checkout_billing', [ __CLASS__, 'platform_checkout_fields_before_billing_details' ], -50 );
			add_filter( 'woocommerce_form_field_email', [ __CLASS__, 'filter_woocommerce_form_field_platform_checkout_email' ], 20, 4 );

			include_once __DIR__ . '/platform-checkout-user/class-platform-checkout-save-user.php';
			// Load platform checkout tracking.
			include_once WCPAY_ABSPATH . 'includes/class-platform-checkout-tracker.php';

			new Platform_Checkout_Save_User();
			new Platform_Checkout_Tracker( self::get_wc_payments_http() );
		}
	}

	/**
	 * Load webpack runtime script, only if SCRIPT_DEBUG is enabled and the script exists.
	 * Required for webpack server with HMR.
	 *
	 * @return void
	 */
	public static function enqueue_dev_runtime_scripts() {
		if ( ( defined( 'SCRIPT_DEBUG' ) && SCRIPT_DEBUG ) && file_exists( WCPAY_ABSPATH . 'dist/runtime.js' ) ) {
			wp_enqueue_script( 'WCPAY_RUNTIME', plugins_url( 'dist/runtime.js', WCPAY_PLUGIN_FILE ), [], self::get_file_version( 'dist/runtime.js' ), true );
		}
	}

	/**
<<<<<<< HEAD
	 * Display express checkout separator only when express buttons are displayed.
	 *
	 * @return void
	 */
	public static function display_express_checkout_separator_if_necessary() {
		$woopay          = self::$platform_checkout_button_handler->should_show_platform_checkout_button() && self::$platform_checkout_button_handler->is_woopay_enabled();
		$payment_request = self::$payment_request_button_handler->should_show_payment_request_button();
		$should_hide     = $payment_request && ! $woopay;
		if ( $woopay || $payment_request ) {
			?>
			<p id="wcpay-payment-request-button-separator" style="margin-top:1.5em;text-align:center;<?php echo $should_hide ? 'display:none;' : ''; ?>">&mdash; <?php esc_html_e( 'OR', 'woocommerce-payments' ); ?> &mdash;</p>
			<?php
		}
=======
	 * Inject an inline script with WCPay assets properties.
	 * window.wcpayAssets.url – Dist URL, required to properly load chunks on sites with JS concatenation enabled.
	 *
	 * @return void
	 */
	public static function enqueue_assets_script() {
		wp_register_script( 'WCPAY_ASSETS', '', [], WCPAY_VERSION_NUMBER, false );
		wp_enqueue_script( 'WCPAY_ASSETS' );
		wp_localize_script(
			'WCPAY_ASSETS',
			'wcpayAssets',
			[
				'url' => plugins_url( '/dist/', WCPAY_PLUGIN_FILE ),
			]
		);
>>>>>>> 9e4bc8ad
	}
}<|MERGE_RESOLUTION|>--- conflicted
+++ resolved
@@ -1411,7 +1411,6 @@
 	}
 
 	/**
-<<<<<<< HEAD
 	 * Display express checkout separator only when express buttons are displayed.
 	 *
 	 * @return void
@@ -1425,7 +1424,9 @@
 			<p id="wcpay-payment-request-button-separator" style="margin-top:1.5em;text-align:center;<?php echo $should_hide ? 'display:none;' : ''; ?>">&mdash; <?php esc_html_e( 'OR', 'woocommerce-payments' ); ?> &mdash;</p>
 			<?php
 		}
-=======
+	}
+
+	/**
 	 * Inject an inline script with WCPay assets properties.
 	 * window.wcpayAssets.url – Dist URL, required to properly load chunks on sites with JS concatenation enabled.
 	 *
@@ -1441,6 +1442,5 @@
 				'url' => plugins_url( '/dist/', WCPAY_PLUGIN_FILE ),
 			]
 		);
->>>>>>> 9e4bc8ad
 	}
 }