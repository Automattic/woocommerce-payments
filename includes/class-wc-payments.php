--- conflicted
+++ resolved
@@ -93,18 +93,6 @@
 
 		self::$api_client = self::create_api_client();
 
-<<<<<<< HEAD
-		include_once dirname( __FILE__ ) . '/class-wc-payments-account.php';
-		include_once dirname( __FILE__ ) . '/class-wc-payments-customer-service.php';
-		include_once dirname( __FILE__ ) . '/class-logger.php';
-		include_once dirname( __FILE__ ) . '/class-wc-payment-gateway-wcpay.php';
-		include_once dirname( __FILE__ ) . '/class-wc-payments-token-service.php';
-		include_once dirname( __FILE__ ) . '/exceptions/class-wc-payments-intent-authentication-exception.php';
-		include_once dirname( __FILE__ ) . '/constants/class-payment-type.php';
-		include_once dirname( __FILE__ ) . '/constants/class-payment-initiated-by.php';
-		include_once dirname( __FILE__ ) . '/constants/class-payment-capture-type.php';
-		include_once dirname( __FILE__ ) . '/class-payment-information.php';
-=======
 		include_once __DIR__ . '/class-wc-payments-account.php';
 		include_once __DIR__ . '/class-wc-payments-customer-service.php';
 		include_once __DIR__ . '/class-logger.php';
@@ -115,10 +103,10 @@
 		include_once __DIR__ . '/exceptions/class-intent-authentication-exception.php';
 		include_once __DIR__ . '/exceptions/class-invalid-payment-method-exception.php';
 		include_once __DIR__ . '/exceptions/class-process-payment-exception.php';
+		include_once __DIR__ . '/constants/class-payment-type.php';
 		include_once __DIR__ . '/constants/class-payment-initiated-by.php';
 		include_once __DIR__ . '/constants/class-payment-capture-type.php';
 		include_once __DIR__ . '/class-payment-information.php';
->>>>>>> c3b174cb
 
 		// Always load tracker to avoid class not found errors.
 		include_once WCPAY_ABSPATH . 'includes/admin/tracks/class-tracker.php';
