<?php
/**
 * Class WC_Payments
 *
 * @package WooCommerce\Payments
 */

if ( ! defined( 'ABSPATH' ) ) {
	exit; // Exit if accessed directly.
}

use Automattic\WooCommerce\StoreApi\StoreApi;
use Automattic\WooCommerce\StoreApi\RoutesController;
use WCPay\Core\Mode;
use WCPay\Core\Server\Request;
use WCPay\Logger;
use WCPay\Migrations\Allowed_Payment_Request_Button_Types_Update;
use WCPay\Payment_Methods\CC_Payment_Gateway;
use WCPay\Payment_Methods\CC_Payment_Method;
use WCPay\Payment_Methods\Bancontact_Payment_Method;
use WCPay\Payment_Methods\Becs_Payment_Method;
use WCPay\Payment_Methods\Giropay_Payment_Method;
use WCPay\Payment_Methods\P24_Payment_Method;
use WCPay\Payment_Methods\Sepa_Payment_Method;
use WCPay\Payment_Methods\Sofort_Payment_Method;
use WCPay\Payment_Methods\UPE_Payment_Gateway;
use WCPay\Payment_Methods\UPE_Split_Payment_Gateway;
use WCPay\Payment_Methods\Ideal_Payment_Method;
use WCPay\Payment_Methods\Eps_Payment_Method;
use WCPay\Payment_Methods\UPE_Payment_Method;
use WCPay\Platform_Checkout\WooPay_Store_Api_Token;
use WCPay\WooPay_Tracker;
use WCPay\WooPay\WooPay_Utilities;
use WCPay\WooPay\WooPay_Order_Status_Sync;
use WCPay\Payment_Methods\Link_Payment_Method;
use WCPay\Payment_Methods\Affirm_Payment_Method;
use WCPay\Payment_Methods\Afterpay_Payment_Method;
use WCPay\Session_Rate_Limiter;
use WCPay\Database_Cache;
use WCPay\WC_Payments_Checkout;
use WCPay\WC_Payments_UPE_Checkout;
use WCPay\WooPay\Service\Checkout_Service;
use WCPay\Core\WC_Payments_Customer_Service_API;
use WCPay\Blocks_Data_Extractor;
use WCPay\WooPay\WooPay_Scheduler;

/**
 * Main class for the WooCommerce Payments extension. Its responsibility is to initialize the extension.
 */
class WC_Payments {
	/**
	 * Main payment gateway controller instance, created in init function.
	 *
	 * @var WC_Payment_Gateway_WCPay|UPE_Payment_Gateway|UPE_Split_Payment_Gateway
	 */
	private static $card_gateway;

	/**
	 * Instance of WC_Payment_Gateway_WCPay to register as payment gateway.
	 *
	 * @var WC_Payment_Gateway_WCPay
	 */
	private static $legacy_card_gateway;

	/**
	 * Copy of either $card_gateway or $legacy_card_gateway,
	 * depending on which gateway is registered as main CC gateway.
	 *
	 * @var WC_Payment_Gateway_WCPay|UPE_Payment_Gateway|UPE_Split_Payment_Gateway
	 */
	private static $registered_card_gateway;

	/**
	 * Instance of WC_Payments_API_Client, created in init function.
	 *
	 * @var WC_Payments_API_Client
	 */
	private static $api_client;

	/**
	 * Instance of WC_Payments_DB.
	 *
	 * @var WC_Payments_DB
	 */
	private static $db_helper;

	/**
	 * Instance of WC_Payments_Account, created in init function.
	 *
	 * @var WC_Payments_Account
	 */
	private static $account;

	/**
	 * Instance of WC_Payments_Customer_Service, created in init function.
	 *
	 * @var WC_Payments_Customer_Service
	 */
	private static $customer_service;

	/**
	 * Instance of WC_Payments_Token_Service, created in init function.
	 *
	 * @var WC_Payments_Token_Service
	 */
	private static $token_service;

	/**
	 * Instance of WC_Payments_Remote_Note_Service, created in init function.
	 *
	 * @var WC_Payments_Remote_Note_Service
	 */
	private static $remote_note_service;

	/**
	 * Instance of WC_Payments_Action_Scheduler_Service, created in init function
	 *
	 * @var WC_Payments_Action_Scheduler_Service
	 */
	private static $action_scheduler_service;

	/**
	 * Instance of WC_Payments_Localization_Service, created in init function
	 *
	 * @var WC_Payments_Localization_Service
	 */
	private static $localization_service;

	/**
	 * Instance of WC_Payments_Dependency_Service, created in init function
	 *
	 * @var WC_Payments_Dependency_Service
	 */
	private static $dependency_service;

	/**
	 * Instance of WC_Payments_Fraud_Service, created in init function
	 *
	 * @var WC_Payments_Fraud_Service
	 */
	private static $fraud_service;

	/**
	 * Instance of WC_Payments_In_Person_Payments_Receipts_Service, created in init function
	 *
	 * @var WC_Payments_In_Person_Payments_Receipts_Service
	 */
	private static $in_person_payments_receipts_service;

	/**
	 * Instance of WC_Payments_Order_Service, created in init function
	 *
	 * @var WC_Payments_Order_Service
	 */
	private static $order_service;

	/**
	 * Instance of WC_Payments_Order_Success_Page, created in init function
	 *
	 * @var WC_Payments_Order_Success_Page
	 */
	private static $order_success_page;

	/**
	 * Instance of WC_Payments_Onboarding_Service, created in init function
	 *
	 * @var WC_Payments_Onboarding_Service
	 */
	private static $onboarding_service;

	/**
	 * Instance of WC_Payments_Apple_Pay_Registration, created in init function
	 *
	 * @var WC_Payments_Apple_Pay_Registration
	 */
	private static $apple_pay_registration;

	/**
	 * Instance of Session_Rate_Limiter to limit failed transactions
	 *
	 * @var Session_Rate_Limiter
	 */
	private static $failed_transaction_rate_limiter;

	/**
	 * Instance of Database_Cache utils
	 *
	 * @var Database_Cache
	 */
	private static $database_cache;

	/**
	 * Cache for plugin headers to avoid multiple calls to get_file_data
	 *
	 * @var array
	 */
	private static $plugin_headers = null;

	/**
	 * Instance of WC_Payments_Webhook_Processing_Service to process webhook data.
	 *
	 * @var WC_Payments_Webhook_Processing_Service
	 */
	private static $webhook_processing_service;

	/**
	 * Maps all availabled Stripe payment method IDs to UPE Payment Method instances.
	 *
	 * @var array
	 */
	private static $upe_payment_method_map = [];

	/**
	 * Maps all availabled Stripe payment method IDs to UPE Payment Gateway instances.
	 *
	 * @var array
	 */
	private static $upe_payment_gateway_map = [];

	/**
	 * Map to store all the available split upe checkouts
	 *
	 * @var array
	 */
	private static $upe_checkout_map = [];

	/**
	 * Instance of WC_Payments_Webhook_Reliability_Service, created in init function
	 *
	 * @var WC_Payments_Webhook_Reliability_Service
	 */
	private static $webhook_reliability_service;

	/**
	 * Holds WCPay's working mode.
	 *
	 * @var Mode
	 */
	private static $mode;

	/**
	 * WooPay Utilities.
	 *
	 * @var WooPay_Utilities
	 */
	private static $woopay_util;

	/**
	 * WooPay Tracker.
	 *
	 * @var WooPay_Tracker
	 */
	private static $woopay_tracker;

	/**
	 * WC Payments Checkout
	 *
	 * @var WC_Payments_Checkout|WC_Payments_UPE_Checkout
	 */
	private static $wc_payments_checkout;

	/**
	 * WooPay Checkout service
	 *
	 * @var Checkout_Service
	 */
	private static $woopay_checkout_service;

	/**
	 * WC Payments Customer Service API
	 *
	 * @var WC_Payments_Customer_Service_API
	 */
	private static $customer_service_api;

	/**
	 * Instance of WC_Payments_Incentives_Service, created in init function
	 *
	 * @var WC_Payments_Incentives_Service
	 */
	private static $incentives_service;

	/**
	 * Entry point to the initialization logic.
	 */
	public static function init() {
		define( 'WCPAY_VERSION_NUMBER', self::get_plugin_headers()['Version'] );

		include_once __DIR__ . '/class-wc-payments-utils.php';
		include_once __DIR__ . '/core/class-mode.php';

		include_once __DIR__ . '/class-database-cache.php';
		self::$database_cache = new Database_Cache();

		include_once __DIR__ . '/class-wc-payments-dependency-service.php';

		self::$dependency_service = new WC_Payments_Dependency_Service();

		if ( false === self::$dependency_service->has_valid_dependencies() ) {
			return;
		}

		add_action( 'admin_init', [ __CLASS__, 'add_woo_admin_notes' ] );
		add_action( 'init', [ __CLASS__, 'install_actions' ] );

		add_action( 'woocommerce_blocks_payment_method_type_registration', [ __CLASS__, 'register_checkout_gateway' ] );

		include_once __DIR__ . '/class-wc-payments-db.php';
		self::$db_helper = new WC_Payments_DB();

		include_once __DIR__ . '/exceptions/class-base-exception.php';
		include_once __DIR__ . '/exceptions/class-api-exception.php';
		include_once __DIR__ . '/exceptions/class-connection-exception.php';
		include_once __DIR__ . '/core/class-mode.php';

		// Include core exceptions.
		include_once __DIR__ . '/core/exceptions/server/request/class-server-request-exception.php';
		include_once __DIR__ . '/core/exceptions/server/request/class-invalid-request-parameter-exception.php';
		include_once __DIR__ . '/core/exceptions/server/request/class-immutable-parameter-exception.php';
		include_once __DIR__ . '/core/exceptions/server/request/class-extend-request-exception.php';
		include_once __DIR__ . '/core/exceptions/server/response/class-server-response-exception.php';

		// Include core requests.
		include_once __DIR__ . '/core/server/class-request.php';
		include_once __DIR__ . '/core/server/class-response.php';
		include_once __DIR__ . '/core/server/request/trait-intention.php';
		include_once __DIR__ . '/core/server/request/trait-level3.php';
		include_once __DIR__ . '/core/server/request/trait-order-info.php';
		include_once __DIR__ . '/core/server/request/trait-date-parameters.php';
		include_once __DIR__ . '/core/server/request/trait-use-test-mode-only-when-dev-mode.php';
		include_once __DIR__ . '/core/server/request/class-generic.php';
		include_once __DIR__ . '/core/server/request/class-get-intention.php';
		include_once __DIR__ . '/core/server/request/class-create-intention.php';
		include_once __DIR__ . '/core/server/request/class-update-intention.php';
		include_once __DIR__ . '/core/server/request/class-capture-intention.php';
		include_once __DIR__ . '/core/server/request/class-cancel-intention.php';
		include_once __DIR__ . '/core/server/request/class-create-setup-intention.php';
		include_once __DIR__ . '/core/server/request/class-create-and-confirm-setup-intention.php';
		include_once __DIR__ . '/core/server/request/class-get-account.php';
		include_once __DIR__ . '/core/server/request/class-get-account-login-data.php';
		include_once __DIR__ . '/core/server/request/class-get-account-capital-link.php';
		include_once __DIR__ . '/core/server/request/class-add-account-tos-agreement.php';
		include_once __DIR__ . '/core/server/request/class-update-account.php';
		include_once __DIR__ . '/core/server/request/class-get-charge.php';
		include_once __DIR__ . '/core/server/request/class-woopay-create-intent.php';
		include_once __DIR__ . '/core/server/request/class-create-and-confirm-intention.php';
		include_once __DIR__ . '/core/server/request/class-woopay-create-and-confirm-intention.php';
		include_once __DIR__ . '/core/server/request/class-woopay-create-and-confirm-setup-intention.php';
		include_once __DIR__ . '/core/server/request/class-paginated.php';
		include_once __DIR__ . '/core/server/request/class-list-transactions.php';
		include_once __DIR__ . '/core/server/request/class-list-fraud-outcome-transactions.php';
		include_once __DIR__ . '/core/server/request/class-list-disputes.php';
		include_once __DIR__ . '/core/server/request/class-list-deposits.php';
		include_once __DIR__ . '/core/server/request/class-list-documents.php';
		include_once __DIR__ . '/core/server/request/class-list-authorizations.php';
		include_once __DIR__ . '/core/server/request/class-woopay-create-and-confirm-setup-intention.php';
		include_once __DIR__ . '/core/server/request/class-refund-charge.php';
		include_once __DIR__ . '/core/server/request/class-list-charge-refunds.php';

		include_once __DIR__ . '/woopay/services/class-checkout-service.php';

		self::$api_client = self::create_api_client();

		include_once __DIR__ . '/compat/subscriptions/trait-wc-payments-subscriptions-utilities.php';
		include_once __DIR__ . '/compat/subscriptions/trait-wc-payment-gateway-wcpay-subscriptions.php';
		include_once __DIR__ . '/class-wc-payments-account.php';
		include_once __DIR__ . '/class-wc-payments-customer-service.php';
		include_once __DIR__ . '/class-logger.php';
		include_once __DIR__ . '/class-session-rate-limiter.php';
		include_once __DIR__ . '/class-wc-payment-gateway-wcpay.php';
		include_once __DIR__ . '/class-wc-payments-checkout.php';
		include_once __DIR__ . '/class-wc-payments-upe-checkout.php';
		include_once __DIR__ . '/payment-methods/class-cc-payment-gateway.php';
		include_once __DIR__ . '/payment-methods/class-upe-payment-gateway.php';
		include_once __DIR__ . '/payment-methods/class-upe-split-payment-gateway.php';
		include_once __DIR__ . '/payment-methods/class-upe-payment-method.php';
		include_once __DIR__ . '/payment-methods/class-cc-payment-method.php';
		include_once __DIR__ . '/payment-methods/class-bancontact-payment-method.php';
		include_once __DIR__ . '/payment-methods/class-sepa-payment-method.php';
		include_once __DIR__ . '/payment-methods/class-giropay-payment-method.php';
		include_once __DIR__ . '/payment-methods/class-p24-payment-method.php';
		include_once __DIR__ . '/payment-methods/class-sofort-payment-method.php';
		include_once __DIR__ . '/payment-methods/class-ideal-payment-method.php';
		include_once __DIR__ . '/payment-methods/class-becs-payment-method.php';
		include_once __DIR__ . '/payment-methods/class-eps-payment-method.php';
		include_once __DIR__ . '/payment-methods/class-link-payment-method.php';
		include_once __DIR__ . '/payment-methods/class-affirm-payment-method.php';
		include_once __DIR__ . '/payment-methods/class-afterpay-payment-method.php';
		include_once __DIR__ . '/class-wc-payment-token-wcpay-sepa.php';
		include_once __DIR__ . '/class-wc-payments-status.php';
		include_once __DIR__ . '/class-wc-payments-token-service.php';
		include_once __DIR__ . '/class-wc-payments-express-checkout-button-display-handler.php';
		include_once __DIR__ . '/class-wc-payments-payment-request-button-handler.php';
		include_once __DIR__ . '/class-wc-payments-woopay-button-handler.php';
		include_once __DIR__ . '/class-wc-payments-apple-pay-registration.php';
		include_once __DIR__ . '/exceptions/class-add-payment-method-exception.php';
		include_once __DIR__ . '/exceptions/class-amount-too-small-exception.php';
		include_once __DIR__ . '/exceptions/class-intent-authentication-exception.php';
		include_once __DIR__ . '/exceptions/class-invalid-payment-method-exception.php';
		include_once __DIR__ . '/exceptions/class-process-payment-exception.php';
		include_once __DIR__ . '/exceptions/class-invalid-webhook-data-exception.php';
		include_once __DIR__ . '/exceptions/class-invalid-price-exception.php';
		include_once __DIR__ . '/exceptions/class-fraud-ruleset-exception.php';
		include_once __DIR__ . '/exceptions/class-order-not-found-exception.php';
		include_once __DIR__ . '/constants/class-base-constant.php';
		include_once __DIR__ . '/constants/class-fraud-meta-box-type.php';
		include_once __DIR__ . '/constants/class-order-status.php';
		include_once __DIR__ . '/constants/class-payment-type.php';
		include_once __DIR__ . '/constants/class-payment-initiated-by.php';
		include_once __DIR__ . '/constants/class-payment-intent-status.php';
		include_once __DIR__ . '/constants/class-payment-capture-type.php';
		include_once __DIR__ . '/constants/class-payment-method.php';
		include_once __DIR__ . '/constants/class-track-events.php';
		include_once __DIR__ . '/class-payment-information.php';
		require_once __DIR__ . '/notes/class-wc-payments-remote-note-service.php';
		include_once __DIR__ . '/class-wc-payments-action-scheduler-service.php';
		include_once __DIR__ . '/class-wc-payments-fraud-service.php';
		include_once __DIR__ . '/class-wc-payments-onboarding-service.php';
		include_once __DIR__ . '/class-experimental-abtest.php';
		include_once __DIR__ . '/class-wc-payments-localization-service.php';
		include_once __DIR__ . '/in-person-payments/class-wc-payments-in-person-payments-receipts-service.php';
		include_once __DIR__ . '/class-wc-payments-order-service.php';
		include_once __DIR__ . '/class-wc-payments-order-success-page.php';
		include_once __DIR__ . '/class-wc-payments-file-service.php';
		include_once __DIR__ . '/class-wc-payments-webhook-processing-service.php';
		include_once __DIR__ . '/class-wc-payments-webhook-reliability-service.php';
		include_once __DIR__ . '/fraud-prevention/class-fraud-prevention-service.php';
		include_once __DIR__ . '/fraud-prevention/class-buyer-fingerprinting-service.php';
		include_once __DIR__ . '/fraud-prevention/class-fraud-risk-tools.php';
		include_once __DIR__ . '/fraud-prevention/wc-payments-fraud-risk-tools.php';
		include_once __DIR__ . '/woopay/class-woopay-store-api-token.php';
		include_once __DIR__ . '/woopay/class-woopay-utilities.php';
		include_once __DIR__ . '/woopay/class-woopay-order-status-sync.php';
		include_once __DIR__ . '/woopay/class-woopay-store-api-session-handler.php';
		include_once __DIR__ . '/woopay/class-woopay-scheduler.php';
		include_once __DIR__ . '/class-wc-payment-token-wcpay-link.php';
		include_once __DIR__ . '/core/service/class-wc-payments-customer-service-api.php';
		include_once __DIR__ . '/class-wc-payments-incentives-service.php';

		// Load customer multi-currency if feature is enabled.
		if ( WC_Payments_Features::is_customer_multi_currency_enabled() ) {
			include_once __DIR__ . '/multi-currency/wc-payments-multi-currency.php';
		}

		self::$woopay_checkout_service = new Checkout_Service();
		self::$woopay_checkout_service->init();

		// // Load woopay save user section if feature is enabled.
		add_action( 'woocommerce_cart_loaded_from_session', [ __CLASS__, 'init_woopay' ] );

		// Load Stripe site messaging.
		add_action( 'woocommerce_single_product_summary', [ __CLASS__, 'load_stripe_bnpl_site_messaging' ], 30 );

		// Init the email template for In Person payment receipt email. We need to do it before passing the mailer to the service.
		add_filter( 'woocommerce_email_classes', [ __CLASS__, 'add_ipp_emails' ], 10 );

		// Always load tracker to avoid class not found errors.
		include_once WCPAY_ABSPATH . 'includes/admin/tracks/class-tracker.php';

		// Load woopay tracking.
		include_once WCPAY_ABSPATH . 'includes/class-woopay-tracker.php';

		self::$order_service                       = new WC_Payments_Order_Service( self::$api_client );
		self::$action_scheduler_service            = new WC_Payments_Action_Scheduler_Service( self::$api_client, self::$order_service );
		self::$account                             = new WC_Payments_Account( self::$api_client, self::$database_cache, self::$action_scheduler_service );
		self::$customer_service                    = new WC_Payments_Customer_Service( self::$api_client, self::$account, self::$database_cache );
		self::$token_service                       = new WC_Payments_Token_Service( self::$api_client, self::$customer_service );
		self::$remote_note_service                 = new WC_Payments_Remote_Note_Service( WC_Data_Store::load( 'admin-note' ) );
		self::$fraud_service                       = new WC_Payments_Fraud_Service( self::$api_client, self::$customer_service, self::$account );
		self::$in_person_payments_receipts_service = new WC_Payments_In_Person_Payments_Receipts_Service();
		self::$localization_service                = new WC_Payments_Localization_Service();
		self::$failed_transaction_rate_limiter     = new Session_Rate_Limiter( Session_Rate_Limiter::SESSION_KEY_DECLINED_CARD_REGISTRY, 5, 10 * MINUTE_IN_SECONDS );
		self::$order_success_page                  = new WC_Payments_Order_Success_Page();
		self::$onboarding_service                  = new WC_Payments_Onboarding_Service( self::$api_client, self::$database_cache );
		self::$woopay_util                         = new WooPay_Utilities();
		self::$woopay_tracker                      = new WooPay_Tracker( self::get_wc_payments_http() );
		self::$incentives_service                  = new WC_Payments_Incentives_Service( self::$database_cache );

		( new WooPay_Scheduler() )->init();

		self::$legacy_card_gateway = new CC_Payment_Gateway( self::$api_client, self::$account, self::$customer_service, self::$token_service, self::$action_scheduler_service, self::$failed_transaction_rate_limiter, self::$order_service );

		$payment_method_classes = [
			CC_Payment_Method::class,
			Bancontact_Payment_Method::class,
			Sepa_Payment_Method::class,
			Giropay_Payment_Method::class,
			Sofort_Payment_Method::class,
			P24_Payment_Method::class,
			Ideal_Payment_Method::class,
			Becs_Payment_Method::class,
			Eps_Payment_Method::class,
			Link_Payment_Method::class,
			Affirm_Payment_Method::class,
			Afterpay_Payment_Method::class,
		];
		if ( WC_Payments_Features::is_upe_split_enabled() || WC_Payments_Features::is_upe_deferred_intent_enabled() ) {
			$payment_methods = [];
			foreach ( $payment_method_classes as $payment_method_class ) {
				$payment_method                               = new $payment_method_class( self::$token_service );
				$payment_methods[ $payment_method->get_id() ] = $payment_method;
			}
			foreach ( $payment_methods as $payment_method ) {
				self::$upe_payment_method_map[ $payment_method->get_id() ] = $payment_method;

				$split_gateway = new UPE_Split_Payment_Gateway( self::$api_client, self::$account, self::$customer_service, self::$token_service, self::$action_scheduler_service, $payment_method, $payment_methods, self::$failed_transaction_rate_limiter, self::$order_service );

				// Card gateway hooks are registered once below.
				if ( 'card' !== $payment_method->get_id() ) {
					$split_gateway->init_hooks();
				}

				self::$upe_payment_gateway_map[ $payment_method->get_id() ] = $split_gateway;
			}

			self::$card_gateway = self::get_payment_gateway_by_id( 'card' );

			$card_payments_checkout = new WC_Payments_Checkout( self::$legacy_card_gateway, self::$woopay_util, self::$account, self::$customer_service );
			$card_payments_checkout->init_hooks();

			self::$wc_payments_checkout = new WC_Payments_UPE_Checkout( self::get_gateway(), self::$woopay_util, self::$account, self::$customer_service );
		} elseif ( WC_Payments_Features::is_upe_legacy_enabled() ) {
			$payment_methods = [];
			foreach ( $payment_method_classes as $payment_method_class ) {
				$payment_method                               = new $payment_method_class( self::$token_service );
				$payment_methods[ $payment_method->get_id() ] = $payment_method;
			}

			self::$card_gateway         = new UPE_Payment_Gateway( self::$api_client, self::$account, self::$customer_service, self::$token_service, self::$action_scheduler_service, $payment_methods, self::$failed_transaction_rate_limiter, self::$order_service );
			self::$wc_payments_checkout = new WC_Payments_UPE_Checkout( self::get_gateway(), self::$woopay_util, self::$account, self::$customer_service );
		} else {
			self::$card_gateway         = self::$legacy_card_gateway;
			self::$wc_payments_checkout = new WC_Payments_Checkout( self::$legacy_card_gateway, self::$woopay_util, self::$account, self::$customer_service );
		}

		self::$card_gateway->init_hooks();
		self::$wc_payments_checkout->init_hooks();

		self::$mode = new Mode( self::$card_gateway );

		self::$webhook_processing_service  = new WC_Payments_Webhook_Processing_Service( self::$api_client, self::$db_helper, self::$account, self::$remote_note_service, self::$order_service, self::$in_person_payments_receipts_service, self::get_gateway(), self::$customer_service, self::$database_cache );
		self::$webhook_reliability_service = new WC_Payments_Webhook_Reliability_Service( self::$api_client, self::$action_scheduler_service, self::$webhook_processing_service );

		self::$customer_service_api = new WC_Payments_Customer_Service_API( self::$customer_service );

		self::maybe_register_woopay_hooks();

		self::$apple_pay_registration = new WC_Payments_Apple_Pay_Registration( self::$api_client, self::$account, self::get_gateway() );

		self::maybe_display_express_checkout_buttons();

		add_filter( 'woocommerce_payment_gateways', [ __CLASS__, 'register_gateway' ] );
		add_filter( 'option_woocommerce_gateway_order', [ __CLASS__, 'set_gateway_top_of_list' ], 2 );
		add_filter( 'default_option_woocommerce_gateway_order', [ __CLASS__, 'set_gateway_top_of_list' ], 3 );
		add_filter( 'default_option_woocommerce_gateway_order', [ __CLASS__, 'replace_wcpay_gateway_with_payment_methods' ], 4 );
		add_filter( 'woocommerce_admin_get_user_data_fields', [ __CLASS__, 'add_user_data_fields' ] );

		// Add note query support for source.
		add_filter( 'woocommerce_rest_notes_object_query', [ __CLASS__, 'possibly_add_source_to_notes_query' ], 10, 2 );
		add_filter( 'woocommerce_note_where_clauses', [ __CLASS__, 'possibly_add_note_source_where_clause' ], 10, 2 );

		// Priority 5 so we can manipulate the registered gateways before they are shown.
		add_action( 'woocommerce_admin_field_payment_gateways', [ __CLASS__, 'hide_gateways_on_settings_page' ], 5 );

		require_once __DIR__ . '/migrations/class-allowed-payment-request-button-types-update.php';
		require_once __DIR__ . '/migrations/class-update-service-data-from-server.php';
		require_once __DIR__ . '/migrations/class-track-upe-status.php';
		require_once __DIR__ . '/migrations/class-delete-active-woopay-webhook.php';
		add_action( 'woocommerce_woocommerce_payments_updated', [ new Allowed_Payment_Request_Button_Types_Update( self::get_gateway() ), 'maybe_migrate' ] );
		add_action( 'woocommerce_woocommerce_payments_updated', [ new \WCPay\Migrations\Update_Service_Data_From_Server( self::get_account_service() ), 'maybe_migrate' ] );
		add_action( 'woocommerce_woocommerce_payments_updated', [ '\WCPay\Migrations\Track_Upe_Status', 'maybe_track' ] );
		add_action( 'woocommerce_woocommerce_payments_updated', [ '\WCPay\Migrations\Delete_Active_WooPay_Webhook', 'maybe_delete' ] );

		include_once WCPAY_ABSPATH . '/includes/class-wc-payments-explicit-price-formatter.php';
		WC_Payments_Explicit_Price_Formatter::init();

		include_once WCPAY_ABSPATH . 'includes/class-wc-payments-captured-event-note.php';
		include_once WCPAY_ABSPATH . 'includes/admin/class-wc-payments-admin-settings.php';
		include_once WCPAY_ABSPATH . 'includes/fraud-prevention/class-order-fraud-and-risk-meta-box.php';

		// Add admin screens.
		if ( is_admin() ) {
			include_once WCPAY_ABSPATH . 'includes/admin/class-wc-payments-admin.php';
		}

		if ( is_admin() && current_user_can( 'manage_woocommerce' ) ) {
<<<<<<< HEAD
			new WC_Payments_Admin(
				self::$api_client,
				self::get_gateway(),
				self::$account,
				self::$onboarding_service,
				self::$order_service,
				self::$database_cache
			);
=======
			new WC_Payments_Admin( self::$api_client, self::get_gateway(), self::$account, self::$onboarding_service, self::$incentives_service, self::$database_cache );
>>>>>>> 2909c7d6

			new WC_Payments_Admin_Settings( self::get_gateway() );

			// Use tracks loader only in admin screens because it relies on WC_Tracks loaded by WC_Admin.
			include_once WCPAY_ABSPATH . 'includes/admin/tracks/tracks-loader.php';

			include_once __DIR__ . '/admin/class-wc-payments-admin-sections-overwrite.php';
			new WC_Payments_Admin_Sections_Overwrite( self::get_account_service() );

			new WC_Payments_Status( self::get_wc_payments_http(), self::get_account_service() );

			new WCPay\Fraud_Prevention\Order_Fraud_And_Risk_Meta_Box( self::$order_service );
		}

		// Load WCPay Subscriptions.
		if ( WC_Payments_Features::is_wcpay_subscriptions_enabled() ) {
			include_once WCPAY_ABSPATH . '/includes/subscriptions/class-wc-payments-subscriptions.php';
			WC_Payments_Subscriptions::init( self::$api_client, self::$customer_service, self::$order_service, self::$account );
		}

		add_action( 'rest_api_init', [ __CLASS__, 'init_rest_api' ] );
		add_action( 'woocommerce_woocommerce_payments_updated', [ __CLASS__, 'set_plugin_activation_timestamp' ] );

		add_action( 'admin_enqueue_scripts', [ __CLASS__, 'enqueue_dev_runtime_scripts' ] );

		add_action( 'admin_enqueue_scripts', [ __CLASS__, 'enqueue_assets_script' ] );
		add_action( 'wp_enqueue_scripts', [ __CLASS__, 'enqueue_assets_script' ] );
	}

	/**
	 * Returns the gateway's working mode.
	 *
	 * @return Mode
	 */
	public static function mode() {
		return self::$mode;
	}

	/**
	 * Adds IPP Email template to WooCommerce emails.
	 *
	 * @param array $email_classes the email classes.
	 * @return array
	 */
	public static function add_ipp_emails( array $email_classes ): array {
		$email_classes['WC_Payments_Email_IPP_Receipt'] = include __DIR__ . '/emails/class-wc-payments-email-ipp-receipt.php';
		return $email_classes;
	}

	/**
	 * Prints the given message in an "admin notice" wrapper with "error" class.
	 *
	 * @param string $message Message to print. Can contain HTML.
	 */
	public static function display_admin_error( $message ) {
		self::display_admin_notice( $message, 'notice-error' );
	}

	/**
	 * Prints the given message in an "admin notice" wrapper with provided classes.
	 *
	 * @param string $message Message to print. Can contain HTML.
	 * @param string $classes Space separated list of classes to be applied to notice element.
	 */
	public static function display_admin_notice( $message, $classes ) {
		?>
		<div class="notice wcpay-notice <?php echo esc_attr( $classes ); ?>">
			<p><b><?php echo esc_html( __( 'WooCommerce Payments', 'woocommerce-payments' ) ); ?></b></p>
			<p><?php echo $message; // PHPCS:Ignore WordPress.Security.EscapeOutput.OutputNotEscaped ?></p>
		</div>
		<?php
	}

	/**
	 * Get plugin headers and cache the result to avoid reopening the file.
	 * First call should execute get_file_data and fetch headers from plugin details comment.
	 * Subsequent calls return the value stored in the variable $plugin_headers.
	 *
	 * @return array Array with plugin headers
	 */
	public static function get_plugin_headers() {
		if ( null === self::$plugin_headers ) {
			self::$plugin_headers = get_file_data(
				WCPAY_PLUGIN_FILE,
				[
					// Mirrors the functionality on WooCommerce core: https://github.com/woocommerce/woocommerce/blob/ff2eadeccec64aa76abd02c931bf607dd819bbf0/includes/wc-core-functions.php#L1916 .
					'WCRequires' => 'WC requires at least',

					'RequiresWP' => 'Requires at least',
					'Version'    => 'Version',
				]
			);
		}
		return self::$plugin_headers;
	}

	/**
	 * Adds the WooCommerce Payments' gateway class to the list of installed payment gateways.
	 *
	 * @param array $gateways Existing list of gateway classes that will be available for the merchant to configure.
	 * @return array The list of payment gateways that will be available, including WooCommerce Payments' Gateway class.
	 */
	public static function register_gateway( $gateways ) {
		if ( WC_Payments_Features::is_upe_split_enabled() || WC_Payments_Features::is_upe_deferred_intent_enabled() ) {

			$payment_methods = self::$card_gateway->get_payment_method_ids_enabled_at_checkout();

			$key = array_search( 'link', $payment_methods, true );

			if ( false !== $key && WC_Payments_Features::is_woopay_enabled() ) {
				unset( $payment_methods[ $key ] );

				self::get_gateway()->update_option( 'upe_enabled_payment_method_ids', $payment_methods );
			}

			if ( WC_Payments_Features::is_woopay_enabled() ) {
				self::$registered_card_gateway = self::$legacy_card_gateway;
			} else {
				self::$registered_card_gateway = self::$card_gateway;
			}
			$gateways[]       = self::$registered_card_gateway;
			$all_upe_gateways = [];
			$reusable_methods = [];
			foreach ( $payment_methods as $payment_method_id ) {
				if ( 'card' === $payment_method_id || 'link' === $payment_method_id ) {
					continue;
				}
				$upe_gateway        = self::get_payment_gateway_by_id( $payment_method_id );
				$upe_payment_method = self::get_payment_method_by_id( $payment_method_id );

				if ( $upe_payment_method->is_reusable() ) {
					$reusable_methods[] = $upe_gateway;
				}

				$all_upe_gateways[] = $upe_gateway;

			}

			if ( is_add_payment_method_page() ) {
				return array_merge( $gateways, $reusable_methods );
			}

			return array_merge( $gateways, $all_upe_gateways );
		} elseif ( WC_Payments_Features::is_upe_enabled() ) {
			self::$registered_card_gateway = self::$card_gateway;
		} else {
			self::$registered_card_gateway = self::$legacy_card_gateway;
		}
		return array_merge( $gateways, [ self::$registered_card_gateway ] );
	}

	/**
	 * Returns main CC gateway registered for WCPay.
	 *
	 * @return WC_Payment_Gateway_WCPay|UPE_Payment_Gateway|UPE_Split_Payment_Gateway
	 */
	public static function get_registered_card_gateway() {
		return self::$registered_card_gateway;
	}

	/**
	 * Called on Payments setting page.
	 *
	 * Remove all WCPay gateways except CC one.
	 */
	public static function hide_gateways_on_settings_page() {
		$default_gateway = self::get_registered_card_gateway();
		foreach ( WC()->payment_gateways->payment_gateways as $index => $payment_gateway ) {
			if ( $payment_gateway instanceof WC_Payment_Gateway_WCPay && $payment_gateway !== $default_gateway ) {
				unset( WC()->payment_gateways->payment_gateways[ $index ] );
			}
		}
	}

	/**
	 * By default, new payment gateways are put at the bottom of the list on the admin "Payments" settings screen.
	 * For visibility, we want WooCommerce Payments to be at the top of the list.
	 *
	 * @param array $ordering Existing ordering of the payment gateways.
	 *
	 * @return array Modified ordering.
	 */
	public static function set_gateway_top_of_list( $ordering ) {
		$ordering = (array) $ordering;
		$id       = self::get_gateway()->id;
		// Only tweak the ordering if the list hasn't been reordered with WooCommerce Payments in it already.
		if ( ! isset( $ordering[ $id ] ) || ! is_numeric( $ordering[ $id ] ) ) {
			$ordering[ $id ] = empty( $ordering ) ? 0 : ( min( $ordering ) - 1 );
		}
		return $ordering;
	}

	/**
	 * Replace the main WCPay gateway with all WCPay payment methods
	 * when retrieving the "woocommerce_gateway_order" option.
	 *
	 * @param array $ordering Gateway order.
	 *
	 * @return array
	 */
	public static function replace_wcpay_gateway_with_payment_methods( $ordering ) {
		$ordering    = (array) $ordering;
		$wcpay_index = array_search(
			self::get_gateway()->id,
			array_keys( $ordering ),
			true
		);

		if ( false === $wcpay_index ) {
			// The main WCPay gateway isn't on the list.
			return $ordering;
		}

		$method_order = self::get_gateway()->get_option( 'payment_method_order', [] );

		if ( empty( $method_order ) ) {
			return $ordering;
		}

		$ordering = array_keys( $ordering );

		array_splice( $ordering, $wcpay_index, 1, $method_order );
		return array_flip( $ordering );
	}

	/**
	 * Adds fields so that we can store inbox notifications last read and open times.
	 *
	 * @param array $user_data_fields User data fields.
	 * @return array
	 */
	public static function add_user_data_fields( $user_data_fields ) {
		return array_merge(
			$user_data_fields,
			[ 'wc_payments_overview_inbox_last_read' ]
		);
	}

	/**
	 * By default, new payment gateways are put at the bottom of the list on the admin "Payments" settings screen.
	 * For visibility, we want WooCommerce Payments to be at the top of the list.
	 * NOTE: this can be removed after WC version 5.6, when the api supports the use of source.
	 * https://github.com/woocommerce/woocommerce-admin/pull/6979
	 *
	 * @param array           $args Existing ordering of the payment gateways.
	 * @param WP_REST_Request $request Full details about the request.
	 *
	 * @return array Modified ordering.
	 */
	public static function possibly_add_source_to_notes_query( $args, $request ) {
		if ( isset( $request['source'] ) && ! isset( $args['source'] ) ) {
			return array_merge(
				$args,
				[
					'source' => wp_parse_list( $request['source'] ),
				]
			);
		}
		return $args;
	}

	/**
	 * Adds source where clause to note query.
	 * NOTE: this can be removed after WC version 5.6, when the api supports the use of source.
	 * https://github.com/woocommerce/woocommerce-admin/pull/6979
	 *
	 * @param string $where_clauses Existing ordering of the payment gateways.
	 * @param array  $args Full details about the request.
	 *
	 * @return string Modified where clause.
	 */
	public static function possibly_add_note_source_where_clause( $where_clauses, $args ) {
		if ( ! empty( $args['source'] ) && false === strpos( $where_clauses, 'AND source IN' ) ) {
			$where_source_array = [];
			foreach ( $args['source'] as $args_type ) {
				$args_type            = trim( $args_type );
				$where_source_array[] = "'" . esc_sql( $args_type ) . "'";
			}
			$escaped_where_source = implode( ',', $where_source_array );
			$where_clauses       .= " AND source IN ($escaped_where_source)";
		}
		return $where_clauses;
	}

	/**
	 * Create the API client.
	 *
	 * @return WC_Payments_API_Client
	 */
	public static function create_api_client() {
		require_once __DIR__ . '/wc-payment-api/models/class-wc-payments-api-charge.php';
		require_once __DIR__ . '/wc-payment-api/models/class-wc-payments-api-intention.php';
		require_once __DIR__ . '/wc-payment-api/class-wc-payments-api-client.php';

		$http_class = self::get_wc_payments_http();

		$api_client_class = apply_filters( 'wc_payments_api_client', WC_Payments_API_Client::class );
		if ( ! class_exists( $api_client_class ) || ! is_subclass_of( $api_client_class, 'WC_Payments_API_Client' ) ) {
			$api_client_class = WC_Payments_API_Client::class;
		}

		return new $api_client_class(
			'WooCommerce Payments/' . WCPAY_VERSION_NUMBER,
			$http_class,
			self::$db_helper
		);
	}

	/**
	 * Create the HTTP instantiation.
	 *
	 * @return WC_Payments_Http_Interface
	 */
	private static function get_wc_payments_http() {
		require_once __DIR__ . '/wc-payment-api/class-wc-payments-http-interface.php';
		require_once __DIR__ . '/wc-payment-api/class-wc-payments-http.php';

		$http_class = apply_filters( 'wc_payments_http', null );

		if ( ! $http_class instanceof WC_Payments_Http_Interface ) {
			$http_class = new WC_Payments_Http( new Automattic\Jetpack\Connection\Manager( 'woocommerce-payments' ) );
		}

		return $http_class;
	}

	/**
	 * Initialize the REST API controllers.
	 */
	public static function init_rest_api() {
		include_once WCPAY_ABSPATH . 'includes/exceptions/class-rest-request-exception.php';
		include_once WCPAY_ABSPATH . 'includes/admin/class-wc-payments-rest-controller.php';

		include_once WCPAY_ABSPATH . 'includes/admin/class-wc-rest-payments-accounts-controller.php';
		$accounts_controller = new WC_REST_Payments_Accounts_Controller( self::$api_client );
		$accounts_controller->register_routes();

		include_once WCPAY_ABSPATH . 'includes/admin/class-wc-rest-payments-deposits-controller.php';
		$deposits_controller = new WC_REST_Payments_Deposits_Controller( self::$api_client );
		$deposits_controller->register_routes();

		include_once WCPAY_ABSPATH . 'includes/admin/class-wc-rest-payments-transactions-controller.php';
		$transactions_controller = new WC_REST_Payments_Transactions_Controller( self::$api_client );
		$transactions_controller->register_routes();

		include_once WCPAY_ABSPATH . 'includes/admin/class-wc-rest-payments-disputes-controller.php';
		$disputes_controller = new WC_REST_Payments_Disputes_Controller( self::$api_client );
		$disputes_controller->register_routes();

		include_once WCPAY_ABSPATH . 'includes/admin/class-wc-rest-payments-charges-controller.php';
		$charges_controller = new WC_REST_Payments_Charges_Controller( self::$api_client );
		$charges_controller->register_routes();

		include_once WCPAY_ABSPATH . 'includes/admin/class-wc-rest-payments-connection-tokens-controller.php';
		$conn_tokens_controller = new WC_REST_Payments_Connection_Tokens_Controller( self::$api_client );
		$conn_tokens_controller->register_routes();

		include_once WCPAY_ABSPATH . 'includes/admin/class-wc-rest-payments-orders-controller.php';
		$orders_controller = new WC_REST_Payments_Orders_Controller( self::$api_client, self::get_gateway(), self::$customer_service, self::$order_service );
		$orders_controller->register_routes();

		include_once WCPAY_ABSPATH . 'includes/admin/class-wc-rest-payments-fraud-outcomes-controller.php';
		$fraud_outcomes_controller = new WC_REST_Payments_Fraud_Outcomes_Controller( self::$api_client );
		$fraud_outcomes_controller->register_routes();

		include_once WCPAY_ABSPATH . 'includes/admin/class-wc-rest-payments-timeline-controller.php';
		$timeline_controller = new WC_REST_Payments_Timeline_Controller( self::$api_client );
		$timeline_controller->register_routes();

		include_once WCPAY_ABSPATH . 'includes/admin/class-wc-rest-payments-webhook-controller.php';
		$webhook_controller = new WC_REST_Payments_Webhook_Controller( self::$api_client, self::$webhook_processing_service );
		$webhook_controller->register_routes();

		include_once WCPAY_ABSPATH . 'includes/admin/class-wc-rest-payments-tos-controller.php';
		$tos_controller = new WC_REST_Payments_Tos_Controller( self::$api_client, self::get_gateway(), self::$account );
		$tos_controller->register_routes();

		include_once WCPAY_ABSPATH . 'includes/admin/class-wc-rest-payments-terminal-locations-controller.php';
		$accounts_controller = new WC_REST_Payments_Terminal_Locations_Controller( self::$api_client );
		$accounts_controller->register_routes();

		include_once WCPAY_ABSPATH . 'includes/admin/class-wc-rest-payments-settings-controller.php';
		$settings_controller = new WC_REST_Payments_Settings_Controller( self::$api_client, self::get_gateway() );
		$settings_controller->register_routes();

		include_once WCPAY_ABSPATH . 'includes/admin/class-wc-rest-payments-reader-controller.php';
		$charges_controller = new WC_REST_Payments_Reader_Controller( self::$api_client, self::get_gateway(), self::$in_person_payments_receipts_service );
		$charges_controller->register_routes();

		include_once WCPAY_ABSPATH . 'includes/admin/class-wc-rest-payments-files-controller.php';
		$files_controller = new WC_REST_Payments_Files_Controller( self::$api_client );
		$files_controller->register_routes();

		include_once WCPAY_ABSPATH . 'includes/admin/class-wc-rest-payments-capital-controller.php';
		$capital_controller = new WC_REST_Payments_Capital_Controller( self::$api_client );
		$capital_controller->register_routes();

		include_once WCPAY_ABSPATH . 'includes/admin/class-wc-rest-payments-onboarding-controller.php';
		$onboarding_controller = new WC_REST_Payments_Onboarding_Controller( self::$api_client, self::$onboarding_service );
		$onboarding_controller->register_routes();

		if ( WC_Payments_Features::is_upe_settings_preview_enabled() ) {
			include_once WCPAY_ABSPATH . 'includes/admin/class-wc-rest-upe-flag-toggle-controller.php';
			$upe_flag_toggle_controller = new WC_REST_UPE_Flag_Toggle_Controller( self::get_gateway() );
			$upe_flag_toggle_controller->register_routes();

			include_once WCPAY_ABSPATH . 'includes/admin/class-wc-rest-payments-survey-controller.php';
			$survey_controller = new WC_REST_Payments_Survey_Controller( self::get_wc_payments_http() );
			$survey_controller->register_routes();
		}

		if ( WC_Payments_Features::is_documents_section_enabled() ) {
			include_once WCPAY_ABSPATH . 'includes/admin/class-wc-rest-payments-documents-controller.php';
			$documents_controller = new WC_REST_Payments_Documents_Controller( self::$api_client );
			$documents_controller->register_routes();

			include_once WCPAY_ABSPATH . 'includes/admin/class-wc-rest-payments-vat-controller.php';
			$vat_controller = new WC_REST_Payments_VAT_Controller( self::$api_client );
			$vat_controller->register_routes();
		}

		include_once WCPAY_ABSPATH . 'includes/admin/class-wc-rest-payments-payment-intents-controller.php';
		$payment_intents_controller = new WC_REST_Payments_Payment_Intents_Controller( self::$api_client );
		$payment_intents_controller->register_routes();

		include_once WCPAY_ABSPATH . 'includes/admin/class-wc-rest-payments-authorizations-controller.php';
		$authorizations_controller = new WC_REST_Payments_Authorizations_Controller( self::$api_client );
		$authorizations_controller->register_routes();
	}

	/**
	 * Gets the file modified time as a cache buster if we're in dev mode, or the plugin version otherwise.
	 *
	 * @param string $file Local path to the file.
	 * @return string The cache buster value to use for the given file.
	 */
	public static function get_file_version( $file ): string {
		if ( defined( 'SCRIPT_DEBUG' ) && SCRIPT_DEBUG && file_exists( WCPAY_ABSPATH . $file ) ) {
			return (string) filemtime( WCPAY_ABSPATH . trim( $file, '/' ) );
		}
		return WCPAY_VERSION_NUMBER;
	}

	/**
	 * Returns the WooPay_Tracker instance
	 *
	 * @return WooPay_Tracker instance
	 */
	public static function woopay_tracker(): WooPay_Tracker {
		return self::$woopay_tracker;
	}

	/**
	 * Load script with all required dependencies.
	 *
	 * @param string $handler Script handler.
	 * @param string $script Script name.
	 * @param array  $dependencies Additional dependencies.
	 *
	 * @return void
	 */
	public static function register_script_with_dependencies( string $handler, string $script, array $dependencies = [] ) {
		$script_file                  = $script . '.js';
		$script_src_url               = plugins_url( $script_file, WCPAY_PLUGIN_FILE );
		$script_asset_path            = WCPAY_ABSPATH . $script . '.asset.php';
		$script_asset                 = file_exists( $script_asset_path ) ? require $script_asset_path : [ 'dependencies' => [] ]; // nosemgrep: audit.php.lang.security.file.inclusion-arg -- server generated path is used.
		$script_asset['dependencies'] = array_merge( $script_asset['dependencies'], $dependencies );
		wp_register_script(
			$handler,
			$script_src_url,
			$script_asset['dependencies'],
			self::get_file_version( $script_file ),
			true
		);
	}

	/**
	 * Returns payment method instance by Stripe ID.
	 *
	 * @param string $payment_method_id Stripe payment method type ID.
	 * @return false|UPE_Payment_Method Matching UPE Payment Method instance.
	 */
	public static function get_payment_method_by_id( $payment_method_id ) {
		if ( ! isset( self::$upe_payment_method_map[ $payment_method_id ] ) ) {
			return false;
		}
		return self::$upe_payment_method_map[ $payment_method_id ];
	}

	/**
	 * Returns payment gateway instance by Stripe ID.
	 *
	 * @param string $payment_method_id Stripe payment method type ID.
	 * @return false|UPE_Payment_Gateway Matching UPE Payment Gateway instance.
	 */
	public static function get_payment_gateway_by_id( $payment_method_id ) {
		if ( ! isset( self::$upe_payment_gateway_map[ $payment_method_id ] ) ) {
			return false;
		}
		return self::$upe_payment_gateway_map[ $payment_method_id ];
	}

	/**
	 * Returns Payment Method map.
	 *
	 * @return array
	 */
	public static function get_payment_method_map() {
		return self::$upe_payment_method_map;
	}

	/**
	 * Returns the WC_Payment_Gateway_WCPay instance
	 *
	 * @return WC_Payment_Gateway_WCPay|UPE_Payment_Gateway gateway instance
	 */
	public static function get_gateway() {
		return self::$card_gateway;
	}

	/**
	 * Returns the WC_Payments_Checkout instance
	 *
	 * @return WC_Payments_Checkout|WC_Payments_UPE_Checkout gateway instance
	 */
	public static function get_wc_payments_checkout() {
		return self::$wc_payments_checkout;
	}

	/**
	 * Returns the Database_Cache instance.
	 *
	 * @return Database_Cache Database_Cache instance.
	 */
	public static function get_database_cache(): Database_Cache {
		return self::$database_cache;
	}

	/**
	 * Sets the Database_Cache instance.
	 *
	 * @param Database_Cache $database_cache The cache instance.
	 */
	public static function set_database_cache( Database_Cache $database_cache ) {
		self::$database_cache = $database_cache;
	}

	/**
	 * Sets the card gateway instance.
	 *
	 * @param WC_Payment_Gateway_WCPay|UPE_Payment_Gateway $gateway The card gateway instance..
	 */
	public static function set_gateway( $gateway ) {
		self::$card_gateway = $gateway;
	}

	/**
	 * Returns the WC_Payments_Account instance
	 *
	 * @return WC_Payments_Account account service instance
	 */
	public static function get_account_service() {
		return self::$account;
	}

	/**
	 * Sets the account service instance.
	 *
	 * @param WC_Payments_Account $account The account instance.
	 */
	public static function set_account_service( WC_Payments_Account $account ) {
		self::$account = $account;
	}

	/**
	 * Returns the WC_Payments_API_Client
	 *
	 * @return WC_Payments_API_Client API Client instance
	 */
	public static function get_payments_api_client() {
		return self::$api_client;
	}

	/**
	 * Returns the WC_Payments_Localization_Service
	 *
	 * @return WC_Payments_Localization_Service Localization Service instance
	 */
	public static function get_localization_service() {
		return self::$localization_service;
	}

	/**
	 * Returns the WC_Payments_Action_Scheduler_Service
	 *
	 * @return WC_Payments_Action_Scheduler_Service Action Scheduler Service instance
	 */
	public static function get_action_scheduler_service() {
		return self::$action_scheduler_service;
	}

	/**
	 * Returns the WC_Payments_Fraud_Service instance
	 *
	 * @return WC_Payments_Fraud_Service Fraud Service instance
	 */
	public static function get_fraud_service() {
		return self::$fraud_service;
	}

	/**
	 * Returns the WC_Payments_Customer_Service instance
	 *
	 * @return WC_Payments_Customer_Service  The Customer Service instance.
	 */
	public static function get_customer_service(): WC_Payments_Customer_Service {
		return self::$customer_service;
	}

	/**
	 * Returns the WC_Payments_Customer_Service_API instance
	 *
	 * @return WC_Payments_Customer_Service_API  The Customer Service instance.
	 */
	public static function get_customer_service_api(): WC_Payments_Customer_Service_API {
		return self::$customer_service_api;
	}

	/**
	 * Sets the customer service instance. This is needed only for tests.
	 *
	 * @param WC_Payments_Customer_Service $customer_service_class Instance of WC_Payments_Customer_Service.
	 *
	 * @return void
	 */
	public static function set_customer_service( WC_Payments_Customer_Service $customer_service_class ) {
		self::$customer_service = $customer_service_class;
	}

	/**
	 * Registers the payment method with the blocks registry.
	 *
	 * @param Automattic\WooCommerce\Blocks\Payments\PaymentMethodRegistry $payment_method_registry The registry.
	 */
	public static function register_checkout_gateway( $payment_method_registry ) {
		require_once __DIR__ . '/class-wc-payments-blocks-payment-method.php';
		if ( WC_Payments_Features::is_upe_split_enabled() || WC_Payments_Features::is_upe_deferred_intent_enabled() ) {
			require_once __DIR__ . '/class-wc-payments-upe-split-blocks-payment-method.php';
			$payment_method_registry->register( new WC_Payments_UPE_Split_Blocks_Payment_Method() );
		} elseif ( WC_Payments_Features::is_upe_legacy_enabled() ) {
			require_once __DIR__ . '/class-wc-payments-upe-blocks-payment-method.php';
			$payment_method_registry->register( new WC_Payments_UPE_Blocks_Payment_Method() );
		} else {
			$payment_method_registry->register( new WC_Payments_Blocks_Payment_Method() );
		}

	}

	/**
	 * Handles upgrade routines.
	 */
	public static function install_actions() {
		if ( version_compare( WCPAY_VERSION_NUMBER, get_option( 'woocommerce_woocommerce_payments_version' ), '>' ) ) {
			do_action( 'woocommerce_woocommerce_payments_updated' );
			self::update_plugin_version();
		}
	}

	/**
	 * Updates the plugin version in db.
	 */
	public static function update_plugin_version() {
		update_option( 'woocommerce_woocommerce_payments_version', WCPAY_VERSION_NUMBER );
	}

	/**
	 * Sets the plugin activation timestamp.
	 *
	 * Use add_option so that we don't overwrite the value.
	 */
	public static function set_plugin_activation_timestamp() {
		add_option( 'wcpay_activation_timestamp', time() );
	}

	/**
	 * Adds WCPay notes to the WC-Admin inbox.
	 */
	public static function add_woo_admin_notes() {
		// Do not try to add notes on ajax requests to improve their performance.
		if ( wp_doing_ajax() ) {
			return;
		}

		if ( defined( 'WC_VERSION' ) && version_compare( WC_VERSION, '4.4.0', '>=' ) ) {
			require_once WCPAY_ABSPATH . 'includes/notes/class-wc-payments-notes-set-up-refund-policy.php';
			require_once WCPAY_ABSPATH . 'includes/notes/class-wc-payments-notes-qualitative-feedback.php';
			WC_Payments_Notes_Qualitative_Feedback::possibly_add_note();
			WC_Payments_Notes_Set_Up_Refund_Policy::possibly_add_note();

			require_once WCPAY_ABSPATH . 'includes/notes/class-wc-payments-notes-set-https-for-checkout.php';
			WC_Payments_Notes_Set_Https_For_Checkout::possibly_add_note();

			require_once WCPAY_ABSPATH . 'includes/notes/class-wc-payments-notes-additional-payment-methods.php';
			WC_Payments_Notes_Additional_Payment_Methods::set_account( self::get_account_service() );
			WC_Payments_Notes_Additional_Payment_Methods::possibly_add_note();
			WC_Payments_Notes_Additional_Payment_Methods::maybe_enable_upe_feature_flag();

			require_once WCPAY_ABSPATH . 'includes/notes/class-wc-payments-notes-set-up-stripelink.php';
			WC_Payments_Notes_Set_Up_StripeLink::set_gateway( self::get_gateway() );
			WC_Payments_Notes_Set_Up_StripeLink::possibly_add_note();
		}

		if ( defined( 'WC_VERSION' ) && version_compare( WC_VERSION, '7.5', '<' ) && get_woocommerce_currency() === 'NOK' ) {
			/**
			 * Shows an alert notice for Norwegian merchants on WooCommerce 7.4 and below
			 */
			function wcpay_show_old_woocommerce_for_norway_notice() {
				?>
				<div class="notice wcpay-notice notice-error">
					<p>
					<?php
					echo WC_Payments_Utils::esc_interpolated_html(
						/* translators: %s: documentation URL */
						__( 'The WooCommerce version you have installed is not compatible with WooCommerce Payments for a Norwegian business. Please update WooCommerce to version 7.5 or above. You can do that via the <a1>the plugins page.</a1>', 'woocommerce-payments' ),
						[
							'a1' => '<a href="' . admin_url( 'plugins.php' ) . '">',
						]
					)
					?>
					</p>
				</div>
				<?php
			}

			add_filter( 'admin_notices', 'wcpay_show_old_woocommerce_for_norway_notice' );
		}

		add_filter( 'admin_notices', [ __CLASS__, 'wcpay_show_old_woocommerce_for_hungary_sweden_and_czech_republic' ] );
	}

	/**
	 * Removes WCPay notes from the WC-Admin inbox.
	 */
	public static function remove_woo_admin_notes() {
		if ( defined( 'WC_VERSION' ) && version_compare( WC_VERSION, '4.4.0', '>=' ) ) {
			self::$remote_note_service->delete_notes();
			require_once WCPAY_ABSPATH . 'includes/notes/class-wc-payments-notes-set-up-refund-policy.php';
			require_once WCPAY_ABSPATH . 'includes/notes/class-wc-payments-notes-qualitative-feedback.php';
			WC_Payments_Notes_Qualitative_Feedback::possibly_delete_note();
			WC_Payments_Notes_Set_Up_Refund_Policy::possibly_delete_note();

			require_once WCPAY_ABSPATH . 'includes/notes/class-wc-payments-notes-set-https-for-checkout.php';
			WC_Payments_Notes_Set_Https_For_Checkout::possibly_delete_note();

			require_once WCPAY_ABSPATH . 'includes/notes/class-wc-payments-notes-instant-deposits-eligible.php';
			WC_Payments_Notes_Instant_Deposits_Eligible::possibly_delete_note();

			require_once WCPAY_ABSPATH . 'includes/notes/class-wc-payments-notes-additional-payment-methods.php';
			WC_Payments_Notes_Additional_Payment_Methods::possibly_delete_note();

			require_once WCPAY_ABSPATH . 'includes/notes/class-wc-payments-notes-set-up-stripelink.php';
			WC_Payments_Notes_Set_Up_StripeLink::possibly_delete_note();
		}
	}

	/**
	 * Filter to check if WCPay should operate as usual (the customer can save payment methods at checkout and those payment methods
	 * will only be used on this site), or if saved cards should be available for all the sites on the multisite network.
	 *
	 * NOTE: DON'T USE THIS FILTER. Everything will break. At this moment, it's only intended to be used internally by Automattic.
	 *
	 * @return bool Normal WCPay behavior (false, default) or TRUE if the site should only use network-wide saved payment methods.
	 */
	public static function is_network_saved_cards_enabled() {
		return apply_filters( 'wcpay_force_network_saved_cards', false );
	}

	/**
	 * Registers woopay hooks if the woopay feature flag is enabled.
	 *
	 * @return void
	 */
	public static function maybe_register_woopay_hooks() {
		$is_woopay_eligible = WC_Payments_Features::is_woopay_eligible(); // Feature flag.
		$is_woopay_enabled  = 'yes' === self::get_gateway()->get_option( 'platform_checkout', 'no' );

		if ( $is_woopay_eligible && $is_woopay_enabled ) {
			add_action( 'wc_ajax_wcpay_init_woopay', [ __CLASS__, 'ajax_init_woopay' ] );
			add_action( 'wc_ajax_wcpay_get_woopay_signature', [ __CLASS__, 'ajax_get_woopay_signature' ] );

			// This injects the payments API and draft orders into core, so the WooCommerce Blocks plugin is not necessary.
			// We should remove this once both features are available by default in the WC minimum supported version.
			// - The payments API is currently only available in feature builds (with flag `WC_BLOCKS_IS_FEATURE_PLUGIN`).
			// - The Draft order status is available after WC blocks 7.5.0.
			if (
				! defined( 'WC_BLOCKS_IS_FEATURE_PLUGIN' ) &&
				class_exists( 'Automattic\WooCommerce\Blocks\Package' ) &&
				class_exists( 'Automattic\WooCommerce\Blocks\Payments\Api' )
			) {
				// Register payments API.
				$blocks_package_container = Automattic\WooCommerce\Blocks\Package::container();
				$blocks_package_container->register(
					Automattic\WooCommerce\Blocks\Payments\Api::class,
					function ( $container ) {
						$payment_method_registry = $container->get( Automattic\WooCommerce\Blocks\Payments\PaymentMethodRegistry::class );
						$asset_data_registry     = $container->get( Automattic\WooCommerce\Blocks\Assets\AssetDataRegistry::class );
						return new Automattic\WooCommerce\Blocks\Payments\Api( $payment_method_registry, $asset_data_registry );
					}
				);
				$blocks_package_container->get( Automattic\WooCommerce\Blocks\Payments\Api::class );

				// Register draft orders.
				$draft_orders = $blocks_package_container->get( Automattic\WooCommerce\Blocks\Domain\Services\DraftOrders::class );

				add_filter( 'wc_order_statuses', [ $draft_orders, 'register_draft_order_status' ] );
				add_filter( 'woocommerce_register_shop_order_post_statuses', [ $draft_orders, 'register_draft_order_post_status' ] );
				add_filter( 'woocommerce_analytics_excluded_order_statuses', [ $draft_orders, 'append_draft_order_post_status' ] );
				add_filter( 'woocommerce_valid_order_statuses_for_payment', [ $draft_orders, 'append_draft_order_post_status' ] );
				add_filter( 'woocommerce_valid_order_statuses_for_payment_complete', [ $draft_orders, 'append_draft_order_post_status' ] );
				// Hook into the query to retrieve My Account orders so draft status is excluded.
				add_action( 'woocommerce_my_account_my_orders_query', [ $draft_orders, 'delete_draft_order_post_status_from_args' ] );
				add_action( 'woocommerce_cleanup_draft_orders', [ $draft_orders, 'delete_expired_draft_orders' ] );
				add_action( 'admin_init', [ $draft_orders, 'install' ] );
			}

			new WooPay_Order_Status_Sync( self::$api_client );
		}
	}

	/**
	 * Initializes express checkout buttons if payments are enabled
	 *
	 * @return void
	 */
	public static function maybe_display_express_checkout_buttons() {
		if ( WC_Payments_Features::are_payments_enabled() ) {
			$payment_request_button_handler          = new WC_Payments_Payment_Request_Button_Handler( self::$account, self::get_gateway() );
			$woopay_button_handler                   = new WC_Payments_WooPay_Button_Handler( self::$account, self::get_gateway(), self::$woopay_util );
			$express_checkout_button_display_handler = new WC_Payments_Express_Checkout_Button_Display_Handler( self::get_gateway(), $payment_request_button_handler, $woopay_button_handler );
		}
	}


	/**
	 * Used to initialize woopay session.
	 *
	 * @return void
	 */
	public static function ajax_init_woopay() {
		$is_nonce_valid = check_ajax_referer( 'wcpay_init_woopay_nonce', false, false );

		if ( ! $is_nonce_valid ) {
			wp_send_json_error(
				__( 'You aren’t authorized to do that.', 'woocommerce-payments' ),
				403
			);
		}

		$email       = ! empty( $_POST['email'] ) ? wc_clean( wp_unslash( $_POST['email'] ) ) : '';
		$user        = wp_get_current_user();
		$customer_id = self::$customer_service->get_customer_id_by_user_id( $user->ID );
		if ( null === $customer_id ) {
			// create customer.
			$customer_data = WC_Payments_Customer_Service::map_customer_data( null, new WC_Customer( $user->ID ) );
			$customer_id   = self::$customer_service->create_customer_for_user( $user, $customer_data );
		}

		$account_id = self::get_account_service()->get_stripe_account_id();

		$store_logo = self::get_gateway()->get_option( 'platform_checkout_store_logo' );

		include_once WCPAY_ABSPATH . 'includes/compat/blocks/class-blocks-data-extractor.php';
		$blocks_data_extractor = new Blocks_Data_Extractor();

		$body = [
			'wcpay_version'   => WCPAY_VERSION_NUMBER,
			'user_id'         => $user->ID,
			'customer_id'     => $customer_id,
			'session_nonce'   => wp_create_nonce( 'wc_store_api' ),
			'store_api_token' => self::init_store_api_token(),
			'email'           => $email,
			'store_data'      => [
				'store_name'                     => get_bloginfo( 'name' ),
				'store_logo'                     => ! empty( $store_logo ) ? get_rest_url( null, 'wc/v3/payments/file/' . $store_logo ) : '',
				'custom_message'                 => self::get_gateway()->get_option( 'platform_checkout_custom_message' ),
				'blog_id'                        => Jetpack_Options::get_option( 'id' ),
				'blog_url'                       => get_site_url(),
				'blog_checkout_url'              => wc_get_checkout_url(),
				'blog_shop_url'                  => get_permalink( wc_get_page_id( 'shop' ) ),
				'store_api_url'                  => self::get_store_api_url(),
				'account_id'                     => $account_id,
				'test_mode'                      => self::$mode->is_test(),
				'capture_method'                 => empty( self::get_gateway()->get_option( 'manual_capture' ) ) || 'no' === self::get_gateway()->get_option( 'manual_capture' ) ? 'automatic' : 'manual',
				'is_subscriptions_plugin_active' => self::get_gateway()->is_subscriptions_plugin_active(),
				'woocommerce_tax_display_cart'   => get_option( 'woocommerce_tax_display_cart' ),
				'ship_to_billing_address_only'   => wc_ship_to_billing_address_only(),
				'return_url'                     => wc_get_cart_url(),
				'blocks_data'                    => $blocks_data_extractor->get_data(),
				'checkout_schema_namespaces'     => $blocks_data_extractor->get_checkout_schema_namespaces(),
			],
			'user_session'    => isset( $_REQUEST['user_session'] ) ? sanitize_text_field( wp_unslash( $_REQUEST['user_session'] ) ) : null,
		];
		$args = [
			'url'     => WooPay_Utilities::get_woopay_rest_url( 'init' ),
			'method'  => 'POST',
			'timeout' => 30,
			'body'    => wp_json_encode( $body ),
			'headers' => [
				'Content-Type' => 'application/json',
			],
		];

		/**
		 * Suppress psalm error from Jetpack Connection namespacing WP_Error.
		 *
		 * @psalm-suppress UndefinedDocblockClass
		 */
		$response = Automattic\Jetpack\Connection\Client::remote_request( $args, wp_json_encode( $body ) );

		if ( is_wp_error( $response ) || ! is_array( $response ) ) {
			Logger::error( 'HTTP_REQUEST_ERROR ' . var_export( $response, true ) ); // phpcs:ignore WordPress.PHP.DevelopmentFunctions.error_log_var_export
			// phpcs:ignore
			/**
			 * @psalm-suppress UndefinedDocblockClass
			 */
			$message = sprintf(
				// translators: %1: original error message.
				__( 'Http request failed. Reason: %1$s', 'woocommerce-payments' ),
				$response->get_error_message()
			);
			// Respond with same message platform would respond with on failure.
			$response_body_json = wp_json_encode( [ 'result' => 'failure' ] );
		} else {
			$response_body_json = wp_remote_retrieve_body( $response );
		}

		Logger::log( $response_body_json );
		wp_send_json( json_decode( $response_body_json ) );
	}

	/**
	 * Initializes the WooPay_Store_Api_Token class and returns the Cart token.
	 *
	 * @return string The Cart Token.
	 */
	private static function init_store_api_token() {
		$cart_route = WooPay_Store_Api_Token::init();

		return $cart_route->get_cart_token();
	}

	/**
	 * Retrieve a woopay request signature.
	 *
	 * @return void
	 */
	public static function ajax_get_woopay_signature() {
		$is_nonce_valid = check_ajax_referer( 'woopay_signature_nonce', false, false );

		if ( ! $is_nonce_valid ) {
			wp_send_json_error(
				__( 'You aren’t authorized to do that.', 'woocommerce-payments' ),
				403
			);
		}

		$woopay_util = new WooPay_Utilities();

		$signature = $woopay_util->get_woopay_request_signature();

		wp_send_json_success(
			[
				'signature' => $signature,
			],
			200
		);
	}

	/**
	 * Retrieves the Store API URL.
	 *
	 * @return string
	 */
	public static function get_store_api_url() {
		if ( class_exists( StoreApi::class ) && class_exists( RoutesController::class ) ) {
			try {
				$cart          = StoreApi::container()->get( RoutesController::class )->get( 'cart' );
				$store_api_url = method_exists( $cart, 'get_namespace' ) ? $cart->get_namespace() : 'wc/store';
			} catch ( Exception $e ) {
				$store_api_url = 'wc/store';
			}
		}

		return get_rest_url( null, $store_api_url ?? 'wc/store' );
	}

	/**
	 * Adds custom email field.
	 */
	public static function woopay_fields_before_billing_details() {
		$checkout = WC()->checkout;

		echo '<div class="woocommerce-billing-fields" id="contact_details">';

		echo '<h3>' . esc_html( __( 'Contact information', 'woocommerce-payments' ) ) . '</h3>';

		echo '<div class="woocommerce-billing-fields__field-wrapper">';
		woocommerce_form_field(
			'billing_email',
			[
				'type'        => 'email',
				'label'       => __( 'Email address', 'woocommerce-payments' ),
				'class'       => [ 'form-row-wide woopay-billing-email' ],
				'input_class' => [ 'woopay-billing-email-input' ],
				'validate'    => [ 'email' ],
				'required'    => true,
			],
			$checkout->get_value( 'billing_email' )
		);

		echo '</div>';
		echo '</div>';

		// Ensure WC Blocks styles are enqueued so the spinner will show.
		// This style is not enqueued be default when using a block theme and classic checkout.
		wp_enqueue_style( 'wc-blocks-style' );
	}

	/**
	 * Hide the core email field
	 *
	 * @param string $field The checkout field being filtered.
	 * @param string $key The field key.
	 * @param mixed  $args Field arguments.
	 * @param string $value Field value.
	 * @return string
	 */
	public static function filter_woocommerce_form_field_woopay_email( $field, $key, $args, $value ) {
		$class = $args['class'][0];
		if ( false === strpos( $class, 'woopay-billing-email' ) && is_checkout() && ! is_checkout_pay_page() ) {
			$field = '';
		}
		return $field;
	}

	/**
	 * Register woopay hooks and scripts if feature is available.
	 *
	 * @return void
	 */
	public static function init_woopay() {
		// Load woopay save user section if feature is enabled.
		if ( self::$woopay_util->should_enable_woopay( self::get_gateway() ) ) {
			// Update email field location.
			add_action( 'woocommerce_checkout_billing', [ __CLASS__, 'woopay_fields_before_billing_details' ], -50 );
			add_filter( 'woocommerce_form_field_email', [ __CLASS__, 'filter_woocommerce_form_field_woopay_email' ], 20, 4 );

			include_once __DIR__ . '/woopay-user/class-woopay-save-user.php';

			new WooPay_Save_User();
		}
	}

	/**
	 * Load stripe site messaging script.
	 *
	 * @return void
	 */
	public static function load_stripe_bnpl_site_messaging() {
		if ( WC_Payments_Features::is_bnpl_affirm_afterpay_enabled() ) {
			// The messaging element shall not be shown for subscription products.
			// As we are not too deep into subscriptions API, we follow simplistic approach for now.
			$is_subscription           = false;
			$are_subscriptions_enabled = class_exists( 'WC_Subscriptions' ) || class_exists( 'WC_Subscriptions_Core_Plugin' );
			if ( $are_subscriptions_enabled ) {
					// The subscription identification shall be aligned with WC_Subscriptions_Product::is_subscription.
					global $product;
					$is_subscription = $product && $product->is_type( [ 'subscription', 'subscription_variation', 'variable-subscription' ] );
			}

			if ( ! $is_subscription ) {
				require_once __DIR__ . '/class-wc-payments-payment-method-messaging-element.php';
				$stripe_site_messaging = new WC_Payments_Payment_Method_Messaging_Element( self::$account, self::$card_gateway );
				echo wp_kses( $stripe_site_messaging->init(), 'post' );
			}
		}
	}

	/**
	 * Load webpack runtime script, only if SCRIPT_DEBUG is enabled and the script exists.
	 * Required for webpack server with HMR.
	 *
	 * @return void
	 */
	public static function enqueue_dev_runtime_scripts() {
		if ( ( defined( 'SCRIPT_DEBUG' ) && SCRIPT_DEBUG ) && file_exists( WCPAY_ABSPATH . 'dist/runtime.js' ) ) {
			wp_enqueue_script( 'WCPAY_RUNTIME', plugins_url( 'dist/runtime.js', WCPAY_PLUGIN_FILE ), [], self::get_file_version( 'dist/runtime.js' ), true );
		}
	}

	/**
	 * Creates a new request object for a server call.
	 *
	 * @param  string $class_name The name of the request class. Must extend WCPay\Core\Server\Request.
	 * @param  mixed  $id         The item ID, if the request needs it (Optional).
	 * @return Request
	 * @throws Exception          If the request class is not really a request.
	 */
	public static function create_request( $class_name, $id = null ) {
		/**
		 * Used for unit tests only, as requests have dependencies, which are not publicly available in live mode.
		 *
		 * @param Request $request    Null, but if the filter returns a request, it will be used.
		 * @param string  $class_name The name of the request class.
		 */
		$request = apply_filters( 'wcpay_create_request', null, $class_name, $id );
		if ( $request instanceof Request ) {
			return $request;
		}

		if ( ! is_subclass_of( $class_name, Request::class ) ) {
			throw new Exception(
				sprintf(
					'WC_Payments::create_request() requires a class, which extends %s, %s provided instead',
					Request::class,
					$class_name
				)
			);
		}

		return new $class_name( self::get_payments_api_client(), self::get_wc_payments_http(), $id );
	}

	/**
	 * Inject an inline script with WCPay assets properties.
	 * window.wcpayAssets.url – Dist URL, required to properly load chunks on sites with JS concatenation enabled.
	 *
	 * @return void
	 */
	public static function enqueue_assets_script() {
		wp_register_script( 'WCPAY_ASSETS', '', [], WCPAY_VERSION_NUMBER, false );
		wp_enqueue_script( 'WCPAY_ASSETS' );
		wp_localize_script(
			'WCPAY_ASSETS',
			'wcpayAssets',
			[
				'url' => plugins_url( '/dist/', WCPAY_PLUGIN_FILE ),
			]
		);
	}

	/**
	 * Shows an alert notice for Hungarian, Sweden, and Czech Republic merchants on WooCommerce 7.4 and below
	 */
	public static function wcpay_show_old_woocommerce_for_hungary_sweden_and_czech_republic() {
		$currencies        = [ 'HUF', 'SEK', 'CZK' ];
		$store_currency    = get_woocommerce_currency();
		$should_show_error = in_array( $store_currency, $currencies, true );

		if ( ! defined( 'WC_VERSION' ) || ! version_compare( WC_VERSION, '7.8', '<' ) || ! $should_show_error ) {
			return;
		}

		$notice = '';

		switch ( $store_currency ) {
			case 'HUF':
				/* translators: %1$s: The current WordPress version used by the store */
				$notice = __( 'The WooCommerce version you have installed is not compatible with WooCommerce Payments for a Hungarian business. Please update WooCommerce to version 7.8 or above (you are using %1$s). You can do that via the <a1>the plugins page.</a1>', 'woocommerce-payments' );
				break;
			case 'SEK':
				/* translators: %1$s: The current WordPress version used by the store */
				$notice = __( 'The WooCommerce version you have installed is not compatible with WooCommerce Payments for a Swedish business. Please update WooCommerce to version 7.8 or above (you are using %1$s). You can do that via the <a1>the plugins page.</a1>', 'woocommerce-payments' );
				break;
			case 'CZK':
				/* translators: %1$s: The current WordPress version used by the store */
				$notice = __( 'The WooCommerce version you have installed is not compatible with WooCommerce Payments for a Czech Republic business. Please update WooCommerce to version 7.8 or above (you are using %1$s). You can do that via the <a1>the plugins page.</a1>', 'woocommerce-payments' );
				break;
		}

		?>
		<div class="notice wcpay-notice notice-error">
			<p>
			<?php
			echo WC_Payments_Utils::esc_interpolated_html(
				sprintf(
					$notice,
					WC_VERSION
				),
				[
					'a1' => '<a href="' . admin_url( 'plugins.php' ) . '">',
				]
			)
			?>
			</p>
		</div>
		<?php
	}
}<|MERGE_RESOLUTION|>--- conflicted
+++ resolved
@@ -584,18 +584,15 @@
 		}
 
 		if ( is_admin() && current_user_can( 'manage_woocommerce' ) ) {
-<<<<<<< HEAD
 			new WC_Payments_Admin(
 				self::$api_client,
 				self::get_gateway(),
 				self::$account,
 				self::$onboarding_service,
-				self::$order_service,
+        self::$order_service,
+        self::$incentives_service,
 				self::$database_cache
 			);
-=======
-			new WC_Payments_Admin( self::$api_client, self::get_gateway(), self::$account, self::$onboarding_service, self::$incentives_service, self::$database_cache );
->>>>>>> 2909c7d6
 
 			new WC_Payments_Admin_Settings( self::get_gateway() );
 
