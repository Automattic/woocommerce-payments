<?php
/**
 * Class WC_Payments
 *
 * @package WooCommerce\Payments
 */

if ( ! defined( 'ABSPATH' ) ) {
	exit; // Exit if accessed directly.
}

use Automattic\WooCommerce\StoreApi\StoreApi;
use Automattic\WooCommerce\StoreApi\RoutesController;
use WCPay\Core\Mode;
use WCPay\Core\Server\Request;
use WCPay\Logger;
use WCPay\Migrations\Allowed_Payment_Request_Button_Types_Update;
use WCPay\Payment_Methods\CC_Payment_Gateway;
use WCPay\Payment_Methods\CC_Payment_Method;
use WCPay\Payment_Methods\Bancontact_Payment_Method;
use WCPay\Payment_Methods\Becs_Payment_Method;
use WCPay\Payment_Methods\Giropay_Payment_Method;
use WCPay\Payment_Methods\P24_Payment_Method;
use WCPay\Payment_Methods\Sepa_Payment_Method;
use WCPay\Payment_Methods\Sofort_Payment_Method;
use WCPay\Payment_Methods\UPE_Payment_Gateway;
use WCPay\Payment_Methods\UPE_Split_Payment_Gateway;
use WCPay\Payment_Methods\Ideal_Payment_Method;
use WCPay\Payment_Methods\Eps_Payment_Method;
use WCPay\Payment_Methods\UPE_Payment_Method;
use WCPay\Platform_Checkout\WooPay_Store_Api_Token;
use WCPay\WooPay_Tracker;
use WCPay\WooPay\WooPay_Utilities;
use WCPay\WooPay\WooPay_Order_Status_Sync;
use WCPay\Payment_Methods\Link_Payment_Method;
use WCPay\Session_Rate_Limiter;
use WCPay\Database_Cache;
use WCPay\WC_Payments_Checkout;
use WCPay\WC_Payments_UPE_Checkout;
use WCPay\WooPay\Service\Checkout_Service;
use WCPay\Core\WC_Payments_Customer_Service_API;
use WCPay\Blocks_Data_Extractor;

/**
 * Main class for the WooCommerce Payments extension. Its responsibility is to initialize the extension.
 */
class WC_Payments {
	/**
	 * Main payment gateway controller instance, created in init function.
	 *
	 * @var WC_Payment_Gateway_WCPay|UPE_Payment_Gateway
	 */
	private static $card_gateway;

	/**
	 * Instance of WC_Payment_Gateway_WCPay to register as payment gateway.
	 *
	 * @var WC_Payment_Gateway_WCPay
	 */
	private static $legacy_card_gateway;

	/**
	 * Instance of WC_Payments_API_Client, created in init function.
	 *
	 * @var WC_Payments_API_Client
	 */
	private static $api_client;

	/**
	 * Instance of WC_Payments_DB.
	 *
	 * @var WC_Payments_DB
	 */
	private static $db_helper;

	/**
	 * Instance of WC_Payments_Account, created in init function.
	 *
	 * @var WC_Payments_Account
	 */
	private static $account;

	/**
	 * Instance of WC_Payments_Customer_Service, created in init function.
	 *
	 * @var WC_Payments_Customer_Service
	 */
	private static $customer_service;

	/**
	 * Instance of WC_Payments_Token_Service, created in init function.
	 *
	 * @var WC_Payments_Token_Service
	 */
	private static $token_service;

	/**
	 * Instance of WC_Payments_Remote_Note_Service, created in init function.
	 *
	 * @var WC_Payments_Remote_Note_Service
	 */
	private static $remote_note_service;

	/**
	 * Instance of WC_Payments_Action_Scheduler_Service, created in init function
	 *
	 * @var WC_Payments_Action_Scheduler_Service
	 */
	private static $action_scheduler_service;

	/**
	 * Instance of WC_Payments_Localization_Service, created in init function
	 *
	 * @var WC_Payments_Localization_Service
	 */
	private static $localization_service;

	/**
	 * Instance of WC_Payments_Dependency_Service, created in init function
	 *
	 * @var WC_Payments_Dependency_Service
	 */
	private static $dependency_service;

	/**
	 * Instance of WC_Payments_Fraud_Service, created in init function
	 *
	 * @var WC_Payments_Fraud_Service
	 */
	private static $fraud_service;

	/**
	 * Instance of WC_Payments_In_Person_Payments_Receipts_Service, created in init function
	 *
	 * @var WC_Payments_In_Person_Payments_Receipts_Service
	 */
	private static $in_person_payments_receipts_service;

	/**
	 * Instance of WC_Payments_Order_Service, created in init function
	 *
	 * @var WC_Payments_Order_Service
	 */
	private static $order_service;

	/**
	 * Instance of WC_Payments_Order_Success_Page, created in init function
	 *
	 * @var WC_Payments_Order_Success_Page
	 */
	private static $order_success_page;

	/**
	 * Instance of WC_Payments_Onboarding_Service, created in init function
	 *
	 * @var WC_Payments_Onboarding_Service
	 */
	private static $onboarding_service;

	/**
	 * Instance of WC_Payments_Apple_Pay_Registration, created in init function
	 *
	 * @var WC_Payments_Apple_Pay_Registration
	 */
	private static $apple_pay_registration;

	/**
	 * Instance of Session_Rate_Limiter to limit failed transactions
	 *
	 * @var Session_Rate_Limiter
	 */
	private static $failed_transaction_rate_limiter;

	/**
	 * Instance of Database_Cache utils
	 *
	 * @var Database_Cache
	 */
	private static $database_cache;

	/**
	 * Cache for plugin headers to avoid multiple calls to get_file_data
	 *
	 * @var array
	 */
	private static $plugin_headers = null;

	/**
	 * Instance of WC_Payments_Webhook_Processing_Service to process webhook data.
	 *
	 * @var WC_Payments_Webhook_Processing_Service
	 */
	private static $webhook_processing_service;

	/**
	 * Maps all availabled Stripe payment method IDs to UPE Payment Method instances.
	 *
	 * @var array
	 */
	private static $upe_payment_method_map = [];

	/**
	 * Maps all availabled Stripe payment method IDs to UPE Payment Gateway instances.
	 *
	 * @var array
	 */
	private static $upe_payment_gateway_map = [];

	/**
	 * Map to store all the available split upe checkouts
	 *
	 * @var array
	 */
	private static $upe_checkout_map = [];

	/**
	 * Instance of WC_Payments_Webhook_Reliability_Service, created in init function
	 *
	 * @var WC_Payments_Webhook_Reliability_Service
	 */
	private static $webhook_reliability_service;

	/**
	 * Holds WCPay's working mode.
	 *
	 * @var Mode
	 */
	private static $mode;

	/**
	 * WooPay Utilities.
	 *
	 * @var WooPay_Utilities
	 */
	private static $woopay_util;

	/**
	 * WC Payments Checkout
	 *
	 * @var WC_Payments_Checkout|WC_Payments_UPE_Checkout
	 */
	private static $wc_payments_checkout;

	/**
	 * WooPay Checkout service
	 *
	 * @var Checkout_Service
	 */
	private static $woopay_checkout_service;

	/**
	 * WC Payments Customer Service API
	 *
	 * @var WC_Payments_Customer_Service_API
	 */
	private static $customer_service_api;

	/**
	 * Entry point to the initialization logic.
	 */
	public static function init() {
		define( 'WCPAY_VERSION_NUMBER', self::get_plugin_headers()['Version'] );

		include_once __DIR__ . '/class-wc-payments-utils.php';
		include_once __DIR__ . '/core/class-mode.php';

		include_once __DIR__ . '/class-database-cache.php';
		self::$database_cache = new Database_Cache();

		include_once __DIR__ . '/class-wc-payments-dependency-service.php';

		self::$dependency_service = new WC_Payments_Dependency_Service();

		if ( false === self::$dependency_service->has_valid_dependencies() ) {
			return;
		}

		add_action( 'admin_init', [ __CLASS__, 'add_woo_admin_notes' ] );
		add_action( 'init', [ __CLASS__, 'install_actions' ] );

		add_action( 'woocommerce_blocks_payment_method_type_registration', [ __CLASS__, 'register_checkout_gateway' ] );

		include_once __DIR__ . '/class-wc-payments-db.php';
		self::$db_helper = new WC_Payments_DB();

		include_once __DIR__ . '/exceptions/class-base-exception.php';
		include_once __DIR__ . '/exceptions/class-api-exception.php';
		include_once __DIR__ . '/exceptions/class-connection-exception.php';
		include_once __DIR__ . '/core/class-mode.php';

		// Include core exceptions.
		include_once __DIR__ . '/core/exceptions/server/request/class-server-request-exception.php';
		include_once __DIR__ . '/core/exceptions/server/request/class-invalid-request-parameter-exception.php';
		include_once __DIR__ . '/core/exceptions/server/request/class-immutable-parameter-exception.php';
		include_once __DIR__ . '/core/exceptions/server/request/class-extend-request-exception.php';
		include_once __DIR__ . '/core/exceptions/server/response/class-server-response-exception.php';

		// Include core requests.
		include_once __DIR__ . '/core/server/class-request.php';
		include_once __DIR__ . '/core/server/class-response.php';
		include_once __DIR__ . '/core/server/request/trait-intention.php';
		include_once __DIR__ . '/core/server/request/trait-level3.php';
		include_once __DIR__ . '/core/server/request/trait-order-info.php';
		include_once __DIR__ . '/core/server/request/trait-date-parameters.php';
		include_once __DIR__ . '/core/server/request/trait-use-test-mode-only-when-dev-mode.php';
		include_once __DIR__ . '/core/server/request/class-generic.php';
		include_once __DIR__ . '/core/server/request/class-get-intention.php';
		include_once __DIR__ . '/core/server/request/class-create-intention.php';
		include_once __DIR__ . '/core/server/request/class-update-intention.php';
		include_once __DIR__ . '/core/server/request/class-capture-intention.php';
		include_once __DIR__ . '/core/server/request/class-cancel-intention.php';
		include_once __DIR__ . '/core/server/request/class-create-setup-intention.php';
		include_once __DIR__ . '/core/server/request/class-create-and-confirm-setup-intention.php';
		include_once __DIR__ . '/core/server/request/class-get-account.php';
		include_once __DIR__ . '/core/server/request/class-get-account-login-data.php';
		include_once __DIR__ . '/core/server/request/class-get-account-capital-link.php';
		include_once __DIR__ . '/core/server/request/class-add-account-tos-agreement.php';
		include_once __DIR__ . '/core/server/request/class-update-account.php';
		include_once __DIR__ . '/core/server/request/class-get-charge.php';
		include_once __DIR__ . '/core/server/request/class-woopay-create-intent.php';
		include_once __DIR__ . '/core/server/request/class-create-and-confirm-intention.php';
		include_once __DIR__ . '/core/server/request/class-woopay-create-and-confirm-intention.php';
		include_once __DIR__ . '/core/server/request/class-woopay-create-and-confirm-setup-intention.php';
		include_once __DIR__ . '/core/server/request/class-paginated.php';
		include_once __DIR__ . '/core/server/request/class-list-transactions.php';
		include_once __DIR__ . '/core/server/request/class-list-fraud-outcome-transactions.php';
		include_once __DIR__ . '/core/server/request/class-list-disputes.php';
		include_once __DIR__ . '/core/server/request/class-list-deposits.php';
		include_once __DIR__ . '/core/server/request/class-list-documents.php';
		include_once __DIR__ . '/core/server/request/class-list-authorizations.php';
		include_once __DIR__ . '/core/server/request/class-woopay-create-and-confirm-setup-intention.php';
		include_once __DIR__ . '/core/server/request/class-refund-charge.php';
		include_once __DIR__ . '/core/server/request/class-list-charge-refunds.php';

		include_once __DIR__ . '/woopay/services/class-checkout-service.php';

		self::$api_client = self::create_api_client();

		include_once __DIR__ . '/compat/subscriptions/trait-wc-payments-subscriptions-utilities.php';
		include_once __DIR__ . '/compat/subscriptions/trait-wc-payment-gateway-wcpay-subscriptions.php';
		include_once __DIR__ . '/class-wc-payments-account.php';
		include_once __DIR__ . '/class-wc-payments-customer-service.php';
		include_once __DIR__ . '/class-logger.php';
		include_once __DIR__ . '/class-session-rate-limiter.php';
		include_once __DIR__ . '/class-wc-payment-gateway-wcpay.php';
		include_once __DIR__ . '/class-wc-payments-checkout.php';
		include_once __DIR__ . '/class-wc-payments-upe-checkout.php';
		include_once __DIR__ . '/payment-methods/class-cc-payment-gateway.php';
		include_once __DIR__ . '/payment-methods/class-upe-payment-gateway.php';
		include_once __DIR__ . '/payment-methods/class-upe-split-payment-gateway.php';
		include_once __DIR__ . '/payment-methods/class-upe-payment-method.php';
		include_once __DIR__ . '/payment-methods/class-cc-payment-method.php';
		include_once __DIR__ . '/payment-methods/class-bancontact-payment-method.php';
		include_once __DIR__ . '/payment-methods/class-sepa-payment-method.php';
		include_once __DIR__ . '/payment-methods/class-giropay-payment-method.php';
		include_once __DIR__ . '/payment-methods/class-p24-payment-method.php';
		include_once __DIR__ . '/payment-methods/class-sofort-payment-method.php';
		include_once __DIR__ . '/payment-methods/class-ideal-payment-method.php';
		include_once __DIR__ . '/payment-methods/class-becs-payment-method.php';
		include_once __DIR__ . '/payment-methods/class-eps-payment-method.php';
		include_once __DIR__ . '/payment-methods/class-link-payment-method.php';
		include_once __DIR__ . '/class-wc-payment-token-wcpay-sepa.php';
		include_once __DIR__ . '/class-wc-payments-status.php';
		include_once __DIR__ . '/class-wc-payments-token-service.php';
		include_once __DIR__ . '/class-wc-payments-express-checkout-button-display-handler.php';
		include_once __DIR__ . '/class-wc-payments-payment-request-button-handler.php';
		include_once __DIR__ . '/class-wc-payments-woopay-button-handler.php';
		include_once __DIR__ . '/class-wc-payments-apple-pay-registration.php';
		include_once __DIR__ . '/exceptions/class-add-payment-method-exception.php';
		include_once __DIR__ . '/exceptions/class-amount-too-small-exception.php';
		include_once __DIR__ . '/exceptions/class-intent-authentication-exception.php';
		include_once __DIR__ . '/exceptions/class-invalid-payment-method-exception.php';
		include_once __DIR__ . '/exceptions/class-process-payment-exception.php';
		include_once __DIR__ . '/exceptions/class-invalid-webhook-data-exception.php';
		include_once __DIR__ . '/exceptions/class-invalid-price-exception.php';
		include_once __DIR__ . '/exceptions/class-fraud-ruleset-exception.php';
		include_once __DIR__ . '/exceptions/class-order-not-found-exception.php';
		include_once __DIR__ . '/constants/class-base-constant.php';
		include_once __DIR__ . '/constants/class-fraud-meta-box-type.php';
		include_once __DIR__ . '/constants/class-order-status.php';
		include_once __DIR__ . '/constants/class-payment-type.php';
		include_once __DIR__ . '/constants/class-payment-initiated-by.php';
		include_once __DIR__ . '/constants/class-payment-intent-status.php';
		include_once __DIR__ . '/constants/class-payment-capture-type.php';
		include_once __DIR__ . '/constants/class-payment-method.php';
		include_once __DIR__ . '/class-payment-information.php';
		require_once __DIR__ . '/notes/class-wc-payments-remote-note-service.php';
		include_once __DIR__ . '/class-wc-payments-action-scheduler-service.php';
		include_once __DIR__ . '/class-wc-payments-fraud-service.php';
		include_once __DIR__ . '/class-wc-payments-onboarding-service.php';
		include_once __DIR__ . '/class-experimental-abtest.php';
		include_once __DIR__ . '/class-wc-payments-localization-service.php';
		include_once __DIR__ . '/in-person-payments/class-wc-payments-in-person-payments-receipts-service.php';
		include_once __DIR__ . '/class-wc-payments-order-service.php';
		include_once __DIR__ . '/class-wc-payments-order-success-page.php';
		include_once __DIR__ . '/class-wc-payments-file-service.php';
		include_once __DIR__ . '/class-wc-payments-webhook-processing-service.php';
		include_once __DIR__ . '/class-wc-payments-webhook-reliability-service.php';
		include_once __DIR__ . '/fraud-prevention/class-fraud-prevention-service.php';
		include_once __DIR__ . '/fraud-prevention/class-buyer-fingerprinting-service.php';
		include_once __DIR__ . '/fraud-prevention/class-fraud-risk-tools.php';
		include_once __DIR__ . '/fraud-prevention/wc-payments-fraud-risk-tools.php';
		include_once __DIR__ . '/woopay/class-woopay-store-api-token.php';
		include_once __DIR__ . '/woopay/class-woopay-utilities.php';
		include_once __DIR__ . '/woopay/class-woopay-order-status-sync.php';
		include_once __DIR__ . '/woopay/class-woopay-store-api-session-handler.php';
		include_once __DIR__ . '/class-wc-payment-token-wcpay-link.php';
		include_once __DIR__ . '/core/service/class-wc-payments-customer-service-api.php';

		// Load customer multi-currency if feature is enabled.
		if ( WC_Payments_Features::is_customer_multi_currency_enabled() ) {
			include_once __DIR__ . '/multi-currency/wc-payments-multi-currency.php';
		}

		self::$woopay_checkout_service = new Checkout_Service();
		self::$woopay_checkout_service->init();

		// // Load woopay save user section if feature is enabled.
		add_action( 'woocommerce_cart_loaded_from_session', [ __CLASS__, 'init_woopay' ] );

		// Init the email template for In Person payment receipt email. We need to do it before passing the mailer to the service.
		add_filter( 'woocommerce_email_classes', [ __CLASS__, 'add_ipp_emails' ], 10 );

		// Always load tracker to avoid class not found errors.
		include_once WCPAY_ABSPATH . 'includes/admin/tracks/class-tracker.php';

		self::$order_service                       = new WC_Payments_Order_Service( self::$api_client );
		self::$action_scheduler_service            = new WC_Payments_Action_Scheduler_Service( self::$api_client, self::$order_service );
		self::$account                             = new WC_Payments_Account( self::$api_client, self::$database_cache, self::$action_scheduler_service );
		self::$customer_service                    = new WC_Payments_Customer_Service( self::$api_client, self::$account, self::$database_cache );
		self::$token_service                       = new WC_Payments_Token_Service( self::$api_client, self::$customer_service );
		self::$remote_note_service                 = new WC_Payments_Remote_Note_Service( WC_Data_Store::load( 'admin-note' ) );
		self::$fraud_service                       = new WC_Payments_Fraud_Service( self::$api_client, self::$customer_service, self::$account );
		self::$in_person_payments_receipts_service = new WC_Payments_In_Person_Payments_Receipts_Service();
		self::$localization_service                = new WC_Payments_Localization_Service();
		self::$failed_transaction_rate_limiter     = new Session_Rate_Limiter( Session_Rate_Limiter::SESSION_KEY_DECLINED_CARD_REGISTRY, 5, 10 * MINUTE_IN_SECONDS );
		self::$order_success_page                  = new WC_Payments_Order_Success_Page();
		self::$onboarding_service                  = new WC_Payments_Onboarding_Service( self::$api_client, self::$database_cache );
		self::$woopay_util                         = new WooPay_Utilities();

		self::$legacy_card_gateway = new CC_Payment_Gateway( self::$api_client, self::$account, self::$customer_service, self::$token_service, self::$action_scheduler_service, self::$failed_transaction_rate_limiter, self::$order_service );

		$payment_method_classes = [
			CC_Payment_Method::class,
			Bancontact_Payment_Method::class,
			Sepa_Payment_Method::class,
			Giropay_Payment_Method::class,
			Sofort_Payment_Method::class,
			P24_Payment_Method::class,
			Ideal_Payment_Method::class,
			Becs_Payment_Method::class,
			Eps_Payment_Method::class,
			Link_Payment_Method::class,
		];
		if ( WC_Payments_Features::is_upe_split_enabled() || WC_Payments_Features::is_upe_deferred_intent_enabled() ) {
			$payment_methods = [];
			foreach ( $payment_method_classes as $payment_method_class ) {
				$payment_method                               = new $payment_method_class( self::$token_service );
				$payment_methods[ $payment_method->get_id() ] = $payment_method;
			}
			foreach ( $payment_methods as $payment_method ) {
				self::$upe_payment_method_map[ $payment_method->get_id() ]  = $payment_method;
				self::$upe_payment_gateway_map[ $payment_method->get_id() ] = new UPE_Split_Payment_Gateway( self::$api_client, self::$account, self::$customer_service, self::$token_service, self::$action_scheduler_service, $payment_method, $payment_methods, self::$failed_transaction_rate_limiter, self::$order_service );
			}

			self::$card_gateway         = self::get_payment_gateway_by_id( 'card' );
			$card_payments_checkout     = new WC_Payments_Checkout( self::$legacy_card_gateway, self::$woopay_util, self::$account, self::$customer_service );
			self::$wc_payments_checkout = new WC_Payments_UPE_Checkout( self::get_gateway(), self::$woopay_util, self::$account, self::$customer_service );
		} elseif ( WC_Payments_Features::is_upe_legacy_enabled() ) {
			$payment_methods = [];
			foreach ( $payment_method_classes as $payment_method_class ) {
				$payment_method                               = new $payment_method_class( self::$token_service );
				$payment_methods[ $payment_method->get_id() ] = $payment_method;
			}

			self::$card_gateway         = new UPE_Payment_Gateway( self::$api_client, self::$account, self::$customer_service, self::$token_service, self::$action_scheduler_service, $payment_methods, self::$failed_transaction_rate_limiter, self::$order_service );
			self::$wc_payments_checkout = new WC_Payments_UPE_Checkout( self::get_gateway(), self::$woopay_util, self::$account, self::$customer_service );
		} else {
			self::$card_gateway         = self::$legacy_card_gateway;
			self::$wc_payments_checkout = new WC_Payments_Checkout( self::$legacy_card_gateway, self::$woopay_util, self::$account, self::$customer_service );
		}

		self::$mode = new Mode( self::$card_gateway );

		self::$webhook_processing_service  = new WC_Payments_Webhook_Processing_Service( self::$api_client, self::$db_helper, self::$account, self::$remote_note_service, self::$order_service, self::$in_person_payments_receipts_service, self::get_gateway(), self::$customer_service, self::$database_cache );
		self::$webhook_reliability_service = new WC_Payments_Webhook_Reliability_Service( self::$api_client, self::$action_scheduler_service, self::$webhook_processing_service );

		self::$customer_service_api = new WC_Payments_Customer_Service_API( self::$customer_service );

		self::maybe_register_woopay_hooks();

		self::$apple_pay_registration = new WC_Payments_Apple_Pay_Registration( self::$api_client, self::$account, self::get_gateway() );

		self::maybe_display_express_checkout_buttons();

		add_filter( 'woocommerce_payment_gateways', [ __CLASS__, 'register_gateway' ] );
		add_filter( 'option_woocommerce_gateway_order', [ __CLASS__, 'set_gateway_top_of_list' ], 2 );
		add_filter( 'default_option_woocommerce_gateway_order', [ __CLASS__, 'set_gateway_top_of_list' ], 3 );
		add_filter( 'default_option_woocommerce_gateway_order', [ __CLASS__, 'replace_wcpay_gateway_with_payment_methods' ], 4 );
		add_filter( 'woocommerce_admin_get_user_data_fields', [ __CLASS__, 'add_user_data_fields' ] );

		// Add note query support for source.
		add_filter( 'woocommerce_rest_notes_object_query', [ __CLASS__, 'possibly_add_source_to_notes_query' ], 10, 2 );
		add_filter( 'woocommerce_note_where_clauses', [ __CLASS__, 'possibly_add_note_source_where_clause' ], 10, 2 );

		// Priority 5 so we can manipulate the registered gateways before they are shown.
		add_action( 'woocommerce_admin_field_payment_gateways', [ __CLASS__, 'hide_gateways_on_settings_page' ], 5 );

		require_once __DIR__ . '/migrations/class-allowed-payment-request-button-types-update.php';
		require_once __DIR__ . '/migrations/class-update-service-data-from-server.php';
		require_once __DIR__ . '/migrations/class-track-upe-status.php';
		require_once __DIR__ . '/migrations/class-delete-active-woopay-webhook.php';
		add_action( 'woocommerce_woocommerce_payments_updated', [ new Allowed_Payment_Request_Button_Types_Update( self::get_gateway() ), 'maybe_migrate' ] );
		add_action( 'woocommerce_woocommerce_payments_updated', [ new \WCPay\Migrations\Update_Service_Data_From_Server( self::get_account_service() ), 'maybe_migrate' ] );
		add_action( 'woocommerce_woocommerce_payments_updated', [ '\WCPay\Migrations\Track_Upe_Status', 'maybe_track' ] );
		add_action( 'woocommerce_woocommerce_payments_updated', [ '\WCPay\Migrations\Delete_Active_WooPay_Webhook', 'maybe_delete' ] );

		include_once WCPAY_ABSPATH . '/includes/class-wc-payments-explicit-price-formatter.php';
		WC_Payments_Explicit_Price_Formatter::init();

		include_once WCPAY_ABSPATH . 'includes/class-wc-payments-captured-event-note.php';
		include_once WCPAY_ABSPATH . 'includes/admin/class-wc-payments-admin-settings.php';
		include_once WCPAY_ABSPATH . 'includes/fraud-prevention/class-order-fraud-and-risk-meta-box.php';

		// Add admin screens.
		if ( is_admin() ) {
			include_once WCPAY_ABSPATH . 'includes/admin/class-wc-payments-admin.php';
		}

		if ( is_admin() && current_user_can( 'manage_woocommerce' ) ) {
			new WC_Payments_Admin( self::$api_client, self::get_gateway(), self::$account, self::$onboarding_service, self::$database_cache );

			new WC_Payments_Admin_Settings( self::get_gateway() );

			// Use tracks loader only in admin screens because it relies on WC_Tracks loaded by WC_Admin.
			include_once WCPAY_ABSPATH . 'includes/admin/tracks/tracks-loader.php';

			include_once __DIR__ . '/admin/class-wc-payments-admin-sections-overwrite.php';
			new WC_Payments_Admin_Sections_Overwrite( self::get_account_service() );

			new WC_Payments_Status( self::get_wc_payments_http(), self::get_account_service() );

			if ( WC_Payments_Features::is_fraud_protection_settings_enabled() ) {
				new WCPay\Fraud_Prevention\Order_Fraud_And_Risk_Meta_Box( self::$order_service );
			}
		}

		// Load WCPay Subscriptions.
		if ( WC_Payments_Features::is_wcpay_subscriptions_enabled() ) {
			include_once WCPAY_ABSPATH . '/includes/subscriptions/class-wc-payments-subscriptions.php';
			WC_Payments_Subscriptions::init( self::$api_client, self::$customer_service, self::$order_service, self::$account );
		}

		add_action( 'rest_api_init', [ __CLASS__, 'init_rest_api' ] );
		add_action( 'woocommerce_woocommerce_payments_updated', [ __CLASS__, 'set_plugin_activation_timestamp' ] );

		add_action( 'admin_enqueue_scripts', [ __CLASS__, 'enqueue_dev_runtime_scripts' ] );

		add_action( 'admin_enqueue_scripts', [ __CLASS__, 'enqueue_assets_script' ] );
		add_action( 'wp_enqueue_scripts', [ __CLASS__, 'enqueue_assets_script' ] );
	}

	/**
	 * Returns the gateway's working mode.
	 *
	 * @return Mode
	 */
	public static function mode() {
		return self::$mode;
	}

	/**
	 * Adds IPP Email template to WooCommerce emails.
	 *
	 * @param array $email_classes the email classes.
	 * @return array
	 */
	public static function add_ipp_emails( array $email_classes ): array {
		$email_classes['WC_Payments_Email_IPP_Receipt'] = include __DIR__ . '/emails/class-wc-payments-email-ipp-receipt.php';
		return $email_classes;
	}

	/**
	 * Prints the given message in an "admin notice" wrapper with "error" class.
	 *
	 * @param string $message Message to print. Can contain HTML.
	 */
	public static function display_admin_error( $message ) {
		self::display_admin_notice( $message, 'notice-error' );
	}

	/**
	 * Prints the given message in an "admin notice" wrapper with provided classes.
	 *
	 * @param string $message Message to print. Can contain HTML.
	 * @param string $classes Space separated list of classes to be applied to notice element.
	 */
	public static function display_admin_notice( $message, $classes ) {
		?>
		<div class="notice wcpay-notice <?php echo esc_attr( $classes ); ?>">
			<p><b><?php echo esc_html( __( 'WooCommerce Payments', 'woocommerce-payments' ) ); ?></b></p>
			<p><?php echo $message; // PHPCS:Ignore WordPress.Security.EscapeOutput.OutputNotEscaped ?></p>
		</div>
		<?php
	}

	/**
	 * Get plugin headers and cache the result to avoid reopening the file.
	 * First call should execute get_file_data and fetch headers from plugin details comment.
	 * Subsequent calls return the value stored in the variable $plugin_headers.
	 *
	 * @return array Array with plugin headers
	 */
	public static function get_plugin_headers() {
		if ( null === self::$plugin_headers ) {
			self::$plugin_headers = get_file_data(
				WCPAY_PLUGIN_FILE,
				[
					// Mirrors the functionality on WooCommerce core: https://github.com/woocommerce/woocommerce/blob/ff2eadeccec64aa76abd02c931bf607dd819bbf0/includes/wc-core-functions.php#L1916 .
					'WCRequires' => 'WC requires at least',

					'RequiresWP' => 'Requires at least',
					'Version'    => 'Version',
				]
			);
		}
		return self::$plugin_headers;
	}

	/**
	 * Adds the WooCommerce Payments' gateway class to the list of installed payment gateways.
	 *
	 * @param array $gateways Existing list of gateway classes that will be available for the merchant to configure.
	 * @return array The list of payment gateways that will be available, including WooCommerce Payments' Gateway class.
	 */
	public static function register_gateway( $gateways ) {
		if ( WC_Payments_Features::is_upe_split_enabled() || WC_Payments_Features::is_upe_deferred_intent_enabled() ) {

			$payment_methods = self::$card_gateway->get_payment_method_ids_enabled_at_checkout();

			$key = array_search( 'link', $payment_methods, true );

			if ( false !== $key && WC_Payments_Features::is_woopay_enabled() ) {
				unset( $payment_methods[ $key ] );

				self::get_gateway()->update_option( 'upe_enabled_payment_method_ids', $payment_methods );
			}

			if ( WC_Payments_Features::is_woopay_enabled() ) {
				$gateways[] = self::$legacy_card_gateway;
			} else {
				$gateways[] = self::$card_gateway;
			}
			$all_upe_gateways = [];
			$reusable_methods = [];
			foreach ( $payment_methods as $payment_method_id ) {
				if ( 'card' === $payment_method_id || 'link' === $payment_method_id ) {
					continue;
				}
				$upe_gateway        = self::get_payment_gateway_by_id( $payment_method_id );
				$upe_payment_method = self::get_payment_method_by_id( $payment_method_id );

				if ( $upe_payment_method->is_reusable() ) {
					$reusable_methods[] = $upe_gateway;
				}

				$all_upe_gateways[] = $upe_gateway;

			}

			if ( is_add_payment_method_page() ) {
				return array_merge( $gateways, $reusable_methods );
			}

			return array_merge( $gateways, $all_upe_gateways );
		} elseif ( WC_Payments_Features::is_upe_enabled() ) {
			return array_merge( $gateways, [ self::$card_gateway ] );
		} else {
			return array_merge( $gateways, [ self::$legacy_card_gateway ] );
		}
	}

	/**
	 * Called on Payments setting page.
	 *
	 * Remove all WCPay gateways except CC one. Comparison is done against
	 * $self::legacy_card_gateway because it should be the same instance as
	 * registered with WooCommerce and class can change depending on
	 * environment (see `init` method where $card_gateway is set).
	 */
	public static function hide_gateways_on_settings_page() {
		$default_gateway = WC_Payments_Features::is_upe_split_enabled() ? self::$legacy_card_gateway : self::get_gateway();
		foreach ( WC()->payment_gateways->payment_gateways as $index => $payment_gateway ) {
			if ( $payment_gateway instanceof WC_Payment_Gateway_WCPay && $payment_gateway !== $default_gateway ) {
				unset( WC()->payment_gateways->payment_gateways[ $index ] );
			}
		}
	}

	/**
	 * By default, new payment gateways are put at the bottom of the list on the admin "Payments" settings screen.
	 * For visibility, we want WooCommerce Payments to be at the top of the list.
	 *
	 * @param array $ordering Existing ordering of the payment gateways.
	 *
	 * @return array Modified ordering.
	 */
	public static function set_gateway_top_of_list( $ordering ) {
		$ordering = (array) $ordering;
		$id       = self::get_gateway()->id;
		// Only tweak the ordering if the list hasn't been reordered with WooCommerce Payments in it already.
		if ( ! isset( $ordering[ $id ] ) || ! is_numeric( $ordering[ $id ] ) ) {
			$ordering[ $id ] = empty( $ordering ) ? 0 : ( min( $ordering ) - 1 );
		}
		return $ordering;
	}

	/**
	 * Replace the main WCPay gateway with all WCPay payment methods
	 * when retrieving the "woocommerce_gateway_order" option.
	 *
	 * @param array $ordering Gateway order.
	 *
	 * @return array
	 */
	public static function replace_wcpay_gateway_with_payment_methods( $ordering ) {
		$ordering    = (array) $ordering;
		$wcpay_index = array_search(
			self::get_gateway()->id,
			array_keys( $ordering ),
			true
		);

		if ( false === $wcpay_index ) {
			// The main WCPay gateway isn't on the list.
			return $ordering;
		}

		$method_order = self::get_gateway()->get_option( 'payment_method_order', [] );

		if ( empty( $method_order ) ) {
			return $ordering;
		}

		$ordering = array_keys( $ordering );

		array_splice( $ordering, $wcpay_index, 1, $method_order );
		return array_flip( $ordering );
	}

	/**
	 * Adds fields so that we can store inbox notifications last read and open times.
	 *
	 * @param array $user_data_fields User data fields.
	 * @return array
	 */
	public static function add_user_data_fields( $user_data_fields ) {
		return array_merge(
			$user_data_fields,
			[ 'wc_payments_overview_inbox_last_read' ]
		);
	}

	/**
	 * By default, new payment gateways are put at the bottom of the list on the admin "Payments" settings screen.
	 * For visibility, we want WooCommerce Payments to be at the top of the list.
	 * NOTE: this can be removed after WC version 5.6, when the api supports the use of source.
	 * https://github.com/woocommerce/woocommerce-admin/pull/6979
	 *
	 * @param array           $args Existing ordering of the payment gateways.
	 * @param WP_REST_Request $request Full details about the request.
	 *
	 * @return array Modified ordering.
	 */
	public static function possibly_add_source_to_notes_query( $args, $request ) {
		if ( isset( $request['source'] ) && ! isset( $args['source'] ) ) {
			return array_merge(
				$args,
				[
					'source' => wp_parse_list( $request['source'] ),
				]
			);
		}
		return $args;
	}

	/**
	 * Adds source where clause to note query.
	 * NOTE: this can be removed after WC version 5.6, when the api supports the use of source.
	 * https://github.com/woocommerce/woocommerce-admin/pull/6979
	 *
	 * @param string $where_clauses Existing ordering of the payment gateways.
	 * @param array  $args Full details about the request.
	 *
	 * @return string Modified where clause.
	 */
	public static function possibly_add_note_source_where_clause( $where_clauses, $args ) {
		if ( ! empty( $args['source'] ) && false === strpos( $where_clauses, 'AND source IN' ) ) {
			$where_source_array = [];
			foreach ( $args['source'] as $args_type ) {
				$args_type            = trim( $args_type );
				$where_source_array[] = "'" . esc_sql( $args_type ) . "'";
			}
			$escaped_where_source = implode( ',', $where_source_array );
			$where_clauses       .= " AND source IN ($escaped_where_source)";
		}
		return $where_clauses;
	}

	/**
	 * Create the API client.
	 *
	 * @return WC_Payments_API_Client
	 */
	public static function create_api_client() {
		require_once __DIR__ . '/wc-payment-api/models/class-wc-payments-api-charge.php';
		require_once __DIR__ . '/wc-payment-api/models/class-wc-payments-api-intention.php';
		require_once __DIR__ . '/wc-payment-api/class-wc-payments-api-client.php';

		$http_class = self::get_wc_payments_http();

		$api_client_class = apply_filters( 'wc_payments_api_client', WC_Payments_API_Client::class );
		if ( ! class_exists( $api_client_class ) || ! is_subclass_of( $api_client_class, 'WC_Payments_API_Client' ) ) {
			$api_client_class = WC_Payments_API_Client::class;
		}

		return new $api_client_class(
			'WooCommerce Payments/' . WCPAY_VERSION_NUMBER,
			$http_class,
			self::$db_helper
		);
	}

	/**
	 * Create the HTTP instantiation.
	 *
	 * @return WC_Payments_Http_Interface
	 */
	private static function get_wc_payments_http() {
		require_once __DIR__ . '/wc-payment-api/class-wc-payments-http-interface.php';
		require_once __DIR__ . '/wc-payment-api/class-wc-payments-http.php';

		$http_class = apply_filters( 'wc_payments_http', null );

		if ( ! $http_class instanceof WC_Payments_Http_Interface ) {
			$http_class = new WC_Payments_Http( new Automattic\Jetpack\Connection\Manager( 'woocommerce-payments' ) );
		}

		return $http_class;
	}

	/**
	 * Initialize the REST API controllers.
	 */
	public static function init_rest_api() {
		include_once WCPAY_ABSPATH . 'includes/exceptions/class-rest-request-exception.php';
		include_once WCPAY_ABSPATH . 'includes/admin/class-wc-payments-rest-controller.php';

		include_once WCPAY_ABSPATH . 'includes/admin/class-wc-rest-payments-accounts-controller.php';
		$accounts_controller = new WC_REST_Payments_Accounts_Controller( self::$api_client );
		$accounts_controller->register_routes();

		include_once WCPAY_ABSPATH . 'includes/admin/class-wc-rest-payments-deposits-controller.php';
		$deposits_controller = new WC_REST_Payments_Deposits_Controller( self::$api_client );
		$deposits_controller->register_routes();

		include_once WCPAY_ABSPATH . 'includes/admin/class-wc-rest-payments-transactions-controller.php';
		$transactions_controller = new WC_REST_Payments_Transactions_Controller( self::$api_client );
		$transactions_controller->register_routes();

		include_once WCPAY_ABSPATH . 'includes/admin/class-wc-rest-payments-disputes-controller.php';
		$disputes_controller = new WC_REST_Payments_Disputes_Controller( self::$api_client );
		$disputes_controller->register_routes();

		include_once WCPAY_ABSPATH . 'includes/admin/class-wc-rest-payments-charges-controller.php';
		$charges_controller = new WC_REST_Payments_Charges_Controller( self::$api_client );
		$charges_controller->register_routes();

		include_once WCPAY_ABSPATH . 'includes/admin/class-wc-rest-payments-connection-tokens-controller.php';
		$conn_tokens_controller = new WC_REST_Payments_Connection_Tokens_Controller( self::$api_client );
		$conn_tokens_controller->register_routes();

		include_once WCPAY_ABSPATH . 'includes/admin/class-wc-rest-payments-orders-controller.php';
		$orders_controller = new WC_REST_Payments_Orders_Controller( self::$api_client, self::get_gateway(), self::$customer_service, self::$order_service );
		$orders_controller->register_routes();

		include_once WCPAY_ABSPATH . 'includes/admin/class-wc-rest-payments-fraud-outcomes-controller.php';
		$fraud_outcomes_controller = new WC_REST_Payments_Fraud_Outcomes_Controller( self::$api_client );
		$fraud_outcomes_controller->register_routes();

		include_once WCPAY_ABSPATH . 'includes/admin/class-wc-rest-payments-timeline-controller.php';
		$timeline_controller = new WC_REST_Payments_Timeline_Controller( self::$api_client );
		$timeline_controller->register_routes();

		include_once WCPAY_ABSPATH . 'includes/admin/class-wc-rest-payments-webhook-controller.php';
		$webhook_controller = new WC_REST_Payments_Webhook_Controller( self::$api_client, self::$webhook_processing_service );
		$webhook_controller->register_routes();

		include_once WCPAY_ABSPATH . 'includes/admin/class-wc-rest-payments-tos-controller.php';
		$tos_controller = new WC_REST_Payments_Tos_Controller( self::$api_client, self::get_gateway(), self::$account );
		$tos_controller->register_routes();

		include_once WCPAY_ABSPATH . 'includes/admin/class-wc-rest-payments-terminal-locations-controller.php';
		$accounts_controller = new WC_REST_Payments_Terminal_Locations_Controller( self::$api_client );
		$accounts_controller->register_routes();

		include_once WCPAY_ABSPATH . 'includes/admin/class-wc-rest-payments-settings-controller.php';
		$settings_controller = new WC_REST_Payments_Settings_Controller( self::$api_client, self::get_gateway() );
		$settings_controller->register_routes();

		include_once WCPAY_ABSPATH . 'includes/admin/class-wc-rest-payments-reader-controller.php';
		$charges_controller = new WC_REST_Payments_Reader_Controller( self::$api_client, self::get_gateway(), self::$in_person_payments_receipts_service );
		$charges_controller->register_routes();

		include_once WCPAY_ABSPATH . 'includes/admin/class-wc-rest-payments-files-controller.php';
		$files_controller = new WC_REST_Payments_Files_Controller( self::$api_client );
		$files_controller->register_routes();

		include_once WCPAY_ABSPATH . 'includes/admin/class-wc-rest-payments-capital-controller.php';
		$capital_controller = new WC_REST_Payments_Capital_Controller( self::$api_client );
		$capital_controller->register_routes();

		include_once WCPAY_ABSPATH . 'includes/admin/class-wc-rest-payments-onboarding-controller.php';
		$onboarding_controller = new WC_REST_Payments_Onboarding_Controller( self::$api_client, self::$onboarding_service );
		$onboarding_controller->register_routes();

		if ( WC_Payments_Features::is_upe_settings_preview_enabled() ) {
			include_once WCPAY_ABSPATH . 'includes/admin/class-wc-rest-upe-flag-toggle-controller.php';
			$upe_flag_toggle_controller = new WC_REST_UPE_Flag_Toggle_Controller( self::get_gateway() );
			$upe_flag_toggle_controller->register_routes();

			include_once WCPAY_ABSPATH . 'includes/admin/class-wc-rest-payments-survey-controller.php';
			$survey_controller = new WC_REST_Payments_Survey_Controller( self::get_wc_payments_http() );
			$survey_controller->register_routes();
		}

		if ( WC_Payments_Features::is_documents_section_enabled() ) {
			include_once WCPAY_ABSPATH . 'includes/admin/class-wc-rest-payments-documents-controller.php';
			$documents_controller = new WC_REST_Payments_Documents_Controller( self::$api_client );
			$documents_controller->register_routes();

			include_once WCPAY_ABSPATH . 'includes/admin/class-wc-rest-payments-vat-controller.php';
			$vat_controller = new WC_REST_Payments_VAT_Controller( self::$api_client );
			$vat_controller->register_routes();
		}

		include_once WCPAY_ABSPATH . 'includes/admin/class-wc-rest-payments-payment-intents-controller.php';
		$payment_intents_controller = new WC_REST_Payments_Payment_Intents_Controller( self::$api_client );
		$payment_intents_controller->register_routes();

		include_once WCPAY_ABSPATH . 'includes/admin/class-wc-rest-payments-authorizations-controller.php';
		$authorizations_controller = new WC_REST_Payments_Authorizations_Controller( self::$api_client );
		$authorizations_controller->register_routes();
	}

	/**
	 * Gets the file modified time as a cache buster if we're in dev mode, or the plugin version otherwise.
	 *
	 * @param string $file Local path to the file.
	 * @return string The cache buster value to use for the given file.
	 */
	public static function get_file_version( $file ): string {
		if ( defined( 'SCRIPT_DEBUG' ) && SCRIPT_DEBUG && file_exists( WCPAY_ABSPATH . $file ) ) {
			return (string) filemtime( WCPAY_ABSPATH . trim( $file, '/' ) );
		}
		return WCPAY_VERSION_NUMBER;
	}

	/**
	 * Load script with all required dependencies.
	 *
	 * @param string $handler Script handler.
	 * @param string $script Script name.
	 * @param array  $dependencies Additional dependencies.
	 *
	 * @return void
	 */
	public static function register_script_with_dependencies( string $handler, string $script, array $dependencies = [] ) {
		$script_file                  = $script . '.js';
		$script_src_url               = plugins_url( $script_file, WCPAY_PLUGIN_FILE );
		$script_asset_path            = WCPAY_ABSPATH . $script . '.asset.php';
		$script_asset                 = file_exists( $script_asset_path ) ? require $script_asset_path : [ 'dependencies' => [] ]; // nosemgrep: audit.php.lang.security.file.inclusion-arg -- server generated path is used.
		$script_asset['dependencies'] = array_merge( $script_asset['dependencies'], $dependencies );
		wp_register_script(
			$handler,
			$script_src_url,
			$script_asset['dependencies'],
			self::get_file_version( $script_file ),
			true
		);
	}

	/**
	 * Returns payment method instance by Stripe ID.
	 *
	 * @param string $payment_method_id Stripe payment method type ID.
	 * @return false|UPE_Payment_Method Matching UPE Payment Method instance.
	 */
	public static function get_payment_method_by_id( $payment_method_id ) {
		if ( ! isset( self::$upe_payment_method_map[ $payment_method_id ] ) ) {
			return false;
		}
		return self::$upe_payment_method_map[ $payment_method_id ];
	}

	/**
	 * Returns payment gateway instance by Stripe ID.
	 *
	 * @param string $payment_method_id Stripe payment method type ID.
	 * @return false|UPE_Payment_Gateway Matching UPE Payment Gateway instance.
	 */
	public static function get_payment_gateway_by_id( $payment_method_id ) {
		if ( ! isset( self::$upe_payment_gateway_map[ $payment_method_id ] ) ) {
			return false;
		}
		return self::$upe_payment_gateway_map[ $payment_method_id ];
	}

	/**
	 * Returns Payment Method map.
	 *
	 * @return array
	 */
	public static function get_payment_method_map() {
		return self::$upe_payment_method_map;
	}

	/**
	 * Returns the WC_Payment_Gateway_WCPay instance
	 *
	 * @return WC_Payment_Gateway_WCPay|UPE_Payment_Gateway gateway instance
	 */
	public static function get_gateway() {
		return self::$card_gateway;
	}

	/**
	 * Returns the WC_Payments_Checkout instance
	 *
	 * @return WC_Payments_Checkout|WC_Payments_UPE_Checkout gateway instance
	 */
	public static function get_wc_payments_checkout() {
		return self::$wc_payments_checkout;
	}

	/**
	 * Returns the Database_Cache instance.
	 *
	 * @return Database_Cache Database_Cache instance.
	 */
	public static function get_database_cache(): Database_Cache {
		return self::$database_cache;
	}

	/**
	 * Sets the Database_Cache instance.
	 *
	 * @param Database_Cache $database_cache The cache instance.
	 */
	public static function set_database_cache( Database_Cache $database_cache ) {
		self::$database_cache = $database_cache;
	}

	/**
	 * Sets the card gateway instance.
	 *
	 * @param WC_Payment_Gateway_WCPay|UPE_Payment_Gateway $gateway The card gateway instance..
	 */
	public static function set_gateway( $gateway ) {
		self::$card_gateway = $gateway;
	}

	/**
	 * Returns the WC_Payments_Account instance
	 *
	 * @return WC_Payments_Account account service instance
	 */
	public static function get_account_service() {
		return self::$account;
	}

	/**
	 * Sets the account service instance.
	 *
	 * @param WC_Payments_Account $account The account instance.
	 */
	public static function set_account_service( WC_Payments_Account $account ) {
		self::$account = $account;
	}

	/**
	 * Returns the WC_Payments_API_Client
	 *
	 * @return WC_Payments_API_Client API Client instance
	 */
	public static function get_payments_api_client() {
		return self::$api_client;
	}

	/**
	 * Returns the WC_Payments_Localization_Service
	 *
	 * @return WC_Payments_Localization_Service Localization Service instance
	 */
	public static function get_localization_service() {
		return self::$localization_service;
	}

	/**
	 * Returns the WC_Payments_Action_Scheduler_Service
	 *
	 * @return WC_Payments_Action_Scheduler_Service Action Scheduler Service instance
	 */
	public static function get_action_scheduler_service() {
		return self::$action_scheduler_service;
	}

	/**
	 * Returns the WC_Payments_Fraud_Service instance
	 *
	 * @return WC_Payments_Fraud_Service Fraud Service instance
	 */
	public static function get_fraud_service() {
		return self::$fraud_service;
	}

	/**
	 * Returns the WC_Payments_Customer_Service instance
	 *
	 * @return WC_Payments_Customer_Service  The Customer Service instance.
	 */
	public static function get_customer_service(): WC_Payments_Customer_Service {
		return self::$customer_service;
	}

	/**
	 * Returns the WC_Payments_Customer_Service_API instance
	 *
	 * @return WC_Payments_Customer_Service_API  The Customer Service instance.
	 */
	public static function get_customer_service_api(): WC_Payments_Customer_Service_API {
		return self::$customer_service_api;
	}

	/**
	 * Sets the customer service instance. This is needed only for tests.
	 *
	 * @param WC_Payments_Customer_Service $customer_service_class Instance of WC_Payments_Customer_Service.
	 *
	 * @return void
	 */
	public static function set_customer_service( WC_Payments_Customer_Service $customer_service_class ) {
		self::$customer_service = $customer_service_class;
	}

	/**
	 * Registers the payment method with the blocks registry.
	 *
	 * @param Automattic\WooCommerce\Blocks\Payments\PaymentMethodRegistry $payment_method_registry The registry.
	 */
	public static function register_checkout_gateway( $payment_method_registry ) {
		require_once __DIR__ . '/class-wc-payments-blocks-payment-method.php';
		if ( WC_Payments_Features::is_upe_split_enabled() ) {
			require_once __DIR__ . '/class-wc-payments-upe-split-blocks-payment-method.php';
			$payment_method_registry->register( new WC_Payments_UPE_Split_Blocks_Payment_Method() );
		} elseif ( WC_Payments_Features::is_upe_legacy_enabled() ) {
			require_once __DIR__ . '/class-wc-payments-upe-blocks-payment-method.php';
			$payment_method_registry->register( new WC_Payments_UPE_Blocks_Payment_Method() );
		} else {
			$payment_method_registry->register( new WC_Payments_Blocks_Payment_Method() );
		}

	}

	/**
	 * Handles upgrade routines.
	 */
	public static function install_actions() {
		if ( version_compare( WCPAY_VERSION_NUMBER, get_option( 'woocommerce_woocommerce_payments_version' ), '>' ) ) {
			do_action( 'woocommerce_woocommerce_payments_updated' );
			self::update_plugin_version();
		}
	}

	/**
	 * Updates the plugin version in db.
	 */
	public static function update_plugin_version() {
		update_option( 'woocommerce_woocommerce_payments_version', WCPAY_VERSION_NUMBER );
	}

	/**
	 * Sets the plugin activation timestamp.
	 *
	 * Use add_option so that we don't overwrite the value.
	 */
	public static function set_plugin_activation_timestamp() {
		add_option( 'wcpay_activation_timestamp', time() );
	}

	/**
	 * Adds WCPay notes to the WC-Admin inbox.
	 */
	public static function add_woo_admin_notes() {
		// Do not try to add notes on ajax requests to improve their performance.
		if ( wp_doing_ajax() ) {
			return;
		}

		if ( defined( 'WC_VERSION' ) && version_compare( WC_VERSION, '4.4.0', '>=' ) ) {
			require_once WCPAY_ABSPATH . 'includes/notes/class-wc-payments-notes-set-up-refund-policy.php';
			require_once WCPAY_ABSPATH . 'includes/notes/class-wc-payments-notes-qualitative-feedback.php';
			WC_Payments_Notes_Qualitative_Feedback::possibly_add_note();
			WC_Payments_Notes_Set_Up_Refund_Policy::possibly_add_note();

			require_once WCPAY_ABSPATH . 'includes/notes/class-wc-payments-notes-set-https-for-checkout.php';
			WC_Payments_Notes_Set_Https_For_Checkout::possibly_add_note();

			require_once WCPAY_ABSPATH . 'includes/notes/class-wc-payments-notes-additional-payment-methods.php';
			WC_Payments_Notes_Additional_Payment_Methods::set_account( self::get_account_service() );
			WC_Payments_Notes_Additional_Payment_Methods::possibly_add_note();
			WC_Payments_Notes_Additional_Payment_Methods::maybe_enable_upe_feature_flag();

			require_once WCPAY_ABSPATH . 'includes/notes/class-wc-payments-notes-set-up-stripelink.php';
			WC_Payments_Notes_Set_Up_StripeLink::set_gateway( self::get_gateway() );
			WC_Payments_Notes_Set_Up_StripeLink::possibly_add_note();
		}

		if ( defined( 'WC_VERSION' ) && version_compare( WC_VERSION, '7.5', '<' ) && get_woocommerce_currency() === 'NOK' ) {
			/**
			 * Shows an alert notice for Norwegian merchants on WooCommerce 7.4 and below
			 */
			function wcpay_show_old_woocommerce_for_norway_notice() {
				?>
				<div class="notice wcpay-notice notice-error">
					<p>
					<?php
					echo WC_Payments_Utils::esc_interpolated_html(
						/* translators: %s: documentation URL */
						__( 'The WooCommerce version you have installed is not compatible with WooCommerce Payments for a Norwegian business. Please update WooCommerce to version 7.5 or above. You can do that via the <a1>the plugins page.</a1>', 'woocommerce-payments' ),
						[
							'a1' => '<a href="' . admin_url( 'plugins.php' ) . '">',
						]
					)
					?>
					</p>
				</div>
				<?php
			}

			add_filter( 'admin_notices', 'wcpay_show_old_woocommerce_for_norway_notice' );
		}
	}

	/**
	 * Removes WCPay notes from the WC-Admin inbox.
	 */
	public static function remove_woo_admin_notes() {
		if ( defined( 'WC_VERSION' ) && version_compare( WC_VERSION, '4.4.0', '>=' ) ) {
			self::$remote_note_service->delete_notes();
			require_once WCPAY_ABSPATH . 'includes/notes/class-wc-payments-notes-set-up-refund-policy.php';
			require_once WCPAY_ABSPATH . 'includes/notes/class-wc-payments-notes-qualitative-feedback.php';
			WC_Payments_Notes_Qualitative_Feedback::possibly_delete_note();
			WC_Payments_Notes_Set_Up_Refund_Policy::possibly_delete_note();

			require_once WCPAY_ABSPATH . 'includes/notes/class-wc-payments-notes-set-https-for-checkout.php';
			WC_Payments_Notes_Set_Https_For_Checkout::possibly_delete_note();

			require_once WCPAY_ABSPATH . 'includes/notes/class-wc-payments-notes-instant-deposits-eligible.php';
			WC_Payments_Notes_Instant_Deposits_Eligible::possibly_delete_note();

			require_once WCPAY_ABSPATH . 'includes/notes/class-wc-payments-notes-additional-payment-methods.php';
			WC_Payments_Notes_Additional_Payment_Methods::possibly_delete_note();

			require_once WCPAY_ABSPATH . 'includes/notes/class-wc-payments-notes-set-up-stripelink.php';
			WC_Payments_Notes_Set_Up_StripeLink::possibly_delete_note();
		}
	}

	/**
	 * Filter to check if WCPay should operate as usual (the customer can save payment methods at checkout and those payment methods
	 * will only be used on this site), or if saved cards should be available for all the sites on the multisite network.
	 *
	 * NOTE: DON'T USE THIS FILTER. Everything will break. At this moment, it's only intended to be used internally by Automattic.
	 *
	 * @return bool Normal WCPay behavior (false, default) or TRUE if the site should only use network-wide saved payment methods.
	 */
	public static function is_network_saved_cards_enabled() {
		return apply_filters( 'wcpay_force_network_saved_cards', false );
	}

	/**
	 * Registers woopay hooks if the woopay feature flag is enabled.
	 *
	 * @return void
	 */
	public static function maybe_register_woopay_hooks() {
		$is_woopay_eligible = WC_Payments_Features::is_woopay_eligible(); // Feature flag.
		$is_woopay_enabled  = 'yes' === self::get_gateway()->get_option( 'platform_checkout', 'no' );

		if ( $is_woopay_eligible && $is_woopay_enabled ) {
			add_action( 'wc_ajax_wcpay_init_woopay', [ __CLASS__, 'ajax_init_woopay' ] );
			add_action( 'wc_ajax_wcpay_get_woopay_signature', [ __CLASS__, 'ajax_get_woopay_signature' ] );

			// This injects the payments API and draft orders into core, so the WooCommerce Blocks plugin is not necessary.
			// We should remove this once both features are available by default in the WC minimum supported version.
			// - The payments API is currently only available in feature builds (with flag `WC_BLOCKS_IS_FEATURE_PLUGIN`).
			// - The Draft order status is available after WC blocks 7.5.0.
			if (
				! defined( 'WC_BLOCKS_IS_FEATURE_PLUGIN' ) &&
				class_exists( 'Automattic\WooCommerce\Blocks\Package' ) &&
				class_exists( 'Automattic\WooCommerce\Blocks\Payments\Api' )
			) {
				// Register payments API.
				$blocks_package_container = Automattic\WooCommerce\Blocks\Package::container();
				$blocks_package_container->register(
					Automattic\WooCommerce\Blocks\Payments\Api::class,
					function ( $container ) {
						$payment_method_registry = $container->get( Automattic\WooCommerce\Blocks\Payments\PaymentMethodRegistry::class );
						$asset_data_registry     = $container->get( Automattic\WooCommerce\Blocks\Assets\AssetDataRegistry::class );
						return new Automattic\WooCommerce\Blocks\Payments\Api( $payment_method_registry, $asset_data_registry );
					}
				);
				$blocks_package_container->get( Automattic\WooCommerce\Blocks\Payments\Api::class );

				// Register draft orders.
				$draft_orders = $blocks_package_container->get( Automattic\WooCommerce\Blocks\Domain\Services\DraftOrders::class );

				add_filter( 'wc_order_statuses', [ $draft_orders, 'register_draft_order_status' ] );
				add_filter( 'woocommerce_register_shop_order_post_statuses', [ $draft_orders, 'register_draft_order_post_status' ] );
				add_filter( 'woocommerce_analytics_excluded_order_statuses', [ $draft_orders, 'append_draft_order_post_status' ] );
				add_filter( 'woocommerce_valid_order_statuses_for_payment', [ $draft_orders, 'append_draft_order_post_status' ] );
				add_filter( 'woocommerce_valid_order_statuses_for_payment_complete', [ $draft_orders, 'append_draft_order_post_status' ] );
				// Hook into the query to retrieve My Account orders so draft status is excluded.
				add_action( 'woocommerce_my_account_my_orders_query', [ $draft_orders, 'delete_draft_order_post_status_from_args' ] );
				add_action( 'woocommerce_cleanup_draft_orders', [ $draft_orders, 'delete_expired_draft_orders' ] );
				add_action( 'admin_init', [ $draft_orders, 'install' ] );
			}

			new WooPay_Order_Status_Sync( self::$api_client );
		}
	}

	/**
	 * Initializes express checkout buttons if payments are enabled
	 *
	 * @return void
	 */
	public static function maybe_display_express_checkout_buttons() {
		if ( WC_Payments_Features::are_payments_enabled() ) {
			$payment_request_button_handler          = new WC_Payments_Payment_Request_Button_Handler( self::$account, self::get_gateway() );
			$platform_checkout_button_handler        = new WC_Payments_Platform_Checkout_Button_Handler( self::$account, self::get_gateway(), self::$platform_checkout_util );
			$express_checkout_button_display_handler = new WC_Payments_Express_Checkout_Button_Display_Handler( self::get_gateway(), $payment_request_button_handler, $platform_checkout_button_handler );
		}
	}

	/**
<<<<<<< HEAD
	 * Used to initialize woopay session.
=======
	 * Initializes express checkout buttons if payments are enabled
	 *
	 * @return void
	 */
	public static function maybe_display_express_checkout_buttons() {
		if ( WC_Payments_Features::are_payments_enabled() ) {
			$payment_request_button_handler          = new WC_Payments_Payment_Request_Button_Handler( self::$account, self::get_gateway() );
			$platform_checkout_button_handler        = new WC_Payments_Platform_Checkout_Button_Handler( self::$account, self::get_gateway(), self::$platform_checkout_util );
			$express_checkout_button_display_handler = new WC_Payments_Express_Checkout_Button_Display_Handler( self::get_gateway(), $payment_request_button_handler, $platform_checkout_button_handler );
		}
	}

	/**
	 * Used to initialize platform checkout session.
>>>>>>> 8811cc5f
	 *
	 * @return void
	 */
	public static function ajax_init_woopay() {
		$is_nonce_valid = check_ajax_referer( 'wcpay_init_woopay_nonce', false, false );

		if ( ! $is_nonce_valid ) {
			wp_send_json_error(
				__( 'You aren’t authorized to do that.', 'woocommerce-payments' ),
				403
			);
		}

		$email       = ! empty( $_POST['email'] ) ? wc_clean( wp_unslash( $_POST['email'] ) ) : '';
		$user        = wp_get_current_user();
		$customer_id = self::$customer_service->get_customer_id_by_user_id( $user->ID );
		if ( null === $customer_id ) {
			// create customer.
			$customer_data = WC_Payments_Customer_Service::map_customer_data( null, new WC_Customer( $user->ID ) );
			$customer_id   = self::$customer_service->create_customer_for_user( $user, $customer_data );
		}

		$account_id = self::get_account_service()->get_stripe_account_id();

		$woopay_host = defined( 'PLATFORM_CHECKOUT_HOST' ) ? PLATFORM_CHECKOUT_HOST : 'https://pay.woo.com';
		$url         = $woopay_host . '/wp-json/platform-checkout/v1/init';

		$store_logo = self::get_gateway()->get_option( 'platform_checkout_store_logo' );

		include_once WCPAY_ABSPATH . 'includes/compat/blocks/class-blocks-data-extractor.php';
		$blocks_data_extractor = new Blocks_Data_Extractor();

		$body = [
			'wcpay_version'   => WCPAY_VERSION_NUMBER,
			'user_id'         => $user->ID,
			'customer_id'     => $customer_id,
			'session_nonce'   => wp_create_nonce( 'wc_store_api' ),
			'store_api_token' => self::init_store_api_token(),
			'email'           => $email,
			'store_data'      => [
				'store_name'                     => get_bloginfo( 'name' ),
				'store_logo'                     => ! empty( $store_logo ) ? get_rest_url( null, 'wc/v3/payments/file/' . $store_logo ) : '',
				'custom_message'                 => self::get_gateway()->get_option( 'platform_checkout_custom_message' ),
				'blog_id'                        => Jetpack_Options::get_option( 'id' ),
				'blog_url'                       => get_site_url(),
				'blog_checkout_url'              => wc_get_checkout_url(),
				'blog_shop_url'                  => get_permalink( wc_get_page_id( 'shop' ) ),
				'store_api_url'                  => self::get_store_api_url(),
				'account_id'                     => $account_id,
				'test_mode'                      => self::$mode->is_test(),
				'capture_method'                 => empty( self::get_gateway()->get_option( 'manual_capture' ) ) || 'no' === self::get_gateway()->get_option( 'manual_capture' ) ? 'automatic' : 'manual',
				'is_subscriptions_plugin_active' => self::get_gateway()->is_subscriptions_plugin_active(),
				'woocommerce_tax_display_cart'   => get_option( 'woocommerce_tax_display_cart' ),
				'ship_to_billing_address_only'   => wc_ship_to_billing_address_only(),
				'return_url'                     => wc_get_cart_url(),
				'blocks_data'                    => $blocks_data_extractor->get_data(),
				'checkout_schema_namespaces'     => $blocks_data_extractor->get_checkout_schema_namespaces(),
			],
			'user_session'    => isset( $_REQUEST['user_session'] ) ? sanitize_text_field( wp_unslash( $_REQUEST['user_session'] ) ) : null,
		];
		$args = [
			'url'     => $url,
			'method'  => 'POST',
			'timeout' => 30,
			'body'    => wp_json_encode( $body ),
			'headers' => [
				'Content-Type' => 'application/json',
			],
		];

		/**
		 * Suppress psalm error from Jetpack Connection namespacing WP_Error.
		 *
		 * @psalm-suppress UndefinedDocblockClass
		 */
		$response = Automattic\Jetpack\Connection\Client::remote_request( $args, wp_json_encode( $body ) );

		if ( is_wp_error( $response ) || ! is_array( $response ) ) {
			Logger::error( 'HTTP_REQUEST_ERROR ' . var_export( $response, true ) ); // phpcs:ignore WordPress.PHP.DevelopmentFunctions.error_log_var_export
			// phpcs:ignore
			/**
			 * @psalm-suppress UndefinedDocblockClass
			 */
			$message = sprintf(
				// translators: %1: original error message.
				__( 'Http request failed. Reason: %1$s', 'woocommerce-payments' ),
				$response->get_error_message()
			);
			// Respond with same message platform would respond with on failure.
			$response_body_json = wp_json_encode( [ 'result' => 'failure' ] );
		} else {
			$response_body_json = wp_remote_retrieve_body( $response );
		}

		Logger::log( $response_body_json );
		wp_send_json( json_decode( $response_body_json ) );
	}

	/**
	 * Initializes the WooPay_Store_Api_Token class and returns the Cart token.
	 *
	 * @return string The Cart Token.
	 */
	private static function init_store_api_token() {
		$cart_route = WooPay_Store_Api_Token::init();

		return $cart_route->get_cart_token();
	}

	/**
	 * Retrieve a woopay request signature.
	 *
	 * @return void
	 */
	public static function ajax_get_woopay_signature() {
		$is_nonce_valid = check_ajax_referer( 'woopay_signature_nonce', false, false );

		if ( ! $is_nonce_valid ) {
			wp_send_json_error(
				__( 'You aren’t authorized to do that.', 'woocommerce-payments' ),
				403
			);
		}

		$woopay_util = new WooPay_Utilities();

		$signature = $woopay_util->get_woopay_request_signature();

		wp_send_json_success(
			[
				'signature' => $signature,
			],
			200
		);
	}

	/**
	 * Retrieves the Store API URL.
	 *
	 * @return string
	 */
	public static function get_store_api_url() {
		if ( class_exists( StoreApi::class ) && class_exists( RoutesController::class ) ) {
			try {
				$cart          = StoreApi::container()->get( RoutesController::class )->get( 'cart' );
				$store_api_url = method_exists( $cart, 'get_namespace' ) ? $cart->get_namespace() : 'wc/store';
			} catch ( Exception $e ) {
				$store_api_url = 'wc/store';
			}
		}

		return get_rest_url( null, $store_api_url ?? 'wc/store' );
	}

	/**
	 * Adds custom email field.
	 */
	public static function woopay_fields_before_billing_details() {
		$checkout = WC()->checkout;

		echo '<div class="woocommerce-billing-fields" id="contact_details">';

		echo '<h3>' . esc_html( __( 'Contact information', 'woocommerce-payments' ) ) . '</h3>';

		echo '<div class="woocommerce-billing-fields__field-wrapper">';
		woocommerce_form_field(
			'billing_email',
			[
				'type'        => 'email',
				'label'       => __( 'Email address', 'woocommerce-payments' ),
				'class'       => [ 'form-row-wide woopay-billing-email' ],
				'input_class' => [ 'woopay-billing-email-input' ],
				'validate'    => [ 'email' ],
				'required'    => true,
			],
			$checkout->get_value( 'billing_email' )
		);

		echo '</div>';
		echo '</div>';

		// Ensure WC Blocks styles are enqueued so the spinner will show.
		// This style is not enqueued be default when using a block theme and classic checkout.
		wp_enqueue_style( 'wc-blocks-style' );
	}

	/**
	 * Hide the core email field
	 *
	 * @param string $field The checkout field being filtered.
	 * @param string $key The field key.
	 * @param mixed  $args Field arguments.
	 * @param string $value Field value.
	 * @return string
	 */
	public static function filter_woocommerce_form_field_woopay_email( $field, $key, $args, $value ) {
		$class = $args['class'][0];
		if ( false === strpos( $class, 'woopay-billing-email' ) && is_checkout() && ! is_checkout_pay_page() ) {
			$field = '';
		}
		return $field;
	}

	/**
	 * Register woopay hooks and scripts if feature is available.
	 *
	 * @return void
	 */
	public static function init_woopay() {
		// Load woopay save user section if feature is enabled.
		if ( self::$woopay_util->should_enable_woopay( self::get_gateway() ) ) {
			// Update email field location.
			add_action( 'woocommerce_checkout_billing', [ __CLASS__, 'woopay_fields_before_billing_details' ], -50 );
			add_filter( 'woocommerce_form_field_email', [ __CLASS__, 'filter_woocommerce_form_field_woopay_email' ], 20, 4 );

			include_once __DIR__ . '/woopay-user/class-woopay-save-user.php';
			// Load woopay tracking.
			include_once WCPAY_ABSPATH . 'includes/class-woopay-tracker.php';

			new WooPay_Save_User();
			new WooPay_Tracker( self::get_wc_payments_http() );
		}
	}

	/**
	 * Load webpack runtime script, only if SCRIPT_DEBUG is enabled and the script exists.
	 * Required for webpack server with HMR.
	 *
	 * @return void
	 */
	public static function enqueue_dev_runtime_scripts() {
		if ( ( defined( 'SCRIPT_DEBUG' ) && SCRIPT_DEBUG ) && file_exists( WCPAY_ABSPATH . 'dist/runtime.js' ) ) {
			wp_enqueue_script( 'WCPAY_RUNTIME', plugins_url( 'dist/runtime.js', WCPAY_PLUGIN_FILE ), [], self::get_file_version( 'dist/runtime.js' ), true );
		}
	}

	/**
	 * Creates a new request object for a server call.
	 *
	 * @param  string $class_name The name of the request class. Must extend WCPay\Core\Server\Request.
	 * @param  mixed  $id         The item ID, if the request needs it (Optional).
	 * @return Request
	 * @throws Exception          If the request class is not really a request.
	 */
	public static function create_request( $class_name, $id = null ) {
		/**
		 * Used for unit tests only, as requests have dependencies, which are not publicly available in live mode.
		 *
		 * @param Request $request    Null, but if the filter returns a request, it will be used.
		 * @param string  $class_name The name of the request class.
		 */
		$request = apply_filters( 'wcpay_create_request', null, $class_name, $id );
		if ( $request instanceof Request ) {
			return $request;
		}

		if ( ! is_subclass_of( $class_name, Request::class ) ) {
			throw new Exception(
				sprintf(
					'WC_Payments::create_request() requires a class, which extends %s, %s provided instead',
					Request::class,
					$class_name
				)
			);
		}

		return new $class_name( self::get_payments_api_client(), self::get_wc_payments_http(), $id );
	}

	/**
	 * Inject an inline script with WCPay assets properties.
	 * window.wcpayAssets.url – Dist URL, required to properly load chunks on sites with JS concatenation enabled.
	 *
	 * @return void
	 */
	public static function enqueue_assets_script() {
		wp_register_script( 'WCPAY_ASSETS', '', [], WCPAY_VERSION_NUMBER, false );
		wp_enqueue_script( 'WCPAY_ASSETS' );
		wp_localize_script(
			'WCPAY_ASSETS',
			'wcpayAssets',
			[
				'url' => plugins_url( '/dist/', WCPAY_PLUGIN_FILE ),
			]
		);
	}
}<|MERGE_RESOLUTION|>--- conflicted
+++ resolved
@@ -1349,30 +1349,14 @@
 	public static function maybe_display_express_checkout_buttons() {
 		if ( WC_Payments_Features::are_payments_enabled() ) {
 			$payment_request_button_handler          = new WC_Payments_Payment_Request_Button_Handler( self::$account, self::get_gateway() );
-			$platform_checkout_button_handler        = new WC_Payments_Platform_Checkout_Button_Handler( self::$account, self::get_gateway(), self::$platform_checkout_util );
-			$express_checkout_button_display_handler = new WC_Payments_Express_Checkout_Button_Display_Handler( self::get_gateway(), $payment_request_button_handler, $platform_checkout_button_handler );
-		}
-	}
-
-	/**
-<<<<<<< HEAD
+			$woopay_button_handler                   = new WC_Payments_WooPay_Button_Handler( self::$account, self::get_gateway(), self::$woopay_util );
+			$express_checkout_button_display_handler = new WC_Payments_Express_Checkout_Button_Display_Handler( self::get_gateway(), $payment_request_button_handler, $woopay_button_handler );
+		}
+	}
+
+
+	/**
 	 * Used to initialize woopay session.
-=======
-	 * Initializes express checkout buttons if payments are enabled
-	 *
-	 * @return void
-	 */
-	public static function maybe_display_express_checkout_buttons() {
-		if ( WC_Payments_Features::are_payments_enabled() ) {
-			$payment_request_button_handler          = new WC_Payments_Payment_Request_Button_Handler( self::$account, self::get_gateway() );
-			$platform_checkout_button_handler        = new WC_Payments_Platform_Checkout_Button_Handler( self::$account, self::get_gateway(), self::$platform_checkout_util );
-			$express_checkout_button_display_handler = new WC_Payments_Express_Checkout_Button_Display_Handler( self::get_gateway(), $payment_request_button_handler, $platform_checkout_button_handler );
-		}
-	}
-
-	/**
-	 * Used to initialize platform checkout session.
->>>>>>> 8811cc5f
 	 *
 	 * @return void
 	 */
