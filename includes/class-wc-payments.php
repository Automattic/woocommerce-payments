<?php
/**
 * Class WC_Payments
 *
 * @package WooCommerce\Payments
 */

if ( ! defined( 'ABSPATH' ) ) {
	exit; // Exit if accessed directly.
}

use WCPay\Logger;
use WCPay\Migrations\Allowed_Payment_Request_Button_Types_Update;
use WCPay\Payment_Methods\CC_Payment_Gateway;
use WCPay\Payment_Methods\CC_Payment_Method;
use WCPay\Payment_Methods\Bancontact_Payment_Method;
use WCPay\Payment_Methods\Becs_Payment_Method;
use WCPay\Payment_Methods\Giropay_Payment_Method;
use WCPay\Payment_Methods\P24_Payment_Method;
use WCPay\Payment_Methods\Sepa_Payment_Method;
use WCPay\Payment_Methods\Sofort_Payment_Method;
use WCPay\Payment_Methods\UPE_Payment_Gateway;
use WCPay\Payment_Methods\Ideal_Payment_Method;
use WCPay\Payment_Methods\Eps_Payment_Method;

/**
 * Main class for the WooCommerce Payments extension. Its responsibility is to initialize the extension.
 */
class WC_Payments {

	/**
	 * Instance of WC_Payment_Gateway_WCPay, created in init function.
	 *
	 * @var WC_Payment_Gateway_WCPay
	 */
	private static $card_gateway;

	/**
	 * Instance of WC_Payments_API_Client, created in init function.
	 *
	 * @var WC_Payments_API_Client
	 */
	private static $api_client;

	/**
	 * Instance of WC_Payments_DB.
	 *
	 * @var WC_Payments_DB
	 */
	private static $db_helper;

	/**
	 * Instance of WC_Payments_Account, created in init function.
	 *
	 * @var WC_Payments_Account
	 */
	private static $account;

	/**
	 * Instance of WC_Payments_Customer_Service, created in init function.
	 *
	 * @var WC_Payments_Customer_Service
	 */
	private static $customer_service;

	/**
	 * Instance of WC_Payments_Token_Service, created in init function.
	 *
	 * @var WC_Payments_Token_Service
	 */
	private static $token_service;

	/**
	 * Instance of WC_Payments_Remote_Note_Service, created in init function.
	 *
	 * @var WC_Payments_Remote_Note_Service
	 */
	private static $remote_note_service;

	/**
	 * Instance of WC_Payments_Action_Scheduler_Service, created in init function
	 *
	 * @var WC_Payments_Action_Scheduler_Service
	 */
	private static $action_scheduler_service;

	/**
	 * Instance of WC_Payments_Localization_Service, created in init function
	 *
	 * @var WC_Payments_Localization_Service
	 */
	private static $localization_service;

	/**
	 * Instance of WC_Payments_Dependency_Service, created in init function
	 *
	 * @var WC_Payments_Dependency_Service
	 */
	private static $dependency_service;

	/**
	 * Instance of WC_Payments_Fraud_Service, created in init function
	 *
	 * @var WC_Payments_Fraud_Service
	 */
	private static $fraud_service;

	/**
	 * Instance of WC_Payments_In_Person_Payments_Receipts_Service, created in init function
	 *
	 * @var WC_Payments_In_Person_Payments_Receipts_Service
	 */
	private static $in_person_payments_receipts_service;

	/**
	 * Instance of WC_Payments_Payment_Request_Button_Handler, created in init function
	 *
	 * @var WC_Payments_Payment_Request_Button_Handler
	 */
	private static $payment_request_button_handler;

	/**
	 * Instance of WC_Payments_Apple_Pay_Registration, created in init function
	 *
	 * @var WC_Payments_Apple_Pay_Registration
	 */
	private static $apple_pay_registration;

	/**
	 * Instance of Session_Rate_Limiter to limit failed transactions
	 *
	 * @var Session_Rate_Limiter
	 */
	private static $failed_transaction_rate_limiter;

	/**
	 * Cache for plugin headers to avoid multiple calls to get_file_data
	 *
	 * @var array
	 */
	private static $plugin_headers = null;

	/**
	 * Entry point to the initialization logic.
	 */
	public static function init() {
		define( 'WCPAY_VERSION_NUMBER', self::get_plugin_headers()['Version'] );

		include_once __DIR__ . '/class-wc-payments-utils.php';

		include_once __DIR__ . '/class-wc-payments-dependency-service.php';

		self::$dependency_service = new WC_Payments_Dependency_Service();

		if ( false === self::$dependency_service->has_valid_dependencies() ) {
			return;
		}

		add_action( 'admin_init', [ __CLASS__, 'add_woo_admin_notes' ] );
		add_action( 'init', [ __CLASS__, 'install_actions' ] );

		add_filter( 'plugin_action_links_' . plugin_basename( WCPAY_PLUGIN_FILE ), [ __CLASS__, 'add_plugin_links' ] );
		add_action( 'woocommerce_blocks_payment_method_type_registration', [ __CLASS__, 'register_checkout_gateway' ] );

		self::maybe_register_platform_checkout_hooks();

		include_once __DIR__ . '/class-wc-payments-db.php';
		self::$db_helper = new WC_Payments_DB();

		include_once __DIR__ . '/exceptions/class-base-exception.php';
		include_once __DIR__ . '/exceptions/class-api-exception.php';
		include_once __DIR__ . '/exceptions/class-connection-exception.php';

		self::$api_client = self::create_api_client();

		include_once __DIR__ . '/compat/subscriptions/trait-wc-payments-subscriptions-utilities.php';
		include_once __DIR__ . '/compat/subscriptions/trait-wc-payment-gateway-wcpay-subscriptions.php';
		include_once __DIR__ . '/class-wc-payments-account.php';
		include_once __DIR__ . '/class-wc-payments-customer-service.php';
		include_once __DIR__ . '/class-logger.php';
		include_once __DIR__ . '/class-session-rate-limiter.php';
		include_once __DIR__ . '/class-wc-payment-gateway-wcpay.php';
		include_once __DIR__ . '/payment-methods/class-cc-payment-gateway.php';
		include_once __DIR__ . '/payment-methods/class-upe-payment-gateway.php';
		include_once __DIR__ . '/payment-methods/class-upe-payment-method.php';
		include_once __DIR__ . '/payment-methods/class-cc-payment-method.php';
		include_once __DIR__ . '/payment-methods/class-bancontact-payment-method.php';
		include_once __DIR__ . '/payment-methods/class-sepa-payment-method.php';
		include_once __DIR__ . '/payment-methods/class-giropay-payment-method.php';
		include_once __DIR__ . '/payment-methods/class-p24-payment-method.php';
		include_once __DIR__ . '/payment-methods/class-sofort-payment-method.php';
		include_once __DIR__ . '/payment-methods/class-ideal-payment-method.php';
<<<<<<< HEAD
		include_once __DIR__ . '/payment-methods/class-eps-payment-method.php';
=======
		include_once __DIR__ . '/payment-methods/class-becs-payment-method.php';
>>>>>>> 0fd92cf7
		include_once __DIR__ . '/class-wc-payment-token-wcpay-sepa.php';
		include_once __DIR__ . '/class-wc-payments-status.php';
		include_once __DIR__ . '/class-wc-payments-token-service.php';
		include_once __DIR__ . '/class-wc-payments-payment-request-button-handler.php';
		include_once __DIR__ . '/class-wc-payments-apple-pay-registration.php';
		include_once __DIR__ . '/exceptions/class-add-payment-method-exception.php';
		include_once __DIR__ . '/exceptions/class-amount-too-small-exception.php';
		include_once __DIR__ . '/exceptions/class-intent-authentication-exception.php';
		include_once __DIR__ . '/exceptions/class-invalid-payment-method-exception.php';
		include_once __DIR__ . '/exceptions/class-process-payment-exception.php';
		include_once __DIR__ . '/compat/class-wc-payment-woo-compat-utils.php';
		include_once __DIR__ . '/constants/class-payment-type.php';
		include_once __DIR__ . '/constants/class-payment-initiated-by.php';
		include_once __DIR__ . '/constants/class-payment-capture-type.php';
		include_once __DIR__ . '/constants/class-payment-method.php';
		include_once __DIR__ . '/class-payment-information.php';
		require_once __DIR__ . '/notes/class-wc-payments-remote-note-service.php';
		include_once __DIR__ . '/class-wc-payments-action-scheduler-service.php';
		include_once __DIR__ . '/class-wc-payments-fraud-service.php';
		include_once __DIR__ . '/class-experimental-abtest.php';
		include_once __DIR__ . '/class-wc-payments-localization-service.php';
		include_once __DIR__ . '/in-person-payments/class-wc-payments-in-person-payments-receipts-service.php';

		// Load customer multi-currency if feature is enabled.
		if ( WC_Payments_Features::is_customer_multi_currency_enabled() ) {
			include_once __DIR__ . '/multi-currency/wc-payments-multi-currency.php';
		}

		// Always load tracker to avoid class not found errors.
		include_once WCPAY_ABSPATH . 'includes/admin/tracks/class-tracker.php';

		self::$account                             = new WC_Payments_Account( self::$api_client );
		self::$customer_service                    = new WC_Payments_Customer_Service( self::$api_client, self::$account );
		self::$token_service                       = new WC_Payments_Token_Service( self::$api_client, self::$customer_service );
		self::$remote_note_service                 = new WC_Payments_Remote_Note_Service( WC_Data_Store::load( 'admin-note' ) );
		self::$action_scheduler_service            = new WC_Payments_Action_Scheduler_Service( self::$api_client );
		self::$fraud_service                       = new WC_Payments_Fraud_Service( self::$api_client, self::$customer_service, self::$account );
		self::$localization_service                = new WC_Payments_Localization_Service();
		self::$failed_transaction_rate_limiter     = new Session_Rate_Limiter( Session_Rate_Limiter::SESSION_KEY_DECLINED_CARD_REGISTRY, 5, 10 * MINUTE_IN_SECONDS );
		self::$in_person_payments_receipts_service = new WC_Payments_In_Person_Payments_Receipts_Service();

		$card_class = CC_Payment_Gateway::class;
		$upe_class  = UPE_Payment_Gateway::class;

		if ( WC_Payments_Features::is_upe_enabled() ) {
			$payment_methods        = [];
			$payment_method_classes = [
				CC_Payment_Method::class,
				Bancontact_Payment_Method::class,
				Sepa_Payment_Method::class,
				Giropay_Payment_Method::class,
				Sofort_Payment_Method::class,
				P24_Payment_Method::class,
				Ideal_Payment_Method::class,
<<<<<<< HEAD
				Eps_Payment_Method::class,
=======
				Becs_Payment_Method::class,
>>>>>>> 0fd92cf7
			];
			foreach ( $payment_method_classes as $payment_method_class ) {
				$payment_method                               = new $payment_method_class( self::$token_service );
				$payment_methods[ $payment_method->get_id() ] = $payment_method;
			}
			self::$card_gateway = new $upe_class( self::$api_client, self::$account, self::$customer_service, self::$token_service, self::$action_scheduler_service, $payment_methods, self::$failed_transaction_rate_limiter );
		} else {
			self::$card_gateway = new $card_class( self::$api_client, self::$account, self::$customer_service, self::$token_service, self::$action_scheduler_service, self::$failed_transaction_rate_limiter );
		}

		// Payment Request and Apple Pay.
		self::$payment_request_button_handler = new WC_Payments_Payment_Request_Button_Handler( self::$account, self::$card_gateway );
		self::$apple_pay_registration         = new WC_Payments_Apple_Pay_Registration( self::$api_client, self::$account, self::get_gateway() );

		add_filter( 'woocommerce_payment_gateways', [ __CLASS__, 'register_gateway' ] );
		add_filter( 'option_woocommerce_gateway_order', [ __CLASS__, 'set_gateway_top_of_list' ], 2 );
		add_filter( 'default_option_woocommerce_gateway_order', [ __CLASS__, 'set_gateway_top_of_list' ], 3 );
		add_filter( 'default_option_woocommerce_gateway_order', [ __CLASS__, 'replace_wcpay_gateway_with_payment_methods' ], 4 );
		add_filter( 'woocommerce_admin_get_user_data_fields', [ __CLASS__, 'add_user_data_fields' ] );

		// Add note query support for source.
		add_filter( 'woocommerce_rest_notes_object_query', [ __CLASS__, 'possibly_add_source_to_notes_query' ], 10, 2 );
		add_filter( 'woocommerce_note_where_clauses', [ __CLASS__, 'possibly_add_note_source_where_clause' ], 10, 2 );

		// Priority 5 so we can manipulate the registered gateways before they are shown.
		add_action( 'woocommerce_admin_field_payment_gateways', [ __CLASS__, 'hide_gateways_on_settings_page' ], 5 );

		require_once __DIR__ . '/migrations/class-allowed-payment-request-button-types-update.php';
		require_once __DIR__ . '/migrations/class-update-service-data-from-server.php';
		require_once __DIR__ . '/migrations/class-track-upe-status.php';
		add_action( 'woocommerce_woocommerce_payments_updated', [ new Allowed_Payment_Request_Button_Types_Update( self::get_gateway() ), 'maybe_migrate' ] );
		add_action( 'woocommerce_woocommerce_payments_updated', [ new \WCPay\Migrations\Update_Service_Data_From_Server( self::get_account_service() ), 'maybe_migrate' ] );
		add_action( 'woocommerce_woocommerce_payments_updated', [ '\WCPay\Migrations\Track_Upe_Status', 'maybe_track' ] );

		include_once WCPAY_ABSPATH . '/includes/class-wc-payments-explicit-price-formatter.php';
		WC_Payments_Explicit_Price_Formatter::init();

		// Add admin screens.
		if ( is_admin() ) {
			include_once WCPAY_ABSPATH . 'includes/admin/class-wc-payments-admin.php';
			new WC_Payments_Admin( self::$api_client, self::$card_gateway, self::$account );

			// Use tracks loader only in admin screens because it relies on WC_Tracks loaded by WC_Admin.
			include_once WCPAY_ABSPATH . 'includes/admin/tracks/tracks-loader.php';

			include_once __DIR__ . '/admin/class-wc-payments-admin-sections-overwrite.php';
			new WC_Payments_Admin_Sections_Overwrite( self::get_account_service() );

			new WC_Payments_Status( self::get_wc_payments_http(), self::get_account_service() );
		}

		// Load WCPay Subscriptions.
		if ( WC_Payments_Features::is_wcpay_subscriptions_enabled() ) {
			include_once WCPAY_ABSPATH . '/includes/subscriptions/class-wc-payments-subscriptions.php';
			WC_Payments_Subscriptions::init( self::$api_client, self::$customer_service, self::$card_gateway, self::$account );
		}

		add_action( 'rest_api_init', [ __CLASS__, 'init_rest_api' ] );
		add_action( 'woocommerce_woocommerce_payments_updated', [ __CLASS__, 'set_plugin_activation_timestamp' ] );
	}

	/**
	 * Prints the given message in an "admin notice" wrapper with "error" class.
	 *
	 * @param string $message Message to print. Can contain HTML.
	 */
	public static function display_admin_error( $message ) {
		self::display_admin_notice( $message, 'notice-error' );
	}

	/**
	 * Prints the given message in an "admin notice" wrapper with provided classes.
	 *
	 * @param string $message Message to print. Can contain HTML.
	 * @param string $classes Space separated list of classes to be applied to notice element.
	 */
	public static function display_admin_notice( $message, $classes ) {
		?>
		<div class="notice wcpay-notice <?php echo esc_attr( $classes ); ?>">
			<p><b><?php echo esc_html( __( 'WooCommerce Payments', 'woocommerce-payments' ) ); ?></b></p>
			<p><?php echo $message; // PHPCS:Ignore WordPress.Security.EscapeOutput.OutputNotEscaped ?></p>
		</div>
		<?php
	}

	/**
	 * Get plugin headers and cache the result to avoid reopening the file.
	 * First call should execute get_file_data and fetch headers from plugin details comment.
	 * Subsequent calls return the value stored in the variable $plugin_headers.
	 *
	 * @return array Array with plugin headers
	 */
	public static function get_plugin_headers() {
		if ( null === self::$plugin_headers ) {
			self::$plugin_headers = get_file_data(
				WCPAY_PLUGIN_FILE,
				[
					// Mirrors the functionality on WooCommerce core: https://github.com/woocommerce/woocommerce/blob/ff2eadeccec64aa76abd02c931bf607dd819bbf0/includes/wc-core-functions.php#L1916 .
					'WCRequires' => 'WC requires at least',

					'RequiresWP' => 'Requires at least',
					'Version'    => 'Version',
				]
			);
		}
		return self::$plugin_headers;
	}

	/**
	 * Adds links to the plugin's row in the "Plugins" Wp-Admin page.
	 *
	 * @see https://codex.wordpress.org/Plugin_API/Filter_Reference/plugin_action_links_(plugin_file_name)
	 * @param array $links The existing list of links that will be rendered.
	 * @return array The list of links that will be rendered, after adding some links specific to this plugin.
	 */
	public static function add_plugin_links( $links ) {
		$plugin_links = [
			'<a href="' . esc_attr( WC_Payment_Gateway_WCPay::get_settings_url() ) . '">' . esc_html__( 'Settings', 'woocommerce-payments' ) . '</a>',
		];

		return array_merge( $plugin_links, $links );
	}

	/**
	 * Adds the WooCommerce Payments' gateway class to the list of installed payment gateways.
	 *
	 * @param array $gateways Existing list of gateway classes that will be available for the merchant to configure.
	 * @return array The list of payment gateways that will be available, including WooCommerce Payments' Gateway class.
	 */
	public static function register_gateway( $gateways ) {
		$gateways[] = self::$card_gateway;

		return $gateways;
	}

	/**
	 * Called on Payments setting page.
	 *
	 * Remove all WCPay gateways except CC one. Comparison is done against
	 * $self::card_gateway because it should be the same instance as
	 * registered with WooCommerce and class can change depending on
	 * environment (see `init` method where $card_gateway is set).
	 */
	public static function hide_gateways_on_settings_page() {
		foreach ( WC()->payment_gateways->payment_gateways as $index => $payment_gateway ) {
			if ( $payment_gateway instanceof WC_Payment_Gateway_WCPay && $payment_gateway !== self::$card_gateway ) {
				unset( WC()->payment_gateways->payment_gateways[ $index ] );
			}
		}
	}

	/**
	 * By default, new payment gateways are put at the bottom of the list on the admin "Payments" settings screen.
	 * For visibility, we want WooCommerce Payments to be at the top of the list.
	 *
	 * @param array $ordering Existing ordering of the payment gateways.
	 *
	 * @return array Modified ordering.
	 */
	public static function set_gateway_top_of_list( $ordering ) {
		$ordering = (array) $ordering;
		$id       = self::$card_gateway->id;
		// Only tweak the ordering if the list hasn't been reordered with WooCommerce Payments in it already.
		if ( ! isset( $ordering[ $id ] ) || ! is_numeric( $ordering[ $id ] ) ) {
			$ordering[ $id ] = empty( $ordering ) ? 0 : ( min( $ordering ) - 1 );
		}
		return $ordering;
	}

	/**
	 * Replace the main WCPay gateway with all WCPay payment methods
	 * when retrieving the "woocommerce_gateway_order" option.
	 *
	 * @param array $ordering Gateway order.
	 *
	 * @return array
	 */
	public static function replace_wcpay_gateway_with_payment_methods( $ordering ) {
		$ordering    = (array) $ordering;
		$wcpay_index = array_search(
			self::get_gateway()->id,
			array_keys( $ordering ),
			true
		);

		if ( false === $wcpay_index ) {
			// The main WCPay gateway isn't on the list.
			return $ordering;
		}

		$method_order = self::get_gateway()->get_option( 'payment_method_order', [] );

		if ( empty( $method_order ) ) {
			return $ordering;
		}

		$ordering = array_keys( $ordering );

		array_splice( $ordering, $wcpay_index, 1, $method_order );
		return array_flip( $ordering );
	}

	/**
	 * Adds fields so that we can store inbox notifications last read and open times.
	 *
	 * @param array $user_data_fields User data fields.
	 * @return array
	 */
	public static function add_user_data_fields( $user_data_fields ) {
		return array_merge(
			$user_data_fields,
			[ 'wc_payments_overview_inbox_last_read' ]
		);
	}

	/**
	 * By default, new payment gateways are put at the bottom of the list on the admin "Payments" settings screen.
	 * For visibility, we want WooCommerce Payments to be at the top of the list.
	 * NOTE: this can be removed after WC version 5.6, when the api supports the use of source.
	 * https://github.com/woocommerce/woocommerce-admin/pull/6979
	 *
	 * @param array           $args Existing ordering of the payment gateways.
	 * @param WP_REST_Request $request Full details about the request.
	 *
	 * @return array Modified ordering.
	 */
	public static function possibly_add_source_to_notes_query( $args, $request ) {
		if ( isset( $request['source'] ) && ! isset( $args['source'] ) ) {
			return array_merge(
				$args,
				[
					'source' => wp_parse_list( $request['source'] ),
				]
			);
		}
		return $args;
	}

	/**
	 * Adds source where clause to note query.
	 * NOTE: this can be removed after WC version 5.6, when the api supports the use of source.
	 * https://github.com/woocommerce/woocommerce-admin/pull/6979
	 *
	 * @param string $where_clauses Existing ordering of the payment gateways.
	 * @param array  $args Full details about the request.
	 *
	 * @return string Modified where clause.
	 */
	public static function possibly_add_note_source_where_clause( $where_clauses, $args ) {
		if ( ! empty( $args['source'] ) && false === strpos( $where_clauses, 'AND source IN' ) ) {
			$where_source_array = [];
			foreach ( $args['source'] as $args_type ) {
				$args_type            = trim( $args_type );
				$where_source_array[] = "'" . esc_sql( $args_type ) . "'";
			}
			$escaped_where_source = implode( ',', $where_source_array );
			$where_clauses       .= " AND source IN ($escaped_where_source)";
		}
		return $where_clauses;
	}

	/**
	 * Create the API client.
	 *
	 * @return WC_Payments_API_Client
	 */
	public static function create_api_client() {
		require_once __DIR__ . '/wc-payment-api/models/class-wc-payments-api-charge.php';
		require_once __DIR__ . '/wc-payment-api/models/class-wc-payments-api-intention.php';
		require_once __DIR__ . '/wc-payment-api/class-wc-payments-api-client.php';

		$http_class = self::get_wc_payments_http();

		$api_client_class = apply_filters( 'wc_payments_api_client', WC_Payments_API_Client::class );
		if ( ! class_exists( $api_client_class ) || ! is_subclass_of( $api_client_class, 'WC_Payments_API_Client' ) ) {
			$api_client_class = WC_Payments_API_Client::class;
		}

		return new $api_client_class(
			'WooCommerce Payments/' . WCPAY_VERSION_NUMBER,
			$http_class,
			self::$db_helper
		);
	}

	/**
	 * Create the HTTP instantiation.
	 *
	 * @return WC_Payments_Http_Interface
	 */
	private static function get_wc_payments_http() {
		require_once __DIR__ . '/wc-payment-api/class-wc-payments-http-interface.php';
		require_once __DIR__ . '/wc-payment-api/class-wc-payments-http.php';

		$http_class = apply_filters( 'wc_payments_http', null );

		if ( ! $http_class instanceof WC_Payments_Http_Interface ) {
			$http_class = new WC_Payments_Http( new Automattic\Jetpack\Connection\Manager( 'woocommerce-payments' ) );
		}

		return $http_class;
	}

	/**
	 * Initialize the REST API controllers.
	 */
	public static function init_rest_api() {
		include_once WCPAY_ABSPATH . 'includes/exceptions/class-rest-request-exception.php';
		include_once WCPAY_ABSPATH . 'includes/admin/class-wc-payments-rest-controller.php';

		include_once WCPAY_ABSPATH . 'includes/admin/class-wc-rest-payments-accounts-controller.php';
		$accounts_controller = new WC_REST_Payments_Accounts_Controller( self::$api_client );
		$accounts_controller->register_routes();

		include_once WCPAY_ABSPATH . 'includes/admin/class-wc-rest-payments-deposits-controller.php';
		$deposits_controller = new WC_REST_Payments_Deposits_Controller( self::$api_client );
		$deposits_controller->register_routes();

		include_once WCPAY_ABSPATH . 'includes/admin/class-wc-rest-payments-transactions-controller.php';
		$transactions_controller = new WC_REST_Payments_Transactions_Controller( self::$api_client );
		$transactions_controller->register_routes();

		include_once WCPAY_ABSPATH . 'includes/admin/class-wc-rest-payments-disputes-controller.php';
		$disputes_controller = new WC_REST_Payments_Disputes_Controller( self::$api_client );
		$disputes_controller->register_routes();

		include_once WCPAY_ABSPATH . 'includes/admin/class-wc-rest-payments-charges-controller.php';
		$charges_controller = new WC_REST_Payments_Charges_Controller( self::$api_client );
		$charges_controller->register_routes();

		include_once WCPAY_ABSPATH . 'includes/admin/class-wc-rest-payments-connection-tokens-controller.php';
		$conn_tokens_controller = new WC_REST_Payments_Connection_Tokens_Controller( self::$api_client, self::$card_gateway, self::$account );
		$conn_tokens_controller->register_routes();

		include_once WCPAY_ABSPATH . 'includes/admin/class-wc-rest-payments-orders-controller.php';
		$orders_controller = new WC_REST_Payments_Orders_Controller( self::$api_client, self::$card_gateway, self::$customer_service );
		$orders_controller->register_routes();

		include_once WCPAY_ABSPATH . 'includes/admin/class-wc-rest-payments-timeline-controller.php';
		$timeline_controller = new WC_REST_Payments_Timeline_Controller( self::$api_client );
		$timeline_controller->register_routes();

		include_once WCPAY_ABSPATH . 'includes/admin/class-wc-rest-payments-webhook-controller.php';
		$webhook_controller = new WC_REST_Payments_Webhook_Controller( self::$api_client, self::$db_helper, self::$account, self::$remote_note_service );
		$webhook_controller->register_routes();

		include_once WCPAY_ABSPATH . 'includes/admin/class-wc-rest-payments-tos-controller.php';
		$tos_controller = new WC_REST_Payments_Tos_Controller( self::$api_client, self::$card_gateway, self::$account );
		$tos_controller->register_routes();

		include_once WCPAY_ABSPATH . 'includes/admin/class-wc-rest-payments-terminal-locations-controller.php';
		$accounts_controller = new WC_REST_Payments_Terminal_Locations_Controller( self::$api_client );
		$accounts_controller->register_routes();

		include_once WCPAY_ABSPATH . 'includes/admin/class-wc-rest-payments-settings-controller.php';
		$settings_controller = new WC_REST_Payments_Settings_Controller( self::$api_client, self::$card_gateway );
		$settings_controller->register_routes();

		include_once WCPAY_ABSPATH . 'includes/admin/class-wc-rest-payments-reader-controller.php';
		$charges_controller = new WC_REST_Payments_Reader_Controller( self::$api_client, self::$card_gateway, self::$in_person_payments_receipts_service );
		$charges_controller->register_routes();

		if ( WC_Payments_Features::is_upe_settings_preview_enabled() ) {
			include_once WCPAY_ABSPATH . 'includes/admin/class-wc-rest-upe-flag-toggle-controller.php';
			$upe_flag_toggle_controller = new WC_REST_UPE_Flag_Toggle_Controller( self::get_gateway() );
			$upe_flag_toggle_controller->register_routes();

			include_once WCPAY_ABSPATH . 'includes/admin/class-wc-rest-payments-survey-controller.php';
			$survey_controller = new WC_REST_Payments_Survey_Controller( self::get_wc_payments_http() );
			$survey_controller->register_routes();
		}
	}

	/**
	 * Gets the file modified time as a cache buster if we're in dev mode, or the plugin version otherwise.
	 *
	 * @param string $file Local path to the file.
	 * @return string The cache buster value to use for the given file.
	 */
	public static function get_file_version( $file ): string {
		if ( defined( 'SCRIPT_DEBUG' ) && SCRIPT_DEBUG && file_exists( WCPAY_ABSPATH . $file ) ) {
			return (string) filemtime( WCPAY_ABSPATH . trim( $file, '/' ) );
		}
		return WCPAY_VERSION_NUMBER;
	}

	/**
	 * Returns the WC_Payment_Gateway_WCPay instance
	 *
	 * @return WC_Payment_Gateway_WCPay gateway instance
	 */
	public static function get_gateway() {
		return self::$card_gateway;
	}

	/**
	 * Returns the WC_Payments_Account instance
	 *
	 * @return WC_Payments_Account account service instance
	 */
	public static function get_account_service() {
		return self::$account;
	}

	/**
	 * Returns the WC_Payments_API_Client
	 *
	 * @return WC_Payments_API_Client API Client instance
	 */
	public static function get_payments_api_client() {
		return self::$api_client;
	}

	/**
	 * Returns the WC_Payments_Localization_Service
	 *
	 * @return WC_Payments_Localization_Service Localization Service instance
	 */
	public static function get_localization_service() {
		return self::$localization_service;
	}

	/**
	 * Returns the WC_Payments_Fraud_Service instance
	 *
	 * @return WC_Payments_Fraud_Service Fraud Service instance
	 */
	public static function get_fraud_service() {
		return self::$fraud_service;
	}

	/**
	 * Returns the WC_Payments_Customer_Service instance
	 *
	 * @return WC_Payments_Customer_Service  The Customer Service instance.
	 */
	public static function get_customer_service(): WC_Payments_Customer_Service {
		return self::$customer_service;
	}

	/**
	 * Registers the payment method with the blocks registry.
	 *
	 * @param Automattic\WooCommerce\Blocks\Payments\PaymentMethodRegistry $payment_method_registry The registry.
	 */
	public static function register_checkout_gateway( $payment_method_registry ) {
		require_once __DIR__ . '/class-wc-payments-blocks-payment-method.php';
		if ( WC_Payments_Features::is_upe_enabled() ) {
			require_once __DIR__ . '/class-wc-payments-upe-blocks-payment-method.php';
			$payment_method_registry->register( new WC_Payments_UPE_Blocks_Payment_Method() );
		} else {
			$payment_method_registry->register( new WC_Payments_Blocks_Payment_Method() );
		}

	}

	/**
	 * Handles upgrade routines.
	 */
	public static function install_actions() {
		if ( version_compare( WCPAY_VERSION_NUMBER, get_option( 'woocommerce_woocommerce_payments_version' ), '>' ) ) {
			do_action( 'woocommerce_woocommerce_payments_updated' );
			self::update_plugin_version();
		}
	}

	/**
	 * Updates the plugin version in db.
	 */
	public static function update_plugin_version() {
		update_option( 'woocommerce_woocommerce_payments_version', WCPAY_VERSION_NUMBER );
	}

	/**
	 * Sets the plugin activation timestamp.
	 *
	 * Use add_option so that we don't overwrite the value.
	 */
	public static function set_plugin_activation_timestamp() {
		add_option( 'wcpay_activation_timestamp', time() );
	}

	/**
	 * Adds WCPay notes to the WC-Admin inbox.
	 */
	public static function add_woo_admin_notes() {
		if ( defined( 'WC_VERSION' ) && version_compare( WC_VERSION, '4.4.0', '>=' ) ) {
			require_once WCPAY_ABSPATH . 'includes/notes/class-wc-payments-notes-set-up-refund-policy.php';
			require_once WCPAY_ABSPATH . 'includes/notes/class-wc-payments-notes-qualitative-feedback.php';
			WC_Payments_Notes_Qualitative_Feedback::possibly_add_note();
			WC_Payments_Notes_Set_Up_Refund_Policy::possibly_add_note();

			require_once WCPAY_ABSPATH . 'includes/notes/class-wc-payments-notes-set-https-for-checkout.php';
			WC_Payments_Notes_Set_Https_For_Checkout::possibly_add_note();

			require_once WCPAY_ABSPATH . 'includes/notes/class-wc-payments-notes-additional-payment-methods.php';
			WC_Payments_Notes_Additional_Payment_Methods::set_account( self::get_account_service() );
			WC_Payments_Notes_Additional_Payment_Methods::possibly_add_note();
			WC_Payments_Notes_Additional_Payment_Methods::maybe_enable_upe_feature_flag();
		}
	}

	/**
	 * Removes WCPay notes from the WC-Admin inbox.
	 */
	public static function remove_woo_admin_notes() {
		if ( defined( 'WC_VERSION' ) && version_compare( WC_VERSION, '4.4.0', '>=' ) ) {
			self::$remote_note_service->delete_notes();
			require_once WCPAY_ABSPATH . 'includes/notes/class-wc-payments-notes-set-up-refund-policy.php';
			require_once WCPAY_ABSPATH . 'includes/notes/class-wc-payments-notes-qualitative-feedback.php';
			WC_Payments_Notes_Qualitative_Feedback::possibly_delete_note();
			WC_Payments_Notes_Set_Up_Refund_Policy::possibly_delete_note();

			require_once WCPAY_ABSPATH . 'includes/notes/class-wc-payments-notes-set-https-for-checkout.php';
			WC_Payments_Notes_Set_Https_For_Checkout::possibly_delete_note();

			require_once WCPAY_ABSPATH . 'includes/notes/class-wc-payments-notes-instant-deposits-eligible.php';
			WC_Payments_Notes_Instant_Deposits_Eligible::possibly_delete_note();

			require_once WCPAY_ABSPATH . 'includes/notes/class-wc-payments-notes-additional-payment-methods.php';
			WC_Payments_Notes_Additional_Payment_Methods::possibly_delete_note();
		}
	}

	/**
	 * Filter to check if WCPay should operate as usual (the customer can save payment methods at checkout and those payment methods
	 * will only be used on this site), or if saved cards should be available for all the sites on the multisite network.
	 *
	 * NOTE: DON'T USE THIS FILTER. Everything will break. At this moment, it's only intended to be used internally by Automattic.
	 *
	 * @return bool Normal WCPay behavior (false, default) or TRUE if the site should only use network-wide saved payment methods.
	 */
	public static function is_network_saved_cards_enabled() {
		return apply_filters( 'wcpay_force_network_saved_cards', false );
	}

	/**
	 * Registers platform checkout hooks if the platform checkout feature flag is enabled.
	 */
	public static function maybe_register_platform_checkout_hooks() {
		if ( WC_Payments_Features::is_platform_checkout_enabled() ) {
			add_action( 'wc_ajax_wcpay_init_platform_checkout', [ __CLASS__, 'ajax_init_platform_checkout' ] );
			add_filter( 'determine_current_user', [ __CLASS__, 'determine_current_user_for_platform_checkout' ] );
			// Disable nonce checks for API calls. TODO This should be changed.
			add_filter( 'woocommerce_store_api_disable_nonce_check', '__return_true' );
			add_filter( 'woocommerce_checkout_fields', [ __CLASS__, 'platform_checkout_remove_default_email_field' ], 50 );
			add_action( 'woocommerce_checkout_before_customer_details', [ __CLASS__, 'platform_checkout_fields_before_billing_details' ], 20 );
		}
	}

	/**
	 * Used to initialize platform checkout session.
	 *
	 * @return void
	 */
	public static function ajax_init_platform_checkout() {
		$session_cookie_name = apply_filters( 'woocommerce_cookie', 'wp_woocommerce_session_' . COOKIEHASH );

		$user        = wp_get_current_user();
		$customer_id = self::$customer_service->get_customer_id_by_user_id( $user->ID );
		if ( null === $customer_id ) {
			// create customer.
			$customer_data = WC_Payments_Customer_Service::map_customer_data( null, new WC_Customer( $user->ID ) );
			self::$customer_service->create_customer_for_user( $user, $customer_data );
		}

		$account_id = self::get_account_service()->get_stripe_account_id();

		$platform_checkout_host = defined( 'PLATFORM_CHECKOUT_HOST' ) ? PLATFORM_CHECKOUT_HOST : 'http://host.docker.internal:8090';
		$url                    = $platform_checkout_host . '/wp-json/platform-checkout/v1/init';
		$body                   = [
			'user_id'              => $user->ID,
			'customer_id'          => $customer_id,
			'session_cookie_name'  => $session_cookie_name,
			'session_cookie_value' => wp_unslash( $_COOKIE[ $session_cookie_name ] ?? '' ), // phpcs:ignore WordPress.Security.ValidatedSanitizedInput
			'store_data'           => [
				'store_name' => get_bloginfo( 'name' ),
				'store_logo' => wp_get_attachment_image_src( get_theme_mod( 'custom_logo' ), 'full' )[0] ?? '',
				'blog_id'    => Jetpack_Options::get_option( 'id' ),
				'blog_url'   => get_site_url(),
				'account_id' => $account_id,
			],
		];
		$args                   = [
			'url'     => $url,
			'method'  => 'POST',
			'timeout' => 30,
			'body'    => wp_json_encode( $body ),
			'headers' => [
				'Content-Type' => 'application/json',
			],
		];

		$response_array     = wp_remote_request( $url, $args );
		$response_body_json = wp_remote_retrieve_body( $response_array );

		Logger::log( $response_body_json );
		wp_send_json( json_decode( $response_body_json ) );
	}

	/**
	 * Determine the current user
	 *
	 * @param WP_User|int $user The user to determine.
	 */
	public static function determine_current_user_for_platform_checkout( $user ) {
		if ( $user ) {
			return $user;
		}

		if ( ! isset( $_SERVER['HTTP_X_WCPAY_PLATFORM_CHECKOUT_USER'] ) || ! is_numeric( $_SERVER['HTTP_X_WCPAY_PLATFORM_CHECKOUT_USER'] ) ) {
			return $user;
		}

		add_filter(
			'woocommerce_cookie',
			function( string $cookie_hash ) {
				return 'platform_checkout_session';
			}
		);

		return (int) $_SERVER['HTTP_X_WCPAY_PLATFORM_CHECKOUT_USER'];
	}

	/**
	 * Remove default billing email field for Platform Checkout
	 *
	 * @param array $fields WooCommerce checkout fields.
	 * @return array WooCommerce checkout fields.
	 */
	public static function platform_checkout_remove_default_email_field( $fields ) {
		if ( isset( $fields['billing']['billing_email'] ) ) {
			unset( $fields['billing']['billing_email'] );
		} else {
			remove_action( 'woocommerce_checkout_before_customer_details', [ __CLASS__, 'platform_checkout_fields_before_billing_details' ], 20 );
		}

		return $fields;
	}

	/**
	 * Adds custom email field.
	 */
	public static function platform_checkout_fields_before_billing_details() {
		$checkout = WC()->checkout;

		echo '<div id="contact_details" class="col2-set">';
		echo '<div class="col-1">';

		echo '<h3>' . esc_html( __( 'Contact information', 'woocommerce-payments' ) ) . '</h3>';

		woocommerce_form_field(
			'billing_email',
			[
				'type'        => 'email',
				'label'       => __( 'Email address', 'woocommerce-payments' ),
				'class'       => [ 'form-row-wide platform-checkout-billing-email' ],
				'input_class' => [ 'platform-checkout-billing-email-input' ],
				'validate'    => [ 'email' ],
				'required'    => true,
			],
			$checkout->get_value( 'billing_email' )
		);

		echo '</div>';
		echo '</div>';
	}
}<|MERGE_RESOLUTION|>--- conflicted
+++ resolved
@@ -190,11 +190,8 @@
 		include_once __DIR__ . '/payment-methods/class-p24-payment-method.php';
 		include_once __DIR__ . '/payment-methods/class-sofort-payment-method.php';
 		include_once __DIR__ . '/payment-methods/class-ideal-payment-method.php';
-<<<<<<< HEAD
+		include_once __DIR__ . '/payment-methods/class-becs-payment-method.php';
 		include_once __DIR__ . '/payment-methods/class-eps-payment-method.php';
-=======
-		include_once __DIR__ . '/payment-methods/class-becs-payment-method.php';
->>>>>>> 0fd92cf7
 		include_once __DIR__ . '/class-wc-payment-token-wcpay-sepa.php';
 		include_once __DIR__ . '/class-wc-payments-status.php';
 		include_once __DIR__ . '/class-wc-payments-token-service.php';
@@ -249,11 +246,8 @@
 				Sofort_Payment_Method::class,
 				P24_Payment_Method::class,
 				Ideal_Payment_Method::class,
-<<<<<<< HEAD
+				Becs_Payment_Method::class,
 				Eps_Payment_Method::class,
-=======
-				Becs_Payment_Method::class,
->>>>>>> 0fd92cf7
 			];
 			foreach ( $payment_method_classes as $payment_method_class ) {
 				$payment_method                               = new $payment_method_class( self::$token_service );
