<?php
/**
 * Class WC_Payments
 *
 * @package WooCommerce\Payments
 */

if ( ! defined( 'ABSPATH' ) ) {
	exit; // Exit if accessed directly.
}

use WCPay\Core\Mode;
use WCPay\Core\Server\Request;
use WCPay\Migrations\Allowed_Payment_Request_Button_Types_Update;
use WCPay\Payment_Methods\CC_Payment_Gateway;
use WCPay\Payment_Methods\CC_Payment_Method;
use WCPay\Payment_Methods\Bancontact_Payment_Method;
use WCPay\Payment_Methods\Becs_Payment_Method;
use WCPay\Payment_Methods\Giropay_Payment_Method;
use WCPay\Payment_Methods\Klarna_Payment_Method;
use WCPay\Payment_Methods\P24_Payment_Method;
use WCPay\Payment_Methods\Sepa_Payment_Method;
use WCPay\Payment_Methods\Sofort_Payment_Method;
use WCPay\Payment_Methods\UPE_Payment_Gateway;
use WCPay\Payment_Methods\UPE_Split_Payment_Gateway;
use WCPay\Payment_Methods\Ideal_Payment_Method;
use WCPay\Payment_Methods\Eps_Payment_Method;
use WCPay\Payment_Methods\UPE_Payment_Method;
use WCPay\WooPay_Tracker;
use WCPay\WooPay\WooPay_Utilities;
use WCPay\WooPay\WooPay_Order_Status_Sync;
use WCPay\Payment_Methods\Link_Payment_Method;
use WCPay\Payment_Methods\Affirm_Payment_Method;
use WCPay\Payment_Methods\Afterpay_Payment_Method;
use WCPay\Session_Rate_Limiter;
use WCPay\Database_Cache;
use WCPay\WC_Payments_Checkout;
use WCPay\WC_Payments_UPE_Checkout;
use WCPay\WooPay\Service\Checkout_Service;
use WCPay\Core\WC_Payments_Customer_Service_API;
use WCPay\Constants\Payment_Method;
use WCPay\Duplicate_Payment_Prevention_Service;
use WCPay\WooPay\WooPay_Scheduler;
use WCPay\WooPay\WooPay_Session;

/**
 * Main class for the WooPayments extension. Its responsibility is to initialize the extension.
 */
class WC_Payments {
	/**
	 * Main payment gateway controller instance, created in init function.
	 *
	 * @var WC_Payment_Gateway_WCPay|UPE_Payment_Gateway|UPE_Split_Payment_Gateway
	 */
	private static $card_gateway;

	/**
	 * Instance of WC_Payment_Gateway_WCPay to register as payment gateway.
	 *
	 * @var WC_Payment_Gateway_WCPay
	 */
	private static $legacy_card_gateway;

	/**
	 * Copy of either $card_gateway or $legacy_card_gateway,
	 * depending on which gateway is registered as main CC gateway.
	 *
	 * @var WC_Payment_Gateway_WCPay|UPE_Payment_Gateway|UPE_Split_Payment_Gateway
	 */
	private static $registered_card_gateway;

	/**
	 * Instance of WC_Payments_API_Client, created in init function.
	 *
	 * @var WC_Payments_API_Client
	 */
	private static $api_client;

	/**
	 * Instance of WC_Payments_DB.
	 *
	 * @var WC_Payments_DB
	 */
	private static $db_helper;

	/**
	 * Instance of WC_Payments_Account, created in init function.
	 *
	 * @var WC_Payments_Account
	 */
	private static $account;

	/**
	 * Instance of WC_Payments_Customer_Service, created in init function.
	 *
	 * @var WC_Payments_Customer_Service
	 */
	private static $customer_service;

	/**
	 * Instance of WC_Payments_Token_Service, created in init function.
	 *
	 * @var WC_Payments_Token_Service
	 */
	private static $token_service;

	/**
	 * Instance of WC_Payments_Remote_Note_Service, created in init function.
	 *
	 * @var WC_Payments_Remote_Note_Service
	 */
	private static $remote_note_service;

	/**
	 * Instance of WC_Payments_Action_Scheduler_Service, created in init function
	 *
	 * @var WC_Payments_Action_Scheduler_Service
	 */
	private static $action_scheduler_service;

	/**
	 * Instance of WC_Payments_Localization_Service, created in init function
	 *
	 * @var WC_Payments_Localization_Service
	 */
	private static $localization_service;

	/**
	 * Instance of WC_Payments_Dependency_Service, created in init function
	 *
	 * @var WC_Payments_Dependency_Service
	 */
	private static $dependency_service;

	/**
	 * Instance of WC_Payments_Fraud_Service, created in init function
	 *
	 * @var WC_Payments_Fraud_Service
	 */
	private static $fraud_service;

	/**
	 * Instance of WC_Payments_In_Person_Payments_Receipts_Service, created in init function
	 *
	 * @var WC_Payments_In_Person_Payments_Receipts_Service
	 */
	private static $in_person_payments_receipts_service;

	/**
	 * Instance of WC_Payments_Order_Service, created in init function
	 *
	 * @var WC_Payments_Order_Service
	 */
	private static $order_service;

	/**
	 * Instance of WC_Payments_Order_Success_Page, created in init function
	 *
	 * @var WC_Payments_Order_Success_Page
	 */
	private static $order_success_page;

	/**
	 * Instance of WC_Payments_Onboarding_Service, created in init function
	 *
	 * @var WC_Payments_Onboarding_Service
	 */
	private static $onboarding_service;

	/**
	 * Instance of WC_Payments_Apple_Pay_Registration, created in init function
	 *
	 * @var WC_Payments_Apple_Pay_Registration
	 */
	private static $apple_pay_registration;

	/**
	 * Instance of Session_Rate_Limiter to limit failed transactions
	 *
	 * @var Session_Rate_Limiter
	 */
	private static $failed_transaction_rate_limiter;

	/**
	 * Instance of Database_Cache utils
	 *
	 * @var Database_Cache
	 */
	private static $database_cache;

	/**
	 * Cache for plugin headers to avoid multiple calls to get_file_data
	 *
	 * @var array
	 */
	private static $plugin_headers = null;

	/**
	 * Instance of WC_Payments_Webhook_Processing_Service to process webhook data.
	 *
	 * @var WC_Payments_Webhook_Processing_Service
	 */
	private static $webhook_processing_service;

	/**
	 * Maps all availabled Stripe payment method IDs to UPE Payment Method instances.
	 *
	 * @var array
	 */
	private static $upe_payment_method_map = [];

	/**
	 * Maps all availabled Stripe payment method IDs to UPE Payment Gateway instances.
	 *
	 * @var array
	 */
	private static $upe_payment_gateway_map = [];

	/**
	 * Map to store all the available split upe checkouts
	 *
	 * @var array
	 */
	private static $upe_checkout_map = [];

	/**
	 * Instance of WC_Payments_Webhook_Reliability_Service, created in init function
	 *
	 * @var WC_Payments_Webhook_Reliability_Service
	 */
	private static $webhook_reliability_service;

	/**
	 * Holds WCPay's working mode.
	 *
	 * @var Mode
	 */
	private static $mode;

	/**
	 * WooPay Utilities.
	 *
	 * @var WooPay_Utilities
	 */
	private static $woopay_util;

	/**
	 * WooPay Tracker.
	 *
	 * @var WooPay_Tracker
	 */
	private static $woopay_tracker;

	/**
	 * WC Payments Checkout
	 *
	 * @var WC_Payments_Checkout|WC_Payments_UPE_Checkout
	 */
	private static $wc_payments_checkout;

	/**
	 * WooPay Checkout service
	 *
	 * @var Checkout_Service
	 */
	private static $woopay_checkout_service;

	/**
	 * WC Payments Customer Service API
	 *
	 * @var WC_Payments_Customer_Service_API
	 */
	private static $customer_service_api;

	/**
	 * Duplicate payment prevention service.
	 *
	 * @var Duplicate_Payment_Prevention_Service
	 */
	private static $duplicate_payment_prevention_service;

	/**
	 * Instance of WC_Payments_Incentives_Service, created in init function.
	 *
	 * @var WC_Payments_Incentives_Service
	 */
	private static $incentives_service;

	/**
	 * Entry point to the initialization logic.
	 */
	public static function init() {
		define( 'WCPAY_VERSION_NUMBER', self::get_plugin_headers()['Version'] );

		include_once __DIR__ . '/class-wc-payments-utils.php';
		include_once __DIR__ . '/core/class-mode.php';

		include_once __DIR__ . '/class-database-cache.php';
		self::$database_cache = new Database_Cache();
		self::$database_cache->init_hooks();

		include_once __DIR__ . '/class-wc-payments-dependency-service.php';

		self::$dependency_service = new WC_Payments_Dependency_Service();
		self::$dependency_service->init_hooks();

		if ( false === self::$dependency_service->has_valid_dependencies() ) {
			return;
		}

		add_action( 'admin_init', [ __CLASS__, 'add_woo_admin_notes' ] );
		add_action( 'init', [ __CLASS__, 'install_actions' ] );

		add_action( 'woocommerce_blocks_payment_method_type_registration', [ __CLASS__, 'register_checkout_gateway' ] );

		include_once __DIR__ . '/class-wc-payments-db.php';
		self::$db_helper = new WC_Payments_DB();

		include_once __DIR__ . '/exceptions/class-base-exception.php';
		include_once __DIR__ . '/exceptions/class-api-exception.php';
		include_once __DIR__ . '/exceptions/class-connection-exception.php';
		include_once __DIR__ . '/core/class-mode.php';

		// Include core exceptions.
		include_once __DIR__ . '/core/exceptions/server/request/class-server-request-exception.php';
		include_once __DIR__ . '/core/exceptions/server/request/class-invalid-request-parameter-exception.php';
		include_once __DIR__ . '/core/exceptions/server/request/class-immutable-parameter-exception.php';
		include_once __DIR__ . '/core/exceptions/server/request/class-extend-request-exception.php';
		include_once __DIR__ . '/core/exceptions/server/response/class-server-response-exception.php';

		// Include core requests.
		include_once __DIR__ . '/core/server/class-request.php';
		include_once __DIR__ . '/core/server/class-response.php';
		include_once __DIR__ . '/core/server/request/trait-intention.php';
		include_once __DIR__ . '/core/server/request/trait-level3.php';
		include_once __DIR__ . '/core/server/request/trait-order-info.php';
		include_once __DIR__ . '/core/server/request/trait-date-parameters.php';
		include_once __DIR__ . '/core/server/request/trait-use-test-mode-only-when-dev-mode.php';
		include_once __DIR__ . '/core/server/request/class-generic.php';
		include_once __DIR__ . '/core/server/request/class-get-intention.php';
		include_once __DIR__ . '/core/server/request/class-get-payment-process-factors.php';
		include_once __DIR__ . '/core/server/request/class-create-intention.php';
		include_once __DIR__ . '/core/server/request/class-update-intention.php';
		include_once __DIR__ . '/core/server/request/class-capture-intention.php';
		include_once __DIR__ . '/core/server/request/class-cancel-intention.php';
		include_once __DIR__ . '/core/server/request/class-create-setup-intention.php';
		include_once __DIR__ . '/core/server/request/class-create-and-confirm-setup-intention.php';
		include_once __DIR__ . '/core/server/request/class-get-setup-intention.php';
		include_once __DIR__ . '/core/server/request/class-get-account.php';
		include_once __DIR__ . '/core/server/request/class-get-account-login-data.php';
		include_once __DIR__ . '/core/server/request/class-get-account-capital-link.php';
		include_once __DIR__ . '/core/server/request/class-add-account-tos-agreement.php';
		include_once __DIR__ . '/core/server/request/class-update-account.php';
		include_once __DIR__ . '/core/server/request/class-get-charge.php';
		include_once __DIR__ . '/core/server/request/class-woopay-create-intent.php';
		include_once __DIR__ . '/core/server/request/class-create-and-confirm-intention.php';
		include_once __DIR__ . '/core/server/request/class-woopay-create-and-confirm-intention.php';
		include_once __DIR__ . '/core/server/request/class-woopay-create-and-confirm-setup-intention.php';
		include_once __DIR__ . '/core/server/request/class-paginated.php';
		include_once __DIR__ . '/core/server/request/class-list-transactions.php';
		include_once __DIR__ . '/core/server/request/class-list-fraud-outcome-transactions.php';
		include_once __DIR__ . '/core/server/request/class-list-disputes.php';
		include_once __DIR__ . '/core/server/request/class-list-deposits.php';
		include_once __DIR__ . '/core/server/request/class-list-documents.php';
		include_once __DIR__ . '/core/server/request/class-list-authorizations.php';
		include_once __DIR__ . '/core/server/request/class-woopay-create-and-confirm-setup-intention.php';
		include_once __DIR__ . '/core/server/request/class-refund-charge.php';
		include_once __DIR__ . '/core/server/request/class-list-charge-refunds.php';
		include_once __DIR__ . '/core/server/request/class-get-request.php';

		include_once __DIR__ . '/woopay/services/class-checkout-service.php';

		self::$api_client = self::create_api_client();

		include_once __DIR__ . '/compat/subscriptions/trait-wc-payments-subscriptions-utilities.php';
		include_once __DIR__ . '/compat/subscriptions/trait-wc-payment-gateway-wcpay-subscriptions.php';
		include_once __DIR__ . '/class-wc-payments-account.php';
		include_once __DIR__ . '/class-wc-payments-customer-service.php';
		include_once __DIR__ . '/class-logger.php';
		include_once __DIR__ . '/class-session-rate-limiter.php';
		include_once __DIR__ . '/class-wc-payment-gateway-wcpay.php';
		include_once __DIR__ . '/class-wc-payments-checkout.php';
		include_once __DIR__ . '/class-wc-payments-upe-checkout.php';
		include_once __DIR__ . '/payment-methods/class-cc-payment-gateway.php';
		include_once __DIR__ . '/payment-methods/class-upe-payment-gateway.php';
		include_once __DIR__ . '/payment-methods/class-upe-split-payment-gateway.php';
		include_once __DIR__ . '/payment-methods/class-upe-payment-method.php';
		include_once __DIR__ . '/payment-methods/class-cc-payment-method.php';
		include_once __DIR__ . '/payment-methods/class-bancontact-payment-method.php';
		include_once __DIR__ . '/payment-methods/class-sepa-payment-method.php';
		include_once __DIR__ . '/payment-methods/class-giropay-payment-method.php';
		include_once __DIR__ . '/payment-methods/class-p24-payment-method.php';
		include_once __DIR__ . '/payment-methods/class-sofort-payment-method.php';
		include_once __DIR__ . '/payment-methods/class-ideal-payment-method.php';
		include_once __DIR__ . '/payment-methods/class-becs-payment-method.php';
		include_once __DIR__ . '/payment-methods/class-eps-payment-method.php';
		include_once __DIR__ . '/payment-methods/class-link-payment-method.php';
		include_once __DIR__ . '/payment-methods/class-affirm-payment-method.php';
		include_once __DIR__ . '/payment-methods/class-afterpay-payment-method.php';
<<<<<<< HEAD
		include_once __DIR__ . '/payment-methods/class-klarna-payment-method.php';
		include_once __DIR__ . '/payment-methods/class-jcb-payment-method.php';
=======
>>>>>>> 281c2a00
		include_once __DIR__ . '/class-wc-payment-token-wcpay-sepa.php';
		include_once __DIR__ . '/class-wc-payments-status.php';
		include_once __DIR__ . '/class-wc-payments-token-service.php';
		include_once __DIR__ . '/class-wc-payments-express-checkout-button-display-handler.php';
		include_once __DIR__ . '/class-wc-payments-payment-request-button-handler.php';
		include_once __DIR__ . '/class-wc-payments-woopay-button-handler.php';
		include_once __DIR__ . '/class-wc-payments-apple-pay-registration.php';
		include_once __DIR__ . '/exceptions/class-add-payment-method-exception.php';
		include_once __DIR__ . '/exceptions/class-amount-too-small-exception.php';
		include_once __DIR__ . '/exceptions/class-intent-authentication-exception.php';
		include_once __DIR__ . '/exceptions/class-invalid-payment-method-exception.php';
		include_once __DIR__ . '/exceptions/class-process-payment-exception.php';
		include_once __DIR__ . '/exceptions/class-invalid-webhook-data-exception.php';
		include_once __DIR__ . '/exceptions/class-invalid-price-exception.php';
		include_once __DIR__ . '/exceptions/class-fraud-ruleset-exception.php';
		include_once __DIR__ . '/exceptions/class-order-not-found-exception.php';
		include_once __DIR__ . '/constants/class-base-constant.php';
		include_once __DIR__ . '/constants/class-fraud-meta-box-type.php';
		include_once __DIR__ . '/constants/class-order-status.php';
		include_once __DIR__ . '/constants/class-payment-type.php';
		include_once __DIR__ . '/constants/class-payment-initiated-by.php';
		include_once __DIR__ . '/constants/class-intent-status.php';
		include_once __DIR__ . '/constants/class-payment-intent-status.php';
		include_once __DIR__ . '/constants/class-payment-capture-type.php';
		include_once __DIR__ . '/constants/class-payment-method.php';
		include_once __DIR__ . '/constants/class-track-events.php';
		include_once __DIR__ . '/class-payment-information.php';
		require_once __DIR__ . '/notes/class-wc-payments-remote-note-service.php';
		include_once __DIR__ . '/class-wc-payments-action-scheduler-service.php';
		include_once __DIR__ . '/class-wc-payments-fraud-service.php';
		include_once __DIR__ . '/class-wc-payments-onboarding-service.php';
		include_once __DIR__ . '/class-experimental-abtest.php';
		include_once __DIR__ . '/class-wc-payments-localization-service.php';
		include_once __DIR__ . '/in-person-payments/class-wc-payments-in-person-payments-receipts-service.php';
		include_once __DIR__ . '/class-wc-payments-order-service.php';
		include_once __DIR__ . '/class-wc-payments-order-success-page.php';
		include_once __DIR__ . '/class-wc-payments-file-service.php';
		include_once __DIR__ . '/class-wc-payments-webhook-processing-service.php';
		include_once __DIR__ . '/class-wc-payments-webhook-reliability-service.php';
		include_once __DIR__ . '/fraud-prevention/class-fraud-prevention-service.php';
		include_once __DIR__ . '/fraud-prevention/class-buyer-fingerprinting-service.php';
		include_once __DIR__ . '/fraud-prevention/class-fraud-risk-tools.php';
		include_once __DIR__ . '/fraud-prevention/wc-payments-fraud-risk-tools.php';
		include_once __DIR__ . '/woopay/class-woopay-store-api-token.php';
		include_once __DIR__ . '/woopay/class-woopay-utilities.php';
		include_once __DIR__ . '/woopay/class-woopay-order-status-sync.php';
		include_once __DIR__ . '/woopay/class-woopay-store-api-session-handler.php';
		include_once __DIR__ . '/woopay/class-woopay-scheduler.php';
		include_once __DIR__ . '/woopay/class-woopay-adapted-extensions.php';
		include_once __DIR__ . '/class-wc-payment-token-wcpay-link.php';
		include_once __DIR__ . '/core/service/class-wc-payments-customer-service-api.php';
		include_once __DIR__ . '/class-duplicate-payment-prevention-service.php';
		include_once __DIR__ . '/class-wc-payments-incentives-service.php';

		// Load customer multi-currency if feature is enabled.
		if ( WC_Payments_Features::is_customer_multi_currency_enabled() ) {
			include_once __DIR__ . '/multi-currency/wc-payments-multi-currency.php';
		}

		self::$woopay_checkout_service = new Checkout_Service();
		self::$woopay_checkout_service->init();

		// // Load woopay save user section if feature is enabled.
		add_action( 'woocommerce_cart_loaded_from_session', [ __CLASS__, 'init_woopay' ] );

		// Init the email template for In Person payment receipt email. We need to do it before passing the mailer to the service.
		add_filter( 'woocommerce_email_classes', [ __CLASS__, 'add_ipp_emails' ], 10 );

		// Always load tracker to avoid class not found errors.
		include_once WCPAY_ABSPATH . 'includes/admin/tracks/class-tracker.php';

		// Load woopay tracking.
		include_once WCPAY_ABSPATH . 'includes/class-woopay-tracker.php';

		self::$order_service                        = new WC_Payments_Order_Service( self::$api_client );
		self::$action_scheduler_service             = new WC_Payments_Action_Scheduler_Service( self::$api_client, self::$order_service );
		self::$account                              = new WC_Payments_Account( self::$api_client, self::$database_cache, self::$action_scheduler_service );
		self::$customer_service                     = new WC_Payments_Customer_Service( self::$api_client, self::$account, self::$database_cache );
		self::$token_service                        = new WC_Payments_Token_Service( self::$api_client, self::$customer_service );
		self::$remote_note_service                  = new WC_Payments_Remote_Note_Service( WC_Data_Store::load( 'admin-note' ) );
		self::$fraud_service                        = new WC_Payments_Fraud_Service( self::$api_client, self::$customer_service, self::$account );
		self::$in_person_payments_receipts_service  = new WC_Payments_In_Person_Payments_Receipts_Service();
		self::$localization_service                 = new WC_Payments_Localization_Service();
		self::$failed_transaction_rate_limiter      = new Session_Rate_Limiter( Session_Rate_Limiter::SESSION_KEY_DECLINED_CARD_REGISTRY, 5, 10 * MINUTE_IN_SECONDS );
		self::$order_success_page                   = new WC_Payments_Order_Success_Page();
		self::$onboarding_service                   = new WC_Payments_Onboarding_Service( self::$api_client, self::$database_cache );
		self::$woopay_util                          = new WooPay_Utilities();
		self::$woopay_tracker                       = new WooPay_Tracker( self::get_wc_payments_http() );
		self::$incentives_service                   = new WC_Payments_Incentives_Service( self::$database_cache );
		self::$duplicate_payment_prevention_service = new Duplicate_Payment_Prevention_Service();

		( new WooPay_Scheduler( self::$api_client ) )->init();

		self::$fraud_service->init_hooks();

		self::$legacy_card_gateway = new CC_Payment_Gateway( self::$api_client, self::$account, self::$customer_service, self::$token_service, self::$action_scheduler_service, self::$failed_transaction_rate_limiter, self::$order_service, self::$duplicate_payment_prevention_service, self::$localization_service );

		$payment_method_classes = [
			CC_Payment_Method::class,
			Bancontact_Payment_Method::class,
			Sepa_Payment_Method::class,
			Giropay_Payment_Method::class,
			Sofort_Payment_Method::class,
			P24_Payment_Method::class,
			Ideal_Payment_Method::class,
			Becs_Payment_Method::class,
			Eps_Payment_Method::class,
			Link_Payment_Method::class,
			Affirm_Payment_Method::class,
			Afterpay_Payment_Method::class,
<<<<<<< HEAD
			Klarna_Payment_Method::class,
			JCB_Payment_Method::class,
=======
>>>>>>> 281c2a00
		];
		if ( WC_Payments_Features::is_upe_deferred_intent_enabled() ) {
			$payment_methods = [];
			foreach ( $payment_method_classes as $payment_method_class ) {
				$payment_method                               = new $payment_method_class( self::$token_service );
				$payment_methods[ $payment_method->get_id() ] = $payment_method;
			}
			foreach ( $payment_methods as $payment_method ) {
				self::$upe_payment_method_map[ $payment_method->get_id() ] = $payment_method;

				$split_gateway = new UPE_Split_Payment_Gateway( self::$api_client, self::$account, self::$customer_service, self::$token_service, self::$action_scheduler_service, $payment_method, $payment_methods, self::$failed_transaction_rate_limiter, self::$order_service, self::$duplicate_payment_prevention_service, self::$localization_service );

				// Card gateway hooks are registered once below.
				if ( 'card' !== $payment_method->get_id() ) {
					$split_gateway->init_hooks();
				}

				self::$upe_payment_gateway_map[ $payment_method->get_id() ] = $split_gateway;
			}

			self::$card_gateway         = self::get_payment_gateway_by_id( 'card' );
			self::$wc_payments_checkout = new WC_Payments_UPE_Checkout( self::get_gateway(), self::$woopay_util, self::$account, self::$customer_service );
		} elseif ( WC_Payments_Features::is_upe_legacy_enabled() ) {
			$payment_methods = [];
			foreach ( $payment_method_classes as $payment_method_class ) {
				$payment_method                               = new $payment_method_class( self::$token_service );
				$payment_methods[ $payment_method->get_id() ] = $payment_method;
			}

			self::$card_gateway         = new UPE_Payment_Gateway( self::$api_client, self::$account, self::$customer_service, self::$token_service, self::$action_scheduler_service, $payment_methods, self::$failed_transaction_rate_limiter, self::$order_service, self::$duplicate_payment_prevention_service, self::$localization_service );
			self::$wc_payments_checkout = new WC_Payments_UPE_Checkout( self::get_gateway(), self::$woopay_util, self::$account, self::$customer_service );
		} else {
			self::$card_gateway         = self::$legacy_card_gateway;
			self::$wc_payments_checkout = new WC_Payments_Checkout( self::$legacy_card_gateway, self::$woopay_util, self::$account, self::$customer_service );
		}

		self::$card_gateway->init_hooks();
		self::$wc_payments_checkout->init_hooks();

		self::$mode = new Mode( self::$card_gateway );

		self::$webhook_processing_service  = new WC_Payments_Webhook_Processing_Service( self::$api_client, self::$db_helper, self::$account, self::$remote_note_service, self::$order_service, self::$in_person_payments_receipts_service, self::get_gateway(), self::$customer_service, self::$database_cache );
		self::$webhook_reliability_service = new WC_Payments_Webhook_Reliability_Service( self::$api_client, self::$action_scheduler_service, self::$webhook_processing_service );

		self::$customer_service_api = new WC_Payments_Customer_Service_API( self::$customer_service );

		self::maybe_register_woopay_hooks();

		self::$apple_pay_registration = new WC_Payments_Apple_Pay_Registration( self::$api_client, self::$account, self::get_gateway() );

		self::maybe_display_express_checkout_buttons();

		// Insert the Stripe Payment Messaging Element only if there is at least one BNPL method enabled.
		$enabled_bnpl_payment_methods = array_intersect(
			Payment_Method::BNPL_PAYMENT_METHODS,
			self::get_gateway()->get_upe_enabled_payment_method_ids()
		);
		if ( [] !== $enabled_bnpl_payment_methods ) {
			add_action( 'woocommerce_single_product_summary', [ __CLASS__, 'load_stripe_bnpl_site_messaging' ], 30 );
		}

		add_filter( 'woocommerce_payment_gateways', [ __CLASS__, 'register_gateway' ] );
		add_filter( 'option_woocommerce_gateway_order', [ __CLASS__, 'set_gateway_top_of_list' ], 2 );
		add_filter( 'default_option_woocommerce_gateway_order', [ __CLASS__, 'set_gateway_top_of_list' ], 3 );
		add_filter( 'default_option_woocommerce_gateway_order', [ __CLASS__, 'replace_wcpay_gateway_with_payment_methods' ], 4 );
		add_filter( 'woocommerce_admin_get_user_data_fields', [ __CLASS__, 'add_user_data_fields' ] );

		// Add note query support for source.
		add_filter( 'woocommerce_rest_notes_object_query', [ __CLASS__, 'possibly_add_source_to_notes_query' ], 10, 2 );
		add_filter( 'woocommerce_note_where_clauses', [ __CLASS__, 'possibly_add_note_source_where_clause' ], 10, 2 );

		// Priority 5 so we can manipulate the registered gateways before they are shown.
		add_action( 'woocommerce_admin_field_payment_gateways', [ __CLASS__, 'hide_gateways_on_settings_page' ], 5 );

		require_once __DIR__ . '/migrations/class-allowed-payment-request-button-types-update.php';
		require_once __DIR__ . '/migrations/class-update-service-data-from-server.php';
		require_once __DIR__ . '/migrations/class-track-upe-status.php';
		require_once __DIR__ . '/migrations/class-delete-active-woopay-webhook.php';
		add_action( 'woocommerce_woocommerce_payments_updated', [ new Allowed_Payment_Request_Button_Types_Update( self::get_gateway() ), 'maybe_migrate' ] );
		add_action( 'woocommerce_woocommerce_payments_updated', [ new \WCPay\Migrations\Update_Service_Data_From_Server( self::get_account_service() ), 'maybe_migrate' ] );
		add_action( 'woocommerce_woocommerce_payments_updated', [ '\WCPay\Migrations\Track_Upe_Status', 'maybe_track' ] );
		add_action( 'woocommerce_woocommerce_payments_updated', [ '\WCPay\Migrations\Delete_Active_WooPay_Webhook', 'maybe_delete' ] );

		include_once WCPAY_ABSPATH . '/includes/class-wc-payments-explicit-price-formatter.php';
		WC_Payments_Explicit_Price_Formatter::init();

		include_once WCPAY_ABSPATH . 'includes/class-wc-payments-captured-event-note.php';
		include_once WCPAY_ABSPATH . 'includes/admin/class-wc-payments-admin-settings.php';
		include_once WCPAY_ABSPATH . 'includes/fraud-prevention/class-order-fraud-and-risk-meta-box.php';

		// Add admin screens.
		if ( is_admin() ) {
			include_once WCPAY_ABSPATH . 'includes/admin/class-wc-payments-admin.php';
		}

		if ( is_admin() && current_user_can( 'manage_woocommerce' ) ) {
			$admin = new WC_Payments_Admin(
				self::$api_client,
				self::get_gateway(),
				self::$account,
				self::$onboarding_service,
				self::$order_service,
				self::$incentives_service,
				self::$database_cache
			);
			$admin->init_hooks();

			$admin_settings = new WC_Payments_Admin_Settings( self::get_gateway() );
			$admin_settings->init_hooks();

			// Use tracks loader only in admin screens because it relies on WC_Tracks loaded by WC_Admin.
			include_once WCPAY_ABSPATH . 'includes/admin/tracks/tracks-loader.php';

			include_once __DIR__ . '/admin/class-wc-payments-admin-sections-overwrite.php';
			$admin_sections_overwrite = new WC_Payments_Admin_Sections_Overwrite( self::get_account_service() );
			$admin_sections_overwrite->init_hooks();

			$wcpay_status = new WC_Payments_Status( self::get_gateway(), self::get_wc_payments_http(), self::get_account_service() );
			$wcpay_status->init_hooks();

			$wcpay_order_frt_meta_box = new WCPay\Fraud_Prevention\Order_Fraud_And_Risk_Meta_Box( self::$order_service );
			$wcpay_order_frt_meta_box->init_hooks();
		}

		// Load Stripe Billing subscription integration.
		if ( self::should_load_stripe_billing_integration() ) {
			include_once WCPAY_ABSPATH . '/includes/subscriptions/class-wc-payments-subscriptions.php';
			WC_Payments_Subscriptions::init( self::$api_client, self::$customer_service, self::$order_service, self::$account, self::$token_service );
		}

		if ( defined( 'WC_VERSION' ) && version_compare( WC_VERSION, '7.9.0', '<' ) ) {
			add_action( 'woocommerce_onboarding_profile_data_updated', 'WC_Payments_Features::maybe_enable_wcpay_subscriptions_after_onboarding', 10, 2 );
		}

		add_action( 'rest_api_init', [ __CLASS__, 'init_rest_api' ] );
		add_action( 'woocommerce_woocommerce_payments_updated', [ __CLASS__, 'set_plugin_activation_timestamp' ] );

		add_action( 'admin_enqueue_scripts', [ __CLASS__, 'enqueue_dev_runtime_scripts' ] );

		add_action( 'admin_enqueue_scripts', [ __CLASS__, 'enqueue_assets_script' ] );
		add_action( 'wp_enqueue_scripts', [ __CLASS__, 'enqueue_assets_script' ] );

		self::$duplicate_payment_prevention_service->init( self::$card_gateway, self::$order_service );
	}

	/**
	 * Returns the gateway's working mode.
	 *
	 * @return Mode
	 */
	public static function mode() {
		return self::$mode;
	}

	/**
	 * Adds IPP Email template to WooCommerce emails.
	 *
	 * @param array $email_classes the email classes.
	 * @return array
	 */
	public static function add_ipp_emails( array $email_classes ): array {
		$email_classes['WC_Payments_Email_IPP_Receipt'] = include __DIR__ . '/emails/class-wc-payments-email-ipp-receipt.php';
		return $email_classes;
	}

	/**
	 * Prints the given message in an "admin notice" wrapper with "error" class.
	 *
	 * @param string $message Message to print. Can contain HTML.
	 */
	public static function display_admin_error( $message ) {
		self::display_admin_notice( $message, 'notice-error' );
	}

	/**
	 * Prints the given message in an "admin notice" wrapper with provided classes.
	 *
	 * @param string $message Message to print. Can contain HTML.
	 * @param string $classes Space separated list of classes to be applied to notice element.
	 */
	public static function display_admin_notice( $message, $classes ) {
		?>
		<div class="notice wcpay-notice <?php echo esc_attr( $classes ); ?>">
			<p><b>WooPayments</b></p>
			<p><?php echo $message; // PHPCS:Ignore WordPress.Security.EscapeOutput.OutputNotEscaped ?></p>
		</div>
		<?php
	}

	/**
	 * Get plugin headers and cache the result to avoid reopening the file.
	 * First call should execute get_file_data and fetch headers from plugin details comment.
	 * Subsequent calls return the value stored in the variable $plugin_headers.
	 *
	 * @return array Array with plugin headers
	 */
	public static function get_plugin_headers() {
		if ( null === self::$plugin_headers ) {
			self::$plugin_headers = get_file_data(
				WCPAY_PLUGIN_FILE,
				[
					// Mirrors the functionality on WooCommerce core: https://github.com/woocommerce/woocommerce/blob/ff2eadeccec64aa76abd02c931bf607dd819bbf0/includes/wc-core-functions.php#L1916 .
					'WCRequires' => 'WC requires at least',

					'RequiresWP' => 'Requires at least',
					'Version'    => 'Version',
				]
			);
		}
		return self::$plugin_headers;
	}

	/**
	 * Adds the WooPayments' gateway class to the list of installed payment gateways.
	 *
	 * @param array $gateways Existing list of gateway classes that will be available for the merchant to configure.
	 * @return array The list of payment gateways that will be available, including WooPayments' Gateway class.
	 */
	public static function register_gateway( $gateways ) {
		if ( WC_Payments_Features::is_upe_deferred_intent_enabled() ) {

			$payment_methods = self::$card_gateway->get_payment_method_ids_enabled_at_checkout();

			$key = array_search( 'link', $payment_methods, true );

			if ( false !== $key && WC_Payments_Features::is_woopay_enabled() ) {
				unset( $payment_methods[ $key ] );

				self::get_gateway()->update_option( 'upe_enabled_payment_method_ids', $payment_methods );
			}

			self::$registered_card_gateway = self::$card_gateway;

			$gateways[]       = self::$registered_card_gateway;
			$all_upe_gateways = [];
			$reusable_methods = [];
			foreach ( $payment_methods as $payment_method_id ) {
				if ( 'card' === $payment_method_id || 'link' === $payment_method_id ) {
					continue;
				}
				$upe_gateway        = self::get_payment_gateway_by_id( $payment_method_id );
				$upe_payment_method = self::get_payment_method_by_id( $payment_method_id );

				if ( $upe_payment_method->is_reusable() ) {
					$reusable_methods[] = $upe_gateway;
				}

				$all_upe_gateways[] = $upe_gateway;

			}

			if ( is_add_payment_method_page() ) {
				return array_merge( $gateways, $reusable_methods );
			}

			return array_merge( $gateways, $all_upe_gateways );
		} elseif ( WC_Payments_Features::is_upe_enabled() ) {
			self::$registered_card_gateway = self::$card_gateway;
		} else {
			self::$registered_card_gateway = self::$legacy_card_gateway;
		}
		return array_merge( $gateways, [ self::$registered_card_gateway ] );
	}

	/**
	 * Returns main CC gateway registered for WCPay.
	 *
	 * @return WC_Payment_Gateway_WCPay|UPE_Payment_Gateway|UPE_Split_Payment_Gateway
	 */
	public static function get_registered_card_gateway() {
		return self::$registered_card_gateway;
	}

	/**
	 * Sets registered card gateway instance.
	 *
	 * @param WC_Payment_Gateway_WCPay|UPE_Payment_Gateway|UPE_Split_Payment_Gateway $gateway Gateway instance.
	 */
	public static function set_registered_card_gateway( $gateway ) {
		self::$registered_card_gateway = $gateway;
	}

	/**
	 * Called on Payments setting page.
	 *
	 * Remove all WCPay gateways except CC one.
	 */
	public static function hide_gateways_on_settings_page() {
		$default_gateway = self::get_registered_card_gateway();
		foreach ( WC()->payment_gateways->payment_gateways as $index => $payment_gateway ) {
			if ( $payment_gateway instanceof WC_Payment_Gateway_WCPay && $payment_gateway !== $default_gateway ) {
				unset( WC()->payment_gateways->payment_gateways[ $index ] );
			}
		}
	}

	/**
	 * By default, new payment gateways are put at the bottom of the list on the admin "Payments" settings screen.
	 * For visibility, we want WooPayments to be at the top of the list.
	 *
	 * @param array $ordering Existing ordering of the payment gateways.
	 *
	 * @return array Modified ordering.
	 */
	public static function set_gateway_top_of_list( $ordering ) {
		$ordering = (array) $ordering;
		$id       = self::get_gateway()->id;
		// Only tweak the ordering if the list hasn't been reordered with WooPayments in it already.
		if ( ! isset( $ordering[ $id ] ) || ! is_numeric( $ordering[ $id ] ) ) {
			$ordering[ $id ] = empty( $ordering ) ? 0 : ( min( $ordering ) - 1 );
		}
		return $ordering;
	}

	/**
	 * Replace the main WCPay gateway with all WCPay payment methods
	 * when retrieving the "woocommerce_gateway_order" option.
	 *
	 * @param array $ordering Gateway order.
	 *
	 * @return array
	 */
	public static function replace_wcpay_gateway_with_payment_methods( $ordering ) {
		$ordering    = (array) $ordering;
		$wcpay_index = array_search(
			self::get_gateway()->id,
			array_keys( $ordering ),
			true
		);

		if ( false === $wcpay_index ) {
			// The main WCPay gateway isn't on the list.
			return $ordering;
		}

		$method_order = self::get_gateway()->get_option( 'payment_method_order', [] );

		if ( empty( $method_order ) ) {
			return $ordering;
		}

		$ordering = array_keys( $ordering );

		array_splice( $ordering, $wcpay_index, 1, $method_order );
		return array_flip( $ordering );
	}

	/**
	 * Adds fields so that we can store inbox notifications last read and open times.
	 *
	 * @param array $user_data_fields User data fields.
	 * @return array
	 */
	public static function add_user_data_fields( $user_data_fields ) {
		return array_merge(
			$user_data_fields,
			[ 'wc_payments_overview_inbox_last_read' ]
		);
	}

	/**
	 * By default, new payment gateways are put at the bottom of the list on the admin "Payments" settings screen.
	 * For visibility, we want WooPayments to be at the top of the list.
	 * NOTE: this can be removed after WC version 5.6, when the api supports the use of source.
	 * https://github.com/woocommerce/woocommerce-admin/pull/6979
	 *
	 * @param array           $args Existing ordering of the payment gateways.
	 * @param WP_REST_Request $request Full details about the request.
	 *
	 * @return array Modified ordering.
	 */
	public static function possibly_add_source_to_notes_query( $args, $request ) {
		if ( isset( $request['source'] ) && ! isset( $args['source'] ) ) {
			return array_merge(
				$args,
				[
					'source' => wp_parse_list( $request['source'] ),
				]
			);
		}
		return $args;
	}

	/**
	 * Adds source where clause to note query.
	 * NOTE: this can be removed after WC version 5.6, when the api supports the use of source.
	 * https://github.com/woocommerce/woocommerce-admin/pull/6979
	 *
	 * @param string $where_clauses Existing ordering of the payment gateways.
	 * @param array  $args Full details about the request.
	 *
	 * @return string Modified where clause.
	 */
	public static function possibly_add_note_source_where_clause( $where_clauses, $args ) {
		if ( ! empty( $args['source'] ) && false === strpos( $where_clauses, 'AND source IN' ) ) {
			$where_source_array = [];
			foreach ( $args['source'] as $args_type ) {
				$args_type            = trim( $args_type );
				$where_source_array[] = "'" . esc_sql( $args_type ) . "'";
			}
			$escaped_where_source = implode( ',', $where_source_array );
			$where_clauses       .= " AND source IN ($escaped_where_source)";
		}
		return $where_clauses;
	}

	/**
	 * Create the API client.
	 *
	 * @return WC_Payments_API_Client
	 */
	public static function create_api_client() {
		require_once __DIR__ . '/wc-payment-api/models/class-wc-payments-api-charge.php';
		require_once __DIR__ . '/wc-payment-api/models/class-wc-payments-api-abstract-intention.php';
		require_once __DIR__ . '/wc-payment-api/models/class-wc-payments-api-payment-intention.php';
		require_once __DIR__ . '/wc-payment-api/models/class-wc-payments-api-setup-intention.php';
		require_once __DIR__ . '/wc-payment-api/class-wc-payments-api-client.php';

		$http_class = self::get_wc_payments_http();

		$api_client_class = apply_filters( 'wc_payments_api_client', WC_Payments_API_Client::class );
		if ( ! class_exists( $api_client_class ) || ! is_subclass_of( $api_client_class, 'WC_Payments_API_Client' ) ) {
			$api_client_class = WC_Payments_API_Client::class;
		}

		return new $api_client_class(
			'WooCommerce Payments/' . WCPAY_VERSION_NUMBER,
			$http_class,
			self::$db_helper
		);
	}

	/**
	 * Create the HTTP instantiation.
	 *
	 * @return WC_Payments_Http_Interface
	 */
	private static function get_wc_payments_http() {
		require_once __DIR__ . '/wc-payment-api/class-wc-payments-http-interface.php';
		require_once __DIR__ . '/wc-payment-api/class-wc-payments-http.php';

		$http_class = apply_filters( 'wc_payments_http', null );

		if ( ! $http_class instanceof WC_Payments_Http_Interface ) {
			$http_class = new WC_Payments_Http( new Automattic\Jetpack\Connection\Manager( 'woocommerce-payments' ) );
			$http_class->init_hooks();
		}

		return $http_class;
	}

	/**
	 * Initialize the REST API controllers.
	 */
	public static function init_rest_api() {
		include_once WCPAY_ABSPATH . 'includes/exceptions/class-rest-request-exception.php';
		include_once WCPAY_ABSPATH . 'includes/admin/class-wc-payments-rest-controller.php';

		include_once WCPAY_ABSPATH . 'includes/admin/class-wc-rest-payments-accounts-controller.php';
		$accounts_controller = new WC_REST_Payments_Accounts_Controller( self::$api_client );
		$accounts_controller->register_routes();

		include_once WCPAY_ABSPATH . 'includes/admin/class-wc-rest-payments-deposits-controller.php';
		$deposits_controller = new WC_REST_Payments_Deposits_Controller( self::$api_client );
		$deposits_controller->register_routes();

		include_once WCPAY_ABSPATH . 'includes/admin/class-wc-rest-payments-transactions-controller.php';
		$transactions_controller = new WC_REST_Payments_Transactions_Controller( self::$api_client );
		$transactions_controller->register_routes();

		include_once WCPAY_ABSPATH . 'includes/admin/class-wc-rest-payments-disputes-controller.php';
		$disputes_controller = new WC_REST_Payments_Disputes_Controller( self::$api_client );
		$disputes_controller->register_routes();

		include_once WCPAY_ABSPATH . 'includes/admin/class-wc-rest-payments-charges-controller.php';
		$charges_controller = new WC_REST_Payments_Charges_Controller( self::$api_client );
		$charges_controller->register_routes();

		include_once WCPAY_ABSPATH . 'includes/admin/class-wc-rest-payments-connection-tokens-controller.php';
		$conn_tokens_controller = new WC_REST_Payments_Connection_Tokens_Controller( self::$api_client );
		$conn_tokens_controller->register_routes();

		include_once WCPAY_ABSPATH . 'includes/admin/class-wc-rest-payments-orders-controller.php';
		$orders_controller = new WC_REST_Payments_Orders_Controller( self::$api_client, self::get_gateway(), self::$customer_service, self::$order_service );
		$orders_controller->register_routes();

		include_once WCPAY_ABSPATH . 'includes/admin/class-wc-rest-payments-fraud-outcomes-controller.php';
		$fraud_outcomes_controller = new WC_REST_Payments_Fraud_Outcomes_Controller( self::$api_client );
		$fraud_outcomes_controller->register_routes();

		include_once WCPAY_ABSPATH . 'includes/admin/class-wc-rest-payments-timeline-controller.php';
		$timeline_controller = new WC_REST_Payments_Timeline_Controller( self::$api_client );
		$timeline_controller->register_routes();

		include_once WCPAY_ABSPATH . 'includes/admin/class-wc-rest-payments-webhook-controller.php';
		$webhook_controller = new WC_REST_Payments_Webhook_Controller( self::$api_client, self::$webhook_processing_service );
		$webhook_controller->register_routes();

		include_once WCPAY_ABSPATH . 'includes/admin/class-wc-rest-payments-tos-controller.php';
		$tos_controller = new WC_REST_Payments_Tos_Controller( self::$api_client, self::get_gateway(), self::$account );
		$tos_controller->register_routes();

		include_once WCPAY_ABSPATH . 'includes/admin/class-wc-rest-payments-terminal-locations-controller.php';
		$accounts_controller = new WC_REST_Payments_Terminal_Locations_Controller( self::$api_client );
		$accounts_controller->register_routes();

		include_once WCPAY_ABSPATH . 'includes/admin/class-wc-rest-payments-settings-controller.php';
		$settings_controller = new WC_REST_Payments_Settings_Controller( self::$api_client, self::get_gateway(), self::$account );
		$settings_controller->register_routes();

		include_once WCPAY_ABSPATH . 'includes/admin/class-wc-rest-payments-reader-controller.php';
		$charges_controller = new WC_REST_Payments_Reader_Controller( self::$api_client, self::get_gateway(), self::$in_person_payments_receipts_service );
		$charges_controller->register_routes();

		include_once WCPAY_ABSPATH . 'includes/admin/class-wc-rest-payments-files-controller.php';
		$files_controller = new WC_REST_Payments_Files_Controller( self::$api_client );
		$files_controller->register_routes();

		include_once WCPAY_ABSPATH . 'includes/admin/class-wc-rest-payments-capital-controller.php';
		$capital_controller = new WC_REST_Payments_Capital_Controller( self::$api_client );
		$capital_controller->register_routes();

		include_once WCPAY_ABSPATH . 'includes/admin/class-wc-rest-payments-onboarding-controller.php';
		$onboarding_controller = new WC_REST_Payments_Onboarding_Controller( self::$api_client, self::$onboarding_service );
		$onboarding_controller->register_routes();

		if ( WC_Payments_Features::is_upe_settings_preview_enabled() ) {
			include_once WCPAY_ABSPATH . 'includes/admin/class-wc-rest-upe-flag-toggle-controller.php';
			$upe_flag_toggle_controller = new WC_REST_UPE_Flag_Toggle_Controller( self::get_gateway() );
			$upe_flag_toggle_controller->register_routes();

			include_once WCPAY_ABSPATH . 'includes/admin/class-wc-rest-payments-survey-controller.php';
			$survey_controller = new WC_REST_Payments_Survey_Controller( self::get_wc_payments_http() );
			$survey_controller->register_routes();
		}

		if ( WC_Payments_Features::is_documents_section_enabled() ) {
			include_once WCPAY_ABSPATH . 'includes/admin/class-wc-rest-payments-documents-controller.php';
			$documents_controller = new WC_REST_Payments_Documents_Controller( self::$api_client );
			$documents_controller->register_routes();

			include_once WCPAY_ABSPATH . 'includes/admin/class-wc-rest-payments-vat-controller.php';
			$vat_controller = new WC_REST_Payments_VAT_Controller( self::$api_client );
			$vat_controller->register_routes();
		}

		include_once WCPAY_ABSPATH . 'includes/admin/class-wc-rest-payments-payment-intents-controller.php';
		$payment_intents_controller = new WC_REST_Payments_Payment_Intents_Controller( self::$api_client );
		$payment_intents_controller->register_routes();

		include_once WCPAY_ABSPATH . 'includes/admin/class-wc-rest-payments-authorizations-controller.php';
		$authorizations_controller = new WC_REST_Payments_Authorizations_Controller( self::$api_client );
		$authorizations_controller->register_routes();

		include_once WCPAY_ABSPATH . 'includes/reports/class-wc-rest-payments-reports-transactions-controller.php';
		$reports_transactions_controller = new WC_REST_Payments_Reports_Transactions_Controller( self::$api_client );
		$reports_transactions_controller->register_routes();

	}

	/**
	 * Gets the file modified time as a cache buster if we're in dev mode, or the plugin version otherwise.
	 *
	 * @param string $file Local path to the file.
	 * @return string The cache buster value to use for the given file.
	 */
	public static function get_file_version( $file ): string {
		if ( defined( 'SCRIPT_DEBUG' ) && SCRIPT_DEBUG && file_exists( WCPAY_ABSPATH . $file ) ) {
			return (string) filemtime( WCPAY_ABSPATH . trim( $file, '/' ) );
		}
		return WCPAY_VERSION_NUMBER;
	}

	/**
	 * Returns the WooPay_Tracker instance
	 *
	 * @return WooPay_Tracker instance
	 */
	public static function woopay_tracker(): WooPay_Tracker {
		return self::$woopay_tracker;
	}

	/**
	 * Load script with all required dependencies.
	 *
	 * @param string $handler Script handler.
	 * @param string $script Script name.
	 * @param array  $dependencies Additional dependencies.
	 *
	 * @return void
	 */
	public static function register_script_with_dependencies( string $handler, string $script, array $dependencies = [] ) {
		$script_file                  = $script . '.js';
		$script_src_url               = plugins_url( $script_file, WCPAY_PLUGIN_FILE );
		$script_asset_path            = WCPAY_ABSPATH . $script . '.asset.php';
		$script_asset                 = file_exists( $script_asset_path ) ? require $script_asset_path : [ 'dependencies' => [] ]; // nosemgrep: audit.php.lang.security.file.inclusion-arg -- server generated path is used.
		$script_asset['dependencies'] = array_merge( $script_asset['dependencies'], $dependencies );
		wp_register_script(
			$handler,
			$script_src_url,
			$script_asset['dependencies'],
			self::get_file_version( $script_file ),
			true
		);
	}

	/**
	 * Returns payment method instance by Stripe ID.
	 *
	 * @param string $payment_method_id Stripe payment method type ID.
	 * @return false|UPE_Payment_Method Matching UPE Payment Method instance.
	 */
	public static function get_payment_method_by_id( $payment_method_id ) {
		if ( ! isset( self::$upe_payment_method_map[ $payment_method_id ] ) ) {
			return false;
		}
		return self::$upe_payment_method_map[ $payment_method_id ];
	}

	/**
	 * Returns payment gateway instance by Stripe ID.
	 *
	 * @param string $payment_method_id Stripe payment method type ID.
	 * @return false|UPE_Payment_Gateway Matching UPE Payment Gateway instance.
	 */
	public static function get_payment_gateway_by_id( $payment_method_id ) {
		if ( ! isset( self::$upe_payment_gateway_map[ $payment_method_id ] ) ) {
			return false;
		}
		return self::$upe_payment_gateway_map[ $payment_method_id ];
	}

	/**
	 * Returns Payment Method map.
	 *
	 * @return array
	 */
	public static function get_payment_method_map() {
		return self::$upe_payment_method_map;
	}

	/**
	 * Returns the WC_Payment_Gateway_WCPay instance
	 *
	 * @return WC_Payment_Gateway_WCPay|UPE_Payment_Gateway gateway instance
	 */
	public static function get_gateway() {
		return self::$card_gateway;
	}

	/**
	 * Returns the WC_Payments_Checkout instance
	 *
	 * @return WC_Payments_Checkout|WC_Payments_UPE_Checkout gateway instance
	 */
	public static function get_wc_payments_checkout() {
		return self::$wc_payments_checkout;
	}

	/**
	 * Returns the Database_Cache instance.
	 *
	 * @return Database_Cache Database_Cache instance.
	 */
	public static function get_database_cache(): Database_Cache {
		return self::$database_cache;
	}

	/**
	 * Sets the Database_Cache instance.
	 *
	 * @param Database_Cache $database_cache The cache instance.
	 */
	public static function set_database_cache( Database_Cache $database_cache ) {
		self::$database_cache = $database_cache;
	}

	/**
	 * Sets the card gateway instance.
	 *
	 * @param WC_Payment_Gateway_WCPay|UPE_Payment_Gateway $gateway The card gateway instance..
	 */
	public static function set_gateway( $gateway ) {
		self::$card_gateway = $gateway;
	}

	/**
	 * Returns the WC_Payments_Account instance
	 *
	 * @return WC_Payments_Account account service instance
	 */
	public static function get_account_service() {
		return self::$account;
	}

	/**
	 * Sets the account service instance.
	 *
	 * @param WC_Payments_Account $account The account instance.
	 */
	public static function set_account_service( WC_Payments_Account $account ) {
		self::$account = $account;
	}

	/**
	 * Returns the WC_Payments_API_Client
	 *
	 * @return WC_Payments_API_Client API Client instance
	 */
	public static function get_payments_api_client() {
		return self::$api_client;
	}

	/**
	 * Returns the WC_Payments_Localization_Service
	 *
	 * @return WC_Payments_Localization_Service Localization Service instance
	 */
	public static function get_localization_service() {
		return self::$localization_service;
	}

	/**
	 * Returns the WC_Payments_Action_Scheduler_Service
	 *
	 * @return WC_Payments_Action_Scheduler_Service Action Scheduler Service instance
	 */
	public static function get_action_scheduler_service() {
		return self::$action_scheduler_service;
	}

	/**
	 * Returns the WC_Payments_Fraud_Service instance
	 *
	 * @return WC_Payments_Fraud_Service Fraud Service instance
	 */
	public static function get_fraud_service() {
		return self::$fraud_service;
	}

	/**
	 * Returns the WC_Payments_Customer_Service instance
	 *
	 * @return WC_Payments_Customer_Service  The Customer Service instance.
	 */
	public static function get_customer_service(): WC_Payments_Customer_Service {
		return self::$customer_service;
	}

	/**
	 * Returns the WC_Payments_Customer_Service_API instance
	 *
	 * @return WC_Payments_Customer_Service_API  The Customer Service instance.
	 */
	public static function get_customer_service_api(): WC_Payments_Customer_Service_API {
		return self::$customer_service_api;
	}

	/**
	 * Sets the customer service instance. This is needed only for tests.
	 *
	 * @param WC_Payments_Customer_Service $customer_service_class Instance of WC_Payments_Customer_Service.
	 *
	 * @return void
	 */
	public static function set_customer_service( WC_Payments_Customer_Service $customer_service_class ) {
		self::$customer_service = $customer_service_class;
	}

	/**
	 * Registers the payment method with the blocks registry.
	 *
	 * @param Automattic\WooCommerce\Blocks\Payments\PaymentMethodRegistry $payment_method_registry The registry.
	 */
	public static function register_checkout_gateway( $payment_method_registry ) {
		require_once __DIR__ . '/class-wc-payments-blocks-payment-method.php';
		if ( WC_Payments_Features::is_upe_deferred_intent_enabled() ) {
			require_once __DIR__ . '/class-wc-payments-upe-split-blocks-payment-method.php';
			$payment_method_registry->register( new WC_Payments_UPE_Split_Blocks_Payment_Method() );
		} elseif ( WC_Payments_Features::is_upe_legacy_enabled() ) {
			require_once __DIR__ . '/class-wc-payments-upe-blocks-payment-method.php';
			$payment_method_registry->register( new WC_Payments_UPE_Blocks_Payment_Method() );
		} else {
			$payment_method_registry->register( new WC_Payments_Blocks_Payment_Method() );
		}

	}

	/**
	 * Handles upgrade routines.
	 */
	public static function install_actions() {
		if ( version_compare( WCPAY_VERSION_NUMBER, get_option( 'woocommerce_woocommerce_payments_version' ), '>' ) ) {
			do_action( 'woocommerce_woocommerce_payments_updated' );
			self::update_plugin_version();
		}
	}

	/**
	 * Updates the plugin version in db.
	 */
	public static function update_plugin_version() {
		update_option( 'woocommerce_woocommerce_payments_version', WCPAY_VERSION_NUMBER );
	}

	/**
	 * Sets the plugin activation timestamp.
	 *
	 * Use add_option so that we don't overwrite the value.
	 */
	public static function set_plugin_activation_timestamp() {
		add_option( 'wcpay_activation_timestamp', time() );
	}

	/**
	 * Adds WCPay notes to the WC-Admin inbox.
	 */
	public static function add_woo_admin_notes() {
		// Do not try to add notes on ajax requests to improve their performance.
		if ( wp_doing_ajax() ) {
			return;
		}

		if ( defined( 'WC_VERSION' ) && version_compare( WC_VERSION, '4.4.0', '>=' ) ) {
			require_once WCPAY_ABSPATH . 'includes/notes/class-wc-payments-notes-set-up-refund-policy.php';
			require_once WCPAY_ABSPATH . 'includes/notes/class-wc-payments-notes-qualitative-feedback.php';
			WC_Payments_Notes_Qualitative_Feedback::possibly_add_note();
			WC_Payments_Notes_Set_Up_Refund_Policy::possibly_add_note();

			require_once WCPAY_ABSPATH . 'includes/notes/class-wc-payments-notes-set-https-for-checkout.php';
			WC_Payments_Notes_Set_Https_For_Checkout::possibly_add_note();

			require_once WCPAY_ABSPATH . 'includes/notes/class-wc-payments-notes-additional-payment-methods.php';
			WC_Payments_Notes_Additional_Payment_Methods::set_account( self::get_account_service() );
			WC_Payments_Notes_Additional_Payment_Methods::possibly_add_note();
			WC_Payments_Notes_Additional_Payment_Methods::maybe_enable_upe_feature_flag();

			require_once WCPAY_ABSPATH . 'includes/notes/class-wc-payments-notes-set-up-stripelink.php';
			WC_Payments_Notes_Set_Up_StripeLink::set_gateway( self::get_gateway() );
			WC_Payments_Notes_Set_Up_StripeLink::possibly_add_note();
		}

		if ( defined( 'WC_VERSION' ) && version_compare( WC_VERSION, '7.5', '<' ) && get_woocommerce_currency() === 'NOK' ) {
			/**
			 * Shows an alert notice for Norwegian merchants on WooCommerce 7.4 and below
			 */
			function wcpay_show_old_woocommerce_for_norway_notice() {
				?>
				<div class="notice wcpay-notice notice-error">
					<p>
					<?php
					echo WC_Payments_Utils::esc_interpolated_html(
						sprintf(
							/* translators: %1$s: WooCommerce, %2$s: WooPayments, a1: documentation URL */
							__( 'The %1$s version you have installed is not compatible with %2$s for a Norwegian business. Please update %1$s to version 7.5 or above. You can do that via the <a1>the plugins page.</a1>', 'woocommerce-payments' ),
							'WooCommerce',
							'WooPayments'
						),
						[
							'a1' => '<a href="' . admin_url( 'plugins.php' ) . '">',
						]
					)
					?>
					</p>
				</div>
				<?php
			}

			add_filter( 'admin_notices', 'wcpay_show_old_woocommerce_for_norway_notice' );
		}

		add_filter( 'admin_notices', [ __CLASS__, 'wcpay_show_old_woocommerce_for_hungary_sweden_and_czech_republic' ] );
	}

	/**
	 * Removes WCPay notes from the WC-Admin inbox.
	 */
	public static function remove_woo_admin_notes() {
		if ( defined( 'WC_VERSION' ) && version_compare( WC_VERSION, '4.4.0', '>=' ) ) {
			self::$remote_note_service->delete_notes();
			require_once WCPAY_ABSPATH . 'includes/notes/class-wc-payments-notes-set-up-refund-policy.php';
			require_once WCPAY_ABSPATH . 'includes/notes/class-wc-payments-notes-qualitative-feedback.php';
			WC_Payments_Notes_Qualitative_Feedback::possibly_delete_note();
			WC_Payments_Notes_Set_Up_Refund_Policy::possibly_delete_note();

			require_once WCPAY_ABSPATH . 'includes/notes/class-wc-payments-notes-set-https-for-checkout.php';
			WC_Payments_Notes_Set_Https_For_Checkout::possibly_delete_note();

			require_once WCPAY_ABSPATH . 'includes/notes/class-wc-payments-notes-instant-deposits-eligible.php';
			WC_Payments_Notes_Instant_Deposits_Eligible::possibly_delete_note();

			require_once WCPAY_ABSPATH . 'includes/notes/class-wc-payments-notes-additional-payment-methods.php';
			WC_Payments_Notes_Additional_Payment_Methods::possibly_delete_note();

			require_once WCPAY_ABSPATH . 'includes/notes/class-wc-payments-notes-set-up-stripelink.php';
			WC_Payments_Notes_Set_Up_StripeLink::possibly_delete_note();
		}
	}

	/**
	 * Filter to check if WCPay should operate as usual (the customer can save payment methods at checkout and those payment methods
	 * will only be used on this site), or if saved cards should be available for all the sites on the multisite network.
	 *
	 * NOTE: DON'T USE THIS FILTER. Everything will break. At this moment, it's only intended to be used internally by Automattic.
	 *
	 * @return bool Normal WCPay behavior (false, default) or TRUE if the site should only use network-wide saved payment methods.
	 */
	public static function is_network_saved_cards_enabled() {
		return apply_filters( 'wcpay_force_network_saved_cards', false );
	}

	/**
	 * Registers woopay hooks if the woopay feature flag is enabled.
	 *
	 * @return void
	 */
	public static function maybe_register_woopay_hooks() {
		$is_woopay_eligible = WC_Payments_Features::is_woopay_eligible(); // Feature flag.
		$is_woopay_enabled  = 'yes' === self::get_gateway()->get_option( 'platform_checkout', 'no' );

		if ( $is_woopay_eligible && $is_woopay_enabled ) {
			add_action( 'wc_ajax_wcpay_init_woopay', [ WooPay_Session::class, 'ajax_init_woopay' ] );
			add_action( 'wc_ajax_wcpay_get_woopay_session', [ WooPay_Session::class, 'ajax_get_woopay_session' ] );
			add_action( 'wc_ajax_wcpay_get_woopay_signature', [ __CLASS__, 'ajax_get_woopay_signature' ] );

			// This injects the payments API and draft orders into core, so the WooCommerce Blocks plugin is not necessary.
			// We should remove this once both features are available by default in the WC minimum supported version.
			// - The payments API is currently only available in feature builds (with flag `WC_BLOCKS_IS_FEATURE_PLUGIN`).
			// - The Draft order status is available after WC blocks 7.5.0.
			if (
				! defined( 'WC_BLOCKS_IS_FEATURE_PLUGIN' ) &&
				class_exists( 'Automattic\WooCommerce\Blocks\Package' ) &&
				class_exists( 'Automattic\WooCommerce\Blocks\Payments\Api' )
			) {
				// Register payments API.
				$blocks_package_container = Automattic\WooCommerce\Blocks\Package::container();
				$blocks_package_container->register(
					Automattic\WooCommerce\Blocks\Payments\Api::class,
					function ( $container ) {
						$payment_method_registry = $container->get( Automattic\WooCommerce\Blocks\Payments\PaymentMethodRegistry::class );
						$asset_data_registry     = $container->get( Automattic\WooCommerce\Blocks\Assets\AssetDataRegistry::class );
						return new Automattic\WooCommerce\Blocks\Payments\Api( $payment_method_registry, $asset_data_registry );
					}
				);
				$blocks_package_container->get( Automattic\WooCommerce\Blocks\Payments\Api::class );

				// Register draft orders.
				$draft_orders = $blocks_package_container->get( Automattic\WooCommerce\Blocks\Domain\Services\DraftOrders::class );

				add_filter( 'wc_order_statuses', [ $draft_orders, 'register_draft_order_status' ] );
				add_filter( 'woocommerce_register_shop_order_post_statuses', [ $draft_orders, 'register_draft_order_post_status' ] );
				add_filter( 'woocommerce_analytics_excluded_order_statuses', [ $draft_orders, 'append_draft_order_post_status' ] );
				add_filter( 'woocommerce_valid_order_statuses_for_payment', [ $draft_orders, 'append_draft_order_post_status' ] );
				add_filter( 'woocommerce_valid_order_statuses_for_payment_complete', [ $draft_orders, 'append_draft_order_post_status' ] );
				// Hook into the query to retrieve My Account orders so draft status is excluded.
				add_action( 'woocommerce_my_account_my_orders_query', [ $draft_orders, 'delete_draft_order_post_status_from_args' ] );
				add_action( 'woocommerce_cleanup_draft_orders', [ $draft_orders, 'delete_expired_draft_orders' ] );
				add_action( 'admin_init', [ $draft_orders, 'install' ] );
			}

			new WooPay_Order_Status_Sync( self::$api_client );
		}
	}

	/**
	 * Initializes express checkout buttons if payments are enabled
	 *
	 * @return void
	 */
	public static function maybe_display_express_checkout_buttons() {
		if ( WC_Payments_Features::are_payments_enabled() ) {
			$payment_request_button_handler          = new WC_Payments_Payment_Request_Button_Handler( self::$account, self::get_gateway() );
			$woopay_button_handler                   = new WC_Payments_WooPay_Button_Handler( self::$account, self::get_gateway(), self::$woopay_util );
			$express_checkout_button_display_handler = new WC_Payments_Express_Checkout_Button_Display_Handler( self::get_gateway(), $payment_request_button_handler, $woopay_button_handler );
		}
	}

	/**
	 * Retrieve a woopay request signature.
	 *
	 * @return void
	 */
	public static function ajax_get_woopay_signature() {
		$is_nonce_valid = check_ajax_referer( 'woopay_signature_nonce', false, false );

		if ( ! $is_nonce_valid ) {
			wp_send_json_error(
				__( 'You aren’t authorized to do that.', 'woocommerce-payments' ),
				403
			);
		}

		$woopay_util = new WooPay_Utilities();

		$signature = $woopay_util->get_woopay_request_signature();

		wp_send_json_success(
			[
				'signature' => $signature,
			],
			200
		);
	}

	/**
	 * Adds custom email field.
	 */
	public static function woopay_fields_before_billing_details() {
		$checkout = WC()->checkout;

		echo '<div class="woocommerce-billing-fields" id="contact_details">';

		echo '<h3>' . esc_html( __( 'Contact information', 'woocommerce-payments' ) ) . '</h3>';

		echo '<div class="woocommerce-billing-fields__field-wrapper">';
		woocommerce_form_field(
			'billing_email',
			[
				'type'        => 'email',
				'label'       => __( 'Email address', 'woocommerce-payments' ),
				'class'       => [ 'form-row-wide woopay-billing-email' ],
				'input_class' => [ 'woopay-billing-email-input' ],
				'validate'    => [ 'email' ],
				'required'    => true,
			],
			$checkout->get_value( 'billing_email' )
		);

		echo '</div>';
		echo '</div>';

		// Ensure WC Blocks styles are enqueued so the spinner will show.
		// This style is not enqueued be default when using a block theme and classic checkout.
		wp_enqueue_style( 'wc-blocks-style' );
	}

	/**
	 * Hide the core email field
	 *
	 * @param string $field The checkout field being filtered.
	 * @param string $key The field key.
	 * @param mixed  $args Field arguments.
	 * @param string $value Field value.
	 * @return string
	 */
	public static function filter_woocommerce_form_field_woopay_email( $field, $key, $args, $value ) {
		$class = $args['class'][0];
		if ( false === strpos( $class, 'woopay-billing-email' ) && is_checkout() && ! is_checkout_pay_page() ) {
			$field = '';
		}
		return $field;
	}

	/**
	 * Register woopay hooks and scripts if feature is available.
	 *
	 * @return void
	 */
	public static function init_woopay() {
		// Load woopay save user section if feature is enabled.
		if ( self::$woopay_util->should_enable_woopay( self::get_gateway() ) ) {
			// Update email field location.
			add_action( 'woocommerce_checkout_billing', [ __CLASS__, 'woopay_fields_before_billing_details' ], -50 );
			add_filter( 'woocommerce_form_field_email', [ __CLASS__, 'filter_woocommerce_form_field_woopay_email' ], 20, 4 );

			include_once __DIR__ . '/woopay-user/class-woopay-save-user.php';

			new WooPay_Save_User();
		}
	}

	/**
	 * Load stripe site messaging script.
	 *
	 * @return void
	 */
	public static function load_stripe_bnpl_site_messaging() {
		if ( WC_Payments_Features::is_bnpl_affirm_afterpay_enabled() ) {
			// The messaging element shall not be shown for subscription products.
			// As we are not too deep into subscriptions API, we follow simplistic approach for now.
			$is_subscription           = false;
			$are_subscriptions_enabled = class_exists( 'WC_Subscriptions' ) || class_exists( 'WC_Subscriptions_Core_Plugin' );
			if ( $are_subscriptions_enabled ) {
					global $product;
					$is_subscription = $product && WC_Subscriptions_Product::is_subscription( $product );
			}

			if ( ! $is_subscription ) {
				require_once __DIR__ . '/class-wc-payments-payment-method-messaging-element.php';
				$stripe_site_messaging = new WC_Payments_Payment_Method_Messaging_Element( self::$account, self::$card_gateway );
				echo wp_kses( $stripe_site_messaging->init(), 'post' );
			}
		}
	}

	/**
	 * Load webpack runtime script, only if SCRIPT_DEBUG is enabled and the script exists.
	 * Required for webpack server with HMR.
	 *
	 * @return void
	 */
	public static function enqueue_dev_runtime_scripts() {
		if ( ( defined( 'SCRIPT_DEBUG' ) && SCRIPT_DEBUG ) && file_exists( WCPAY_ABSPATH . 'dist/runtime.js' ) ) {
			wp_enqueue_script( 'WCPAY_RUNTIME', plugins_url( 'dist/runtime.js', WCPAY_PLUGIN_FILE ), [], self::get_file_version( 'dist/runtime.js' ), true );
		}
	}

	/**
	 * Creates a new request object for a server call.
	 *
	 * @param  string $class_name The name of the request class. Must extend WCPay\Core\Server\Request.
	 * @param  mixed  $id         The item ID, if the request needs it (Optional).
	 * @return Request
	 * @throws Exception          If the request class is not really a request.
	 */
	public static function create_request( $class_name, $id = null ) {
		/**
		 * Used for unit tests only, as requests have dependencies, which are not publicly available in live mode.
		 *
		 * @param Request $request    Null, but if the filter returns a request, it will be used.
		 * @param string  $class_name The name of the request class.
		 */
		$request = apply_filters( 'wcpay_create_request', null, $class_name, $id );
		if ( $request instanceof Request ) {
			return $request;
		}

		if ( ! is_subclass_of( $class_name, Request::class ) ) {
			throw new Exception(
				sprintf(
					'WC_Payments::create_request() requires a class, which extends %s, %s provided instead',
					Request::class,
					$class_name
				)
			);
		}

		return new $class_name( self::get_payments_api_client(), self::get_wc_payments_http(), $id );
	}

	/**
	 * Inject an inline script with WCPay assets properties.
	 * window.wcpayAssets.url – Dist URL, required to properly load chunks on sites with JS concatenation enabled.
	 *
	 * @return void
	 */
	public static function enqueue_assets_script() {
		wp_register_script( 'WCPAY_ASSETS', '', [], WCPAY_VERSION_NUMBER, false );
		wp_enqueue_script( 'WCPAY_ASSETS' );
		wp_localize_script(
			'WCPAY_ASSETS',
			'wcpayAssets',
			[
				'url' => plugins_url( '/dist/', WCPAY_PLUGIN_FILE ),
			]
		);
	}

	/**
	 * Shows an alert notice for Hungarian, Sweden, and Czech Republic merchants on WooCommerce 7.4 and below
	 */
	public static function wcpay_show_old_woocommerce_for_hungary_sweden_and_czech_republic() {
		$currencies        = [ 'HUF', 'SEK', 'CZK' ];
		$store_currency    = get_woocommerce_currency();
		$should_show_error = in_array( $store_currency, $currencies, true );

		if ( ! defined( 'WC_VERSION' ) || ! version_compare( WC_VERSION, '7.8', '<' ) || ! $should_show_error ) {
			return;
		}

		$notice = '';

		switch ( $store_currency ) {
			case 'HUF':
				/* translators: %1$s: WooCommerce , %2$s: WooPayments, %3$s: The current WooCommerce version used by the store */
				$notice = __( 'The %1$s version you have installed is not compatible with %2$s for a Hungarian business. Please update %1$s to version 7.8 or above (you are using %3$s). You can do that via the <a1>the plugins page.</a1>', 'woocommerce-payments' );
				break;
			case 'SEK':
				/* translators: %1$s: WooCommerce , %2$s: WooPayments, %3$s: The current WooCommerce version used by the store */
				$notice = __( 'The %1$s version you have installed is not compatible with %2$s for a Swedish business. Please update %1$s to version 7.8 or above (you are using %3$s). You can do that via the <a1>the plugins page.</a1>', 'woocommerce-payments' );
				break;
			case 'CZK':
				/* translators: %1$s: WooCommerce , %2$s: WooPayments, %3$s: The current WooCommerce version used by the store */
				$notice = __( 'The %1$s version you have installed is not compatible with %2$s for a Czech Republic business. Please update %1$s to version 7.8 or above (you are using %3$s). You can do that via the <a1>the plugins page.</a1>', 'woocommerce-payments' );
				break;
		}

		?>
		<div class="notice wcpay-notice notice-error">
			<p>
			<?php
			echo WC_Payments_Utils::esc_interpolated_html(
				sprintf(
					$notice,
					'WooCommerce',
					'WooPayments',
					WC_VERSION
				),
				[
					'a1' => '<a href="' . admin_url( 'plugins.php' ) . '">',
				]
			)
			?>
			</p>
		</div>
		<?php
	}

	/**
	 * Determines whether we should load Stripe Billing integration classes.
	 *
	 * Return true when:
	 *  - the WCPay Subscriptions feature is enabled & the Woo Subscriptions plugin isn't active, or
	 *  - Woo Subscriptions plugin is active and Stripe Billing is enabled or there are Stripe Billing Subscriptions.
	 *
	 * @see WC_Payments_Features::should_use_stripe_billing()
	 *
	 * @return bool
	 */
	private static function should_load_stripe_billing_integration() {
		if ( WC_Payments_Features::should_use_stripe_billing() ) {
			return true;
		}

		// If there are any Stripe Billing Subscriptions, we should load the Stripe Billing integration classes. eg while a migration is in progress, or to support legacy subscriptions.
		return function_exists( 'wcs_get_orders_with_meta_query' ) && (bool) count(
			wcs_get_orders_with_meta_query(
				[
					'status'     => 'any',
					'return'     => 'ids',
					'type'       => 'shop_subscription',
					'limit'      => 1, // We only need to know if there are any - at least 1.
					'meta_query' => [ // phpcs:ignore WordPress.DB.SlowDBQuery.slow_db_query_meta_query
						[
							'key'     => '_wcpay_subscription_id',
							'compare' => 'EXISTS',
						],
					],
				]
			)
		);
	}
}<|MERGE_RESOLUTION|>--- conflicted
+++ resolved
@@ -397,11 +397,7 @@
 		include_once __DIR__ . '/payment-methods/class-link-payment-method.php';
 		include_once __DIR__ . '/payment-methods/class-affirm-payment-method.php';
 		include_once __DIR__ . '/payment-methods/class-afterpay-payment-method.php';
-<<<<<<< HEAD
 		include_once __DIR__ . '/payment-methods/class-klarna-payment-method.php';
-		include_once __DIR__ . '/payment-methods/class-jcb-payment-method.php';
-=======
->>>>>>> 281c2a00
 		include_once __DIR__ . '/class-wc-payment-token-wcpay-sepa.php';
 		include_once __DIR__ . '/class-wc-payments-status.php';
 		include_once __DIR__ . '/class-wc-payments-token-service.php';
@@ -512,11 +508,7 @@
 			Link_Payment_Method::class,
 			Affirm_Payment_Method::class,
 			Afterpay_Payment_Method::class,
-<<<<<<< HEAD
 			Klarna_Payment_Method::class,
-			JCB_Payment_Method::class,
-=======
->>>>>>> 281c2a00
 		];
 		if ( WC_Payments_Features::is_upe_deferred_intent_enabled() ) {
 			$payment_methods = [];
