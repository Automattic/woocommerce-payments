<?php
/**
 * Class WC_Payments
 *
 * @package WooCommerce\Payments
 */

if ( ! defined( 'ABSPATH' ) ) {
	exit; // Exit if accessed directly.
}

use Automattic\WooCommerce\StoreApi\StoreApi;
use Automattic\WooCommerce\StoreApi\RoutesController;
use WCPay\Core\Mode;
use WCPay\Core\Server\Request;
use WCPay\Logger;
use WCPay\Migrations\Allowed_Payment_Request_Button_Types_Update;
use WCPay\Payment_Methods\CC_Payment_Gateway;
use WCPay\Payment_Methods\CC_Payment_Method;
use WCPay\Payment_Methods\Bancontact_Payment_Method;
use WCPay\Payment_Methods\Becs_Payment_Method;
use WCPay\Payment_Methods\Giropay_Payment_Method;
use WCPay\Payment_Methods\P24_Payment_Method;
use WCPay\Payment_Methods\Sepa_Payment_Method;
use WCPay\Payment_Methods\Sofort_Payment_Method;
use WCPay\Payment_Methods\UPE_Payment_Gateway;
use WCPay\Payment_Methods\UPE_Split_Payment_Gateway;
use WCPay\Payment_Methods\Ideal_Payment_Method;
use WCPay\Payment_Methods\Eps_Payment_Method;
use WCPay\Payment_Methods\UPE_Payment_Method;
use WCPay\Platform_Checkout\WooPay_Store_Api_Token;
use WCPay\WooPay_Tracker;
use WCPay\WooPay\WooPay_Utilities;
use WCPay\WooPay\WooPay_Order_Status_Sync;
use WCPay\Payment_Methods\Link_Payment_Method;
use WCPay\Payment_Methods\Affirm_Payment_Method;
use WCPay\Payment_Methods\Afterpay_Payment_Method;
use WCPay\Session_Rate_Limiter;
use WCPay\Database_Cache;
use WCPay\WC_Payments_Checkout;
use WCPay\WC_Payments_UPE_Checkout;
use WCPay\WooPay\Service\Checkout_Service;
use WCPay\Core\WC_Payments_Customer_Service_API;
use WCPay\Blocks_Data_Extractor;
use WCPay\Duplicate_Payment_Prevention_Service;
use WCPay\WooPay\WooPay_Scheduler;

/**
 * Main class for the WooCommerce Payments extension. Its responsibility is to initialize the extension.
 */
class WC_Payments {
	/**
	 * Main payment gateway controller instance, created in init function.
	 *
	 * @var WC_Payment_Gateway_WCPay|UPE_Payment_Gateway|UPE_Split_Payment_Gateway
	 */
	private static $card_gateway;

	/**
	 * Instance of WC_Payment_Gateway_WCPay to register as payment gateway.
	 *
	 * @var WC_Payment_Gateway_WCPay
	 */
	private static $legacy_card_gateway;

	/**
	 * Copy of either $card_gateway or $legacy_card_gateway,
	 * depending on which gateway is registered as main CC gateway.
	 *
	 * @var WC_Payment_Gateway_WCPay|UPE_Payment_Gateway|UPE_Split_Payment_Gateway
	 */
	private static $registered_card_gateway;

	/**
	 * Instance of WC_Payments_API_Client, created in init function.
	 *
	 * @var WC_Payments_API_Client
	 */
	private static $api_client;

	/**
	 * Instance of WC_Payments_DB.
	 *
	 * @var WC_Payments_DB
	 */
	private static $db_helper;

	/**
	 * Instance of WC_Payments_Account, created in init function.
	 *
	 * @var WC_Payments_Account
	 */
	private static $account;

	/**
	 * Instance of WC_Payments_Customer_Service, created in init function.
	 *
	 * @var WC_Payments_Customer_Service
	 */
	private static $customer_service;

	/**
	 * Instance of WC_Payments_Token_Service, created in init function.
	 *
	 * @var WC_Payments_Token_Service
	 */
	private static $token_service;

	/**
	 * Instance of WC_Payments_Remote_Note_Service, created in init function.
	 *
	 * @var WC_Payments_Remote_Note_Service
	 */
	private static $remote_note_service;

	/**
	 * Instance of WC_Payments_Action_Scheduler_Service, created in init function
	 *
	 * @var WC_Payments_Action_Scheduler_Service
	 */
	private static $action_scheduler_service;

	/**
	 * Instance of WC_Payments_Localization_Service, created in init function
	 *
	 * @var WC_Payments_Localization_Service
	 */
	private static $localization_service;

	/**
	 * Instance of WC_Payments_Dependency_Service, created in init function
	 *
	 * @var WC_Payments_Dependency_Service
	 */
	private static $dependency_service;

	/**
	 * Instance of WC_Payments_Fraud_Service, created in init function
	 *
	 * @var WC_Payments_Fraud_Service
	 */
	private static $fraud_service;

	/**
	 * Instance of WC_Payments_In_Person_Payments_Receipts_Service, created in init function
	 *
	 * @var WC_Payments_In_Person_Payments_Receipts_Service
	 */
	private static $in_person_payments_receipts_service;

	/**
	 * Instance of WC_Payments_Order_Service, created in init function
	 *
	 * @var WC_Payments_Order_Service
	 */
	private static $order_service;

	/**
	 * Instance of WC_Payments_Order_Success_Page, created in init function
	 *
	 * @var WC_Payments_Order_Success_Page
	 */
	private static $order_success_page;

	/**
	 * Instance of WC_Payments_Onboarding_Service, created in init function
	 *
	 * @var WC_Payments_Onboarding_Service
	 */
	private static $onboarding_service;

	/**
	 * Instance of WC_Payments_Apple_Pay_Registration, created in init function
	 *
	 * @var WC_Payments_Apple_Pay_Registration
	 */
	private static $apple_pay_registration;

	/**
	 * Instance of Session_Rate_Limiter to limit failed transactions
	 *
	 * @var Session_Rate_Limiter
	 */
	private static $failed_transaction_rate_limiter;

	/**
	 * Instance of Database_Cache utils
	 *
	 * @var Database_Cache
	 */
	private static $database_cache;

	/**
	 * Cache for plugin headers to avoid multiple calls to get_file_data
	 *
	 * @var array
	 */
	private static $plugin_headers = null;

	/**
	 * Instance of WC_Payments_Webhook_Processing_Service to process webhook data.
	 *
	 * @var WC_Payments_Webhook_Processing_Service
	 */
	private static $webhook_processing_service;

	/**
	 * Maps all availabled Stripe payment method IDs to UPE Payment Method instances.
	 *
	 * @var array
	 */
	private static $upe_payment_method_map = [];

	/**
	 * Maps all availabled Stripe payment method IDs to UPE Payment Gateway instances.
	 *
	 * @var array
	 */
	private static $upe_payment_gateway_map = [];

	/**
	 * Map to store all the available split upe checkouts
	 *
	 * @var array
	 */
	private static $upe_checkout_map = [];

	/**
	 * Instance of WC_Payments_Webhook_Reliability_Service, created in init function
	 *
	 * @var WC_Payments_Webhook_Reliability_Service
	 */
	private static $webhook_reliability_service;

	/**
	 * Holds WCPay's working mode.
	 *
	 * @var Mode
	 */
	private static $mode;

	/**
	 * WooPay Utilities.
	 *
	 * @var WooPay_Utilities
	 */
	private static $woopay_util;

	/**
	 * WooPay Tracker.
	 *
	 * @var WooPay_Tracker
	 */
	private static $woopay_tracker;

	/**
	 * WC Payments Checkout
	 *
	 * @var WC_Payments_Checkout|WC_Payments_UPE_Checkout
	 */
	private static $wc_payments_checkout;

	/**
	 * WooPay Checkout service
	 *
	 * @var Checkout_Service
	 */
	private static $woopay_checkout_service;

	/**
	 * WC Payments Customer Service API
	 *
	 * @var WC_Payments_Customer_Service_API
	 */
	private static $customer_service_api;

	/**
	 * Duplicate payment prevention service.
	 *
	 * @var Duplicate_Payment_Prevention_Service
	 */
	private static $duplicate_payment_prevention_service;

	/**
	 * Instance of WC_Payments_Incentives_Service, created in init function.
	 *
	 * @var WC_Payments_Incentives_Service
	 */
	private static $incentives_service;

	/**
	 * Entry point to the initialization logic.
	 */
	public static function init() {
		define( 'WCPAY_VERSION_NUMBER', self::get_plugin_headers()['Version'] );

		include_once __DIR__ . '/class-wc-payments-utils.php';
		include_once __DIR__ . '/core/class-mode.php';

		include_once __DIR__ . '/class-database-cache.php';
		self::$database_cache = new Database_Cache();

		include_once __DIR__ . '/class-wc-payments-dependency-service.php';

		self::$dependency_service = new WC_Payments_Dependency_Service();

		if ( false === self::$dependency_service->has_valid_dependencies() ) {
			return;
		}

		add_action( 'admin_init', [ __CLASS__, 'add_woo_admin_notes' ] );
		add_action( 'init', [ __CLASS__, 'install_actions' ] );

		add_action( 'woocommerce_blocks_payment_method_type_registration', [ __CLASS__, 'register_checkout_gateway' ] );

		include_once __DIR__ . '/class-wc-payments-db.php';
		self::$db_helper = new WC_Payments_DB();

		include_once __DIR__ . '/exceptions/class-base-exception.php';
		include_once __DIR__ . '/exceptions/class-api-exception.php';
		include_once __DIR__ . '/exceptions/class-connection-exception.php';
		include_once __DIR__ . '/core/class-mode.php';

		// Include core exceptions.
		include_once __DIR__ . '/core/exceptions/server/request/class-server-request-exception.php';
		include_once __DIR__ . '/core/exceptions/server/request/class-invalid-request-parameter-exception.php';
		include_once __DIR__ . '/core/exceptions/server/request/class-immutable-parameter-exception.php';
		include_once __DIR__ . '/core/exceptions/server/request/class-extend-request-exception.php';
		include_once __DIR__ . '/core/exceptions/server/response/class-server-response-exception.php';

		// Include core requests.
		include_once __DIR__ . '/core/server/class-request.php';
		include_once __DIR__ . '/core/server/class-response.php';
		include_once __DIR__ . '/core/server/request/trait-intention.php';
		include_once __DIR__ . '/core/server/request/trait-level3.php';
		include_once __DIR__ . '/core/server/request/trait-order-info.php';
		include_once __DIR__ . '/core/server/request/trait-date-parameters.php';
		include_once __DIR__ . '/core/server/request/trait-use-test-mode-only-when-dev-mode.php';
		include_once __DIR__ . '/core/server/request/class-generic.php';
		include_once __DIR__ . '/core/server/request/class-get-intention.php';
		include_once __DIR__ . '/core/server/request/class-create-intention.php';
		include_once __DIR__ . '/core/server/request/class-update-intention.php';
		include_once __DIR__ . '/core/server/request/class-capture-intention.php';
		include_once __DIR__ . '/core/server/request/class-cancel-intention.php';
		include_once __DIR__ . '/core/server/request/class-create-setup-intention.php';
		include_once __DIR__ . '/core/server/request/class-create-and-confirm-setup-intention.php';
		include_once __DIR__ . '/core/server/request/class-get-account.php';
		include_once __DIR__ . '/core/server/request/class-get-account-login-data.php';
		include_once __DIR__ . '/core/server/request/class-get-account-capital-link.php';
		include_once __DIR__ . '/core/server/request/class-add-account-tos-agreement.php';
		include_once __DIR__ . '/core/server/request/class-update-account.php';
		include_once __DIR__ . '/core/server/request/class-get-charge.php';
		include_once __DIR__ . '/core/server/request/class-woopay-create-intent.php';
		include_once __DIR__ . '/core/server/request/class-create-and-confirm-intention.php';
		include_once __DIR__ . '/core/server/request/class-woopay-create-and-confirm-intention.php';
		include_once __DIR__ . '/core/server/request/class-woopay-create-and-confirm-setup-intention.php';
		include_once __DIR__ . '/core/server/request/class-paginated.php';
		include_once __DIR__ . '/core/server/request/class-list-transactions.php';
		include_once __DIR__ . '/core/server/request/class-list-fraud-outcome-transactions.php';
		include_once __DIR__ . '/core/server/request/class-list-disputes.php';
		include_once __DIR__ . '/core/server/request/class-list-deposits.php';
		include_once __DIR__ . '/core/server/request/class-list-documents.php';
		include_once __DIR__ . '/core/server/request/class-list-authorizations.php';
		include_once __DIR__ . '/core/server/request/class-woopay-create-and-confirm-setup-intention.php';
		include_once __DIR__ . '/core/server/request/class-refund-charge.php';
		include_once __DIR__ . '/core/server/request/class-list-charge-refunds.php';

		include_once __DIR__ . '/woopay/services/class-checkout-service.php';

		self::$api_client = self::create_api_client();

		include_once __DIR__ . '/compat/subscriptions/trait-wc-payments-subscriptions-utilities.php';
		include_once __DIR__ . '/compat/subscriptions/trait-wc-payment-gateway-wcpay-subscriptions.php';
		include_once __DIR__ . '/class-wc-payments-account.php';
		include_once __DIR__ . '/class-wc-payments-customer-service.php';
		include_once __DIR__ . '/class-logger.php';
		include_once __DIR__ . '/class-session-rate-limiter.php';
		include_once __DIR__ . '/class-wc-payment-gateway-wcpay.php';
		include_once __DIR__ . '/class-wc-payments-checkout.php';
		include_once __DIR__ . '/class-wc-payments-upe-checkout.php';
		include_once __DIR__ . '/payment-methods/class-cc-payment-gateway.php';
		include_once __DIR__ . '/payment-methods/class-upe-payment-gateway.php';
		include_once __DIR__ . '/payment-methods/class-upe-split-payment-gateway.php';
		include_once __DIR__ . '/payment-methods/class-upe-payment-method.php';
		include_once __DIR__ . '/payment-methods/class-cc-payment-method.php';
		include_once __DIR__ . '/payment-methods/class-bancontact-payment-method.php';
		include_once __DIR__ . '/payment-methods/class-sepa-payment-method.php';
		include_once __DIR__ . '/payment-methods/class-giropay-payment-method.php';
		include_once __DIR__ . '/payment-methods/class-p24-payment-method.php';
		include_once __DIR__ . '/payment-methods/class-sofort-payment-method.php';
		include_once __DIR__ . '/payment-methods/class-ideal-payment-method.php';
		include_once __DIR__ . '/payment-methods/class-becs-payment-method.php';
		include_once __DIR__ . '/payment-methods/class-eps-payment-method.php';
		include_once __DIR__ . '/payment-methods/class-link-payment-method.php';
		include_once __DIR__ . '/payment-methods/class-affirm-payment-method.php';
		include_once __DIR__ . '/payment-methods/class-afterpay-payment-method.php';
		include_once __DIR__ . '/class-wc-payment-token-wcpay-sepa.php';
		include_once __DIR__ . '/class-wc-payments-status.php';
		include_once __DIR__ . '/class-wc-payments-token-service.php';
		include_once __DIR__ . '/class-wc-payments-express-checkout-button-display-handler.php';
		include_once __DIR__ . '/class-wc-payments-payment-request-button-handler.php';
		include_once __DIR__ . '/class-wc-payments-woopay-button-handler.php';
		include_once __DIR__ . '/class-wc-payments-apple-pay-registration.php';
		include_once __DIR__ . '/exceptions/class-add-payment-method-exception.php';
		include_once __DIR__ . '/exceptions/class-amount-too-small-exception.php';
		include_once __DIR__ . '/exceptions/class-intent-authentication-exception.php';
		include_once __DIR__ . '/exceptions/class-invalid-payment-method-exception.php';
		include_once __DIR__ . '/exceptions/class-process-payment-exception.php';
		include_once __DIR__ . '/exceptions/class-invalid-webhook-data-exception.php';
		include_once __DIR__ . '/exceptions/class-invalid-price-exception.php';
		include_once __DIR__ . '/exceptions/class-fraud-ruleset-exception.php';
		include_once __DIR__ . '/exceptions/class-order-not-found-exception.php';
		include_once __DIR__ . '/constants/class-base-constant.php';
		include_once __DIR__ . '/constants/class-fraud-meta-box-type.php';
		include_once __DIR__ . '/constants/class-order-status.php';
		include_once __DIR__ . '/constants/class-payment-type.php';
		include_once __DIR__ . '/constants/class-payment-initiated-by.php';
		include_once __DIR__ . '/constants/class-payment-intent-status.php';
		include_once __DIR__ . '/constants/class-payment-capture-type.php';
		include_once __DIR__ . '/constants/class-payment-method.php';
		include_once __DIR__ . '/constants/class-track-events.php';
		include_once __DIR__ . '/class-payment-information.php';
		require_once __DIR__ . '/notes/class-wc-payments-remote-note-service.php';
		include_once __DIR__ . '/class-wc-payments-action-scheduler-service.php';
		include_once __DIR__ . '/class-wc-payments-fraud-service.php';
		include_once __DIR__ . '/class-wc-payments-onboarding-service.php';
		include_once __DIR__ . '/class-experimental-abtest.php';
		include_once __DIR__ . '/class-wc-payments-localization-service.php';
		include_once __DIR__ . '/in-person-payments/class-wc-payments-in-person-payments-receipts-service.php';
		include_once __DIR__ . '/class-wc-payments-order-service.php';
		include_once __DIR__ . '/class-wc-payments-order-success-page.php';
		include_once __DIR__ . '/class-wc-payments-file-service.php';
		include_once __DIR__ . '/class-wc-payments-webhook-processing-service.php';
		include_once __DIR__ . '/class-wc-payments-webhook-reliability-service.php';
		include_once __DIR__ . '/fraud-prevention/class-fraud-prevention-service.php';
		include_once __DIR__ . '/fraud-prevention/class-buyer-fingerprinting-service.php';
		include_once __DIR__ . '/fraud-prevention/class-fraud-risk-tools.php';
		include_once __DIR__ . '/fraud-prevention/wc-payments-fraud-risk-tools.php';
		include_once __DIR__ . '/woopay/class-woopay-store-api-token.php';
		include_once __DIR__ . '/woopay/class-woopay-utilities.php';
		include_once __DIR__ . '/woopay/class-woopay-order-status-sync.php';
		include_once __DIR__ . '/woopay/class-woopay-store-api-session-handler.php';
		include_once __DIR__ . '/woopay/class-woopay-scheduler.php';
		include_once __DIR__ . '/class-wc-payment-token-wcpay-link.php';
		include_once __DIR__ . '/core/service/class-wc-payments-customer-service-api.php';
		include_once __DIR__ . '/class-duplicate-payment-prevention-service.php';
		include_once __DIR__ . '/class-wc-payments-incentives-service.php';

		// Load customer multi-currency if feature is enabled.
		if ( WC_Payments_Features::is_customer_multi_currency_enabled() ) {
			include_once __DIR__ . '/multi-currency/wc-payments-multi-currency.php';
		}

		self::$woopay_checkout_service = new Checkout_Service();
		self::$woopay_checkout_service->init();

		// // Load woopay save user section if feature is enabled.
		add_action( 'woocommerce_cart_loaded_from_session', [ __CLASS__, 'init_woopay' ] );

		// Load Stripe site messaging.
		add_action( 'woocommerce_single_product_summary', [ __CLASS__, 'load_stripe_bnpl_site_messaging' ], 30 );

		// Init the email template for In Person payment receipt email. We need to do it before passing the mailer to the service.
		add_filter( 'woocommerce_email_classes', [ __CLASS__, 'add_ipp_emails' ], 10 );

		// Always load tracker to avoid class not found errors.
		include_once WCPAY_ABSPATH . 'includes/admin/tracks/class-tracker.php';

		// Load woopay tracking.
		include_once WCPAY_ABSPATH . 'includes/class-woopay-tracker.php';

		self::$order_service                        = new WC_Payments_Order_Service( self::$api_client );
		self::$action_scheduler_service             = new WC_Payments_Action_Scheduler_Service( self::$api_client, self::$order_service );
		self::$account                              = new WC_Payments_Account( self::$api_client, self::$database_cache, self::$action_scheduler_service );
		self::$customer_service                     = new WC_Payments_Customer_Service( self::$api_client, self::$account, self::$database_cache );
		self::$token_service                        = new WC_Payments_Token_Service( self::$api_client, self::$customer_service );
		self::$remote_note_service                  = new WC_Payments_Remote_Note_Service( WC_Data_Store::load( 'admin-note' ) );
		self::$fraud_service                        = new WC_Payments_Fraud_Service( self::$api_client, self::$customer_service, self::$account );
		self::$in_person_payments_receipts_service  = new WC_Payments_In_Person_Payments_Receipts_Service();
		self::$localization_service                 = new WC_Payments_Localization_Service();
		self::$failed_transaction_rate_limiter      = new Session_Rate_Limiter( Session_Rate_Limiter::SESSION_KEY_DECLINED_CARD_REGISTRY, 5, 10 * MINUTE_IN_SECONDS );
		self::$order_success_page                   = new WC_Payments_Order_Success_Page();
		self::$onboarding_service                   = new WC_Payments_Onboarding_Service( self::$api_client, self::$database_cache );
		self::$woopay_util                          = new WooPay_Utilities();
		self::$woopay_tracker                       = new WooPay_Tracker( self::get_wc_payments_http() );
		self::$incentives_service                   = new WC_Payments_Incentives_Service( self::$database_cache );
		self::$duplicate_payment_prevention_service = new Duplicate_Payment_Prevention_Service();

		( new WooPay_Scheduler( self::$api_client ) )->init();

		self::$legacy_card_gateway = new CC_Payment_Gateway( self::$api_client, self::$account, self::$customer_service, self::$token_service, self::$action_scheduler_service, self::$failed_transaction_rate_limiter, self::$order_service, self::$duplicate_payment_prevention_service );

		$payment_method_classes = [
			CC_Payment_Method::class,
			Bancontact_Payment_Method::class,
			Sepa_Payment_Method::class,
			Giropay_Payment_Method::class,
			Sofort_Payment_Method::class,
			P24_Payment_Method::class,
			Ideal_Payment_Method::class,
			Becs_Payment_Method::class,
			Eps_Payment_Method::class,
			Link_Payment_Method::class,
			Affirm_Payment_Method::class,
			Afterpay_Payment_Method::class,
		];
		if ( WC_Payments_Features::is_upe_split_enabled() || WC_Payments_Features::is_upe_deferred_intent_enabled() ) {
			$payment_methods = [];
			foreach ( $payment_method_classes as $payment_method_class ) {
				$payment_method                               = new $payment_method_class( self::$token_service );
				$payment_methods[ $payment_method->get_id() ] = $payment_method;
			}
			foreach ( $payment_methods as $payment_method ) {
				self::$upe_payment_method_map[ $payment_method->get_id() ] = $payment_method;

				$split_gateway = new UPE_Split_Payment_Gateway( self::$api_client, self::$account, self::$customer_service, self::$token_service, self::$action_scheduler_service, $payment_method, $payment_methods, self::$failed_transaction_rate_limiter, self::$order_service, self::$duplicate_payment_prevention_service );

				// Card gateway hooks are registered once below.
				if ( 'card' !== $payment_method->get_id() ) {
					$split_gateway->init_hooks();
				}

				self::$upe_payment_gateway_map[ $payment_method->get_id() ] = $split_gateway;
			}

			self::$card_gateway = self::get_payment_gateway_by_id( 'card' );

			$card_payments_checkout = new WC_Payments_Checkout( self::$legacy_card_gateway, self::$woopay_util, self::$account, self::$customer_service );
			$card_payments_checkout->init_hooks();

			self::$wc_payments_checkout = new WC_Payments_UPE_Checkout( self::get_gateway(), self::$woopay_util, self::$account, self::$customer_service );
		} elseif ( WC_Payments_Features::is_upe_legacy_enabled() ) {
			$payment_methods = [];
			foreach ( $payment_method_classes as $payment_method_class ) {
				$payment_method                               = new $payment_method_class( self::$token_service );
				$payment_methods[ $payment_method->get_id() ] = $payment_method;
			}

			self::$card_gateway         = new UPE_Payment_Gateway( self::$api_client, self::$account, self::$customer_service, self::$token_service, self::$action_scheduler_service, $payment_methods, self::$failed_transaction_rate_limiter, self::$order_service, self::$duplicate_payment_prevention_service );
			self::$wc_payments_checkout = new WC_Payments_UPE_Checkout( self::get_gateway(), self::$woopay_util, self::$account, self::$customer_service );
		} else {
			self::$card_gateway         = self::$legacy_card_gateway;
			self::$wc_payments_checkout = new WC_Payments_Checkout( self::$legacy_card_gateway, self::$woopay_util, self::$account, self::$customer_service );
		}

		self::$card_gateway->init_hooks();
		self::$wc_payments_checkout->init_hooks();

		self::$mode = new Mode( self::$card_gateway );

		self::$webhook_processing_service  = new WC_Payments_Webhook_Processing_Service( self::$api_client, self::$db_helper, self::$account, self::$remote_note_service, self::$order_service, self::$in_person_payments_receipts_service, self::get_gateway(), self::$customer_service, self::$database_cache );
		self::$webhook_reliability_service = new WC_Payments_Webhook_Reliability_Service( self::$api_client, self::$action_scheduler_service, self::$webhook_processing_service );

		self::$customer_service_api = new WC_Payments_Customer_Service_API( self::$customer_service );

		self::maybe_register_woopay_hooks();

		self::$apple_pay_registration = new WC_Payments_Apple_Pay_Registration( self::$api_client, self::$account, self::get_gateway() );

		self::maybe_display_express_checkout_buttons();

		add_filter( 'woocommerce_payment_gateways', [ __CLASS__, 'register_gateway' ] );
		add_filter( 'option_woocommerce_gateway_order', [ __CLASS__, 'set_gateway_top_of_list' ], 2 );
		add_filter( 'default_option_woocommerce_gateway_order', [ __CLASS__, 'set_gateway_top_of_list' ], 3 );
		add_filter( 'default_option_woocommerce_gateway_order', [ __CLASS__, 'replace_wcpay_gateway_with_payment_methods' ], 4 );
		add_filter( 'woocommerce_admin_get_user_data_fields', [ __CLASS__, 'add_user_data_fields' ] );

		// Add note query support for source.
		add_filter( 'woocommerce_rest_notes_object_query', [ __CLASS__, 'possibly_add_source_to_notes_query' ], 10, 2 );
		add_filter( 'woocommerce_note_where_clauses', [ __CLASS__, 'possibly_add_note_source_where_clause' ], 10, 2 );

		// Priority 5 so we can manipulate the registered gateways before they are shown.
		add_action( 'woocommerce_admin_field_payment_gateways', [ __CLASS__, 'hide_gateways_on_settings_page' ], 5 );

		require_once __DIR__ . '/migrations/class-allowed-payment-request-button-types-update.php';
		require_once __DIR__ . '/migrations/class-update-service-data-from-server.php';
		require_once __DIR__ . '/migrations/class-track-upe-status.php';
		require_once __DIR__ . '/migrations/class-delete-active-woopay-webhook.php';
		add_action( 'woocommerce_woocommerce_payments_updated', [ new Allowed_Payment_Request_Button_Types_Update( self::get_gateway() ), 'maybe_migrate' ] );
		add_action( 'woocommerce_woocommerce_payments_updated', [ new \WCPay\Migrations\Update_Service_Data_From_Server( self::get_account_service() ), 'maybe_migrate' ] );
		add_action( 'woocommerce_woocommerce_payments_updated', [ '\WCPay\Migrations\Track_Upe_Status', 'maybe_track' ] );
		add_action( 'woocommerce_woocommerce_payments_updated', [ '\WCPay\Migrations\Delete_Active_WooPay_Webhook', 'maybe_delete' ] );

		include_once WCPAY_ABSPATH . '/includes/class-wc-payments-explicit-price-formatter.php';
		WC_Payments_Explicit_Price_Formatter::init();

		include_once WCPAY_ABSPATH . 'includes/class-wc-payments-captured-event-note.php';
		include_once WCPAY_ABSPATH . 'includes/admin/class-wc-payments-admin-settings.php';
		include_once WCPAY_ABSPATH . 'includes/fraud-prevention/class-order-fraud-and-risk-meta-box.php';

		// Add admin screens.
		if ( is_admin() ) {
			include_once WCPAY_ABSPATH . 'includes/admin/class-wc-payments-admin.php';
		}

		if ( is_admin() && current_user_can( 'manage_woocommerce' ) ) {
			new WC_Payments_Admin( self::$api_client, self::get_gateway(), self::$account, self::$onboarding_service, self::$incentives_service, self::$database_cache );

			new WC_Payments_Admin_Settings( self::get_gateway() );

			// Use tracks loader only in admin screens because it relies on WC_Tracks loaded by WC_Admin.
			include_once WCPAY_ABSPATH . 'includes/admin/tracks/tracks-loader.php';

			include_once __DIR__ . '/admin/class-wc-payments-admin-sections-overwrite.php';
			new WC_Payments_Admin_Sections_Overwrite( self::get_account_service() );

			new WC_Payments_Status( self::get_wc_payments_http(), self::get_account_service() );

			new WCPay\Fraud_Prevention\Order_Fraud_And_Risk_Meta_Box( self::$order_service );
		}

		// Load WCPay Subscriptions.
		if ( WC_Payments_Features::is_wcpay_subscriptions_enabled() ) {
			include_once WCPAY_ABSPATH . '/includes/subscriptions/class-wc-payments-subscriptions.php';
			WC_Payments_Subscriptions::init( self::$api_client, self::$customer_service, self::$order_service, self::$account );
		}

		add_action( 'rest_api_init', [ __CLASS__, 'init_rest_api' ] );
		add_action( 'woocommerce_woocommerce_payments_updated', [ __CLASS__, 'set_plugin_activation_timestamp' ] );

		add_action( 'admin_enqueue_scripts', [ __CLASS__, 'enqueue_dev_runtime_scripts' ] );

		add_action( 'admin_enqueue_scripts', [ __CLASS__, 'enqueue_assets_script' ] );
		add_action( 'wp_enqueue_scripts', [ __CLASS__, 'enqueue_assets_script' ] );

		self::$duplicate_payment_prevention_service->init( self::$card_gateway, self::$order_service );
	}

	/**
	 * Returns the gateway's working mode.
	 *
	 * @return Mode
	 */
	public static function mode() {
		return self::$mode;
	}

	/**
	 * Adds IPP Email template to WooCommerce emails.
	 *
	 * @param array $email_classes the email classes.
	 * @return array
	 */
	public static function add_ipp_emails( array $email_classes ): array {
		$email_classes['WC_Payments_Email_IPP_Receipt'] = include __DIR__ . '/emails/class-wc-payments-email-ipp-receipt.php';
		return $email_classes;
	}

	/**
	 * Prints the given message in an "admin notice" wrapper with "error" class.
	 *
	 * @param string $message Message to print. Can contain HTML.
	 */
	public static function display_admin_error( $message ) {
		self::display_admin_notice( $message, 'notice-error' );
	}

	/**
	 * Prints the given message in an "admin notice" wrapper with provided classes.
	 *
	 * @param string $message Message to print. Can contain HTML.
	 * @param string $classes Space separated list of classes to be applied to notice element.
	 */
	public static function display_admin_notice( $message, $classes ) {
		?>
		<div class="notice wcpay-notice <?php echo esc_attr( $classes ); ?>">
			<p><b><?php echo esc_html( __( 'WooCommerce Payments', 'woocommerce-payments' ) ); ?></b></p>
			<p><?php echo $message; // PHPCS:Ignore WordPress.Security.EscapeOutput.OutputNotEscaped ?></p>
		</div>
		<?php
	}

	/**
	 * Get plugin headers and cache the result to avoid reopening the file.
	 * First call should execute get_file_data and fetch headers from plugin details comment.
	 * Subsequent calls return the value stored in the variable $plugin_headers.
	 *
	 * @return array Array with plugin headers
	 */
	public static function get_plugin_headers() {
		if ( null === self::$plugin_headers ) {
			self::$plugin_headers = get_file_data(
				WCPAY_PLUGIN_FILE,
				[
					// Mirrors the functionality on WooCommerce core: https://github.com/woocommerce/woocommerce/blob/ff2eadeccec64aa76abd02c931bf607dd819bbf0/includes/wc-core-functions.php#L1916 .
					'WCRequires' => 'WC requires at least',

					'RequiresWP' => 'Requires at least',
					'Version'    => 'Version',
				]
			);
		}
		return self::$plugin_headers;
	}

	/**
	 * Adds the WooCommerce Payments' gateway class to the list of installed payment gateways.
	 *
	 * @param array $gateways Existing list of gateway classes that will be available for the merchant to configure.
	 * @return array The list of payment gateways that will be available, including WooCommerce Payments' Gateway class.
	 */
	public static function register_gateway( $gateways ) {
		if ( WC_Payments_Features::is_upe_split_enabled() || WC_Payments_Features::is_upe_deferred_intent_enabled() ) {

			$payment_methods = self::$card_gateway->get_payment_method_ids_enabled_at_checkout();

			$key = array_search( 'link', $payment_methods, true );

			if ( false !== $key && WC_Payments_Features::is_woopay_enabled() ) {
				unset( $payment_methods[ $key ] );

				self::get_gateway()->update_option( 'upe_enabled_payment_method_ids', $payment_methods );
			}

			if ( WC_Payments_Features::is_woopay_enabled() ) {
				self::$registered_card_gateway = self::$legacy_card_gateway;
			} else {
				self::$registered_card_gateway = self::$card_gateway;
			}
			$gateways[]       = self::$registered_card_gateway;
			$all_upe_gateways = [];
			$reusable_methods = [];
			foreach ( $payment_methods as $payment_method_id ) {
				if ( 'card' === $payment_method_id || 'link' === $payment_method_id ) {
					continue;
				}
				$upe_gateway        = self::get_payment_gateway_by_id( $payment_method_id );
				$upe_payment_method = self::get_payment_method_by_id( $payment_method_id );

				if ( $upe_payment_method->is_reusable() ) {
					$reusable_methods[] = $upe_gateway;
				}

				$all_upe_gateways[] = $upe_gateway;

			}

			if ( is_add_payment_method_page() ) {
				return array_merge( $gateways, $reusable_methods );
			}

			return array_merge( $gateways, $all_upe_gateways );
		} elseif ( WC_Payments_Features::is_upe_enabled() ) {
			self::$registered_card_gateway = self::$card_gateway;
		} else {
			self::$registered_card_gateway = self::$legacy_card_gateway;
		}
		return array_merge( $gateways, [ self::$registered_card_gateway ] );
	}

	/**
	 * Returns main CC gateway registered for WCPay.
	 *
	 * @return WC_Payment_Gateway_WCPay|UPE_Payment_Gateway|UPE_Split_Payment_Gateway
	 */
	public static function get_registered_card_gateway() {
		return self::$registered_card_gateway;
	}

	/**
	 * Called on Payments setting page.
	 *
	 * Remove all WCPay gateways except CC one.
	 */
	public static function hide_gateways_on_settings_page() {
		$default_gateway = self::get_registered_card_gateway();
		foreach ( WC()->payment_gateways->payment_gateways as $index => $payment_gateway ) {
			if ( $payment_gateway instanceof WC_Payment_Gateway_WCPay && $payment_gateway !== $default_gateway ) {
				unset( WC()->payment_gateways->payment_gateways[ $index ] );
			}
		}
	}

	/**
	 * By default, new payment gateways are put at the bottom of the list on the admin "Payments" settings screen.
	 * For visibility, we want WooCommerce Payments to be at the top of the list.
	 *
	 * @param array $ordering Existing ordering of the payment gateways.
	 *
	 * @return array Modified ordering.
	 */
	public static function set_gateway_top_of_list( $ordering ) {
		$ordering = (array) $ordering;
		$id       = self::get_gateway()->id;
		// Only tweak the ordering if the list hasn't been reordered with WooCommerce Payments in it already.
		if ( ! isset( $ordering[ $id ] ) || ! is_numeric( $ordering[ $id ] ) ) {
			$ordering[ $id ] = empty( $ordering ) ? 0 : ( min( $ordering ) - 1 );
		}
		return $ordering;
	}

	/**
	 * Replace the main WCPay gateway with all WCPay payment methods
	 * when retrieving the "woocommerce_gateway_order" option.
	 *
	 * @param array $ordering Gateway order.
	 *
	 * @return array
	 */
	public static function replace_wcpay_gateway_with_payment_methods( $ordering ) {
		$ordering    = (array) $ordering;
		$wcpay_index = array_search(
			self::get_gateway()->id,
			array_keys( $ordering ),
			true
		);

		if ( false === $wcpay_index ) {
			// The main WCPay gateway isn't on the list.
			return $ordering;
		}

		$method_order = self::get_gateway()->get_option( 'payment_method_order', [] );

		if ( empty( $method_order ) ) {
			return $ordering;
		}

		$ordering = array_keys( $ordering );

		array_splice( $ordering, $wcpay_index, 1, $method_order );
		return array_flip( $ordering );
	}

	/**
	 * Adds fields so that we can store inbox notifications last read and open times.
	 *
	 * @param array $user_data_fields User data fields.
	 * @return array
	 */
	public static function add_user_data_fields( $user_data_fields ) {
		return array_merge(
			$user_data_fields,
			[ 'wc_payments_overview_inbox_last_read' ]
		);
	}

	/**
	 * By default, new payment gateways are put at the bottom of the list on the admin "Payments" settings screen.
	 * For visibility, we want WooCommerce Payments to be at the top of the list.
	 * NOTE: this can be removed after WC version 5.6, when the api supports the use of source.
	 * https://github.com/woocommerce/woocommerce-admin/pull/6979
	 *
	 * @param array           $args Existing ordering of the payment gateways.
	 * @param WP_REST_Request $request Full details about the request.
	 *
	 * @return array Modified ordering.
	 */
	public static function possibly_add_source_to_notes_query( $args, $request ) {
		if ( isset( $request['source'] ) && ! isset( $args['source'] ) ) {
			return array_merge(
				$args,
				[
					'source' => wp_parse_list( $request['source'] ),
				]
			);
		}
		return $args;
	}

	/**
	 * Adds source where clause to note query.
	 * NOTE: this can be removed after WC version 5.6, when the api supports the use of source.
	 * https://github.com/woocommerce/woocommerce-admin/pull/6979
	 *
	 * @param string $where_clauses Existing ordering of the payment gateways.
	 * @param array  $args Full details about the request.
	 *
	 * @return string Modified where clause.
	 */
	public static function possibly_add_note_source_where_clause( $where_clauses, $args ) {
		if ( ! empty( $args['source'] ) && false === strpos( $where_clauses, 'AND source IN' ) ) {
			$where_source_array = [];
			foreach ( $args['source'] as $args_type ) {
				$args_type            = trim( $args_type );
				$where_source_array[] = "'" . esc_sql( $args_type ) . "'";
			}
			$escaped_where_source = implode( ',', $where_source_array );
			$where_clauses       .= " AND source IN ($escaped_where_source)";
		}
		return $where_clauses;
	}

	/**
	 * Create the API client.
	 *
	 * @return WC_Payments_API_Client
	 */
	public static function create_api_client() {
		require_once __DIR__ . '/wc-payment-api/models/class-wc-payments-api-charge.php';
		require_once __DIR__ . '/wc-payment-api/models/class-wc-payments-api-intention.php';
		require_once __DIR__ . '/wc-payment-api/class-wc-payments-api-client.php';

		$http_class = self::get_wc_payments_http();

		$api_client_class = apply_filters( 'wc_payments_api_client', WC_Payments_API_Client::class );
		if ( ! class_exists( $api_client_class ) || ! is_subclass_of( $api_client_class, 'WC_Payments_API_Client' ) ) {
			$api_client_class = WC_Payments_API_Client::class;
		}

		return new $api_client_class(
			'WooCommerce Payments/' . WCPAY_VERSION_NUMBER,
			$http_class,
			self::$db_helper
		);
	}

	/**
	 * Create the HTTP instantiation.
	 *
	 * @return WC_Payments_Http_Interface
	 */
	private static function get_wc_payments_http() {
		require_once __DIR__ . '/wc-payment-api/class-wc-payments-http-interface.php';
		require_once __DIR__ . '/wc-payment-api/class-wc-payments-http.php';

		$http_class = apply_filters( 'wc_payments_http', null );

		if ( ! $http_class instanceof WC_Payments_Http_Interface ) {
			$http_class = new WC_Payments_Http( new Automattic\Jetpack\Connection\Manager( 'woocommerce-payments' ) );
		}

		return $http_class;
	}

	/**
	 * Initialize the REST API controllers.
	 */
	public static function init_rest_api() {
		include_once WCPAY_ABSPATH . 'includes/exceptions/class-rest-request-exception.php';
		include_once WCPAY_ABSPATH . 'includes/admin/class-wc-payments-rest-controller.php';

		include_once WCPAY_ABSPATH . 'includes/admin/class-wc-rest-payments-accounts-controller.php';
		$accounts_controller = new WC_REST_Payments_Accounts_Controller( self::$api_client );
		$accounts_controller->register_routes();

		include_once WCPAY_ABSPATH . 'includes/admin/class-wc-rest-payments-deposits-controller.php';
		$deposits_controller = new WC_REST_Payments_Deposits_Controller( self::$api_client );
		$deposits_controller->register_routes();

		include_once WCPAY_ABSPATH . 'includes/admin/class-wc-rest-payments-transactions-controller.php';
		$transactions_controller = new WC_REST_Payments_Transactions_Controller( self::$api_client );
		$transactions_controller->register_routes();

		include_once WCPAY_ABSPATH . 'includes/admin/class-wc-rest-payments-disputes-controller.php';
		$disputes_controller = new WC_REST_Payments_Disputes_Controller( self::$api_client );
		$disputes_controller->register_routes();

		include_once WCPAY_ABSPATH . 'includes/admin/class-wc-rest-payments-charges-controller.php';
		$charges_controller = new WC_REST_Payments_Charges_Controller( self::$api_client );
		$charges_controller->register_routes();

		include_once WCPAY_ABSPATH . 'includes/admin/class-wc-rest-payments-connection-tokens-controller.php';
		$conn_tokens_controller = new WC_REST_Payments_Connection_Tokens_Controller( self::$api_client );
		$conn_tokens_controller->register_routes();

		include_once WCPAY_ABSPATH . 'includes/admin/class-wc-rest-payments-orders-controller.php';
		$orders_controller = new WC_REST_Payments_Orders_Controller( self::$api_client, self::get_gateway(), self::$customer_service, self::$order_service );
		$orders_controller->register_routes();

		include_once WCPAY_ABSPATH . 'includes/admin/class-wc-rest-payments-fraud-outcomes-controller.php';
		$fraud_outcomes_controller = new WC_REST_Payments_Fraud_Outcomes_Controller( self::$api_client );
		$fraud_outcomes_controller->register_routes();

		include_once WCPAY_ABSPATH . 'includes/admin/class-wc-rest-payments-timeline-controller.php';
		$timeline_controller = new WC_REST_Payments_Timeline_Controller( self::$api_client );
		$timeline_controller->register_routes();

		include_once WCPAY_ABSPATH . 'includes/admin/class-wc-rest-payments-webhook-controller.php';
		$webhook_controller = new WC_REST_Payments_Webhook_Controller( self::$api_client, self::$webhook_processing_service );
		$webhook_controller->register_routes();

		include_once WCPAY_ABSPATH . 'includes/admin/class-wc-rest-payments-tos-controller.php';
		$tos_controller = new WC_REST_Payments_Tos_Controller( self::$api_client, self::get_gateway(), self::$account );
		$tos_controller->register_routes();

		include_once WCPAY_ABSPATH . 'includes/admin/class-wc-rest-payments-terminal-locations-controller.php';
		$accounts_controller = new WC_REST_Payments_Terminal_Locations_Controller( self::$api_client );
		$accounts_controller->register_routes();

		include_once WCPAY_ABSPATH . 'includes/admin/class-wc-rest-payments-settings-controller.php';
		$settings_controller = new WC_REST_Payments_Settings_Controller( self::$api_client, self::get_gateway() );
		$settings_controller->register_routes();

		include_once WCPAY_ABSPATH . 'includes/admin/class-wc-rest-payments-reader-controller.php';
		$charges_controller = new WC_REST_Payments_Reader_Controller( self::$api_client, self::get_gateway(), self::$in_person_payments_receipts_service );
		$charges_controller->register_routes();

		include_once WCPAY_ABSPATH . 'includes/admin/class-wc-rest-payments-files-controller.php';
		$files_controller = new WC_REST_Payments_Files_Controller( self::$api_client );
		$files_controller->register_routes();

		include_once WCPAY_ABSPATH . 'includes/admin/class-wc-rest-payments-capital-controller.php';
		$capital_controller = new WC_REST_Payments_Capital_Controller( self::$api_client );
		$capital_controller->register_routes();

		include_once WCPAY_ABSPATH . 'includes/admin/class-wc-rest-payments-onboarding-controller.php';
		$onboarding_controller = new WC_REST_Payments_Onboarding_Controller( self::$api_client, self::$onboarding_service );
		$onboarding_controller->register_routes();

		if ( WC_Payments_Features::is_upe_settings_preview_enabled() ) {
			include_once WCPAY_ABSPATH . 'includes/admin/class-wc-rest-upe-flag-toggle-controller.php';
			$upe_flag_toggle_controller = new WC_REST_UPE_Flag_Toggle_Controller( self::get_gateway() );
			$upe_flag_toggle_controller->register_routes();

			include_once WCPAY_ABSPATH . 'includes/admin/class-wc-rest-payments-survey-controller.php';
			$survey_controller = new WC_REST_Payments_Survey_Controller( self::get_wc_payments_http() );
			$survey_controller->register_routes();
		}

		if ( WC_Payments_Features::is_documents_section_enabled() ) {
			include_once WCPAY_ABSPATH . 'includes/admin/class-wc-rest-payments-documents-controller.php';
			$documents_controller = new WC_REST_Payments_Documents_Controller( self::$api_client );
			$documents_controller->register_routes();

			include_once WCPAY_ABSPATH . 'includes/admin/class-wc-rest-payments-vat-controller.php';
			$vat_controller = new WC_REST_Payments_VAT_Controller( self::$api_client );
			$vat_controller->register_routes();
		}

		include_once WCPAY_ABSPATH . 'includes/admin/class-wc-rest-payments-payment-intents-controller.php';
		$payment_intents_controller = new WC_REST_Payments_Payment_Intents_Controller( self::$api_client );
		$payment_intents_controller->register_routes();

		include_once WCPAY_ABSPATH . 'includes/admin/class-wc-rest-payments-authorizations-controller.php';
		$authorizations_controller = new WC_REST_Payments_Authorizations_Controller( self::$api_client );
		$authorizations_controller->register_routes();
	}

	/**
	 * Gets the file modified time as a cache buster if we're in dev mode, or the plugin version otherwise.
	 *
	 * @param string $file Local path to the file.
	 * @return string The cache buster value to use for the given file.
	 */
	public static function get_file_version( $file ): string {
		if ( defined( 'SCRIPT_DEBUG' ) && SCRIPT_DEBUG && file_exists( WCPAY_ABSPATH . $file ) ) {
			return (string) filemtime( WCPAY_ABSPATH . trim( $file, '/' ) );
		}
		return WCPAY_VERSION_NUMBER;
	}

	/**
	 * Returns the WooPay_Tracker instance
	 *
	 * @return WooPay_Tracker instance
	 */
	public static function woopay_tracker(): WooPay_Tracker {
		return self::$woopay_tracker;
	}

	/**
	 * Load script with all required dependencies.
	 *
	 * @param string $handler Script handler.
	 * @param string $script Script name.
	 * @param array  $dependencies Additional dependencies.
	 *
	 * @return void
	 */
	public static function register_script_with_dependencies( string $handler, string $script, array $dependencies = [] ) {
		$script_file                  = $script . '.js';
		$script_src_url               = plugins_url( $script_file, WCPAY_PLUGIN_FILE );
		$script_asset_path            = WCPAY_ABSPATH . $script . '.asset.php';
		$script_asset                 = file_exists( $script_asset_path ) ? require $script_asset_path : [ 'dependencies' => [] ]; // nosemgrep: audit.php.lang.security.file.inclusion-arg -- server generated path is used.
		$script_asset['dependencies'] = array_merge( $script_asset['dependencies'], $dependencies );
		wp_register_script(
			$handler,
			$script_src_url,
			$script_asset['dependencies'],
			self::get_file_version( $script_file ),
			true
		);
	}

	/**
	 * Returns payment method instance by Stripe ID.
	 *
	 * @param string $payment_method_id Stripe payment method type ID.
	 * @return false|UPE_Payment_Method Matching UPE Payment Method instance.
	 */
	public static function get_payment_method_by_id( $payment_method_id ) {
		if ( ! isset( self::$upe_payment_method_map[ $payment_method_id ] ) ) {
			return false;
		}
		return self::$upe_payment_method_map[ $payment_method_id ];
	}

	/**
	 * Returns payment gateway instance by Stripe ID.
	 *
	 * @param string $payment_method_id Stripe payment method type ID.
	 * @return false|UPE_Payment_Gateway Matching UPE Payment Gateway instance.
	 */
	public static function get_payment_gateway_by_id( $payment_method_id ) {
		if ( ! isset( self::$upe_payment_gateway_map[ $payment_method_id ] ) ) {
			return false;
		}
		return self::$upe_payment_gateway_map[ $payment_method_id ];
	}

	/**
	 * Returns Payment Method map.
	 *
	 * @return array
	 */
	public static function get_payment_method_map() {
		return self::$upe_payment_method_map;
	}

	/**
	 * Returns the WC_Payment_Gateway_WCPay instance
	 *
	 * @return WC_Payment_Gateway_WCPay|UPE_Payment_Gateway gateway instance
	 */
	public static function get_gateway() {
		return self::$card_gateway;
	}

	/**
	 * Returns the WC_Payments_Checkout instance
	 *
	 * @return WC_Payments_Checkout|WC_Payments_UPE_Checkout gateway instance
	 */
	public static function get_wc_payments_checkout() {
		return self::$wc_payments_checkout;
	}

	/**
	 * Returns the Database_Cache instance.
	 *
	 * @return Database_Cache Database_Cache instance.
	 */
	public static function get_database_cache(): Database_Cache {
		return self::$database_cache;
	}

	/**
	 * Sets the Database_Cache instance.
	 *
	 * @param Database_Cache $database_cache The cache instance.
	 */
	public static function set_database_cache( Database_Cache $database_cache ) {
		self::$database_cache = $database_cache;
	}

	/**
	 * Sets the card gateway instance.
	 *
	 * @param WC_Payment_Gateway_WCPay|UPE_Payment_Gateway $gateway The card gateway instance..
	 */
	public static function set_gateway( $gateway ) {
		self::$card_gateway = $gateway;
	}

	/**
	 * Returns the WC_Payments_Account instance
	 *
	 * @return WC_Payments_Account account service instance
	 */
	public static function get_account_service() {
		return self::$account;
	}

	/**
	 * Sets the account service instance.
	 *
	 * @param WC_Payments_Account $account The account instance.
	 */
	public static function set_account_service( WC_Payments_Account $account ) {
		self::$account = $account;
	}

	/**
	 * Returns the WC_Payments_API_Client
	 *
	 * @return WC_Payments_API_Client API Client instance
	 */
	public static function get_payments_api_client() {
		return self::$api_client;
	}

	/**
	 * Returns the WC_Payments_Localization_Service
	 *
	 * @return WC_Payments_Localization_Service Localization Service instance
	 */
	public static function get_localization_service() {
		return self::$localization_service;
	}

	/**
	 * Returns the WC_Payments_Action_Scheduler_Service
	 *
	 * @return WC_Payments_Action_Scheduler_Service Action Scheduler Service instance
	 */
	public static function get_action_scheduler_service() {
		return self::$action_scheduler_service;
	}

	/**
	 * Returns the WC_Payments_Fraud_Service instance
	 *
	 * @return WC_Payments_Fraud_Service Fraud Service instance
	 */
	public static function get_fraud_service() {
		return self::$fraud_service;
	}

	/**
	 * Returns the WC_Payments_Customer_Service instance
	 *
	 * @return WC_Payments_Customer_Service  The Customer Service instance.
	 */
	public static function get_customer_service(): WC_Payments_Customer_Service {
		return self::$customer_service;
	}

	/**
	 * Returns the WC_Payments_Customer_Service_API instance
	 *
	 * @return WC_Payments_Customer_Service_API  The Customer Service instance.
	 */
	public static function get_customer_service_api(): WC_Payments_Customer_Service_API {
		return self::$customer_service_api;
	}

	/**
	 * Sets the customer service instance. This is needed only for tests.
	 *
	 * @param WC_Payments_Customer_Service $customer_service_class Instance of WC_Payments_Customer_Service.
	 *
	 * @return void
	 */
	public static function set_customer_service( WC_Payments_Customer_Service $customer_service_class ) {
		self::$customer_service = $customer_service_class;
	}

	/**
	 * Registers the payment method with the blocks registry.
	 *
	 * @param Automattic\WooCommerce\Blocks\Payments\PaymentMethodRegistry $payment_method_registry The registry.
	 */
	public static function register_checkout_gateway( $payment_method_registry ) {
		require_once __DIR__ . '/class-wc-payments-blocks-payment-method.php';
		if ( WC_Payments_Features::is_upe_split_enabled() || WC_Payments_Features::is_upe_deferred_intent_enabled() ) {
			require_once __DIR__ . '/class-wc-payments-upe-split-blocks-payment-method.php';
			$payment_method_registry->register( new WC_Payments_UPE_Split_Blocks_Payment_Method() );
		} elseif ( WC_Payments_Features::is_upe_legacy_enabled() ) {
			require_once __DIR__ . '/class-wc-payments-upe-blocks-payment-method.php';
			$payment_method_registry->register( new WC_Payments_UPE_Blocks_Payment_Method() );
		} else {
			$payment_method_registry->register( new WC_Payments_Blocks_Payment_Method() );
		}

	}

	/**
	 * Handles upgrade routines.
	 */
	public static function install_actions() {
		if ( version_compare( WCPAY_VERSION_NUMBER, get_option( 'woocommerce_woocommerce_payments_version' ), '>' ) ) {
			do_action( 'woocommerce_woocommerce_payments_updated' );
			self::update_plugin_version();
		}
	}

	/**
	 * Updates the plugin version in db.
	 */
	public static function update_plugin_version() {
		update_option( 'woocommerce_woocommerce_payments_version', WCPAY_VERSION_NUMBER );
	}

	/**
	 * Sets the plugin activation timestamp.
	 *
	 * Use add_option so that we don't overwrite the value.
	 */
	public static function set_plugin_activation_timestamp() {
		add_option( 'wcpay_activation_timestamp', time() );
	}

	/**
	 * Adds WCPay notes to the WC-Admin inbox.
	 */
	public static function add_woo_admin_notes() {
		// Do not try to add notes on ajax requests to improve their performance.
		if ( wp_doing_ajax() ) {
			return;
		}

		if ( defined( 'WC_VERSION' ) && version_compare( WC_VERSION, '4.4.0', '>=' ) ) {
			require_once WCPAY_ABSPATH . 'includes/notes/class-wc-payments-notes-set-up-refund-policy.php';
			require_once WCPAY_ABSPATH . 'includes/notes/class-wc-payments-notes-qualitative-feedback.php';
			WC_Payments_Notes_Qualitative_Feedback::possibly_add_note();
			WC_Payments_Notes_Set_Up_Refund_Policy::possibly_add_note();

			require_once WCPAY_ABSPATH . 'includes/notes/class-wc-payments-notes-set-https-for-checkout.php';
			WC_Payments_Notes_Set_Https_For_Checkout::possibly_add_note();

			require_once WCPAY_ABSPATH . 'includes/notes/class-wc-payments-notes-additional-payment-methods.php';
			WC_Payments_Notes_Additional_Payment_Methods::set_account( self::get_account_service() );
			WC_Payments_Notes_Additional_Payment_Methods::possibly_add_note();
			WC_Payments_Notes_Additional_Payment_Methods::maybe_enable_upe_feature_flag();

			require_once WCPAY_ABSPATH . 'includes/notes/class-wc-payments-notes-set-up-stripelink.php';
			WC_Payments_Notes_Set_Up_StripeLink::set_gateway( self::get_gateway() );
			WC_Payments_Notes_Set_Up_StripeLink::possibly_add_note();
		}

		if ( defined( 'WC_VERSION' ) && version_compare( WC_VERSION, '7.5', '<' ) && get_woocommerce_currency() === 'NOK' ) {
			/**
			 * Shows an alert notice for Norwegian merchants on WooCommerce 7.4 and below
			 */
			function wcpay_show_old_woocommerce_for_norway_notice() {
				?>
				<div class="notice wcpay-notice notice-error">
					<p>
					<?php
					echo WC_Payments_Utils::esc_interpolated_html(
						/* translators: %s: documentation URL */
						__( 'The WooCommerce version you have installed is not compatible with WooCommerce Payments for a Norwegian business. Please update WooCommerce to version 7.5 or above. You can do that via the <a1>the plugins page.</a1>', 'woocommerce-payments' ),
						[
							'a1' => '<a href="' . admin_url( 'plugins.php' ) . '">',
						]
					)
					?>
					</p>
				</div>
				<?php
			}

			add_filter( 'admin_notices', 'wcpay_show_old_woocommerce_for_norway_notice' );
		}

		add_filter( 'admin_notices', [ __CLASS__, 'wcpay_show_old_woocommerce_for_hungary_sweden_and_czech_republic' ] );
	}

	/**
	 * Removes WCPay notes from the WC-Admin inbox.
	 */
	public static function remove_woo_admin_notes() {
		if ( defined( 'WC_VERSION' ) && version_compare( WC_VERSION, '4.4.0', '>=' ) ) {
			self::$remote_note_service->delete_notes();
			require_once WCPAY_ABSPATH . 'includes/notes/class-wc-payments-notes-set-up-refund-policy.php';
			require_once WCPAY_ABSPATH . 'includes/notes/class-wc-payments-notes-qualitative-feedback.php';
			WC_Payments_Notes_Qualitative_Feedback::possibly_delete_note();
			WC_Payments_Notes_Set_Up_Refund_Policy::possibly_delete_note();

			require_once WCPAY_ABSPATH . 'includes/notes/class-wc-payments-notes-set-https-for-checkout.php';
			WC_Payments_Notes_Set_Https_For_Checkout::possibly_delete_note();

			require_once WCPAY_ABSPATH . 'includes/notes/class-wc-payments-notes-instant-deposits-eligible.php';
			WC_Payments_Notes_Instant_Deposits_Eligible::possibly_delete_note();

			require_once WCPAY_ABSPATH . 'includes/notes/class-wc-payments-notes-additional-payment-methods.php';
			WC_Payments_Notes_Additional_Payment_Methods::possibly_delete_note();

			require_once WCPAY_ABSPATH . 'includes/notes/class-wc-payments-notes-set-up-stripelink.php';
			WC_Payments_Notes_Set_Up_StripeLink::possibly_delete_note();
		}
	}

	/**
	 * Filter to check if WCPay should operate as usual (the customer can save payment methods at checkout and those payment methods
	 * will only be used on this site), or if saved cards should be available for all the sites on the multisite network.
	 *
	 * NOTE: DON'T USE THIS FILTER. Everything will break. At this moment, it's only intended to be used internally by Automattic.
	 *
	 * @return bool Normal WCPay behavior (false, default) or TRUE if the site should only use network-wide saved payment methods.
	 */
	public static function is_network_saved_cards_enabled() {
		return apply_filters( 'wcpay_force_network_saved_cards', false );
	}

	/**
	 * Registers woopay hooks if the woopay feature flag is enabled.
	 *
	 * @return void
	 */
	public static function maybe_register_woopay_hooks() {
		$is_woopay_eligible = WC_Payments_Features::is_woopay_eligible(); // Feature flag.
		$is_woopay_enabled  = 'yes' === self::get_gateway()->get_option( 'platform_checkout', 'no' );

		if ( $is_woopay_eligible && $is_woopay_enabled ) {
			add_action( 'wc_ajax_wcpay_init_woopay', [ __CLASS__, 'ajax_init_woopay' ] );
			add_action( 'wc_ajax_wcpay_get_woopay_signature', [ __CLASS__, 'ajax_get_woopay_signature' ] );

			// This injects the payments API and draft orders into core, so the WooCommerce Blocks plugin is not necessary.
			// We should remove this once both features are available by default in the WC minimum supported version.
			// - The payments API is currently only available in feature builds (with flag `WC_BLOCKS_IS_FEATURE_PLUGIN`).
			// - The Draft order status is available after WC blocks 7.5.0.
			if (
				! defined( 'WC_BLOCKS_IS_FEATURE_PLUGIN' ) &&
				class_exists( 'Automattic\WooCommerce\Blocks\Package' ) &&
				class_exists( 'Automattic\WooCommerce\Blocks\Payments\Api' )
			) {
				// Register payments API.
				$blocks_package_container = Automattic\WooCommerce\Blocks\Package::container();
				$blocks_package_container->register(
					Automattic\WooCommerce\Blocks\Payments\Api::class,
					function ( $container ) {
						$payment_method_registry = $container->get( Automattic\WooCommerce\Blocks\Payments\PaymentMethodRegistry::class );
						$asset_data_registry     = $container->get( Automattic\WooCommerce\Blocks\Assets\AssetDataRegistry::class );
						return new Automattic\WooCommerce\Blocks\Payments\Api( $payment_method_registry, $asset_data_registry );
					}
				);
				$blocks_package_container->get( Automattic\WooCommerce\Blocks\Payments\Api::class );

				// Register draft orders.
				$draft_orders = $blocks_package_container->get( Automattic\WooCommerce\Blocks\Domain\Services\DraftOrders::class );

				add_filter( 'wc_order_statuses', [ $draft_orders, 'register_draft_order_status' ] );
				add_filter( 'woocommerce_register_shop_order_post_statuses', [ $draft_orders, 'register_draft_order_post_status' ] );
				add_filter( 'woocommerce_analytics_excluded_order_statuses', [ $draft_orders, 'append_draft_order_post_status' ] );
				add_filter( 'woocommerce_valid_order_statuses_for_payment', [ $draft_orders, 'append_draft_order_post_status' ] );
				add_filter( 'woocommerce_valid_order_statuses_for_payment_complete', [ $draft_orders, 'append_draft_order_post_status' ] );
				// Hook into the query to retrieve My Account orders so draft status is excluded.
				add_action( 'woocommerce_my_account_my_orders_query', [ $draft_orders, 'delete_draft_order_post_status_from_args' ] );
				add_action( 'woocommerce_cleanup_draft_orders', [ $draft_orders, 'delete_expired_draft_orders' ] );
				add_action( 'admin_init', [ $draft_orders, 'install' ] );
			}

			new WooPay_Order_Status_Sync( self::$api_client );
		}
	}

	/**
	 * Initializes express checkout buttons if payments are enabled
	 *
	 * @return void
	 */
	public static function maybe_display_express_checkout_buttons() {
		if ( WC_Payments_Features::are_payments_enabled() ) {
			$payment_request_button_handler          = new WC_Payments_Payment_Request_Button_Handler( self::$account, self::get_gateway() );
			$woopay_button_handler                   = new WC_Payments_WooPay_Button_Handler( self::$account, self::get_gateway(), self::$woopay_util );
			$express_checkout_button_display_handler = new WC_Payments_Express_Checkout_Button_Display_Handler( self::get_gateway(), $payment_request_button_handler, $woopay_button_handler );
		}
	}


	/**
	 * Used to initialize woopay session.
	 *
	 * @return void
	 */
	public static function ajax_init_woopay() {
		$is_nonce_valid = check_ajax_referer( 'wcpay_init_woopay_nonce', false, false );

		if ( ! $is_nonce_valid ) {
			wp_send_json_error(
				__( 'You aren’t authorized to do that.', 'woocommerce-payments' ),
				403
			);
		}

		$email       = ! empty( $_POST['email'] ) ? wc_clean( wp_unslash( $_POST['email'] ) ) : '';
		$user        = wp_get_current_user();
		$customer_id = self::$customer_service->get_customer_id_by_user_id( $user->ID );
		if ( null === $customer_id ) {
			// create customer.
			$customer_data = WC_Payments_Customer_Service::map_customer_data( null, new WC_Customer( $user->ID ) );
			$customer_id   = self::$customer_service->create_customer_for_user( $user, $customer_data );
		}

		$account_id = self::get_account_service()->get_stripe_account_id();

		$store_logo = self::get_gateway()->get_option( 'platform_checkout_store_logo' );

		$store_api_token = WooPay_Store_Api_Token::init();

		include_once WCPAY_ABSPATH . 'includes/compat/blocks/class-blocks-data-extractor.php';
		$blocks_data_extractor = new Blocks_Data_Extractor();

		$body = [
			'wcpay_version'   => WCPAY_VERSION_NUMBER,
			'user_id'         => $user->ID,
			'customer_id'     => $customer_id,
			'session_nonce'   => wp_create_nonce( 'wc_store_api' ),
			'store_api_token' => $store_api_token->get_cart_token(),
			'email'           => $email,
			'store_data'      => [
				'store_name'                     => get_bloginfo( 'name' ),
				'store_logo'                     => ! empty( $store_logo ) ? get_rest_url( null, 'wc/v3/payments/file/' . $store_logo ) : '',
				'custom_message'                 => self::get_gateway()->get_option( 'platform_checkout_custom_message' ),
				'blog_id'                        => Jetpack_Options::get_option( 'id' ),
				'blog_url'                       => get_site_url(),
				'blog_checkout_url'              => wc_get_checkout_url(),
				'blog_shop_url'                  => get_permalink( wc_get_page_id( 'shop' ) ),
				'store_api_url'                  => self::get_store_api_url(),
				'account_id'                     => $account_id,
				'test_mode'                      => self::$mode->is_test(),
				'capture_method'                 => empty( self::get_gateway()->get_option( 'manual_capture' ) ) || 'no' === self::get_gateway()->get_option( 'manual_capture' ) ? 'automatic' : 'manual',
				'is_subscriptions_plugin_active' => self::get_gateway()->is_subscriptions_plugin_active(),
				'woocommerce_tax_display_cart'   => get_option( 'woocommerce_tax_display_cart' ),
				'ship_to_billing_address_only'   => wc_ship_to_billing_address_only(),
				'return_url'                     => wc_get_cart_url(),
				'blocks_data'                    => $blocks_data_extractor->get_data(),
				'checkout_schema_namespaces'     => $blocks_data_extractor->get_checkout_schema_namespaces(),
			],
			'user_session'    => isset( $_REQUEST['user_session'] ) ? sanitize_text_field( wp_unslash( $_REQUEST['user_session'] ) ) : null,
		];

<<<<<<< HEAD
		$has_adapted_extension_enabled = get_option( WooPay_Scheduler::HAS_ADAPTED_EXTENSIONS_OPTION_NAME, false );
		if ( $has_adapted_extension_enabled && ! empty( $email ) && ! is_user_logged_in() ) {
=======
		$has_adapted_extension_installed = self::$woopay_util->has_adapted_extension_installed();
		if ( $has_adapted_extension_installed && ! empty( $email ) && ! is_user_logged_in() ) {
>>>>>>> 73ffdded
			$user = get_user_by( 'email', $email );

			// Some extensions need the user to be authenticated to get user data,
			// we use this token when the user email is verified on WooPay to get this data
			// without store authentication when both email matches.
			if ( $user ) {
				WC()->session->set( 'woopay_verified_user_id', $user->ID );

				$body['verified_user_store_api_token'] = $store_api_token->get_store_api_token_for_user_id( $user->ID );
			}
		}

		$args = [
			'url'     => WooPay_Utilities::get_woopay_rest_url( 'init' ),
			'method'  => 'POST',
			'timeout' => 30,
			'body'    => wp_json_encode( $body ),
			'headers' => [
				'Content-Type' => 'application/json',
			],
		];

		/**
		 * Suppress psalm error from Jetpack Connection namespacing WP_Error.
		 *
		 * @psalm-suppress UndefinedDocblockClass
		 */
		$response = Automattic\Jetpack\Connection\Client::remote_request( $args, wp_json_encode( $body ) );

		if ( is_wp_error( $response ) || ! is_array( $response ) ) {
			Logger::error( 'HTTP_REQUEST_ERROR ' . var_export( $response, true ) ); // phpcs:ignore WordPress.PHP.DevelopmentFunctions.error_log_var_export
			// phpcs:ignore
			/**
			 * @psalm-suppress UndefinedDocblockClass
			 */
			$message = sprintf(
				// translators: %1: original error message.
				__( 'Http request failed. Reason: %1$s', 'woocommerce-payments' ),
				$response->get_error_message()
			);
			// Respond with same message platform would respond with on failure.
			$response_body_json = wp_json_encode( [ 'result' => 'failure' ] );
		} else {
			$response_body_json = wp_remote_retrieve_body( $response );
		}

		Logger::log( $response_body_json );
		wp_send_json( json_decode( $response_body_json ) );
	}

	/**
	 * Retrieve a woopay request signature.
	 *
	 * @return void
	 */
	public static function ajax_get_woopay_signature() {
		$is_nonce_valid = check_ajax_referer( 'woopay_signature_nonce', false, false );

		if ( ! $is_nonce_valid ) {
			wp_send_json_error(
				__( 'You aren’t authorized to do that.', 'woocommerce-payments' ),
				403
			);
		}

		$woopay_util = new WooPay_Utilities();

		$signature = $woopay_util->get_woopay_request_signature();

		wp_send_json_success(
			[
				'signature' => $signature,
			],
			200
		);
	}

	/**
	 * Retrieves the Store API URL.
	 *
	 * @return string
	 */
	public static function get_store_api_url() {
		if ( class_exists( StoreApi::class ) && class_exists( RoutesController::class ) ) {
			try {
				$cart          = StoreApi::container()->get( RoutesController::class )->get( 'cart' );
				$store_api_url = method_exists( $cart, 'get_namespace' ) ? $cart->get_namespace() : 'wc/store';
			} catch ( Exception $e ) {
				$store_api_url = 'wc/store';
			}
		}

		return get_rest_url( null, $store_api_url ?? 'wc/store' );
	}

	/**
	 * Adds custom email field.
	 */
	public static function woopay_fields_before_billing_details() {
		$checkout = WC()->checkout;

		echo '<div class="woocommerce-billing-fields" id="contact_details">';

		echo '<h3>' . esc_html( __( 'Contact information', 'woocommerce-payments' ) ) . '</h3>';

		echo '<div class="woocommerce-billing-fields__field-wrapper">';
		woocommerce_form_field(
			'billing_email',
			[
				'type'        => 'email',
				'label'       => __( 'Email address', 'woocommerce-payments' ),
				'class'       => [ 'form-row-wide woopay-billing-email' ],
				'input_class' => [ 'woopay-billing-email-input' ],
				'validate'    => [ 'email' ],
				'required'    => true,
			],
			$checkout->get_value( 'billing_email' )
		);

		echo '</div>';
		echo '</div>';

		// Ensure WC Blocks styles are enqueued so the spinner will show.
		// This style is not enqueued be default when using a block theme and classic checkout.
		wp_enqueue_style( 'wc-blocks-style' );
	}

	/**
	 * Hide the core email field
	 *
	 * @param string $field The checkout field being filtered.
	 * @param string $key The field key.
	 * @param mixed  $args Field arguments.
	 * @param string $value Field value.
	 * @return string
	 */
	public static function filter_woocommerce_form_field_woopay_email( $field, $key, $args, $value ) {
		$class = $args['class'][0];
		if ( false === strpos( $class, 'woopay-billing-email' ) && is_checkout() && ! is_checkout_pay_page() ) {
			$field = '';
		}
		return $field;
	}

	/**
	 * Register woopay hooks and scripts if feature is available.
	 *
	 * @return void
	 */
	public static function init_woopay() {
		// Load woopay save user section if feature is enabled.
		if ( self::$woopay_util->should_enable_woopay( self::get_gateway() ) ) {
			// Update email field location.
			add_action( 'woocommerce_checkout_billing', [ __CLASS__, 'woopay_fields_before_billing_details' ], -50 );
			add_filter( 'woocommerce_form_field_email', [ __CLASS__, 'filter_woocommerce_form_field_woopay_email' ], 20, 4 );

			include_once __DIR__ . '/woopay-user/class-woopay-save-user.php';

			new WooPay_Save_User();
		}
	}

	/**
	 * Load stripe site messaging script.
	 *
	 * @return void
	 */
	public static function load_stripe_bnpl_site_messaging() {
		if ( WC_Payments_Features::is_bnpl_affirm_afterpay_enabled() ) {
			// The messaging element shall not be shown for subscription products.
			// As we are not too deep into subscriptions API, we follow simplistic approach for now.
			$is_subscription           = false;
			$are_subscriptions_enabled = class_exists( 'WC_Subscriptions' ) || class_exists( 'WC_Subscriptions_Core_Plugin' );
			if ( $are_subscriptions_enabled ) {
					global $product;
					$is_subscription = $product && WC_Subscriptions_Product::is_subscription( $product );
			}

			if ( ! $is_subscription ) {
				require_once __DIR__ . '/class-wc-payments-payment-method-messaging-element.php';
				$stripe_site_messaging = new WC_Payments_Payment_Method_Messaging_Element( self::$account, self::$card_gateway );
				echo wp_kses( $stripe_site_messaging->init(), 'post' );
			}
		}
	}

	/**
	 * Load webpack runtime script, only if SCRIPT_DEBUG is enabled and the script exists.
	 * Required for webpack server with HMR.
	 *
	 * @return void
	 */
	public static function enqueue_dev_runtime_scripts() {
		if ( ( defined( 'SCRIPT_DEBUG' ) && SCRIPT_DEBUG ) && file_exists( WCPAY_ABSPATH . 'dist/runtime.js' ) ) {
			wp_enqueue_script( 'WCPAY_RUNTIME', plugins_url( 'dist/runtime.js', WCPAY_PLUGIN_FILE ), [], self::get_file_version( 'dist/runtime.js' ), true );
		}
	}

	/**
	 * Creates a new request object for a server call.
	 *
	 * @param  string $class_name The name of the request class. Must extend WCPay\Core\Server\Request.
	 * @param  mixed  $id         The item ID, if the request needs it (Optional).
	 * @return Request
	 * @throws Exception          If the request class is not really a request.
	 */
	public static function create_request( $class_name, $id = null ) {
		/**
		 * Used for unit tests only, as requests have dependencies, which are not publicly available in live mode.
		 *
		 * @param Request $request    Null, but if the filter returns a request, it will be used.
		 * @param string  $class_name The name of the request class.
		 */
		$request = apply_filters( 'wcpay_create_request', null, $class_name, $id );
		if ( $request instanceof Request ) {
			return $request;
		}

		if ( ! is_subclass_of( $class_name, Request::class ) ) {
			throw new Exception(
				sprintf(
					'WC_Payments::create_request() requires a class, which extends %s, %s provided instead',
					Request::class,
					$class_name
				)
			);
		}

		return new $class_name( self::get_payments_api_client(), self::get_wc_payments_http(), $id );
	}

	/**
	 * Inject an inline script with WCPay assets properties.
	 * window.wcpayAssets.url – Dist URL, required to properly load chunks on sites with JS concatenation enabled.
	 *
	 * @return void
	 */
	public static function enqueue_assets_script() {
		wp_register_script( 'WCPAY_ASSETS', '', [], WCPAY_VERSION_NUMBER, false );
		wp_enqueue_script( 'WCPAY_ASSETS' );
		wp_localize_script(
			'WCPAY_ASSETS',
			'wcpayAssets',
			[
				'url' => plugins_url( '/dist/', WCPAY_PLUGIN_FILE ),
			]
		);
	}

	/**
	 * Shows an alert notice for Hungarian, Sweden, and Czech Republic merchants on WooCommerce 7.4 and below
	 */
	public static function wcpay_show_old_woocommerce_for_hungary_sweden_and_czech_republic() {
		$currencies        = [ 'HUF', 'SEK', 'CZK' ];
		$store_currency    = get_woocommerce_currency();
		$should_show_error = in_array( $store_currency, $currencies, true );

		if ( ! defined( 'WC_VERSION' ) || ! version_compare( WC_VERSION, '7.8', '<' ) || ! $should_show_error ) {
			return;
		}

		$notice = '';

		switch ( $store_currency ) {
			case 'HUF':
				/* translators: %1$s: The current WordPress version used by the store */
				$notice = __( 'The WooCommerce version you have installed is not compatible with WooCommerce Payments for a Hungarian business. Please update WooCommerce to version 7.8 or above (you are using %1$s). You can do that via the <a1>the plugins page.</a1>', 'woocommerce-payments' );
				break;
			case 'SEK':
				/* translators: %1$s: The current WordPress version used by the store */
				$notice = __( 'The WooCommerce version you have installed is not compatible with WooCommerce Payments for a Swedish business. Please update WooCommerce to version 7.8 or above (you are using %1$s). You can do that via the <a1>the plugins page.</a1>', 'woocommerce-payments' );
				break;
			case 'CZK':
				/* translators: %1$s: The current WordPress version used by the store */
				$notice = __( 'The WooCommerce version you have installed is not compatible with WooCommerce Payments for a Czech Republic business. Please update WooCommerce to version 7.8 or above (you are using %1$s). You can do that via the <a1>the plugins page.</a1>', 'woocommerce-payments' );
				break;
		}

		?>
		<div class="notice wcpay-notice notice-error">
			<p>
			<?php
			echo WC_Payments_Utils::esc_interpolated_html(
				sprintf(
					$notice,
					WC_VERSION
				),
				[
					'a1' => '<a href="' . admin_url( 'plugins.php' ) . '">',
				]
			)
			?>
			</p>
		</div>
		<?php
	}
}<|MERGE_RESOLUTION|>--- conflicted
+++ resolved
@@ -1502,13 +1502,8 @@
 			'user_session'    => isset( $_REQUEST['user_session'] ) ? sanitize_text_field( wp_unslash( $_REQUEST['user_session'] ) ) : null,
 		];
 
-<<<<<<< HEAD
 		$has_adapted_extension_enabled = get_option( WooPay_Scheduler::HAS_ADAPTED_EXTENSIONS_OPTION_NAME, false );
 		if ( $has_adapted_extension_enabled && ! empty( $email ) && ! is_user_logged_in() ) {
-=======
-		$has_adapted_extension_installed = self::$woopay_util->has_adapted_extension_installed();
-		if ( $has_adapted_extension_installed && ! empty( $email ) && ! is_user_logged_in() ) {
->>>>>>> 73ffdded
 			$user = get_user_by( 'email', $email );
 
 			// Some extensions need the user to be authenticated to get user data,
