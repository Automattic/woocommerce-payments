<?php
/**
 * Class WC_Payments
 *
 * @package WooCommerce\Payments
 */

if ( ! defined( 'ABSPATH' ) ) {
	exit; // Exit if accessed directly.
}

use WCPay\Logger;
use WCPay\Payment_Methods\CC_Payment_Gateway;
use WCPay\Payment_Methods\Giropay_Payment_Gateway;
use WCPay\Payment_Methods\Sepa_Payment_Gateway;
use WCPay\Payment_Methods\Sofort_Payment_Gateway;
use WCPay\Payment_Methods\Digital_Wallets_Payment_Gateway;

/**
 * Main class for the WooCommerce Payments extension. Its responsibility is to initialize the extension.
 */
class WC_Payments {

	/**
	 * Instance of WC_Payment_Gateway_WCPay, created in init function.
	 *
	 * @var CC_Payment_Gateway
	 */
	private static $card_gateway;

	/**
	 * Instance of Giropay gateway, created in init function.
	 *
	 * @var Giropay_Payment_Gateway
	 */
	private static $giropay_gateway;

	/**
	 * Instance of SEPA gateway, created in init function.
	 *
	 * @var Sepa_Payment_Gateway
	 */
	private static $sepa_gateway;

	/**
	 * Instance of Sofort gateway, created in init function.
	 *
	 * @var Sofort_Payment_Gateway
	 */
	private static $sofort_gateway;

	/**
	 * Instance of Digital Wallets payment gateway, created in init function.
	 *
	 * @var Digital_Wallets_Payment_Gateway
	 */
	private static $digital_wallets_gateway;

	/**
	 * Instance of WC_Payments_API_Client, created in init function.
	 *
	 * @var WC_Payments_API_Client
	 */
	private static $api_client;

	/**
	 * Instance of WC_Payments_DB.
	 *
	 * @var WC_Payments_DB
	 */
	private static $db_helper;

	/**
	 * Instance of WC_Payments_Account, created in init function.
	 *
	 * @var WC_Payments_Account
	 */
	private static $account;

	/**
	 * Instance of WC_Payments_Customer_Service, created in init function.
	 *
	 * @var WC_Payments_Customer_Service
	 */
	private static $customer_service;

	/**
	 * Instance of WC_Payments_Token_Service, created in init function.
	 *
	 * @var WC_Payments_Token_Service
	 */
	private static $token_service;

	/**
	 * Instance of WC_Payments_Remote_Note_Service, created in init function.
	 *
	 * @var WC_Payments_Remote_Note_Service
	 */
	private static $remote_note_service;

	/**
	 * Instance of WC_Payments_Action_Scheduler_Service, created in init function
	 *
	 * @var WC_Payments_Action_Scheduler_Service
	 */
	private static $action_scheduler_service;

	/**
	 * Instance of WC_Payments_Fraud_Service, created in init function
	 *
	 * @var WC_Payments_Fraud_Service
	 */
	private static $fraud_service;

	/**
	 * Instance of WC_Payments_Payment_Request_Button_Handler, created in init function
	 *
	 * @var WC_Payments_Payment_Request_Button_Handler
	 */
	private static $payment_request_button_handler;

	/**
	 * Instance of WC_Payments_Apple_Pay_Registration, created in init function
	 *
	 * @var WC_Payments_Apple_Pay_Registration
	 */
	private static $apple_pay_registration;

	/**
	 * Cache for plugin headers to avoid multiple calls to get_file_data
	 *
	 * @var array
	 */
	private static $plugin_headers = null;

	/**
	 * Entry point to the initialization logic.
	 */
	public static function init() {
		define( 'WCPAY_VERSION_NUMBER', self::get_plugin_headers()['Version'] );

		include_once __DIR__ . '/class-wc-payments-features.php';
		include_once __DIR__ . '/class-wc-payments-utils.php';

		if ( ! self::check_plugin_dependencies( true ) ) {
			add_filter( 'admin_notices', [ __CLASS__, 'check_plugin_dependencies' ] );
			return;
		}

		add_action( 'admin_init', [ __CLASS__, 'add_woo_admin_notes' ] );
		add_action( 'admin_init', [ __CLASS__, 'install_actions' ] );

		add_filter( 'plugin_action_links_' . plugin_basename( WCPAY_PLUGIN_FILE ), [ __CLASS__, 'add_plugin_links' ] );
		add_action( 'woocommerce_blocks_payment_method_type_registration', [ __CLASS__, 'register_checkout_gateway' ] );

		include_once __DIR__ . '/class-wc-payments-db.php';
		self::$db_helper = new WC_Payments_DB();

		include_once __DIR__ . '/exceptions/class-base-exception.php';
		include_once __DIR__ . '/exceptions/class-api-exception.php';
		include_once __DIR__ . '/exceptions/class-connection-exception.php';

		self::$api_client = self::create_api_client();

		include_once __DIR__ . '/class-wc-payments-account.php';
		include_once __DIR__ . '/class-wc-payments-customer-service.php';
		include_once __DIR__ . '/class-logger.php';
		include_once __DIR__ . '/class-wc-payment-gateway-wcpay.php';
		include_once __DIR__ . '/payment-methods/class-cc-payment-gateway.php';
		include_once __DIR__ . '/payment-methods/class-giropay-payment-gateway.php';
		include_once __DIR__ . '/payment-methods/class-sepa-payment-gateway.php';
		include_once __DIR__ . '/payment-methods/class-sofort-payment-gateway.php';
		include_once __DIR__ . '/payment-methods/class-digital-wallets-payment-gateway.php';
		include_once __DIR__ . '/class-wc-payment-token-wcpay-sepa.php';
		include_once __DIR__ . '/class-wc-payments-token-service.php';
		include_once __DIR__ . '/class-wc-payments-payment-request-button-handler.php';
		include_once __DIR__ . '/class-wc-payments-apple-pay-registration.php';
		include_once __DIR__ . '/exceptions/class-add-payment-method-exception.php';
		include_once __DIR__ . '/exceptions/class-intent-authentication-exception.php';
		include_once __DIR__ . '/exceptions/class-invalid-payment-method-exception.php';
		include_once __DIR__ . '/exceptions/class-process-payment-exception.php';
		include_once __DIR__ . '/compat/class-wc-payment-woo-compat-utils.php';
		include_once __DIR__ . '/constants/class-payment-type.php';
		include_once __DIR__ . '/constants/class-payment-initiated-by.php';
		include_once __DIR__ . '/constants/class-payment-capture-type.php';
		include_once __DIR__ . '/constants/class-payment-method.php';
		include_once __DIR__ . '/class-payment-information.php';
		require_once __DIR__ . '/notes/class-wc-payments-remote-note-service.php';
		include_once __DIR__ . '/class-wc-payments-action-scheduler-service.php';
		include_once __DIR__ . '/class-wc-payments-fraud-service.php';

		// Always load tracker to avoid class not found errors.
		include_once WCPAY_ABSPATH . 'includes/admin/tracks/class-tracker.php';

		self::$account                  = new WC_Payments_Account( self::$api_client );
		self::$customer_service         = new WC_Payments_Customer_Service( self::$api_client, self::$account );
		self::$token_service            = new WC_Payments_Token_Service( self::$api_client, self::$customer_service );
		self::$remote_note_service      = new WC_Payments_Remote_Note_Service( WC_Data_Store::load( 'admin-note' ) );
		self::$action_scheduler_service = new WC_Payments_Action_Scheduler_Service( self::$api_client );
		self::$fraud_service            = new WC_Payments_Fraud_Service( self::$api_client, self::$customer_service, self::$account );

		$gateway_class         = CC_Payment_Gateway::class;
		$giropay_class         = Giropay_Payment_Gateway::class;
		$sepa_class            = Sepa_Payment_Gateway::class;
		$sofort_class          = Sofort_Payment_Gateway::class;
		$digital_wallets_class = Digital_Wallets_Payment_Gateway::class;

		// TODO: Remove admin payment method JS hack for Subscriptions <= 3.0.7 when we drop support for those versions.
		if ( class_exists( 'WC_Subscriptions' ) && version_compare( WC_Subscriptions::$version, '2.2.0', '>=' ) ) {
			include_once __DIR__ . '/compat/subscriptions/class-wc-payment-gateway-wcpay-subscriptions-compat.php';
			$gateway_class = 'WC_Payment_Gateway_WCPay_Subscriptions_Compat';
		}

		self::$card_gateway = new $gateway_class( self::$api_client, self::$account, self::$customer_service, self::$token_service, self::$action_scheduler_service );
		if ( WC_Payments_Features::is_giropay_enabled() ) {
			self::$giropay_gateway = new $giropay_class( self::$api_client, self::$account, self::$customer_service, self::$token_service, self::$action_scheduler_service );
		}
		if ( WC_Payments_Features::is_sepa_enabled() ) {
			self::$sepa_gateway = new $sepa_class( self::$api_client, self::$account, self::$customer_service, self::$token_service, self::$action_scheduler_service );
		}
		if ( WC_Payments_Features::is_sofort_enabled() ) {
			self::$sofort_gateway = new $sofort_class( self::$api_client, self::$account, self::$customer_service, self::$token_service, self::$action_scheduler_service );
		}
		if ( WC_Payments_Features::is_grouped_settings_enabled() ) {
			self::$digital_wallets_gateway = new $digital_wallets_class( self::$api_client, self::$account, self::$customer_service, self::$token_service, self::$action_scheduler_service );
		}

		// Payment Request and Apple Pay.
		self::$payment_request_button_handler = new WC_Payments_Payment_Request_Button_Handler( self::$account );
		self::$apple_pay_registration         = new WC_Payments_Apple_Pay_Registration( self::$api_client, self::$account );

		add_filter( 'woocommerce_payment_gateways', [ __CLASS__, 'register_gateway' ] );
		add_filter( 'option_woocommerce_gateway_order', [ __CLASS__, 'set_gateway_top_of_list' ], 2 );
		add_filter( 'default_option_woocommerce_gateway_order', [ __CLASS__, 'set_gateway_top_of_list' ], 3 );

		// Priority 5 so we can manipulate the registered gateways before they are shown.
		add_action( 'woocommerce_admin_field_payment_gateways', [ __CLASS__, 'hide_gateways_on_settings_page' ], 5 );

		include_once WCPAY_ABSPATH . '/includes/class-wc-payments-translations-loader.php';
		WC_Payments_Translations_Loader::init();

		// Add admin screens.
		if ( is_admin() ) {
			include_once WCPAY_ABSPATH . 'includes/admin/class-wc-payments-admin.php';
			new WC_Payments_Admin( self::$api_client, self::$card_gateway, self::$account );

			// Use tracks loader only in admin screens because it relies on WC_Tracks loaded by WC_Admin.
			include_once WCPAY_ABSPATH . 'includes/admin/tracks/tracks-loader.php';

			if ( WC_Payments_Features::is_grouped_settings_enabled() ) {
				include_once __DIR__ . '/admin/class-wc-payments-admin-sections-overwrite.php';
				new WC_Payments_Admin_Sections_Overwrite();

				include_once __DIR__ . '/admin/class-wc-payments-admin-additional-methods-setup.php';
				new WC_Payments_Admin_Additional_Methods_Setup();
			}
		}

		add_action( 'rest_api_init', [ __CLASS__, 'init_rest_api' ] );
	}

	/**
	 * Prints the given message in an "admin notice" wrapper with "error" class.
	 *
	 * @param string $message Message to print. Can contain HTML.
	 */
	public static function display_admin_error( $message ) {
		self::display_admin_notice( $message, 'notice-error' );
	}

	/**
	 * Prints the given message in an "admin notice" wrapper with provided classes.
	 *
	 * @param string $message Message to print. Can contain HTML.
	 * @param string $classes Space separated list of classes to be applied to notice element.
	 */
	public static function display_admin_notice( $message, $classes ) {
		?>
		<div class="notice wcpay-notice <?php echo esc_attr( $classes ); ?>">
			<p><b><?php echo esc_html( __( 'WooCommerce Payments', 'woocommerce-payments' ) ); ?></b></p>
			<p><?php echo $message; // PHPCS:Ignore WordPress.Security.EscapeOutput.OutputNotEscaped ?></p>
		</div>
		<?php
	}

	/**
	 * Get plugin headers and cache the result to avoid reopening the file.
	 * First call should execute get_file_data and fetch headers from plugin details comment.
	 * Subsequent calls return the value stored in the variable $plugin_headers.
	 *
	 * @return array Array with plugin headers
	 */
	public static function get_plugin_headers() {
		if ( null === self::$plugin_headers ) {
			self::$plugin_headers = get_file_data(
				WCPAY_PLUGIN_FILE,
				[
					// Mirrors the functionality on WooCommerce core: https://github.com/woocommerce/woocommerce/blob/ff2eadeccec64aa76abd02c931bf607dd819bbf0/includes/wc-core-functions.php#L1916 .
					'WCRequires' => 'WC requires at least',
					// The "Requires WP" plugin header is proposed and being implemented here: https://core.trac.wordpress.org/ticket/43992
					// TODO: Check before release if the "Requires WP" header name has been accepted, or we should use a header on the readme.txt file instead.
					'RequiresWP' => 'Requires WP',
					'Version'    => 'Version',
				]
			);
		}
		return self::$plugin_headers;
	}

	/**
	 * Checks if all the dependencies needed to run this plugin are present
	 *
	 * @param bool $silent True if the function should just return true/false, False if this function should display notice messages for failed dependencies.
	 * @return bool True if all dependencies are met, false otherwise
	 */
	public static function check_plugin_dependencies( $silent ) {
		if ( defined( 'WCPAY_TEST_ENV' ) && WCPAY_TEST_ENV ) {
			return true;
		}

		$plugin_headers = self::get_plugin_headers();

		// Do not show alerts while installing plugins.
		if ( ! $silent && self::is_at_plugin_install_page() ) {
			return true;
		}

		$wc_version = $plugin_headers['WCRequires'];
		$wp_version = $plugin_headers['RequiresWP'];

		// Check if WooCommerce is installed and active.
		if ( ! class_exists( 'WooCommerce' ) ) {
			if ( ! $silent ) {
				$message = WC_Payments_Utils::esc_interpolated_html(
					__( 'WooCommerce Payments requires <a>WooCommerce</a> to be installed and active.', 'woocommerce-payments' ),
					[ 'a' => '<a href="https://wordpress.org/plugins/woocommerce">' ]
				);

				if ( current_user_can( 'install_plugins' ) ) {
					if ( is_wp_error( validate_plugin( 'woocommerce/woocommerce.php' ) ) ) {
						// WooCommerce is not installed.
						$activate_url  = wp_nonce_url( admin_url( 'update.php?action=install-plugin&plugin=woocommerce' ), 'install-plugin_woocommerce' );
						$activate_text = __( 'Install WooCommerce', 'woocommerce-payments' );
					} else {
						// WooCommerce is installed, so it just needs to be enabled.
						$activate_url  = wp_nonce_url( admin_url( 'plugins.php?action=activate&plugin=woocommerce/woocommerce.php' ), 'activate-plugin_woocommerce/woocommerce.php' );
						$activate_text = __( 'Activate WooCommerce', 'woocommerce-payments' );
					}
					$message .= ' <a href="' . $activate_url . '">' . $activate_text . '</a>';
				}

				self::display_admin_error( $message );
			}
			return false;
		}

		// Check if the version of WooCommerce is compatible with WooCommerce Payments.
		if ( version_compare( WC_VERSION, $wc_version, '<' ) ) {
			if ( ! $silent ) {
				$message = WC_Payments_Utils::esc_interpolated_html(
					sprintf(
						/* translators: %1: required WC version number, %2: currently installed WC version number */
						__( 'WooCommerce Payments requires <strong>WooCommerce %1$s</strong> or greater to be installed (you are using %2$s).', 'woocommerce-payments' ),
						$wc_version,
						WC_VERSION
					),
					[ 'strong' => '<strong>' ]
				);
				if ( current_user_can( 'update_plugins' ) ) {
					// Take the user to the "plugins" screen instead of trying to update WooCommerce inline. WooCommerce adds important information
					// on its plugin row regarding the currently installed extensions and their compatibility with the latest WC version.
					$message .= ' <a href="' . admin_url( 'plugins.php' ) . '">' . __( 'Update WooCommerce', 'woocommerce-payments' ) . '</a>';
				}
				self::display_admin_error( $message );
			}
			return false;
		}

		// Check if the current WooCommerce version has WooCommerce Admin bundled (WC 4.0+) but it's disabled using a filter.
		if ( ! defined( 'WC_ADMIN_VERSION_NUMBER' ) ) {
			if ( ! $silent ) {
				self::display_admin_error(
					WC_Payments_Utils::esc_interpolated_html(
						__( 'WooCommerce Payments requires WooCommerce Admin to be enabled. Please remove the <code>woocommerce_admin_disabled</code> filter to use WooCommerce Payments.', 'woocommerce-payments' ),
						[ 'code' => '<code>' ]
					)
				);
			}
			return false;
		}

		// Check if the version of WooCommerce Admin is compatible with WooCommerce Payments.
		if ( version_compare( WC_ADMIN_VERSION_NUMBER, WCPAY_MIN_WC_ADMIN_VERSION, '<' ) ) {
			if ( ! $silent ) {
				$message = WC_Payments_Utils::esc_interpolated_html(
					sprintf(
						/* translators: %1: required WC-Admin version number, %2: currently installed WC-Admin version number */
						__( 'WooCommerce Payments requires <strong>WooCommerce Admin %1$s</strong> or greater to be installed (you are using %2$s).', 'woocommerce-payments' ),
						WCPAY_MIN_WC_ADMIN_VERSION,
						WC_ADMIN_VERSION_NUMBER
					),
					[ 'strong' => '<strong>' ]
				);

				// Let's assume for now that any WC-Admin version bundled with WooCommerce will meet our minimum requirements.
				$message .= ' ' . __( 'There is a newer version of WooCommerce Admin bundled with WooCommerce.', 'woocommerce-payments' );
				if ( current_user_can( 'deactivate_plugins' ) ) {
					$deactivate_url = wp_nonce_url( admin_url( 'plugins.php?action=deactivate&plugin=woocommerce-admin/woocommerce-admin.php' ), 'deactivate-plugin_woocommerce-admin/woocommerce-admin.php' );
					$message       .= ' <a href="' . $deactivate_url . '">' . __( 'Use the bundled version of WooCommerce Admin', 'woocommerce-payments' ) . '</a>';
				}
				self::display_admin_error( $message );
			}
			return false;
		}

		// Check if the version of WordPress is compatible with WooCommerce Payments.
		if ( version_compare( get_bloginfo( 'version' ), $wp_version, '<' ) ) {
			if ( ! $silent ) {
				$message = WC_Payments_Utils::esc_interpolated_html(
					sprintf(
						/* translators: %1: required WP version number, %2: currently installed WP version number */
						__( 'WooCommerce Payments requires <strong>WordPress %1$s</strong> or greater (you are using %2$s).', 'woocommerce-payments' ),
						$wp_version,
						get_bloginfo( 'version' )
					),
					[ 'strong' => '<strong>' ]
				);
				if ( current_user_can( 'update_core' ) ) {
					$message .= ' <a href="' . admin_url( 'update-core.php' ) . '">' . __( 'Update WordPress', 'woocommerce-payments' ) . '</a>';
				}
				self::display_admin_error( $message );
			}
			return false;
		}

		return true;
	}

	/**
	 * Checks if current page is plugin installation process page.
	 *
	 * @return bool True when installing plugin.
	 */
	private static function is_at_plugin_install_page() {
		$cur_screen = get_current_screen();
		return 'update' === $cur_screen->id && 'plugins' === $cur_screen->parent_base;
	}

	/**
	 * Adds links to the plugin's row in the "Plugins" Wp-Admin page.
	 *
	 * @see https://codex.wordpress.org/Plugin_API/Filter_Reference/plugin_action_links_(plugin_file_name)
	 * @param array $links The existing list of links that will be rendered.
	 * @return array The list of links that will be rendered, after adding some links specific to this plugin.
	 */
	public static function add_plugin_links( $links ) {
		$plugin_links = [
			'<a href="' . esc_attr( WC_Payment_Gateway_WCPay::get_settings_url() ) . '">' . esc_html__( 'Settings', 'woocommerce-payments' ) . '</a>',
		];

		return array_merge( $plugin_links, $links );
	}

	/**
	 * Adds the WooCommerce Payments' gateway class to the list of installed payment gateways.
	 *
	 * @param array $gateways Existing list of gateway classes that will be available for the merchant to configure.
	 * @return array The list of payment gateways that will be available, including WooCommerce Payments' Gateway class.
	 */
	public static function register_gateway( $gateways ) {
		$gateways[] = self::$card_gateway;
<<<<<<< HEAD
		// if ( WC_Payments_Features::is_giropay_enabled() ) {
		// 	$gateways[] = self::$giropay_gateway;
		// }
		// if ( WC_Payments_Features::is_sepa_enabled() ) {
		// 	$gateways[] = self::$sepa_gateway;
		// }
		// if ( WC_Payments_Features::is_sofort_enabled() ) {
		// 	$gateways[] = self::$sofort_gateway;
		// }
=======

		if ( WC_Payments_Features::is_giropay_enabled() ) {
			$gateways[] = self::$giropay_gateway;
		}
		if ( WC_Payments_Features::is_sepa_enabled() ) {
			$gateways[] = self::$sepa_gateway;
		}
		if ( WC_Payments_Features::is_sofort_enabled() ) {
			$gateways[] = self::$sofort_gateway;
		}
		if ( WC_Payments_Features::is_grouped_settings_enabled() ) {
			$gateways[] = self::$digital_wallets_gateway;
		}
>>>>>>> 05f49fed

		return $gateways;
	}

	/**
	 * Called on Payments setting page.
	 *
	 * Remove all WCPay gateways except CC one. Comparison is done against
	 * $self::card_gateway because it should be the same instance as
	 * registered with WooCommerce and class can change depending on
	 * environment (see `init` method where $card_gateway is set).
	 */
	public static function hide_gateways_on_settings_page() {
		foreach ( WC()->payment_gateways->payment_gateways as $index => $payment_gateway ) {
			if ( $payment_gateway instanceof WC_Payment_Gateway_WCPay && $payment_gateway !== self::$card_gateway ) {
				unset( WC()->payment_gateways->payment_gateways[ $index ] );
			}
		}
	}

	/**
	 * By default, new payment gateways are put at the bottom of the list on the admin "Payments" settings screen.
	 * For visibility, we want WooCommerce Payments to be at the top of the list.
	 *
	 * @param array $ordering Existing ordering of the payment gateways.
	 *
	 * @return array Modified ordering.
	 */
	public static function set_gateway_top_of_list( $ordering ) {
		$ordering = (array) $ordering;
		$id       = self::$card_gateway->id;
		// Only tweak the ordering if the list hasn't been reordered with WooCommerce Payments in it already.
		if ( ! isset( $ordering[ $id ] ) || ! is_numeric( $ordering[ $id ] ) ) {
			$ordering[ $id ] = empty( $ordering ) ? 0 : ( min( $ordering ) - 1 );
		}
		return $ordering;
	}

	/**
	 * Create the API client.
	 *
	 * @return WC_Payments_API_Client
	 */
	public static function create_api_client() {
		require_once __DIR__ . '/wc-payment-api/models/class-wc-payments-api-charge.php';
		require_once __DIR__ . '/wc-payment-api/models/class-wc-payments-api-intention.php';
		require_once __DIR__ . '/wc-payment-api/class-wc-payments-api-client.php';

		$http_class = self::get_wc_payments_http();

		$api_client_class = apply_filters( 'wc_payments_api_client', 'WC_Payments_API_Client' );

		if ( ! is_subclass_of( $api_client_class, 'WC_Payments_API_Client' ) ) {
			$api_client_class = 'WC_Payments_API_Client';
		}

		return new $api_client_class(
			'WooCommerce Payments/' . WCPAY_VERSION_NUMBER,
			$http_class,
			self::$db_helper
		);
	}

	/**
	 * Create the HTTP instantiation.
	 *
	 * @return WC_Payments_Http_Interface
	 */
	private static function get_wc_payments_http() {
		require_once __DIR__ . '/wc-payment-api/class-wc-payments-http-interface.php';
		require_once __DIR__ . '/wc-payment-api/class-wc-payments-http.php';

		$http_class = apply_filters( 'wc_payments_http', null );

		if ( ! $http_class instanceof WC_Payments_Http_Interface ) {
			$http_class = new WC_Payments_Http( new Automattic\Jetpack\Connection\Manager( 'woocommerce-payments' ) );
		}

		return $http_class;
	}

	/**
	 * Initialize the REST API controllers.
	 */
	public static function init_rest_api() {
		include_once WCPAY_ABSPATH . 'includes/exceptions/class-rest-request-exception.php';
		include_once WCPAY_ABSPATH . 'includes/admin/class-wc-payments-rest-controller.php';

		include_once WCPAY_ABSPATH . 'includes/admin/class-wc-rest-payments-accounts-controller.php';
		$accounts_controller = new WC_REST_Payments_Accounts_Controller( self::$api_client );
		$accounts_controller->register_routes();

		include_once WCPAY_ABSPATH . 'includes/admin/class-wc-rest-payments-deposits-controller.php';
		$deposits_controller = new WC_REST_Payments_Deposits_Controller( self::$api_client );
		$deposits_controller->register_routes();

		include_once WCPAY_ABSPATH . 'includes/admin/class-wc-rest-payments-transactions-controller.php';
		$transactions_controller = new WC_REST_Payments_Transactions_Controller( self::$api_client );
		$transactions_controller->register_routes();

		include_once WCPAY_ABSPATH . 'includes/admin/class-wc-rest-payments-disputes-controller.php';
		$disputes_controller = new WC_REST_Payments_Disputes_Controller( self::$api_client );
		$disputes_controller->register_routes();

		include_once WCPAY_ABSPATH . 'includes/admin/class-wc-rest-payments-charges-controller.php';
		$charges_controller = new WC_REST_Payments_Charges_Controller( self::$api_client );
		$charges_controller->register_routes();

		include_once WCPAY_ABSPATH . 'includes/admin/class-wc-rest-payments-connection-tokens-controller.php';
		$conn_tokens_controller = new WC_REST_Payments_Connection_Tokens_Controller( self::$api_client, self::$card_gateway, self::$account );
		$conn_tokens_controller->register_routes();

		include_once WCPAY_ABSPATH . 'includes/admin/class-wc-rest-payments-orders-controller.php';
		$orders_controller = new WC_REST_Payments_Orders_Controller( self::$api_client, self::$card_gateway );
		$orders_controller->register_routes();

		include_once WCPAY_ABSPATH . 'includes/admin/class-wc-rest-payments-timeline-controller.php';
		$timeline_controller = new WC_REST_Payments_Timeline_Controller( self::$api_client );
		$timeline_controller->register_routes();

		include_once WCPAY_ABSPATH . 'includes/admin/class-wc-rest-payments-webhook-controller.php';
		$webhook_controller = new WC_REST_Payments_Webhook_Controller( self::$api_client, self::$db_helper, self::$account, self::$remote_note_service );
		$webhook_controller->register_routes();

		include_once WCPAY_ABSPATH . 'includes/admin/class-wc-rest-payments-tos-controller.php';
		$tos_controller = new WC_REST_Payments_Tos_Controller( self::$api_client, self::$card_gateway, self::$account );
		$tos_controller->register_routes();
	}

	/**
	 * Gets the file modified time as a cache buster if we're in dev mode, or the plugin version otherwise.
	 *
	 * @param string $file Local path to the file.
	 * @return string The cache buster value to use for the given file.
	 */
	public static function get_file_version( $file ) {
		if ( defined( 'SCRIPT_DEBUG' ) && SCRIPT_DEBUG ) {
			$file = trim( $file, '/' );
			return filemtime( WCPAY_ABSPATH . $file );
		}
		return WCPAY_VERSION_NUMBER;
	}

	/**
	 * Returns the WC_Payment_Gateway_WCPay instance
	 *
	 * @return WC_Payment_Gateway_WCPay gateway instance
	 */
	public static function get_gateway() {
		return self::$card_gateway;
	}

	/**
	 * Returns the WC_Payments_Account instance
	 *
	 * @return WC_Payments_Account account service instance
	 */
	public static function get_account_service() {
		return self::$account;
	}

	/**
	 * Registers the payment method with the blocks registry.
	 *
	 * @param Automattic\WooCommerce\Blocks\Payments\PaymentMethodRegistry $payment_method_registry The registry.
	 */
	public static function register_checkout_gateway( $payment_method_registry ) {
		require_once __DIR__ . '/class-wc-payments-blocks-payment-method.php';

		$payment_method_registry->register( new WC_Payments_Blocks_Payment_Method() );
	}

	/**
	 * Handles upgrade routines.
	 */
	public static function install_actions() {
		if ( version_compare( WCPAY_VERSION_NUMBER, get_option( 'woocommerce_woocommerce_payments_version' ), '>' ) ) {
			do_action( 'woocommerce_woocommerce_payments_updated' );
			self::update_plugin_version();
		}
	}

	/**
	 * Updates the plugin version in db.
	 */
	public static function update_plugin_version() {
		update_option( 'woocommerce_woocommerce_payments_version', WCPAY_VERSION_NUMBER );
	}

	/**
	 * Adds WCPay notes to the WC-Admin inbox.
	 */
	public static function add_woo_admin_notes() {
		if ( version_compare( WC_VERSION, '4.4.0', '>=' ) ) {
			require_once WCPAY_ABSPATH . 'includes/notes/class-wc-payments-notes-set-up-refund-policy.php';
			require_once WCPAY_ABSPATH . 'includes/notes/class-wc-payments-notes-qualitative-feedback.php';
			WC_Payments_Notes_Qualitative_Feedback::possibly_add_note();
			WC_Payments_Notes_Set_Up_Refund_Policy::possibly_add_note();

			require_once WCPAY_ABSPATH . 'includes/notes/class-wc-payments-notes-set-https-for-checkout.php';
			WC_Payments_Notes_Set_Https_For_Checkout::possibly_add_note();
		}
	}

	/**
	 * Removes WCPay notes from the WC-Admin inbox.
	 */
	public static function remove_woo_admin_notes() {
		self::$remote_note_service->delete_notes();

		if ( version_compare( WC_VERSION, '4.4.0', '>=' ) ) {
			require_once WCPAY_ABSPATH . 'includes/notes/class-wc-payments-notes-set-up-refund-policy.php';
			require_once WCPAY_ABSPATH . 'includes/notes/class-wc-payments-notes-qualitative-feedback.php';
			WC_Payments_Notes_Qualitative_Feedback::possibly_delete_note();
			WC_Payments_Notes_Set_Up_Refund_Policy::possibly_delete_note();

			require_once WCPAY_ABSPATH . 'includes/notes/class-wc-payments-notes-set-https-for-checkout.php';
			WC_Payments_Notes_Set_Https_For_Checkout::possibly_delete_note();

			require_once WCPAY_ABSPATH . 'includes/notes/class-wc-payments-notes-instant-deposits-eligible.php';
			WC_Payments_Notes_Instant_Deposits_Eligible::possibly_delete_note();
		}
	}

	/**
	 * Filter to check if WCPay should operate as usual (the customer can save payment methods at checkout and those payment methods
	 * will only be used on this site), or if saved cards should be available for all the sites on the multisite network.
	 *
	 * NOTE: DON'T USE THIS FILTER. Everything will break. At this moment, it's only intended to be used internally by Automattic.
	 *
	 * @return bool Normal WCPay behavior (false, default) or TRUE if the site should only use network-wide saved payment methods.
	 */
	public static function is_network_saved_cards_enabled() {
		return apply_filters( 'wcpay_force_network_saved_cards', false );
	}

}<|MERGE_RESOLUTION|>--- conflicted
+++ resolved
@@ -469,32 +469,6 @@
 	 */
 	public static function register_gateway( $gateways ) {
 		$gateways[] = self::$card_gateway;
-<<<<<<< HEAD
-		// if ( WC_Payments_Features::is_giropay_enabled() ) {
-		// 	$gateways[] = self::$giropay_gateway;
-		// }
-		// if ( WC_Payments_Features::is_sepa_enabled() ) {
-		// 	$gateways[] = self::$sepa_gateway;
-		// }
-		// if ( WC_Payments_Features::is_sofort_enabled() ) {
-		// 	$gateways[] = self::$sofort_gateway;
-		// }
-=======
-
-		if ( WC_Payments_Features::is_giropay_enabled() ) {
-			$gateways[] = self::$giropay_gateway;
-		}
-		if ( WC_Payments_Features::is_sepa_enabled() ) {
-			$gateways[] = self::$sepa_gateway;
-		}
-		if ( WC_Payments_Features::is_sofort_enabled() ) {
-			$gateways[] = self::$sofort_gateway;
-		}
-		if ( WC_Payments_Features::is_grouped_settings_enabled() ) {
-			$gateways[] = self::$digital_wallets_gateway;
-		}
->>>>>>> 05f49fed
-
 		return $gateways;
 	}
 
