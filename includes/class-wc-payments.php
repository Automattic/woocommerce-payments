--- conflicted
+++ resolved
@@ -953,11 +953,8 @@
 		$body = [
 			'user_id'              => $user->ID,
 			'customer_id'          => $customer_id,
-<<<<<<< HEAD
 			'session_nonce'        => wp_create_nonce( 'wc_store_api' ),
-=======
 			'email'                => $email,
->>>>>>> f4ca81f9
 			'session_cookie_name'  => $session_cookie_name,
 			'session_cookie_value' => wp_unslash( $_COOKIE[ $session_cookie_name ] ?? '' ), // phpcs:ignore WordPress.Security.ValidatedSanitizedInput
 			'store_data'           => [
