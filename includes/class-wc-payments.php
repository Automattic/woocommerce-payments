--- conflicted
+++ resolved
@@ -645,17 +645,6 @@
 		add_action( 'wp_enqueue_scripts', [ __CLASS__, 'enqueue_assets_script' ] );
 
 		self::$duplicate_payment_prevention_service->init( self::$card_gateway, self::$order_service );
-<<<<<<< HEAD
-
-		// phpcs:disable
-		if ( isset( $_GET['load'] ) ) {
-			$payment_service = new PaymentService();
-			var_dump( $payment_service, wcpay_get_container() );
-			exit;
-		}
-		// phpcs:enable
-=======
->>>>>>> 9da528c0
 	}
 
 	/**
