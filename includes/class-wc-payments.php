<?php
/**
 * Class WC_Payments
 *
 * @package WooCommerce\Payments
 */

if ( ! defined( 'ABSPATH' ) ) {
	exit; // Exit if accessed directly.
}

use WCPay\Core\Mode;
use WCPay\Core\Server\Request;
use WCPay\Migrations\Allowed_Payment_Request_Button_Types_Update;
use WCPay\Payment_Methods\CC_Payment_Gateway;
use WCPay\Payment_Methods\CC_Payment_Method;
use WCPay\Payment_Methods\Bancontact_Payment_Method;
use WCPay\Payment_Methods\Becs_Payment_Method;
use WCPay\Payment_Methods\Giropay_Payment_Method;
use WCPay\Payment_Methods\P24_Payment_Method;
use WCPay\Payment_Methods\Sepa_Payment_Method;
use WCPay\Payment_Methods\Sofort_Payment_Method;
use WCPay\Payment_Methods\UPE_Payment_Gateway;
use WCPay\Payment_Methods\UPE_Split_Payment_Gateway;
use WCPay\Payment_Methods\Ideal_Payment_Method;
use WCPay\Payment_Methods\JCB_Payment_Method;
use WCPay\Payment_Methods\Eps_Payment_Method;
use WCPay\Payment_Methods\UPE_Payment_Method;
use WCPay\WooPay_Tracker;
use WCPay\WooPay\WooPay_Utilities;
use WCPay\WooPay\WooPay_Order_Status_Sync;
use WCPay\Payment_Methods\Link_Payment_Method;
use WCPay\Payment_Methods\Affirm_Payment_Method;
use WCPay\Payment_Methods\Afterpay_Payment_Method;
use WCPay\Session_Rate_Limiter;
use WCPay\Database_Cache;
use WCPay\WC_Payments_Checkout;
use WCPay\WC_Payments_UPE_Checkout;
use WCPay\WooPay\Service\Checkout_Service;
use WCPay\Core\WC_Payments_Customer_Service_API;
use WCPay\Constants\Payment_Method;
use WCPay\Duplicate_Payment_Prevention_Service;
use WCPay\WooPay\WooPay_Scheduler;
use WCPay\WooPay\WooPay_Session;

/**
 * Main class for the WooPayments extension. Its responsibility is to initialize the extension.
 */
class WC_Payments {
	/**
	 * Main payment gateway controller instance, created in init function.
	 *
	 * @var WC_Payment_Gateway_WCPay|UPE_Payment_Gateway|UPE_Split_Payment_Gateway
	 */
	private static $card_gateway;

	/**
	 * Instance of WC_Payment_Gateway_WCPay to register as payment gateway.
	 *
	 * @var WC_Payment_Gateway_WCPay
	 */
	private static $legacy_card_gateway;

	/**
	 * Copy of either $card_gateway or $legacy_card_gateway,
	 * depending on which gateway is registered as main CC gateway.
	 *
	 * @var WC_Payment_Gateway_WCPay|UPE_Payment_Gateway|UPE_Split_Payment_Gateway
	 */
	private static $registered_card_gateway;

	/**
	 * Instance of WC_Payments_API_Client, created in init function.
	 *
	 * @var WC_Payments_API_Client
	 */
	private static $api_client;

	/**
	 * Instance of WC_Payments_DB.
	 *
	 * @var WC_Payments_DB
	 */
	private static $db_helper;

	/**
	 * Instance of WC_Payments_Account, created in init function.
	 *
	 * @var WC_Payments_Account
	 */
	private static $account;

	/**
	 * Instance of WC_Payments_Customer_Service, created in init function.
	 *
	 * @var WC_Payments_Customer_Service
	 */
	private static $customer_service;

	/**
	 * Instance of WC_Payments_Token_Service, created in init function.
	 *
	 * @var WC_Payments_Token_Service
	 */
	private static $token_service;

	/**
	 * Instance of WC_Payments_Remote_Note_Service, created in init function.
	 *
	 * @var WC_Payments_Remote_Note_Service
	 */
	private static $remote_note_service;

	/**
	 * Instance of WC_Payments_Action_Scheduler_Service, created in init function
	 *
	 * @var WC_Payments_Action_Scheduler_Service
	 */
	private static $action_scheduler_service;

	/**
	 * Instance of WC_Payments_Localization_Service, created in init function
	 *
	 * @var WC_Payments_Localization_Service
	 */
	private static $localization_service;

	/**
	 * Instance of WC_Payments_Dependency_Service, created in init function
	 *
	 * @var WC_Payments_Dependency_Service
	 */
	private static $dependency_service;

	/**
	 * Instance of WC_Payments_Fraud_Service, created in init function
	 *
	 * @var WC_Payments_Fraud_Service
	 */
	private static $fraud_service;

	/**
	 * Instance of WC_Payments_In_Person_Payments_Receipts_Service, created in init function
	 *
	 * @var WC_Payments_In_Person_Payments_Receipts_Service
	 */
	private static $in_person_payments_receipts_service;

	/**
	 * Instance of WC_Payments_Order_Service, created in init function
	 *
	 * @var WC_Payments_Order_Service
	 */
	private static $order_service;

	/**
	 * Instance of WC_Payments_Order_Success_Page, created in init function
	 *
	 * @var WC_Payments_Order_Success_Page
	 */
	private static $order_success_page;

	/**
	 * Instance of WC_Payments_Onboarding_Service, created in init function
	 *
	 * @var WC_Payments_Onboarding_Service
	 */
	private static $onboarding_service;

	/**
	 * Instance of WC_Payments_Apple_Pay_Registration, created in init function
	 *
	 * @var WC_Payments_Apple_Pay_Registration
	 */
	private static $apple_pay_registration;

	/**
	 * Instance of Session_Rate_Limiter to limit failed transactions
	 *
	 * @var Session_Rate_Limiter
	 */
	private static $failed_transaction_rate_limiter;

	/**
	 * Instance of Database_Cache utils
	 *
	 * @var Database_Cache
	 */
	private static $database_cache;

	/**
	 * Cache for plugin headers to avoid multiple calls to get_file_data
	 *
	 * @var array
	 */
	private static $plugin_headers = null;

	/**
	 * Instance of WC_Payments_Webhook_Processing_Service to process webhook data.
	 *
	 * @var WC_Payments_Webhook_Processing_Service
	 */
	private static $webhook_processing_service;

	/**
	 * Maps all availabled Stripe payment method IDs to UPE Payment Method instances.
	 *
	 * @var array
	 */
	private static $upe_payment_method_map = [];

	/**
	 * Maps all availabled Stripe payment method IDs to UPE Payment Gateway instances.
	 *
	 * @var array
	 */
	private static $upe_payment_gateway_map = [];

	/**
	 * Map to store all the available split upe checkouts
	 *
	 * @var array
	 */
	private static $upe_checkout_map = [];

	/**
	 * Instance of WC_Payments_Webhook_Reliability_Service, created in init function
	 *
	 * @var WC_Payments_Webhook_Reliability_Service
	 */
	private static $webhook_reliability_service;

	/**
	 * Holds WCPay's working mode.
	 *
	 * @var Mode
	 */
	private static $mode;

	/**
	 * WooPay Utilities.
	 *
	 * @var WooPay_Utilities
	 */
	private static $woopay_util;

	/**
	 * WooPay Tracker.
	 *
	 * @var WooPay_Tracker
	 */
	private static $woopay_tracker;

	/**
	 * WC Payments Checkout
	 *
	 * @var WC_Payments_Checkout|WC_Payments_UPE_Checkout
	 */
	private static $wc_payments_checkout;

	/**
	 * WooPay Checkout service
	 *
	 * @var Checkout_Service
	 */
	private static $woopay_checkout_service;

	/**
	 * WC Payments Customer Service API
	 *
	 * @var WC_Payments_Customer_Service_API
	 */
	private static $customer_service_api;

	/**
	 * Duplicate payment prevention service.
	 *
	 * @var Duplicate_Payment_Prevention_Service
	 */
	private static $duplicate_payment_prevention_service;

	/**
	 * Instance of WC_Payments_Incentives_Service, created in init function.
	 *
	 * @var WC_Payments_Incentives_Service
	 */
	private static $incentives_service;

	/**
	 * Entry point to the initialization logic.
	 */
	public static function init() {
		define( 'WCPAY_VERSION_NUMBER', self::get_plugin_headers()['Version'] );

		include_once __DIR__ . '/class-wc-payments-utils.php';
		include_once __DIR__ . '/core/class-mode.php';

		include_once __DIR__ . '/class-database-cache.php';
		self::$database_cache = new Database_Cache();

		include_once __DIR__ . '/class-wc-payments-dependency-service.php';

		self::$dependency_service = new WC_Payments_Dependency_Service();

		if ( false === self::$dependency_service->has_valid_dependencies() ) {
			return;
		}

		add_action( 'admin_init', [ __CLASS__, 'add_woo_admin_notes' ] );
		add_action( 'init', [ __CLASS__, 'install_actions' ] );

		add_action( 'woocommerce_blocks_payment_method_type_registration', [ __CLASS__, 'register_checkout_gateway' ] );

		include_once __DIR__ . '/class-wc-payments-db.php';
		self::$db_helper = new WC_Payments_DB();

		include_once __DIR__ . '/exceptions/class-base-exception.php';
		include_once __DIR__ . '/exceptions/class-api-exception.php';
		include_once __DIR__ . '/exceptions/class-connection-exception.php';
		include_once __DIR__ . '/core/class-mode.php';

		// Include core exceptions.
		include_once __DIR__ . '/core/exceptions/server/request/class-server-request-exception.php';
		include_once __DIR__ . '/core/exceptions/server/request/class-invalid-request-parameter-exception.php';
		include_once __DIR__ . '/core/exceptions/server/request/class-immutable-parameter-exception.php';
		include_once __DIR__ . '/core/exceptions/server/request/class-extend-request-exception.php';
		include_once __DIR__ . '/core/exceptions/server/response/class-server-response-exception.php';

		// Include core requests.
		include_once __DIR__ . '/core/server/class-request.php';
		include_once __DIR__ . '/core/server/class-response.php';
		include_once __DIR__ . '/core/server/request/trait-intention.php';
		include_once __DIR__ . '/core/server/request/trait-level3.php';
		include_once __DIR__ . '/core/server/request/trait-order-info.php';
		include_once __DIR__ . '/core/server/request/trait-date-parameters.php';
		include_once __DIR__ . '/core/server/request/trait-use-test-mode-only-when-dev-mode.php';
		include_once __DIR__ . '/core/server/request/class-generic.php';
		include_once __DIR__ . '/core/server/request/class-get-intention.php';
		include_once __DIR__ . '/core/server/request/class-create-intention.php';
		include_once __DIR__ . '/core/server/request/class-update-intention.php';
		include_once __DIR__ . '/core/server/request/class-capture-intention.php';
		include_once __DIR__ . '/core/server/request/class-cancel-intention.php';
		include_once __DIR__ . '/core/server/request/class-create-setup-intention.php';
		include_once __DIR__ . '/core/server/request/class-create-and-confirm-setup-intention.php';
		include_once __DIR__ . '/core/server/request/class-get-setup-intention.php';
		include_once __DIR__ . '/core/server/request/class-get-account.php';
		include_once __DIR__ . '/core/server/request/class-get-account-login-data.php';
		include_once __DIR__ . '/core/server/request/class-get-account-capital-link.php';
		include_once __DIR__ . '/core/server/request/class-add-account-tos-agreement.php';
		include_once __DIR__ . '/core/server/request/class-update-account.php';
		include_once __DIR__ . '/core/server/request/class-get-charge.php';
		include_once __DIR__ . '/core/server/request/class-woopay-create-intent.php';
		include_once __DIR__ . '/core/server/request/class-create-and-confirm-intention.php';
		include_once __DIR__ . '/core/server/request/class-woopay-create-and-confirm-intention.php';
		include_once __DIR__ . '/core/server/request/class-woopay-create-and-confirm-setup-intention.php';
		include_once __DIR__ . '/core/server/request/class-paginated.php';
		include_once __DIR__ . '/core/server/request/class-list-transactions.php';
		include_once __DIR__ . '/core/server/request/class-list-fraud-outcome-transactions.php';
		include_once __DIR__ . '/core/server/request/class-list-disputes.php';
		include_once __DIR__ . '/core/server/request/class-list-deposits.php';
		include_once __DIR__ . '/core/server/request/class-list-documents.php';
		include_once __DIR__ . '/core/server/request/class-list-authorizations.php';
		include_once __DIR__ . '/core/server/request/class-woopay-create-and-confirm-setup-intention.php';
		include_once __DIR__ . '/core/server/request/class-refund-charge.php';
		include_once __DIR__ . '/core/server/request/class-list-charge-refunds.php';
		include_once __DIR__ . '/core/server/request/class-get-request.php';

		include_once __DIR__ . '/woopay/services/class-checkout-service.php';

		self::$api_client = self::create_api_client();

		include_once __DIR__ . '/compat/subscriptions/trait-wc-payments-subscriptions-utilities.php';
		include_once __DIR__ . '/compat/subscriptions/trait-wc-payment-gateway-wcpay-subscriptions.php';
		include_once __DIR__ . '/class-wc-payments-account.php';
		include_once __DIR__ . '/class-wc-payments-customer-service.php';
		include_once __DIR__ . '/class-logger.php';
		include_once __DIR__ . '/class-session-rate-limiter.php';
		include_once __DIR__ . '/class-wc-payment-gateway-wcpay.php';
		include_once __DIR__ . '/class-wc-payments-checkout.php';
		include_once __DIR__ . '/class-wc-payments-upe-checkout.php';
		include_once __DIR__ . '/payment-methods/class-cc-payment-gateway.php';
		include_once __DIR__ . '/payment-methods/class-upe-payment-gateway.php';
		include_once __DIR__ . '/payment-methods/class-upe-split-payment-gateway.php';
		include_once __DIR__ . '/payment-methods/class-upe-payment-method.php';
		include_once __DIR__ . '/payment-methods/class-cc-payment-method.php';
		include_once __DIR__ . '/payment-methods/class-bancontact-payment-method.php';
		include_once __DIR__ . '/payment-methods/class-sepa-payment-method.php';
		include_once __DIR__ . '/payment-methods/class-giropay-payment-method.php';
		include_once __DIR__ . '/payment-methods/class-p24-payment-method.php';
		include_once __DIR__ . '/payment-methods/class-sofort-payment-method.php';
		include_once __DIR__ . '/payment-methods/class-ideal-payment-method.php';
		include_once __DIR__ . '/payment-methods/class-becs-payment-method.php';
		include_once __DIR__ . '/payment-methods/class-eps-payment-method.php';
		include_once __DIR__ . '/payment-methods/class-link-payment-method.php';
		include_once __DIR__ . '/payment-methods/class-affirm-payment-method.php';
		include_once __DIR__ . '/payment-methods/class-afterpay-payment-method.php';
		include_once __DIR__ . '/payment-methods/class-jcb-payment-method.php';
		include_once __DIR__ . '/class-wc-payment-token-wcpay-sepa.php';
		include_once __DIR__ . '/class-wc-payments-status.php';
		include_once __DIR__ . '/class-wc-payments-token-service.php';
		include_once __DIR__ . '/class-wc-payments-express-checkout-button-display-handler.php';
		include_once __DIR__ . '/class-wc-payments-payment-request-button-handler.php';
		include_once __DIR__ . '/class-wc-payments-woopay-button-handler.php';
		include_once __DIR__ . '/class-wc-payments-apple-pay-registration.php';
		include_once __DIR__ . '/exceptions/class-add-payment-method-exception.php';
		include_once __DIR__ . '/exceptions/class-amount-too-small-exception.php';
		include_once __DIR__ . '/exceptions/class-intent-authentication-exception.php';
		include_once __DIR__ . '/exceptions/class-invalid-payment-method-exception.php';
		include_once __DIR__ . '/exceptions/class-process-payment-exception.php';
		include_once __DIR__ . '/exceptions/class-invalid-webhook-data-exception.php';
		include_once __DIR__ . '/exceptions/class-invalid-price-exception.php';
		include_once __DIR__ . '/exceptions/class-fraud-ruleset-exception.php';
		include_once __DIR__ . '/exceptions/class-order-not-found-exception.php';
		include_once __DIR__ . '/constants/class-base-constant.php';
		include_once __DIR__ . '/constants/class-fraud-meta-box-type.php';
		include_once __DIR__ . '/constants/class-order-status.php';
		include_once __DIR__ . '/constants/class-payment-type.php';
		include_once __DIR__ . '/constants/class-payment-initiated-by.php';
		include_once __DIR__ . '/constants/class-payment-intent-status.php';
		include_once __DIR__ . '/constants/class-payment-capture-type.php';
		include_once __DIR__ . '/constants/class-payment-method.php';
		include_once __DIR__ . '/constants/class-track-events.php';
		include_once __DIR__ . '/class-payment-information.php';
		require_once __DIR__ . '/notes/class-wc-payments-remote-note-service.php';
		include_once __DIR__ . '/class-wc-payments-action-scheduler-service.php';
		include_once __DIR__ . '/class-wc-payments-fraud-service.php';
		include_once __DIR__ . '/class-wc-payments-onboarding-service.php';
		include_once __DIR__ . '/class-experimental-abtest.php';
		include_once __DIR__ . '/class-wc-payments-localization-service.php';
		include_once __DIR__ . '/in-person-payments/class-wc-payments-in-person-payments-receipts-service.php';
		include_once __DIR__ . '/class-wc-payments-order-service.php';
		include_once __DIR__ . '/class-wc-payments-order-success-page.php';
		include_once __DIR__ . '/class-wc-payments-file-service.php';
		include_once __DIR__ . '/class-wc-payments-webhook-processing-service.php';
		include_once __DIR__ . '/class-wc-payments-webhook-reliability-service.php';
		include_once __DIR__ . '/fraud-prevention/class-fraud-prevention-service.php';
		include_once __DIR__ . '/fraud-prevention/class-buyer-fingerprinting-service.php';
		include_once __DIR__ . '/fraud-prevention/class-fraud-risk-tools.php';
		include_once __DIR__ . '/fraud-prevention/wc-payments-fraud-risk-tools.php';
		include_once __DIR__ . '/woopay/class-woopay-store-api-token.php';
		include_once __DIR__ . '/woopay/class-woopay-utilities.php';
		include_once __DIR__ . '/woopay/class-woopay-order-status-sync.php';
		include_once __DIR__ . '/woopay/class-woopay-store-api-session-handler.php';
		include_once __DIR__ . '/woopay/class-woopay-scheduler.php';
		include_once __DIR__ . '/woopay/class-woopay-adapted-extensions.php';
		include_once __DIR__ . '/class-wc-payment-token-wcpay-link.php';
		include_once __DIR__ . '/core/service/class-wc-payments-customer-service-api.php';
		include_once __DIR__ . '/class-duplicate-payment-prevention-service.php';
		include_once __DIR__ . '/class-wc-payments-incentives-service.php';

		// Load customer multi-currency if feature is enabled.
		if ( WC_Payments_Features::is_customer_multi_currency_enabled() ) {
			include_once __DIR__ . '/multi-currency/wc-payments-multi-currency.php';
		}

		self::$woopay_checkout_service = new Checkout_Service();
		self::$woopay_checkout_service->init();

		// // Load woopay save user section if feature is enabled.
		add_action( 'woocommerce_cart_loaded_from_session', [ __CLASS__, 'init_woopay' ] );

		// Init the email template for In Person payment receipt email. We need to do it before passing the mailer to the service.
		add_filter( 'woocommerce_email_classes', [ __CLASS__, 'add_ipp_emails' ], 10 );

		// Always load tracker to avoid class not found errors.
		include_once WCPAY_ABSPATH . 'includes/admin/tracks/class-tracker.php';

		// Load woopay tracking.
		include_once WCPAY_ABSPATH . 'includes/class-woopay-tracker.php';

		self::$order_service                        = new WC_Payments_Order_Service( self::$api_client );
		self::$action_scheduler_service             = new WC_Payments_Action_Scheduler_Service( self::$api_client, self::$order_service );
		self::$account                              = new WC_Payments_Account( self::$api_client, self::$database_cache, self::$action_scheduler_service );
		self::$customer_service                     = new WC_Payments_Customer_Service( self::$api_client, self::$account, self::$database_cache );
		self::$token_service                        = new WC_Payments_Token_Service( self::$api_client, self::$customer_service );
		self::$remote_note_service                  = new WC_Payments_Remote_Note_Service( WC_Data_Store::load( 'admin-note' ) );
		self::$fraud_service                        = new WC_Payments_Fraud_Service( self::$api_client, self::$customer_service, self::$account );
		self::$in_person_payments_receipts_service  = new WC_Payments_In_Person_Payments_Receipts_Service();
		self::$localization_service                 = new WC_Payments_Localization_Service();
		self::$failed_transaction_rate_limiter      = new Session_Rate_Limiter( Session_Rate_Limiter::SESSION_KEY_DECLINED_CARD_REGISTRY, 5, 10 * MINUTE_IN_SECONDS );
		self::$order_success_page                   = new WC_Payments_Order_Success_Page();
		self::$onboarding_service                   = new WC_Payments_Onboarding_Service( self::$api_client, self::$database_cache );
		self::$woopay_util                          = new WooPay_Utilities();
		self::$woopay_tracker                       = new WooPay_Tracker( self::get_wc_payments_http() );
		self::$incentives_service                   = new WC_Payments_Incentives_Service( self::$database_cache );
		self::$duplicate_payment_prevention_service = new Duplicate_Payment_Prevention_Service();

		( new WooPay_Scheduler( self::$api_client ) )->init();

		self::$legacy_card_gateway = new CC_Payment_Gateway( self::$api_client, self::$account, self::$customer_service, self::$token_service, self::$action_scheduler_service, self::$failed_transaction_rate_limiter, self::$order_service, self::$duplicate_payment_prevention_service, self::$localization_service );

		$payment_method_classes = [
			CC_Payment_Method::class,
			Bancontact_Payment_Method::class,
			Sepa_Payment_Method::class,
			Giropay_Payment_Method::class,
			Sofort_Payment_Method::class,
			P24_Payment_Method::class,
			Ideal_Payment_Method::class,
			Becs_Payment_Method::class,
			Eps_Payment_Method::class,
			Link_Payment_Method::class,
			Affirm_Payment_Method::class,
			Afterpay_Payment_Method::class,
			JCB_Payment_Method::class,
		];
		if ( WC_Payments_Features::is_upe_split_enabled() || WC_Payments_Features::is_upe_deferred_intent_enabled() ) {
			$payment_methods = [];
			foreach ( $payment_method_classes as $payment_method_class ) {
				$payment_method                               = new $payment_method_class( self::$token_service );
				$payment_methods[ $payment_method->get_id() ] = $payment_method;
			}
			foreach ( $payment_methods as $payment_method ) {
				self::$upe_payment_method_map[ $payment_method->get_id() ] = $payment_method;

				$split_gateway = new UPE_Split_Payment_Gateway( self::$api_client, self::$account, self::$customer_service, self::$token_service, self::$action_scheduler_service, $payment_method, $payment_methods, self::$failed_transaction_rate_limiter, self::$order_service, self::$duplicate_payment_prevention_service, self::$localization_service );

				// Card gateway hooks are registered once below.
				if ( 'card' !== $payment_method->get_id() ) {
					$split_gateway->init_hooks();
				}

				self::$upe_payment_gateway_map[ $payment_method->get_id() ] = $split_gateway;
			}

			self::$card_gateway = self::get_payment_gateway_by_id( 'card' );

			$card_payments_checkout = new WC_Payments_Checkout( self::$legacy_card_gateway, self::$woopay_util, self::$account, self::$customer_service );
			$card_payments_checkout->init_hooks();

			self::$wc_payments_checkout = new WC_Payments_UPE_Checkout( self::get_gateway(), self::$woopay_util, self::$account, self::$customer_service );
		} elseif ( WC_Payments_Features::is_upe_legacy_enabled() ) {
			$payment_methods = [];
			foreach ( $payment_method_classes as $payment_method_class ) {
				$payment_method                               = new $payment_method_class( self::$token_service );
				$payment_methods[ $payment_method->get_id() ] = $payment_method;
			}

			self::$card_gateway         = new UPE_Payment_Gateway( self::$api_client, self::$account, self::$customer_service, self::$token_service, self::$action_scheduler_service, $payment_methods, self::$failed_transaction_rate_limiter, self::$order_service, self::$duplicate_payment_prevention_service, self::$localization_service );
			self::$wc_payments_checkout = new WC_Payments_UPE_Checkout( self::get_gateway(), self::$woopay_util, self::$account, self::$customer_service );
		} else {
			self::$card_gateway         = self::$legacy_card_gateway;
			self::$wc_payments_checkout = new WC_Payments_Checkout( self::$legacy_card_gateway, self::$woopay_util, self::$account, self::$customer_service );
		}

		self::$card_gateway->init_hooks();
		self::$wc_payments_checkout->init_hooks();

		self::$mode = new Mode( self::$card_gateway );

		self::$webhook_processing_service  = new WC_Payments_Webhook_Processing_Service( self::$api_client, self::$db_helper, self::$account, self::$remote_note_service, self::$order_service, self::$in_person_payments_receipts_service, self::get_gateway(), self::$customer_service, self::$database_cache );
		self::$webhook_reliability_service = new WC_Payments_Webhook_Reliability_Service( self::$api_client, self::$action_scheduler_service, self::$webhook_processing_service );

		self::$customer_service_api = new WC_Payments_Customer_Service_API( self::$customer_service );

		self::maybe_register_woopay_hooks();

		self::$apple_pay_registration = new WC_Payments_Apple_Pay_Registration( self::$api_client, self::$account, self::get_gateway() );

		self::maybe_display_express_checkout_buttons();

		// Insert the Stripe Payment Messaging Element only if there is at least one BNPL method enabled.
		$enabled_bnpl_payment_methods = array_intersect(
			Payment_Method::BNPL_PAYMENT_METHODS,
			self::get_gateway()->get_upe_enabled_payment_method_ids()
		);
		if ( [] !== $enabled_bnpl_payment_methods ) {
			add_action( 'woocommerce_single_product_summary', [ __CLASS__, 'load_stripe_bnpl_site_messaging' ], 30 );
		}

		add_filter( 'woocommerce_payment_gateways', [ __CLASS__, 'register_gateway' ] );
		add_filter( 'option_woocommerce_gateway_order', [ __CLASS__, 'set_gateway_top_of_list' ], 2 );
		add_filter( 'default_option_woocommerce_gateway_order', [ __CLASS__, 'set_gateway_top_of_list' ], 3 );
		add_filter( 'default_option_woocommerce_gateway_order', [ __CLASS__, 'replace_wcpay_gateway_with_payment_methods' ], 4 );
		add_filter( 'woocommerce_admin_get_user_data_fields', [ __CLASS__, 'add_user_data_fields' ] );

		// Add note query support for source.
		add_filter( 'woocommerce_rest_notes_object_query', [ __CLASS__, 'possibly_add_source_to_notes_query' ], 10, 2 );
		add_filter( 'woocommerce_note_where_clauses', [ __CLASS__, 'possibly_add_note_source_where_clause' ], 10, 2 );

		// Priority 5 so we can manipulate the registered gateways before they are shown.
		add_action( 'woocommerce_admin_field_payment_gateways', [ __CLASS__, 'hide_gateways_on_settings_page' ], 5 );

		require_once __DIR__ . '/migrations/class-allowed-payment-request-button-types-update.php';
		require_once __DIR__ . '/migrations/class-update-service-data-from-server.php';
		require_once __DIR__ . '/migrations/class-track-upe-status.php';
		require_once __DIR__ . '/migrations/class-delete-active-woopay-webhook.php';
		add_action( 'woocommerce_woocommerce_payments_updated', [ new Allowed_Payment_Request_Button_Types_Update( self::get_gateway() ), 'maybe_migrate' ] );
		add_action( 'woocommerce_woocommerce_payments_updated', [ new \WCPay\Migrations\Update_Service_Data_From_Server( self::get_account_service() ), 'maybe_migrate' ] );
		add_action( 'woocommerce_woocommerce_payments_updated', [ '\WCPay\Migrations\Track_Upe_Status', 'maybe_track' ] );
		add_action( 'woocommerce_woocommerce_payments_updated', [ '\WCPay\Migrations\Delete_Active_WooPay_Webhook', 'maybe_delete' ] );

		include_once WCPAY_ABSPATH . '/includes/class-wc-payments-explicit-price-formatter.php';
		WC_Payments_Explicit_Price_Formatter::init();

		include_once WCPAY_ABSPATH . 'includes/class-wc-payments-captured-event-note.php';
		include_once WCPAY_ABSPATH . 'includes/admin/class-wc-payments-admin-settings.php';
		include_once WCPAY_ABSPATH . 'includes/fraud-prevention/class-order-fraud-and-risk-meta-box.php';

		// Add admin screens.
		if ( is_admin() ) {
			include_once WCPAY_ABSPATH . 'includes/admin/class-wc-payments-admin.php';
		}

		if ( is_admin() && current_user_can( 'manage_woocommerce' ) ) {
			new WC_Payments_Admin(
				self::$api_client,
				self::get_gateway(),
				self::$account,
				self::$onboarding_service,
				self::$order_service,
				self::$incentives_service,
				self::$database_cache
			);

			new WC_Payments_Admin_Settings( self::get_gateway() );

			// Use tracks loader only in admin screens because it relies on WC_Tracks loaded by WC_Admin.
			include_once WCPAY_ABSPATH . 'includes/admin/tracks/tracks-loader.php';

			include_once __DIR__ . '/admin/class-wc-payments-admin-sections-overwrite.php';
			new WC_Payments_Admin_Sections_Overwrite( self::get_account_service() );

			new WC_Payments_Status( self::get_wc_payments_http(), self::get_account_service() );

			new WCPay\Fraud_Prevention\Order_Fraud_And_Risk_Meta_Box( self::$order_service );
		}

		// Load WCPay Subscriptions.
		if ( self::should_load_wcpay_subscriptions() ) {
			include_once WCPAY_ABSPATH . '/includes/subscriptions/class-wc-payments-subscriptions.php';
			WC_Payments_Subscriptions::init( self::$api_client, self::$customer_service, self::$order_service, self::$account );
		}

		if ( defined( 'WC_VERSION' ) && version_compare( WC_VERSION, '7.9.0', '<' ) ) {
			add_action( 'woocommerce_onboarding_profile_data_updated', 'WC_Payments_Features::maybe_enable_wcpay_subscriptions_after_onboarding', 10, 2 );
		}

		add_action( 'rest_api_init', [ __CLASS__, 'init_rest_api' ] );
		add_action( 'woocommerce_woocommerce_payments_updated', [ __CLASS__, 'set_plugin_activation_timestamp' ] );

		add_action( 'admin_enqueue_scripts', [ __CLASS__, 'enqueue_dev_runtime_scripts' ] );

		add_action( 'admin_enqueue_scripts', [ __CLASS__, 'enqueue_assets_script' ] );
		add_action( 'wp_enqueue_scripts', [ __CLASS__, 'enqueue_assets_script' ] );

		self::$duplicate_payment_prevention_service->init( self::$card_gateway, self::$order_service );
	}

	/**
	 * Returns the gateway's working mode.
	 *
	 * @return Mode
	 */
	public static function mode() {
		return self::$mode;
	}

	/**
	 * Adds IPP Email template to WooCommerce emails.
	 *
	 * @param array $email_classes the email classes.
	 * @return array
	 */
	public static function add_ipp_emails( array $email_classes ): array {
		$email_classes['WC_Payments_Email_IPP_Receipt'] = include __DIR__ . '/emails/class-wc-payments-email-ipp-receipt.php';
		return $email_classes;
	}

	/**
	 * Prints the given message in an "admin notice" wrapper with "error" class.
	 *
	 * @param string $message Message to print. Can contain HTML.
	 */
	public static function display_admin_error( $message ) {
		self::display_admin_notice( $message, 'notice-error' );
	}

	/**
	 * Prints the given message in an "admin notice" wrapper with provided classes.
	 *
	 * @param string $message Message to print. Can contain HTML.
	 * @param string $classes Space separated list of classes to be applied to notice element.
	 */
	public static function display_admin_notice( $message, $classes ) {
		?>
		<div class="notice wcpay-notice <?php echo esc_attr( $classes ); ?>">
			<p><b>WooPayments</b></p>
			<p><?php echo $message; // PHPCS:Ignore WordPress.Security.EscapeOutput.OutputNotEscaped ?></p>
		</div>
		<?php
	}

	/**
	 * Get plugin headers and cache the result to avoid reopening the file.
	 * First call should execute get_file_data and fetch headers from plugin details comment.
	 * Subsequent calls return the value stored in the variable $plugin_headers.
	 *
	 * @return array Array with plugin headers
	 */
	public static function get_plugin_headers() {
		if ( null === self::$plugin_headers ) {
			self::$plugin_headers = get_file_data(
				WCPAY_PLUGIN_FILE,
				[
					// Mirrors the functionality on WooCommerce core: https://github.com/woocommerce/woocommerce/blob/ff2eadeccec64aa76abd02c931bf607dd819bbf0/includes/wc-core-functions.php#L1916 .
					'WCRequires' => 'WC requires at least',

					'RequiresWP' => 'Requires at least',
					'Version'    => 'Version',
				]
			);
		}
		return self::$plugin_headers;
	}

	/**
	 * Adds the WooPayments' gateway class to the list of installed payment gateways.
	 *
	 * @param array $gateways Existing list of gateway classes that will be available for the merchant to configure.
	 * @return array The list of payment gateways that will be available, including WooPayments' Gateway class.
	 */
	public static function register_gateway( $gateways ) {
		if ( WC_Payments_Features::is_upe_split_enabled() || WC_Payments_Features::is_upe_deferred_intent_enabled() ) {

			$payment_methods = self::$card_gateway->get_payment_method_ids_enabled_at_checkout();

			$key = array_search( 'link', $payment_methods, true );

			if ( false !== $key && WC_Payments_Features::is_woopay_enabled() ) {
				unset( $payment_methods[ $key ] );

				self::get_gateway()->update_option( 'upe_enabled_payment_method_ids', $payment_methods );
			}

			if ( ! WC_Payments_Features::is_upe_deferred_intent_enabled() && WC_Payments_Features::is_woopay_enabled() ) {
				self::$registered_card_gateway = self::$legacy_card_gateway;
			} else {
				self::$registered_card_gateway = self::$card_gateway;
			}
			$gateways[]       = self::$registered_card_gateway;
			$all_upe_gateways = [];
			$reusable_methods = [];
			foreach ( $payment_methods as $payment_method_id ) {
				if ( 'card' === $payment_method_id || 'link' === $payment_method_id ) {
					continue;
				}
				$upe_gateway        = self::get_payment_gateway_by_id( $payment_method_id );
				$upe_payment_method = self::get_payment_method_by_id( $payment_method_id );

				if ( $upe_payment_method->is_reusable() ) {
					$reusable_methods[] = $upe_gateway;
				}

				$all_upe_gateways[] = $upe_gateway;

			}

			if ( is_add_payment_method_page() ) {
				return array_merge( $gateways, $reusable_methods );
			}

			return array_merge( $gateways, $all_upe_gateways );
		} elseif ( WC_Payments_Features::is_upe_enabled() ) {
			self::$registered_card_gateway = self::$card_gateway;
		} else {
			self::$registered_card_gateway = self::$legacy_card_gateway;
		}
		return array_merge( $gateways, [ self::$registered_card_gateway ] );
	}

	/**
	 * Returns main CC gateway registered for WCPay.
	 *
	 * @return WC_Payment_Gateway_WCPay|UPE_Payment_Gateway|UPE_Split_Payment_Gateway
	 */
	public static function get_registered_card_gateway() {
		return self::$registered_card_gateway;
	}

	/**
	 * Sets registered card gateway instance.
	 *
	 * @param WC_Payment_Gateway_WCPay|UPE_Payment_Gateway|UPE_Split_Payment_Gateway $gateway Gateway instance.
	 */
	public static function set_registered_card_gateway( $gateway ) {
		self::$registered_card_gateway = $gateway;
	}

	/**
	 * Called on Payments setting page.
	 *
	 * Remove all WCPay gateways except CC one.
	 */
	public static function hide_gateways_on_settings_page() {
		$default_gateway = self::get_registered_card_gateway();
		foreach ( WC()->payment_gateways->payment_gateways as $index => $payment_gateway ) {
			if ( $payment_gateway instanceof WC_Payment_Gateway_WCPay && $payment_gateway !== $default_gateway ) {
				unset( WC()->payment_gateways->payment_gateways[ $index ] );
			}
		}
	}

	/**
	 * By default, new payment gateways are put at the bottom of the list on the admin "Payments" settings screen.
	 * For visibility, we want WooPayments to be at the top of the list.
	 *
	 * @param array $ordering Existing ordering of the payment gateways.
	 *
	 * @return array Modified ordering.
	 */
	public static function set_gateway_top_of_list( $ordering ) {
		$ordering = (array) $ordering;
		$id       = self::get_gateway()->id;
		// Only tweak the ordering if the list hasn't been reordered with WooPayments in it already.
		if ( ! isset( $ordering[ $id ] ) || ! is_numeric( $ordering[ $id ] ) ) {
			$ordering[ $id ] = empty( $ordering ) ? 0 : ( min( $ordering ) - 1 );
		}
		return $ordering;
	}

	/**
	 * Replace the main WCPay gateway with all WCPay payment methods
	 * when retrieving the "woocommerce_gateway_order" option.
	 *
	 * @param array $ordering Gateway order.
	 *
	 * @return array
	 */
	public static function replace_wcpay_gateway_with_payment_methods( $ordering ) {
		$ordering    = (array) $ordering;
		$wcpay_index = array_search(
			self::get_gateway()->id,
			array_keys( $ordering ),
			true
		);

		if ( false === $wcpay_index ) {
			// The main WCPay gateway isn't on the list.
			return $ordering;
		}

		$method_order = self::get_gateway()->get_option( 'payment_method_order', [] );

		if ( empty( $method_order ) ) {
			return $ordering;
		}

		$ordering = array_keys( $ordering );

		array_splice( $ordering, $wcpay_index, 1, $method_order );
		return array_flip( $ordering );
	}

	/**
	 * Adds fields so that we can store inbox notifications last read and open times.
	 *
	 * @param array $user_data_fields User data fields.
	 * @return array
	 */
	public static function add_user_data_fields( $user_data_fields ) {
		return array_merge(
			$user_data_fields,
			[ 'wc_payments_overview_inbox_last_read' ]
		);
	}

	/**
	 * By default, new payment gateways are put at the bottom of the list on the admin "Payments" settings screen.
	 * For visibility, we want WooPayments to be at the top of the list.
	 * NOTE: this can be removed after WC version 5.6, when the api supports the use of source.
	 * https://github.com/woocommerce/woocommerce-admin/pull/6979
	 *
	 * @param array           $args Existing ordering of the payment gateways.
	 * @param WP_REST_Request $request Full details about the request.
	 *
	 * @return array Modified ordering.
	 */
	public static function possibly_add_source_to_notes_query( $args, $request ) {
		if ( isset( $request['source'] ) && ! isset( $args['source'] ) ) {
			return array_merge(
				$args,
				[
					'source' => wp_parse_list( $request['source'] ),
				]
			);
		}
		return $args;
	}

	/**
	 * Adds source where clause to note query.
	 * NOTE: this can be removed after WC version 5.6, when the api supports the use of source.
	 * https://github.com/woocommerce/woocommerce-admin/pull/6979
	 *
	 * @param string $where_clauses Existing ordering of the payment gateways.
	 * @param array  $args Full details about the request.
	 *
	 * @return string Modified where clause.
	 */
	public static function possibly_add_note_source_where_clause( $where_clauses, $args ) {
		if ( ! empty( $args['source'] ) && false === strpos( $where_clauses, 'AND source IN' ) ) {
			$where_source_array = [];
			foreach ( $args['source'] as $args_type ) {
				$args_type            = trim( $args_type );
				$where_source_array[] = "'" . esc_sql( $args_type ) . "'";
			}
			$escaped_where_source = implode( ',', $where_source_array );
			$where_clauses       .= " AND source IN ($escaped_where_source)";
		}
		return $where_clauses;
	}

	/**
	 * Create the API client.
	 *
	 * @return WC_Payments_API_Client
	 */
	public static function create_api_client() {
		require_once __DIR__ . '/wc-payment-api/models/class-wc-payments-api-charge.php';
		require_once __DIR__ . '/wc-payment-api/models/class-wc-payments-api-abstract-intention.php';
		require_once __DIR__ . '/wc-payment-api/models/class-wc-payments-api-payment-intention.php';
		require_once __DIR__ . '/wc-payment-api/models/class-wc-payments-api-setup-intention.php';
		require_once __DIR__ . '/wc-payment-api/class-wc-payments-api-client.php';

		$http_class = self::get_wc_payments_http();

		$api_client_class = apply_filters( 'wc_payments_api_client', WC_Payments_API_Client::class );
		if ( ! class_exists( $api_client_class ) || ! is_subclass_of( $api_client_class, 'WC_Payments_API_Client' ) ) {
			$api_client_class = WC_Payments_API_Client::class;
		}

		return new $api_client_class(
			'WooCommerce Payments/' . WCPAY_VERSION_NUMBER,
			$http_class,
			self::$db_helper
		);
	}

	/**
	 * Create the HTTP instantiation.
	 *
	 * @return WC_Payments_Http_Interface
	 */
	private static function get_wc_payments_http() {
		require_once __DIR__ . '/wc-payment-api/class-wc-payments-http-interface.php';
		require_once __DIR__ . '/wc-payment-api/class-wc-payments-http.php';

		$http_class = apply_filters( 'wc_payments_http', null );

		if ( ! $http_class instanceof WC_Payments_Http_Interface ) {
			$http_class = new WC_Payments_Http( new Automattic\Jetpack\Connection\Manager( 'woocommerce-payments' ) );
		}

		return $http_class;
	}

	/**
	 * Initialize the REST API controllers.
	 */
	public static function init_rest_api() {
		include_once WCPAY_ABSPATH . 'includes/exceptions/class-rest-request-exception.php';
		include_once WCPAY_ABSPATH . 'includes/admin/class-wc-payments-rest-controller.php';

		include_once WCPAY_ABSPATH . 'includes/admin/class-wc-rest-payments-accounts-controller.php';
		$accounts_controller = new WC_REST_Payments_Accounts_Controller( self::$api_client );
		$accounts_controller->register_routes();

		include_once WCPAY_ABSPATH . 'includes/admin/class-wc-rest-payments-deposits-controller.php';
		$deposits_controller = new WC_REST_Payments_Deposits_Controller( self::$api_client );
		$deposits_controller->register_routes();

		include_once WCPAY_ABSPATH . 'includes/admin/class-wc-rest-payments-transactions-controller.php';
		$transactions_controller = new WC_REST_Payments_Transactions_Controller( self::$api_client );
		$transactions_controller->register_routes();

		include_once WCPAY_ABSPATH . 'includes/admin/class-wc-rest-payments-disputes-controller.php';
		$disputes_controller = new WC_REST_Payments_Disputes_Controller( self::$api_client );
		$disputes_controller->register_routes();

		include_once WCPAY_ABSPATH . 'includes/admin/class-wc-rest-payments-charges-controller.php';
		$charges_controller = new WC_REST_Payments_Charges_Controller( self::$api_client );
		$charges_controller->register_routes();

		include_once WCPAY_ABSPATH . 'includes/admin/class-wc-rest-payments-connection-tokens-controller.php';
		$conn_tokens_controller = new WC_REST_Payments_Connection_Tokens_Controller( self::$api_client );
		$conn_tokens_controller->register_routes();

		include_once WCPAY_ABSPATH . 'includes/admin/class-wc-rest-payments-orders-controller.php';
		$orders_controller = new WC_REST_Payments_Orders_Controller( self::$api_client, self::get_gateway(), self::$customer_service, self::$order_service );
		$orders_controller->register_routes();

		include_once WCPAY_ABSPATH . 'includes/admin/class-wc-rest-payments-fraud-outcomes-controller.php';
		$fraud_outcomes_controller = new WC_REST_Payments_Fraud_Outcomes_Controller( self::$api_client );
		$fraud_outcomes_controller->register_routes();

		include_once WCPAY_ABSPATH . 'includes/admin/class-wc-rest-payments-timeline-controller.php';
		$timeline_controller = new WC_REST_Payments_Timeline_Controller( self::$api_client );
		$timeline_controller->register_routes();

		include_once WCPAY_ABSPATH . 'includes/admin/class-wc-rest-payments-webhook-controller.php';
		$webhook_controller = new WC_REST_Payments_Webhook_Controller( self::$api_client, self::$webhook_processing_service );
		$webhook_controller->register_routes();

		include_once WCPAY_ABSPATH . 'includes/admin/class-wc-rest-payments-tos-controller.php';
		$tos_controller = new WC_REST_Payments_Tos_Controller( self::$api_client, self::get_gateway(), self::$account );
		$tos_controller->register_routes();

		include_once WCPAY_ABSPATH . 'includes/admin/class-wc-rest-payments-terminal-locations-controller.php';
		$accounts_controller = new WC_REST_Payments_Terminal_Locations_Controller( self::$api_client );
		$accounts_controller->register_routes();

		include_once WCPAY_ABSPATH . 'includes/admin/class-wc-rest-payments-settings-controller.php';
		$settings_controller = new WC_REST_Payments_Settings_Controller( self::$api_client, self::get_gateway(), self::$account );
		$settings_controller->register_routes();

		include_once WCPAY_ABSPATH . 'includes/admin/class-wc-rest-payments-reader-controller.php';
		$charges_controller = new WC_REST_Payments_Reader_Controller( self::$api_client, self::get_gateway(), self::$in_person_payments_receipts_service );
		$charges_controller->register_routes();

		include_once WCPAY_ABSPATH . 'includes/admin/class-wc-rest-payments-files-controller.php';
		$files_controller = new WC_REST_Payments_Files_Controller( self::$api_client );
		$files_controller->register_routes();

		include_once WCPAY_ABSPATH . 'includes/admin/class-wc-rest-payments-capital-controller.php';
		$capital_controller = new WC_REST_Payments_Capital_Controller( self::$api_client );
		$capital_controller->register_routes();

		include_once WCPAY_ABSPATH . 'includes/admin/class-wc-rest-payments-onboarding-controller.php';
		$onboarding_controller = new WC_REST_Payments_Onboarding_Controller( self::$api_client, self::$onboarding_service );
		$onboarding_controller->register_routes();

		if ( WC_Payments_Features::is_upe_settings_preview_enabled() ) {
			include_once WCPAY_ABSPATH . 'includes/admin/class-wc-rest-upe-flag-toggle-controller.php';
			$upe_flag_toggle_controller = new WC_REST_UPE_Flag_Toggle_Controller( self::get_gateway() );
			$upe_flag_toggle_controller->register_routes();

			include_once WCPAY_ABSPATH . 'includes/admin/class-wc-rest-payments-survey-controller.php';
			$survey_controller = new WC_REST_Payments_Survey_Controller( self::get_wc_payments_http() );
			$survey_controller->register_routes();
		}

		if ( WC_Payments_Features::is_documents_section_enabled() ) {
			include_once WCPAY_ABSPATH . 'includes/admin/class-wc-rest-payments-documents-controller.php';
			$documents_controller = new WC_REST_Payments_Documents_Controller( self::$api_client );
			$documents_controller->register_routes();

			include_once WCPAY_ABSPATH . 'includes/admin/class-wc-rest-payments-vat-controller.php';
			$vat_controller = new WC_REST_Payments_VAT_Controller( self::$api_client );
			$vat_controller->register_routes();
		}

		include_once WCPAY_ABSPATH . 'includes/admin/class-wc-rest-payments-payment-intents-controller.php';
		$payment_intents_controller = new WC_REST_Payments_Payment_Intents_Controller( self::$api_client );
		$payment_intents_controller->register_routes();

		include_once WCPAY_ABSPATH . 'includes/admin/class-wc-rest-payments-authorizations-controller.php';
		$authorizations_controller = new WC_REST_Payments_Authorizations_Controller( self::$api_client );
		$authorizations_controller->register_routes();

		include_once WCPAY_ABSPATH . 'includes/reports/class-wc-rest-payments-reports-transactions-controller.php';
		$reports_transactions_controller = new WC_REST_Payments_Reports_Transactions_Controller( self::$api_client );
		$reports_transactions_controller->register_routes();

	}

	/**
	 * Gets the file modified time as a cache buster if we're in dev mode, or the plugin version otherwise.
	 *
	 * @param string $file Local path to the file.
	 * @return string The cache buster value to use for the given file.
	 */
	public static function get_file_version( $file ): string {
		if ( defined( 'SCRIPT_DEBUG' ) && SCRIPT_DEBUG && file_exists( WCPAY_ABSPATH . $file ) ) {
			return (string) filemtime( WCPAY_ABSPATH . trim( $file, '/' ) );
		}
		return WCPAY_VERSION_NUMBER;
	}

	/**
	 * Returns the WooPay_Tracker instance
	 *
	 * @return WooPay_Tracker instance
	 */
	public static function woopay_tracker(): WooPay_Tracker {
		return self::$woopay_tracker;
	}

	/**
	 * Load script with all required dependencies.
	 *
	 * @param string $handler Script handler.
	 * @param string $script Script name.
	 * @param array  $dependencies Additional dependencies.
	 *
	 * @return void
	 */
	public static function register_script_with_dependencies( string $handler, string $script, array $dependencies = [] ) {
		$script_file                  = $script . '.js';
		$script_src_url               = plugins_url( $script_file, WCPAY_PLUGIN_FILE );
		$script_asset_path            = WCPAY_ABSPATH . $script . '.asset.php';
		$script_asset                 = file_exists( $script_asset_path ) ? require $script_asset_path : [ 'dependencies' => [] ]; // nosemgrep: audit.php.lang.security.file.inclusion-arg -- server generated path is used.
		$script_asset['dependencies'] = array_merge( $script_asset['dependencies'], $dependencies );
		wp_register_script(
			$handler,
			$script_src_url,
			$script_asset['dependencies'],
			self::get_file_version( $script_file ),
			true
		);
	}

	/**
	 * Returns payment method instance by Stripe ID.
	 *
	 * @param string $payment_method_id Stripe payment method type ID.
	 * @return false|UPE_Payment_Method Matching UPE Payment Method instance.
	 */
	public static function get_payment_method_by_id( $payment_method_id ) {
		if ( ! isset( self::$upe_payment_method_map[ $payment_method_id ] ) ) {
			return false;
		}
		return self::$upe_payment_method_map[ $payment_method_id ];
	}

	/**
	 * Returns payment gateway instance by Stripe ID.
	 *
	 * @param string $payment_method_id Stripe payment method type ID.
	 * @return false|UPE_Payment_Gateway Matching UPE Payment Gateway instance.
	 */
	public static function get_payment_gateway_by_id( $payment_method_id ) {
		if ( ! isset( self::$upe_payment_gateway_map[ $payment_method_id ] ) ) {
			return false;
		}
		return self::$upe_payment_gateway_map[ $payment_method_id ];
	}

	/**
	 * Returns Payment Method map.
	 *
	 * @return array
	 */
	public static function get_payment_method_map() {
		return self::$upe_payment_method_map;
	}

	/**
	 * Returns the WC_Payment_Gateway_WCPay instance
	 *
	 * @return WC_Payment_Gateway_WCPay|UPE_Payment_Gateway gateway instance
	 */
	public static function get_gateway() {
		return self::$card_gateway;
	}

	/**
	 * Returns the WC_Payments_Checkout instance
	 *
	 * @return WC_Payments_Checkout|WC_Payments_UPE_Checkout gateway instance
	 */
	public static function get_wc_payments_checkout() {
		return self::$wc_payments_checkout;
	}

	/**
	 * Returns the Database_Cache instance.
	 *
	 * @return Database_Cache Database_Cache instance.
	 */
	public static function get_database_cache(): Database_Cache {
		return self::$database_cache;
	}

	/**
	 * Sets the Database_Cache instance.
	 *
	 * @param Database_Cache $database_cache The cache instance.
	 */
	public static function set_database_cache( Database_Cache $database_cache ) {
		self::$database_cache = $database_cache;
	}

	/**
	 * Sets the card gateway instance.
	 *
	 * @param WC_Payment_Gateway_WCPay|UPE_Payment_Gateway $gateway The card gateway instance..
	 */
	public static function set_gateway( $gateway ) {
		self::$card_gateway = $gateway;
	}

	/**
	 * Returns the WC_Payments_Account instance
	 *
	 * @return WC_Payments_Account account service instance
	 */
	public static function get_account_service() {
		return self::$account;
	}

	/**
	 * Sets the account service instance.
	 *
	 * @param WC_Payments_Account $account The account instance.
	 */
	public static function set_account_service( WC_Payments_Account $account ) {
		self::$account = $account;
	}

	/**
	 * Returns the WC_Payments_API_Client
	 *
	 * @return WC_Payments_API_Client API Client instance
	 */
	public static function get_payments_api_client() {
		return self::$api_client;
	}

	/**
	 * Returns the WC_Payments_Localization_Service
	 *
	 * @return WC_Payments_Localization_Service Localization Service instance
	 */
	public static function get_localization_service() {
		return self::$localization_service;
	}

	/**
	 * Returns the WC_Payments_Action_Scheduler_Service
	 *
	 * @return WC_Payments_Action_Scheduler_Service Action Scheduler Service instance
	 */
	public static function get_action_scheduler_service() {
		return self::$action_scheduler_service;
	}

	/**
	 * Returns the WC_Payments_Fraud_Service instance
	 *
	 * @return WC_Payments_Fraud_Service Fraud Service instance
	 */
	public static function get_fraud_service() {
		return self::$fraud_service;
	}

	/**
	 * Returns the WC_Payments_Customer_Service instance
	 *
	 * @return WC_Payments_Customer_Service  The Customer Service instance.
	 */
	public static function get_customer_service(): WC_Payments_Customer_Service {
		return self::$customer_service;
	}

	/**
	 * Returns the WC_Payments_Customer_Service_API instance
	 *
	 * @return WC_Payments_Customer_Service_API  The Customer Service instance.
	 */
	public static function get_customer_service_api(): WC_Payments_Customer_Service_API {
		return self::$customer_service_api;
	}

	/**
	 * Sets the customer service instance. This is needed only for tests.
	 *
	 * @param WC_Payments_Customer_Service $customer_service_class Instance of WC_Payments_Customer_Service.
	 *
	 * @return void
	 */
	public static function set_customer_service( WC_Payments_Customer_Service $customer_service_class ) {
		self::$customer_service = $customer_service_class;
	}

	/**
	 * Registers the payment method with the blocks registry.
	 *
	 * @param Automattic\WooCommerce\Blocks\Payments\PaymentMethodRegistry $payment_method_registry The registry.
	 */
	public static function register_checkout_gateway( $payment_method_registry ) {
		require_once __DIR__ . '/class-wc-payments-blocks-payment-method.php';
		if ( WC_Payments_Features::is_upe_split_enabled() || WC_Payments_Features::is_upe_deferred_intent_enabled() ) {
			require_once __DIR__ . '/class-wc-payments-upe-split-blocks-payment-method.php';
			$payment_method_registry->register( new WC_Payments_UPE_Split_Blocks_Payment_Method() );
		} elseif ( WC_Payments_Features::is_upe_legacy_enabled() ) {
			require_once __DIR__ . '/class-wc-payments-upe-blocks-payment-method.php';
			$payment_method_registry->register( new WC_Payments_UPE_Blocks_Payment_Method() );
		} else {
			$payment_method_registry->register( new WC_Payments_Blocks_Payment_Method() );
		}

	}

	/**
	 * Handles upgrade routines.
	 */
	public static function install_actions() {
		if ( version_compare( WCPAY_VERSION_NUMBER, get_option( 'woocommerce_woocommerce_payments_version' ), '>' ) ) {
			do_action( 'woocommerce_woocommerce_payments_updated' );
			self::update_plugin_version();
		}
	}

	/**
	 * Updates the plugin version in db.
	 */
	public static function update_plugin_version() {
		update_option( 'woocommerce_woocommerce_payments_version', WCPAY_VERSION_NUMBER );
	}

	/**
	 * Sets the plugin activation timestamp.
	 *
	 * Use add_option so that we don't overwrite the value.
	 */
	public static function set_plugin_activation_timestamp() {
		add_option( 'wcpay_activation_timestamp', time() );
	}

	/**
	 * Adds WCPay notes to the WC-Admin inbox.
	 */
	public static function add_woo_admin_notes() {
		// Do not try to add notes on ajax requests to improve their performance.
		if ( wp_doing_ajax() ) {
			return;
		}

		if ( defined( 'WC_VERSION' ) && version_compare( WC_VERSION, '4.4.0', '>=' ) ) {
			require_once WCPAY_ABSPATH . 'includes/notes/class-wc-payments-notes-set-up-refund-policy.php';
			require_once WCPAY_ABSPATH . 'includes/notes/class-wc-payments-notes-qualitative-feedback.php';
			WC_Payments_Notes_Qualitative_Feedback::possibly_add_note();
			WC_Payments_Notes_Set_Up_Refund_Policy::possibly_add_note();

			require_once WCPAY_ABSPATH . 'includes/notes/class-wc-payments-notes-set-https-for-checkout.php';
			WC_Payments_Notes_Set_Https_For_Checkout::possibly_add_note();

			require_once WCPAY_ABSPATH . 'includes/notes/class-wc-payments-notes-additional-payment-methods.php';
			WC_Payments_Notes_Additional_Payment_Methods::set_account( self::get_account_service() );
			WC_Payments_Notes_Additional_Payment_Methods::possibly_add_note();
			WC_Payments_Notes_Additional_Payment_Methods::maybe_enable_upe_feature_flag();

			require_once WCPAY_ABSPATH . 'includes/notes/class-wc-payments-notes-set-up-stripelink.php';
			WC_Payments_Notes_Set_Up_StripeLink::set_gateway( self::get_gateway() );
			WC_Payments_Notes_Set_Up_StripeLink::possibly_add_note();
		}

		if ( defined( 'WC_VERSION' ) && version_compare( WC_VERSION, '7.5', '<' ) && get_woocommerce_currency() === 'NOK' ) {
			/**
			 * Shows an alert notice for Norwegian merchants on WooCommerce 7.4 and below
			 */
			function wcpay_show_old_woocommerce_for_norway_notice() {
				?>
				<div class="notice wcpay-notice notice-error">
					<p>
					<?php
					echo WC_Payments_Utils::esc_interpolated_html(
						sprintf(
							/* translators: %1$s: WooCommerce, %2$s: WooPayments, a1: documentation URL */
							__( 'The %1$s version you have installed is not compatible with %2$s for a Norwegian business. Please update %1$s to version 7.5 or above. You can do that via the <a1>the plugins page.</a1>', 'woocommerce-payments' ),
							'WooCommerce',
							'WooPayments'
						),
						[
							'a1' => '<a href="' . admin_url( 'plugins.php' ) . '">',
						]
					)
					?>
					</p>
				</div>
				<?php
			}

			add_filter( 'admin_notices', 'wcpay_show_old_woocommerce_for_norway_notice' );
		}

		add_filter( 'admin_notices', [ __CLASS__, 'wcpay_show_old_woocommerce_for_hungary_sweden_and_czech_republic' ] );
	}

	/**
	 * Removes WCPay notes from the WC-Admin inbox.
	 */
	public static function remove_woo_admin_notes() {
		if ( defined( 'WC_VERSION' ) && version_compare( WC_VERSION, '4.4.0', '>=' ) ) {
			self::$remote_note_service->delete_notes();
			require_once WCPAY_ABSPATH . 'includes/notes/class-wc-payments-notes-set-up-refund-policy.php';
			require_once WCPAY_ABSPATH . 'includes/notes/class-wc-payments-notes-qualitative-feedback.php';
			WC_Payments_Notes_Qualitative_Feedback::possibly_delete_note();
			WC_Payments_Notes_Set_Up_Refund_Policy::possibly_delete_note();

			require_once WCPAY_ABSPATH . 'includes/notes/class-wc-payments-notes-set-https-for-checkout.php';
			WC_Payments_Notes_Set_Https_For_Checkout::possibly_delete_note();

			require_once WCPAY_ABSPATH . 'includes/notes/class-wc-payments-notes-instant-deposits-eligible.php';
			WC_Payments_Notes_Instant_Deposits_Eligible::possibly_delete_note();

			require_once WCPAY_ABSPATH . 'includes/notes/class-wc-payments-notes-additional-payment-methods.php';
			WC_Payments_Notes_Additional_Payment_Methods::possibly_delete_note();

			require_once WCPAY_ABSPATH . 'includes/notes/class-wc-payments-notes-set-up-stripelink.php';
			WC_Payments_Notes_Set_Up_StripeLink::possibly_delete_note();
		}
	}

	/**
	 * Filter to check if WCPay should operate as usual (the customer can save payment methods at checkout and those payment methods
	 * will only be used on this site), or if saved cards should be available for all the sites on the multisite network.
	 *
	 * NOTE: DON'T USE THIS FILTER. Everything will break. At this moment, it's only intended to be used internally by Automattic.
	 *
	 * @return bool Normal WCPay behavior (false, default) or TRUE if the site should only use network-wide saved payment methods.
	 */
	public static function is_network_saved_cards_enabled() {
		return apply_filters( 'wcpay_force_network_saved_cards', false );
	}

	/**
	 * Registers woopay hooks if the woopay feature flag is enabled.
	 *
	 * @return void
	 */
	public static function maybe_register_woopay_hooks() {
		$is_woopay_eligible = WC_Payments_Features::is_woopay_eligible(); // Feature flag.
		$is_woopay_enabled  = 'yes' === self::get_gateway()->get_option( 'platform_checkout', 'no' );

		if ( $is_woopay_eligible && $is_woopay_enabled ) {
			add_action( 'wc_ajax_wcpay_init_woopay', [ WooPay_Session::class, 'ajax_init_woopay' ] );
			add_action( 'wc_ajax_wcpay_get_woopay_session', [ WooPay_Session::class, 'ajax_get_woopay_session' ] );
			add_action( 'wc_ajax_wcpay_get_woopay_signature', [ __CLASS__, 'ajax_get_woopay_signature' ] );

			// This injects the payments API and draft orders into core, so the WooCommerce Blocks plugin is not necessary.
			// We should remove this once both features are available by default in the WC minimum supported version.
			// - The payments API is currently only available in feature builds (with flag `WC_BLOCKS_IS_FEATURE_PLUGIN`).
			// - The Draft order status is available after WC blocks 7.5.0.
			if (
				! defined( 'WC_BLOCKS_IS_FEATURE_PLUGIN' ) &&
				class_exists( 'Automattic\WooCommerce\Blocks\Package' ) &&
				class_exists( 'Automattic\WooCommerce\Blocks\Payments\Api' )
			) {
				// Register payments API.
				$blocks_package_container = Automattic\WooCommerce\Blocks\Package::container();
				$blocks_package_container->register(
					Automattic\WooCommerce\Blocks\Payments\Api::class,
					function ( $container ) {
						$payment_method_registry = $container->get( Automattic\WooCommerce\Blocks\Payments\PaymentMethodRegistry::class );
						$asset_data_registry     = $container->get( Automattic\WooCommerce\Blocks\Assets\AssetDataRegistry::class );
						return new Automattic\WooCommerce\Blocks\Payments\Api( $payment_method_registry, $asset_data_registry );
					}
				);
				$blocks_package_container->get( Automattic\WooCommerce\Blocks\Payments\Api::class );

				// Register draft orders.
				$draft_orders = $blocks_package_container->get( Automattic\WooCommerce\Blocks\Domain\Services\DraftOrders::class );

				add_filter( 'wc_order_statuses', [ $draft_orders, 'register_draft_order_status' ] );
				add_filter( 'woocommerce_register_shop_order_post_statuses', [ $draft_orders, 'register_draft_order_post_status' ] );
				add_filter( 'woocommerce_analytics_excluded_order_statuses', [ $draft_orders, 'append_draft_order_post_status' ] );
				add_filter( 'woocommerce_valid_order_statuses_for_payment', [ $draft_orders, 'append_draft_order_post_status' ] );
				add_filter( 'woocommerce_valid_order_statuses_for_payment_complete', [ $draft_orders, 'append_draft_order_post_status' ] );
				// Hook into the query to retrieve My Account orders so draft status is excluded.
				add_action( 'woocommerce_my_account_my_orders_query', [ $draft_orders, 'delete_draft_order_post_status_from_args' ] );
				add_action( 'woocommerce_cleanup_draft_orders', [ $draft_orders, 'delete_expired_draft_orders' ] );
				add_action( 'admin_init', [ $draft_orders, 'install' ] );
			}

			new WooPay_Order_Status_Sync( self::$api_client );
		}
	}

	/**
	 * Initializes express checkout buttons if payments are enabled
	 *
	 * @return void
	 */
	public static function maybe_display_express_checkout_buttons() {
		if ( WC_Payments_Features::are_payments_enabled() ) {
			$payment_request_button_handler          = new WC_Payments_Payment_Request_Button_Handler( self::$account, self::get_gateway() );
			$woopay_button_handler                   = new WC_Payments_WooPay_Button_Handler( self::$account, self::get_gateway(), self::$woopay_util );
			$express_checkout_button_display_handler = new WC_Payments_Express_Checkout_Button_Display_Handler( self::get_gateway(), $payment_request_button_handler, $woopay_button_handler );
		}
	}

	/**
	 * Retrieve a woopay request signature.
	 *
	 * @return void
	 */
	public static function ajax_get_woopay_signature() {
		$is_nonce_valid = check_ajax_referer( 'woopay_signature_nonce', false, false );

		if ( ! $is_nonce_valid ) {
			wp_send_json_error(
				__( 'You aren’t authorized to do that.', 'woocommerce-payments' ),
				403
			);
		}

		$woopay_util = new WooPay_Utilities();

		$signature = $woopay_util->get_woopay_request_signature();

		wp_send_json_success(
			[
				'signature' => $signature,
			],
			200
		);
	}

	/**
	 * Adds custom email field.
	 */
	public static function woopay_fields_before_billing_details() {
		$checkout = WC()->checkout;

		echo '<div class="woocommerce-billing-fields" id="contact_details">';

		echo '<h3>' . esc_html( __( 'Contact information', 'woocommerce-payments' ) ) . '</h3>';

		echo '<div class="woocommerce-billing-fields__field-wrapper">';
		woocommerce_form_field(
			'billing_email',
			[
				'type'        => 'email',
				'label'       => __( 'Email address', 'woocommerce-payments' ),
				'class'       => [ 'form-row-wide woopay-billing-email' ],
				'input_class' => [ 'woopay-billing-email-input' ],
				'validate'    => [ 'email' ],
				'required'    => true,
			],
			$checkout->get_value( 'billing_email' )
		);

		echo '</div>';
		echo '</div>';

		// Ensure WC Blocks styles are enqueued so the spinner will show.
		// This style is not enqueued be default when using a block theme and classic checkout.
		wp_enqueue_style( 'wc-blocks-style' );
	}

	/**
	 * Hide the core email field
	 *
	 * @param string $field The checkout field being filtered.
	 * @param string $key The field key.
	 * @param mixed  $args Field arguments.
	 * @param string $value Field value.
	 * @return string
	 */
	public static function filter_woocommerce_form_field_woopay_email( $field, $key, $args, $value ) {
		$class = $args['class'][0];
		if ( false === strpos( $class, 'woopay-billing-email' ) && is_checkout() && ! is_checkout_pay_page() ) {
			$field = '';
		}
		return $field;
	}

	/**
	 * Register woopay hooks and scripts if feature is available.
	 *
	 * @return void
	 */
	public static function init_woopay() {
		// Load woopay save user section if feature is enabled.
		if ( self::$woopay_util->should_enable_woopay( self::get_gateway() ) ) {
			// Update email field location.
			add_action( 'woocommerce_checkout_billing', [ __CLASS__, 'woopay_fields_before_billing_details' ], -50 );
			add_filter( 'woocommerce_form_field_email', [ __CLASS__, 'filter_woocommerce_form_field_woopay_email' ], 20, 4 );

			include_once __DIR__ . '/woopay-user/class-woopay-save-user.php';

			new WooPay_Save_User();
		}
	}

	/**
	 * Load stripe site messaging script.
	 *
	 * @return void
	 */
	public static function load_stripe_bnpl_site_messaging() {
		if ( WC_Payments_Features::is_bnpl_affirm_afterpay_enabled() ) {
			// The messaging element shall not be shown for subscription products.
			// As we are not too deep into subscriptions API, we follow simplistic approach for now.
			$is_subscription           = false;
			$are_subscriptions_enabled = class_exists( 'WC_Subscriptions' ) || class_exists( 'WC_Subscriptions_Core_Plugin' );
			if ( $are_subscriptions_enabled ) {
					global $product;
					$is_subscription = $product && WC_Subscriptions_Product::is_subscription( $product );
			}

			if ( ! $is_subscription ) {
				require_once __DIR__ . '/class-wc-payments-payment-method-messaging-element.php';
				$stripe_site_messaging = new WC_Payments_Payment_Method_Messaging_Element( self::$account, self::$card_gateway );
				echo wp_kses( $stripe_site_messaging->init(), 'post' );
			}
		}
	}

	/**
	 * Load webpack runtime script, only if SCRIPT_DEBUG is enabled and the script exists.
	 * Required for webpack server with HMR.
	 *
	 * @return void
	 */
	public static function enqueue_dev_runtime_scripts() {
		if ( ( defined( 'SCRIPT_DEBUG' ) && SCRIPT_DEBUG ) && file_exists( WCPAY_ABSPATH . 'dist/runtime.js' ) ) {
			wp_enqueue_script( 'WCPAY_RUNTIME', plugins_url( 'dist/runtime.js', WCPAY_PLUGIN_FILE ), [], self::get_file_version( 'dist/runtime.js' ), true );
		}
	}

	/**
	 * Creates a new request object for a server call.
	 *
	 * @param  string $class_name The name of the request class. Must extend WCPay\Core\Server\Request.
	 * @param  mixed  $id         The item ID, if the request needs it (Optional).
	 * @return Request
	 * @throws Exception          If the request class is not really a request.
	 */
	public static function create_request( $class_name, $id = null ) {
		/**
		 * Used for unit tests only, as requests have dependencies, which are not publicly available in live mode.
		 *
		 * @param Request $request    Null, but if the filter returns a request, it will be used.
		 * @param string  $class_name The name of the request class.
		 */
		$request = apply_filters( 'wcpay_create_request', null, $class_name, $id );
		if ( $request instanceof Request ) {
			return $request;
		}

		if ( ! is_subclass_of( $class_name, Request::class ) ) {
			throw new Exception(
				sprintf(
					'WC_Payments::create_request() requires a class, which extends %s, %s provided instead',
					Request::class,
					$class_name
				)
			);
		}

		return new $class_name( self::get_payments_api_client(), self::get_wc_payments_http(), $id );
	}

	/**
	 * Inject an inline script with WCPay assets properties.
	 * window.wcpayAssets.url – Dist URL, required to properly load chunks on sites with JS concatenation enabled.
	 *
	 * @return void
	 */
	public static function enqueue_assets_script() {
		wp_register_script( 'WCPAY_ASSETS', '', [], WCPAY_VERSION_NUMBER, false );
		wp_enqueue_script( 'WCPAY_ASSETS' );
		wp_localize_script(
			'WCPAY_ASSETS',
			'wcpayAssets',
			[
				'url' => plugins_url( '/dist/', WCPAY_PLUGIN_FILE ),
			]
		);
	}

	/**
	 * Shows an alert notice for Hungarian, Sweden, and Czech Republic merchants on WooCommerce 7.4 and below
	 */
	public static function wcpay_show_old_woocommerce_for_hungary_sweden_and_czech_republic() {
		$currencies        = [ 'HUF', 'SEK', 'CZK' ];
		$store_currency    = get_woocommerce_currency();
		$should_show_error = in_array( $store_currency, $currencies, true );

		if ( ! defined( 'WC_VERSION' ) || ! version_compare( WC_VERSION, '7.8', '<' ) || ! $should_show_error ) {
			return;
		}

		$notice = '';

		switch ( $store_currency ) {
			case 'HUF':
				/* translators: %1$s: WooCommerce , %2$s: WooPayments, %3$s: The current WooCommerce version used by the store */
				$notice = __( 'The %1$s version you have installed is not compatible with %2$s for a Hungarian business. Please update %1$s to version 7.8 or above (you are using %3$s). You can do that via the <a1>the plugins page.</a1>', 'woocommerce-payments' );
				break;
			case 'SEK':
				/* translators: %1$s: WooCommerce , %2$s: WooPayments, %3$s: The current WooCommerce version used by the store */
				$notice = __( 'The %1$s version you have installed is not compatible with %2$s for a Swedish business. Please update %1$s to version 7.8 or above (you are using %3$s). You can do that via the <a1>the plugins page.</a1>', 'woocommerce-payments' );
				break;
			case 'CZK':
				/* translators: %1$s: WooCommerce , %2$s: WooPayments, %3$s: The current WooCommerce version used by the store */
				$notice = __( 'The %1$s version you have installed is not compatible with %2$s for a Czech Republic business. Please update %1$s to version 7.8 or above (you are using %3$s). You can do that via the <a1>the plugins page.</a1>', 'woocommerce-payments' );
				break;
		}

		?>
		<div class="notice wcpay-notice notice-error">
			<p>
			<?php
			echo WC_Payments_Utils::esc_interpolated_html(
				sprintf(
					$notice,
					'WooCommerce',
					'WooPayments',
					WC_VERSION
				),
				[
					'a1' => '<a href="' . admin_url( 'plugins.php' ) . '">',
				]
			)
			?>
			</p>
		</div>
		<?php
	}
<<<<<<< HEAD

	/**
	 * WooPay requests to the merchant API does not include a cookie, so the token
	 * is always empty. This function creates a nonce that can be used without
	 * a cookie.
	 *
	 * @param int $uid The uid to be used for the nonce. Most likely the user ID.
	 * @return false|string
	 */
	private static function create_woopay_nonce( int $uid ) {
		$action = 'wc_store_api';
		$token  = '';
		$i      = wp_nonce_tick( $action );

		return substr( wp_hash( $i . '|' . $action . '|' . $uid . '|' . $token, 'nonce' ), -12, 10 );
	}

	/**
	 * Determins whether we should load WCPay Subscription related classes.
	 *
	 * Return true when:
	 *  - the WCPay Subscriptions feature flag is enabled, or
	 *  - the migration feature flag is enabled && the store has WC Subscriptions activated
	 *
	 * @return bool
	 */
	private static function should_load_wcpay_subscriptions() {
		if ( WC_Payments_Features::is_wcpay_subscriptions_enabled() ) {
			return true;
		}

		return WC_Payments_Features::is_subscription_migration_enabled() && class_exists( 'WC_Subscriptions' );
	}
=======
>>>>>>> 56743aaa
}<|MERGE_RESOLUTION|>--- conflicted
+++ resolved
@@ -1711,7 +1711,6 @@
 		</div>
 		<?php
 	}
-<<<<<<< HEAD
 
 	/**
 	 * WooPay requests to the merchant API does not include a cookie, so the token
@@ -1745,6 +1744,4 @@
 
 		return WC_Payments_Features::is_subscription_migration_enabled() && class_exists( 'WC_Subscriptions' );
 	}
-=======
->>>>>>> 56743aaa
 }