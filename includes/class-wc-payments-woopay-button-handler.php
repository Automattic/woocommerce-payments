<?php
/**
 * Class WC_Payments_WooPay_Button_Handler
 * Adds support for the WooPay express checkout button.
 *
 * Borrowed heavily from the WC_Payments_Payment_Request_Button_Handler class.
 *
 * @package WooCommerce\Payments
 */

if ( ! defined( 'ABSPATH' ) ) {
	exit;
}

// TODO: Not sure which of these are needed yet.
use WCPay\Exceptions\Invalid_Price_Exception;
use WCPay\Logger;
use WCPay\Payment_Information;
use WCPay\WooPay\WooPay_Utilities;

/**
 * WC_Payments_WooPay_Button_Handler class.
 */
class WC_Payments_WooPay_Button_Handler {
	/**
	 * WC_Payments_Account instance to get information about the account
	 *
	 * @var WC_Payments_Account
	 */
	private $account;

	/**
	 * WC_Payment_Gateway_WCPay instance.
	 *
	 * @var WC_Payment_Gateway_WCPay
	 */
	private $gateway;

	/**
	 * WooPay_Utilities instance.
	 *
	 * @var WooPay_Utilities
	 */
	private $woopay_utilities;

	/**
	 * Initialize class actions.
	 *
	 * @param WC_Payments_Account      $account Account information.
	 * @param WC_Payment_Gateway_WCPay $gateway WCPay gateway.
	 * @param WooPay_Utilities         $woopay_utilities WCPay gateway.
	 */
	public function __construct( WC_Payments_Account $account, WC_Payment_Gateway_WCPay $gateway, WooPay_Utilities $woopay_utilities ) {
		$this->account          = $account;
		$this->gateway          = $gateway;
		$this->woopay_utilities = $woopay_utilities;
	}

	/**
	 * Indicates eligibility for WooPay via feature flag.
	 *
	 * @var bool
	 */
	private $is_woopay_eligible;

	/**
	 * Indicates whether WooPay is enabled.
	 *
	 * @var bool
	 */
	private $is_woopay_enabled;

	/**
	 * Indicates whether WooPay express checkout is enabled.
	 *
	 * @var bool
	 */
	private $is_woopay_express_button_enabled;

	/**
	 * Indicates whether WooPay and WooPay express checkout are enabled.
	 *
	 * @return bool
	 */
	public function is_woopay_enabled() {
		return $this->is_woopay_eligible && $this->is_woopay_enabled && $this->is_woopay_express_button_enabled;
	}

	/**
	 * Initialize hooks.
	 *
	 * @return  void
	 */
	public function init() {
		// Checks if WCPay is enabled.
		if ( ! $this->gateway->is_enabled() ) {
			return;
		}

		// Checks if WooPay is enabled.
		$this->is_woopay_eligible               = WC_Payments_Features::is_woopay_eligible(); // Feature flag.
		$this->is_woopay_enabled                = 'yes' === $this->gateway->get_option( 'platform_checkout', 'no' );
		$this->is_woopay_express_button_enabled = WC_Payments_Features::is_woopay_express_checkout_enabled();

		if ( ! $this->is_woopay_enabled() ) {
			return;
		}

		// Don't load for change payment method page.
		if ( isset( $_GET['change_payment_method'] ) ) { // phpcs:ignore WordPress.Security.NonceVerification
			return;
		}

		add_action( 'wp_enqueue_scripts', [ $this, 'scripts' ] );

		add_filter( 'wcpay_payment_fields_js_config', [ $this, 'add_woopay_config' ] );

		add_action( 'wc_ajax_wcpay_add_to_cart', [ $this, 'ajax_add_to_cart' ] );

		add_action( 'wp_ajax_woopay_express_checkout_button_show_error_notice', [ $this, 'show_error_notice' ] );
		add_action( 'wp_ajax_nopriv_woopay_express_checkout_button_show_error_notice', [ $this, 'show_error_notice' ] );
	}

	/**
	 * Add the woopay button config to wcpay_config.
	 *
	 * @param array $config The existing config array.
	 *
	 * @return array The modified config array.
	 */
	public function add_woopay_config( $config ) {
		$config['woopayButton']      = $this->get_button_settings();
		$config['woopayButtonNonce'] = wp_create_nonce( 'woopay_button_nonce' );
		$config['addToCartNonce']    = wp_create_nonce( 'wcpay-add-to-cart' );

		return $config;
	}

	/**
	 * Load public scripts and styles.
	 */
	public function scripts() {
		// Don't load scripts if we should not show the button.
		if ( ! $this->should_show_woopay_button() ) {
			return;
		}

		WC_Payments::register_script_with_dependencies( 'WCPAY_WOOPAY_EXPRESS_BUTTON', 'dist/woopay-express-button' );
		WC_Payments_Utils::enqueue_style(
			'WCPAY_WOOPAY_EXPRESS_BUTTON',
			plugins_url( 'dist/woopay-express-button.css', WCPAY_PLUGIN_FILE ),
			[],
			WC_Payments::get_file_version( 'dist/woopay-express-button.css' )
		);

		$wcpay_config = rawurlencode( wp_json_encode( WC_Payments::get_wc_payments_checkout()->get_payment_fields_js_config() ) );

		wp_add_inline_script(
			'WCPAY_WOOPAY_EXPRESS_BUTTON',
			"
			var wcpayConfig = wcpayConfig || JSON.parse( decodeURIComponent( '" . esc_js( $wcpay_config ) . "' ) );
			",
			'before'
		);

		wp_set_script_translations( 'WCPAY_WOOPAY_EXPRESS_BUTTON', 'woocommerce-payments' );

		wp_enqueue_script( 'WCPAY_WOOPAY_EXPRESS_BUTTON' );

		WC_Payments_Utils::enqueue_style(
			'WCPAY_WOOPAY',
			plugins_url( 'dist/woopay.css', WCPAY_PLUGIN_FILE ),
			[],
			WCPAY_VERSION_NUMBER,
			'all'
		);
	}

	/**
	 * Returns the error notice HTML.
	 */
	public function show_error_notice() {
		$is_nonce_valid = check_ajax_referer( 'woopay_button_nonce', false, false );

		if ( ! $is_nonce_valid ) {
			wp_send_json_error(
				__( 'You aren’t authorized to do that.', 'woocommerce-payments' ),
				403
			);
		}

		$message = isset( $_POST['message'] ) ? sanitize_text_field( wp_unslash( $_POST['message'] ) ) : '';

		// $message has already been translated.
		wc_add_notice( $message, 'error' );
		$notice = wc_print_notices( true );

		wp_send_json_success(
			[
				'notice' => $notice,
			]
		);

		wp_die();
	}

	/**
	 * Adds the current product to the cart. Used on product detail page.
	 */
	public function ajax_add_to_cart() {
		check_ajax_referer( 'wcpay-add-to-cart', 'security' );

		if ( ! defined( 'WOOCOMMERCE_CART' ) ) {
			define( 'WOOCOMMERCE_CART', true );
		}

		WC()->shipping->reset_shipping();

		$product_id   = isset( $_POST['product_id'] ) ? absint( $_POST['product_id'] ) : false;
		$qty          = ! isset( $_POST['qty'] ) ? 1 : absint( $_POST['qty'] );
		$product      = wc_get_product( $product_id );
		$product_type = $product->get_type();

		// First empty the cart to prevent wrong calculation.
		WC()->cart->empty_cart();

<<<<<<< HEAD
		if ( isset( $_POST['gform_form_id'] ) && class_exists( 'WC_GFPA_Cart' ) && ! WC_GFPA_Cart::instance()->add_to_cart_validation( true, $product_id, $qty ) ) {
			// Gravity Forms error messages needs to be
=======
		$is_add_to_cart_valid = apply_filters( 'woocommerce_add_to_cart_validation', true, $product_id, $qty );

		if ( ! $is_add_to_cart_valid ) {
			// Some extensions error messages needs to be
>>>>>>> d7e0e956
			// submitted to show error messages.
			wp_send_json(
				[
					'error'  => true,
					'submit' => true,
				],
				400
			);
			return;
		}

		if ( ( 'variable' === $product_type || 'variable-subscription' === $product_type ) && isset( $_POST['attributes'] ) ) {
			$attributes = wc_clean( wp_unslash( $_POST['attributes'] ) );

			$data_store   = WC_Data_Store::load( 'product' );
			$variation_id = $data_store->find_matching_product_variation( $product, $attributes );

			WC()->cart->add_to_cart( $product->get_id(), $qty, $variation_id, $attributes );
		}

		if ( 'simple' === $product_type || 'subscription' === $product_type || 'bundle' === $product_type ) {
			$allowed_item_data = [
				// Teams for WooCommerce Memberships fields.
				'team_name',
				'team_owner_takes_seat',
			];
			$item_data         = [];

			foreach ( $allowed_item_data as $item ) {
				if ( isset( $_POST[ $item ] ) ) {
					$item_data[ $item ] = wc_clean( wp_unslash( $_POST[ $item ] ) );
				}
			}

			WC()->cart->add_to_cart( $product->get_id(), $qty, null, null, $item_data );
		}

		WC()->cart->calculate_totals();

		$data           = [];
		$data          += $this->build_display_items();
		$data['result'] = 'success';

		wp_send_json( $data );
	}

	/**
	 * Builds the line items to pass to Payment Request
	 *
	 * @param boolean $itemized_display_items Indicates whether to show subtotals or itemized views.
	 */
	protected function build_display_items( $itemized_display_items = false ) {
		if ( ! defined( 'WOOCOMMERCE_CART' ) ) {
			define( 'WOOCOMMERCE_CART', true );
		}

		$items     = [];
		$subtotal  = 0;
		$discounts = 0;
		$currency  = get_woocommerce_currency();

		// Default show only subtotal instead of itemization.
		if ( ! apply_filters( 'wcpay_payment_request_hide_itemization', true ) || $itemized_display_items ) {
			foreach ( WC()->cart->get_cart() as $cart_item_key => $cart_item ) {
				$amount         = $cart_item['line_subtotal'];
				$subtotal      += $cart_item['line_subtotal'];
				$quantity_label = 1 < $cart_item['quantity'] ? ' (x' . $cart_item['quantity'] . ')' : '';

				$product_name = $cart_item['data']->get_name();

				$item_tax = $this->prices_exclude_tax() ? 0 : ( $cart_item['line_subtotal_tax'] ?? 0 );

				$item = [
					'label'  => $product_name . $quantity_label,
					'amount' => WC_Payments_Utils::prepare_amount( $amount + $item_tax, $currency ),
				];

				$items[] = $item;
			}
		}

		if ( version_compare( WC_VERSION, '3.2', '<' ) ) {
			$discounts = wc_format_decimal( WC()->cart->get_cart_discount_total(), WC()->cart->dp );
		} else {
			$applied_coupons = array_values( WC()->cart->get_coupon_discount_totals() );

			foreach ( $applied_coupons as $amount ) {
				$discounts += (float) $amount;
			}
		}

		$discounts   = wc_format_decimal( $discounts, WC()->cart->dp );
		$tax         = wc_format_decimal( WC()->cart->tax_total + WC()->cart->shipping_tax_total, WC()->cart->dp );
		$shipping    = wc_format_decimal( WC()->cart->shipping_total, WC()->cart->dp );
		$items_total = wc_format_decimal( WC()->cart->cart_contents_total, WC()->cart->dp ) + $discounts;
		$order_total = version_compare( WC_VERSION, '3.2', '<' ) ? wc_format_decimal( $items_total + $tax + $shipping - $discounts, WC()->cart->dp ) : WC()->cart->get_total( '' );

		if ( $this->prices_exclude_tax() ) {
			$items[] = [
				'label'  => esc_html( __( 'Tax', 'woocommerce-payments' ) ),
				'amount' => WC_Payments_Utils::prepare_amount( $tax, $currency ),
			];
		}

		if ( WC()->cart->needs_shipping() ) {
			$shipping_tax = $this->prices_exclude_tax() ? 0 : WC()->cart->shipping_tax_total;
			$items[]      = [
				'label'  => esc_html( __( 'Shipping', 'woocommerce-payments' ) ),
				'amount' => WC_Payments_Utils::prepare_amount( $shipping + $shipping_tax, $currency ),
			];
		}

		if ( WC()->cart->has_discount() ) {
			$items[] = [
				'label'  => esc_html( __( 'Discount', 'woocommerce-payments' ) ),
				'amount' => WC_Payments_Utils::prepare_amount( $discounts, $currency ),
			];
		}

		if ( version_compare( WC_VERSION, '3.2', '<' ) ) {
			$cart_fees = WC()->cart->fees;
		} else {
			$cart_fees = WC()->cart->get_fees();
		}

		// Include fees and taxes as display items.
		foreach ( $cart_fees as $key => $fee ) {
			$items[] = [
				'label'  => $fee->name,
				'amount' => WC_Payments_Utils::prepare_amount( $fee->amount, $currency ),
			];
		}

		return [
			'displayItems' => $items,
			'total'        => [
				'label'   => $this->get_total_label(),
				'amount'  => max( 0, apply_filters( 'wcpay_calculated_total', WC_Payments_Utils::prepare_amount( $order_total, $currency ), $order_total, WC()->cart ) ),
				'pending' => false,
			],
		];
	}

	/**
	 * Whether tax should be displayed on seperate line.
	 * returns true if tax is enabled & display of tax in checkout is set to exclusive.
	 *
	 * @return boolean
	 */
	private function prices_exclude_tax() {
		return wc_tax_enabled() && 'incl' !== get_option( 'woocommerce_tax_display_cart' );
	}

	/**
	 * Gets total label.
	 *
	 * @return string
	 */
	public function get_total_label() {
		// Get statement descriptor from API/cached account data.
		$statement_descriptor = $this->account->get_statement_descriptor();
		return str_replace( "'", '', $statement_descriptor ) . apply_filters( 'wcpay_payment_request_total_label_suffix', ' (via WooCommerce)' );
	}

	/**
	 * Checks if this is a product page or content contains a product_page shortcode.
	 *
	 * @return boolean
	 */
	public function is_product() {
		return is_product() || wc_post_content_has_shortcode( 'product_page' );
	}

	/**
	 * Checks if this is the Pay for Order page.
	 *
	 * @return boolean
	 */
	public function is_pay_for_order_page() {
		return is_checkout() && isset( $_GET['pay_for_order'] ); // phpcs:ignore WordPress.Security.NonceVerification
	}

	/**
	 * Checks if this is the cart page or content contains a cart block.
	 *
	 * @return boolean
	 */
	public function is_cart() {
		return is_cart() || has_block( 'woocommerce/cart' );
	}

	/**
	 * Checks if this is the checkout page or content contains a cart block.
	 *
	 * @return boolean
	 */
	public function is_checkout() {
		return is_checkout() || has_block( 'woocommerce/checkout' );
	}

	/**
	 * Checks if payment request is available at a given location.
	 *
	 * @param string $location Location.
	 * @return boolean
	 */
	public function is_available_at( $location ) {
		$available_locations = $this->gateway->get_option( 'platform_checkout_button_locations' );
		if ( $available_locations && is_array( $available_locations ) ) {
			return in_array( $location, $available_locations, true );
		}

		return false;
	}

	/**
	 * Gets the context for where the button is being displayed.
	 *
	 * @return string
	 */
	public function get_button_context() {
		if ( $this->is_product() ) {
			return 'product';
		}

		if ( $this->is_cart() ) {
			return 'cart';
		}

		if ( $this->is_checkout() ) {
			return 'checkout';
		}

		if ( $this->is_pay_for_order_page() ) {
			return 'pay_for_order';
		}

		return '';
	}

	/**
	 * The settings for the `button` attribute - they depend on the "grouped settings" flag value.
	 *
	 * @return array
	 */
	public function get_button_settings() {
		$button_type = $this->gateway->get_option( 'payment_request_button_type', 'default' );
		return [
			'type'    => $button_type,
			'theme'   => $this->gateway->get_option( 'payment_request_button_theme', 'dark' ),
			'height'  => $this->get_button_height(),
			'size'    => $this->gateway->get_option( 'payment_request_button_size' ),
			'context' => $this->get_button_context(),
		];
	}

	/**
	 * Gets the button height.
	 *
	 * @return string
	 */
	public function get_button_height() {
		$height = $this->gateway->get_option( 'payment_request_button_size' );
		if ( 'medium' === $height ) {
			return '48';
		}

		if ( 'large' === $height ) {
			return '56';
		}

		// for the "default" and "catch-all" scenarios.
		return '40';
	}

	/**
	 * Checks whether Payment Request Button should be available on this page.
	 *
	 * @return bool
	 */
	public function should_show_woopay_button() {
		// WCPay is not available.
		$gateways = WC()->payment_gateways->get_available_payment_gateways();
		if ( ! isset( $gateways['woocommerce_payments'] ) ) {
			return false;
		}

		// WooPay is not enabled.
		if ( ! $this->is_woopay_enabled() ) {
			return false;
		}

		// Page not supported.
		if ( ! $this->is_product() && ! $this->is_cart() && ! $this->is_checkout() ) {
			return false;
		}

		// Check if WooPay is available in the user country.
		if ( ! $this->woopay_utilities->is_country_available( $this->gateway ) ) {
			return false;
		}

		// Product page, but not available in settings.
		if ( $this->is_product() && ! $this->is_available_at( 'product' ) ) {
			return false;
		}

		// Checkout page, but not available in settings.
		if ( $this->is_checkout() && ! $this->is_available_at( 'checkout' ) ) {
			return false;
		}

		// Cart page, but not available in settings.
		if ( $this->is_cart() && ! $this->is_available_at( 'cart' ) ) {
			return false;
		}

		// Product page, but has unsupported product type.
		if ( $this->is_product() && ! $this->is_product_supported() ) {
			Logger::log( 'Product page has unsupported product type ( WooPay Express button disabled )' );
			return false;
		}

		// Cart has unsupported product type.
		if ( ( $this->is_checkout() || $this->is_cart() ) && ! $this->has_allowed_items_in_cart() ) {
			Logger::log( 'Items in the cart have unsupported product type ( WooPay Express button disabled )' );
			return false;
		}

		if ( ! is_user_logged_in() ) {
			// On product page for a subscription product, but not logged in, making WooPay unavailable.
			if ( $this->is_product() ) {
				$current_product = wc_get_product();

				if ( $current_product && $this->is_product_subscription( $current_product ) ) {
					return false;
				}
			}

			// On cart or checkout page with a subscription product in cart, but not logged in, making WooPay unavailable.
			if ( ( $this->is_checkout() || $this->is_cart() ) && class_exists( 'WC_Subscriptions_Cart' ) && WC_Subscriptions_Cart::cart_contains_subscription() ) {
				// Check cart for subscription products.
				return false;
			}

			// If guest checkout is not allowed, and customer is not logged in, disable the WooPay button.
			if ( ! $this->woopay_utilities->is_guest_checkout_enabled() ) {
				return false;
			}
		}

		/**
		 * TODO: We need to do some research here and see if there are any product types that we
		 * absolutely cannot support with WooPay at this time. There are some examples in the
		 * `WC_Payments_Payment_Request_Button_Handler->is_product_supported()` method.
		 */

		return true;
	}

	/**
	 * Display the payment request button.
	 */
	public function display_woopay_button_html() {
		if ( ! $this->should_show_woopay_button() ) {
			return;
		}

		?>
		<div id="wcpay-woopay-button" data-product_page=<?php echo esc_attr( $this->is_product() ); ?>>
				<?php // The WooPay express checkout button React component will go here. ?>
			</div>
		<?php
	}

	/**
	 * Whether the product page has a product compatible with the WooPay Express button.
	 *
	 * @return boolean
	 */
	private function is_product_supported() {
		$product      = $this->get_product();
		$is_supported = true;

		if ( ! is_object( $product ) ) {
			$is_supported = false;
		}

		// Pre Orders products to be charged upon release are not supported.
		if ( class_exists( 'WC_Pre_Orders_Product' ) && WC_Pre_Orders_Product::product_is_charged_upon_release( $product ) ) {
			$is_supported = false;
		}

		return apply_filters( 'wcpay_woopay_button_is_product_supported', $is_supported, $product );
	}

	/**
	 * Checks the cart to see if the WooPay Express button supports all of its items.
	 *
	 * @todo Abstract this. This is a copy of the same method in the `WC_Payments_Payment_Request_Button_Handler` class.
	 *
	 * @return boolean
	 */
	private function has_allowed_items_in_cart() {
		$is_supported = true;

		// We don't support pre-order products to be paid upon release.
		if (
			class_exists( 'WC_Pre_Orders_Cart' ) &&
			WC_Pre_Orders_Cart::cart_contains_pre_order() &&
			class_exists( 'WC_Pre_Orders_Product' ) &&
			WC_Pre_Orders_Product::product_is_charged_upon_release( WC_Pre_Orders_Cart::get_pre_order_product() )
		) {
			$is_supported = false;
		}

		return apply_filters( 'wcpay_platform_checkout_button_are_cart_items_supported', $is_supported );
	}

	/**
	 * Get product from product page or product_page shortcode.
	 *
	 * @todo Abstract this. This is a copy of the same method in the `WC_Payments_Payment_Request_Button_Handler` class.
	 *
	 * @return WC_Product|false|null Product object.
	 */
	private function get_product() {
		global $post;

		if ( is_product() ) {
			return wc_get_product( $post->ID );
		} elseif ( wc_post_content_has_shortcode( 'product_page' ) ) {
			// Get id from product_page shortcode.
			preg_match( '/\[product_page id="(?<id>\d+)"\]/', $post->post_content, $shortcode_match );
			if ( isset( $shortcode_match['id'] ) ) {
				return wc_get_product( $shortcode_match['id'] );
			}
		}

		return false;
	}

	/**
	 * Returns true if the provided WC_Product is a subscription, false otherwise.
	 *
	 * @param WC_Product $product The product to check.
	 *
	 * @return bool  True if product is subscription, false otherwise.
	 */
	private function is_product_subscription( WC_Product $product ): bool {
		return 'subscription' === $product->get_type()
			|| 'subscription_variation' === $product->get_type()
			|| 'variable-subscription' === $product->get_type();
	}
}<|MERGE_RESOLUTION|>--- conflicted
+++ resolved
@@ -224,15 +224,10 @@
 		// First empty the cart to prevent wrong calculation.
 		WC()->cart->empty_cart();
 
-<<<<<<< HEAD
-		if ( isset( $_POST['gform_form_id'] ) && class_exists( 'WC_GFPA_Cart' ) && ! WC_GFPA_Cart::instance()->add_to_cart_validation( true, $product_id, $qty ) ) {
-			// Gravity Forms error messages needs to be
-=======
 		$is_add_to_cart_valid = apply_filters( 'woocommerce_add_to_cart_validation', true, $product_id, $qty );
 
 		if ( ! $is_add_to_cart_valid ) {
 			// Some extensions error messages needs to be
->>>>>>> d7e0e956
 			// submitted to show error messages.
 			wp_send_json(
 				[
