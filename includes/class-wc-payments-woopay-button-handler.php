<?php
/**
 * Class WC_Payments_WooPay_Button_Handler
 * Adds support for the WooPay express checkout button.
 *
 * Borrowed heavily from the WC_Payments_Payment_Request_Button_Handler class.
 *
 * @package WooCommerce\Payments
 */

if ( ! defined( 'ABSPATH' ) ) {
	exit;
}

// TODO: Not sure which of these are needed yet.
use WCPay\Exceptions\Invalid_Price_Exception;
use WCPay\Logger;
use WCPay\Payment_Information;
use WCPay\WooPay\WooPay_Utilities;

/**
 * WC_Payments_WooPay_Button_Handler class.
 */
class WC_Payments_WooPay_Button_Handler {
	const BUTTON_LOCATIONS = 'platform_checkout_button_locations';

	/**
	 * WC_Payments_Account instance to get information about the account
	 *
	 * @var WC_Payments_Account
	 */
	private $account;

	/**
	 * WC_Payment_Gateway_WCPay instance.
	 *
	 * @var WC_Payment_Gateway_WCPay
	 */
	private $gateway;

	/**
	 * WooPay_Utilities instance.
	 *
	 * @var WooPay_Utilities
	 */
	private $woopay_utilities;

	/**
	 * Express Checkout Helper instance.
	 *
	 * @var WC_Payments_Express_Checkout_Button_Helper
	 */
	private $express_checkout_helper;

	/**
	 * Initialize class actions.
	 *
	 * @param WC_Payments_Account                        $account Account information.
	 * @param WC_Payment_Gateway_WCPay                   $gateway WCPay gateway.
	 * @param WooPay_Utilities                           $woopay_utilities WCPay gateway.
	 * @param WC_Payments_Express_Checkout_Button_Helper $express_checkout_helper Express checkout helper.
	 */
	public function __construct( WC_Payments_Account $account, WC_Payment_Gateway_WCPay $gateway, WooPay_Utilities $woopay_utilities, WC_Payments_Express_Checkout_Button_Helper $express_checkout_helper ) {
		$this->account                 = $account;
		$this->gateway                 = $gateway;
		$this->woopay_utilities        = $woopay_utilities;
		$this->express_checkout_helper = $express_checkout_helper;
	}

	/**
	 * Indicates eligibility for WooPay via feature flag.
	 *
	 * @var bool
	 */
	private $is_woopay_eligible;

	/**
	 * Indicates whether WooPay is enabled.
	 *
	 * @var bool
	 */
	private $is_woopay_enabled;

	/**
	 * Indicates whether WooPay express checkout is enabled.
	 *
	 * @var bool
	 */
	private $is_woopay_express_button_enabled;

	/**
	 * Indicates whether WooPay and WooPay express checkout are enabled.
	 *
	 * @return bool
	 */
	public function is_woopay_enabled() {
		return $this->is_woopay_eligible && $this->is_woopay_enabled && $this->is_woopay_express_button_enabled;
	}

	/**
	 * Initialize hooks.
	 *
	 * @return  void
	 */
	public function init() {
		// Checks if WCPay is enabled.
		if ( ! $this->gateway->is_enabled() ) {
			return;
		}

		// Checks if WooPay is enabled.
		$this->is_woopay_eligible               = WC_Payments_Features::is_woopay_eligible(); // Feature flag.
		$this->is_woopay_enabled                = 'yes' === $this->gateway->get_option( 'platform_checkout', 'no' );
		$this->is_woopay_express_button_enabled = WC_Payments_Features::is_woopay_express_checkout_enabled();

		if ( ! $this->is_woopay_enabled() ) {
			return;
		}

		// Don't load for change payment method page.
		if ( isset( $_GET['change_payment_method'] ) ) { // phpcs:ignore WordPress.Security.NonceVerification
			return;
		}

		// Create WooPay button location option if it doesn't exist and enable all locations by default.
		if ( ! array_key_exists( self::BUTTON_LOCATIONS, get_option( 'woocommerce_woocommerce_payments_settings' ) ) ) {

			$all_locations = $this->gateway->form_fields[ self::BUTTON_LOCATIONS ]['options'];

			$this->gateway->update_option( self::BUTTON_LOCATIONS, array_keys( $all_locations ) );

			WC_Payments::woopay_tracker()->woopay_locations_updated( $all_locations, array_keys( $all_locations ) );
		}

		add_action( 'wp_enqueue_scripts', [ $this, 'scripts' ] );

		add_filter( 'wcpay_payment_fields_js_config', [ $this, 'add_woopay_config' ] );

		add_action( 'wp_ajax_woopay_express_checkout_button_show_error_notice', [ $this, 'show_error_notice' ] );
		add_action( 'wp_ajax_nopriv_woopay_express_checkout_button_show_error_notice', [ $this, 'show_error_notice' ] );
	}

	/**
	 * Add the woopay button config to wcpay_config.
	 *
	 * @param array $config The existing config array.
	 *
	 * @return array The modified config array.
	 */
	public function add_woopay_config( $config ) {
		$config['woopayButton']           = $this->get_button_settings();
		$config['woopayButtonNonce']      = wp_create_nonce( 'woopay_button_nonce' );
		$config['addToCartNonce']         = wp_create_nonce( 'wcpay-add-to-cart' );
		$config['shouldShowWooPayButton'] = $this->should_show_woopay_button();

		return $config;
	}

	/**
	 * Load public scripts and styles.
	 */
	public function scripts() {
		// Don't load scripts if we should not show the button.
		if ( ! $this->should_show_woopay_button() ) {
			return;
		}

		WC_Payments::register_script_with_dependencies( 'WCPAY_WOOPAY_EXPRESS_BUTTON', 'dist/woopay-express-button' );
		WC_Payments_Utils::enqueue_style(
			'WCPAY_WOOPAY_EXPRESS_BUTTON',
			plugins_url( 'dist/woopay-express-button.css', WCPAY_PLUGIN_FILE ),
			[],
			WC_Payments::get_file_version( 'dist/woopay-express-button.css' )
		);

		$wcpay_config = rawurlencode( wp_json_encode( WC_Payments::get_wc_payments_checkout()->get_payment_fields_js_config() ) );

		wp_add_inline_script(
			'WCPAY_WOOPAY_EXPRESS_BUTTON',
			"
			var wcpayConfig = wcpayConfig || JSON.parse( decodeURIComponent( '" . esc_js( $wcpay_config ) . "' ) );
			",
			'before'
		);

		wp_set_script_translations( 'WCPAY_WOOPAY_EXPRESS_BUTTON', 'woocommerce-payments' );

		wp_enqueue_script( 'WCPAY_WOOPAY_EXPRESS_BUTTON' );

		WC_Payments_Utils::enqueue_style(
			'WCPAY_WOOPAY',
			plugins_url( 'dist/woopay.css', WCPAY_PLUGIN_FILE ),
			[],
			WCPAY_VERSION_NUMBER,
			'all'
		);
	}

	/**
	 * Returns the error notice HTML.
	 */
	public function show_error_notice() {
		$is_nonce_valid = check_ajax_referer( 'woopay_button_nonce', false, false );

		if ( ! $is_nonce_valid ) {
			wp_send_json_error(
				__( 'You aren’t authorized to do that.', 'woocommerce-payments' ),
				403
			);
		}

		$message = isset( $_POST['message'] ) ? sanitize_text_field( wp_unslash( $_POST['message'] ) ) : '';

		// $message has already been translated.
		wc_add_notice( $message, 'error' );
		$notice = wc_print_notices( true );

		wp_send_json_success(
			[
				'notice' => $notice,
			]
		);

		wp_die();
	}

	/**
<<<<<<< HEAD
	 * Adds the current product to the cart. Used on product detail page.
	 */
	public function ajax_add_to_cart() {
		check_ajax_referer( 'wcpay-add-to-cart', 'security' );

		if ( ! defined( 'WOOCOMMERCE_CART' ) ) {
			define( 'WOOCOMMERCE_CART', true );
		}

		WC()->shipping->reset_shipping();

		$product_id   = isset( $_POST['product_id'] ) ? absint( $_POST['product_id'] ) : false;
		$qty          = ! isset( $_POST['qty'] ) ? 1 : absint( $_POST['qty'] );
		$product      = wc_get_product( $product_id );
		$product_type = $product->get_type();

		// First empty the cart to prevent wrong calculation.
		WC()->cart->empty_cart();

		$is_add_to_cart_valid = apply_filters( 'woocommerce_add_to_cart_validation', true, $product_id, $qty );

		if ( ! $is_add_to_cart_valid ) {
			// Some extensions error messages needs to be
			// submitted to show error messages.
			wp_send_json(
				[
					'error'  => true,
					'submit' => true,
				],
				400
			);
			return;
		}

		if ( ( 'variable' === $product_type || 'variable-subscription' === $product_type ) && isset( $_POST['attributes'] ) ) {
			$attributes = wc_clean( wp_unslash( $_POST['attributes'] ) );

			$data_store   = WC_Data_Store::load( 'product' );
			$variation_id = $data_store->find_matching_product_variation( $product, $attributes );

			WC()->cart->add_to_cart( $product->get_id(), $qty, $variation_id, $attributes );
		}

		if ( 'simple' === $product_type || 'subscription' === $product_type || 'bundle' === $product_type ) {
			$allowed_item_data = [
				// Teams for WooCommerce Memberships fields.
				'team_name',
				'team_owner_takes_seat',
			];
			$item_data         = [];

			foreach ( $allowed_item_data as $item ) {
				if ( isset( $_POST[ $item ] ) ) {
					$item_data[ $item ] = wc_clean( wp_unslash( $_POST[ $item ] ) );
				}
			}

			WC()->cart->add_to_cart( $product->get_id(), $qty, 0, [], $item_data );
		}

		WC()->cart->calculate_totals();

		$data           = [];
		$data          += $this->build_display_items();
		$data['result'] = 'success';

		wp_send_json( $data );
	}

	/**
	 * Builds the line items to pass to Payment Request
	 *
	 * @param boolean $itemized_display_items Indicates whether to show subtotals or itemized views.
	 */
	protected function build_display_items( $itemized_display_items = false ) {
		if ( ! defined( 'WOOCOMMERCE_CART' ) ) {
			define( 'WOOCOMMERCE_CART', true );
		}

		$items     = [];
		$subtotal  = 0;
		$discounts = 0;
		$currency  = get_woocommerce_currency();

		// Default show only subtotal instead of itemization.
		if ( ! apply_filters( 'wcpay_payment_request_hide_itemization', true ) || $itemized_display_items ) {
			foreach ( WC()->cart->get_cart() as $cart_item_key => $cart_item ) {
				$amount         = $cart_item['line_subtotal'];
				$subtotal      += $cart_item['line_subtotal'];
				$quantity_label = 1 < $cart_item['quantity'] ? ' (x' . $cart_item['quantity'] . ')' : '';

				$product_name = $cart_item['data']->get_name();

				$item_tax = $this->prices_exclude_tax() ? 0 : ( $cart_item['line_subtotal_tax'] ?? 0 );

				$item = [
					'label'  => $product_name . $quantity_label,
					'amount' => WC_Payments_Utils::prepare_amount( $amount + $item_tax, $currency ),
				];

				$items[] = $item;
			}
		}

		if ( version_compare( WC_VERSION, '3.2', '<' ) ) {
			$discounts = wc_format_decimal( WC()->cart->get_cart_discount_total(), WC()->cart->dp );
		} else {
			$applied_coupons = array_values( WC()->cart->get_coupon_discount_totals() );

			foreach ( $applied_coupons as $amount ) {
				$discounts += (float) $amount;
			}
		}

		$discounts   = wc_format_decimal( $discounts, WC()->cart->dp );
		$tax         = wc_format_decimal( WC()->cart->tax_total + WC()->cart->shipping_tax_total, WC()->cart->dp );
		$shipping    = wc_format_decimal( WC()->cart->shipping_total, WC()->cart->dp );
		$items_total = wc_format_decimal( WC()->cart->cart_contents_total, WC()->cart->dp ) + $discounts;
		$order_total = version_compare( WC_VERSION, '3.2', '<' ) ? wc_format_decimal( $items_total + $tax + $shipping - $discounts, WC()->cart->dp ) : WC()->cart->get_total( '' );

		if ( $this->prices_exclude_tax() ) {
			$items[] = [
				'label'  => esc_html( __( 'Tax', 'woocommerce-payments' ) ),
				'amount' => WC_Payments_Utils::prepare_amount( $tax, $currency ),
			];
		}

		if ( WC()->cart->needs_shipping() ) {
			$shipping_tax = $this->prices_exclude_tax() ? 0 : WC()->cart->shipping_tax_total;
			$items[]      = [
				'label'  => esc_html( __( 'Shipping', 'woocommerce-payments' ) ),
				'amount' => WC_Payments_Utils::prepare_amount( $shipping + $shipping_tax, $currency ),
			];
		}

		if ( WC()->cart->has_discount() ) {
			$items[] = [
				'label'  => esc_html( __( 'Discount', 'woocommerce-payments' ) ),
				'amount' => WC_Payments_Utils::prepare_amount( $discounts, $currency ),
			];
		}

		if ( version_compare( WC_VERSION, '3.2', '<' ) ) {
			$cart_fees = WC()->cart->fees;
		} else {
			$cart_fees = WC()->cart->get_fees();
		}

		// Include fees and taxes as display items.
		foreach ( $cart_fees as $key => $fee ) {
			$items[] = [
				'label'  => $fee->name,
				'amount' => WC_Payments_Utils::prepare_amount( $fee->amount, $currency ),
			];
		}

		return [
			'displayItems' => $items,
			'total'        => [
				'label'   => $this->get_total_label(),
				'amount'  => max( 0, apply_filters( 'wcpay_calculated_total', WC_Payments_Utils::prepare_amount( $order_total, $currency ), $order_total, WC()->cart ) ),
				'pending' => false,
			],
		];
	}

	/**
	 * Whether tax should be displayed on seperate line.
	 * returns true if tax is enabled & display of tax in checkout is set to exclusive.
	 *
	 * @return boolean
	 */
	private function prices_exclude_tax() {
		return wc_tax_enabled() && 'incl' !== get_option( 'woocommerce_tax_display_cart' );
	}

	/**
	 * Gets total label.
	 *
	 * @return string
	 */
	public function get_total_label() {
		// Get statement descriptor from API/cached account data.
		$statement_descriptor = $this->account->get_statement_descriptor();
		return str_replace( "'", '', $statement_descriptor ) . apply_filters( 'wcpay_payment_request_total_label_suffix', ' (via WooCommerce)' );
	}

	/**
	 * Checks if this is a product page or content contains a product_page shortcode.
	 *
	 * @return boolean
	 */
	public function is_product() {
		return is_product() || wc_post_content_has_shortcode( 'product_page' );
	}

	/**
	 * Checks if this is the Pay for Order page.
	 *
	 * @return boolean
	 */
	public function is_pay_for_order_page() {
		return is_checkout() && isset( $_GET['pay_for_order'] ); // phpcs:ignore WordPress.Security.NonceVerification
	}

	/**
	 * Checks if this is the cart page or content contains a cart block.
	 *
	 * @return boolean
	 */
	public function is_cart() {
		return is_cart() || has_block( 'woocommerce/cart' );
	}

	/**
	 * Checks if this is the checkout page or content contains a cart block.
	 *
	 * @return boolean
	 */
	public function is_checkout() {
		return is_checkout() || has_block( 'woocommerce/checkout' );
	}

	/**
	 * Checks if payment request is available at a given location.
	 *
	 * @param string $location Location.
	 * @return boolean
	 */
	public function is_available_at( $location ) {
		$available_locations = $this->gateway->get_option( 'platform_checkout_button_locations' );
		if ( $available_locations && is_array( $available_locations ) ) {
			return in_array( $location, $available_locations, true );
		}

		return false;
	}

	/**
	 * Gets the context for where the button is being displayed.
	 *
	 * @return string
	 */
	public function get_button_context() {
		if ( $this->is_product() ) {
			return 'product';
		}

		if ( $this->is_cart() ) {
			return 'cart';
		}

		if ( $this->is_checkout() ) {
			return 'checkout';
		}

		if ( $this->is_pay_for_order_page() ) {
			return 'pay_for_order';
		}

		return '';
	}

	/**
=======
>>>>>>> fa1359b2
	 * The settings for the `button` attribute - they depend on the "grouped settings" flag value.
	 *
	 * @return array
	 */
	public function get_button_settings() {
		$common_settings        = $this->express_checkout_helper->get_common_button_settings();
		$woopay_button_settings = [
			'size'    => $this->gateway->get_option( 'payment_request_button_size' ),
			'context' => $this->express_checkout_helper->get_button_context(),
		];

		return array_merge( $common_settings, $woopay_button_settings );
	}

	/**
	 * Checks whether Payment Request Button should be available on this page.
	 *
	 * @return bool
	 */
	public function should_show_woopay_button() {
		// WCPay is not available.
		$gateways = WC()->payment_gateways->get_available_payment_gateways();
		if ( ! isset( $gateways['woocommerce_payments'] ) ) {
			return false;
		}

		// WooPay is not enabled.
		if ( ! $this->is_woopay_enabled() ) {
			return false;
		}

		// Page not supported.
		if ( ! $this->express_checkout_helper->is_product() && ! $this->express_checkout_helper->is_cart() && ! $this->express_checkout_helper->is_checkout() ) {
			return false;
		}

		// Check if WooPay is available in the user country.
		if ( ! $this->woopay_utilities->is_country_available( $this->gateway ) ) {
			return false;
		}

		// Product page, but not available in settings.
		if ( $this->express_checkout_helper->is_product() && ! $this->express_checkout_helper->is_available_at( 'product', self::BUTTON_LOCATIONS ) ) {
			return false;
		}

		// Checkout page, but not available in settings.
		if ( $this->express_checkout_helper->is_checkout() && ! $this->express_checkout_helper->is_available_at( 'checkout', self::BUTTON_LOCATIONS ) ) {
			return false;
		}

		// Cart page, but not available in settings.
		if ( $this->express_checkout_helper->is_cart() && ! $this->express_checkout_helper->is_available_at( 'cart', self::BUTTON_LOCATIONS ) ) {
			return false;
		}

		// Product page, but has unsupported product type.
		if ( $this->express_checkout_helper->is_product() && ! $this->is_product_supported() ) {
			Logger::log( 'Product page has unsupported product type ( WooPay Express button disabled )' );
			return false;
		}

		// Cart has unsupported product type.
		if ( ( $this->express_checkout_helper->is_checkout() || $this->express_checkout_helper->is_cart() ) && ! $this->has_allowed_items_in_cart() ) {
			Logger::log( 'Items in the cart have unsupported product type ( WooPay Express button disabled )' );
			return false;
		}

		if ( ! is_user_logged_in() ) {
			// On product page for a subscription product, but not logged in, making WooPay unavailable.
			if ( $this->express_checkout_helper->is_product() ) {
				$current_product = wc_get_product();

				if ( $current_product && $this->express_checkout_helper->is_product_subscription( $current_product ) ) {
					return false;
				}
			}

			// On cart or checkout page with a subscription product in cart, but not logged in, making WooPay unavailable.
			if ( ( $this->express_checkout_helper->is_checkout() || $this->express_checkout_helper->is_cart() ) && class_exists( 'WC_Subscriptions_Cart' ) && WC_Subscriptions_Cart::cart_contains_subscription() ) {
				// Check cart for subscription products.
				return false;
			}

			// If guest checkout is not allowed, and customer is not logged in, disable the WooPay button.
			if ( ! $this->woopay_utilities->is_guest_checkout_enabled() ) {
				return false;
			}
		}

		/**
		 * TODO: We need to do some research here and see if there are any product types that we
		 * absolutely cannot support with WooPay at this time. There are some examples in the
		 * `WC_Payments_Payment_Request_Button_Handler->is_product_supported()` method.
		 */

		return true;
	}

	/**
	 * Display the payment request button.
	 */
	public function display_woopay_button_html() {
		if ( ! $this->should_show_woopay_button() ) {
			return;
		}

		$settings = $this->get_button_settings();

		?>
		<div id="wcpay-woopay-button" data-product_page=<?php echo esc_attr( $this->express_checkout_helper->is_product() ); ?>>
			<?php // The WooPay express checkout button React component will go here. This is rendered as disabled for now, until the page is initialized. ?>
			<button
				class="woopay-express-button"
				aria-label="<?php esc_attr_e( 'WooPay', 'woocommerce-payments' ); ?>"
				data-type="<?php echo esc_attr( $settings['type'] ); ?>"
				data-theme="<?php echo esc_attr( $settings['theme'] ); ?>"
				data-size="<?php echo esc_attr( $settings['size'] ); ?>"
				style="height: <?php echo esc_attr( $settings['height'] ); ?>px"
				disabled
			></button>
		</div>
		<?php
	}

	/**
	 * Whether the product page has a product compatible with the WooPay Express button.
	 *
	 * @return boolean
	 */
	private function is_product_supported() {
		$product      = $this->express_checkout_helper->get_product();
		$is_supported = true;

		if ( ! is_object( $product ) ) {
			$is_supported = false;
		}

		// External/affiliate products are not supported.
		if ( is_a( $product, 'WC_Product' ) && $product->is_type( 'external' ) ) {
			$is_supported = false;
		}

		// Pre Orders products to be charged upon release are not supported.
		if ( class_exists( 'WC_Pre_Orders_Product' ) && WC_Pre_Orders_Product::product_is_charged_upon_release( $product ) ) {
			$is_supported = false;
		}

		// WC Bookings require confirmation products are not supported.
		if ( is_a( $product, 'WC_Product_Booking' ) && $product->get_requires_confirmation() ) {
			$is_supported = false;
		}

		return apply_filters( 'wcpay_woopay_button_is_product_supported', $is_supported, $product );
	}

	/**
	 * Checks the cart to see if the WooPay Express button supports all of its items.
	 *
	 * @todo Abstract this. This is a copy of the same method in the `WC_Payments_Payment_Request_Button_Handler` class.
	 *
	 * @return boolean
	 */
	private function has_allowed_items_in_cart() {
		$is_supported = true;

		/**
		 * Psalm throws an error here even though we check the class existence.
		 *
		 * @psalm-suppress UndefinedClass
		 */
		// We don't support pre-order products to be paid upon release.
		if ( class_exists( 'WC_Pre_Orders_Cart' ) && class_exists( 'WC_Pre_Orders_Product' ) ) {
			if (
				WC_Pre_Orders_Cart::cart_contains_pre_order() &&
				WC_Pre_Orders_Product::product_is_charged_upon_release( WC_Pre_Orders_Cart::get_pre_order_product() )
			) {
				$is_supported = false;
			}
		}

		return apply_filters( 'wcpay_platform_checkout_button_are_cart_items_supported', $is_supported );
	}
}<|MERGE_RESOLUTION|>--- conflicted
+++ resolved
@@ -225,273 +225,6 @@
 	}
 
 	/**
-<<<<<<< HEAD
-	 * Adds the current product to the cart. Used on product detail page.
-	 */
-	public function ajax_add_to_cart() {
-		check_ajax_referer( 'wcpay-add-to-cart', 'security' );
-
-		if ( ! defined( 'WOOCOMMERCE_CART' ) ) {
-			define( 'WOOCOMMERCE_CART', true );
-		}
-
-		WC()->shipping->reset_shipping();
-
-		$product_id   = isset( $_POST['product_id'] ) ? absint( $_POST['product_id'] ) : false;
-		$qty          = ! isset( $_POST['qty'] ) ? 1 : absint( $_POST['qty'] );
-		$product      = wc_get_product( $product_id );
-		$product_type = $product->get_type();
-
-		// First empty the cart to prevent wrong calculation.
-		WC()->cart->empty_cart();
-
-		$is_add_to_cart_valid = apply_filters( 'woocommerce_add_to_cart_validation', true, $product_id, $qty );
-
-		if ( ! $is_add_to_cart_valid ) {
-			// Some extensions error messages needs to be
-			// submitted to show error messages.
-			wp_send_json(
-				[
-					'error'  => true,
-					'submit' => true,
-				],
-				400
-			);
-			return;
-		}
-
-		if ( ( 'variable' === $product_type || 'variable-subscription' === $product_type ) && isset( $_POST['attributes'] ) ) {
-			$attributes = wc_clean( wp_unslash( $_POST['attributes'] ) );
-
-			$data_store   = WC_Data_Store::load( 'product' );
-			$variation_id = $data_store->find_matching_product_variation( $product, $attributes );
-
-			WC()->cart->add_to_cart( $product->get_id(), $qty, $variation_id, $attributes );
-		}
-
-		if ( 'simple' === $product_type || 'subscription' === $product_type || 'bundle' === $product_type ) {
-			$allowed_item_data = [
-				// Teams for WooCommerce Memberships fields.
-				'team_name',
-				'team_owner_takes_seat',
-			];
-			$item_data         = [];
-
-			foreach ( $allowed_item_data as $item ) {
-				if ( isset( $_POST[ $item ] ) ) {
-					$item_data[ $item ] = wc_clean( wp_unslash( $_POST[ $item ] ) );
-				}
-			}
-
-			WC()->cart->add_to_cart( $product->get_id(), $qty, 0, [], $item_data );
-		}
-
-		WC()->cart->calculate_totals();
-
-		$data           = [];
-		$data          += $this->build_display_items();
-		$data['result'] = 'success';
-
-		wp_send_json( $data );
-	}
-
-	/**
-	 * Builds the line items to pass to Payment Request
-	 *
-	 * @param boolean $itemized_display_items Indicates whether to show subtotals or itemized views.
-	 */
-	protected function build_display_items( $itemized_display_items = false ) {
-		if ( ! defined( 'WOOCOMMERCE_CART' ) ) {
-			define( 'WOOCOMMERCE_CART', true );
-		}
-
-		$items     = [];
-		$subtotal  = 0;
-		$discounts = 0;
-		$currency  = get_woocommerce_currency();
-
-		// Default show only subtotal instead of itemization.
-		if ( ! apply_filters( 'wcpay_payment_request_hide_itemization', true ) || $itemized_display_items ) {
-			foreach ( WC()->cart->get_cart() as $cart_item_key => $cart_item ) {
-				$amount         = $cart_item['line_subtotal'];
-				$subtotal      += $cart_item['line_subtotal'];
-				$quantity_label = 1 < $cart_item['quantity'] ? ' (x' . $cart_item['quantity'] . ')' : '';
-
-				$product_name = $cart_item['data']->get_name();
-
-				$item_tax = $this->prices_exclude_tax() ? 0 : ( $cart_item['line_subtotal_tax'] ?? 0 );
-
-				$item = [
-					'label'  => $product_name . $quantity_label,
-					'amount' => WC_Payments_Utils::prepare_amount( $amount + $item_tax, $currency ),
-				];
-
-				$items[] = $item;
-			}
-		}
-
-		if ( version_compare( WC_VERSION, '3.2', '<' ) ) {
-			$discounts = wc_format_decimal( WC()->cart->get_cart_discount_total(), WC()->cart->dp );
-		} else {
-			$applied_coupons = array_values( WC()->cart->get_coupon_discount_totals() );
-
-			foreach ( $applied_coupons as $amount ) {
-				$discounts += (float) $amount;
-			}
-		}
-
-		$discounts   = wc_format_decimal( $discounts, WC()->cart->dp );
-		$tax         = wc_format_decimal( WC()->cart->tax_total + WC()->cart->shipping_tax_total, WC()->cart->dp );
-		$shipping    = wc_format_decimal( WC()->cart->shipping_total, WC()->cart->dp );
-		$items_total = wc_format_decimal( WC()->cart->cart_contents_total, WC()->cart->dp ) + $discounts;
-		$order_total = version_compare( WC_VERSION, '3.2', '<' ) ? wc_format_decimal( $items_total + $tax + $shipping - $discounts, WC()->cart->dp ) : WC()->cart->get_total( '' );
-
-		if ( $this->prices_exclude_tax() ) {
-			$items[] = [
-				'label'  => esc_html( __( 'Tax', 'woocommerce-payments' ) ),
-				'amount' => WC_Payments_Utils::prepare_amount( $tax, $currency ),
-			];
-		}
-
-		if ( WC()->cart->needs_shipping() ) {
-			$shipping_tax = $this->prices_exclude_tax() ? 0 : WC()->cart->shipping_tax_total;
-			$items[]      = [
-				'label'  => esc_html( __( 'Shipping', 'woocommerce-payments' ) ),
-				'amount' => WC_Payments_Utils::prepare_amount( $shipping + $shipping_tax, $currency ),
-			];
-		}
-
-		if ( WC()->cart->has_discount() ) {
-			$items[] = [
-				'label'  => esc_html( __( 'Discount', 'woocommerce-payments' ) ),
-				'amount' => WC_Payments_Utils::prepare_amount( $discounts, $currency ),
-			];
-		}
-
-		if ( version_compare( WC_VERSION, '3.2', '<' ) ) {
-			$cart_fees = WC()->cart->fees;
-		} else {
-			$cart_fees = WC()->cart->get_fees();
-		}
-
-		// Include fees and taxes as display items.
-		foreach ( $cart_fees as $key => $fee ) {
-			$items[] = [
-				'label'  => $fee->name,
-				'amount' => WC_Payments_Utils::prepare_amount( $fee->amount, $currency ),
-			];
-		}
-
-		return [
-			'displayItems' => $items,
-			'total'        => [
-				'label'   => $this->get_total_label(),
-				'amount'  => max( 0, apply_filters( 'wcpay_calculated_total', WC_Payments_Utils::prepare_amount( $order_total, $currency ), $order_total, WC()->cart ) ),
-				'pending' => false,
-			],
-		];
-	}
-
-	/**
-	 * Whether tax should be displayed on seperate line.
-	 * returns true if tax is enabled & display of tax in checkout is set to exclusive.
-	 *
-	 * @return boolean
-	 */
-	private function prices_exclude_tax() {
-		return wc_tax_enabled() && 'incl' !== get_option( 'woocommerce_tax_display_cart' );
-	}
-
-	/**
-	 * Gets total label.
-	 *
-	 * @return string
-	 */
-	public function get_total_label() {
-		// Get statement descriptor from API/cached account data.
-		$statement_descriptor = $this->account->get_statement_descriptor();
-		return str_replace( "'", '', $statement_descriptor ) . apply_filters( 'wcpay_payment_request_total_label_suffix', ' (via WooCommerce)' );
-	}
-
-	/**
-	 * Checks if this is a product page or content contains a product_page shortcode.
-	 *
-	 * @return boolean
-	 */
-	public function is_product() {
-		return is_product() || wc_post_content_has_shortcode( 'product_page' );
-	}
-
-	/**
-	 * Checks if this is the Pay for Order page.
-	 *
-	 * @return boolean
-	 */
-	public function is_pay_for_order_page() {
-		return is_checkout() && isset( $_GET['pay_for_order'] ); // phpcs:ignore WordPress.Security.NonceVerification
-	}
-
-	/**
-	 * Checks if this is the cart page or content contains a cart block.
-	 *
-	 * @return boolean
-	 */
-	public function is_cart() {
-		return is_cart() || has_block( 'woocommerce/cart' );
-	}
-
-	/**
-	 * Checks if this is the checkout page or content contains a cart block.
-	 *
-	 * @return boolean
-	 */
-	public function is_checkout() {
-		return is_checkout() || has_block( 'woocommerce/checkout' );
-	}
-
-	/**
-	 * Checks if payment request is available at a given location.
-	 *
-	 * @param string $location Location.
-	 * @return boolean
-	 */
-	public function is_available_at( $location ) {
-		$available_locations = $this->gateway->get_option( 'platform_checkout_button_locations' );
-		if ( $available_locations && is_array( $available_locations ) ) {
-			return in_array( $location, $available_locations, true );
-		}
-
-		return false;
-	}
-
-	/**
-	 * Gets the context for where the button is being displayed.
-	 *
-	 * @return string
-	 */
-	public function get_button_context() {
-		if ( $this->is_product() ) {
-			return 'product';
-		}
-
-		if ( $this->is_cart() ) {
-			return 'cart';
-		}
-
-		if ( $this->is_checkout() ) {
-			return 'checkout';
-		}
-
-		if ( $this->is_pay_for_order_page() ) {
-			return 'pay_for_order';
-		}
-
-		return '';
-	}
-
-	/**
-=======
->>>>>>> fa1359b2
 	 * The settings for the `button` attribute - they depend on the "grouped settings" flag value.
 	 *
 	 * @return array
