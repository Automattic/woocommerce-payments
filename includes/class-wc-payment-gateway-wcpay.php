<?php
/**
 * Class WC_Payment_Gateway_WCPay
 *
 * @package WooCommerce\Payments
 */

if ( ! defined( 'ABSPATH' ) ) {
	exit; // Exit if accessed directly.
}

use WCPay\Constants\Order_Status;
use WCPay\Constants\Payment_Capture_Type;
use WCPay\Constants\Payment_Initiated_By;
use WCPay\Constants\Payment_Intent_Status;
use WCPay\Constants\Payment_Type;
use WCPay\Constants\Payment_Method;
use WCPay\Exceptions\{ Add_Payment_Method_Exception, Amount_Too_Small_Exception, Process_Payment_Exception, Intent_Authentication_Exception, API_Exception };
use WCPay\Core\Mode;
use WCPay\Core\Server\Request\Cancel_Intention;
use WCPay\Core\Server\Request\Capture_Intention;
use WCPay\Core\Server\Request\Create_And_Confirm_Intention;
use WCPay\Core\Server\Request\Create_And_Confirm_Setup_Intention;
use WCPay\Core\Server\Request\Get_Charge;
use WCPay\Core\Server\Request\Get_Intention;
use WCPay\Core\Server\Request\Update_Intention;
use WCPay\Fraud_Prevention\Fraud_Prevention_Service;
use WCPay\Logger;
use WCPay\Payment_Information;
use WCPay\Payment_Methods\UPE_Payment_Gateway;
use WCPay\Payment_Methods\Link_Payment_Method;
use WCPay\Platform_Checkout\Platform_Checkout_Order_Status_Sync;
use WCPay\Platform_Checkout\Platform_Checkout_Utilities;
use WCPay\Session_Rate_Limiter;
use WCPay\Tracker;

/**
 * Gateway class for WooCommerce Payments
 */
class WC_Payment_Gateway_WCPay extends WC_Payment_Gateway_CC {

	use WC_Payment_Gateway_WCPay_Subscriptions_Trait;

	/**
	 * Internal ID of the payment gateway.
	 *
	 * @type string
	 */
	const GATEWAY_ID = 'woocommerce_payments';

	const METHOD_ENABLED_KEY = 'enabled';

	const ACCOUNT_SETTINGS_MAPPING = [
		'account_statement_descriptor'     => 'statement_descriptor',
		'account_business_name'            => 'business_name',
		'account_business_url'             => 'business_url',
		'account_business_support_address' => 'business_support_address',
		'account_business_support_email'   => 'business_support_email',
		'account_business_support_phone'   => 'business_support_phone',
		'account_branding_logo'            => 'branding_logo',
		'account_branding_icon'            => 'branding_icon',
		'account_branding_primary_color'   => 'branding_primary_color',
		'account_branding_secondary_color' => 'branding_secondary_color',

		'deposit_schedule_interval'        => 'deposit_schedule_interval',
		'deposit_schedule_weekly_anchor'   => 'deposit_schedule_weekly_anchor',
		'deposit_schedule_monthly_anchor'  => 'deposit_schedule_monthly_anchor',
	];

	/**
	 * Stripe intents that are treated as successfully created.
	 *
	 * @type array
	 */
	const SUCCESSFUL_INTENT_STATUS = [
		Payment_Intent_Status::SUCCEEDED,
		Payment_Intent_Status::REQUIRES_CAPTURE,
		Payment_Intent_Status::PROCESSING,
	];

	const UPDATE_SAVED_PAYMENT_METHOD = 'wcpay_update_saved_payment_method';

	/**
	 * Set a large limit argument for retrieving user tokens.
	 *
	 * @type int
	 */

	const USER_FORMATTED_TOKENS_LIMIT = 100;

	/**
	 * Key name for saving the current processing order_id to WC Session with the purpose
	 * of preventing duplicate payments in a single order.
	 *
	 * @type string
	 */
	const SESSION_KEY_PROCESSING_ORDER = 'wcpay_processing_order';

	/**
	 * Flag to indicate that a previous order with the same cart content has already paid.
	 *
	 * @type string
	 */
	const FLAG_PREVIOUS_ORDER_PAID = 'wcpay_paid_for_previous_order';

	/**
	 * Flag to indicate that a previous intention attached to the order was successful.
	 */
	const FLAG_PREVIOUS_SUCCESSFUL_INTENT = 'wcpay_previous_successful_intent';

	/**
	 * Client for making requests to the WooCommerce Payments API
	 *
	 * @var WC_Payments_API_Client
	 */
	protected $payments_api_client;

	/**
	 * WC_Payments_Account instance to get information about the account
	 *
	 * @var WC_Payments_Account
	 */
	protected $account;

	/**
	 * WC_Payments_Customer instance for working with customer information
	 *
	 * @var WC_Payments_Customer_Service
	 */
	protected $customer_service;

	/**
	 * WC_Payments_Token instance for working with customer tokens
	 *
	 * @var WC_Payments_Token_Service
	 */
	protected $token_service;

	/**
	 * WC_Payments_Order_Service instance
	 *
	 * @var WC_Payments_Order_Service
	 */
	protected $order_service;

	/**
	 * WC_Payments_Action_Scheduler_Service instance for scheduling ActionScheduler jobs.
	 *
	 * @var WC_Payments_Action_Scheduler_Service
	 */
	private $action_scheduler_service;

	/**
	 * Session_Rate_Limiter instance for limiting failed transactions.
	 *
	 * @var Session_Rate_Limiter
	 */
	protected $failed_transaction_rate_limiter;

	/**
	 * Mapping between capability keys and payment type keys
	 *
	 * @var array
	 */
	protected $payment_method_capability_key_map;

	/**
	 * Platform checkout utilities.
	 *
	 * @var Platform_Checkout_Utilities
	 */
	protected $platform_checkout_util;

	/**
	 * WC_Payment_Gateway_WCPay constructor.
	 *
	 * @param WC_Payments_API_Client               $payments_api_client             - WooCommerce Payments API client.
	 * @param WC_Payments_Account                  $account                         - Account class instance.
	 * @param WC_Payments_Customer_Service         $customer_service                - Customer class instance.
	 * @param WC_Payments_Token_Service            $token_service                   - Token class instance.
	 * @param WC_Payments_Action_Scheduler_Service $action_scheduler_service        - Action Scheduler service instance.
	 * @param Session_Rate_Limiter                 $failed_transaction_rate_limiter - Rate Limiter for failed transactions.
	 * @param WC_Payments_Order_Service            $order_service                   - Order class instance.
	 */
	public function __construct(
		WC_Payments_API_Client $payments_api_client,
		WC_Payments_Account $account,
		WC_Payments_Customer_Service $customer_service,
		WC_Payments_Token_Service $token_service,
		WC_Payments_Action_Scheduler_Service $action_scheduler_service,
		Session_Rate_Limiter $failed_transaction_rate_limiter = null,
		WC_Payments_Order_Service $order_service
	) {
		$this->payments_api_client             = $payments_api_client;
		$this->account                         = $account;
		$this->customer_service                = $customer_service;
		$this->token_service                   = $token_service;
		$this->action_scheduler_service        = $action_scheduler_service;
		$this->failed_transaction_rate_limiter = $failed_transaction_rate_limiter;
		$this->order_service                   = $order_service;

		$this->id                 = static::GATEWAY_ID;
		$this->icon               = plugins_url( 'assets/images/payment-methods/cc.svg', WCPAY_PLUGIN_FILE );
		$this->has_fields         = true;
		$this->method_title       = __( 'WooCommerce Payments', 'woocommerce-payments' );
		$this->method_description = WC_Payments_Utils::esc_interpolated_html(
			/* translators: tosLink: Link to terms of service page, privacyLink: Link to privacy policy page */
			__(
				'WooCommerce Payments gives your store flexibility to accept credit cards, debit cards, and Apple Pay. Enable popular local payment methods and other digital wallets like Google Pay to give customers even more choice.<br/><br/>
			By using WooCommerce Payments you agree to be bound by our <tosLink>Terms of Service</tosLink>  and acknowledge that you have read our <privacyLink>Privacy Policy</privacyLink>',
				'woocommerce-payments'
			),
			[
				'br'          => '<br/>',
				'tosLink'     => '<a href="https://wordpress.com/tos/" target="_blank" rel="noopener noreferrer">',
				'privacyLink' => '<a href="https://automattic.com/privacy/" target="_blank" rel="noopener noreferrer">',
			]
		);
		$this->title       = __( 'Credit card / debit card', 'woocommerce-payments' );
		$this->description = __( 'Enter your card details', 'woocommerce-payments' );
		$this->supports    = [
			'products',
			'refunds',
		];

		// Define setting fields.
		$this->form_fields = [
			'enabled'                          => [
				'title'       => __( 'Enable/disable', 'woocommerce-payments' ),
				'label'       => __( 'Enable WooCommerce Payments', 'woocommerce-payments' ),
				'type'        => 'checkbox',
				'description' => '',
				'default'     => 'no',
			],
			'account_statement_descriptor'     => [
				'type'        => 'account_statement_descriptor',
				'title'       => __( 'Customer bank statement', 'woocommerce-payments' ),
				'description' => WC_Payments_Utils::esc_interpolated_html(
					__( 'Edit the way your store name appears on your customers’ bank statements (read more about requirements <a>here</a>).', 'woocommerce-payments' ),
					[ 'a' => '<a href="https://woocommerce.com/document/payments/bank-statement-descriptor/" target="_blank" rel="noopener noreferrer">' ]
				),
			],
			'manual_capture'                   => [
				'title'       => __( 'Manual capture', 'woocommerce-payments' ),
				'label'       => __( 'Issue an authorization on checkout, and capture later.', 'woocommerce-payments' ),
				'type'        => 'checkbox',
				'description' => __( 'Charge must be captured within 7 days of authorization, otherwise the authorization and order will be canceled.', 'woocommerce-payments' ),
				'default'     => 'no',
			],
			'saved_cards'                      => [
				'title'       => __( 'Saved cards', 'woocommerce-payments' ),
				'label'       => __( 'Enable payment via saved cards', 'woocommerce-payments' ),
				'type'        => 'checkbox',
				'description' => __( 'If enabled, users will be able to pay with a saved card during checkout. Card details are saved on our platform, not on your store.', 'woocommerce-payments' ),
				'default'     => 'yes',
				'desc_tip'    => true,
			],
			'test_mode'                        => [
				'title'       => __( 'Test mode', 'woocommerce-payments' ),
				'label'       => __( 'Enable test mode', 'woocommerce-payments' ),
				'type'        => 'checkbox',
				'description' => __( 'Simulate transactions using test card numbers.', 'woocommerce-payments' ),
				'default'     => 'no',
				'desc_tip'    => true,
			],
			'enable_logging'                   => [
				'title'       => __( 'Debug log', 'woocommerce-payments' ),
				'label'       => __( 'When enabled debug notes will be added to the log.', 'woocommerce-payments' ),
				'type'        => 'checkbox',
				'description' => '',
				'default'     => 'no',
			],
			'payment_request_details'          => [
				'title'       => __( 'Payment request buttons', 'woocommerce-payments' ),
				'type'        => 'title',
				'description' => '',
			],
			'payment_request'                  => [
				'title'       => __( 'Enable/disable', 'woocommerce-payments' ),
				'label'       => sprintf(
					/* translators: 1) br tag 2) Stripe anchor tag 3) Apple anchor tag */
					__( 'Enable payment request buttons (Apple Pay, Google Pay, and more). %1$sBy using Apple Pay, you agree to %2$s and %3$s\'s Terms of Service.', 'woocommerce-payments' ),
					'<br />',
					'<a href="https://stripe.com/apple-pay/legal" target="_blank">Stripe</a>',
					'<a href="https://developer.apple.com/apple-pay/acceptable-use-guidelines-for-websites/" target="_blank">Apple</a>'
				),
				'type'        => 'checkbox',
				'description' => __( 'If enabled, users will be able to pay using Apple Pay, Google Pay or the Payment Request API if supported by the browser.', 'woocommerce-payments' ),
				'default'     => empty( get_option( 'woocommerce_woocommerce_payments_settings' ) ) ? 'yes' : 'no', // Enable by default for new installations only.
				'desc_tip'    => true,
			],
			'payment_request_button_type'      => [
				'title'       => __( 'Button type', 'woocommerce-payments' ),
				'type'        => 'select',
				'description' => __( 'Select the button type you would like to show.', 'woocommerce-payments' ),
				'default'     => 'buy',
				'desc_tip'    => true,
				'options'     => [
					'default' => __( 'Only icon', 'woocommerce-payments' ),
					'buy'     => __( 'Buy', 'woocommerce-payments' ),
					'donate'  => __( 'Donate', 'woocommerce-payments' ),
					'book'    => __( 'Book', 'woocommerce-payments' ),
				],
			],
			'payment_request_button_theme'     => [
				'title'       => __( 'Button theme', 'woocommerce-payments' ),
				'type'        => 'select',
				'description' => __( 'Select the button theme you would like to show.', 'woocommerce-payments' ),
				'default'     => 'dark',
				'desc_tip'    => true,
				'options'     => [
					'dark'          => __( 'Dark', 'woocommerce-payments' ),
					'light'         => __( 'Light', 'woocommerce-payments' ),
					'light-outline' => __( 'Light-Outline', 'woocommerce-payments' ),
				],
			],
			'payment_request_button_height'    => [
				'title'       => __( 'Button height', 'woocommerce-payments' ),
				'type'        => 'text',
				'description' => __( 'Enter the height you would like the button to be in pixels. Width will always be 100%.', 'woocommerce-payments' ),
				'default'     => '44',
				'desc_tip'    => true,
			],
			'payment_request_button_label'     => [
				'title'       => __( 'Custom button label', 'woocommerce-payments' ),
				'type'        => 'text',
				'description' => __( 'Enter the custom text you would like the button to have.', 'woocommerce-payments' ),
				'default'     => __( 'Buy now', 'woocommerce-payments' ),
				'desc_tip'    => true,
			],
			'payment_request_button_locations' => [
				'title'             => __( 'Button locations', 'woocommerce-payments' ),
				'type'              => 'multiselect',
				'description'       => __( 'Select where you would like to display the button.', 'woocommerce-payments' ),
				'default'           => [
					'product',
					'cart',
					'checkout',
				],
				'class'             => 'wc-enhanced-select',
				'desc_tip'          => true,
				'options'           => [
					'product'  => __( 'Product', 'woocommerce-payments' ),
					'cart'     => __( 'Cart', 'woocommerce-payments' ),
					'checkout' => __( 'Checkout', 'woocommerce-payments' ),
				],
				'custom_attributes' => [
					'data-placeholder' => __( 'Select pages', 'woocommerce-payments' ),
				],
			],
			'upe_enabled_payment_method_ids'   => [
				'title'   => __( 'Payments accepted on checkout', 'woocommerce-payments' ),
				'type'    => 'multiselect',
				'default' => [ 'card' ],
				'options' => [],
			],
			'payment_request_button_size'      => [
				'title'       => __( 'Size of the button displayed for Express Checkouts', 'woocommerce-payments' ),
				'type'        => 'select',
				'description' => __( 'Select the size of the button.', 'woocommerce-payments' ),
				'default'     => 'default',
				'desc_tip'    => true,
				'options'     => [
					'default' => __( 'Default', 'woocommerce-payments' ),
					'medium'  => __( 'Medium', 'woocommerce-payments' ),
					'large'   => __( 'Large', 'woocommerce-payments' ),
				],
			],
		];

		// Capabilities have different keys than the payment method ID's,
		// so instead of appending '_payments' to the end of the ID, it'll be better
		// to have a map for it instead, just in case the pattern changes.
		$this->payment_method_capability_key_map = [
			'sofort'        => 'sofort_payments',
			'giropay'       => 'giropay_payments',
			'bancontact'    => 'bancontact_payments',
			'eps'           => 'eps_payments',
			'ideal'         => 'ideal_payments',
			'p24'           => 'p24_payments',
			'card'          => 'card_payments',
			'sepa_debit'    => 'sepa_debit_payments',
			'au_becs_debit' => 'au_becs_debit_payments',
			'link'          => 'link_payments',
		];

		// Platform checkout utilities.
		$this->platform_checkout_util = new Platform_Checkout_Utilities();

		// Load the settings.
		$this->init_settings();

		// Check if subscriptions are enabled and add support for them.
		$this->maybe_init_subscriptions();

		// If the setting to enable saved cards is enabled, then we should support tokenization and adding payment methods.
		if ( $this->is_saved_cards_enabled() ) {
			array_push( $this->supports, 'tokenization', 'add_payment_method' );
		}

		add_action( 'woocommerce_update_options_payment_gateways_' . $this->id, [ $this, 'process_admin_options' ] );
		add_action( 'admin_notices', [ $this, 'display_errors' ], 9999 );
		add_action( 'woocommerce_order_actions', [ $this, 'add_order_actions' ] );
		add_action( 'woocommerce_order_action_capture_charge', [ $this, 'capture_charge' ] );
		add_action( 'woocommerce_order_action_cancel_authorization', [ $this, 'cancel_authorization' ] );

		add_action( 'wp_ajax_update_order_status', [ $this, 'update_order_status' ] );
		add_action( 'wp_ajax_nopriv_update_order_status', [ $this, 'update_order_status' ] );

		add_action( 'wp_enqueue_scripts', [ $this, 'register_scripts' ] );
		add_action( 'wp_enqueue_scripts', [ $this, 'register_scripts_for_zero_order_total' ], 11 );
		add_action( 'wp_ajax_create_setup_intent', [ $this, 'create_setup_intent_ajax' ] );
		add_action( 'wp_ajax_nopriv_create_setup_intent', [ $this, 'create_setup_intent_ajax' ] );

		add_action( 'woocommerce_update_order', [ $this, 'schedule_order_tracking' ], 10, 2 );

		// Update the current request logged_in cookie after a guest user is created to avoid nonce inconsistencies.
		add_action( 'set_logged_in_cookie', [ $this, 'set_cookie_on_current_request' ] );

		add_action( self::UPDATE_SAVED_PAYMENT_METHOD, [ $this, 'update_saved_payment_method' ], 10, 3 );

		// Update the email field position.
		add_filter( 'woocommerce_billing_fields', [ $this, 'checkout_update_email_field_priority' ], 50 );

		// Priority 21 to run right after wc_clear_cart_after_payment.
		add_action( 'template_redirect', [ $this, 'clear_session_processing_order_after_landing_order_received_page' ], 21 );
	}

	/**
	 * Proceed with current request using new login session (to ensure consistent nonce).
	 *
	 * @param string $cookie New cookie value.
	 */
	public function set_cookie_on_current_request( $cookie ) {
		$_COOKIE[ LOGGED_IN_COOKIE ] = $cookie;
	}

	/**
	 * Check if the payment gateway is connected. This method is also used by
	 * external plugins to check if a connection has been established.
	 */
	public function is_connected() {
		return $this->account->is_stripe_connected();
	}

	/**
	 * Returns true if the gateway needs additional configuration, false if it's ready to use.
	 *
	 * @see WC_Payment_Gateway::needs_setup
	 * @return bool
	 */
	public function needs_setup() {
		if ( ! $this->is_connected() ) {
			return true;
		}

		$account_status = $this->account->get_account_status_data();
		return parent::needs_setup() || ! empty( $account_status['error'] ) || ! $account_status['paymentsEnabled'];
	}

	/**
	 * Returns whether a store that is not in test mode needs to set https
	 * in the checkout
	 *
	 * @return boolean True if needs to set up forced ssl in checkout or https
	 */
	public function needs_https_setup() {
		return ! WC_Payments::mode()->is_test() && ! wc_checkout_is_https();
	}

	/**
	 * Checks if the gateway is enabled, and also if it's configured enough to accept payments from customers.
	 *
	 * Use parent method value alongside other business rules to make the decision.
	 *
	 * @return bool Whether the gateway is enabled and ready to accept payments.
	 */
	public function is_available() {
		// Disable the gateway if using live mode without HTTPS set up or the currency is not
		// available in the country of the account.
		if ( $this->needs_https_setup() || ! $this->is_available_for_current_currency() ) {
			return false;
		}

		return parent::is_available() && ! $this->needs_setup();
	}

	/**
	 * Overrides the parent method by adding an additional check to see if the tokens list is empty.
	 * If it is, the method avoids displaying the HTML element with an empty line to maintain a clean user interface and remove unnecessary space.
	 *
	 * @return void
	 */
	public function saved_payment_methods() {
		if ( empty( $this->get_tokens() ) ) {
			return;
		}

		parent::saved_payment_methods();
	}

	/**
	 * Checks if the setting to allow the user to save cards is enabled.
	 *
	 * @return bool Whether the setting to allow saved cards is enabled or not.
	 */
	public function is_saved_cards_enabled() {
		return 'yes' === $this->get_option( 'saved_cards' );
	}

	/**
	 * Check if account is eligible for card present.
	 *
	 * @return bool
	 */
	public function is_card_present_eligible(): bool {
		try {
			return $this->account->is_card_present_eligible();
		} catch ( Exception $e ) {
			Logger::error( 'Failed to get account card present eligible. ' . $e );
			return false;
		}
	}

	/**
	 * Check if account is eligible for card testing protection.
	 *
	 * @return bool
	 */
	public function is_card_testing_protection_eligible(): bool {
		try {
			return $this->account->is_card_testing_protection_eligible();
		} catch ( Exception $e ) {
			Logger::error( 'Failed to get account card testing protection eligible. ' . $e );
			return false;
		}
	}

	/**
	 * Checks if the account country is compatible with the current currency.
	 *
	 * @return bool Whether the currency is supported in the country set in the account.
	 */
	public function is_available_for_current_currency() {
		$supported_currencies = $this->account->get_account_customer_supported_currencies();
		$current_currency     = strtolower( get_woocommerce_currency() );

		if ( count( $supported_currencies ) === 0 ) {
			// If we don't have info related to the supported currencies
			// of the country, we won't disable the gateway.
			return true;
		}

		return in_array( $current_currency, $supported_currencies, true );
	}

	/**
	 * Admin Panel Options.
	 */
	public function admin_options() {
		// Add notices to the WooCommerce Payments settings page.
		do_action( 'woocommerce_woocommerce_payments_admin_notices' );

		$this->output_payments_settings_screen();
	}

	/**
	 * Generates markup for the settings screen.
	 */
	public function output_payments_settings_screen() {
		// hiding the save button because the react container has its own.
		global $hide_save_button;
		$hide_save_button = true;

		if ( ! empty( $_GET['method'] ) ) : // phpcs:ignore WordPress.Security.NonceVerification.Recommended
			?>
			<div
				id="wcpay-express-checkout-settings-container"
				data-method-id="<?php echo esc_attr( sanitize_text_field( wp_unslash( $_GET['method'] ) ) ); // phpcs:ignore WordPress.Security.NonceVerification.Recommended ?>"
			></div>
		<?php else : ?>
			<div id="wcpay-account-settings-container"></div>
			<?php
		endif;
	}

	/**
	 * Registers all scripts, necessary for the gateway.
	 */
	public function register_scripts() {
		// Register Stripe's JavaScript using the same ID as the Stripe Gateway plugin. This prevents this JS being
		// loaded twice in the event a site has both plugins enabled. We still run the risk of different plugins
		// loading different versions however. If Stripe release a v4 of their JavaScript, we could consider
		// changing the ID to stripe_v4. This would allow older plugins to keep using v3 while we used any new
		// feature in v4. Stripe have allowed loading of 2 different versions of stripe.js in the past (
		// https://stripe.com/docs/stripe-js/elements/migrating).
		wp_register_script(
			'stripe',
			'https://js.stripe.com/v3/',
			[],
			'3.0',
			true
		);

		$script_dependencies = [ 'stripe', 'wc-checkout' ];

		if ( $this->supports( 'tokenization' ) ) {
			$script_dependencies[] = 'woocommerce-tokenization-form';
		}
		WC_Payments::register_script_with_dependencies( 'WCPAY_CHECKOUT', 'dist/checkout', $script_dependencies );
		wp_set_script_translations( 'WCPAY_CHECKOUT', 'woocommerce-payments' );

	}

	/**
	 * Registers scripts necessary for the gateway, even when cart order total is 0.
	 * This is done so that if the cart is modified via AJAX on checkout,
	 * the scripts are still loaded.
	 */
	public function register_scripts_for_zero_order_total() {
		if (
			isset( WC()->cart ) &&
			! WC()->cart->is_empty() &&
			! WC()->cart->needs_payment() &&
			is_checkout() &&
			! has_block( 'woocommerce/checkout' )
		) {
			WC_Payments::get_gateway()->tokenization_script();
			$script_handle = 'WCPAY_CHECKOUT';
			$js_object     = 'wcpayConfig';
			if ( WC_Payments_Features::is_upe_split_enabled() ) {
				$script_handle = 'wcpay-upe-checkout';
				$js_object     = 'wcpay_upe_config';
			} elseif ( WC_Payments_Features::is_upe_legacy_enabled() ) {
				$script_handle = 'wcpay-upe-checkout';
			}
			wp_localize_script( $script_handle, $js_object, WC_Payments::get_wc_payments_checkout()->get_payment_fields_js_config() );
			wp_enqueue_script( $script_handle );
		}
	}

	/**
	 * Displays the save to account checkbox.
	 *
	 * @param bool $force_checked True if the checkbox must be forced to "checked" state (and invisible).
	 */
	public function save_payment_method_checkbox( $force_checked = false ) {
		$id          = 'wc-' . $this->id . '-new-payment-method';
		$should_hide = $force_checked || $this->should_use_stripe_platform_on_checkout_page();
		?>
		<div <?php echo $should_hide ? 'style="display:none;"' : ''; /* phpcs:ignore WordPress.Security.EscapeOutput.OutputNotEscaped */ ?>>
			<p class="form-row woocommerce-SavedPaymentMethods-saveNew">
				<input id="<?php echo esc_attr( $id ); ?>" name="<?php echo esc_attr( $id ); ?>" type="checkbox" value="true" style="width:auto; vertical-align: middle; position: relative; bottom: 1px;" <?php echo $force_checked ? 'checked' : ''; /* phpcs:ignore WordPress.Security.EscapeOutput.OutputNotEscaped */ ?> />
				<label for="<?php echo esc_attr( $id ); ?>" style="display:inline;">
					<?php echo esc_html( apply_filters( 'wc_payments_save_to_account_text', __( 'Save payment information to my account for future purchases.', 'woocommerce-payments' ) ) ); ?>
				</label>
			</p>
		</div>
		<?php
	}

	/**
	 * Whether we should use the platform account to initialize Stripe on the checkout page.
	 *
	 * @return bool
	 */
	public function should_use_stripe_platform_on_checkout_page() {
		if (
			WC_Payments_Features::is_platform_checkout_eligible() &&
			'yes' === $this->get_option( 'platform_checkout', 'no' ) &&
			! ( WC_Payments_Features::is_upe_legacy_enabled() && ! WC_Payments_Features::is_upe_split_enabled() ) &&
			( is_checkout() || has_block( 'woocommerce/checkout' ) ) &&
			! is_wc_endpoint_url( 'order-pay' ) &&
			! WC()->cart->is_empty() &&
			WC()->cart->needs_payment()
		) {
			return true;
		}

		return false;
	}

	/**
	 * Renders the credit card input fields needed to get the user's payment information on the checkout page.
	 *
	 * We also add the JavaScript which drives the UI.
	 */
	public function payment_fields() {
		do_action( 'wc_payments_add_payment_fields' );
	}

	/**
	 * Process the payment for a given order.
	 *
	 * @param int $order_id Order ID to process the payment for.
	 *
	 * @return array|null An array with result of payment and redirect URL, or nothing.
	 * @throws Process_Payment_Exception Error processing the payment.
	 * @throws Exception Error processing the payment.
	 */
	public function process_payment( $order_id ) {
		$order = wc_get_order( $order_id );

		try {
			// Check if session exists before instantiating Fraud_Prevention_Service.
			if ( WC()->session ) {
				$fraud_prevention_service = Fraud_Prevention_Service::get_instance();
				// phpcs:ignore WordPress.Security.NonceVerification.Missing,WordPress.Security.ValidatedSanitizedInput.MissingUnslash,WordPress.Security.ValidatedSanitizedInput.InputNotSanitized
				if ( $fraud_prevention_service->is_enabled() && ! $fraud_prevention_service->verify_token( $_POST['wcpay-fraud-prevention-token'] ?? null ) ) {
					throw new Process_Payment_Exception(
						__( "We're not able to process this payment. Please refresh the page and try again.", 'woocommerce-payments' ),
						'fraud_prevention_enabled'
					);
				}
			}

			if ( $this->failed_transaction_rate_limiter->is_limited() ) {
				throw new Process_Payment_Exception(
					__( 'Your payment was not processed.', 'woocommerce-payments' ),
					'rate_limiter_enabled'
				);
			}

			// The request is a preflight check from WooPay.
			// phpcs:ignore WordPress.Security.NonceVerification.Missing
			if ( ! empty( $_POST['is-woopay-preflight-check'] ) ) {
				// Set the order status to "pending payment".
				$order->update_status( 'pending' );

				// Bail out with success so we don't process the payment now,
				// but still let WooPay continue with the payment processing.
				return [
					'result'   => 'success',
					'redirect' => '',
				];
			}

			UPE_Payment_Gateway::remove_upe_payment_intent_from_session();

			$check_session_order = $this->check_against_session_processing_order( $order );
			if ( is_array( $check_session_order ) ) {
				return $check_session_order;
			}
			$this->maybe_update_session_processing_order( $order_id );

			$check_existing_intention = $this->check_payment_intent_attached_to_order_succeeded( $order );
			if ( is_array( $check_existing_intention ) ) {
				return $check_existing_intention;
			}

			$payment_information = $this->prepare_payment_information( $order );
			return $this->process_payment_for_order( WC()->cart, $payment_information );
		} catch ( Exception $e ) {
			/**
			 * TODO: Determine how to do this update with Order_Service.
			 * It seems that the status only needs to change in certain instances, and within those instances the intent
			 * information is not added to the order, as shown by tests.
			 */
			if ( empty( $payment_information ) || ! $payment_information->is_changing_payment_method_for_subscription() ) {
				$order->update_status( Order_Status::FAILED );
			}

			if ( $e instanceof API_Exception && $this->should_bump_rate_limiter( $e->get_error_code() ) ) {
				$this->failed_transaction_rate_limiter->bump();
			}

			if ( ! empty( $payment_information ) ) {
				/* translators: %1: the failed payment amount, %2: error message  */
				$error_message = __(
					'A payment of %1$s <strong>failed</strong> to complete with the following message: <code>%2$s</code>.',
					'woocommerce-payments'
				);

				$error_details = esc_html( rtrim( $e->getMessage(), '.' ) );

				if ( $e instanceof API_Exception && 'card_error' === $e->get_error_type() && 'incorrect_zip' === $e->get_error_code() ) {
					/* translators: %1: the failed payment amount, %2: error message  */
					$error_message = __(
						'A payment of %1$s <strong>failed</strong>. %2$s',
						'woocommerce-payments'
					);

					$error_details = __(
						'We couldn’t verify the postal code in the billing address. If the issue persists, suggest the customer to reach out to the card issuing bank.',
						'woocommerce-payments'
					);
				}

				$note = sprintf(
					WC_Payments_Utils::esc_interpolated_html(
						$error_message,
						[
							'strong' => '<strong>',
							'code'   => '<code>',
						]
					),
					WC_Payments_Explicit_Price_Formatter::get_explicit_price( wc_price( $order->get_total(), [ 'currency' => $order->get_currency() ] ), $order ),
					$error_details
				);

				$order->add_order_note( $note );
			}

			if ( $e instanceof Process_Payment_Exception && 'rate_limiter_enabled' === $e->get_error_code() ) {
				$note = sprintf(
					WC_Payments_Utils::esc_interpolated_html(
						/* translators: %1: the failed payment amount */
						__(
							'A payment of %1$s <strong>failed</strong> to complete because of too many failed transactions. A rate limiter was enabled for the user to prevent more attempts temporarily.',
							'woocommerce-payments'
						),
						[
							'strong' => '<strong>',
						]
					),
					WC_Payments_Explicit_Price_Formatter::get_explicit_price( wc_price( $order->get_total(), [ 'currency' => $order->get_currency() ] ), $order )
				);
				$order->add_order_note( $note );
			}

			UPE_Payment_Gateway::remove_upe_payment_intent_from_session();

			// Re-throw the exception after setting everything up.
			// This makes the error notice show up both in the regular and block checkout.
			throw new Exception( WC_Payments_Utils::get_filtered_error_message( $e ) );
		}
	}

	/**
	 * Prepares the payment information object.
	 *
	 * @param WC_Order $order The order whose payment will be processed.
	 * @return Payment_Information An object, which describes the payment.
	 */
	protected function prepare_payment_information( $order ) {
		// phpcs:ignore WordPress.Security.NonceVerification.Missing
		$payment_information = Payment_Information::from_payment_request( $_POST, $order, Payment_Type::SINGLE(), Payment_Initiated_By::CUSTOMER(), $this->get_capture_type() );
		$payment_information = $this->maybe_prepare_subscription_payment_information( $payment_information, $order->get_id() );

		if ( ! empty( $_POST[ 'wc-' . static::GATEWAY_ID . '-new-payment-method' ] ) ) { // phpcs:ignore WordPress.Security.NonceVerification.Missing
			// During normal orders the payment method is saved when the customer enters a new one and chooses to save it.
			$payment_information->must_save_payment_method_to_store();
		}

		if ( $this->platform_checkout_util->should_save_platform_customer() ) {
			do_action( 'woocommerce_payments_save_user_in_platform_checkout' );
			$payment_information->must_save_payment_method_to_platform();
		}

		return $payment_information;
	}

	/**
	 * Update the customer details with the incoming order data, in a CRON job.
	 *
	 * @param \WC_Order $order        WC order id.
	 * @param string    $customer_id  The customer id to update details for.
	 * @param bool      $is_test_mode Whether to run the CRON job in test mode.
	 * @param bool      $is_woopay    Whether CRON job was queued from WooPay.
	 */
	public function update_customer_with_order_data( $order, $customer_id, $is_test_mode = false, $is_woopay = false ) {
		// Since this CRON job may have been created in test_mode, when the CRON job runs, it
		// may lose the test_mode context. So, instead, we pass that context when creating
		// the CRON job and apply the context here.
		$apply_test_mode_context = function () use ( $is_test_mode ) {
			return $is_test_mode;
		};
		add_filter( 'wcpay_test_mode', $apply_test_mode_context );

		$user = $order->get_user();
		if ( false === $user ) {
			$user = wp_get_current_user();
		}

		// Since this function will run in a CRON job, "wp_get_current_user()" will default
		// to user with ID of 0. So, instead, we replace it with the user from the $order,
		// when updating a WooPay user.
		$apply_order_user_email = function ( $params ) use ( $user, $is_woopay ) {
			if ( $is_woopay ) {
				$params['email'] = $user->user_email;
			}

			return $params;
		};
		add_filter( 'wcpay_api_request_params', $apply_order_user_email, 20, 1 );

		// Update the existing customer with the current order details.
		$customer_data = WC_Payments_Customer_Service::map_customer_data( $order, new WC_Customer( $user->ID ) );
		$this->customer_service->update_customer_for_user( $customer_id, $user, $customer_data );
	}

	/**
	 * Manages customer details held on WCPay server for WordPress user associated with an order.
	 *
	 * @param WC_Order $order   WC Order object.
	 * @param array    $options Additional options to apply.
	 *
	 * @return array First element is the new or updated WordPress user, the second element is the WCPay customer ID.
	 */
	protected function manage_customer_details_for_order( $order, $options = [] ) {
		$user = $order->get_user();
		if ( false === $user ) {
			$user = wp_get_current_user();
		}

		// Determine the customer making the payment, create one if we don't have one already.
		$customer_id = $this->customer_service->get_customer_id_by_user_id( $user->ID );

		if ( null === $customer_id ) {
			$customer_data = WC_Payments_Customer_Service::map_customer_data( $order, new WC_Customer( $user->ID ) );
			// Create a new customer.
			$customer_id = $this->customer_service->create_customer_for_user( $user, $customer_data );
		} else {
			// Update the customer with order data async.
			$this->update_customer_with_order_data( $order, $customer_id, WC_Payments::mode()->is_test(), $options['is_woopay'] ?? false );
		}

		return [ $user, $customer_id ];
	}

	/**
	 * Update the saved payment method information with checkout values, in a CRON job.
	 *
	 * @param string $payment_method The payment method to update.
	 * @param int    $order_id       WC order id.
	 * @param bool   $is_test_mode   Whether to run the CRON job in test mode.
	 */
	public function update_saved_payment_method( $payment_method, $order_id, $is_test_mode = false ) {
		// Since this CRON job may have been created in test_mode, when the CRON job runs, it
		// may lose the test_mode context. So, instead, we pass that context when creating
		// the CRON job and apply the context here.
		$apply_test_mode_context = function () use ( $is_test_mode ) {
			return $is_test_mode;
		};
		add_filter( 'wcpay_test_mode', $apply_test_mode_context );

		$order = wc_get_order( $order_id );

		try {
			$this->customer_service->update_payment_method_with_billing_details_from_order( $payment_method, $order );
		} catch ( Exception $e ) {
			// If updating the payment method fails, log the error message.
			Logger::log( 'Error when updating saved payment method: ' . $e->getMessage() );
		}
	}

	/**
	 * Process the payment for a given order.
	 *
	 * @param WC_Cart|null              $cart Cart.
	 * @param WCPay\Payment_Information $payment_information Payment info.
	 * @param bool                      $scheduled_subscription_payment Used to determinate is scheduled subscription payment to add more fields into API request.
	 *
	 * @return array|null                      An array with result of payment and redirect URL, or nothing.
	 * @throws API_Exception
	 * @throws Intent_Authentication_Exception When the payment intent could not be authenticated.
	 * @throws \WCPay\Core\Exceptions\Server\Request\Extend_Request_Exception When request class filter filed to extend request class because of incompatibility.
	 * @throws \WCPay\Core\Exceptions\Server\Request\Immutable_Parameter_Exception When immutable parameter gets changed in request class.
	 * @throws \WCPay\Core\Exceptions\Server\Request\Invalid_Request_Parameter_Exception When you send incorrect request value via setters.
	 */
	public function process_payment_for_order( $cart, $payment_information, $scheduled_subscription_payment = false ) {
		$order                                       = $payment_information->get_order();
		$save_payment_method_to_store                = $payment_information->should_save_payment_method_to_store();
		$is_changing_payment_method_for_subscription = $payment_information->is_changing_payment_method_for_subscription();

		$order_id = $order->get_id();
		$amount   = $order->get_total();
		$metadata = $this->get_metadata_from_order( $order, $payment_information->get_payment_type() );

		$customer_details_options   = [
			'is_woopay' => filter_var( $metadata['paid_on_woopay'] ?? false, FILTER_VALIDATE_BOOLEAN ),
		];
		list( $user, $customer_id ) = $this->manage_customer_details_for_order( $order, $customer_details_options );

		// Update saved payment method async to include billing details, if missing.
		if ( $payment_information->is_using_saved_payment_method() ) {
			$this->action_scheduler_service->schedule_job(
				time(),
				self::UPDATE_SAVED_PAYMENT_METHOD,
				[
					'payment_method' => $payment_information->get_payment_method(),
					'order_id'       => $order->get_id(),
					'is_test_mode'   => WC_Payments::mode()->is_test(),
				]
			);
		}

		$intent_failed  = false;
		$payment_needed = $amount > 0;

		// Make sure that we attach the payment method and the customer ID to the order meta data.
		$payment_method = $payment_information->get_payment_method();
		$this->order_service->set_payment_method_id_for_order( $order, $payment_method );
		$this->order_service->set_customer_id_for_order( $order, $customer_id );
		$order->update_meta_data( '_wcpay_mode', WC_Payments::mode()->is_test() ? 'test' : 'prod' );

		// In case amount is 0 and we're not saving the payment method, we won't be using intents and can confirm the order payment.
		if ( apply_filters( 'wcpay_confirm_without_payment_intent', ! $payment_needed && ! $save_payment_method_to_store ) ) {
			$order->payment_complete();

			if ( $payment_information->is_using_saved_payment_method() ) {
				// We need to make sure the saved payment method is saved to the order so we can
				// charge the payment method for a future payment.
				$this->add_token_to_order( $order, $payment_information->get_payment_token() );
			}

			if ( $is_changing_payment_method_for_subscription && $payment_information->is_using_saved_payment_method() ) {
				$payment_token = $payment_information->get_payment_token();
				$note          = sprintf(
					WC_Payments_Utils::esc_interpolated_html(
						/* translators: %1: the last 4 digit of the credit card */
						__( 'Payment method is changed to: <strong>Credit card ending in %1$s</strong>.', 'woocommerce-payments' ),
						[
							'strong' => '<strong>',
						]
					),
					$payment_token instanceof WC_Payment_Token_CC ? $payment_token->get_last4() : '----'
				);
				$order->add_order_note( $note );

				do_action( 'woocommerce_payments_changed_subscription_payment_method', $order, $payment_token );
			}

			$order->set_payment_method_title( __( 'Credit / Debit Card', 'woocommerce-payments' ) );
			$order->save();

			return [
				'result'   => 'success',
				'redirect' => $this->get_return_url( $order ),
			];
		}

		if ( $payment_needed ) {
			$converted_amount = WC_Payments_Utils::prepare_amount( $amount, $order->get_currency() );
			$currency         = strtolower( $order->get_currency() );

			// Try catching the error without reaching the API.
			$minimum_amount = WC_Payments_Utils::get_cached_minimum_amount( $currency );
			if ( $minimum_amount > $converted_amount ) {
				$e = new Amount_Too_Small_Exception( 'Amount too small', $minimum_amount, $currency, 400 );
				throw new Exception( WC_Payments_Utils::get_filtered_error_message( $e ) );
			}

			$upe_payment_method = sanitize_text_field( wp_unslash( $_POST['payment_method'] ?? '' ) ); // phpcs:ignore WordPress.Security.NonceVerification

			if ( ! empty( $upe_payment_method ) && 'woocommerce_payments' !== $upe_payment_method ) {
				$payment_methods = [ str_replace( 'woocommerce_payments_', '', $upe_payment_method ) ];
			} elseif ( WC_Payments_Features::is_upe_split_enabled() ) {
				$payment_methods = [ 'card' ];
			} else {
				$payment_methods = WC_Payments::get_gateway()->get_payment_method_ids_enabled_at_checkout( null, true );
			}

			// The sanitize_user call here is deliberate: it seems the most appropriate sanitization function
			// for a string that will only contain latin alphanumeric characters and underscores.
			// phpcs:ignore WordPress.Security.NonceVerification.Missing
			$platform_checkout_intent_id = sanitize_user( wp_unslash( $_POST['platform-checkout-intent'] ?? '' ), true );

			// Initializing the intent variable here to ensure we don't try to use an undeclared
			// variable later.
			$intent = null;
			if ( ! empty( $platform_checkout_intent_id ) ) {
				// If the intent is included in the request use that intent.
				$request = Get_Intention::create( $platform_checkout_intent_id );
				$intent  = $request->send( 'wcpay_get_intent_request', $order );

				$intent_meta_order_id_raw = $intent->get_metadata()['order_id'] ?? '';
				$intent_meta_order_id     = is_numeric( $intent_meta_order_id_raw ) ? intval( $intent_meta_order_id_raw ) : 0;
				if ( $intent_meta_order_id !== $order_id ) {
					throw new Intent_Authentication_Exception(
						__( "We're not able to process this payment. Please try again later.", 'woocommerce-payments' ),
						'order_id_mismatch'
					);
				}
			}

			if ( empty( $intent ) ) {
				$request = Create_And_Confirm_Intention::create();
				$request->set_amount( $converted_amount );
				$request->set_currency_code( $currency );
				$request->set_payment_method( $payment_information->get_payment_method() );
				$request->set_customer( $customer_id );
				$request->set_capture_method( $payment_information->is_using_manual_capture() );
				$request->set_metadata( $metadata );
				$request->set_level3( $this->get_level3_data_from_order( $order ) );
				$request->set_off_session( $payment_information->is_merchant_initiated() );
				$request->set_payment_methods( $payment_methods );
				$request->set_cvc_confirmation( $payment_information->get_cvc_confirmation() );
				// Make sure that setting fingerprint is performed after setting metadata becaouse metadata will override any values you set before for metadata param.
				$request->set_fingerprint( $payment_information->get_fingerprint() );
				if ( $save_payment_method_to_store ) {
					$request->setup_future_usage();
				}
				if ( $scheduled_subscription_payment ) {
					$mandate = $this->get_mandate_param_for_renewal_order( $order );
					if ( $mandate ) {
						$request->set_mandate( $mandate );
					}
				}

				$intent = $request->send( 'wcpay_create_and_confirm_intent_request', $payment_information );
			}

			$intent_id     = $intent->get_id();
			$status        = $intent->get_status();
			$charge        = $intent->get_charge();
			$charge_id     = $charge ? $charge->get_id() : null;
			$client_secret = $intent->get_client_secret();
			$currency      = $intent->get_currency();
			$next_action   = $intent->get_next_action();
			$processing    = $intent->get_processing();
			// We update the payment method ID server side when it's necessary to clone payment methods,
			// for example when saving a payment method to a platform customer account. When this happens
			// we need to make sure the payment method on the order matches the one on the merchant account
			// not the one on the platform account. The payment method ID is updated on the order further
			// down.
			$payment_method = $intent->get_payment_method_id() ?? $payment_method;

			if ( Payment_Intent_Status::REQUIRES_ACTION === $status && $payment_information->is_merchant_initiated() ) {
				// Allow 3rd-party to trigger some action if needed.
				do_action( 'woocommerce_woocommerce_payments_payment_requires_action', $order, $intent_id, $payment_method, $customer_id, $charge_id, $currency );
				$this->order_service->mark_payment_failed( $order, $intent_id, $status, $charge_id );
			}
		} else {
			// phpcs:ignore WordPress.Security.NonceVerification.Missing
			$platform_checkout_intent_id = sanitize_user( wp_unslash( $_POST['platform-checkout-intent'] ?? '' ), true );

			if ( ! empty( $platform_checkout_intent_id ) ) {
				// If the setup intent is included in the request use that intent.
				$intent = $this->payments_api_client->get_setup_intent( $platform_checkout_intent_id );

				$intent_meta_order_id_raw = ! empty( $intent['metadata'] ) ? $intent['metadata']['order_id'] ?? '' : '';
				$intent_meta_order_id     = is_numeric( $intent_meta_order_id_raw ) ? intval( $intent_meta_order_id_raw ) : 0;

				if ( $intent_meta_order_id !== $order_id ) {
					throw new Intent_Authentication_Exception(
						__( "We're not able to process this payment. Please try again later.", 'woocommerce-payments' ),
						'order_id_mismatch'
					);
				}
			} else {
				$save_user_in_platform_checkout = false;

				if ( $this->platform_checkout_util->should_save_platform_customer() ) {
					$save_user_in_platform_checkout = true;
					$metadata_from_order            = apply_filters(
						'wcpay_metadata_from_order',
						[
							'customer_email' => $order->get_billing_email(),
						],
						$order
					);
					$metadata                       = array_merge( (array) $metadata_from_order, (array) $metadata ); // prioritize metadata from mobile app.

					do_action( 'woocommerce_payments_save_user_in_platform_checkout' );
				}

				// For $0 orders, we need to save the payment method using a setup intent.
				$request = Create_And_Confirm_Setup_Intention::create();
				$request->set_customer( $customer_id );
				$request->set_payment_method( $payment_information->get_payment_method() );
				$request->set_metadata( $metadata );
				$intent = $request->send( 'wcpay_create_and_confirm_setup_intention_request', $payment_information, false, $save_user_in_platform_checkout );
				$intent = $intent->to_array();
			}

			$intent_id     = $intent['id'];
			$status        = $intent['status'];
			$charge_id     = '';
			$client_secret = $intent['client_secret'];
			$currency      = $order->get_currency();
			$next_action   = $intent['next_action'];
			$processing    = [];
		}

		if ( ! empty( $intent ) ) {
			if ( ! in_array( $status, self::SUCCESSFUL_INTENT_STATUS, true ) ) {
				$intent_failed = true;
			}

			if ( $save_payment_method_to_store && ! $intent_failed ) {
				try {
					$token = null;

					// Setup intents are currently not deserialized as payment intents are, so check if it's an array first.
					// For WooPay checkouts, we may provide a platform payment method from `$payment_information`, but we need
					// to return a connected payment method. So we should always retrieve the payment method from the intent.
					$payment_method_id = is_array( $intent ) ? $intent['payment_method'] : $intent->get_payment_method_id();

					// Handle orders that are paid via WooPay and contain subscriptions.
					if ( $order->get_meta( 'is_woopay' ) && function_exists( 'wcs_order_contains_subscription' ) && wcs_order_contains_subscription( $order ) ) {

						$customer_tokens = WC_Payment_Tokens::get_customer_tokens( $order->get_user_id(), self::GATEWAY_ID );

						// Use the existing token if we already have one for the incoming payment method.
						foreach ( $customer_tokens as $saved_token ) {
							if ( $saved_token->get_token() === $payment_method_id ) {
								$token = $saved_token;
								break;
							}
						}
					}

					// Store a new token if we're not paying for a subscription in WooPay,
					// or if we are, but we didn't find a stored token for the selected payment method.
					if ( empty( $token ) ) {
						$token = $this->token_service->add_payment_method_to_user( $payment_method_id, $user );
					}
					$payment_information->set_token( $token );
				} catch ( Exception $e ) {
					// If saving the token fails, log the error message but catch the error to avoid crashing the checkout flow.
					Logger::log( 'Error when saving payment method: ' . $e->getMessage() );
				}
			}

			if ( $payment_information->is_using_saved_payment_method() ) {
				$token = $payment_information->get_payment_token();
				$this->add_token_to_order( $order, $token );

				if ( $order->get_meta( '_woopay_has_subscription' ) ) {
					$token->update_meta_data( 'is_attached_to_subscription', '1' );
					$token->save_meta_data();
				}
			}

			if ( Payment_Intent_Status::REQUIRES_ACTION === $status ) {
				if ( isset( $next_action['type'] ) && 'redirect_to_url' === $next_action['type'] && ! empty( $next_action['redirect_to_url']['url'] ) ) {
					$response = [
						'result'   => 'success',
						'redirect' => $next_action['redirect_to_url']['url'],
					];
				} else {
					$response = [
						'result'         => 'success',
						// Include a new nonce for update_order_status to ensure the update order
						// status call works when a guest user creates an account during checkout.
						'redirect'       => sprintf(
							'#wcpay-confirm-%s:%s:%s:%s',
							$payment_needed ? 'pi' : 'si',
							$order_id,
							WC_Payments_Utils::encrypt_client_secret( $this->account->get_stripe_account_id(), $client_secret ),
							wp_create_nonce( 'wcpay_update_order_status_nonce' )
						),
						// Include the payment method ID so the Blocks integration can save cards.
						'payment_method' => $payment_information->get_payment_method(),
					];
				}
			}
		}

		$this->order_service->attach_intent_info_to_order( $order, $intent_id, $status, $payment_method, $customer_id, $charge_id, $currency );
		$this->attach_exchange_info_to_order( $order, $charge_id );
		$this->update_order_status_from_intent( $order, $intent_id, $status, $charge_id );

		$this->maybe_add_customer_notification_note( $order, $processing );

		if ( isset( $response ) ) {
			return $response;
		}

		wc_reduce_stock_levels( $order_id );
		if ( isset( $cart ) ) {
			$cart->empty_cart();
		}

		if ( $payment_needed ) {
			$charge                 = $intent ? $intent->get_charge() : null;
			$payment_method_details = $charge ? $charge->get_payment_method_details() : [];
			$payment_method_type    = $payment_method_details ? $payment_method_details['type'] : null;

			if ( $order->get_meta( 'is_woopay' ) && 'card' === $payment_method_type && isset( $payment_method_details['card']['last4'] ) ) {
				$order->add_meta_data( 'last4', $payment_method_details['card']['last4'], true );
				$order->save_meta_data();
			}
		} else {
			$payment_method_details = false;
			$payment_method_options = isset( $intent['payment_method_options'] ) ? array_keys( $intent['payment_method_options'] ) : null;
			$payment_method_type    = $payment_method_options ? $payment_method_options[0] : null;
		}

		if ( empty( $_POST['payment_request_type'] ) ) { // phpcs:ignore WordPress.Security.NonceVerification
			$this->set_payment_method_title_for_order( $order, $payment_method_type, $payment_method_details );
		}

		return [
			'result'   => 'success',
			'redirect' => $this->get_return_url( $order ),
		];
	}

	/**
	 * By default this function does not do anything. But it can be overriden by child classes.
	 * It is used to set a formatted readable payment method title for order,
	 * using payment method details from accompanying charge.
	 *
	 * @param WC_Order   $order WC Order being processed.
	 * @param string     $payment_method_type Stripe payment method key.
	 * @param array|bool $payment_method_details Array of payment method details from charge or false.
	 */
	public function set_payment_method_title_for_order( $order, $payment_method_type, $payment_method_details ) {
	}

	/**
	 * Prepares Stripe metadata for a given order. The metadata later injected into intents, and
	 * used in transactions listing/details. If merchant connects an account to new store, listing/details
	 * keeps working even if orders are not available anymore - the metadata provides needed details.
	 *
	 * @param WC_Order     $order        Order being processed.
	 * @param Payment_Type $payment_type Enum stating whether payment is single or recurring.
	 *
	 * @return array Array of keyed metadata values.
	 */
	protected function get_metadata_from_order( $order, $payment_type ) {
		$name     = sanitize_text_field( $order->get_billing_first_name() ) . ' ' . sanitize_text_field( $order->get_billing_last_name() );
		$email    = sanitize_email( $order->get_billing_email() );
		$metadata = [
			'customer_name'  => $name,
			'customer_email' => $email,
			'site_url'       => esc_url( get_site_url() ),
			'order_id'       => $order->get_id(),
			'order_number'   => $order->get_order_number(),
			'order_key'      => $order->get_order_key(),
			'payment_type'   => $payment_type,
		];

		// If the order belongs to a WCPay Subscription, set the payment context to 'wcpay_subscription' (this helps with associating which fees belong to orders).
		if ( 'recurring' === (string) $payment_type && ! $this->is_subscriptions_plugin_active() ) {
			$subscriptions = wcs_get_subscriptions_for_order( $order, [ 'order_type' => 'any' ] );

			foreach ( $subscriptions as $subscription ) {
				if ( WC_Payments_Subscription_Service::is_wcpay_subscription( $subscription ) ) {
					$metadata['payment_context'] = 'wcpay_subscription';
					break;
				}
			}
		}

		return apply_filters( 'wcpay_metadata_from_order', $metadata, $order, $payment_type );
	}

	/**
	 * Given the charge data, checks if there was an exchange and adds it to the given order as metadata
	 *
	 * @param WC_Order $order The order to update.
	 * @param string   $charge_id ID of the charge to attach data from.
	 */
	public function attach_exchange_info_to_order( $order, $charge_id ) {
		if ( empty( $charge_id ) ) {
			return;
		}

		$currency_store   = strtolower( get_option( 'woocommerce_currency' ) );
		$currency_order   = strtolower( $order->get_currency() );
		$currency_account = strtolower( $this->account->get_account_default_currency() );

		// If the default currency for the store is different from the currency for the merchant's Stripe account,
		// the conversion rate provided by Stripe won't make sense, so we should not attach it to the order meta data
		// and instead we'll rely on the _wcpay_multi_currency_order_exchange_rate meta key for analytics.
		if ( $currency_store !== $currency_account ) {
			return;
		}

		if ( $currency_order !== $currency_account ) {
			// We check that the currency used in the order is different than the one set in the WC Payments account
			// to avoid requesting the charge if not needed.
			$request = Get_Charge::create( $charge_id );
			$charge  = $request->send( 'wcpay_get_charge_request', $charge_id );

			$exchange_rate = $charge['balance_transaction']['exchange_rate'] ?? null;
			if ( isset( $exchange_rate ) ) {
				$exchange_rate = WC_Payments_Utils::interpret_string_exchange_rate( $exchange_rate, $currency_order, $currency_account );
				$order->update_meta_data( '_wcpay_multi_currency_stripe_exchange_rate', $exchange_rate );
				$order->save_meta_data();
			}
		}
	}

	/**
	 * Parse the payment intent data and add any necessary notes to the order and update the order status accordingly.
	 *
	 * @param WC_Order $order The order to update.
	 * @param string   $intent_id The intent ID.
	 * @param string   $intent_status Intent status.
	 * @param string   $charge_id Charge ID.
	 */
	public function update_order_status_from_intent( $order, $intent_id, $intent_status, $charge_id ) {
		switch ( $intent_status ) {
			case Payment_Intent_Status::SUCCEEDED:
				$this->remove_session_processing_order( $order->get_id() );
				$this->order_service->mark_payment_completed( $order, $intent_id, $intent_status, $charge_id );
				break;
			case Payment_Intent_Status::PROCESSING:
			case Payment_Intent_Status::REQUIRES_CAPTURE:
				$this->order_service->mark_payment_authorized( $order, $intent_id, $intent_status, $charge_id );
				break;
			case Payment_Intent_Status::REQUIRES_ACTION:
			case Payment_Intent_Status::REQUIRES_PAYMENT_METHOD:
				$this->order_service->mark_payment_started( $order, $intent_id, $intent_status, $charge_id );
				break;
			default:
				Logger::error( 'Uncaught payment intent status of ' . $intent_status . ' passed for order id: ' . $order->get_id() );
				break;
		}
	}

	/**
	 * Saves the payment token to the order.
	 *
	 * @param WC_Order         $order The order.
	 * @param WC_Payment_Token $token The token to save.
	 */
	public function add_token_to_order( $order, $token ) {
		$payment_token = $this->get_payment_token( $order );

		// This could lead to tokens being saved twice in an order's payment tokens, but it is needed so that shoppers
		// may re-use a previous card for the same subscription, as we consider the last token to be the active one.
		// We can't remove the previous entry for the token because WC_Order does not support removal of tokens [1] and
		// we can't delete the token as it might be used somewhere else.
		// [1] https://github.com/woocommerce/woocommerce/issues/11857.
		if ( is_null( $payment_token ) || $token->get_id() !== $payment_token->get_id() ) {
			$order->add_payment_token( $token );
		}

		$this->maybe_add_token_to_subscription_order( $order, $token );
	}

	/**
	 * Retrieve payment token from a subscription or order.
	 *
	 * @param WC_Order $order Order or subscription object.
	 *
	 * @return null|WC_Payment_Token Last token associated with order or subscription.
	 */
	protected function get_payment_token( $order ) {
		$order_tokens = $order->get_payment_tokens();
		$token_id     = end( $order_tokens );
		return ! $token_id ? null : WC_Payment_Tokens::get( $token_id );
	}

	/**
	 * Can the order be refunded?
	 *
	 * @param  WC_Order $order Order object.
	 * @return bool
	 */
	public function can_refund_order( $order ) {
		return $order && $this->order_service->get_charge_id_for_order( $order );
	}

	/**
	 * Refund a charge.
	 *
	 * @param  int    $order_id - the Order ID to process the refund for.
	 * @param  float  $amount   - the amount to refund.
	 * @param  string $reason   - the reason for refunding.
	 *
	 * @return bool|WP_Error - Whether the refund went through. Returns a WP_Error if an Exception occurs during execution.
	 */
	public function process_refund( $order_id, $amount = null, $reason = '' ) {
		$order    = wc_get_order( $order_id );
		$currency = $this->order_service->get_wcpay_intent_currency_for_order( $order );

		if ( ! $order ) {
			return false;
		}

		// If this order is not captured yet, don't try and refund it. Instead, return an appropriate error message.
		if ( Payment_Intent_Status::REQUIRES_CAPTURE === $this->order_service->get_intention_status_for_order( $order ) ) {
			return new WP_Error(
				'uncaptured-payment',
				/* translators: an error message which will appear if a user tries to refund an order which is has been authorized but not yet charged. */
				__( "This payment is not captured yet. To cancel this order, please go to 'Order Actions' > 'Cancel authorization'. To proceed with a refund, please go to 'Order Actions' > 'Capture charge' to charge the payment card, and then trigger a refund via the 'Refund' button.", 'woocommerce-payments' )
			);
		}

		// If the entered amount is not valid stop without making a request.
		if ( $amount <= 0 || $amount > $order->get_total() ) {
			return new WP_Error(
				'invalid-amount',
				__( 'The refund amount is not valid.', 'woocommerce-payments' )
			);
		}

		$charge_id = $this->order_service->get_charge_id_for_order( $order );

		try {
			// If the payment method is Interac, the refund already exists (refunded via Mobile app).
			$is_refunded_off_session = Payment_Method::INTERAC_PRESENT === $this->get_payment_method_type_for_order( $order );
			if ( $is_refunded_off_session ) {
				$refund_amount = WC_Payments_Utils::prepare_amount( $amount ?? $order->get_total(), $order->get_currency() );
				$refunds       = array_filter(
					$this->payments_api_client->list_refunds( $charge_id )['data'],
					static function ( $refund ) use ( $refund_amount ) {
							return 'succeeded' === $refund['status'] && $refund_amount === $refund['amount'];
					}
				);

				if ( [] === $refunds ) {
					return new WP_Error(
						'wcpay_edit_order_refund_not_possible',
						__( 'You shall refund this payment in the same application where the payment was made.', 'woocommerce-payments' )
					);
				}

				$refund = array_pop( $refunds );
			} else {
				if ( null === $amount ) {
					// If amount is null, the default is the entire charge.
					$refund = $this->payments_api_client->refund_charge( $charge_id );
				} else {
					$refund = $this->payments_api_client->refund_charge( $charge_id, WC_Payments_Utils::prepare_amount( $amount, $order->get_currency() ) );
				}
			}
			$currency = strtoupper( $refund['currency'] );
			Tracker::track_admin( 'wcpay_edit_order_refund_success' );
		} catch ( Exception $e ) {

			$note = sprintf(
				/* translators: %1: the successfully charged amount, %2: error message */
				__( 'A refund of %1$s failed to complete: %2$s', 'woocommerce-payments' ),
				WC_Payments_Explicit_Price_Formatter::get_explicit_price( wc_price( $amount, [ 'currency' => $currency ] ), $order ),
				$e->getMessage()
			);

			Logger::log( $note );
			$order->add_order_note( $note );
			$this->order_service->set_wcpay_refund_status_for_order( $order, 'failed' );
			$order->save();

			Tracker::track_admin( 'wcpay_edit_order_refund_failure', [ 'reason' => $note ] );
			return new WP_Error( 'wcpay_edit_order_refund_failure', $e->getMessage() );
		}

		if ( empty( $reason ) ) {
			$note = sprintf(
				WC_Payments_Utils::esc_interpolated_html(
					/* translators: %1: the successfully charged amount, %2: refund id */
					__( 'A refund of %1$s was successfully processed using WooCommerce Payments (<code>%2$s</code>).', 'woocommerce-payments' ),
					[
						'code' => '<code>',
					]
				),
				WC_Payments_Explicit_Price_Formatter::get_explicit_price( wc_price( $amount, [ 'currency' => $currency ] ), $order ),
				$refund['id']
			);
		} else {
			$note = sprintf(
				WC_Payments_Utils::esc_interpolated_html(
					/* translators: %1: the successfully charged amount, %2: refund id, %3: reason */
					__( 'A refund of %1$s was successfully processed using WooCommerce Payments. Reason: %2$s. (<code>%3$s</code>)', 'woocommerce-payments' ),
					[
						'code' => '<code>',
					]
				),
				WC_Payments_Explicit_Price_Formatter::get_explicit_price( wc_price( $amount, [ 'currency' => $currency ] ), $order ),
				$reason,
				$refund['id']
			);
		}

		// Get the last created WC refund from order and save WCPay refund id as meta.
		$wc_last_refund = WC_Payments_Utils::get_last_refund_from_order_id( $order_id );
		if ( $wc_last_refund ) {
			$this->order_service->set_wcpay_refund_id_for_order( $wc_last_refund, $refund['id'] );
			$wc_last_refund->save_meta_data();
		}

		$order->add_order_note( $note );
		$this->order_service->set_wcpay_refund_status_for_order( $order, 'successful' );
		$order->save();

		return true;
	}

	/**
	 * Checks whether a refund through the gateway has already failed.
	 *
	 * @param WC_Order $order The order to check.
	 * @return boolean
	 */
	public function has_refund_failed( $order ) {
		return 'failed' === $this->order_service->get_wcpay_refund_status_for_order( $order );
	}

	/**
	 * Gets the payment method type used for an order, if any
	 *
	 * @param WC_Order $order The order to get the payment method type for.
	 * @return string
	 */
	private function get_payment_method_type_for_order( $order ): string {
		if ( $this->order_service->get_payment_method_id_for_order( $order ) ) {
			$payment_method_id      = $this->order_service->get_payment_method_id_for_order( $order );
			$payment_method_details = $this->payments_api_client->get_payment_method( $payment_method_id );
		} elseif ( $this->order_service->get_intent_id_for_order( $order ) ) {
			$payment_intent_id = $this->order_service->get_intent_id_for_order( $order );
			$request           = Get_Intention::create( $payment_intent_id );
			$payment_intent    = $request->send( 'wcpay_get_intent_request', $order );

			$charge                 = $payment_intent ? $payment_intent->get_charge() : null;
			$payment_method_details = $charge ? $charge->get_payment_method_details() : [];
		}

		return $payment_method_details['type'] ?? 'unknown';
	}

	/**
	 * Overrides the original method in woo's WC_Settings_API in order to conditionally render the enabled checkbox.
	 *
	 * @param string $key Field key.
	 * @param array  $data Field data.
	 *
	 * @return string Checkbox markup or empty string.
	 */
	public function generate_checkbox_html( $key, $data ) {
		if ( 'enabled' === $key && ! $this->is_connected() ) {
			return '';
		}

		$in_dev_mode = WC_Payments::mode()->is_dev();

		if ( 'test_mode' === $key && $in_dev_mode ) {
			$data['custom_attributes']['disabled'] = 'disabled';
			$data['label']                         = __( 'Dev mode is active so all transactions will be in test mode. This setting is only available to live accounts.', 'woocommerce-payments' );
		}

		if ( 'enable_logging' === $key && $in_dev_mode ) {
			$data['custom_attributes']['disabled'] = 'disabled';
			$data['label']                         = __( 'Dev mode is active so logging is on by default.', 'woocommerce-payments' );
		}

		return parent::generate_checkbox_html( $key, $data );
	}

	/**
	 * Generates markup for account statement descriptor field.
	 *
	 * @param string $key Field key.
	 * @param array  $data Field data.
	 *
	 * @return string
	 */
	public function generate_account_statement_descriptor_html( $key, $data ) {
		if ( ! $this->is_connected() ) {
			return '';
		}

		return parent::generate_text_html( $key, $data );
	}

	/**
	 * Get option from DB or connected account.
	 *
	 * Overrides parent method to retrieve some options from connected account.
	 *
	 * @param  string $key           Option key.
	 * @param  mixed  $empty_value   Value when empty.
	 * @return string|array|int|bool The value specified for the option or a default value for the option.
	 */
	public function get_option( $key, $empty_value = null ) {
		switch ( $key ) {
			case 'enabled':
				return parent::get_option( static::METHOD_ENABLED_KEY, $empty_value );
			case 'account_statement_descriptor':
				return $this->get_account_statement_descriptor();
			case 'account_business_name':
				return $this->get_account_business_name();
			case 'account_business_url':
				return $this->get_account_business_url();
			case 'account_business_support_address':
				return $this->get_account_business_support_address();
			case 'account_business_support_email':
				return $this->get_account_business_support_email();
			case 'account_business_support_phone':
				return $this->get_account_business_support_phone();
			case 'account_branding_logo':
				return $this->get_account_branding_logo();
			case 'account_branding_icon':
				return $this->get_account_branding_icon();
			case 'account_branding_primary_color':
				return $this->get_account_branding_primary_color();
			case 'account_branding_secondary_color':
				return $this->get_account_branding_secondary_color();
			case 'deposit_schedule_interval':
				return $this->get_deposit_schedule_interval();
			case 'deposit_schedule_weekly_anchor':
				return $this->get_deposit_schedule_weekly_anchor();
			case 'deposit_schedule_monthly_anchor':
				return $this->get_deposit_schedule_monthly_anchor();
			case 'deposit_delay_days':
				return $this->get_deposit_delay_days();
			case 'deposit_status':
				return $this->get_deposit_status();
			case 'deposit_completed_waiting_period':
				return $this->get_deposit_completed_waiting_period();
			case 'current_protection_level':
				return $this->get_current_protection_level();
			case 'advanced_fraud_protection_settings':
				return $this->get_advanced_fraud_protection_settings();

			default:
				return parent::get_option( $key, $empty_value );
		}
	}

	/**
	 * Return the name of the option in the WP DB.
	 * Overrides parent method so the option key is the same as the parent class.
	 */
	public function get_option_key() {
		// Intentionally using self instead of static so options are loaded from main gateway settings.
		return $this->plugin_id . self::GATEWAY_ID . '_settings';
	}


	/**
	 * Update a single option.
	 * Overrides parent method to use different key for `enabled`.
	 *
	 * @param string $key Option key.
	 * @param mixed  $value Value to set.
	 * @return bool was anything saved?
	 */
	public function update_option( $key, $value = '' ) {
		if ( 'enabled' === $key ) {
			$key = static::METHOD_ENABLED_KEY;
		}
		return parent::update_option( $key, $value );
	}

	/**
	 * Updates whether platform checkout is enabled or disabled.
	 *
	 * @param bool $is_platform_checkout_enabled Whether platform checkout should be enabled.
	 */
	public function update_is_platform_checkout_enabled( $is_platform_checkout_enabled ) {
		$current_is_platform_checkout_enabled = 'yes' === $this->get_option( 'platform_checkout', 'no' );
		if ( $is_platform_checkout_enabled !== $current_is_platform_checkout_enabled ) {
			wc_admin_record_tracks_event(
				$is_platform_checkout_enabled ? 'platform_checkout_enabled' : 'platform_checkout_disabled',
				[ 'test_mode' => WC_Payments::mode()->is_test() ? 1 : 0 ]
			);
			$this->update_option( 'platform_checkout', $is_platform_checkout_enabled ? 'yes' : 'no' );
			if ( ! $is_platform_checkout_enabled ) {
				Platform_Checkout_Order_Status_Sync::remove_webhook();
			} elseif ( WC_Payments_Features::is_upe_legacy_enabled() ) {
				update_option( WC_Payments_Features::UPE_FLAG_NAME, '0' );
				update_option( WC_Payments_Features::UPE_SPLIT_FLAG_NAME, '1' );

				if ( function_exists( 'wc_admin_record_tracks_event' ) ) {
					wc_admin_record_tracks_event( 'wcpay_split_upe_enabled' );
				}
			}
		}
	}

	/**
	 * Init settings for gateways.
	 */
	public function init_settings() {
		parent::init_settings();
		$this->enabled = ! empty( $this->settings[ static::METHOD_ENABLED_KEY ] ) && 'yes' === $this->settings[ static::METHOD_ENABLED_KEY ] ? 'yes' : 'no';
	}

	/**
	 * Get payment capture type from WCPay settings.
	 *
	 * @return Payment_Capture_Type MANUAL or AUTOMATIC depending on the settings.
	 */
	protected function get_capture_type() {
		return 'yes' === $this->get_option( 'manual_capture' ) ? Payment_Capture_Type::MANUAL() : Payment_Capture_Type::AUTOMATIC();
	}

	/**
	 * Map fields that need to be updated and update the fields server side.
	 *
	 * @param array $settings Plugin settings.
	 * @return array Updated fields.
	 */
	public function update_account_settings( array $settings ) : array {
		$account_settings = [];
		foreach ( static::ACCOUNT_SETTINGS_MAPPING as $name => $account_key ) {
			if ( isset( $settings[ $name ] ) ) {
				$account_settings[ $account_key ] = $settings[ $name ];
			}
		}
		$this->update_account( $account_settings );

		return $account_settings;
	}

	/**
	 * Gets connected account statement descriptor.
	 *
	 * @param string $empty_value Empty value to return when not connected or fails to fetch account descriptor.
	 *
	 * @return string Statement descriptor of default value.
	 */
	public function get_account_statement_descriptor( string $empty_value = '' ): string {
		try {
			if ( $this->is_connected() ) {
				return $this->account->get_statement_descriptor();
			}
		} catch ( Exception $e ) {
			Logger::error( 'Failed to get account statement descriptor.' . $e );
		}
		return $empty_value;
	}

	/**
	 * Gets connected account business name.
	 *
	 * @param string $default_value Value to return when not connected or failed to fetch business name.
	 *
	 * @return string Business name or default value.
	 */
	protected function get_account_business_name( $default_value = '' ): string {
		try {
			if ( $this->is_connected() ) {
				return $this->account->get_business_name();
			}
		} catch ( Exception $e ) {
			Logger::error( 'Failed to get account business name.' . $e );
		}

		return $default_value;
	}

	/**
	 * Gets connected account business url.
	 *
	 * @param string $default_value Value to return when not connected or failed to fetch business url.
	 *
	 * @return string Business url or default value.
	 */
	protected function get_account_business_url( $default_value = '' ): string {
		try {
			if ( $this->is_connected() ) {
				return $this->account->get_business_url();
			}
		} catch ( Exception $e ) {
			Logger::error( 'Failed to get account business name.' . $e );
		}

		return $default_value;
	}

	/**
	 * Gets connected account business address.
	 *
	 * @param array $default_value Value to return when not connected or failed to fetch business address.
	 *
	 * @return array Business address or default value.
	 */
	protected function get_account_business_support_address( $default_value = [] ): array {
		try {
			if ( $this->is_connected() ) {
				return $this->account->get_business_support_address();
			}
		} catch ( Exception $e ) {
			Logger::error( 'Failed to get account business name.' . $e );
		}

		return $default_value;
	}

	/**
	 * Gets connected account business support email.
	 *
	 * @param string $default_value Value to return when not connected or failed to fetch business support email.
	 *
	 * @return string Business support email or default value.
	 */
	protected function get_account_business_support_email( $default_value = '' ): string {
		try {
			if ( $this->is_connected() ) {
				return $this->account->get_business_support_email();
			}
		} catch ( Exception $e ) {
			Logger::error( 'Failed to get account business name.' . $e );
		}

		return $default_value;
	}

	/**
	 * Gets connected account business support phone.
	 *
	 * @param string $default_value Value to return when not connected or failed to fetch business support phone.
	 *
	 * @return string Business support phone or default value.
	 */
	protected function get_account_business_support_phone( $default_value = '' ): string {
		try {
			if ( $this->is_connected() ) {
				return $this->account->get_business_support_phone();
			}
		} catch ( Exception $e ) {
			Logger::error( 'Failed to get account business name.' . $e );
		}

		return $default_value;
	}

	/**
	 * Gets connected account branding logo.
	 *
	 * @param string $default_value Value to return when not connected or failed to fetch branding logo.
	 *
	 * @return string Business support branding logo or default value.
	 */
	protected function get_account_branding_logo( $default_value = '' ): string {
		try {
			if ( $this->is_connected() ) {
				return $this->account->get_branding_logo();
			}
		} catch ( Exception $e ) {
			Logger::error( 'Failed to get account business name.' . $e );
		}

		return $default_value;
	}

	/**
	 * Gets connected account branding icon.
	 *
	 * @param string $default_value Value to return when not connected or failed to fetch branding icon.
	 *
	 * @return string Business support branding icon or default value.
	 */
	protected function get_account_branding_icon( $default_value = '' ): string {
		try {
			if ( $this->is_connected() ) {
				return $this->account->get_branding_icon();
			}
		} catch ( Exception $e ) {
			Logger::error( 'Failed to get account business name.' . $e );
		}

		return $default_value;
	}

	/**
	 * Checks if the attached payment intent was successful for the current order.
	 *
	 * @param  WC_Order $order Current order to check.
	 *
	 * @return array|void A successful response in case the attached intent was successful, null if none.
	 */
	protected function check_payment_intent_attached_to_order_succeeded( WC_Order $order ) {
		$intent_id = (string) $order->get_meta( '_intent_id', true );
		if ( empty( $intent_id ) ) {
			return;
		}

		// We only care about payment intent.
		$is_payment_intent = 'pi_' === substr( $intent_id, 0, 3 );
		if ( ! $is_payment_intent ) {
			return;
		}

		try {
			$request       = Get_Intention::create( $intent_id );
			$intent        = $request->send( 'wcpay_get_intention_request' );
			$intent_status = $intent->get_status();
		} catch ( Exception $e ) {
			Logger::error( 'Failed to fetch attached payment intent: ' . $e );
			return;
		};

		if ( ! in_array( $intent_status, self::SUCCESSFUL_INTENT_STATUS, true ) ) {
			return;
		}

		$intent_meta_order_id_raw = $intent->get_metadata()['order_id'] ?? '';
		$intent_meta_order_id     = is_numeric( $intent_meta_order_id_raw ) ? intval( $intent_meta_order_id_raw ) : 0;
		if ( $intent_meta_order_id !== $order->get_id() ) {
			return;
		}

		$charge    = $intent->get_charge();
		$charge_id = $charge ? $charge->get_id() : null;
		$this->update_order_status_from_intent( $order, $intent_id, $intent_status, $charge_id );

		$return_url = $this->get_return_url( $order );
		$return_url = add_query_arg( self::FLAG_PREVIOUS_SUCCESSFUL_INTENT, 'yes', $return_url );
		return [
			'result'                               => 'success',
			'redirect'                             => $return_url,
			'wcpay_upe_previous_successful_intent' => 'yes', // This flag is needed for UPE flow.
		];
	}

	/**
	 * Checks if the current order has the same content with the session processing order, which was already paid (ex. by a webhook).
	 *
	 * @param  WC_Order $current_order Current order in process_payment.
	 *
	 * @return array|void A successful response in case the session processing order was paid, null if none.
	 */
	protected function check_against_session_processing_order( WC_Order $current_order ) {
		$session_order_id = $this->get_session_processing_order();
		if ( null === $session_order_id ) {
			return;
		}

		$session_order = wc_get_order( $session_order_id );
		if ( ! is_a( $session_order, 'WC_Order' ) ) {
			return;
		}

		if ( $current_order->get_cart_hash() !== $session_order->get_cart_hash() ) {
			return;
		}

		if ( ! $session_order->has_status( wc_get_is_paid_statuses() ) ) {
			return;
		}

		$session_order->add_order_note(
			sprintf(
				/* translators: order ID integer number */
				__( 'WooCommerce Payments: detected and deleted order ID %d, which has duplicate cart content with this order.', 'woocommerce-payments' ),
				$current_order->get_id()
			)
		);
		$current_order->delete();

		$this->remove_session_processing_order( $session_order_id );

		$return_url = $this->get_return_url( $session_order );
		$return_url = add_query_arg( self::FLAG_PREVIOUS_ORDER_PAID, 'yes', $return_url );

		return [
			'result'                            => 'success',
			'redirect'                          => $return_url,
			'wcpay_upe_paid_for_previous_order' => 'yes', // This flag is needed for UPE flow.
		];
	}

	/**
	 * Update the processing order ID for the current session.
	 *
	 * @param  int $order_id Order ID.
	 *
	 * @return void
	 */
	protected function maybe_update_session_processing_order( int $order_id ) {
		if ( WC()->session ) {
			WC()->session->set( self::SESSION_KEY_PROCESSING_ORDER, $order_id );
		}
	}

	/**
	 * Remove the provided order ID from the current session if it matches with the ID in the session.
	 *
	 * @param  int $order_id Order ID to remove from the session.
	 *
	 * @return void
	 */
	protected function remove_session_processing_order( int $order_id ) {
		$current_session_id = $this->get_session_processing_order();
		if ( $order_id === $current_session_id && WC()->session ) {
			WC()->session->set( self::SESSION_KEY_PROCESSING_ORDER, null );
		}
	}

	/**
	 * Get the processing order ID for the current session.
	 *
	 * @return integer|null Order ID. Null if the value is not set.
	 */
	protected function get_session_processing_order() {
		$session = WC()->session;
		if ( null === $session ) {
			return null;
		}

		$val = $session->get( self::SESSION_KEY_PROCESSING_ORDER );
		return null === $val ? null : absint( $val );
	}

	/**
	 * Action to remove the order ID when customers reach its order-received page.
	 *
	 * @return void
	 */
	public function clear_session_processing_order_after_landing_order_received_page() {
		global $wp;

		if ( is_order_received_page() && isset( $wp->query_vars['order-received'] ) ) {
			$order_id = absint( $wp->query_vars['order-received'] );
			$this->remove_session_processing_order( $order_id );
		}
	}

	/**
	 * Gets connected account branding primary color.
	 *
	 * @param string $default_value Value to return when not connected or failed to fetch branding primary color.
	 *
	 * @return string Business support branding primary color or default value.
	 */
	protected function get_account_branding_primary_color( $default_value = '' ): string {
		try {
			if ( $this->is_connected() ) {
				return $this->account->get_branding_primary_color();
			}
		} catch ( Exception $e ) {
			Logger::error( 'Failed to get account business name.' . $e );
		}

		return $default_value;
	}

	/**
	 * Gets connected account branding secondary color.
	 *
	 * @param string $default_value Value to return when not connected or failed to fetch branding secondary color.
	 *
	 * @return string Business support branding secondary color or default value.
	 */
	protected function get_account_branding_secondary_color( $default_value = '' ): string {
		try {
			if ( $this->is_connected() ) {
				return $this->account->get_branding_secondary_color();
			}
		} catch ( Exception $e ) {
			Logger::error( 'Failed to get account business name.' . $e );
		}

		return $default_value;
	}

	/**
	 * Gets connected account deposit schedule interval.
	 *
	 * @param string $empty_value Empty value to return when not connected or fails to fetch deposit schedule.
	 *
	 * @return string Interval or default value.
	 */
	protected function get_deposit_schedule_interval( string $empty_value = '' ): string {
		try {
			if ( $this->is_connected() ) {
				return $this->account->get_deposit_schedule_interval();
			}
		} catch ( Exception $e ) {
			Logger::error( 'Failed to get deposit schedule interval.' . $e );
		}
		return $empty_value;
	}

	/**
	 * Gets connected account deposit schedule weekly anchor.
	 *
	 * @param string $empty_value Empty value to return when not connected or fails to fetch deposit schedule weekly anchor.
	 *
	 * @return string Weekly anchor or default value.
	 */
	protected function get_deposit_schedule_weekly_anchor( string $empty_value = '' ): string {
		try {
			if ( $this->is_connected() ) {
				return $this->account->get_deposit_schedule_weekly_anchor();
			}
		} catch ( Exception $e ) {
			Logger::error( 'Failed to get deposit schedule weekly anchor.' . $e );
		}
		return $empty_value;
	}

	/**
	 * Gets connected account deposit schedule monthly anchor.
	 *
	 * @param int|null $empty_value Empty value to return when not connected or fails to fetch deposit schedule monthly anchor.
	 *
	 * @return int|null Monthly anchor or default value.
	 */
	protected function get_deposit_schedule_monthly_anchor( $empty_value = null ) {
		try {
			if ( $this->is_connected() ) {
				return $this->account->get_deposit_schedule_monthly_anchor();
			}
		} catch ( Exception $e ) {
			Logger::error( 'Failed to get deposit schedule monthly anchor.' . $e );
		}
		return null === $empty_value ? null : (int) $empty_value;
	}

	/**
	 * Gets connected account deposit delay days.
	 *
	 * @param int $default_value Value to return when not connected or fails to fetch deposit delay days. Default is 7 days.
	 *
	 * @return int number of days.
	 */
	protected function get_deposit_delay_days( int $default_value = 7 ): int {
		try {
			if ( $this->is_connected() ) {
				return $this->account->get_deposit_delay_days() ?? $default_value;
			}
		} catch ( Exception $e ) {
			Logger::error( 'Failed to get deposit delay days.' . $e );
		}
		return $default_value;
	}

	/**
	 * Gets connected account deposit status.
	 *
	 * @param string $empty_value Empty value to return when not connected or fails to fetch deposit status.
	 *
	 * @return string deposit status or default value.
	 */
	protected function get_deposit_status( string $empty_value = '' ): string {
		try {
			if ( $this->is_connected() ) {
				return $this->account->get_deposit_status();
			}
		} catch ( Exception $e ) {
			Logger::error( 'Failed to get deposit status.' . $e );
		}
		return $empty_value;
	}

	/**
	 * Gets the completed deposit waiting period value.
	 *
	 * @param bool $empty_value Empty value to return when not connected or fails to fetch the completed deposit waiting period value.
	 *
	 * @return bool The completed deposit waiting period value or default value.
	 */
	protected function get_deposit_completed_waiting_period( bool $empty_value = false ): bool {
		try {
			if ( $this->is_connected() ) {
				return $this->account->get_deposit_completed_waiting_period();
			}
		} catch ( Exception $e ) {
			Logger::error( 'Failed to get the deposit waiting period value.' . $e );
		}
		return $empty_value;
	}

	/**
	 * Gets the current fraud protection level value.
	 *
	 * @return  string The current fraud protection level.
	 */
	protected function get_current_protection_level() {
		// If fraud and risk tools feature is not enabled, do not expose the settings.
		if ( ! WC_Payments_Features::is_fraud_protection_settings_enabled() ) {
			return '';
		}

		return get_option( 'current_protection_level', 'standard' );
	}

	/**
	 * Gets the advanced fraud protection level settings value.
	 *
	 * @return  array The advanced level fraud settings for the store, if not saved, the default ones.
	 */
	protected function get_advanced_fraud_protection_settings() {
		// If fraud and risk tools feature is not enabled, do not expose the settings.
		if ( ! WC_Payments_Features::is_fraud_protection_settings_enabled() ) {
			return [];
		}

<<<<<<< HEAD
		// Check if we have local cache available before pulling it from the server.
		$cached_server_settings = get_transient( 'wcpay_fraud_protection_settings' );
		if ( ! $cached_server_settings ) {
			try {
				$latest_server_ruleset = $this->payments_api_client->get_latest_fraud_ruleset();
				if ( isset( $latest_server_ruleset['ruleset_config'] ) ) {
					set_transient( 'wcpay_fraud_protection_settings', $latest_server_ruleset['ruleset_config'], 1 * DAY_IN_SECONDS );
					return $latest_server_ruleset['ruleset_config'];
				}
				return [];
			} catch ( API_Exception $ex ) {
				set_transient( 'wcpay_fraud_protection_settings', [], 1 * DAY_IN_SECONDS );
				return [];
			}
=======
		// Check if Stripe is connected.
		if ( ! $this->is_connected() ) {
			return [];
		}

		$settings = get_option( 'advanced_fraud_protection_settings', false );
		if ( ! $settings ) {
			return Fraud_Risk_Tools::get_default_protection_settings();
>>>>>>> db4303a4
		}

		return $cached_server_settings;
	}

	/**
	 * The get_icon() method from the WC_Payment_Gateway class wraps the icon URL into a prepared HTML element, but there are situations when this
	 * element needs to be rendered differently on the UI (e.g. additional styles or `display` property).
	 *
	 * This is why we need a usual getter like this to provide a raw icon URL to the UI, which will render it according to particular requirements.
	 *
	 * @return string Returns the payment method icon URL.
	 */
	public function get_icon_url() {
		return $this->icon;
	}

	/**
	 * Handles connected account update when plugin settings saved.
	 *
	 * Adds error message to display in admin notices in case of failure.
	 *
	 * @param array $account_settings Stripe account settings.
	 * Supported: statement_descriptor, business_name, business_url, business_support_address,
	 * business_support_email, business_support_phone, branding_logo, branding_icon,
	 * branding_primary_color, branding_secondary_color.
	 */
	public function update_account( $account_settings ) {
		if ( empty( $account_settings ) ) {
			return;
		}

		$error_message = $this->account->update_stripe_account( $account_settings );

		if ( is_string( $error_message ) ) {
			$msg = __( 'Failed to update Stripe account. ', 'woocommerce-payments' ) . $error_message;
			$this->add_error( $msg );
		}
	}

	/**
	 * Validates statement descriptor value
	 *
	 * @param  string $key Field key.
	 * @param  string $value Posted Value.
	 *
	 * @return string                   Sanitized statement descriptor.
	 * @throws InvalidArgumentException When statement descriptor is invalid.
	 */
	public function validate_account_statement_descriptor_field( $key, $value ) {
		// Since the value is escaped, and we are saving in a place that does not require escaping, apply stripslashes.
		$value = trim( stripslashes( $value ) );

		// Validation can be done with a single regex but splitting into multiple for better readability.
		$valid_length   = '/^.{5,22}$/';
		$has_one_letter = '/^.*[a-zA-Z]+/';
		$no_specials    = '/^[^*"\'<>]*$/';

		if (
			! preg_match( $valid_length, $value ) ||
			! preg_match( $has_one_letter, $value ) ||
			! preg_match( $no_specials, $value )
		) {
			throw new InvalidArgumentException( __( 'Customer bank statement is invalid. Statement should be between 5 and 22 characters long, contain at least single Latin character and does not contain special characters: \' " * &lt; &gt;', 'woocommerce-payments' ) );
		}

		return $value;
	}

	/**
	 * Add capture and cancel actions for orders with an authorized charge.
	 *
	 * @param array $actions - Actions to make available in order actions metabox.
	 */
	public function add_order_actions( $actions ) {
		global $theorder;

		if ( ! is_object( $theorder ) ) {
			return $actions;
		}

		if ( $this->id !== $theorder->get_payment_method() ) {
			return $actions;
		}

		if ( Payment_Intent_Status::REQUIRES_CAPTURE !== $this->order_service->get_intention_status_for_order( $theorder ) ) {
			return $actions;
		}

		// if order is already completed, we shouldn't capture the charge anymore.
		if ( in_array( $theorder->get_status(), wc_get_is_paid_statuses(), true ) ) {
			return $actions;
		}

		$new_actions = [
			'capture_charge'       => __( 'Capture charge', 'woocommerce-payments' ),
			'cancel_authorization' => __( 'Cancel authorization', 'woocommerce-payments' ),
		];

		return array_merge( $new_actions, $actions );
	}

	/**
	 * Capture previously authorized charge.
	 *
	 * @param WC_Order $order - Order to capture charge on.
	 * @param bool     $include_level3 - Whether to include level 3 data in payment intent.
	 *
	 * @return array An array containing the status (succeeded/failed), id (intent ID), message (error message if any), and http code
	 */
	public function capture_charge( $order, $include_level3 = true ) {
		$amount                   = $order->get_total();
		$is_authorization_expired = false;
		$intent                   = null;
		$status                   = null;
		$error_message            = null;
		$http_code                = null;
		$currency                 = $this->order_service->get_wcpay_intent_currency_for_order( $order );

		try {
			$intent_id = $order->get_transaction_id();

			$request = Get_Intention::create( $intent_id );
			$intent  = $request->send( 'wcpay_get_intent_request', $order );

			$payment_type = $this->is_payment_recurring( $order->get_id() ) ? Payment_Type::RECURRING() : Payment_Type::SINGLE();

			$metadata_from_intent = $intent->get_metadata(); // mobile app may have set metadata.
			$metadata_from_order  = $this->get_metadata_from_order( $order, $payment_type );
			$merged_metadata      = array_merge( (array) $metadata_from_order, (array) $metadata_from_intent ); // prioritize metadata from mobile app.

			$wcpay_request = Update_Intention::create( $intent_id );
			$wcpay_request->set_metadata( $merged_metadata );
			$wcpay_request->send( 'wcpay_prepare_intention_for_capture', $order );

			$capture_intention_request = Capture_Intention::create( $intent_id );
			$capture_intention_request->set_amount_to_capture( WC_Payments_Utils::prepare_amount( $amount, $order->get_currency() ) );
			if ( $include_level3 ) {
				$capture_intention_request->set_level3( $this->get_level3_data_from_order( $order ) );
			}
			$intent = $capture_intention_request->send( 'wcpay_capture_intent_request', $order );

			$status    = $intent->get_status();
			$currency  = $intent->get_currency();
			$http_code = 200;
		} catch ( API_Exception $e ) {
			try {
				$error_message = $e->getMessage();
				$http_code     = $e->get_http_code();

				// Fetch the Intent to check if it's already expired and the site missed the "charge.expired" webhook.
				$intent = $request->send( 'wcpay_get_intent_request', $order );

				if ( Payment_Intent_Status::CANCELED === $intent->get_status() ) {
					$is_authorization_expired = true;
				}
			} catch ( API_Exception $ge ) {
				// Ignore any errors during the intent retrieval, and add the failed capture note below with the
				// original error message.
				$status        = null;
				$error_message = $e->getMessage();
				$http_code     = $e->get_http_code();
			}
		}

		Tracker::track_admin( 'wcpay_merchant_captured_auth' );

		// There is a possibility of the intent being null, so we need to get the charge_id safely.
		$charge    = ! empty( $intent ) ? $intent->get_charge() : null;
		$charge_id = ! empty( $charge ) ? $charge->get_id() : $this->order_service->get_charge_id_for_order( $order );

		$this->attach_exchange_info_to_order( $order, $charge_id );

		if ( Payment_Intent_Status::SUCCEEDED === $status ) {
			$this->order_service->mark_payment_capture_completed( $order, $intent_id, $status, $charge_id );
		} elseif ( $is_authorization_expired ) {
			$this->order_service->mark_payment_capture_expired( $order, $intent_id, Payment_Intent_Status::CANCELED, $charge_id );
		} else {
			if ( ! empty( $error_message ) ) {
				$error_message = esc_html( $error_message );
			} else {
				$http_code = 502;
			}

			$this->order_service->mark_payment_capture_failed( $order, $intent_id, Payment_Intent_Status::REQUIRES_CAPTURE, $charge_id, $error_message );
		}

		return [
			'status'    => $status ?? 'failed',
			'id'        => ! empty( $intent ) ? $intent->get_id() : null,
			'message'   => $error_message,
			'http_code' => $http_code,
		];
	}

	/**
	 * Cancel previously authorized charge.
	 *
	 * @param WC_Order $order - Order to cancel authorization on.
	 */
	public function cancel_authorization( $order ) {
		$status        = null;
		$error_message = null;

		try {
			$request = Cancel_Intention::create( $order->get_transaction_id() );
			$intent  = $request->send( 'wcpay_cancel_intent_request', $order );
			$status  = $intent->get_status();
		} catch ( API_Exception $e ) {
			try {
				// Fetch the Intent to check if it's already expired and the site missed the "charge.expired" webhook.
				$request = Get_Intention::create( $order->get_transaction_id() );
				$intent  = $request->send( 'wcpay_get_intent_request', $order );

				$status = $intent->get_status();
				if ( Payment_Intent_Status::CANCELED !== $status ) {
					$error_message = $e->getMessage();
				}
			} catch ( API_Exception $ge ) {
				// Ignore any errors during the intent retrieval, and add the failed cancellation note below with the
				// original error message.
				$status        = null;
				$error_message = $e->getMessage();
			}
		}

		if ( Payment_Intent_Status::CANCELED === $status ) {
			$charge    = $intent->get_charge();
			$charge_id = ! empty( $charge ) ? $charge->get_id() : null;

			$this->order_service->mark_payment_capture_cancelled( $order, $intent->get_id(), $status );
			return;
		} elseif ( ! empty( $error_message ) ) {
			$note = sprintf(
				WC_Payments_Utils::esc_interpolated_html(
					/* translators: %1: error message  */
					__(
						'Canceling authorization <strong>failed</strong> to complete with the following message: <code>%1$s</code>.',
						'woocommerce-payments'
					),
					[
						'strong' => '<strong>',
						'code'   => '<code>',
					]
				),
				esc_html( $error_message )
			);
			$order->add_order_note( $note );
		} else {
			$order->add_order_note(
				WC_Payments_Utils::esc_interpolated_html(
					__( 'Canceling authorization <strong>failed</strong> to complete.', 'woocommerce-payments' ),
					[ 'strong' => '<strong>' ]
				)
			);
		}

		$this->order_service->set_intention_status_for_order( $order, $status );
		$order->save();
	}

	/**
	 * Create the level 3 data array to send to Stripe when making a purchase.
	 *
	 * @param WC_Order $order The order that is being paid for.
	 * @return array          The level 3 data to send to Stripe.
	 */
	public function get_level3_data_from_order( WC_Order $order ): array {
		$merchant_country = $this->account->get_account_country();
		// We do not need to send level3 data if merchant account country is non-US.
		if ( 'US' !== $merchant_country ) {
			return [];
		}

		// Get the order items. Don't need their keys, only their values.
		// Order item IDs are used as keys in the original order items array.
		$order_items = array_values( $order->get_items( [ 'line_item', 'fee' ] ) );
		$currency    = $order->get_currency();

		$process_item  = static function( $item ) use ( $currency ) {
			// Check to see if it is a WC_Order_Item_Product or a WC_Order_Item_Fee.
			if ( is_a( $item, 'WC_Order_Item_Product' ) ) {
				$subtotal     = $item->get_subtotal();
				$product_id   = $item->get_variation_id()
					? $item->get_variation_id()
					: $item->get_product_id();
				$product_code = substr( $product_id, 0, 12 );
			} else {
				$subtotal     = $item->get_total();
				$product_code = substr( sanitize_title( $item->get_name() ), 0, 12 );
			}

			$description = substr( $item->get_name(), 0, 26 );
			$quantity    = ceil( $item->get_quantity() );
			$tax_amount  = WC_Payments_Utils::prepare_amount( $item->get_total_tax(), $currency );
			if ( $subtotal >= 0 ) {
				$unit_cost       = WC_Payments_Utils::prepare_amount( $subtotal / $quantity, $currency );
				$discount_amount = WC_Payments_Utils::prepare_amount( $subtotal - $item->get_total(), $currency );
			} else {
				// It's possible to create products with negative price - represent it as free one with discount.
				$discount_amount = abs( WC_Payments_Utils::prepare_amount( $subtotal / $quantity, $currency ) );
				$unit_cost       = 0;
			}

			return (object) [
				'product_code'        => (string) $product_code, // Up to 12 characters that uniquely identify the product.
				'product_description' => $description, // Up to 26 characters long describing the product.
				'unit_cost'           => $unit_cost, // Cost of the product, in cents, as a non-negative integer.
				'quantity'            => $quantity, // The number of items of this type sold, as a non-negative integer.
				'tax_amount'          => $tax_amount, // The amount of tax this item had added to it, in cents, as a non-negative integer.
				'discount_amount'     => $discount_amount, // The amount an item was discounted—if there was a sale,for example, as a non-negative integer.
			];
		};
		$items_to_send = array_map( $process_item, $order_items );

		if ( count( $items_to_send ) > 200 ) {
			// If more than 200 items are present, bundle the last ones in a single item.
			$items_to_send = array_merge(
				array_slice( $items_to_send, 0, 199 ),
				[ $this->bundle_level3_data_from_items( array_slice( $items_to_send, 200 ) ) ]
			);
		}

		$level3_data = [
			'merchant_reference' => (string) $order->get_id(), // An alphanumeric string of up to  characters in length. This unique value is assigned by the merchant to identify the order. Also known as an “Order ID”.
			'customer_reference' => (string) $order->get_id(),
			'shipping_amount'    => WC_Payments_Utils::prepare_amount( (float) $order->get_shipping_total() + (float) $order->get_shipping_tax(), $currency ), // The shipping cost, in cents, as a non-negative integer.
			'line_items'         => $items_to_send,
		];

		// The customer’s U.S. shipping ZIP code.
		$shipping_address_zip = $order->get_shipping_postcode();
		if ( WC_Payments_Utils::is_valid_us_zip_code( $shipping_address_zip ) ) {
			$level3_data['shipping_address_zip'] = $shipping_address_zip;
		}

		// The merchant’s U.S. shipping ZIP code.
		$store_postcode = get_option( 'woocommerce_store_postcode' );
		if ( WC_Payments_Utils::is_valid_us_zip_code( $store_postcode ) ) {
			$level3_data['shipping_from_zip'] = $store_postcode;
		}

		return $level3_data;
	}

	/**
	 * Handle AJAX request after authenticating payment at checkout.
	 *
	 * This function is used to update the order status after the user has
	 * been asked to authenticate their payment.
	 *
	 * This function is used for both:
	 * - regular checkout
	 * - Pay for Order page
	 *
	 * @throws Exception - If nonce is invalid.
	 */
	public function update_order_status() {
		try {
			$is_nonce_valid = check_ajax_referer( 'wcpay_update_order_status_nonce', false, false );
			if ( ! $is_nonce_valid ) {
				throw new Process_Payment_Exception(
					__( "We're not able to process this payment. Please refresh the page and try again.", 'woocommerce-payments' ),
					'invalid_referrer'
				);
			}

			$order_id = isset( $_POST['order_id'] ) ? absint( $_POST['order_id'] ) : false;
			$order    = wc_get_order( $order_id );
			if ( ! $order ) {
				throw new Process_Payment_Exception(
					__( "We're not able to process this payment. Please try again later.", 'woocommerce-payments' ),
					'order_not_found'
				);
			}

			$intent_id          = $this->order_service->get_intent_id_for_order( $order );
			$intent_id_received = isset( $_POST['intent_id'] )
			? sanitize_text_field( wp_unslash( $_POST['intent_id'] ) )
			/* translators: This will be used to indicate an unknown value for an ID. */
			: __( 'unknown', 'woocommerce-payments' );

			if ( empty( $intent_id ) ) {
				throw new Intent_Authentication_Exception(
					__( "We're not able to process this payment. Please try again later.", 'woocommerce-payments' ),
					'empty_intent_id'
				);
			}

			$payment_method_id = isset( $_POST['payment_method_id'] ) ? wc_clean( wp_unslash( $_POST['payment_method_id'] ) ) : '';
			if ( 'null' === $payment_method_id ) {
				$payment_method_id = '';
			}

			// Check that the intent saved in the order matches the intent used as part of the
			// authentication process. The ID of the intent used is sent with
			// the AJAX request. We are about to use the status of the intent saved in
			// the order, so we need to make sure the intent that was used for authentication
			// is the same as the one we're using to update the status.
			if ( $intent_id !== $intent_id_received ) {
				throw new Intent_Authentication_Exception(
					__( "We're not able to process this payment. Please try again later.", 'woocommerce-payments' ),
					'intent_id_mismatch'
				);
			}

			$amount = $order->get_total();

			if ( $amount > 0 ) {
				// An exception is thrown if an intent can't be found for the given intent ID.
				$request = Get_Intention::create( $intent_id );
				$intent  = $request->send( 'wcpay_get_intent_request', $order );

				$status    = $intent->get_status();
				$charge    = $intent->get_charge();
				$charge_id = ! empty( $charge ) ? $charge->get_id() : null;

				$this->attach_exchange_info_to_order( $order, $charge_id );
				$this->order_service->attach_intent_info_to_order( $order, $intent_id, $status, $intent->get_payment_method_id(), $intent->get_customer_id(), $charge_id, $intent->get_currency() );
			} else {
				// For $0 orders, fetch the Setup Intent instead.
				$intent    = $this->payments_api_client->get_setup_intent( $intent_id );
				$status    = $intent['status'];
				$charge_id = '';
			}

			switch ( $status ) {
				case Payment_Intent_Status::SUCCEEDED:
					$this->remove_session_processing_order( $order->get_id() );
					$this->order_service->mark_payment_completed( $order, $intent_id, $status, $charge_id );
					break;
				case Payment_Intent_Status::PROCESSING:
				case Payment_Intent_Status::REQUIRES_CAPTURE:
					$this->order_service->mark_payment_authorized( $order, $intent_id, $status, $charge_id );
					break;
				case Payment_Intent_Status::REQUIRES_PAYMENT_METHOD:
					$this->order_service->mark_payment_failed( $order, $intent_id, $status, $charge_id );
					break;
			}

			if ( in_array( $status, self::SUCCESSFUL_INTENT_STATUS, true ) ) {
				wc_reduce_stock_levels( $order_id );
				WC()->cart->empty_cart();

				if ( ! empty( $payment_method_id ) ) {
					try {
						$token = $this->token_service->add_payment_method_to_user( $payment_method_id, wp_get_current_user() );
						$this->add_token_to_order( $order, $token );
					} catch ( Exception $e ) {
						// If saving the token fails, log the error message but catch the error to avoid crashing the checkout flow.
						Logger::log( 'Error when saving payment method: ' . $e->getMessage() );
					}
				}

				// Send back redirect URL in the successful case.
				echo wp_json_encode(
					[
						'return_url' => $this->get_return_url( $order ),
					]
				);
				wp_die();
			}
		} catch ( Intent_Authentication_Exception $e ) {
			$error_code = $e->get_error_code();

			switch ( $error_code ) {
				case 'intent_id_mismatch':
				case 'empty_intent_id': // The empty_intent_id case needs the same handling.
					$note = sprintf(
						WC_Payments_Utils::esc_interpolated_html(
							/* translators: %1: transaction ID of the payment or a translated string indicating an unknown ID. */
							__( 'A payment with ID <code>%1$s</code> was used in an attempt to pay for this order. This payment intent ID does not match any payments for this order, so it was ignored and the order was not updated.', 'woocommerce-payments' ),
							[
								'code' => '<code>',
							]
						),
						$intent_id_received
					);
					$order->add_order_note( $note );
					break;
			}

			// Send back error so it can be displayed to the customer.
			echo wp_json_encode(
				[
					'error' => [
						'message' => $e->getMessage(),
					],
				]
			);
			wp_die();
		} catch ( Exception $e ) {
			// Send back error so it can be displayed to the customer.
			echo wp_json_encode(
				[
					'error' => [
						'message' => $e->getMessage(),
					],
				]
			);
			wp_die();
		}
	}

	/**
	 * Add payment method via account screen.
	 *
	 * @throws Add_Payment_Method_Exception If payment method is missing.
	 */
	public function add_payment_method() {
		try {

			// phpcs:ignore WordPress.Security.NonceVerification.Missing
			if ( ! isset( $_POST['wcpay-setup-intent'] ) ) {
				throw new Add_Payment_Method_Exception(
					__( 'A WooCommerce Payments payment method was not provided', 'woocommerce-payments' ),
					'payment_method_intent_not_provided'
				);
			}

			// phpcs:ignore WordPress.Security.NonceVerification.Missing,WordPress.Security.ValidatedSanitizedInput.MissingUnslash
			$setup_intent_id = ! empty( $_POST['wcpay-setup-intent'] ) ? wc_clean( $_POST['wcpay-setup-intent'] ) : false;

			$customer_id = $this->customer_service->get_customer_id_by_user_id( get_current_user_id() );

			if ( ! $setup_intent_id || null === $customer_id ) {
				throw new Add_Payment_Method_Exception(
					__( "We're not able to add this payment method. Please try again later", 'woocommerce-payments' ),
					'invalid_setup_intent_id'
				);
			}

			$setup_intent = $this->payments_api_client->get_setup_intent( $setup_intent_id );

			if ( Payment_Intent_Status::SUCCEEDED !== $setup_intent['status'] ) {
				throw new Add_Payment_Method_Exception(
					__( 'Failed to add the provided payment method. Please try again later', 'woocommerce-payments' ),
					'invalid_response_status'
				);
			}

			$payment_method = $setup_intent['payment_method'];
			$this->token_service->add_payment_method_to_user( $payment_method, wp_get_current_user() );

			return [
				'result'   => 'success',
				'redirect' => apply_filters( 'wcpay_get_add_payment_method_redirect_url', wc_get_endpoint_url( 'payment-methods' ) ),
			];
		} catch ( Exception $e ) {
			wc_add_notice( WC_Payments_Utils::get_filtered_error_message( $e ), 'error', [ 'icon' => 'error' ] );
			Logger::log( 'Error when adding payment method: ' . $e->getMessage() );
			return [
				'result' => 'error',
			];
		}
	}

	/**
	 * When an order is created/updated, we want to add an ActionScheduler job to send this data to
	 * the payment server.
	 *
	 * @param int           $order_id  The ID of the order that has been created.
	 * @param WC_Order|null $order     The order that has been created.
	 */
	public function schedule_order_tracking( $order_id, $order = null ) {
		$this->maybe_schedule_subscription_order_tracking( $order_id, $order );

		// If Sift is not enabled, exit out and don't do the tracking here.
		if ( ! isset( $this->account->get_fraud_services_config()['sift'] ) ) {
			return;
		}

		// Sometimes the woocommerce_update_order hook might be called with just the order ID parameter,
		// so we need to fetch the order here.
		if ( is_null( $order ) ) {
			$order = wc_get_order( $order_id );
		}

		// We only want to track orders created by our payment gateway, and orders with a payment method set.
		if ( $order->get_payment_method() !== self::GATEWAY_ID || empty( $this->order_service->get_payment_method_id_for_order( $order ) ) ) {
			return;
		}

		// Check whether this is an order we haven't previously tracked a creation event for.
		if ( $order->get_meta( '_new_order_tracking_complete' ) !== 'yes' ) {
			// Schedule the action to send this information to the payment server.
			$this->action_scheduler_service->schedule_job(
				strtotime( '+5 seconds' ),
				'wcpay_track_new_order',
				[ 'order_id' => $order_id ]
			);
		} else {
			// Schedule an update action to send this information to the payment server.
			$this->action_scheduler_service->schedule_job(
				strtotime( '+5 seconds' ),
				'wcpay_track_update_order',
				[ 'order_id' => $order_id ]
			);
		}
	}

	/**
	 * Create a payment intent without confirming the intent.
	 *
	 * @param WC_Order    $order                        - Order based on which to create intent.
	 * @param array       $payment_methods - A list of allowed payment methods. Eg. card, card_present.
	 * @param string      $capture_method               - Controls when the funds will be captured from the customer's account ("automatic" or "manual").
	 *  It must be "manual" for in-person (terminal) payments.
	 *
	 * @param array       $metadata                     - A list of intent metadata.
	 * @param string|null $customer_id                  - Customer id for intent.
	 *
	 * @return array|WP_Error On success, an array containing info about the newly created intent. On failure, WP_Error object.
	 *
	 * @throws Exception - When an error occurs in intent creation.
	 */
	public function create_intent( WC_Order $order, array $payment_methods, string $capture_method = 'automatic', array $metadata = [], string $customer_id = null ) {
		$currency         = strtolower( $order->get_currency() );
		$converted_amount = WC_Payments_Utils::prepare_amount( $order->get_total(), $currency );

		try {
			$intent = $this->payments_api_client->create_intention(
				$converted_amount,
				$currency,
				$payment_methods,
				$order->get_order_number(),
				$capture_method,
				$metadata,
				$customer_id
			);

			return [
				'id' => ! empty( $intent ) ? $intent->get_id() : null,
			];
		} catch ( API_Exception $e ) {
			return new WP_Error(
				'wcpay_intent_creation_error',
				sprintf(
					// translators: %s: the error message.
					__( 'Intent creation failed with the following message: %s', 'woocommerce-payments' ),
					$e->getMessage() ?? __( 'Unknown error', 'woocommerce-payments' )
				),
				[ 'status' => $e->get_http_code() ]
			);
		}
	}

	/**
	 * Create a setup intent when adding cards using the my account page.
	 *
	 * @return mixed|\WCPay\Core\Server\Response
	 * @throws API_Exception
	 * @throws \WCPay\Core\Exceptions\Server\Request\Extend_Request_Exception
	 * @throws \WCPay\Core\Exceptions\Server\Request\Immutable_Parameter_Exception
	 * @throws \WCPay\Core\Exceptions\Server\Request\Invalid_Request_Parameter_Exception
	 */
	public function create_and_confirm_setup_intent() {
		$payment_information             = Payment_Information::from_payment_request( $_POST ); // phpcs:ignore WordPress.Security.NonceVerification
		$should_save_in_platform_account = false;

		// phpcs:ignore WordPress.Security.NonceVerification.Missing
		if ( ! empty( $_POST['save_payment_method_in_platform_account'] ) && filter_var( wp_unslash( $_POST['save_payment_method_in_platform_account'] ), FILTER_VALIDATE_BOOLEAN ) ) {
			$should_save_in_platform_account = true;
		}

		// Determine the customer adding the payment method, create one if we don't have one already.
		$user        = wp_get_current_user();
		$customer_id = $this->customer_service->get_customer_id_by_user_id( $user->ID );
		if ( null === $customer_id ) {
			$customer_data = WC_Payments_Customer_Service::map_customer_data( null, new WC_Customer( $user->ID ) );
			$customer_id   = $this->customer_service->create_customer_for_user( $user, $customer_data );
		}

		$request = Create_And_Confirm_Setup_Intention::create();
		$request->set_customer( $customer_id );
		$request->set_payment_method( $payment_information->get_payment_method() );
		return $request->send( 'wcpay_create_and_confirm_setup_intention_request', $payment_information, $should_save_in_platform_account, false );
	}

	/**
	 * Handle AJAX request for creating a setup intent when adding cards using the my account page.
	 *
	 * @throws Add_Payment_Method_Exception - If nonce or setup intent is invalid.
	 */
	public function create_setup_intent_ajax() {
		try {
			$is_nonce_valid = check_ajax_referer( 'wcpay_create_setup_intent_nonce', false, false );
			if ( ! $is_nonce_valid ) {
				throw new Add_Payment_Method_Exception(
					__( "We're not able to add this payment method. Please refresh the page and try again.", 'woocommerce-payments' ),
					'invalid_referrer'
				);
			}

			$setup_intent = $this->create_and_confirm_setup_intent();
			$setup_intent = $setup_intent->to_array(); // No longer working with a server response object.

			if ( $setup_intent['client_secret'] ) {
				$setup_intent['client_secret'] = WC_Payments_Utils::encrypt_client_secret( $this->account->get_stripe_account_id(), $setup_intent['client_secret'] );
			}

			wp_send_json_success( $setup_intent, 200 );
		} catch ( Exception $e ) {
			// Send back error so it can be displayed to the customer.
			wp_send_json_error(
				[
					'error' => [
						'message' => WC_Payments_Utils::get_filtered_error_message( $e ),
					],
				]
			);
		}
	}

	/**
	 * Add a url to the admin order page that links directly to the transactions detail view.
	 *
	 * @since 1.4.0
	 *
	 * @param WC_Order $order The context passed into this function when the user view the order details page in WordPress admin.
	 * @return string
	 */
	public function get_transaction_url( $order ) {
		$intent_id = $this->order_service->get_intent_id_for_order( $order );
		$charge_id = $this->order_service->get_charge_id_for_order( $order );

		return WC_Payments_Utils::compose_transaction_url( $intent_id, $charge_id );
	}

	/**
	 * Returns a formatted token list for a user.
	 *
	 * @param int $user_id The user ID.
	 */
	protected function get_user_formatted_tokens_array( $user_id ) {
		$tokens = WC_Payment_Tokens::get_tokens(
			[
				'user_id'    => $user_id,
				'gateway_id' => self::GATEWAY_ID,
				'limit'      => self::USER_FORMATTED_TOKENS_LIMIT,
			]
		);

		return array_map(
			static function ( WC_Payment_Token $token ): array {
				return [
					'tokenId'         => $token->get_id(),
					'paymentMethodId' => $token->get_token(),
					'isDefault'       => $token->get_is_default(),
					'displayName'     => $token->get_display_name(),
				];
			},
			array_values( $tokens )
		);
	}

	/**
	 * Checks whether the gateway is enabled.
	 *
	 * @return bool The result.
	 */
	public function is_enabled() {
		return 'yes' === $this->get_option( 'enabled' );
	}

	/**
	 * Disables gateway.
	 */
	public function disable() {
		$this->update_option( 'enabled', 'no' );
	}

	/**
	 * Enables gateway.
	 */
	public function enable() {
		$this->update_option( 'enabled', 'yes' );
	}

	/**
	 * Returns the list of enabled payment method types for UPE.
	 *
	 * @return string[]
	 */
	public function get_upe_enabled_payment_method_ids() {
		return $this->get_option(
			'upe_enabled_payment_method_ids',
			[
				'card',
			]
		);
	}

	/**
	 * Returns the list of statuses and capabilities available for UPE payment methods in the cached account.
	 *
	 * @return mixed[] The payment method statuses.
	 */
	public function get_upe_enabled_payment_method_statuses() {
		$account_data = $this->account->get_cached_account_data();
		$capabilities = $account_data['capabilities'] ?? [];
		$requirements = $account_data['capability_requirements'] ?? [];
		$statuses     = [];

		if ( $capabilities ) {
			foreach ( $capabilities as $capability_id => $status ) {
				$statuses[ $capability_id ] = [
					'status'       => $status,
					'requirements' => $requirements[ $capability_id ] ?? [],
				];
			}
		}

		return 0 === count( $statuses ) ? [
			'card_payments' => [
				'status'       => 'active',
				'requirements' => [],
			],
		] : $statuses;
	}

	/**
	 * Returns the mapping list between capability keys and payment type keys
	 *
	 * @return string[]
	 */
	public function get_payment_method_capability_key_map(): array {
		return $this->payment_method_capability_key_map;
	}

	/**
	 * Updates the account cache with the new payment method status, until it gets fetched again from the server.
	 *
	 * @return  void
	 */
	public function refresh_cached_account_data() {
		$this->account->refresh_account_data();
	}

	/**
	 * Returns the Stripe payment type of the selected payment method.
	 *
	 * @return string[]
	 */
	public function get_selected_stripe_payment_type_id() {
		return [
			'card',
		];
	}

	/**
	 * Returns the list of enabled payment method types that will function with the current checkout.
	 *
	 * @param string $order_id optional Order ID.
	 * @param bool   $force_currency_check optional Whether the currency check is required even if is_admin().
	 * @return string[]
	 */
	public function get_payment_method_ids_enabled_at_checkout( $order_id = null, $force_currency_check = false ) {
		return [
			'card',
		];
	}

	/**
	 * Returns the list of enabled payment method types that will function with the current checkout filtered by fees.
	 *
	 * @param string $order_id optional Order ID.
	 * @param bool   $force_currency_check optional Whether the currency check is required even if is_admin().
	 * @return string[]
	 */
	public function get_payment_method_ids_enabled_at_checkout_filtered_by_fees( $order_id = null, $force_currency_check = false ) {
		return $this->get_payment_method_ids_enabled_at_checkout( $order_id, $force_currency_check );
	}

	/**
	 * Returns the list of available payment method types for UPE.
	 * See https://stripe.com/docs/stripe-js/payment-element#web-create-payment-intent for a complete list.
	 *
	 * @return string[]
	 */
	public function get_upe_available_payment_methods() {
		return [
			'card',
		];
	}

	/**
	 * Text provided to users during onboarding setup.
	 *
	 * @return string
	 */
	public function get_setup_help_text() {
		return __( 'Next we’ll ask you to share a few details about your business to create your account.', 'woocommerce-payments' );
	}

	/**
	 * Get the connection URL.
	 *
	 * @return string Connection URL.
	 */
	public function get_connection_url() {
		if ( WC_Payments_Utils::is_in_onboarding_treatment_mode() ) {
			// Configure step button will show `Set up` instead of `Connect`.
			return '';
		}
		$account_data = $this->account->get_cached_account_data();

		// The onboarding is finished if account_id is set. `Set up` will be shown instead of `Connect`.
		if ( isset( $account_data['account_id'] ) ) {
			return '';
		}
		return html_entity_decode( WC_Payments_Account::get_connect_url( 'WCADMIN_PAYMENT_TASK' ) );
	}

	/**
	 * Returns true if the code returned from the API represents an error that should be rate-limited.
	 *
	 * @param string $error_code The error code returned from the API.
	 *
	 * @return bool Whether the rate limiter should be bumped.
	 */
	protected function should_bump_rate_limiter( string $error_code ): bool {
		return in_array( $error_code, [ 'card_declined', 'incorrect_number', 'incorrect_cvc' ], true );
	}

	/**
	 * Returns a bundle of products passed as an argument. Useful when working with Stripe's level 3 data
	 *
	 * @param array $items The Stripe's level 3 array of items.
	 *
	 * @return object A bundle of the products passed.
	 */
	public function bundle_level3_data_from_items( array $items ) {
		// Total cost is the sum of each product cost * quantity.
		$items_count = count( $items );
		$total_cost  = array_sum(
			array_map(
				function( $cost, $qty ) {
					return $cost * $qty;
				},
				array_column( $items, 'unit_cost' ),
				array_column( $items, 'quantity' )
			)
		);

		return (object) [
			'product_code'        => (string) substr( uniqid(), 0, 26 ),
			'product_description' => "{$items_count} more items",
			'unit_cost'           => $total_cost,
			'quantity'            => 1,
			'tax_amount'          => array_sum( array_column( $items, 'tax_amount' ) ),
			'discount_amount'     => array_sum( array_column( $items, 'discount_amount' ) ),
		];
	}

	/**
	 * Move the email field to the top of the Checkout page.
	 *
	 * @param array $fields WooCommerce checkout fields.
	 *
	 * @return array WooCommerce checkout fields.
	 */
	public function checkout_update_email_field_priority( $fields ) {
		$is_link_enabled = in_array(
			Link_Payment_Method::PAYMENT_METHOD_STRIPE_ID,
			\WC_Payments::get_gateway()->get_payment_method_ids_enabled_at_checkout_filtered_by_fees( null, true ),
			true
		);

		if ( $is_link_enabled ) {
			// Update the field priority.
			$fields['billing_email']['priority'] = 1;

			// Add extra `wcpay-checkout-email-field` class.
			$fields['billing_email']['class'][] = 'wcpay-checkout-email-field';

			add_filter( 'woocommerce_form_field_email', [ $this, 'append_stripelink_button' ], 10, 4 );
		}

		return $fields;
	}

	/**
	 * Append StripeLink button within email field for logged in users.
	 *
	 * @param string $field    - HTML content within email field.
	 * @param string $key      - Key.
	 * @param array  $args     - Arguments.
	 * @param string $value    - Default value.
	 *
	 * @return string $field    - Updated email field content with the button appended.
	 */
	public function append_stripelink_button( $field, $key, $args, $value ) {
		if ( 'billing_email' === $key ) {
			$field = str_replace( '</span>', '<button class="wcpay-stripelink-modal-trigger"></button></span>', $field );
		}
		return $field;
	}

	/**
	 * Returns the URL of the configuration screen for this gateway, for use in internal links.
	 *
	 * @return string URL of the configuration screen for this gateway
	 */
	public static function get_settings_url() {
		return WC_Payments_Admin_Settings::get_settings_url();
	}

	// Start: Deprecated functions.

	/**
	 * Check the defined constant to determine the current plugin mode.
	 *
	 * @return bool
	 */
	public function is_in_dev_mode() {
		wc_deprecated_function( __FUNCTION__, Mode::AVAILABLE_SINCE, 'WC_Payments::mode()->is_dev()' );
		return WC_Payments::mode()->is_dev();
	}

	/**
	 * Returns whether test_mode or dev_mode is active for the gateway
	 *
	 * @return boolean Test mode enabled if true, disabled if false
	 */
	public function is_in_test_mode() {
		wc_deprecated_function( __FUNCTION__, Mode::AVAILABLE_SINCE, 'WC_Payments::mode()->is_test()' );
		return WC_Payments::mode()->is_test();
	}

	/**
	 * Whether the current page is the WooCommerce Payments settings page.
	 *
	 * @deprecated 5.0.0
	 *
	 * @return bool
	 */
	public static function is_current_page_settings() {
		wc_deprecated_function( __FUNCTION__, '5.0.0', 'WC_Payments_Admin_Settings::is_current_page_settings' );
		return WC_Payments_Admin_Settings::is_current_page_settings();
	}

	/**
	 * Generates the configuration values, needed for payment fields.
	 *
	 * Isolated as a separate method in order to be available both
	 * during the classic checkout, as well as the checkout block.
	 *
	 * @deprecated use WC_Payments_Checkout::get_payment_fields_js_config instead.
	 *
	 * @return array
	 */
	public function get_payment_fields_js_config() {
		wc_deprecated_function( __FUNCTION__, '5.0.0', 'WC_Payments_Checkout::get_payment_fields_js_config' );
		return WC_Payments::get_wc_payments_checkout()->get_payment_fields_js_config();
	}

	/**
	 * Prepares customer data to be used on 'Pay for Order' or 'Add Payment Method' pages.
	 * Customer data is retrieved from order when on Pay for Order.
	 * Customer data is retrieved from customer when on 'Add Payment Method'.
	 *
	 * @deprecated use WC_Payments_Customer_Service::get_prepared_customer_data() instead.
	 *
	 * @return array|null An array with customer data or nothing.
	 */
	public function get_prepared_customer_data() {
		wc_deprecated_function( __FUNCTION__, '5.0.0', 'WC_Payments_Customer_Service::get_prepared_customer_data' );
		return WC_Payments::get_customer_service()->get_prepared_customer_data();
	}

	// End: Deprecated functions.

	/**
	 * Determine if current payment method is a platform payment method.
	 *
	 * @param boolean $is_using_saved_payment_method If it is using saved payment method.
	 *
	 * @return boolean True if it is a platform payment method.
	 */
	private function is_platform_payment_method( bool $is_using_saved_payment_method ) {
		// Return false for express checkout method.
		if ( isset( $_POST['payment_request_type'] ) ) { // phpcs:ignore WordPress.Security.NonceVerification
			return false;
		}

		// Make sure the payment method being charged was created in the platform.
		if (
			! $is_using_saved_payment_method &&
			$this->should_use_stripe_platform_on_checkout_page()
		) {
			// This payment method was created under the platform account.
			return true;
		}

		return false;
	}
}<|MERGE_RESOLUTION|>--- conflicted
+++ resolved
@@ -2264,8 +2264,12 @@
 		if ( ! WC_Payments_Features::is_fraud_protection_settings_enabled() ) {
 			return [];
 		}
-
-<<<<<<< HEAD
+    
+		// Check if Stripe is connected.
+		if ( ! $this->is_connected() ) {
+			return [];
+		}
+
 		// Check if we have local cache available before pulling it from the server.
 		$cached_server_settings = get_transient( 'wcpay_fraud_protection_settings' );
 		if ( ! $cached_server_settings ) {
@@ -2280,16 +2284,6 @@
 				set_transient( 'wcpay_fraud_protection_settings', [], 1 * DAY_IN_SECONDS );
 				return [];
 			}
-=======
-		// Check if Stripe is connected.
-		if ( ! $this->is_connected() ) {
-			return [];
-		}
-
-		$settings = get_option( 'advanced_fraud_protection_settings', false );
-		if ( ! $settings ) {
-			return Fraud_Risk_Tools::get_default_protection_settings();
->>>>>>> db4303a4
 		}
 
 		return $cached_server_settings;
