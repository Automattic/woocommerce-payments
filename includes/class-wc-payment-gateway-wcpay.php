<?php
/**
 * Class WC_Payment_Gateway_WCPay
 *
 * @package WooCommerce\Payments
 */

if ( ! defined( 'ABSPATH' ) ) {
	exit; // Exit if accessed directly.
}

use WCPay\Exceptions\{ Add_Payment_Method_Exception, Process_Payment_Exception, Intent_Authentication_Exception, API_Exception, Connection_Exception };
use WCPay\Logger;
use WCPay\Payment_Information;
use WCPay\Constants\Payment_Type;
use WCPay\Constants\Payment_Initiated_By;
use WCPay\Constants\Payment_Capture_Type;
use WCPay\Payment_Methods\Giropay_Payment_Gateway;
use WCPay\Payment_Methods\Sepa_Payment_Gateway;
use WCPay\Payment_Methods\Sofort_Payment_Gateway;
use WCPay\Tracker;

/**
 * Gateway class for WooCommerce Payments
 */
class WC_Payment_Gateway_WCPay extends WC_Payment_Gateway_CC {

	/**
	 * Internal ID of the payment gateway.
	 *
	 * @type string
	 */
	const GATEWAY_ID = 'woocommerce_payments';

	const METHOD_ENABLED_KEY = 'enabled';

	/**
	 * Stripe intents that are treated as successfully created.
	 *
	 * @type array
	 */
	const SUCCESSFUL_INTENT_STATUS = [ 'succeeded', 'requires_capture', 'processing' ];

	/**
	 * Set of parameters to build the URL to the gateway's settings page.
	 *
	 * @var string[]
	 */
	private static $settings_url_params = [
		'page'    => 'wc-settings',
		'tab'     => 'checkout',
		'section' => self::GATEWAY_ID,
	];

	/**
	 * Client for making requests to the WooCommerce Payments API
	 *
	 * @var WC_Payments_API_Client
	 */
	protected $payments_api_client;

	/**
	 * WC_Payments_Account instance to get information about the account
	 *
	 * @var WC_Payments_Account
	 */
	private $account;

	/**
	 * WC_Payments_Customer instance for working with customer information
	 *
	 * @var WC_Payments_Customer_Service
	 */
	private $customer_service;

	/**
	 * WC_Payments_Token instance for working with customer tokens
	 *
	 * @var WC_Payments_Token_Service
	 */
	private $token_service;

	/**
	 * WC_Payments_Action_Scheduler_Service instance for scheduling ActionScheduler jobs.
	 *
	 * @var WC_Payments_Action_Scheduler_Service
	 */
	private $action_scheduler_service;

	/**
	 * WC_Payment_Gateway_WCPay constructor.
	 *
	 * @param WC_Payments_API_Client               $payments_api_client      - WooCommerce Payments API client.
	 * @param WC_Payments_Account                  $account                  - Account class instance.
	 * @param WC_Payments_Customer_Service         $customer_service         - Customer class instance.
	 * @param WC_Payments_Token_Service            $token_service            - Token class instance.
	 * @param WC_Payments_Action_Scheduler_Service $action_scheduler_service - Action Scheduler service instance.
	 */
	public function __construct(
		WC_Payments_API_Client $payments_api_client,
		WC_Payments_Account $account,
		WC_Payments_Customer_Service $customer_service,
		WC_Payments_Token_Service $token_service,
		WC_Payments_Action_Scheduler_Service $action_scheduler_service
	) {
		$this->payments_api_client      = $payments_api_client;
		$this->account                  = $account;
		$this->customer_service         = $customer_service;
		$this->token_service            = $token_service;
		$this->action_scheduler_service = $action_scheduler_service;

		$this->id                 = static::GATEWAY_ID;
		$this->icon               = ''; // TODO: icon.
		$this->has_fields         = true;
		$this->method_title       = __( 'WooCommerce Payments', 'woocommerce-payments' );
		$this->method_description = __( 'Accept payments via credit card.', 'woocommerce-payments' );
		$this->title              = __( 'WooCommerce Payments', 'woocommerce-payments' );
		$this->description        = __( 'Enter your payment details', 'woocommerce-payments' );
		$this->supports           = [
			'products',
			'refunds',
		];

		// Define setting fields.
		$this->form_fields = [
			'enabled'                             => [
				'title'       => __( 'Enable/disable', 'woocommerce-payments' ),
				'label'       => __( 'Enable WooCommerce Payments', 'woocommerce-payments' ),
				'type'        => 'checkbox',
				'description' => '',
				'default'     => 'no',
			],
			'account_details'                     => [
				'type' => 'account_actions',
			],
			'account_status'                      => [
				'type' => 'account_status',
			],
			'account_fees'                        => [
				'type' => 'account_fees',
			],
			'account_statement_descriptor'        => [
				'type'        => 'account_statement_descriptor',
				'title'       => __( 'Customer bank statement', 'woocommerce-payments' ),
				'description' => WC_Payments_Utils::esc_interpolated_html(
					__( 'Edit the way your store name appears on your customers’ bank statements (read more about requirements <a>here</a>).', 'woocommerce-payments' ),
					[ 'a' => '<a href="https://docs.woocommerce.com/document/payments/bank-statement-descriptor/" target="_blank" rel="noopener noreferrer">' ]
				),
			],
			'manual_capture'                      => [
				'title'       => __( 'Manual capture', 'woocommerce-payments' ),
				'label'       => __( 'Issue an authorization on checkout, and capture later.', 'woocommerce-payments' ),
				'type'        => 'checkbox',
				'description' => __( 'Charge must be captured within 7 days of authorization, otherwise the authorization and order will be canceled.', 'woocommerce-payments' ),
				'default'     => 'no',
			],
			'saved_cards'                         => [
				'title'       => __( 'Saved Cards', 'woocommerce-payments' ),
				'label'       => __( 'Enable Payment via Saved Cards', 'woocommerce-payments' ),
				'type'        => 'checkbox',
				'description' => __( 'If enabled, users will be able to pay with a saved card during checkout. Card details are saved on our platform, not on your store.', 'woocommerce-payments' ),
				'default'     => 'yes',
				'desc_tip'    => true,
			],
			'test_mode'                           => [
				'title'       => __( 'Test mode', 'woocommerce-payments' ),
				'label'       => __( 'Enable test mode', 'woocommerce-payments' ),
				'type'        => 'checkbox',
				'description' => __( 'Simulate transactions using test card numbers.', 'woocommerce-payments' ),
				'default'     => 'no',
				'desc_tip'    => true,
			],
			'enable_logging'                      => [
				'title'       => __( 'Debug log', 'woocommerce-payments' ),
				'label'       => __( 'When enabled debug notes will be added to the log.', 'woocommerce-payments' ),
				'type'        => 'checkbox',
				'description' => '',
				'default'     => 'no',
			],
			'payment_request_details'             => [
				'title'       => __( 'Payment request buttons', 'woocommerce-payments' ),
				'type'        => 'title',
				'description' => '',
			],
			'payment_request'                     => [
				'title'       => __( 'Enable/disable', 'woocommerce-payments' ),
				'label'       => sprintf(
					/* translators: 1) br tag 2) Stripe anchor tag 3) Apple anchor tag */
					__( 'Enable payment request buttons (Apple Pay, Google Pay, and more). %1$sBy using Apple Pay, you agree to %2$s and %3$s\'s terms of service.', 'woocommerce-payments' ),
					'<br />',
					'<a href="https://stripe.com/apple-pay/legal" target="_blank">Stripe</a>',
					'<a href="https://developer.apple.com/apple-pay/acceptable-use-guidelines-for-websites/" target="_blank">Apple</a>'
				),
				'type'        => 'checkbox',
				'description' => __( 'If enabled, users will be able to pay using Apple Pay or Chrome Payment Request if supported by the browser.', 'woocommerce-payments' ),
				'default'     => empty( get_option( 'woocommerce_woocommerce_payments_settings' ) ) ? 'yes' : 'no', // Enable by default for new installations only.
				'desc_tip'    => true,
			],
			'payment_request_button_type'         => [
				'title'       => __( 'Button type', 'woocommerce-payments' ),
				'type'        => 'select',
				'description' => __( 'Select the button type you would like to show.', 'woocommerce-payments' ),
				'default'     => 'buy',
				'desc_tip'    => true,
				'options'     => [
					'default' => __( 'Default', 'woocommerce-payments' ),
					'buy'     => __( 'Buy', 'woocommerce-payments' ),
					'donate'  => __( 'Donate', 'woocommerce-payments' ),
					'branded' => __( 'Branded', 'woocommerce-payments' ),
					'custom'  => __( 'Custom', 'woocommerce-payments' ),
				],
			],
			'payment_request_button_theme'        => [
				'title'       => __( 'Button theme', 'woocommerce-payments' ),
				'type'        => 'select',
				'description' => __( 'Select the button theme you would like to show.', 'woocommerce-payments' ),
				'default'     => 'dark',
				'desc_tip'    => true,
				'options'     => [
					'dark'          => __( 'Dark', 'woocommerce-payments' ),
					'light'         => __( 'Light', 'woocommerce-payments' ),
					'light-outline' => __( 'Light-Outline', 'woocommerce-payments' ),
				],
			],
			'payment_request_button_height'       => [
				'title'       => __( 'Button height', 'woocommerce-payments' ),
				'type'        => 'text',
				'description' => __( 'Enter the height you would like the button to be in pixels. Width will always be 100%.', 'woocommerce-payments' ),
				'default'     => '44',
				'desc_tip'    => true,
			],
			'payment_request_button_label'        => [
				'title'       => __( 'Custom button label', 'woocommerce-payments' ),
				'type'        => 'text',
				'description' => __( 'Enter the custom text you would like the button to have.', 'woocommerce-payments' ),
				'default'     => __( 'Buy now', 'woocommerce-payments' ),
				'desc_tip'    => true,
			],
			'payment_request_button_branded_type' => [
				'title'       => __( 'Branded button format', 'woocommerce-payments' ),
				'type'        => 'select',
				'description' => __( 'Select the branded button label format.', 'woocommerce-payments' ),
				'default'     => 'long',
				'desc_tip'    => true,
				'options'     => [
					'short' => __( 'Logo only', 'woocommerce-payments' ),
					'long'  => __( 'Text and logo', 'woocommerce-payments' ),
				],
			],
			'payment_request_button_locations'    => [
				'title'             => __( 'Button locations', 'woocommerce-payments' ),
				'type'              => 'multiselect',
				'description'       => __( 'Select where you would like to display the button.', 'woocommerce-payments' ),
				'default'           => [
					'product',
					'cart',
				],
				'class'             => 'wc-enhanced-select',
				'desc_tip'          => true,
				'options'           => [
					'product'  => __( 'Product', 'woocommerce-payments' ),
					'cart'     => __( 'Cart', 'woocommerce-payments' ),
					'checkout' => __( 'Checkout', 'woocommerce-payments' ),
				],
				'custom_attributes' => [
					'data-placeholder' => __( 'Select pages', 'woocommerce-payments' ),
				],
			],
		];

		// Giropay option hidden behind feature flag.
		if ( WC_Payments_Features::is_giropay_enabled() ) {
			$this->form_fields['giropay_enabled'] = [
				'title'       => __( 'Enable/disable Giropay', 'woocommerce-payments' ),
				'label'       => __( 'Enable WooCommerce Giropay', 'woocommerce-payments' ),
				'type'        => 'checkbox',
				'description' => '',
				'default'     => 'no',
			];
		}

		// SEPA option hidden behind feature flag.
		if ( WC_Payments_Features::is_sepa_enabled() ) {
			$this->form_fields['sepa_enabled'] = [
				'title'       => __( 'Enable/disable SEPA', 'woocommerce-payments' ),
				'label'       => __( 'Enable WooCommerce SEPA Direct Debit', 'woocommerce-payments' ),
				'type'        => 'checkbox',
				'description' => '',
				'default'     => 'no',
			];
		}

		// Sofort option hidden behind feature flag.
		if ( WC_Payments_Features::is_sofort_enabled() ) {
			$this->form_fields['sofort_enabled'] = [
				'title'       => __( 'Enable/disable Sofort', 'woocommerce-payments' ),
				'label'       => __( 'Enable WooCommerce Sofort', 'woocommerce-payments' ),
				'type'        => 'checkbox',
				'description' => '',
				'default'     => 'no',
			];
		}

		// Load the settings.
		$this->init_settings();

		// If the setting to enable saved cards is enabled, then we should support tokenization and adding payment methods.
		if ( $this->is_saved_cards_enabled() ) {
			$this->supports = array_merge( $this->supports, [ 'tokenization', 'add_payment_method' ] );
		}

		add_filter( 'woocommerce_settings_api_sanitized_fields_' . $this->id, [ $this, 'sanitize_plugin_settings' ] );
		add_action( 'woocommerce_update_options_payment_gateways_' . $this->id, [ $this, 'process_admin_options' ] );
		add_action( 'admin_notices', [ $this, 'display_errors' ], 9999 );
		add_action( 'woocommerce_woocommerce_payments_admin_notices', [ $this, 'display_test_mode_notice' ] );
		add_action( 'woocommerce_order_actions', [ $this, 'add_order_actions' ] );
		add_action( 'woocommerce_order_action_capture_charge', [ $this, 'capture_charge' ] );
		add_action( 'woocommerce_order_action_cancel_authorization', [ $this, 'cancel_authorization' ] );

		add_action( 'wp_ajax_update_order_status', [ $this, 'update_order_status' ] );
		add_action( 'wp_ajax_nopriv_update_order_status', [ $this, 'update_order_status' ] );

		add_action( 'wp_enqueue_scripts', [ $this, 'register_scripts' ] );
		add_action( 'wp_ajax_create_setup_intent', [ $this, 'create_setup_intent_ajax' ] );
		add_action( 'wp_ajax_nopriv_create_setup_intent', [ $this, 'create_setup_intent_ajax' ] );
		add_action( 'wp_ajax_create_payment_intent', [ $this, 'create_payment_intent_ajax' ] );
		add_action( 'wp_ajax_nopriv_create_payment_intent', [ $this, 'create_payment_intent_ajax' ] );


		add_action( 'woocommerce_update_order', [ $this, 'schedule_order_tracking' ], 10, 2 );

		// Update the current request logged_in cookie after a guest user is created to avoid nonce inconsistencies.
		add_action( 'set_logged_in_cookie', [ $this, 'set_cookie_on_current_request' ] );

		add_action( 'wp', [ $this, 'maybe_process_redirect_order' ] );
	}

	/**
	 * Proceed with current request using new login session (to ensure consistent nonce).
	 *
	 * @param string $cookie New cookie value.
	 */
	public function set_cookie_on_current_request( $cookie ) {
		$_COOKIE[ LOGGED_IN_COOKIE ] = $cookie;
	}

	/**
	 * Check if the payment gateway is connected. This method is also used by
	 * external plugins to check if a connection has been established.
	 */
	public function is_connected() {
		return $this->account->is_stripe_connected( false );
	}

	/**
	 * Returns true if the gateway needs additional configuration, false if it's ready to use.
	 *
	 * @see WC_Payment_Gateway::needs_setup
	 * @return bool
	 */
	public function needs_setup() {
		if ( ! $this->is_connected() ) {
			return true;
		}

		$account_status = $this->account->get_account_status_data();
		return parent::needs_setup() || ! empty( $account_status['error'] ) || ! $account_status['paymentsEnabled'];
	}

	/**
	 * Whether the current page is the WooCommerce Payments settings page.
	 *
	 * @return bool
	 */
	public static function is_current_page_settings() {
		return count( self::$settings_url_params ) === count( array_intersect_assoc( $_GET, self::$settings_url_params ) ); // phpcs:disable WordPress.Security.NonceVerification.Recommended
	}

	/**
	 * Returns the URL of the configuration screen for this gateway, for use in internal links.
	 *
	 * @return string URL of the configuration screen for this gateway
	 */
	public static function get_settings_url() {
		return admin_url( add_query_arg( self::$settings_url_params, 'admin.php' ) );
	}

	/**
	 * Check the defined constant to determine the current plugin mode.
	 *
	 * @return bool
	 */
	public function is_in_dev_mode() {
		$is_extension_dev_mode        = defined( 'WCPAY_DEV_MODE' ) && WCPAY_DEV_MODE;
		$is_wordpress_dev_environment = function_exists( 'wp_get_environment_type' ) && in_array( wp_get_environment_type(), [ 'development', 'staging' ], true );
		return apply_filters( 'wcpay_dev_mode', $is_extension_dev_mode || $is_wordpress_dev_environment );
	}

	/**
	 * Returns whether test_mode or dev_mode is active for the gateway
	 *
	 * @return boolean Test mode enabled if true, disabled if false
	 */
	public function is_in_test_mode() {
		if ( $this->is_in_dev_mode() ) {
			return true;
		}

		return 'yes' === $this->get_option( 'test_mode' );
	}

	/**
	 * Checks if the gateway is enabled, and also if it's configured enough to accept payments from customers.
	 *
	 * Use parent method value alongside other business rules to make the decision.
	 *
	 * @return bool Whether the gateway is enabled and ready to accept payments.
	 */
	public function is_available() {
		return parent::is_available() && ! $this->needs_setup();
	}

	/**
	 * Checks if the setting to allow the user to save cards is enabled.
	 *
	 * @return bool Whether the setting to allow saved cards is enabled or not.
	 */
	public function is_saved_cards_enabled() {
		return 'yes' === $this->get_option( 'saved_cards' );
	}

	/**
	 * Add notice explaining test mode when it's enabled.
	 */
	public function display_test_mode_notice() {
		if ( $this->is_in_test_mode() ) {
			?>
			<div id="wcpay-test-mode-notice" class="notice notice-warning">
				<p>
					<b><?php esc_html_e( 'Test mode active: ', 'woocommerce-payments' ); ?></b>
					<?php esc_html_e( "All transactions are simulated. Customers can't make real purchases through WooCommerce Payments.", 'woocommerce-payments' ); ?>
				</p>
			</div>
			<?php
		}
	}

	/**
	 * Admin Panel Options.
	 */
	public function admin_options() {
		// Add notices to the WooCommerce Payments settings page.
		do_action( 'woocommerce_woocommerce_payments_admin_notices' );

		if ( ! WC_Payments_Features::is_grouped_settings_enabled() ) {
			parent::admin_options();
			return;
		}

		$this->output_payments_settings_screen();
	}

	/**
	 * Generates markup for the settings screen.
	 */
	public function output_payments_settings_screen() {
		// hiding the save button because the react container has its own.
		global $hide_save_button;
		$hide_save_button                  = true;
		$is_payment_method_settings_screen = self::GATEWAY_ID !== $this->id;

		if ( $is_payment_method_settings_screen ) :
			?>
			<div
				id="wcpay-payment-method-settings-container"
				data-method-id="<?php echo esc_attr( $this->id ); ?>"
			></div>
		<?php else : ?>
			<div id="wcpay-account-settings-container"></div>
			<?php
		endif;
	}

	/**
	 * Generates the configuration values, needed for payment fields.
	 *
	 * Isolated as a separate method in order to be avaiable both
	 * during the classic checkout, as well as the checkout block.
	 *
	 * @return array
	 */
	public function get_payment_fields_js_config() {
		return [
			'publishableKey'           => $this->account->get_publishable_key( $this->is_in_test_mode() ),
			'accountId'                => $this->account->get_stripe_account_id(),
			'ajaxUrl'                  => admin_url( 'admin-ajax.php' ),
			'returnUrl'                => $this->get_return_url(),
			'createSetupIntentNonce'   => wp_create_nonce( 'wcpay_create_setup_intent_nonce' ),
			'createPaymentIntentNonce' => wp_create_nonce( 'wcpay_create_payment_intent_nonce' ),
			'genericErrorMessage'      => __( 'There was a problem processing the payment. Please check your email inbox and refresh the page to try again.', 'woocommerce-payments' ),
			'fraudServices'            => $this->account->get_fraud_services_config(),
			'features'                 => $this->supports,
			'forceNetworkSavedCards'   => WC_Payments::is_network_saved_cards_enabled(),
		];
	}

	/**
	 * Registers all scripts, necessary for the gateway.
	 */
	public function register_scripts() {
		// Register Stripe's JavaScript using the same ID as the Stripe Gateway plugin. This prevents this JS being
		// loaded twice in the event a site has both plugins enabled. We still run the risk of different plugins
		// loading different versions however. If Stripe release a v4 of their JavaScript, we could consider
		// changing the ID to stripe_v4. This would allow older plugins to keep using v3 while we used any new
		// feature in v4. Stripe have allowed loading of 2 different versions of stripe.js in the past (
		// https://stripe.com/docs/stripe-js/elements/migrating).
		wp_register_script(
			'stripe',
			'https://js.stripe.com/v3/',
			[],
			'3.0',
			true
		);

		wp_register_script(
			'wcpay-checkout',
			plugins_url( 'dist/checkout.js', WCPAY_PLUGIN_FILE ),
			[ 'stripe', 'wc-checkout' ],
			WC_Payments::get_file_version( 'dist/checkout.js' ),
			true
		);
	}

	/**
	 * Displays the save to account checkbox.
	 *
	 * @param bool $force_checked True if the checkbox must be forced to "checked" state (and invisible).
	 */
	public function save_payment_method_checkbox( $force_checked = false ) {
		$id = 'wc-' . $this->id . '-new-payment-method';
		?>
		<div <?php echo $force_checked ? 'style="display:none;"' : ''; /* phpcs:ignore WordPress.Security.EscapeOutput.OutputNotEscaped */ ?>>
			<p class="form-row woocommerce-SavedPaymentMethods-saveNew">
				<input id="<?php echo esc_attr( $id ); ?>" name="<?php echo esc_attr( $id ); ?>" type="checkbox" value="true" style="width:auto;" <?php echo $force_checked ? 'checked' : ''; /* phpcs:ignore WordPress.Security.EscapeOutput.OutputNotEscaped */ ?> />
				<label for="<?php echo esc_attr( $id ); ?>" style="display:inline;">
					<?php echo esc_html( apply_filters( 'wc_payments_save_to_account_text', __( 'Save payment information to my account for future purchases.', 'woocommerce-payments' ) ) ); ?>
				</label>
			</p>
		</div>
		<?php
	}

	/**
	 * Prepares customer data to be used on 'Pay for Order' or 'Add Payment Method' pages.
	 * Customer data is retrieved from order when on Pay for Order.
	 * Customer data is retrieved from customer when on 'Add Payment Method'.
	 *
	 * @return array|null An array with customer data or nothing.
	 */
	public function get_prepared_customer_data() {
		if ( ! isset( $_GET['pay_for_order'] ) && ! is_add_payment_method_page() ) {
			return null;
		}

		global $wp;
		$user_email = '';
		$firstname  = '';
		$lastname   = '';

		if ( isset( $_GET['pay_for_order'] ) && 'true' === $_GET['pay_for_order'] ) {
			$order_id = absint( $wp->query_vars['order-pay'] );
			$order    = wc_get_order( $order_id );

			if ( is_a( $order, 'WC_Order' ) ) {
				$firstname  = $order->get_billing_first_name();
				$lastname   = $order->get_billing_last_name();
				$name       = $firstname . ' ' . $lastname;
				$user_email = $order->get_billing_email();
			}
		}

		if ( is_add_payment_method_page() ) {
			$user = wp_get_current_user();

			if ( $user->ID ) {
				$firstname  = $user->user_firstname;
				$lastname   = $user->user_lastname;
				$user_email = get_user_meta( $user->ID, 'billing_email', true );
				$user_email = $user_email ? $user_email : $user->user_email;
			}
		}
		$prepared_customer_data = [
			'name'  => $firstname . ' ' . $lastname,
			'email' => $user_email,
		];

		return $prepared_customer_data;
	}
	/**
	 * Renders the Credit Card input fields needed to get the user's payment information on the checkout page.
	 *
	 * We also add the JavaScript which drives the UI.
	 */
	public function payment_fields() {
		try {
			$display_tokenization = $this->supports( 'tokenization' ) && is_checkout();

			wp_localize_script( 'wcpay-checkout', 'wcpay_config', $this->get_payment_fields_js_config() );
			wp_enqueue_script( 'wcpay-checkout' );

			$prepared_customer_data = $this->get_prepared_customer_data();
			if ( ! empty( $prepared_customer_data ) ) {
				wp_localize_script( 'wcpay-checkout', 'wcpayCustomerData', $prepared_customer_data );
			}

			wp_enqueue_style(
				'wcpay-checkout',
				plugins_url( 'dist/checkout.css', WCPAY_PLUGIN_FILE ),
				[],
				WC_Payments::get_file_version( 'dist/checkout.css' )
			);

			// Output the form HTML.
			?>
			<?php if ( ! empty( $this->get_description() ) ) : ?>
				<p><?php echo wp_kses_post( $this->get_description() ); ?></p>
			<?php endif; ?>

			<?php if ( $this->is_in_test_mode() ) : ?>
				<p class="testmode-info">
				<?php
					echo WC_Payments_Utils::esc_interpolated_html(
						/* translators: link to Stripe testing page */
						__( '<strong>Test mode:</strong> use the test VISA card 4242424242424242 with any expiry date and CVC, or any test card numbers listed <a>here</a>.', 'woocommerce-payments' ),
						[
							'strong' => '<strong>',
							'a'      => '<a href="https://docs.woocommerce.com/document/payments/testing/#test-cards" target="_blank">',
						]
					);
				?>
				</p>
			<?php endif; ?>

			<?php
			if ( $display_tokenization ) {
				$this->tokenization_script();
				echo $this->saved_payment_methods(); // phpcs:ignore WordPress.Security.EscapeOutput.OutputNotEscaped
			}
			?>

			<fieldset id="wc-<?php echo esc_attr( $this->id ); ?>-cc-form" class="wc-credit-card-form wc-payment-form">
				<div id="wcpay-card-element"></div>
				<div id="wcpay-errors" role="alert"></div>
				<input id="wcpay-payment-method" type="hidden" name="wcpay-payment-method" />

			<?php
			if ( $this->is_saved_cards_enabled() ) {
				$force_save_payment = ( $display_tokenization && ! apply_filters( 'wc_payments_display_save_payment_method_checkbox', $display_tokenization ) ) || is_add_payment_method_page();
				$this->save_payment_method_checkbox( $force_save_payment );
			}
			?>

			</fieldset>
			<?php
		} catch ( Exception $e ) {
			// Output the error message.
			?>
			<div>
				<?php
				echo esc_html__( 'An error was encountered when preparing the payment form. Please try again later.', 'woocommerce-payments' );
				?>
			</div>
			<?php
		}
	}

	/**
	 * Process the payment for a given order.
	 *
	 * @param int $order_id Order ID to process the payment for.
	 *
	 * @return array|null An array with result of payment and redirect URL, or nothing.
	 */
	public function process_payment( $order_id ) {
		// TODO: Need to update Payment Intent at this point...
		$payment_intent_id = isset( $_GET['wc_payment_intent_id'] ) ? wc_clean( wp_unslash( $_GET['wc_payment_intent_id'] ) ) : '';
		$order             = wc_get_order( $order_id );

		// $payment_information = $this->prepare_payment_information( $order );
		return [
			'result'       => 'success',
			'redirect_url' => wp_sanitize_redirect(
				esc_url_raw(
					add_query_arg(
						[
							'order_id'          => $order_id,
							'wc_payment_method' => self::GATEWAY_ID,
							// 'save_payment_method' => $payment_information->should_save_payment_method(),
						],
						$this->get_return_url( $order )
					)
				)
			),
		];
	}

	/**
	 * Check for redirect payment from UPE
	 */
	public function maybe_process_redirect_order() {
		if ( ! is_order_received_page() || empty( $_GET['payment_intent_client_secret'] ) || empty( $_GET['payment_intent'] || empty( $_GET['wc_payment_method'] ) ) ) { // phpcs:ignore WordPress.Security.NonceVerification
			return;
		}

		// Just in case we get here from any other redirection payment methods
		$payment_method = isset( $_GET['wc_payment_method'] ) ? wc_clean( wp_unslash( $_GET['wc_payment_method'] ) ) : ''; // phpcs:ignore WordPress.Security.NonceVerification
		if ( self::GATEWAY_ID !== $payment_method ) {
			return;
		}

		$order_id = isset( $_GET['order_id'] ) ? wc_clean( wp_unslash( $_GET['order_id'] ) ) : ''; // phpcs:ignore WordPress.Security.NonceVerification

		$this->process_redirect_payment( $order_id );
	}

	/**
	 * Processes redirection payments
	 *
	 * @param int $order_id The order ID of the order being processed.
	 */
	public function process_redirect_payment( $order_id ) {
		try {
			$intent_id = isset( $_GET['payment_intent'] ) ? wc_clean( wp_unslash( $_GET['payment_intent'] ) ) : ''; // phpcs:ignore WordPress.Security.NonceVerification

			if ( empty( $intent_id ) || empty( $order_id ) ) {
				return;
			}

			$order = wc_get_order( $order_id );

			if ( ! is_object( $order ) ) {
				return;
			}

			if ( $order->has_status( [ 'processing', 'completed', 'on-hold' ] ) ) {
				return;
			}

			Logger::log( "Begin processing redirect payment for order $order_id for the amount of {$order->get_total()}" );

			/**
			 * Get payment intent to confirm status
			 */
			$intent = $this->payments_api_client->get_intent( $intent_id );
			$status = $intent->get_status();
			$amount = $order->get_total();

			$error = $intent->get_last_payment_error();
			if ( ! empty( $error ) ) {
				$error_message = isset( $error['message'] ) ? $error['message'] : 'unknown';
				$error_code    = isset( $error['code'] ) ? $error['code'] : 'unknown';
				Logger::log( sprintf( 'WooCommerce Payments failed: %s (%s)', $error_message, $error_code ) );
				/* translators: localized exception message */
				$order->update_status( 'failed', sprintf( __( 'WooCommerce Payments payment failed: %s', 'woocommerce-payments' ), $error_message ) );
				wc_add_notice( __( 'WooCommerce Payments payment has failed. If you continue to see this notice, please contact the admin.', 'woocommerce-payments' ), 'error' );
				wp_safe_redirect( wc_get_checkout_url() );
				exit;
			} else {
				$response = $this->update_order_for_confirmed_intent( $order, $intent );

				if ( 'requires_action' === $status && $response ) {
					// I don't think this should ever happen...
					wp_safe_redirect( $response['redirect'] );
					exit;
				}
			}
		} catch ( Exception $e ) {
			Logger::log( 'Error: ' . $e->getMessage() );

			/* translators: localized exception message */
			$order->update_status( 'failed', sprintf( __( 'WooCommerce Payments payment failed: %s', 'woocommerce-payments' ), $e->getLocalizedMessage() ) );

			wc_add_notice( $e->getLocalizedMessage(), 'error' );
			wp_safe_redirect( wc_get_checkout_url() );
			exit;
		}
	}

	/**
	 * Prepares the payment information object.
	 *
	 * @param WC_Order $order The order whose payment will be processed.
	 * @return Payment_Information An object, which describes the payment.
	 */
	protected function prepare_payment_information( $order ) {
		// phpcs:ignore WordPress.Security.NonceVerification.Missing
		$payment_information = Payment_Information::from_payment_request( $_POST, $order, Payment_Type::SINGLE(), Payment_Initiated_By::CUSTOMER(), $this->get_capture_type() );

		// During normal orders the payment method is saved when the customer enters a new one and choses to save it.
		if ( ! empty( $_POST[ 'wc-' . static::GATEWAY_ID . '-new-payment-method' ] ) ) { // phpcs:ignore WordPress.Security.NonceVerification.Missing
			$payment_information->must_save_payment_method();
		}

		return $payment_information;
	}

	/**
	 * Process the payment for a given order.
	 *
	 * @param WC_Cart                   $cart Cart.
	 * @param WCPay\Payment_Information $payment_information Payment info.
	 * @param array                     $additional_api_parameters Any additional fields required for payment method to pass to API.
	 *
	 * @return array|null                   An array with result of payment and redirect URL, or nothing.
	 * @throws API_Exception                Error processing the payment.
	 * @throws Add_Payment_Method_Exception When $0 order processing failed.
	 */
	public function process_payment_for_order( $cart, $payment_information, $additional_api_parameters = [] ) {
		$order                                       = $payment_information->get_order();
		$save_payment_method                         = $payment_information->should_save_payment_method();
		$is_changing_payment_method_for_subscription = $payment_information->is_changing_payment_method_for_subscription();

		$order_id = $order->get_id();
		$amount   = $order->get_total();
		$user     = $order->get_user();
		if ( false === $user ) {
			$user = wp_get_current_user();
		}
		$name     = sanitize_text_field( $order->get_billing_first_name() ) . ' ' . sanitize_text_field( $order->get_billing_last_name() );
		$email    = sanitize_email( $order->get_billing_email() );
		$metadata = [
			'customer_name'  => $name,
			'customer_email' => $email,
			'site_url'       => esc_url( get_site_url() ),
			'order_id'       => $order_id,
			'order_key'      => $order->get_order_key(),
			'payment_type'   => $payment_information->get_payment_type(),
		];

		// Determine the customer making the payment, create one if we don't have one already.
		$customer_id   = $this->customer_service->get_customer_id_by_user_id( $user->ID );
		$customer_data = WC_Payments_Customer_Service::map_customer_data( $order, new WC_Customer( $user->ID ) );

		if ( null === $customer_id ) {
			// Create a new customer.
			$customer_id = $this->customer_service->create_customer_for_user( $user, $customer_data );
		} else {
			// Update the existing customer with the current details. In the event the old customer can't be
			// found a new one is created, so we update the customer ID here as well.
			$customer_id = $this->customer_service->update_customer_for_user( $customer_id, $user, $customer_data );
		}

		// Update saved payment method information with checkout values, as some saved methods might not have billing details.
		if ( $payment_information->is_using_saved_payment_method() ) {
			try {
				$this->customer_service->update_payment_method_with_billing_details_from_order( $payment_information->get_payment_method(), $order );
			} catch ( Exception $e ) {
				// If updating the payment method fails, log the error message but catch the error to avoid crashing the checkout flow.
				Logger::log( 'Error when updating saved payment method: ' . $e->getMessage() );
			}
		}

		$intent_failed  = false;
		$payment_needed = $amount > 0;

		// Make sure that we attach the payment method and the customer ID to the order meta data.
		$payment_method = $payment_information->get_payment_method();
		$order->update_meta_data( '_payment_method_id', $payment_method );
		$order->update_meta_data( '_stripe_customer_id', $customer_id );

		// In case amount is 0 and we're not saving the payment method, we won't be using intents and can confirm the order payment.
		if ( ! $payment_needed && ! $save_payment_method ) {
			$order->payment_complete();

			if ( $payment_information->is_using_saved_payment_method() ) {
				// We need to make sure the saved payment method is saved to the order so we can
				// charge the payment method for a future payment.
				$this->add_token_to_order( $order, $payment_information->get_payment_token() );
			}

			if ( $is_changing_payment_method_for_subscription && $payment_information->is_using_saved_payment_method() ) {
				$note = sprintf(
					WC_Payments_Utils::esc_interpolated_html(
						/* translators: %1: the last 4 digit of the credit card */
						__( 'Payment method is changed to: <strong>Credit Card ending in %1$s</strong>.', 'woocommerce-payments' ),
						[
							'strong' => '<strong>',
						]
					),
					$payment_information->get_payment_token()->get_last4()
				);
				$order->add_order_note( $note );
			}

			return [
				'result'   => 'success',
				'redirect' => $this->get_return_url( $order ),
			];
		}

		if ( $payment_needed ) {
			// Create intention, try to confirm it & capture the charge (if 3DS is not required).
			$intent = $this->payments_api_client->create_and_confirm_intention(
				WC_Payments_Utils::prepare_amount( $amount, $order->get_currency() ),
				strtolower( $order->get_currency() ),
				$payment_information->get_payment_method(),
				$customer_id,
				$payment_information->is_using_manual_capture(),
				$save_payment_method,
				$metadata,
				$this->get_level3_data_from_order( $this->account->get_account_country(), $order ),
				$payment_information->is_merchant_initiated(),
				$additional_api_parameters
			);

			$status = $intent->get_status();
		} else {
			// For $0 orders, we need to save the payment method using a setup intent.
			$intent = $this->payments_api_client->create_and_confirm_setup_intent(
				$payment_information->get_payment_method(),
				$customer_id
			);

			$status = $intent['status'];
		}

		if ( ! empty( $intent ) ) {
			if ( ! in_array( $status, self::SUCCESSFUL_INTENT_STATUS, true ) ) {
				$intent_failed = true;
			}

			if ( $save_payment_method && ! $intent_failed ) {
				try {
					$token = $this->token_service->add_payment_method_to_user( $payment_information->get_payment_method(), $user );
					$payment_information->set_token( $token );
				} catch ( Exception $e ) {
					// If saving the token fails, log the error message but catch the error to avoid crashing the checkout flow.
					Logger::log( 'Error when saving payment method: ' . $e->getMessage() );
				}
			}

			if ( $payment_information->is_using_saved_payment_method() ) {
				$token = $payment_information->get_payment_token();
				$this->add_token_to_order( $order, $token );
			}

<<<<<<< HEAD
		}

		$response = $this->update_order_for_confirmed_intent( $order, $intent );

		if ( 'requires_action' === $status && $response ) {
=======
			if ( 'requires_action' === $status ) {
				$next_action = $intent->get_next_action();
				if ( isset( $next_action['type'] ) && 'redirect_to_url' === $next_action['type'] && ! empty( $next_action['redirect_to_url']['url'] ) ) {
					$response = [
						'result'   => 'success',
						'redirect' => $next_action['redirect_to_url']['url'],
					];
				} else {
					$response = [
						'result'   => 'success',
						// Include a new nonce for update_order_status to ensure the update order
						// status call works when a guest user creates an account during checkout.
						'redirect' => sprintf(
							'#wcpay-confirm-%s:%s:%s:%s',
							$payment_needed ? 'pi' : 'si',
							$order_id,
							$client_secret,
							wp_create_nonce( 'wcpay_update_order_status_nonce' )
						),
					];
				}
			}
		}

		$this->attach_intent_info_to_order( $order, $intent_id, $status, $payment_method, $customer_id, $charge_id, $currency );

		if ( isset( $response ) ) {
>>>>>>> 05f49fed
			return $response;
		}

		wc_reduce_stock_levels( $order_id );
		if ( isset( $cart ) ) {
			$cart->empty_cart();
		}

		return [
			'result'   => 'success',
			'redirect' => $this->get_return_url( $order ),
		];
	}

	/**
<<<<<<< HEAD
	 * Updates the order status after a payment/setup intent has been confirmed.
	 *
	 * @param WC_Order $order Order in progress
	 * @param WC_Payments_API_Intention|array $intent Payment/Setup intent
	 */
	public function update_order_for_confirmed_intent( $order, $intent ) {
		$is_payment_intent = $intent instanceof WC_Payments_API_Intention;
		$status            = $is_payment_intent ? $intent->get_status() : $intent['status'];
		$charge_id         = $is_payment_intent ? $intent->get_charge_id() : '';
		$intent_id         = $is_payment_intent ? $intent->get_id() : $intent['id'];
		$client_secret     = $is_payment_intent ? $intent->get_client_secret() : $intent['client_secret'];
		$currency          = $is_payment_intent ? $intent->get_currency() : $order->get_currency();

		$amount         = $order->get_total();
		$payment_needed = 0 < $amount;

		$response = null;

		switch ( $status ) {
=======
	 * Given the payment intent data, adds it to the given order as metadata and parses any notes that need to be added
	 *
	 * @param WC_Order $order The order to update.
	 * @param string   $intent_id The intent ID.
	 * @param string   $intent_status Intent status.
	 * @param string   $payment_method Payment method ID.
	 * @param string   $customer_id Customer ID.
	 * @param string   $charge_id Charge ID.
	 * @param string   $currency Currency code.
	 */
	public function attach_intent_info_to_order( $order, $intent_id, $intent_status, $payment_method, $customer_id, $charge_id, $currency ) {
		$order_id       = $order->get_id();
		$amount         = $order->get_total();
		$payment_needed = $amount > 0;

		switch ( $intent_status ) {
>>>>>>> 05f49fed
			case 'succeeded':
				if ( $payment_needed ) {
					$transaction_url = $this->compose_transaction_url( $charge_id );
					$note            = sprintf(
						WC_Payments_Utils::esc_interpolated_html(
							/* translators: %1: the successfully charged amount, %2: transaction ID of the payment */
							__( 'A payment of %1$s was <strong>successfully charged</strong> using WooCommerce Payments (<a>%2$s</a>).', 'woocommerce-payments' ),
							[
								'strong' => '<strong>',
								'a'      => ! empty( $transaction_url ) ? '<a href="' . $transaction_url . '" target="_blank" rel="noopener noreferrer">' : '<code>',
							]
						),
						wc_price( $amount ),
						$intent_id
					);
					$order->add_order_note( $note );
				}
				$order->payment_complete( $intent_id );
				break;
			case 'processing':
			case 'requires_capture':
				$transaction_url = $this->compose_transaction_url( $charge_id );
				$note            = sprintf(
					WC_Payments_Utils::esc_interpolated_html(
						/* translators: %1: the authorized amount, %2: transaction ID of the payment */
						__( 'A payment of %1$s was <strong>authorized</strong> using WooCommerce Payments (<a>%2$s</a>).', 'woocommerce-payments' ),
						[
							'strong' => '<strong>',
							'a'      => ! empty( $transaction_url ) ? '<a href="' . $transaction_url . '" target="_blank" rel="noopener noreferrer">' : '<code>',
						]
					),
					wc_price( $amount ),
					$intent_id
				);

				$order->set_status( 'on-hold', $note );
<<<<<<< HEAD

=======
>>>>>>> 05f49fed
				break;
			case 'requires_action':
				if ( $payment_needed ) {
					// Add a note in case the customer does not complete the payment (exits the page),
					// so the store owner has some information about what happened to create an order.
					$note = sprintf(
						WC_Payments_Utils::esc_interpolated_html(
							/* translators: %1: the authorized amount, %2: transaction ID of the payment */
							__( 'A payment of %1$s was <strong>started</strong> using WooCommerce Payments (<code>%2$s</code>).', 'woocommerce-payments' ),
							[
								'strong' => '<strong>',
								'code'   => '<code>',
							]
						),
						wc_price( $amount ),
						$intent_id
					);
					$order->add_order_note( $note );
				}
<<<<<<< HEAD

				$next_action = $intent->get_next_action();
				if ( isset( $next_action['type'] ) && 'redirect_to_url' === $next_action['type'] && ! empty( $next_action['redirect_to_url']['url'] ) ) {
					$response = [
						'result'   => 'success',
						'redirect' => $next_action['redirect_to_url']['url'],
					];
				} else {
					$response = [
						'result'   => 'success',
						// Include a new nonce for update_order_status to ensure the update order
						// status call works when a guest user creates an account during checkout.
						'redirect' => sprintf(
							'#wcpay-confirm-%s:%s:%s:%s',
							$payment_needed ? 'pi' : 'si',
							$order_id,
							$client_secret,
							wp_create_nonce( 'wcpay_update_order_status_nonce' )
						),
					];
				}
=======
				break;
>>>>>>> 05f49fed
		}

		$order->set_transaction_id( $intent_id );
		$order->update_meta_data( '_intent_id', $intent_id );
		$order->update_meta_data( '_charge_id', $charge_id );
		$order->update_meta_data( '_intention_status', $intent_status );
		$order->update_meta_data( '_payment_method_id', $payment_method );
		$order->update_meta_data( '_stripe_customer_id', $customer_id );
		WC_Payments_Utils::set_order_intent_currency( $order, $currency );
		$order->save();
<<<<<<< HEAD

		return $response;
=======
>>>>>>> 05f49fed
	}

	/**
	 * Saves the payment token to the order.
	 *
	 * @param WC_Order         $order The order.
	 * @param WC_Payment_Token $token The token to save.
	 */
	public function add_token_to_order( $order, $token ) {
		$payment_token = $this->get_payment_token( $order );

		// This could lead to tokens being saved twice in an order's payment tokens, but it is needed so that shoppers
		// may re-use a previous card for the same subscription, as we consider the last token to be the active one.
		// We can't remove the previous entry for the token because WC_Order does not support removal of tokens [1] and
		// we can't delete the token as it might be used somewhere else.
		// [1] https://github.com/woocommerce/woocommerce/issues/11857.
		if ( is_null( $payment_token ) || $token->get_id() !== $payment_token->get_id() ) {
			$order->add_payment_token( $token );
		}
	}

	/**
	 * Retrieve payment token from a subscription or order.
	 *
	 * @param WC_Order $order Order or subscription object.
	 *
	 * @return null|WC_Payment_Token Last token associated with order or subscription.
	 */
	protected function get_payment_token( $order ) {
		$order_tokens = $order->get_payment_tokens();
		$token_id     = end( $order_tokens );
		return ! $token_id ? null : WC_Payment_Tokens::get( $token_id );
	}

	/**
	 * Can the order be refunded?
	 *
	 * @param  WC_Order $order Order object.
	 * @return bool
	 */
	public function can_refund_order( $order ) {
		return $order && $order->get_meta( '_charge_id', true );
	}

	/**
	 * Refund a charge.
	 *
	 * @param  int    $order_id - the Order ID to process the refund for.
	 * @param  float  $amount   - the amount to refund.
	 * @param  string $reason   - the reason for refunding.
	 *
	 * @return bool|WP_Error - Whether the refund went through. Returns a WP_Error if an Exception occurs during execution.
	 */
	public function process_refund( $order_id, $amount = null, $reason = '' ) {
		$order    = wc_get_order( $order_id );
		$currency = WC_Payments_Utils::get_order_intent_currency( $order );

		if ( ! $order ) {
			return false;
		}

		// If this order is not captured yet, don't try and refund it. Instead, return an appropriate error message.
		if ( 'requires_capture' === $order->get_meta( '_intention_status', true ) ) {
			return new WP_Error(
				'uncaptured-payment',
				/* translators: an error message which will appear if a user tries to refund an order which is has been authorized but not yet charged. */
				__( "This payment is not captured yet. To cancel this order, please go to 'Order Actions' > 'Cancel Authorization'. To proceed with a refund, please go to 'Order Actions' > 'Capture charge' to charge the payment card, and then trigger a refund via the 'Refund' button.", 'woocommerce-payments' )
			);
		}

		$charge_id = $order->get_meta( '_charge_id', true );

		try {
			if ( is_null( $amount ) ) {
				$refund = $this->payments_api_client->refund_charge( $charge_id );
			} else {
				$refund = $this->payments_api_client->refund_charge( $charge_id, WC_Payments_Utils::prepare_amount( $amount, $order->get_currency() ) );
			}
			$currency = strtoupper( $refund['currency'] );
			Tracker::track_admin( 'wcpay_edit_order_refund_success' );
		} catch ( Exception $e ) {

			$note = sprintf(
				/* translators: %1: the successfully charged amount, %2: error message */
				__( 'A refund of %1$s failed to complete: %2$s', 'woocommerce-payments' ),
				wc_price( $amount, [ 'currency' => $currency ] ),
				$e->getMessage()
			);

			Logger::log( $note );
			$order->add_order_note( $note );

			Tracker::track_admin( 'wcpay_edit_order_refund_failure', [ 'reason' => $note ] );
			return new WP_Error( 'wcpay_edit_order_refund_failure', $e->getMessage() );
		}

		if ( empty( $reason ) ) {
			$note = sprintf(
				/* translators: %1: the successfully charged amount */
				__( 'A refund of %1$s was successfully processed using WooCommerce Payments.', 'woocommerce-payments' ),
				wc_price( $amount, [ 'currency' => $currency ] )
			);
		} else {
			$note = sprintf(
				/* translators: %1: the successfully charged amount, %2: reason */
				__( 'A refund of %1$s was successfully processed using WooCommerce Payments. Reason: %2$s', 'woocommerce-payments' ),
				wc_price( $amount, [ 'currency' => $currency ] ),
				$reason
			);
		}

		$order->add_order_note( $note );

		return true;
	}

	/**
	 * Overrides the original method in woo's WC_Settings_API in order to conditionally render the enabled checkbox.
	 *
	 * @param string $key Field key.
	 * @param array  $data Field data.
	 *
	 * @return string Checkbox markup or empty string.
	 */
	public function generate_checkbox_html( $key, $data ) {
		if ( 'enabled' === $key && ! $this->is_connected() ) {
			return '';
		}

		$in_dev_mode = $this->is_in_dev_mode();

		if ( 'test_mode' === $key && $in_dev_mode ) {
			$data['custom_attributes']['disabled'] = 'disabled';
			$data['label']                         = __( 'Dev mode is active so all transactions will be in test mode. This setting is only available to live accounts.', 'woocommerce-payments' );
		}

		if ( 'enable_logging' === $key && $in_dev_mode ) {
			$data['custom_attributes']['disabled'] = 'disabled';
			$data['label']                         = __( 'Dev mode is active so logging is on by default.', 'woocommerce-payments' );
		}

		return parent::generate_checkbox_html( $key, $data );
	}

	/**
	 * Outputs the container for account status information.
	 *
	 * @return string Container markup or empty if the account is not connected.
	 */
	public function generate_account_status_html() {
		if ( ! $this->is_connected() ) {
			return '';
		}

		ob_start();
		?>
		<tr valign="top">
			<th scope="row">
				<?php echo esc_html( __( 'Account status', 'woocommerce-payments' ) ); ?>
			</th>
			<td>
				<div id="wcpay-account-status-container"></div>
			</td>
		</tr>
		<?php
		return ob_get_clean();
	}

	/**
	 * Generates markup for the fees information section.
	 *
	 * @return string Markup or empty if the account is not connected.
	 */
	public function generate_account_fees_html() {
		if ( ! $this->is_connected() || empty( $this->account->get_fees() ) ) {
			return '';
		}

		ob_start();
		?>
		<tr valign="top">
			<th scope="row">
				<?php echo esc_html( __( 'Base fee', 'woocommerce-payments' ) ); ?>
			</th>
			<td>
				<div id="wcpay-account-fees-container"></div>
			</td>
		</tr>
		<?php
		return ob_get_clean();
	}

	/**
	 * Generates markup for account statement descriptor field.
	 *
	 * @param string $key Field key.
	 * @param array  $data Field data.
	 *
	 * @return string
	 */
	public function generate_account_statement_descriptor_html( $key, $data ) {
		if ( ! $this->is_connected() ) {
			return '';
		}

		return parent::generate_text_html( $key, $data );
	}

	/**
	 * Get option from DB or connected account.
	 *
	 * Overrides parent method to retrieve some options from connected account.
	 *
	 * @param  string $key Option key.
	 * @param  mixed  $empty_value Value when empty.
	 * @return string The value specified for the option or a default value for the option.
	 */
	public function get_option( $key, $empty_value = null ) {
		switch ( $key ) {
			case 'enabled':
				return parent::get_option( static::METHOD_ENABLED_KEY, $empty_value );
			case 'account_statement_descriptor':
				return $this->get_account_statement_descriptor();
			default:
				return parent::get_option( $key, $empty_value );
		}
	}

	/**
	 * Return the name of the option in the WP DB.
	 * Overrides parent method so the option key is the same as the parent class.
	 */
	public function get_option_key() {
		// Intentionally using self instead of static so options are loaded from main gateway settings.
		return $this->plugin_id . self::GATEWAY_ID . '_settings';
	}


	/**
	 * Update a single option.
	 * Overrides parent method to use different key for `enabled`.
	 *
	 * @param string $key Option key.
	 * @param mixed  $value Value to set.
	 * @return bool was anything saved?
	 */
	public function update_option( $key, $value = '' ) {
		if ( 'enabled' === $key ) {
			$key = static::METHOD_ENABLED_KEY;
		}
		return parent::update_option( $key, $value );
	}

	/**
	 * Init settings for gateways.
	 */
	public function init_settings() {
		parent::init_settings();
		$this->enabled = ! empty( $this->settings[ static::METHOD_ENABLED_KEY ] ) && 'yes' === $this->settings[ static::METHOD_ENABLED_KEY ] ? 'yes' : 'no';
	}

	/**
	 * Get payment capture type from WCPay settings.
	 *
	 * @return Payment_Capture_Type MANUAL or AUTOMATIC depending on the settings.
	 */
	protected function get_capture_type() {
		return 'yes' === $this->get_option( 'manual_capture' ) ? Payment_Capture_Type::MANUAL() : Payment_Capture_Type::AUTOMATIC();
	}

	/**
	 * Sanitizes plugin settings before saving them in site's DB.
	 *
	 * Filters out some values stored in connected account.
	 *
	 * @param array $settings Plugin settings.
	 * @return array Sanitized settings.
	 */
	public function sanitize_plugin_settings( $settings ) {
		if ( isset( $settings['account_statement_descriptor'] ) ) {
			$this->update_statement_descriptor( $settings['account_statement_descriptor'] );
			unset( $settings['account_statement_descriptor'] );
		}

		return $settings;
	}

	/**
	 * Gets connected account statement descriptor.
	 *
	 * @param mixed $empty_value Empty value to return when not connected or fails to fetch account descriptor.
	 *
	 * @return string Statement descriptor of default value.
	 */
	protected function get_account_statement_descriptor( $empty_value = null ) {
		try {
			if ( ! $this->is_connected() ) {
				return $empty_value;
			}

			return $this->account->get_statement_descriptor();
		} catch ( Exception $e ) {
			Logger::error( 'Failed to get account statement descriptor.' . $e );
			return $empty_value;
		}
	}

	/**
	 * Handles statement descriptor update when plugin settings saved.
	 *
	 * Adds error message to display in admin notices in case of failure.
	 *
	 * @param string $statement_descriptor Statement descriptor value.
	 */
	private function update_statement_descriptor( $statement_descriptor ) {
		if ( empty( $statement_descriptor ) ) {
			return;
		}

		$account_settings = [
			'statement_descriptor' => $statement_descriptor,
		];
		$error_message    = $this->account->update_stripe_account( $account_settings );

		if ( is_string( $error_message ) ) {
			$msg = __( 'Failed to update Statement descriptor. ', 'woocommerce-payments' ) . $error_message;
			$this->add_error( $msg );
		}
	}

	/**
	 * Validates statement descriptor value
	 *
	 * @param  string $key Field key.
	 * @param  string $value Posted Value.
	 *
	 * @return string                   Sanitized statement descriptor.
	 * @throws InvalidArgumentException When statement descriptor is invalid.
	 */
	public function validate_account_statement_descriptor_field( $key, $value ) {
		// Since the value is escaped, and we are saving in a place that does not require escaping, apply stripslashes.
		$value = trim( stripslashes( $value ) );

		// Validation can be done with a single regex but splitting into multiple for better readability.
		$valid_length   = '/^.{5,22}$/';
		$has_one_letter = '/^.*[a-zA-Z]+/';
		$no_specials    = '/^[^*"\'<>]*$/';

		if (
			! preg_match( $valid_length, $value ) ||
			! preg_match( $has_one_letter, $value ) ||
			! preg_match( $no_specials, $value )
		) {
			throw new InvalidArgumentException( __( 'Customer bank statement is invalid. Statement should be between 5 and 22 characters long, contain at least single Latin character and does not contain special characters: \' " * &lt; &gt;', 'woocommerce-payments' ) );
		}

		return $value;
	}

	/**
	 * Generate markup for account actions
	 */
	public function generate_account_actions_html() {
		try {
			$stripe_connected = $this->account->try_is_stripe_connected();
			if ( $stripe_connected ) {
				$description = WC_Payments_Utils::esc_interpolated_html(
					/* translators: 1) dashboard login URL */
					'<a>' . __( 'View and edit account details', 'woocommerce-payments' ) . '</a>',
					[
						'a' => '<a href="' . WC_Payments_Account::get_login_url() . '">',
					]
				);
				$description .= wp_kses_post( '<p class="description">' . __( 'You will automatically be <em>signed in to Stripe</em> with your WooCommerce Payments account.', 'woocommerce-payments' ) . '</p>' );
			} else {
				// This should never happen, if the account is not connected the merchant should have been redirected to the onboarding screen.
				// @see WC_Payments_Account::maybe_redirect_to_onboarding.
				$description = esc_html__( 'Error determining the connection status.', 'woocommerce-payments' );
			}
		} catch ( Exception $e ) {
			// do not render the actions if the server is unreachable.
			$description = esc_html__( 'Error determining the connection status.', 'woocommerce-payments' );
		}

		ob_start();
		?>
		<tr valign="top">
			<th scope="row">
				<?php echo esc_html( __( 'Account', 'woocommerce-payments' ) ); ?>
			</th>
			<td>
				<?php echo $description; // phpcs:ignore WordPress.Security.EscapeOutput.OutputNotEscaped ?>
			</td>
		</tr>
		<?php
		return ob_get_clean();
	}

	/**
	 * Add capture and cancel actions for orders with an authorized charge.
	 *
	 * @param array $actions - Actions to make available in order actions metabox.
	 */
	public function add_order_actions( $actions ) {
		global $theorder;

		if ( $this->id !== $theorder->get_payment_method() ) {
			return $actions;
		}

		if ( 'requires_capture' !== $theorder->get_meta( '_intention_status', true ) ) {
			return $actions;
		}

		$new_actions = [
			'capture_charge'       => __( 'Capture charge', 'woocommerce-payments' ),
			'cancel_authorization' => __( 'Cancel authorization', 'woocommerce-payments' ),
		];

		return array_merge( $new_actions, $actions );
	}

	/**
	 * Capture previously authorized charge.
	 *
	 * @param WC_Order $order - Order to capture charge on.
	 *
	 * @return array An array containing the status (succeeded/failed), id (intent ID), and message (error message if any)
	 */
	public function capture_charge( $order ) {
		$amount                   = $order->get_total();
		$is_authorization_expired = false;
		$intent                   = null;
		$status                   = null;
		$error_message            = null;
		$currency                 = WC_Payments_Utils::get_order_intent_currency( $order );

		try {
			$intent = $this->payments_api_client->capture_intention(
				$order->get_transaction_id(),
				WC_Payments_Utils::prepare_amount( $amount, $order->get_currency() ),
				$this->get_level3_data_from_order( $this->account->get_account_country(), $order )
			);

			$status   = $intent->get_status();
			$currency = $intent->get_currency();

			$order->update_meta_data( '_intention_status', $status );
			$order->save();
		} catch ( API_Exception $e ) {
			try {
				$error_message = $e->getMessage();

				// Fetch the Intent to check if it's already expired and the site missed the "charge.expired" webhook.
				$intent = $this->payments_api_client->get_intent( $order->get_transaction_id() );
				if ( 'canceled' === $intent->get_status() ) {
					$is_authorization_expired = true;
				}
			} catch ( API_Exception $ge ) {
				// Ignore any errors during the intent retrieval, and add the failed capture note below with the
				// original error message.
				$status        = null;
				$error_message = $e->getMessage();
			}
		}

		Tracker::track_admin( 'wcpay_merchant_captured_auth' );

		if ( 'succeeded' === $status ) {
			$note = sprintf(
				WC_Payments_Utils::esc_interpolated_html(
					/* translators: %1: the successfully charged amount */
					__(
						'A payment of %1$s was <strong>successfully captured</strong> using WooCommerce Payments.',
						'woocommerce-payments'
					),
					[ 'strong' => '<strong>' ]
				),
				wc_price( $amount, [ 'currency' => $currency ] )
			);
			$order->add_order_note( $note );
			$order->payment_complete();
		} elseif ( ! empty( $error_message ) ) {
			$note = sprintf(
				WC_Payments_Utils::esc_interpolated_html(
					/* translators: %1: the failed capture amount, %2: error message  */
					__(
						'A capture of %1$s <strong>failed</strong> to complete with the following message: <code>%2$s</code>.',
						'woocommerce-payments'
					),
					[
						'strong' => '<strong>',
						'code'   => '<code>',
					]
				),
				wc_price( $amount, [ 'currency' => $currency ] ),
				esc_html( $error_message )
			);
			$order->add_order_note( $note );
		} else {
			$note = sprintf(
				WC_Payments_Utils::esc_interpolated_html(
					/* translators: %1: the failed capture amount */
					__( 'A capture of %1$s <strong>failed</strong> to complete.', 'woocommerce-payments' ),
					[ 'strong' => '<strong>' ]
				),
				wc_price( $amount, [ 'currency' => $currency ] )
			);
			$order->add_order_note( $note );
		}

		if ( $is_authorization_expired ) {
			WC_Payments_Utils::mark_payment_expired( $order );
		}

		return [
			'status'  => $status ?? 'failed',
			'id'      => ! empty( $intent ) ? $intent->get_id() : null,
			'message' => $error_message,
		];
	}

	/**
	 * Cancel previously authorized charge.
	 *
	 * @param WC_Order $order - Order to cancel authorization on.
	 */
	public function cancel_authorization( $order ) {
		$status        = null;
		$error_message = null;

		try {
			$intent = $this->payments_api_client->cancel_intention( $order->get_transaction_id() );
			$status = $intent->get_status();
		} catch ( API_Exception $e ) {
			try {
				// Fetch the Intent to check if it's already expired and the site missed the "charge.expired" webhook.
				$intent = $this->payments_api_client->get_intent( $order->get_transaction_id() );
				$status = $intent->get_status();
				if ( 'canceled' !== $status ) {
					$error_message = $e->getMessage();
				}
			} catch ( API_Exception $ge ) {
				// Ignore any errors during the intent retrieval, and add the failed cancellation note below with the
				// original error message.
				$status        = null;
				$error_message = $e->getMessage();
			}
		}

		$order->update_meta_data( '_intention_status', $status );
		$order->save();

		if ( 'canceled' === $status ) {
			$order->update_status(
				'cancelled',
				WC_Payments_Utils::esc_interpolated_html(
					__( 'Payment authorization was successfully <strong>cancelled</strong>.', 'woocommerce-payments' ),
					[ 'strong' => '<strong>' ]
				)
			);
		} elseif ( ! empty( $error_message ) ) {
			$note = sprintf(
				WC_Payments_Utils::esc_interpolated_html(
					/* translators: %1: error message  */
					__(
						'Canceling authorization <strong>failed</strong> to complete with the following message: <code>%1$s</code>.',
						'woocommerce-payments'
					),
					[
						'strong' => '<strong>',
						'code'   => '<code>',
					]
				),
				esc_html( $error_message )
			);
			$order->add_order_note( $note );
		} else {
			$order->add_order_note(
				WC_Payments_Utils::esc_interpolated_html(
					__( 'Canceling authorization <strong>failed</strong> to complete.', 'woocommerce-payments' ),
					[ 'strong' => '<strong>' ]
				)
			);
		}
	}

	/**
	 * Create the level 3 data array to send to Stripe when making a purchase.
	 *
	 * @param string   $merchant_country The merchant country.
	 * @param WC_Order $order The order that is being paid for.
	 * @return array          The level 3 data to send to Stripe.
	 */
	public function get_level3_data_from_order( string $merchant_country, WC_Order $order ): array {
		// We do not need to send level3 data if merchant account country is non-US.
		if ( 'US' !== $merchant_country ) {
			return [];
		}

		// Get the order items. Don't need their keys, only their values.
		// Order item IDs are used as keys in the original order items array.
		$order_items = array_values( $order->get_items( [ 'line_item', 'fee' ] ) );
		$currency    = $order->get_currency();

		$process_item  = function( $item ) use ( $currency ) {

			// Check to see if it is a WC_Order_Item_Product or a WC_Order_Item_Fee.
			if ( is_a( $item, 'WC_Order_Item_Product' ) ) {
				$subtotal   = $item->get_subtotal();
				$product_id = $item->get_variation_id()
					? $item->get_variation_id()
					: $item->get_product_id();
			} else {
				$subtotal   = $item->get_total();
				$product_id = substr( sanitize_title( $item->get_name() ), 0, 12 );
			}

			$description     = substr( $item->get_name(), 0, 26 );
			$quantity        = $item->get_quantity();
			$unit_cost       = WC_Payments_Utils::prepare_amount( $subtotal / $quantity, $currency );
			$tax_amount      = WC_Payments_Utils::prepare_amount( $item->get_total_tax(), $currency );
			$discount_amount = WC_Payments_Utils::prepare_amount( $subtotal - $item->get_total(), $currency );

			return (object) [
				'product_code'        => (string) $product_id, // Up to 12 characters that uniquely identify the product.
				'product_description' => $description, // Up to 26 characters long describing the product.
				'unit_cost'           => $unit_cost, // Cost of the product, in cents, as a non-negative integer.
				'quantity'            => $quantity, // The number of items of this type sold, as a non-negative integer.
				'tax_amount'          => $tax_amount, // The amount of tax this item had added to it, in cents, as a non-negative integer.
				'discount_amount'     => $discount_amount, // The amount an item was discounted—if there was a sale,for example, as a non-negative integer.
			];
		};
		$items_to_send = array_map( $process_item, $order_items );

		$level3_data = [
			'merchant_reference' => (string) $order->get_id(), // An alphanumeric string of up to  characters in length. This unique value is assigned by the merchant to identify the order. Also known as an “Order ID”.
			'shipping_amount'    => WC_Payments_Utils::prepare_amount( (float) $order->get_shipping_total() + (float) $order->get_shipping_tax(), $currency ), // The shipping cost, in cents, as a non-negative integer.
			'line_items'         => $items_to_send,
		];

		// The customer’s U.S. shipping ZIP code.
		$shipping_address_zip = $order->get_shipping_postcode();
		if ( WC_Payments_Utils::is_valid_us_zip_code( $shipping_address_zip ) ) {
			$level3_data['shipping_address_zip'] = $shipping_address_zip;
		}

		// The merchant’s U.S. shipping ZIP code.
		$store_postcode = get_option( 'woocommerce_store_postcode' );
		if ( WC_Payments_Utils::is_valid_us_zip_code( $store_postcode ) ) {
			$level3_data['shipping_from_zip'] = $store_postcode;
		}

		return $level3_data;
	}

	/**
	 * Handle AJAX request after authenticating payment at checkout.
	 *
	 * This function is used to update the order status after the user has
	 * been asked to authenticate their payment.
	 *
	 * This function is used for both:
	 * - regular checkout
	 * - Pay for Order page
	 *
	 * @throws Exception - If nonce is invalid.
	 */
	public function update_order_status() {
		try {
			$is_nonce_valid = check_ajax_referer( 'wcpay_update_order_status_nonce', false, false );
			if ( ! $is_nonce_valid ) {
				throw new Process_Payment_Exception(
					__( "We're not able to process this payment. Please refresh the page and try again.", 'woocommerce-payments' ),
					'invalid_referrer'
				);
			}

			$order_id = isset( $_POST['order_id'] ) ? absint( $_POST['order_id'] ) : false;
			$order    = wc_get_order( $order_id );
			if ( ! $order ) {
				throw new Process_Payment_Exception(
					__( "We're not able to process this payment. Please try again later.", 'woocommerce-payments' ),
					'order_not_found'
				);
			}

			$intent_id          = $order->get_meta( '_intent_id', true );
			$intent_id_received = isset( $_POST['intent_id'] )
			? sanitize_text_field( wp_unslash( $_POST['intent_id'] ) )
			/* translators: This will be used to indicate an unknown value for an ID. */
			: __( 'unknown', 'woocommerce-payments' );

			if ( empty( $intent_id ) ) {
				throw new Intent_Authentication_Exception(
					__( "We're not able to process this payment. Please try again later.", 'woocommerce-payments' ),
					'empty_intent_id'
				);
			}

			$payment_method_id = isset( $_POST['payment_method_id'] ) ? wc_clean( wp_unslash( $_POST['payment_method_id'] ) ) : '';

			// Check that the intent saved in the order matches the intent used as part of the
			// authentication process. The ID of the intent used is sent with
			// the AJAX request. We are about to use the status of the intent saved in
			// the order, so we need to make sure the intent that was used for authentication
			// is the same as the one we're using to update the status.
			if ( $intent_id !== $intent_id_received ) {
				throw new Intent_Authentication_Exception(
					__( "We're not able to process this payment. Please try again later.", 'woocommerce-payments' ),
					'intent_id_mismatch'
				);
			}

			$amount = $order->get_total();

			if ( $amount > 0 ) {
				// An exception is thrown if an intent can't be found for the given intent ID.
				$intent = $this->payments_api_client->get_intent( $intent_id );
				$status = $intent->get_status();

				switch ( $status ) {
					case 'succeeded':
						$transaction_url = $this->compose_transaction_url( $intent->get_charge_id() );
						$note            = sprintf(
							WC_Payments_Utils::esc_interpolated_html(
								/* translators: %1: the successfully charged amount, %2: transaction ID of the payment */
								__( 'A payment of %1$s was <strong>successfully charged</strong> using WooCommerce Payments (<a>%2$s</a>).', 'woocommerce-payments' ),
								[
									'strong' => '<strong>',
									'a'      => ! empty( $transaction_url ) ? '<a href="' . $transaction_url . '" target="_blank" rel="noopener noreferrer">' : '<code>',
								]
							),
							wc_price( $amount ),
							$intent_id
						);
						$order->add_order_note( $note );

						// The order is successful, so update it to reflect that.
						$order->update_meta_data( '_charge_id', $intent->get_charge_id() );

						$order->payment_complete( $intent_id );
						break;
					case 'processing':
					case 'requires_capture':
						$transaction_url = $this->compose_transaction_url( $intent->get_charge_id() );
						$note            = sprintf(
							WC_Payments_Utils::esc_interpolated_html(
								/* translators: %1: the authorized amount, %2: transaction ID of the payment */
								__( 'A payment of %1$s was <strong>authorized</strong> using WooCommerce Payments (<a>%2$s</a>).', 'woocommerce-payments' ),
								[
									'strong' => '<strong>',
									'a'      => ! empty( $transaction_url ) ? '<a href="' . $transaction_url . '" target="_blank" rel="noopener noreferrer">' : '<code>',
								]
							),
							wc_price( $amount ),
							$intent_id
						);
						// Save the note separately because if there is no change in status
						// then the note is not saved using WC_Order::set_status.
						$order->add_order_note( $note );

						// The order is successful, so update it to reflect that.
						$order->update_meta_data( '_charge_id', $intent->get_charge_id() );

						$order->set_status( 'on-hold' );
						$order->set_transaction_id( $intent_id );
						break;
					case 'requires_payment_method':
						$transaction_url = $this->compose_transaction_url( $intent->get_charge_id() );
						$note            = sprintf(
							WC_Payments_Utils::esc_interpolated_html(
								/* translators: %1: the authorized amount, %2: transaction ID of the payment */
								__( 'A payment of %1$s <strong>failed</strong> using WooCommerce Payments (<a>%2$s</a>).', 'woocommerce-payments' ),
								[
									'strong' => '<strong>',
									'a'      => ! empty( $transaction_url ) ? '<a href="' . $transaction_url . '" target="_blank" rel="noopener noreferrer">' : '<code>',
								]
							),
							wc_price( $amount ),
							$intent_id
						);
						// Save the note separately because if there is no change in status
						// then the note is not saved using WC_Order::set_status.
						$order->add_order_note( $note );
						$order->set_status( 'failed' );
						break;
				}
			} else {
				// For $0 orders, fetch the Setup Intent instead.
				$intent = $this->payments_api_client->get_setup_intent( $intent_id );
				$status = $intent['status'];

				switch ( $status ) {
					case 'succeeded':
						$order->payment_complete( $intent_id );
						break;
					case 'requires_payment_method':
						$note = sprintf(
							WC_Payments_Utils::esc_interpolated_html(
								/* translators: %1: the authorized amount, %2: transaction ID of the payment */
								__( 'A payment of %1$s <strong>failed</strong> using WooCommerce Payments (<code>%2$s</code>).', 'woocommerce-payments' ),
								[
									'strong' => '<strong>',
									'code'   => '<code>',
								]
							),
							wc_price( $amount ),
							$intent_id
						);
						// Save the note separately because if there is no change in status
						// then the note is not saved using WC_Order::set_status.
						$order->add_order_note( $note );
						$order->set_status( 'failed' );
						break;
				}
			}

			$order->update_meta_data( '_intention_status', $status );
			$order->save();

			if ( in_array( $status, self::SUCCESSFUL_INTENT_STATUS, true ) ) {
				wc_reduce_stock_levels( $order_id );
				WC()->cart->empty_cart();

				if ( ! empty( $payment_method_id ) ) {
					try {
						// TODO: Add token to subscriptions related to this order.
						$this->token_service->add_payment_method_to_user( $payment_method_id, wp_get_current_user() );
					} catch ( Exception $e ) {
						// If saving the token fails, log the error message but catch the error to avoid crashing the checkout flow.
						Logger::log( 'Error when saving payment method: ' . $e->getMessage() );
					}
				}

				// Send back redirect URL in the successful case.
				echo wp_json_encode(
					[
						'return_url' => $this->get_return_url( $order ),
					]
				);
				wp_die();
			}
		} catch ( Intent_Authentication_Exception $e ) {
			$error_code = $e->get_error_code();

			switch ( $error_code ) {
				case 'intent_id_mismatch':
				case 'empty_intent_id': // The empty_intent_id case needs the same handling.
					$note = sprintf(
						WC_Payments_Utils::esc_interpolated_html(
							/* translators: %1: transaction ID of the payment or a translated string indicating an unknown ID. */
							__( 'A payment with ID <code>%1$s</code> was used in an attempt to pay for this order. This payment intent ID does not match any payments for this order, so it was ignored and the order was not updated.', 'woocommerce-payments' ),
							[
								'code' => '<code>',
							]
						),
						$intent_id_received
					);
					$order->add_order_note( $note );
					break;
			}

			// Send back error so it can be displayed to the customer.
			echo wp_json_encode(
				[
					'error' => [
						'message' => $e->getMessage(),
					],
				]
			);
			wp_die();
		} catch ( Exception $e ) {
			// Send back error so it can be displayed to the customer.
			echo wp_json_encode(
				[
					'error' => [
						'message' => $e->getMessage(),
					],
				]
			);
			wp_die();
		}
	}

	/**
	 * Add payment method via account screen.
	 *
	 * @throws Add_Payment_Method_Exception If payment method is missing.
	 */
	public function add_payment_method() {
		try {

			// phpcs:ignore WordPress.Security.NonceVerification.Missing
			if ( ! isset( $_POST['wcpay-setup-intent'] ) ) {
				throw new Add_Payment_Method_Exception(
					__( 'A WooCommerce Payments payment method was not provided', 'woocommerce-payments' ),
					'payment_method_intent_not_provided'
				);
			}

			// phpcs:ignore WordPress.Security.NonceVerification.Missing,WordPress.Security.ValidatedSanitizedInput.MissingUnslash
			$setup_intent_id = ! empty( $_POST['wcpay-setup-intent'] ) ? wc_clean( $_POST['wcpay-setup-intent'] ) : false;

			$customer_id = $this->customer_service->get_customer_id_by_user_id( get_current_user_id() );

			if ( ! $setup_intent_id || null === $customer_id ) {
				throw new Add_Payment_Method_Exception(
					__( "We're not able to add this payment method. Please try again later", 'woocommerce-payments' ),
					'invalid_setup_intent_id'
				);
			}

			$setup_intent = $this->payments_api_client->get_setup_intent( $setup_intent_id );

			if ( 'succeeded' !== $setup_intent['status'] ) {
				throw new Add_Payment_Method_Exception(
					__( 'Failed to add the provided payment method. Please try again later', 'woocommerce-payments' ),
					'invalid_response_status'
				);
			}

			$payment_method = $setup_intent['payment_method'];
			$this->token_service->add_payment_method_to_user( $payment_method, wp_get_current_user() );

			return [
				'result'   => 'success',
				'redirect' => apply_filters( 'wcpay_get_add_payment_method_redirect_url', wc_get_endpoint_url( 'payment-methods' ) ),
			];
		} catch ( Exception $e ) {
			wc_add_notice( $e->getMessage(), 'error', [ 'icon' => 'error' ] );
			Logger::log( 'Error when adding payment method: ' . $e->getMessage() );
			return [
				'result' => 'error',
			];
		}
	}

	/**
	 * When an order is created/updated, we want to add an ActionScheduler job to send this data to
	 * the payment server.
	 *
	 * @param int           $order_id  The ID of the order that has been created.
	 * @param WC_Order|null $order     The order that has been created.
	 */
	public function schedule_order_tracking( $order_id, $order = null ) {
		// If Sift is not enabled, exit out and don't do the tracking here.
		if ( ! isset( $this->account->get_fraud_services_config()['sift'] ) ) {
			return;
		}

		// Sometimes the woocommerce_update_order hook might be called with just the order ID parameter,
		// so we need to fetch the order here.
		if ( is_null( $order ) ) {
			$order = wc_get_order( $order_id );
		}

		// We only want to track orders created by our payment gateway, and orders with a payment method set.
		if ( $order->get_payment_method() !== self::GATEWAY_ID || empty( $order->get_meta_data( '_payment_method_id' ) ) ) {
			return;
		}

		// Check whether this is an order we haven't previously tracked a creation event for.
		if ( $order->get_meta( '_new_order_tracking_complete' ) !== 'yes' ) {
			// Schedule the action to send this information to the payment server.
			$this->action_scheduler_service->schedule_job(
				strtotime( '+5 seconds' ),
				'wcpay_track_new_order',
				[ 'order_id' => $order_id ]
			);
		} else {
			// Schedule an update action to send this information to the payment server.
			$this->action_scheduler_service->schedule_job(
				strtotime( '+5 seconds' ),
				'wcpay_track_update_order',
				[ 'order_id' => $order_id ]
			);
		}
	}

	/**
	 * Create a setup intent when adding cards using the my account page.
	 *
	 * @throws Exception - When an error occurs in setup intent creation.
	 */
	public function create_and_confirm_setup_intent() {
		// phpcs:ignore WordPress.Security.NonceVerification.Missing
		$payment_information = Payment_Information::from_payment_request( $_POST );

		// Determine the customer adding the payment method, create one if we don't have one already.
		$user        = wp_get_current_user();
		$customer_id = $this->customer_service->get_customer_id_by_user_id( $user->ID );
		if ( null === $customer_id ) {
			$customer_data = WC_Payments_Customer_Service::map_customer_data( null, new WC_Customer( $user->ID ) );
			$customer_id   = $this->customer_service->create_customer_for_user( $user, $customer_data );
		}

		return $this->payments_api_client->create_and_confirm_setup_intent(
			$payment_information->get_payment_method(),
			$customer_id
		);
	}

	/**
	 * Handle AJAX request for creating a setup intent when adding cards using the my account page.
	 *
	 * @throws Add_Payment_Method_Exception - If nonce or setup intent is invalid.
	 */
	public function create_setup_intent_ajax() {
		try {
			$is_nonce_valid = check_ajax_referer( 'wcpay_create_setup_intent_nonce', false, false );
			if ( ! $is_nonce_valid ) {
				throw new Add_Payment_Method_Exception(
					__( "We're not able to add this payment method. Please refresh the page and try again.", 'woocommerce-payments' ),
					'invalid_referrer'
				);
			}

			$setup_intent = $this->create_and_confirm_setup_intent();

			wp_send_json_success( $setup_intent, 200 );
		} catch ( Exception $e ) {
			// Send back error so it can be displayed to the customer.
			wp_send_json_error(
				[
					'error' => [
						'message' => $e->getMessage(),
					],
				]
			);
		}
	}

	/**
	 * Handle AJAX request for creating a payment intent for Stripe UPE.
	 *
	 * @throws Exception - If nonce or setup intent is invalid.
	 */
	public function create_payment_intent_ajax() {
		try {
			$is_nonce_valid = check_ajax_referer( 'wcpay_create_payment_intent_nonce', false, false );
			if ( ! $is_nonce_valid ) {
				throw new Exception(
					__( 'Something terrible has happened. Please refresh the page and try again.', 'woocommerce-payments' ),
					'wcpay_upe_intent_error'
				);
			}

			$amount         = WC()->cart->get_cart_contents_total();
			$currency       = get_woocommerce_currency();
			$payment_intent = $this->payments_api_client->create_intention(
				WC_Payments_Utils::prepare_amount( $amount, $currency ),
				strtolower( $currency ),
				$this->get_enabled_payment_gateways()
			);

			wp_send_json_success(
				[
					'id'            => $payment_intent->get_id(),
					'client_secret' => $payment_intent->get_client_secret(),
				],
				200
			);
		} catch ( Exception $e ) {
			// Send back error so it can be displayed to the customer.
			wp_send_json_error(
				[
					'error' => [
						'message' => $e->getMessage(),
					],
				]
			);
		}
	}

	/**
	 * Returns enabled payment gateways, by option value.
	 *
	 * @return array
	 */
	public function get_enabled_payment_gateways() {
		$enabled_gateways = [ 'card' ];
		// if (
		// 	WC_Payments_Features::is_giropay_enabled() &&
		// 	'yes' === $this->get_option( Giropay_Payment_Gateway::METHOD_ENABLED_KEY )
		// ) {
		// 	$enabled_gateways[] = 'giropay';
		// }
		if (
			WC_Payments_Features::is_sepa_enabled() &&
			'yes' === $this->get_option( Sepa_Payment_Gateway::METHOD_ENABLED_KEY )
		) {
			$enabled_gateways[] = 'ideal';
		}
		if (
			WC_Payments_Features::is_sofort_enabled() &&
			'yes' === $this->get_option( Sofort_Payment_Gateway::METHOD_ENABLED_KEY )
		) {
			$enabled_gateways[] = 'bancontact';
		}
		return $enabled_gateways;
	}

	/**
	 * Add a url to the admin order page that links directly to the transactions detail view.
	 *
	 * @since 1.4.0
	 *
	 * @param WC_Order $order The context passed into this function when the user view the order details page in WordPress admin.
	 * @return string
	 */
	public function get_transaction_url( $order ) {
		$charge_id = $order->get_meta( '_charge_id' );
		return $this->compose_transaction_url( $charge_id );
	}

	/**
	 * Composes url for transaction details page.
	 *
	 * @param  string $charge_id Charge id.
	 * @return string            Transaction details page url.
	 */
	protected function compose_transaction_url( $charge_id ) {
		if ( empty( $charge_id ) ) {
			return '';
		}

		return add_query_arg(
			[
				'page' => 'wc-admin',
				'path' => '/payments/transactions/details&',
				'id'   => $charge_id,
			],
			admin_url( 'admin.php' )
		);
	}

	/**
	 * Returns a formatted token list for a user.
	 *
	 * @param int $user_id The user ID.
	 */
	protected function get_user_formatted_tokens_array( $user_id ) {
		$tokens = WC_Payment_Tokens::get_tokens(
			[
				'user_id'    => $user_id,
				'gateway_id' => self::GATEWAY_ID,
			]
		);
		return array_map(
			function ( $token ) {
				return [
					'tokenId'         => $token->get_id(),
					'paymentMethodId' => $token->get_token(),
					'brand'           => $token->get_card_type(),
					'last4'           => $token->get_last4(),
					'expiryMonth'     => $token->get_expiry_month(),
					'expiryYear'      => $token->get_expiry_year(),
					'isDefault'       => $token->get_is_default(),
					'displayName'     => $token->get_display_name(),
				];
			},
			array_values( $tokens )
		);
	}

	/**
	 * Checks whether the gateway is enabled.
	 *
	 * @return bool The result.
	 */
	public function is_enabled() {
		return 'yes' === $this->get_option( 'enabled' );
	}

	/**
	 * Disables gateway.
	 */
	public function disable() {
		$this->update_option( 'enabled', 'no' );
	}

	/**
	 * Enables gateway.
	 */
	public function enable() {
		$this->update_option( 'enabled', 'yes' );
	}
}<|MERGE_RESOLUTION|>--- conflicted
+++ resolved
@@ -326,7 +326,6 @@
 		add_action( 'wp_ajax_create_payment_intent', [ $this, 'create_payment_intent_ajax' ] );
 		add_action( 'wp_ajax_nopriv_create_payment_intent', [ $this, 'create_payment_intent_ajax' ] );
 
-
 		add_action( 'woocommerce_update_order', [ $this, 'schedule_order_tracking' ], 10, 2 );
 
 		// Update the current request logged_in cookie after a guest user is created to avoid nonce inconsistencies.
@@ -712,7 +711,7 @@
 			return;
 		}
 
-		// Just in case we get here from any other redirection payment methods
+		// Just in case we get here from any other redirection payment methods.
 		$payment_method = isset( $_GET['wc_payment_method'] ) ? wc_clean( wp_unslash( $_GET['wc_payment_method'] ) ) : ''; // phpcs:ignore WordPress.Security.NonceVerification
 		if ( self::GATEWAY_ID !== $payment_method ) {
 			return;
@@ -943,42 +942,11 @@
 				$token = $payment_information->get_payment_token();
 				$this->add_token_to_order( $order, $token );
 			}
-
-<<<<<<< HEAD
 		}
 
 		$response = $this->update_order_for_confirmed_intent( $order, $intent );
 
 		if ( 'requires_action' === $status && $response ) {
-=======
-			if ( 'requires_action' === $status ) {
-				$next_action = $intent->get_next_action();
-				if ( isset( $next_action['type'] ) && 'redirect_to_url' === $next_action['type'] && ! empty( $next_action['redirect_to_url']['url'] ) ) {
-					$response = [
-						'result'   => 'success',
-						'redirect' => $next_action['redirect_to_url']['url'],
-					];
-				} else {
-					$response = [
-						'result'   => 'success',
-						// Include a new nonce for update_order_status to ensure the update order
-						// status call works when a guest user creates an account during checkout.
-						'redirect' => sprintf(
-							'#wcpay-confirm-%s:%s:%s:%s',
-							$payment_needed ? 'pi' : 'si',
-							$order_id,
-							$client_secret,
-							wp_create_nonce( 'wcpay_update_order_status_nonce' )
-						),
-					];
-				}
-			}
-		}
-
-		$this->attach_intent_info_to_order( $order, $intent_id, $status, $payment_method, $customer_id, $charge_id, $currency );
-
-		if ( isset( $response ) ) {
->>>>>>> 05f49fed
 			return $response;
 		}
 
@@ -994,11 +962,10 @@
 	}
 
 	/**
-<<<<<<< HEAD
 	 * Updates the order status after a payment/setup intent has been confirmed.
 	 *
-	 * @param WC_Order $order Order in progress
-	 * @param WC_Payments_API_Intention|array $intent Payment/Setup intent
+	 * @param WC_Order                        $order Order in progress.
+	 * @param WC_Payments_API_Intention|array $intent Payment/Setup intent.
 	 */
 	public function update_order_for_confirmed_intent( $order, $intent ) {
 		$is_payment_intent = $intent instanceof WC_Payments_API_Intention;
@@ -1014,24 +981,6 @@
 		$response = null;
 
 		switch ( $status ) {
-=======
-	 * Given the payment intent data, adds it to the given order as metadata and parses any notes that need to be added
-	 *
-	 * @param WC_Order $order The order to update.
-	 * @param string   $intent_id The intent ID.
-	 * @param string   $intent_status Intent status.
-	 * @param string   $payment_method Payment method ID.
-	 * @param string   $customer_id Customer ID.
-	 * @param string   $charge_id Charge ID.
-	 * @param string   $currency Currency code.
-	 */
-	public function attach_intent_info_to_order( $order, $intent_id, $intent_status, $payment_method, $customer_id, $charge_id, $currency ) {
-		$order_id       = $order->get_id();
-		$amount         = $order->get_total();
-		$payment_needed = $amount > 0;
-
-		switch ( $intent_status ) {
->>>>>>> 05f49fed
 			case 'succeeded':
 				if ( $payment_needed ) {
 					$transaction_url = $this->compose_transaction_url( $charge_id );
@@ -1068,10 +1017,6 @@
 				);
 
 				$order->set_status( 'on-hold', $note );
-<<<<<<< HEAD
-
-=======
->>>>>>> 05f49fed
 				break;
 			case 'requires_action':
 				if ( $payment_needed ) {
@@ -1091,7 +1036,6 @@
 					);
 					$order->add_order_note( $note );
 				}
-<<<<<<< HEAD
 
 				$next_action = $intent->get_next_action();
 				if ( isset( $next_action['type'] ) && 'redirect_to_url' === $next_action['type'] && ! empty( $next_action['redirect_to_url']['url'] ) ) {
@@ -1113,9 +1057,6 @@
 						),
 					];
 				}
-=======
-				break;
->>>>>>> 05f49fed
 		}
 
 		$order->set_transaction_id( $intent_id );
@@ -1126,11 +1067,8 @@
 		$order->update_meta_data( '_stripe_customer_id', $customer_id );
 		WC_Payments_Utils::set_order_intent_currency( $order, $currency );
 		$order->save();
-<<<<<<< HEAD
 
 		return $response;
-=======
->>>>>>> 05f49fed
 	}
 
 	/**
@@ -2213,12 +2151,6 @@
 	 */
 	public function get_enabled_payment_gateways() {
 		$enabled_gateways = [ 'card' ];
-		// if (
-		// 	WC_Payments_Features::is_giropay_enabled() &&
-		// 	'yes' === $this->get_option( Giropay_Payment_Gateway::METHOD_ENABLED_KEY )
-		// ) {
-		// 	$enabled_gateways[] = 'giropay';
-		// }
 		if (
 			WC_Payments_Features::is_sepa_enabled() &&
 			'yes' === $this->get_option( Sepa_Payment_Gateway::METHOD_ENABLED_KEY )
