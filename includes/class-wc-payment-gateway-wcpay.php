--- conflicted
+++ resolved
@@ -299,25 +299,15 @@
 		// so instead of appending '_payments' to the end of the ID, it'll be better
 		// to have a map for it instead, just in case the pattern changes.
 		$this->payment_method_capability_key_map = [
-<<<<<<< HEAD
-			'sofort'     => 'sofort_payments',
-			'giropay'    => 'giropay_payments',
-			'bancontact' => 'bancontact_payments',
-			'eps'        => 'eps_payments',
-			'ideal'      => 'ideal_payments',
-			'p24'        => 'p24_payments',
-			'card'       => 'card_payments',
-			'sepa_debit' => 'sepa_debit_payments',
-=======
 			'sofort'        => 'sofort_payments',
 			'giropay'       => 'giropay_payments',
 			'bancontact'    => 'bancontact_payments',
+			'eps'           => 'eps_payments',
 			'ideal'         => 'ideal_payments',
 			'p24'           => 'p24_payments',
 			'card'          => 'card_payments',
 			'sepa_debit'    => 'sepa_debit_payments',
 			'au_becs_debit' => 'au_becs_debit_payments',
->>>>>>> 0fd92cf7
 		];
 
 		// Load the settings.
