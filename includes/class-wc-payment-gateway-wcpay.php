<?php
/**
 * Class WC_Payment_Gateway_WCPay
 *
 * @package WooCommerce\Payments
 */

if ( ! defined( 'ABSPATH' ) ) {
	exit; // Exit if accessed directly.
}

use WCPay\Constants\Fraud_Meta_Box_Type;
use WCPay\Constants\Order_Status;
use WCPay\Constants\Payment_Capture_Type;
use WCPay\Constants\Payment_Initiated_By;
use WCPay\Constants\Payment_Intent_Status;
use WCPay\Constants\Payment_Type;
use WCPay\Constants\Payment_Method;
use WCPay\Exceptions\{ Add_Payment_Method_Exception, Amount_Too_Small_Exception, Process_Payment_Exception, Intent_Authentication_Exception, API_Exception };
use WCPay\Core\Server\Request\Cancel_Intention;
use WCPay\Core\Server\Request\Capture_Intention;
use WCPay\Core\Server\Request\Create_And_Confirm_Intention;
use WCPay\Core\Server\Request\Create_And_Confirm_Setup_Intention;
use WCPay\Core\Server\Request\Create_Intention;
use WCPay\Core\Server\Request\Get_Charge;
use WCPay\Core\Server\Request\Get_Intention;
use WCPay\Core\Server\Request\List_Charge_Refunds;
use WCPay\Core\Server\Request\Refund_Charge;
use WCPay\Core\Server\Request\Update_Intention;
use WCPay\Duplicate_Payment_Prevention_Service;
use WCPay\Fraud_Prevention\Fraud_Prevention_Service;
use WCPay\Fraud_Prevention\Fraud_Risk_Tools;
use WCPay\Logger;
use WCPay\Payment_Information;
use WCPay\Payment_Methods\UPE_Payment_Gateway;
use WCPay\Payment_Methods\Link_Payment_Method;
use WCPay\WooPay\WooPay_Order_Status_Sync;
use WCPay\WooPay\WooPay_Utilities;
use WCPay\Session_Rate_Limiter;
use WCPay\Tracker;

/**
 * Gateway class for WooPayments
 */
class WC_Payment_Gateway_WCPay extends WC_Payment_Gateway_CC {

	use WC_Payment_Gateway_WCPay_Subscriptions_Trait;

	/**
	 * Internal ID of the payment gateway.
	 *
	 * @type string
	 */
	const GATEWAY_ID = 'woocommerce_payments';

	const METHOD_ENABLED_KEY = 'enabled';

	/**
	 * Mapping between the client and server accepted params:
	 * - Keys are WCPay client accepted params (in WC_REST_Payments_Settings_Controller).
	 * - Values are WCPay Server accepted params.
	 *
	 * @type array
	 */
	const ACCOUNT_SETTINGS_MAPPING = [
		'account_statement_descriptor'     => 'statement_descriptor',
		'account_business_name'            => 'business_name',
		'account_business_url'             => 'business_url',
		'account_business_support_address' => 'business_support_address',
		'account_business_support_email'   => 'business_support_email',
		'account_business_support_phone'   => 'business_support_phone',
		'account_branding_logo'            => 'branding_logo',
		'account_branding_icon'            => 'branding_icon',
		'account_branding_primary_color'   => 'branding_primary_color',
		'account_branding_secondary_color' => 'branding_secondary_color',

		'deposit_schedule_interval'        => 'deposit_schedule_interval',
		'deposit_schedule_weekly_anchor'   => 'deposit_schedule_weekly_anchor',
		'deposit_schedule_monthly_anchor'  => 'deposit_schedule_monthly_anchor',
	];

	/**
	 * Stripe intents that are treated as successfully created.
	 *
	 * @type array
	 */
	const SUCCESSFUL_INTENT_STATUS = [
		Payment_Intent_Status::SUCCEEDED,
		Payment_Intent_Status::REQUIRES_CAPTURE,
		Payment_Intent_Status::PROCESSING,
	];

	const UPDATE_SAVED_PAYMENT_METHOD = 'wcpay_update_saved_payment_method';

	/**
	 * Set a large limit argument for retrieving user tokens.
	 *
	 * @type int
	 */

	const USER_FORMATTED_TOKENS_LIMIT = 100;

	/**
	 * Client for making requests to the WooCommerce Payments API
	 *
	 * @var WC_Payments_API_Client
	 */
	protected $payments_api_client;

	/**
	 * WC_Payments_Account instance to get information about the account
	 *
	 * @var WC_Payments_Account
	 */
	protected $account;

	/**
	 * WC_Payments_Customer instance for working with customer information
	 *
	 * @var WC_Payments_Customer_Service
	 */
	protected $customer_service;

	/**
	 * WC_Payments_Token instance for working with customer tokens
	 *
	 * @var WC_Payments_Token_Service
	 */
	protected $token_service;

	/**
	 * WC_Payments_Order_Service instance
	 *
	 * @var WC_Payments_Order_Service
	 */
	protected $order_service;

	/**
	 * WC_Payments_Action_Scheduler_Service instance for scheduling ActionScheduler jobs.
	 *
	 * @var WC_Payments_Action_Scheduler_Service
	 */
	private $action_scheduler_service;

	/**
	 * Session_Rate_Limiter instance for limiting failed transactions.
	 *
	 * @var Session_Rate_Limiter
	 */
	protected $failed_transaction_rate_limiter;

	/**
	 * Mapping between capability keys and payment type keys
	 *
	 * @var array
	 */
	protected $payment_method_capability_key_map;

	/**
	 * WooPay utilities.
	 *
	 * @var WooPay_Utilities
	 */
	protected $woopay_util;

	/**
	 * Duplicate payment prevention service.
	 *
	 * @var Duplicate_Payment_Prevention_Service
	 */
	protected $duplicate_payment_prevention_service;

	/**
	 * WC_Payment_Gateway_WCPay constructor.
	 *
	 * @param WC_Payments_API_Client               $payments_api_client                  - WooCommerce Payments API client.
	 * @param WC_Payments_Account                  $account                              - Account class instance.
	 * @param WC_Payments_Customer_Service         $customer_service                     - Customer class instance.
	 * @param WC_Payments_Token_Service            $token_service                        - Token class instance.
	 * @param WC_Payments_Action_Scheduler_Service $action_scheduler_service             - Action Scheduler service instance.
	 * @param Session_Rate_Limiter                 $failed_transaction_rate_limiter      - Rate Limiter for failed transactions.
	 * @param WC_Payments_Order_Service            $order_service                        - Order class instance.
	 * @param Duplicate_Payment_Prevention_Service $duplicate_payment_prevention_service - Service for preventing duplicate payments.
	 */
	public function __construct(
		WC_Payments_API_Client $payments_api_client,
		WC_Payments_Account $account,
		WC_Payments_Customer_Service $customer_service,
		WC_Payments_Token_Service $token_service,
		WC_Payments_Action_Scheduler_Service $action_scheduler_service,
		Session_Rate_Limiter $failed_transaction_rate_limiter = null,
		WC_Payments_Order_Service $order_service,
		Duplicate_Payment_Prevention_Service $duplicate_payment_prevention_service
	) {
		$this->payments_api_client                  = $payments_api_client;
		$this->account                              = $account;
		$this->customer_service                     = $customer_service;
		$this->token_service                        = $token_service;
		$this->action_scheduler_service             = $action_scheduler_service;
		$this->failed_transaction_rate_limiter      = $failed_transaction_rate_limiter;
		$this->order_service                        = $order_service;
		$this->duplicate_payment_prevention_service = $duplicate_payment_prevention_service;

		$this->id                 = static::GATEWAY_ID;
		$this->icon               = plugins_url( 'assets/images/payment-methods/cc.svg', WCPAY_PLUGIN_FILE );
		$this->has_fields         = true;
		$this->method_title       = 'WooPayments';
		$this->method_description = WC_Payments_Utils::esc_interpolated_html(
			sprintf(
				/* translators: %1$s: WooPayments, tosLink: Link to terms of service page, privacyLink: Link to privacy policy page */
				__(
					'%1$s gives your store flexibility to accept credit cards, debit cards, and Apple Pay. Enable popular local payment methods and other digital wallets like Google Pay to give customers even more choice.<br/><br/>
			By using %1$s you agree to be bound by our <tosLink>Terms of Service</tosLink>  and acknowledge that you have read our <privacyLink>Privacy Policy</privacyLink>',
					'woocommerce-payments'
				),
				'WooPayments'
			),
			[
				'br'          => '<br/>',
				'tosLink'     => '<a href="https://wordpress.com/tos/" target="_blank" rel="noopener noreferrer">',
				'privacyLink' => '<a href="https://automattic.com/privacy/" target="_blank" rel="noopener noreferrer">',
			]
		);
		$this->title       = __( 'Credit card / debit card', 'woocommerce-payments' );
		$this->description = __( 'Enter your card details', 'woocommerce-payments' );
		$this->supports    = [
			'products',
			'refunds',
		];

		// Define setting fields.
		$this->form_fields = [
			'enabled'                          => [
				'title'       => __( 'Enable/disable', 'woocommerce-payments' ),
				'label'       => sprintf(
					/* translators: %s: WooPayments */
					__( 'Enable %s', 'woocommerce-payments' ),
					'WooPayments'
				),
				'type'        => 'checkbox',
				'description' => '',
				'default'     => 'no',
			],
			'account_statement_descriptor'     => [
				'type'        => 'account_statement_descriptor',
				'title'       => __( 'Customer bank statement', 'woocommerce-payments' ),
				'description' => WC_Payments_Utils::esc_interpolated_html(
					__( 'Edit the way your store name appears on your customers’ bank statements (read more about requirements <a>here</a>).', 'woocommerce-payments' ),
					[ 'a' => '<a href="https://woocommerce.com/document/payments/bank-statement-descriptor/" target="_blank" rel="noopener noreferrer">' ]
				),
			],
			'manual_capture'                   => [
				'title'       => __( 'Manual capture', 'woocommerce-payments' ),
				'label'       => __( 'Issue an authorization on checkout, and capture later.', 'woocommerce-payments' ),
				'type'        => 'checkbox',
				'description' => __( 'Charge must be captured within 7 days of authorization, otherwise the authorization and order will be canceled.', 'woocommerce-payments' ),
				'default'     => 'no',
			],
			'saved_cards'                      => [
				'title'       => __( 'Saved cards', 'woocommerce-payments' ),
				'label'       => __( 'Enable payment via saved cards', 'woocommerce-payments' ),
				'type'        => 'checkbox',
				'description' => __( 'If enabled, users will be able to pay with a saved card during checkout. Card details are saved on our platform, not on your store.', 'woocommerce-payments' ),
				'default'     => 'yes',
				'desc_tip'    => true,
			],
			'test_mode'                        => [
				'title'       => __( 'Test mode', 'woocommerce-payments' ),
				'label'       => __( 'Enable test mode', 'woocommerce-payments' ),
				'type'        => 'checkbox',
				'description' => __( 'Simulate transactions using test card numbers.', 'woocommerce-payments' ),
				'default'     => 'no',
				'desc_tip'    => true,
			],
			'enable_logging'                   => [
				'title'       => __( 'Debug log', 'woocommerce-payments' ),
				'label'       => __( 'When enabled debug notes will be added to the log.', 'woocommerce-payments' ),
				'type'        => 'checkbox',
				'description' => '',
				'default'     => 'no',
			],
			'payment_request_details'          => [
				'title'       => __( 'Payment request buttons', 'woocommerce-payments' ),
				'type'        => 'title',
				'description' => '',
			],
			'payment_request'                  => [
				'title'       => __( 'Enable/disable', 'woocommerce-payments' ),
				'label'       => sprintf(
					/* translators: 1) br tag 2) Stripe anchor tag 3) Apple anchor tag */
					__( 'Enable payment request buttons (Apple Pay, Google Pay, and more). %1$sBy using Apple Pay, you agree to %2$s and %3$s\'s Terms of Service.', 'woocommerce-payments' ),
					'<br />',
					'<a href="https://stripe.com/apple-pay/legal" target="_blank">Stripe</a>',
					'<a href="https://developer.apple.com/apple-pay/acceptable-use-guidelines-for-websites/" target="_blank">Apple</a>'
				),
				'type'        => 'checkbox',
				'description' => __( 'If enabled, users will be able to pay using Apple Pay, Google Pay or the Payment Request API if supported by the browser.', 'woocommerce-payments' ),
				'default'     => empty( get_option( 'woocommerce_woocommerce_payments_settings' ) ) ? 'yes' : 'no', // Enable by default for new installations only.
				'desc_tip'    => true,
			],
			'payment_request_button_type'      => [
				'title'       => __( 'Button type', 'woocommerce-payments' ),
				'type'        => 'select',
				'description' => __( 'Select the button type you would like to show.', 'woocommerce-payments' ),
				'default'     => 'buy',
				'desc_tip'    => true,
				'options'     => [
					'default' => __( 'Only icon', 'woocommerce-payments' ),
					'buy'     => __( 'Buy', 'woocommerce-payments' ),
					'donate'  => __( 'Donate', 'woocommerce-payments' ),
					'book'    => __( 'Book', 'woocommerce-payments' ),
				],
			],
			'payment_request_button_theme'     => [
				'title'       => __( 'Button theme', 'woocommerce-payments' ),
				'type'        => 'select',
				'description' => __( 'Select the button theme you would like to show.', 'woocommerce-payments' ),
				'default'     => 'dark',
				'desc_tip'    => true,
				'options'     => [
					'dark'          => __( 'Dark', 'woocommerce-payments' ),
					'light'         => __( 'Light', 'woocommerce-payments' ),
					'light-outline' => __( 'Light-Outline', 'woocommerce-payments' ),
				],
			],
			'payment_request_button_height'    => [
				'title'       => __( 'Button height', 'woocommerce-payments' ),
				'type'        => 'text',
				'description' => __( 'Enter the height you would like the button to be in pixels. Width will always be 100%.', 'woocommerce-payments' ),
				'default'     => '44',
				'desc_tip'    => true,
			],
			'payment_request_button_label'     => [
				'title'       => __( 'Custom button label', 'woocommerce-payments' ),
				'type'        => 'text',
				'description' => __( 'Enter the custom text you would like the button to have.', 'woocommerce-payments' ),
				'default'     => __( 'Buy now', 'woocommerce-payments' ),
				'desc_tip'    => true,
			],
			'payment_request_button_locations' => [
				'title'             => __( 'Button locations', 'woocommerce-payments' ),
				'type'              => 'multiselect',
				'description'       => __( 'Select where you would like to display the button.', 'woocommerce-payments' ),
				'default'           => [
					'product',
					'cart',
					'checkout',
				],
				'class'             => 'wc-enhanced-select',
				'desc_tip'          => true,
				'options'           => [
					'product'  => __( 'Product', 'woocommerce-payments' ),
					'cart'     => __( 'Cart', 'woocommerce-payments' ),
					'checkout' => __( 'Checkout', 'woocommerce-payments' ),
				],
				'custom_attributes' => [
					'data-placeholder' => __( 'Select pages', 'woocommerce-payments' ),
				],
			],
			'upe_enabled_payment_method_ids'   => [
				'title'   => __( 'Payments accepted on checkout', 'woocommerce-payments' ),
				'type'    => 'multiselect',
				'default' => [ 'card' ],
				'options' => [],
			],
			'payment_request_button_size'      => [
				'title'       => __( 'Size of the button displayed for Express Checkouts', 'woocommerce-payments' ),
				'type'        => 'select',
				'description' => __( 'Select the size of the button.', 'woocommerce-payments' ),
				'default'     => 'default',
				'desc_tip'    => true,
				'options'     => [
					'default' => __( 'Default', 'woocommerce-payments' ),
					'medium'  => __( 'Medium', 'woocommerce-payments' ),
					'large'   => __( 'Large', 'woocommerce-payments' ),
				],
			],
		];

		// Capabilities have different keys than the payment method ID's,
		// so instead of appending '_payments' to the end of the ID, it'll be better
		// to have a map for it instead, just in case the pattern changes.
		$this->payment_method_capability_key_map = [
			'sofort'            => 'sofort_payments',
			'giropay'           => 'giropay_payments',
			'bancontact'        => 'bancontact_payments',
			'eps'               => 'eps_payments',
			'ideal'             => 'ideal_payments',
			'p24'               => 'p24_payments',
			'card'              => 'card_payments',
			'sepa_debit'        => 'sepa_debit_payments',
			'au_becs_debit'     => 'au_becs_debit_payments',
			'link'              => 'link_payments',
			'affirm'            => 'affirm_payments',
			'afterpay_clearpay' => 'afterpay_clearpay_payments',
		];

		// WooPay utilities.
		$this->woopay_util = new WooPay_Utilities();

		// Load the settings.
		$this->init_settings();

		// Check if subscriptions are enabled and add support for them.
		$this->maybe_init_subscriptions();

		// If the setting to enable saved cards is enabled, then we should support tokenization and adding payment methods.
		if ( $this->is_saved_cards_enabled() ) {
			array_push( $this->supports, 'tokenization', 'add_payment_method' );
		}
	}

	/**
	 * Initializes this class's WP hooks.
	 *
	 * @return void
	 */
	public function init_hooks() {
		// Only add certain actions/filter if this is the main gateway (i.e. not split UPE).
		if ( self::GATEWAY_ID === $this->id ) {
			add_action( 'woocommerce_order_actions', [ $this, 'add_order_actions' ] );
			add_action( 'woocommerce_order_action_capture_charge', [ $this, 'capture_charge' ] );
			add_action( 'woocommerce_order_action_cancel_authorization', [ $this, 'cancel_authorization' ] );

			add_action( 'wp_ajax_update_order_status', [ $this, 'update_order_status' ] );
			add_action( 'wp_ajax_nopriv_update_order_status', [ $this, 'update_order_status' ] );

			add_action( 'wp_ajax_create_setup_intent', [ $this, 'create_setup_intent_ajax' ] );
			add_action( 'wp_ajax_nopriv_create_setup_intent', [ $this, 'create_setup_intent_ajax' ] );

			// Update the current request logged_in cookie after a guest user is created to avoid nonce inconsistencies.
			add_action( 'set_logged_in_cookie', [ $this, 'set_cookie_on_current_request' ] );

			add_action( self::UPDATE_SAVED_PAYMENT_METHOD, [ $this, 'update_saved_payment_method' ], 10, 3 );

			// Update the email field position.
			add_filter( 'woocommerce_billing_fields', [ $this, 'checkout_update_email_field_priority' ], 50 );

			add_action( 'woocommerce_update_order', [ $this, 'schedule_order_tracking' ], 10, 2 );

			add_filter( 'rest_request_before_callbacks', [ $this, 'remove_all_actions_on_preflight_check' ], 10, 3 );
		}

		$this->maybe_init_subscriptions_hooks();
	}

	/**
	 * If we're in a WooPay preflight check, remove all the checkout order processed
	 * actions to prevent reduce available resources quantity.
	 *
	 * @param mixed           $response The response object.
	 * @param mixed           $handler The handler used for the response.
	 * @param WP_REST_Request $request The request used to generate the response.
	 *
	 * @return mixed
	 */
	public function remove_all_actions_on_preflight_check( $response, $handler, $request ) {
		$payment_data = $this->get_request_payment_data( $request );
		if ( ! empty( $payment_data['is-woopay-preflight-check'] ) ) {
			remove_all_actions( 'woocommerce_store_api_checkout_order_processed' );
		}

		return $response;
	}

	/**
	 * Gets and formats payment request data.
	 *
	 * @param \WP_REST_Request $request Request object.
	 * @return array
	 */
	private function get_request_payment_data( \WP_REST_Request $request ) {
		static $payment_data = [];
		if ( ! empty( $payment_data ) ) {
			return $payment_data;
		}
		if ( ! empty( $request['payment_data'] ) ) {
			foreach ( $request['payment_data'] as $data ) {
				$payment_data[ sanitize_key( $data['key'] ) ] = wc_clean( $data['value'] );
			}
		}

		return $payment_data;
	}

	/**
	 * Proceed with current request using new login session (to ensure consistent nonce).
	 *
	 * @param string $cookie New cookie value.
	 */
	public function set_cookie_on_current_request( $cookie ) {
		$_COOKIE[ LOGGED_IN_COOKIE ] = $cookie;
	}

	/**
	 * Check if the payment gateway is connected. This method is also used by
	 * external plugins to check if a connection has been established.
	 */
	public function is_connected() {
		return $this->account->is_stripe_connected();
	}

	/**
	 * Returns true if the gateway needs additional configuration, false if it's ready to use.
	 *
	 * @see WC_Payment_Gateway::needs_setup
	 * @return bool
	 */
	public function needs_setup() {
		if ( ! $this->is_connected() ) {
			return true;
		}

		$account_status = $this->account->get_account_status_data();
		return parent::needs_setup() || ! empty( $account_status['error'] ) || ! $account_status['paymentsEnabled'];
	}

	/**
	 * Returns whether a store that is not in test mode needs to set https
	 * in the checkout
	 *
	 * @return boolean True if needs to set up forced ssl in checkout or https
	 */
	public function needs_https_setup() {
		return ! WC_Payments::mode()->is_test() && ! wc_checkout_is_https();
	}

	/**
	 * Checks if the gateway is enabled, and also if it's configured enough to accept payments from customers.
	 *
	 * Use parent method value alongside other business rules to make the decision.
	 *
	 * @return bool Whether the gateway is enabled and ready to accept payments.
	 */
	public function is_available() {
		// Disable the gateway if using live mode without HTTPS set up or the currency is not
		// available in the country of the account.
		if ( $this->needs_https_setup() || ! $this->is_available_for_current_currency() ) {
			return false;
		}

		return parent::is_available() && ! $this->needs_setup();
	}

	/**
	 * Overrides the parent method by adding an additional check to see if the tokens list is empty.
	 * If it is, the method avoids displaying the HTML element with an empty line to maintain a clean user interface and remove unnecessary space.
	 *
	 * @return void
	 */
	public function saved_payment_methods() {
		if ( empty( $this->get_tokens() ) ) {
			return;
		}

		parent::saved_payment_methods();
	}

	/**
	 * Checks if the setting to allow the user to save cards is enabled.
	 *
	 * @return bool Whether the setting to allow saved cards is enabled or not.
	 */
	public function is_saved_cards_enabled() {
		return 'yes' === $this->get_option( 'saved_cards' );
	}

	/**
	 * Check if account is eligible for card present.
	 *
	 * @return bool
	 */
	public function is_card_present_eligible(): bool {
		try {
			return $this->account->is_card_present_eligible();
		} catch ( Exception $e ) {
			Logger::error( 'Failed to get account card present eligible. ' . $e );
			return false;
		}
	}

	/**
	 * Check if account is eligible for card testing protection.
	 *
	 * @return bool
	 */
	public function is_card_testing_protection_eligible(): bool {
		try {
			return $this->account->is_card_testing_protection_eligible();
		} catch ( Exception $e ) {
			Logger::error( 'Failed to get account card testing protection eligible. ' . $e );
			return false;
		}
	}

	/**
	 * Checks if the account country is compatible with the current currency.
	 *
	 * @return bool Whether the currency is supported in the country set in the account.
	 */
	public function is_available_for_current_currency() {
		$supported_currencies = $this->account->get_account_customer_supported_currencies();
		$current_currency     = strtolower( get_woocommerce_currency() );

		if ( count( $supported_currencies ) === 0 ) {
			// If we don't have info related to the supported currencies
			// of the country, we won't disable the gateway.
			return true;
		}

		return in_array( $current_currency, $supported_currencies, true );
	}

	/**
	 * Admin Panel Options.
	 */
	public function admin_options() {
		// Add notices to the WooPayments settings page.
		do_action( 'woocommerce_woocommerce_payments_admin_notices' );

		$this->output_payments_settings_screen();
	}

	/**
	 * Generates markup for the settings screen.
	 */
	public function output_payments_settings_screen() {
		// hiding the save button because the react container has its own.
		global $hide_save_button;
		$hide_save_button = true;

		if ( ! empty( $_GET['method'] ) ) : // phpcs:ignore WordPress.Security.NonceVerification.Recommended
			?>
			<div
				id="wcpay-express-checkout-settings-container"
				data-method-id="<?php echo esc_attr( sanitize_text_field( wp_unslash( $_GET['method'] ) ) ); // phpcs:ignore WordPress.Security.NonceVerification.Recommended ?>"
			></div>
		<?php else : ?>
			<div id="wcpay-account-settings-container"></div>
			<?php
		endif;
	}

	/**
	 * Displays the save to account checkbox.
	 *
	 * @param bool $force_checked True if the checkbox must be forced to "checked" state (and invisible).
	 */
	public function save_payment_method_checkbox( $force_checked = false ) {
		$id          = 'wc-' . $this->id . '-new-payment-method';
		$should_hide = $force_checked || $this->should_use_stripe_platform_on_checkout_page();
		?>
		<div <?php echo $should_hide ? 'style="display:none;"' : ''; /* phpcs:ignore WordPress.Security.EscapeOutput.OutputNotEscaped */ ?>>
			<p class="form-row woocommerce-SavedPaymentMethods-saveNew">
				<input id="<?php echo esc_attr( $id ); ?>" name="<?php echo esc_attr( $id ); ?>" type="checkbox" value="true" style="width:auto; vertical-align: middle; position: relative; bottom: 1px;" <?php echo $force_checked ? 'checked' : ''; /* phpcs:ignore WordPress.Security.EscapeOutput.OutputNotEscaped */ ?> />
				<label for="<?php echo esc_attr( $id ); ?>" style="display:inline;">
					<?php echo esc_html( apply_filters( 'wc_payments_save_to_account_text', __( 'Save payment information to my account for future purchases.', 'woocommerce-payments' ) ) ); ?>
				</label>
			</p>
		</div>
		<?php
	}

	/**
	 * Whether we should use the platform account to initialize Stripe on the checkout page.
	 *
	 * @return bool
	 */
	public function should_use_stripe_platform_on_checkout_page() {
		if (
			WC_Payments_Features::is_woopay_eligible() &&
			'yes' === $this->get_option( 'platform_checkout', 'no' ) &&
			! ( WC_Payments_Features::is_upe_legacy_enabled() && ! WC_Payments_Features::is_upe_split_enabled() && ! WC_Payments_Features::is_upe_deferred_intent_enabled() ) &&
			( is_checkout() || has_block( 'woocommerce/checkout' ) ) &&
			! is_wc_endpoint_url( 'order-pay' ) &&
			WC()->cart instanceof WC_Cart &&
			! WC()->cart->is_empty() &&
			WC()->cart->needs_payment()
		) {
			return true;
		}

		return false;
	}

	/**
	 * Renders the credit card input fields needed to get the user's payment information on the checkout page.
	 *
	 * We also add the JavaScript which drives the UI.
	 */
	public function payment_fields() {
		do_action( 'wc_payments_add_payment_fields' );
	}

	/**
	 * Process the payment for a given order.
	 *
	 * @param int $order_id Order ID to process the payment for.
	 *
	 * @return array|null An array with result of payment and redirect URL, or nothing.
	 * @throws Process_Payment_Exception Error processing the payment.
	 * @throws Exception Error processing the payment.
	 */
	public function process_payment( $order_id ) {
		$order = wc_get_order( $order_id );

		try {
			if ( 20 < strlen( $order->get_billing_phone() ) ) {
				throw new Process_Payment_Exception(
					__( 'Invalid phone number.', 'woocommerce-payments' ),
					'invalid_phone_number'
				);
			}
			// Check if session exists before instantiating Fraud_Prevention_Service.
			if ( WC()->session ) {
				$fraud_prevention_service = Fraud_Prevention_Service::get_instance();
				// phpcs:ignore WordPress.Security.NonceVerification.Missing,WordPress.Security.ValidatedSanitizedInput.MissingUnslash,WordPress.Security.ValidatedSanitizedInput.InputNotSanitized
				if ( $fraud_prevention_service->is_enabled() && ! $fraud_prevention_service->verify_token( $_POST['wcpay-fraud-prevention-token'] ?? null ) ) {
					throw new Process_Payment_Exception(
						__( "We're not able to process this payment. Please refresh the page and try again.", 'woocommerce-payments' ),
						'fraud_prevention_enabled'
					);
				}
			}

			if ( $this->failed_transaction_rate_limiter->is_limited() ) {
				throw new Process_Payment_Exception(
					__( 'Your payment was not processed.', 'woocommerce-payments' ),
					'rate_limiter_enabled'
				);
			}

			// The request is a preflight check from WooPay.
			// phpcs:ignore WordPress.Security.NonceVerification.Missing
			if ( ! empty( $_POST['is-woopay-preflight-check'] ) ) {
				// Set the order status to "pending payment".
				$order->update_status( 'pending' );

				// Bail out with success so we don't process the payment now,
				// but still let WooPay continue with the payment processing.
				return [
					'result'   => 'success',
					'redirect' => '',
				];
			}

			UPE_Payment_Gateway::remove_upe_payment_intent_from_session();

			$check_session_order = $this->duplicate_payment_prevention_service->check_against_session_processing_order( $order );
			if ( is_array( $check_session_order ) ) {
				return $check_session_order;
			}
			$this->duplicate_payment_prevention_service->maybe_update_session_processing_order( $order_id );

			$check_existing_intention = $this->duplicate_payment_prevention_service->check_payment_intent_attached_to_order_succeeded( $order );
			if ( is_array( $check_existing_intention ) ) {
				return $check_existing_intention;
			}

			$payment_information = $this->prepare_payment_information( $order );
			return $this->process_payment_for_order( WC()->cart, $payment_information );
		} catch ( Exception $e ) {
			// We set this variable to be used in following checks.
			$blocked_due_to_fraud_rules = $e instanceof API_Exception && 'wcpay_blocked_by_fraud_rule' === $e->get_error_code();

			do_action( 'woocommerce_payments_order_failed', $order, $e );

			/**
			 * TODO: Determine how to do this update with Order_Service.
			 * It seems that the status only needs to change in certain instances, and within those instances the intent
			 * information is not added to the order, as shown by tests.
			 */
			if ( ! $blocked_due_to_fraud_rules && ( empty( $payment_information ) || ! $payment_information->is_changing_payment_method_for_subscription() ) ) {
				$order->update_status( Order_Status::FAILED );
			}

			if ( $e instanceof API_Exception && $this->should_bump_rate_limiter( $e->get_error_code() ) ) {
				$this->failed_transaction_rate_limiter->bump();
			}

			if ( $blocked_due_to_fraud_rules ) {
				$this->order_service->mark_order_blocked_for_fraud( $order, '', Payment_Intent_Status::CANCELED );
			} elseif ( ! empty( $payment_information ) ) {
				/**
				 * TODO: Move the contents of this else into the Order_Service.
				 */
				/* translators: %1: the failed payment amount, %2: error message  */
				$error_message = __(
					'A payment of %1$s <strong>failed</strong> to complete with the following message: <code>%2$s</code>.',
					'woocommerce-payments'
				);

				$error_details = esc_html( rtrim( $e->getMessage(), '.' ) );

				if ( $e instanceof API_Exception && 'card_error' === $e->get_error_type() ) {
					// If the payment failed with a 'card_error' API exception, initialize the fraud meta box
					// type with ALLOW, because fraud checks are passed, and the payment returned a "card error".
					$this->order_service->set_fraud_meta_box_type_for_order( $order, Fraud_Meta_Box_Type::ALLOW );

					if ( 'incorrect_zip' === $e->get_error_code() ) {
						/* translators: %1: the failed payment amount, %2: error message  */
						$error_message = __(
							'A payment of %1$s <strong>failed</strong>. %2$s',
							'woocommerce-payments'
						);

						$error_details = __(
							'We couldn’t verify the postal code in the billing address. If the issue persists, suggest the customer to reach out to the card issuing bank.',
							'woocommerce-payments'
						);
					}
				}

				$note = sprintf(
					WC_Payments_Utils::esc_interpolated_html(
						$error_message,
						[
							'strong' => '<strong>',
							'code'   => '<code>',
						]
					),
					WC_Payments_Explicit_Price_Formatter::get_explicit_price( wc_price( $order->get_total(), [ 'currency' => $order->get_currency() ] ), $order ),
					$error_details
				);

				$order->add_order_note( $note );
			}

			if ( $e instanceof Process_Payment_Exception && 'rate_limiter_enabled' === $e->get_error_code() ) {
				/**
				 * TODO: Move the contents of this into the Order_Service.
				 */
				$note = sprintf(
					WC_Payments_Utils::esc_interpolated_html(
						/* translators: %1: the failed payment amount */
						__(
							'A payment of %1$s <strong>failed</strong> to complete because of too many failed transactions. A rate limiter was enabled for the user to prevent more attempts temporarily.',
							'woocommerce-payments'
						),
						[
							'strong' => '<strong>',
						]
					),
					WC_Payments_Explicit_Price_Formatter::get_explicit_price( wc_price( $order->get_total(), [ 'currency' => $order->get_currency() ] ), $order )
				);
				$order->add_order_note( $note );
			}

			UPE_Payment_Gateway::remove_upe_payment_intent_from_session();

			// Re-throw the exception after setting everything up.
			// This makes the error notice show up both in the regular and block checkout.
			throw new Exception( WC_Payments_Utils::get_filtered_error_message( $e ) );
		}
	}

	/**
	 * Prepares the payment information object.
	 *
	 * @param WC_Order $order The order whose payment will be processed.
	 * @return Payment_Information An object, which describes the payment.
	 */
	protected function prepare_payment_information( $order ) {
		// phpcs:ignore WordPress.Security.NonceVerification.Missing
		$payment_information = Payment_Information::from_payment_request( $_POST, $order, Payment_Type::SINGLE(), Payment_Initiated_By::CUSTOMER(), $this->get_capture_type() );
		$payment_information = $this->maybe_prepare_subscription_payment_information( $payment_information, $order->get_id() );

		if ( ! empty( $_POST[ 'wc-' . static::GATEWAY_ID . '-new-payment-method' ] ) ) { // phpcs:ignore WordPress.Security.NonceVerification.Missing
			// During normal orders the payment method is saved when the customer enters a new one and chooses to save it.
			$payment_information->must_save_payment_method_to_store();
		}

		if ( $this->woopay_util->should_save_platform_customer() ) {
			do_action( 'woocommerce_payments_save_user_in_woopay' );
			$payment_information->must_save_payment_method_to_platform();
		}

		return $payment_information;
	}

	/**
	 * Update the customer details with the incoming order data, in a CRON job.
	 *
	 * @param \WC_Order $order        WC order id.
	 * @param string    $customer_id  The customer id to update details for.
	 * @param bool      $is_test_mode Whether to run the CRON job in test mode.
	 * @param bool      $is_woopay    Whether CRON job was queued from WooPay.
	 */
	public function update_customer_with_order_data( $order, $customer_id, $is_test_mode = false, $is_woopay = false ) {
		// Since this CRON job may have been created in test_mode, when the CRON job runs, it
		// may lose the test_mode context. So, instead, we pass that context when creating
		// the CRON job and apply the context here.
		$apply_test_mode_context = function () use ( $is_test_mode ) {
			return $is_test_mode;
		};
		add_filter( 'wcpay_test_mode', $apply_test_mode_context );

		$user = $order->get_user();
		if ( false === $user ) {
			$user = wp_get_current_user();
		}

		// Since this function will run in a CRON job, "wp_get_current_user()" will default
		// to user with ID of 0. So, instead, we replace it with the user from the $order,
		// when updating a WooPay user.
		$apply_order_user_email = function ( $params ) use ( $user, $is_woopay ) {
			if ( $is_woopay ) {
				$params['email'] = $user->user_email;
			}

			return $params;
		};
		add_filter( 'wcpay_api_request_params', $apply_order_user_email, 20, 1 );

		// Update the existing customer with the current order details.
		$customer_data = WC_Payments_Customer_Service::map_customer_data( $order, new WC_Customer( $user->ID ) );
		$this->customer_service->update_customer_for_user( $customer_id, $user, $customer_data );
	}

	/**
	 * Manages customer details held on WCPay server for WordPress user associated with an order.
	 *
	 * @param WC_Order $order   WC Order object.
	 * @param array    $options Additional options to apply.
	 *
	 * @return array First element is the new or updated WordPress user, the second element is the WCPay customer ID.
	 */
	protected function manage_customer_details_for_order( $order, $options = [] ) {
		$user = $order->get_user();
		if ( false === $user ) {
			$user = wp_get_current_user();
		}

		// Determine the customer making the payment, create one if we don't have one already.
		$customer_id = $this->customer_service->get_customer_id_by_user_id( $user->ID );

		if ( null === $customer_id ) {
			$customer_data = WC_Payments_Customer_Service::map_customer_data( $order, new WC_Customer( $user->ID ) );
			// Create a new customer.
			$customer_id = $this->customer_service->create_customer_for_user( $user, $customer_data );
		} else {
			// Update the customer with order data async.
			$this->update_customer_with_order_data( $order, $customer_id, WC_Payments::mode()->is_test(), $options['is_woopay'] ?? false );
		}

		return [ $user, $customer_id ];
	}

	/**
	 * Update the saved payment method information with checkout values, in a CRON job.
	 *
	 * @param string $payment_method The payment method to update.
	 * @param int    $order_id       WC order id.
	 * @param bool   $is_test_mode   Whether to run the CRON job in test mode.
	 */
	public function update_saved_payment_method( $payment_method, $order_id, $is_test_mode = false ) {
		// Since this CRON job may have been created in test_mode, when the CRON job runs, it
		// may lose the test_mode context. So, instead, we pass that context when creating
		// the CRON job and apply the context here.
		$apply_test_mode_context = function () use ( $is_test_mode ) {
			return $is_test_mode;
		};
		add_filter( 'wcpay_test_mode', $apply_test_mode_context );

		$order = wc_get_order( $order_id );

		try {
			$this->customer_service->update_payment_method_with_billing_details_from_order( $payment_method, $order );
		} catch ( Exception $e ) {
			// If updating the payment method fails, log the error message.
			Logger::log( 'Error when updating saved payment method: ' . $e->getMessage() );
		}
	}

	/**
	 * Process the payment for a given order.
	 *
	 * @param WC_Cart|null              $cart Cart.
	 * @param WCPay\Payment_Information $payment_information Payment info.
	 * @param bool                      $scheduled_subscription_payment Used to determinate is scheduled subscription payment to add more fields into API request.
	 *
	 * @return array|null                      An array with result of payment and redirect URL, or nothing.
	 * @throws API_Exception
	 * @throws Intent_Authentication_Exception When the payment intent could not be authenticated.
	 * @throws \WCPay\Core\Exceptions\Server\Request\Extend_Request_Exception When request class filter filed to extend request class because of incompatibility.
	 * @throws \WCPay\Core\Exceptions\Server\Request\Immutable_Parameter_Exception When immutable parameter gets changed in request class.
	 * @throws \WCPay\Core\Exceptions\Server\Request\Invalid_Request_Parameter_Exception When you send incorrect request value via setters.
	 */
	public function process_payment_for_order( $cart, $payment_information, $scheduled_subscription_payment = false ) {
		$order                                       = $payment_information->get_order();
		$save_payment_method_to_store                = $payment_information->should_save_payment_method_to_store();
		$is_changing_payment_method_for_subscription = $payment_information->is_changing_payment_method_for_subscription();

		$order_id = $order->get_id();
		$amount   = $order->get_total();
		$metadata = $this->get_metadata_from_order( $order, $payment_information->get_payment_type() );

		$customer_details_options   = [
			'is_woopay' => filter_var( $metadata['paid_on_woopay'] ?? false, FILTER_VALIDATE_BOOLEAN ),
		];
		list( $user, $customer_id ) = $this->manage_customer_details_for_order( $order, $customer_details_options );

		// Update saved payment method async to include billing details, if missing.
		if ( $payment_information->is_using_saved_payment_method() ) {
			$this->action_scheduler_service->schedule_job(
				time(),
				self::UPDATE_SAVED_PAYMENT_METHOD,
				[
					'payment_method' => $payment_information->get_payment_method(),
					'order_id'       => $order->get_id(),
					'is_test_mode'   => WC_Payments::mode()->is_test(),
				]
			);
		}

		$intent_failed  = false;
		$payment_needed = $amount > 0;

		// Make sure that we attach the payment method and the customer ID to the order meta data.
		$payment_method = $payment_information->get_payment_method();
		$this->order_service->set_payment_method_id_for_order( $order, $payment_method );
		$this->order_service->set_customer_id_for_order( $order, $customer_id );
		$order->update_meta_data( '_wcpay_mode', WC_Payments::mode()->is_test() ? 'test' : 'prod' );

		// In case amount is 0 and we're not saving the payment method, we won't be using intents and can confirm the order payment.
		if ( apply_filters( 'wcpay_confirm_without_payment_intent', ! $payment_needed && ! $save_payment_method_to_store ) ) {
			$order->payment_complete();

			if ( $payment_information->is_using_saved_payment_method() ) {
				// We need to make sure the saved payment method is saved to the order so we can
				// charge the payment method for a future payment.
				$this->add_token_to_order( $order, $payment_information->get_payment_token() );
			}

			if ( $is_changing_payment_method_for_subscription && $payment_information->is_using_saved_payment_method() ) {
				$payment_token = $payment_information->get_payment_token();
				$note          = sprintf(
					WC_Payments_Utils::esc_interpolated_html(
						/* translators: %1: the last 4 digit of the credit card */
						__( 'Payment method is changed to: <strong>Credit card ending in %1$s</strong>.', 'woocommerce-payments' ),
						[
							'strong' => '<strong>',
						]
					),
					$payment_token instanceof WC_Payment_Token_CC ? $payment_token->get_last4() : '----'
				);
				$order->add_order_note( $note );

				do_action( 'woocommerce_payments_changed_subscription_payment_method', $order, $payment_token );
			}

			$order->set_payment_method_title( __( 'Credit / Debit Card', 'woocommerce-payments' ) );
			$order->save();

			return [
				'result'   => 'success',
				'redirect' => $this->get_return_url( $order ),
			];
		}

		if ( $payment_needed ) {
			$converted_amount = WC_Payments_Utils::prepare_amount( $amount, $order->get_currency() );
			$currency         = strtolower( $order->get_currency() );

			// Try catching the error without reaching the API.
			$minimum_amount = WC_Payments_Utils::get_cached_minimum_amount( $currency );
			if ( $minimum_amount > $converted_amount ) {
				$e = new Amount_Too_Small_Exception( 'Amount too small', $minimum_amount, $currency, 400 );
				throw new Exception( WC_Payments_Utils::get_filtered_error_message( $e ) );
			}

			$upe_payment_method = sanitize_text_field( wp_unslash( $_POST['payment_method'] ?? '' ) ); // phpcs:ignore WordPress.Security.NonceVerification

			if ( ! empty( $upe_payment_method ) && 'woocommerce_payments' !== $upe_payment_method ) {
				$payment_methods = [ str_replace( 'woocommerce_payments_', '', $upe_payment_method ) ];
			} elseif ( WC_Payments_Features::is_upe_split_enabled() || WC_Payments_Features::is_upe_deferred_intent_enabled() ) {
				$payment_methods = [ 'card' ];
			} else {
				$payment_methods = WC_Payments::get_gateway()->get_payment_method_ids_enabled_at_checkout( null, true );
			}

			// The sanitize_user call here is deliberate: it seems the most appropriate sanitization function
			// for a string that will only contain latin alphanumeric characters and underscores.
			// phpcs:ignore WordPress.Security.NonceVerification.Missing
			$woopay_intent_id = sanitize_user( wp_unslash( $_POST['platform-checkout-intent'] ?? '' ), true );

			// Initializing the intent variable here to ensure we don't try to use an undeclared
			// variable later.
			$intent = null;
			if ( ! empty( $woopay_intent_id ) ) {
				// If the intent is included in the request use that intent.
				$request = Get_Intention::create( $woopay_intent_id );
				$intent  = $request->send( 'wcpay_get_intent_request', $order );

				$intent_meta_order_id_raw = $intent->get_metadata()['order_id'] ?? '';
				$intent_meta_order_id     = is_numeric( $intent_meta_order_id_raw ) ? intval( $intent_meta_order_id_raw ) : 0;
				if ( $intent_meta_order_id !== $order_id ) {
					throw new Intent_Authentication_Exception(
						__( "We're not able to process this payment. Please try again later.", 'woocommerce-payments' ),
						'order_id_mismatch'
					);
				}
			}

			if ( empty( $intent ) ) {
				$request = Create_And_Confirm_Intention::create();
				$request->set_amount( $converted_amount );
				$request->set_currency_code( $currency );
				$request->set_payment_method( $payment_information->get_payment_method() );
				$request->set_customer( $customer_id );
				$request->set_capture_method( $payment_information->is_using_manual_capture() );
				$request->set_metadata( $metadata );
				$request->set_level3( $this->get_level3_data_from_order( $order ) );
				$request->set_off_session( $payment_information->is_merchant_initiated() );
				$request->set_payment_methods( $payment_methods );
				$request->set_cvc_confirmation( $payment_information->get_cvc_confirmation() );

				// Afterpay expects the shipping address to be sent in the request. This is not required for other payment methods.
				if ( Payment_Method::AFTERPAY === $payment_information->get_payment_method() ) {
					$request->set_shipping( $this->get_shipping_data_from_order( $order ) );
				}

				// The below if-statement ensures the support for UPE payment methods.
				if ( $this->upe_needs_redirection( $payment_methods ) ) {
					$request->set_return_url(
						wp_sanitize_redirect(
							esc_url_raw(
								add_query_arg(
									[
										'order_id' => $order_id,
										'wc_payment_method' => self::GATEWAY_ID,
										'_wpnonce' => wp_create_nonce( 'wcpay_process_redirect_order_nonce' ),
									],
									$this->get_return_url( $order )
								)
							)
						)
					);
				}

				// Make sure that setting fingerprint is performed after setting metadata because metadata will override any values you set before for metadata param.
				$request->set_fingerprint( $payment_information->get_fingerprint() );
				if ( $save_payment_method_to_store ) {
					$request->setup_future_usage();
				}
				if ( $scheduled_subscription_payment ) {
					$mandate = $this->get_mandate_param_for_renewal_order( $order );
					if ( $mandate ) {
						$request->set_mandate( $mandate );
					}
				}

				$intent = $request->send( 'wcpay_create_and_confirm_intent_request', $payment_information );
			}

			$intent_id     = $intent->get_id();
			$status        = $intent->get_status();
			$charge        = $intent->get_charge();
			$charge_id     = $charge ? $charge->get_id() : null;
			$client_secret = $intent->get_client_secret();
			$currency      = $intent->get_currency();
			$next_action   = $intent->get_next_action();
			$processing    = $intent->get_processing();
			// We update the payment method ID server side when it's necessary to clone payment methods,
			// for example when saving a payment method to a platform customer account. When this happens
			// we need to make sure the payment method on the order matches the one on the merchant account
			// not the one on the platform account. The payment method ID is updated on the order further
			// down.
			$payment_method = $intent->get_payment_method_id() ?? $payment_method;

			if ( Payment_Intent_Status::REQUIRES_ACTION === $status && $payment_information->is_merchant_initiated() ) {
				// Allow 3rd-party to trigger some action if needed.
				do_action( 'woocommerce_woocommerce_payments_payment_requires_action', $order, $intent_id, $payment_method, $customer_id, $charge_id, $currency );
				$this->order_service->mark_payment_failed( $order, $intent_id, $status, $charge_id );
			}
		} else {
			// phpcs:ignore WordPress.Security.NonceVerification.Missing
			$woopay_intent_id = sanitize_user( wp_unslash( $_POST['platform-checkout-intent'] ?? '' ), true );

			if ( ! empty( $woopay_intent_id ) ) {
				// If the setup intent is included in the request use that intent.
				$intent = $this->payments_api_client->get_setup_intent( $woopay_intent_id );

				$intent_meta_order_id_raw = ! empty( $intent['metadata'] ) ? $intent['metadata']['order_id'] ?? '' : '';
				$intent_meta_order_id     = is_numeric( $intent_meta_order_id_raw ) ? intval( $intent_meta_order_id_raw ) : 0;

				if ( $intent_meta_order_id !== $order_id ) {
					throw new Intent_Authentication_Exception(
						__( "We're not able to process this payment. Please try again later.", 'woocommerce-payments' ),
						'order_id_mismatch'
					);
				}
			} else {
				$save_user_in_woopay = false;

				if ( $this->woopay_util->should_save_platform_customer() ) {
					$save_user_in_woopay = true;
					$metadata_from_order = apply_filters(
						'wcpay_metadata_from_order',
						[
							'customer_email' => $order->get_billing_email(),
						],
						$order
					);
					$metadata            = array_merge( (array) $metadata_from_order, (array) $metadata ); // prioritize metadata from mobile app.

					do_action( 'woocommerce_payments_save_user_in_woopay' );
				}

				// For $0 orders, we need to save the payment method using a setup intent.
				$request = Create_And_Confirm_Setup_Intention::create();
				$request->set_customer( $customer_id );
				$request->set_payment_method( $payment_information->get_payment_method() );
				$request->set_metadata( $metadata );
				$intent = $request->send( 'wcpay_create_and_confirm_setup_intention_request', $payment_information, false, $save_user_in_woopay );
				$intent = $intent->to_array();
			}

			$intent_id     = $intent['id'];
			$status        = $intent['status'];
			$charge_id     = '';
			$charge        = null;
			$client_secret = $intent['client_secret'];
			$currency      = $order->get_currency();
			$next_action   = $intent['next_action'];
			$processing    = [];
		}

		if ( ! empty( $intent ) ) {
			if ( ! in_array( $status, self::SUCCESSFUL_INTENT_STATUS, true ) ) {
				$intent_failed = true;
			}

			if ( $save_payment_method_to_store && ! $intent_failed ) {
				try {
					$token = null;

					// Setup intents are currently not deserialized as payment intents are, so check if it's an array first.
					// For WooPay checkouts, we may provide a platform payment method from `$payment_information`, but we need
					// to return a connected payment method. So we should always retrieve the payment method from the intent.
					$payment_method_id = is_array( $intent ) ? $intent['payment_method'] : $intent->get_payment_method_id();

					// Handle orders that are paid via WooPay and contain subscriptions.
					if ( $order->get_meta( 'is_woopay' ) && function_exists( 'wcs_order_contains_subscription' ) && wcs_order_contains_subscription( $order ) ) {

						$customer_tokens = WC_Payment_Tokens::get_customer_tokens( $order->get_user_id(), self::GATEWAY_ID );

						// Use the existing token if we already have one for the incoming payment method.
						foreach ( $customer_tokens as $saved_token ) {
							if ( $saved_token->get_token() === $payment_method_id ) {
								$token = $saved_token;
								break;
							}
						}
					}

					// Store a new token if we're not paying for a subscription in WooPay,
					// or if we are, but we didn't find a stored token for the selected payment method.
					if ( empty( $token ) ) {
						$token = $this->token_service->add_payment_method_to_user( $payment_method_id, $user );
					}
					$payment_information->set_token( $token );
				} catch ( Exception $e ) {
					// If saving the token fails, log the error message but catch the error to avoid crashing the checkout flow.
					Logger::log( 'Error when saving payment method: ' . $e->getMessage() );
				}
			}

			if ( $payment_information->is_using_saved_payment_method() ) {
				$token = $payment_information->get_payment_token();
				$this->add_token_to_order( $order, $token );

				if ( $order->get_meta( '_woopay_has_subscription' ) ) {
					$token->update_meta_data( 'is_attached_to_subscription', '1' );
					$token->save_meta_data();
				}
			}

			if ( Payment_Intent_Status::REQUIRES_ACTION === $status ) {
				if ( isset( $next_action['type'] ) && 'redirect_to_url' === $next_action['type'] && ! empty( $next_action['redirect_to_url']['url'] ) ) {
					$response = [
						'result'   => 'success',
						'redirect' => $next_action['redirect_to_url']['url'],
					];
				} else {
					$response = [
						'result'         => 'success',
						// Include a new nonce for update_order_status to ensure the update order
						// status call works when a guest user creates an account during checkout.
						'redirect'       => sprintf(
							'#wcpay-confirm-%s:%s:%s:%s',
							$payment_needed ? 'pi' : 'si',
							$order_id,
							WC_Payments_Utils::encrypt_client_secret( $this->account->get_stripe_account_id(), $client_secret ),
							wp_create_nonce( 'wcpay_update_order_status_nonce' )
						),
						// Include the payment method ID so the Blocks integration can save cards.
						'payment_method' => $payment_information->get_payment_method(),
					];
				}
			}
		}

		$this->order_service->attach_intent_info_to_order( $order, $intent_id, $status, $payment_method, $customer_id, $charge_id, $currency );
		$this->attach_exchange_info_to_order( $order, $charge_id );
		if ( Payment_Intent_Status::SUCCEEDED === $status ) {
			$this->duplicate_payment_prevention_service->remove_session_processing_order( $order->get_id() );
		}
		$this->order_service->update_order_status_from_intent( $order, $intent );
		$this->order_service->attach_transaction_fee_to_order( $order, $charge );

		$this->maybe_add_customer_notification_note( $order, $processing );

		if ( isset( $response ) ) {
			return $response;
		}

		wc_reduce_stock_levels( $order_id );
		if ( isset( $cart ) ) {
			$cart->empty_cart();
		}

		if ( $payment_needed ) {
			$charge                 = $intent ? $intent->get_charge() : null;
			$payment_method_details = $charge ? $charge->get_payment_method_details() : [];
			$payment_method_type    = $payment_method_details ? $payment_method_details['type'] : null;

			if ( $order->get_meta( 'is_woopay' ) && 'card' === $payment_method_type && isset( $payment_method_details['card']['last4'] ) ) {
				$order->add_meta_data( 'last4', $payment_method_details['card']['last4'], true );
				$order->save_meta_data();
			}
		} else {
			$payment_method_details = false;
			$payment_method_options = isset( $intent['payment_method_options'] ) ? array_keys( $intent['payment_method_options'] ) : null;
			$payment_method_type    = $payment_method_options ? $payment_method_options[0] : null;
		}

		if ( empty( $_POST['payment_request_type'] ) ) { // phpcs:ignore WordPress.Security.NonceVerification
			$this->set_payment_method_title_for_order( $order, $payment_method_type, $payment_method_details );
		}

		return [
			'result'   => 'success',
			'redirect' => $this->get_return_url( $order ),
		];
	}

	/**
	 * By default this function does not do anything. But it can be overriden by child classes.
	 * It is used to set a formatted readable payment method title for order,
	 * using payment method details from accompanying charge.
	 *
	 * @param WC_Order   $order WC Order being processed.
	 * @param string     $payment_method_type Stripe payment method key.
	 * @param array|bool $payment_method_details Array of payment method details from charge or false.
	 */
	public function set_payment_method_title_for_order( $order, $payment_method_type, $payment_method_details ) {
	}

	/**
	 * Prepares Stripe metadata for a given order. The metadata later injected into intents, and
	 * used in transactions listing/details. If merchant connects an account to new store, listing/details
	 * keeps working even if orders are not available anymore - the metadata provides needed details.
	 *
	 * @param WC_Order     $order        Order being processed.
	 * @param Payment_Type $payment_type Enum stating whether payment is single or recurring.
	 *
	 * @return array Array of keyed metadata values.
	 */
	protected function get_metadata_from_order( $order, $payment_type ) {
		$name     = sanitize_text_field( $order->get_billing_first_name() ) . ' ' . sanitize_text_field( $order->get_billing_last_name() );
		$email    = sanitize_email( $order->get_billing_email() );
		$metadata = [
			'customer_name'  => $name,
			'customer_email' => $email,
			'site_url'       => esc_url( get_site_url() ),
			'order_id'       => $order->get_id(),
			'order_number'   => $order->get_order_number(),
			'order_key'      => $order->get_order_key(),
			'payment_type'   => $payment_type,
		];

		// If the order belongs to a WCPay Subscription, set the payment context to 'wcpay_subscription' (this helps with associating which fees belong to orders).
		if ( 'recurring' === (string) $payment_type && ! $this->is_subscriptions_plugin_active() ) {
			$subscriptions = wcs_get_subscriptions_for_order( $order, [ 'order_type' => 'any' ] );

			foreach ( $subscriptions as $subscription ) {
				if ( WC_Payments_Subscription_Service::is_wcpay_subscription( $subscription ) ) {
					$metadata['payment_context'] = 'wcpay_subscription';
					break;
				}
			}
		}

		return apply_filters( 'wcpay_metadata_from_order', $metadata, $order, $payment_type );
	}

	/**
	 * Given the charge data, checks if there was an exchange and adds it to the given order as metadata
	 *
	 * @param WC_Order $order The order to update.
	 * @param string   $charge_id ID of the charge to attach data from.
	 */
	public function attach_exchange_info_to_order( $order, $charge_id ) {
		if ( empty( $charge_id ) ) {
			return;
		}

		$currency_store   = strtolower( get_option( 'woocommerce_currency' ) );
		$currency_order   = strtolower( $order->get_currency() );
		$currency_account = strtolower( $this->account->get_account_default_currency() );

		// If the default currency for the store is different from the currency for the merchant's Stripe account,
		// the conversion rate provided by Stripe won't make sense, so we should not attach it to the order meta data
		// and instead we'll rely on the _wcpay_multi_currency_order_exchange_rate meta key for analytics.
		if ( $currency_store !== $currency_account ) {
			return;
		}

		if ( $currency_order !== $currency_account ) {
			// We check that the currency used in the order is different than the one set in the WC Payments account
			// to avoid requesting the charge if not needed.
			$request = Get_Charge::create( $charge_id );
			$charge  = $request->send( 'wcpay_get_charge_request', $charge_id );

			$exchange_rate = $charge['balance_transaction']['exchange_rate'] ?? null;
			if ( isset( $exchange_rate ) ) {
				$exchange_rate = WC_Payments_Utils::interpret_string_exchange_rate( $exchange_rate, $currency_order, $currency_account );
				$order->update_meta_data( '_wcpay_multi_currency_stripe_exchange_rate', $exchange_rate );
				$order->save_meta_data();
			}
		}
	}

	/**
	 * Saves the payment token to the order.
	 *
	 * @param WC_Order         $order The order.
	 * @param WC_Payment_Token $token The token to save.
	 */
	public function add_token_to_order( $order, $token ) {
		$payment_token = $this->get_payment_token( $order );

		// This could lead to tokens being saved twice in an order's payment tokens, but it is needed so that shoppers
		// may re-use a previous card for the same subscription, as we consider the last token to be the active one.
		// We can't remove the previous entry for the token because WC_Order does not support removal of tokens [1] and
		// we can't delete the token as it might be used somewhere else.
		// [1] https://github.com/woocommerce/woocommerce/issues/11857.
		if ( is_null( $payment_token ) || $token->get_id() !== $payment_token->get_id() ) {
			$order->add_payment_token( $token );
		}

		$this->maybe_add_token_to_subscription_order( $order, $token );
	}

	/**
	 * Retrieve payment token from a subscription or order.
	 *
	 * @param WC_Order $order Order or subscription object.
	 *
	 * @return null|WC_Payment_Token Last token associated with order or subscription.
	 */
	protected function get_payment_token( $order ) {
		$order_tokens = $order->get_payment_tokens();
		$token_id     = end( $order_tokens );
		return ! $token_id ? null : WC_Payment_Tokens::get( $token_id );
	}

	/**
	 * Can the order be refunded?
	 *
	 * @param  WC_Order $order Order object.
	 * @return bool
	 */
	public function can_refund_order( $order ) {
		return $order && $this->order_service->get_charge_id_for_order( $order );
	}

	/**
	 * Refund a charge.
	 *
	 * @param  int    $order_id - the Order ID to process the refund for.
	 * @param  float  $amount   - the amount to refund.
	 * @param  string $reason   - the reason for refunding.
	 *
	 * @return bool|WP_Error - Whether the refund went through. Returns a WP_Error if an Exception occurs during execution.
	 */
	public function process_refund( $order_id, $amount = null, $reason = '' ) {
		$order = wc_get_order( $order_id );

		if ( ! $order ) {
			return false;
		}

		// If this order is not captured yet, don't try and refund it. Instead, return an appropriate error message.
		if ( Payment_Intent_Status::REQUIRES_CAPTURE === $this->order_service->get_intention_status_for_order( $order ) ) {
			return new WP_Error(
				'uncaptured-payment',
				/* translators: an error message which will appear if a user tries to refund an order which is has been authorized but not yet charged. */
				__( "This payment is not captured yet. To cancel this order, please go to 'Order Actions' > 'Cancel authorization'. To proceed with a refund, please go to 'Order Actions' > 'Capture charge' to charge the payment card, and then trigger a refund via the 'Refund' button.", 'woocommerce-payments' )
			);
		}

		// If the entered amount is not valid stop without making a request.
		if ( $amount <= 0 || $amount > $order->get_total() ) {
			return new WP_Error(
				'invalid-amount',
				__( 'The refund amount is not valid.', 'woocommerce-payments' )
			);
		}

		$charge_id = $this->order_service->get_charge_id_for_order( $order );
		$currency  = $this->order_service->get_wcpay_intent_currency_for_order( $order );

		try {
			// If the payment method is Interac, the refund already exists (refunded via Mobile app).
			$is_refunded_off_session = Payment_Method::INTERAC_PRESENT === $this->get_payment_method_type_for_order( $order );
			if ( $is_refunded_off_session ) {
				$refund_amount              = WC_Payments_Utils::prepare_amount( $amount ?? $order->get_total(), $order->get_currency() );
				$list_charge_refund_request = List_Charge_Refunds::create();
				$list_charge_refund_request->set_charge( $charge_id );

				$list_charge_refund_response = $list_charge_refund_request->send( 'wcpay_list_charge_refunds_request' );

				$refunds = array_filter(
					$list_charge_refund_response['data'] ?? [],
					static function ( $refund ) use ( $refund_amount ) {
							return 'succeeded' === $refund['status'] && $refund_amount === $refund['amount'];
					}
				);

				if ( [] === $refunds ) {

					return new WP_Error(
						'wcpay_edit_order_refund_not_possible',
						__( 'You shall refund this payment in the same application where the payment was made.', 'woocommerce-payments' )
					);
				}

				$refund = array_pop( $refunds );
			} else {
				$refund_request = Refund_Charge::create();
				$refund_request->set_charge( $charge_id );
				if ( null !== $amount ) {
					$refund_request->set_amount( WC_Payments_Utils::prepare_amount( $amount, $order->get_currency() ) );
				}
				$refund = $refund_request->send( 'wcpay_refund_charge_request' );
			}
			$currency = strtoupper( $refund['currency'] );
			Tracker::track_admin( 'wcpay_edit_order_refund_success' );
		} catch ( Exception $e ) {

			$note = sprintf(
				/* translators: %1: the successfully charged amount, %2: error message */
				__( 'A refund of %1$s failed to complete: %2$s', 'woocommerce-payments' ),
				WC_Payments_Explicit_Price_Formatter::get_explicit_price( wc_price( $amount, [ 'currency' => $currency ] ), $order ),
				$e->getMessage()
			);

			Logger::log( $note );
			$order->add_order_note( $note );
			$this->order_service->set_wcpay_refund_status_for_order( $order, 'failed' );
			$order->save();

			Tracker::track_admin( 'wcpay_edit_order_refund_failure', [ 'reason' => $note ] );
			return new WP_Error( 'wcpay_edit_order_refund_failure', $e->getMessage() );
		}

		if ( empty( $reason ) ) {
			$note = sprintf(
				WC_Payments_Utils::esc_interpolated_html(
					/* translators: %1: the successfully charged amount, %2: WooPayments, %3: refund id */
					__( 'A refund of %1$s was successfully processed using %2$s (<code>%3$s</code>).', 'woocommerce-payments' ),
					[
						'code' => '<code>',
					]
				),
				WC_Payments_Explicit_Price_Formatter::get_explicit_price( wc_price( $amount, [ 'currency' => $currency ] ), $order ),
				'WooPayments',
				$refund['id']
			);
		} else {
			$note = sprintf(
				WC_Payments_Utils::esc_interpolated_html(
					/* translators: %1: the successfully charged amount, %2: WooPayments, %3: reason, %4: refund id */
					__( 'A refund of %1$s was successfully processed using %2$s. Reason: %3$s. (<code>%4$s</code>)', 'woocommerce-payments' ),
					[
						'code' => '<code>',
					]
				),
				WC_Payments_Explicit_Price_Formatter::get_explicit_price( wc_price( $amount, [ 'currency' => $currency ] ), $order ),
				'WooPayments',
				$reason,
				$refund['id']
			);
		}

		// Get the last created WC refund from order and save WCPay refund id as meta.
		$wc_last_refund = WC_Payments_Utils::get_last_refund_from_order_id( $order_id );
		if ( $wc_last_refund ) {
			$this->order_service->set_wcpay_refund_id_for_order( $wc_last_refund, $refund['id'] );
			$wc_last_refund->save_meta_data();
		}

		$order->add_order_note( $note );
		$this->order_service->set_wcpay_refund_status_for_order( $order, 'successful' );
		$order->save();

		return true;
	}

	/**
	 * Checks whether a refund through the gateway has already failed.
	 *
	 * @param WC_Order $order The order to check.
	 * @return boolean
	 */
	public function has_refund_failed( $order ) {
		return 'failed' === $this->order_service->get_wcpay_refund_status_for_order( $order );
	}

	/**
	 * Gets the payment method type used for an order, if any
	 *
	 * @param WC_Order $order The order to get the payment method type for.
	 *
	 * @return string
	 */
	private function get_payment_method_type_for_order( $order ): string {
		if ( $this->order_service->get_payment_method_id_for_order( $order ) ) {
			$payment_method_id      = $this->order_service->get_payment_method_id_for_order( $order );
			$payment_method_details = $this->payments_api_client->get_payment_method( $payment_method_id );
		} elseif ( $this->order_service->get_intent_id_for_order( $order ) ) {
			$payment_intent_id = $this->order_service->get_intent_id_for_order( $order );
			$request           = Get_Intention::create( $payment_intent_id );
			$payment_intent    = $request->send( 'wcpay_get_intent_request', $order );

			$charge                 = $payment_intent ? $payment_intent->get_charge() : null;
			$payment_method_details = $charge ? $charge->get_payment_method_details() : [];
		}

		return $payment_method_details['type'] ?? 'unknown';
	}

	/**
	 * Overrides the original method in woo's WC_Settings_API in order to conditionally render the enabled checkbox.
	 *
	 * @param string $key Field key.
	 * @param array  $data Field data.
	 *
	 * @return string Checkbox markup or empty string.
	 */
	public function generate_checkbox_html( $key, $data ) {
		if ( 'enabled' === $key && ! $this->is_connected() ) {
			return '';
		}

		$in_dev_mode = WC_Payments::mode()->is_dev();

		if ( 'test_mode' === $key && $in_dev_mode ) {
			$data['custom_attributes']['disabled'] = 'disabled';
			$data['label']                         = __( 'Dev mode is active so all transactions will be in test mode. This setting is only available to live accounts.', 'woocommerce-payments' );
		}

		if ( 'enable_logging' === $key && $in_dev_mode ) {
			$data['custom_attributes']['disabled'] = 'disabled';
			$data['label']                         = __( 'Dev mode is active so logging is on by default.', 'woocommerce-payments' );
		}

		return parent::generate_checkbox_html( $key, $data );
	}

	/**
	 * Generates markup for account statement descriptor field.
	 *
	 * @param string $key Field key.
	 * @param array  $data Field data.
	 *
	 * @return string
	 */
	public function generate_account_statement_descriptor_html( $key, $data ) {
		if ( ! $this->is_connected() ) {
			return '';
		}

		return parent::generate_text_html( $key, $data );
	}

	/**
	 * Get option from DB or connected account.
	 *
	 * Overrides parent method to retrieve some options from connected account.
	 *
	 * @param  string $key           Option key.
	 * @param  mixed  $empty_value   Value when empty.
	 * @return string|array|int|bool The value specified for the option or a default value for the option.
	 */
	public function get_option( $key, $empty_value = null ) {
		switch ( $key ) {
			case 'enabled':
				return parent::get_option( static::METHOD_ENABLED_KEY, $empty_value );
			case 'account_statement_descriptor':
				return $this->get_account_statement_descriptor();
			case 'account_business_name':
				return $this->get_account_business_name();
			case 'account_business_url':
				return $this->get_account_business_url();
			case 'account_business_support_address':
				return $this->get_account_business_support_address();
			case 'account_business_support_email':
				return $this->get_account_business_support_email();
			case 'account_business_support_phone':
				return $this->get_account_business_support_phone();
			case 'account_branding_logo':
				return $this->get_account_branding_logo();
			case 'account_branding_icon':
				return $this->get_account_branding_icon();
			case 'account_branding_primary_color':
				return $this->get_account_branding_primary_color();
			case 'account_branding_secondary_color':
				return $this->get_account_branding_secondary_color();
			case 'deposit_schedule_interval':
				return $this->get_deposit_schedule_interval();
			case 'deposit_schedule_weekly_anchor':
				return $this->get_deposit_schedule_weekly_anchor();
			case 'deposit_schedule_monthly_anchor':
				return $this->get_deposit_schedule_monthly_anchor();
			case 'deposit_delay_days':
				return $this->get_deposit_delay_days();
			case 'deposit_status':
				return $this->get_deposit_status();
			case 'deposit_restrictions':
				return $this->get_deposit_restrictions();
			case 'deposit_completed_waiting_period':
				return $this->get_deposit_completed_waiting_period();
			case 'current_protection_level':
				return $this->get_current_protection_level();
			case 'advanced_fraud_protection_settings':
				return $this->get_advanced_fraud_protection_settings();

			default:
				return parent::get_option( $key, $empty_value );
		}
	}

	/**
	 * Return the name of the option in the WP DB.
	 * Overrides parent method so the option key is the same as the parent class.
	 */
	public function get_option_key() {
		// Intentionally using self instead of static so options are loaded from main gateway settings.
		return $this->plugin_id . self::GATEWAY_ID . '_settings';
	}


	/**
	 * Update a single option.
	 * Overrides parent method to use different key for `enabled`.
	 *
	 * @param string $key Option key.
	 * @param mixed  $value Value to set.
	 * @return bool was anything saved?
	 */
	public function update_option( $key, $value = '' ) {
		if ( 'enabled' === $key ) {
			$key = static::METHOD_ENABLED_KEY;
		}
		return parent::update_option( $key, $value );
	}

	/**
	 * Updates whether woopay is enabled or disabled.
	 *
	 * @param bool $is_woopay_enabled Whether woopay should be enabled.
	 */
	public function update_is_woopay_enabled( $is_woopay_enabled ) {
		$current_is_woopay_enabled = 'yes' === $this->get_option( 'platform_checkout', 'no' );

		if ( $is_woopay_enabled !== $current_is_woopay_enabled ) {
			WC_Payments::woopay_tracker()->maybe_record_admin_event(
				$is_woopay_enabled ? 'woopay_enabled' : 'woopay_disabled',
				[ 'test_mode' => WC_Payments::mode()->is_test() ? 1 : 0 ]
			);

			$this->update_option( 'platform_checkout', $is_woopay_enabled ? 'yes' : 'no' );

			if ( ! $is_woopay_enabled ) {
				WooPay_Order_Status_Sync::remove_webhook();
			} elseif ( WC_Payments_Features::is_upe_legacy_enabled() ) {
				update_option( WC_Payments_Features::UPE_FLAG_NAME, '0' );
				update_option( WC_Payments_Features::UPE_SPLIT_FLAG_NAME, '1' );

				if ( function_exists( 'wc_admin_record_tracks_event' ) ) {
					wc_admin_record_tracks_event( 'wcpay_split_upe_enabled' );
				}
			}
		}
	}

	/**
	 * Init settings for gateways.
	 */
	public function init_settings() {
		parent::init_settings();
		$this->enabled = ! empty( $this->settings[ static::METHOD_ENABLED_KEY ] ) && 'yes' === $this->settings[ static::METHOD_ENABLED_KEY ] ? 'yes' : 'no';
	}

	/**
	 * Get payment capture type from WCPay settings.
	 *
	 * @return Payment_Capture_Type MANUAL or AUTOMATIC depending on the settings.
	 */
	protected function get_capture_type() {
		return 'yes' === $this->get_option( 'manual_capture' ) ? Payment_Capture_Type::MANUAL() : Payment_Capture_Type::AUTOMATIC();
	}

	/**
	 * Map fields that need to be updated and update the fields server side.
	 *
	 * @param array $settings Plugin settings.
	 * @return array Updated fields.
	 */
	public function update_account_settings( array $settings ) : array {
		$account_settings = [];
		foreach ( static::ACCOUNT_SETTINGS_MAPPING as $name => $account_key ) {
			if ( isset( $settings[ $name ] ) ) {
				$account_settings[ $account_key ] = $settings[ $name ];
			}
		}
		$this->update_account( $account_settings );

		return $account_settings;
	}

	/**
	 * Gets connected account statement descriptor.
	 *
	 * @param string $empty_value Empty value to return when not connected or fails to fetch account descriptor.
	 *
	 * @return string Statement descriptor of default value.
	 */
	public function get_account_statement_descriptor( string $empty_value = '' ): string {
		try {
			if ( $this->is_connected() ) {
				return $this->account->get_statement_descriptor();
			}
		} catch ( Exception $e ) {
			Logger::error( 'Failed to get account statement descriptor.' . $e );
		}
		return $empty_value;
	}

	/**
	 * Gets connected account business name.
	 *
	 * @param string $default_value Value to return when not connected or failed to fetch business name.
	 *
	 * @return string Business name or default value.
	 */
	protected function get_account_business_name( $default_value = '' ): string {
		try {
			if ( $this->is_connected() ) {
				return $this->account->get_business_name();
			}
		} catch ( Exception $e ) {
			Logger::error( 'Failed to get account business name.' . $e );
		}

		return $default_value;
	}

	/**
	 * Gets connected account business url.
	 *
	 * @param string $default_value Value to return when not connected or failed to fetch business url.
	 *
	 * @return string Business url or default value.
	 */
	protected function get_account_business_url( $default_value = '' ): string {
		try {
			if ( $this->is_connected() ) {
				return $this->account->get_business_url();
			}
		} catch ( Exception $e ) {
			Logger::error( 'Failed to get account business name.' . $e );
		}

		return $default_value;
	}

	/**
	 * Gets connected account business address.
	 *
	 * @param array $default_value Value to return when not connected or failed to fetch business address.
	 *
	 * @return array Business address or default value.
	 */
	protected function get_account_business_support_address( $default_value = [] ): array {
		try {
			if ( $this->is_connected() ) {
				return $this->account->get_business_support_address();
			}
		} catch ( Exception $e ) {
			Logger::error( 'Failed to get account business name.' . $e );
		}

		return $default_value;
	}

	/**
	 * Gets connected account business support email.
	 *
	 * @param string $default_value Value to return when not connected or failed to fetch business support email.
	 *
	 * @return string Business support email or default value.
	 */
	protected function get_account_business_support_email( $default_value = '' ): string {
		try {
			if ( $this->is_connected() ) {
				return $this->account->get_business_support_email();
			}
		} catch ( Exception $e ) {
			Logger::error( 'Failed to get account business name.' . $e );
		}

		return $default_value;
	}

	/**
	 * Gets connected account business support phone.
	 *
	 * @param string $default_value Value to return when not connected or failed to fetch business support phone.
	 *
	 * @return string Business support phone or default value.
	 */
	protected function get_account_business_support_phone( $default_value = '' ): string {
		try {
			if ( $this->is_connected() ) {
				return $this->account->get_business_support_phone();
			}
		} catch ( Exception $e ) {
			Logger::error( 'Failed to get account business name.' . $e );
		}

		return $default_value;
	}

	/**
	 * Gets connected account branding logo.
	 *
	 * @param string $default_value Value to return when not connected or failed to fetch branding logo.
	 *
	 * @return string Business support branding logo or default value.
	 */
	protected function get_account_branding_logo( $default_value = '' ): string {
		try {
			if ( $this->is_connected() ) {
				return $this->account->get_branding_logo();
			}
		} catch ( Exception $e ) {
			Logger::error( 'Failed to get account business name.' . $e );
		}

		return $default_value;
	}

	/**
	 * Gets connected account branding icon.
	 *
	 * @param string $default_value Value to return when not connected or failed to fetch branding icon.
	 *
	 * @return string Business support branding icon or default value.
	 */
	protected function get_account_branding_icon( $default_value = '' ): string {
		try {
			if ( $this->is_connected() ) {
				return $this->account->get_branding_icon();
			}
		} catch ( Exception $e ) {
			Logger::error( 'Failed to get account business name.' . $e );
		}

		return $default_value;
	}

	/**
<<<<<<< HEAD
	 * Checks if the attached payment intent was successful for the current order.
	 *
	 * @param  WC_Order $order Current order to check.
	 *
	 * @return array|void A successful response in case the attached intent was successful, null if none.
	 */
	protected function check_payment_intent_attached_to_order_succeeded( WC_Order $order ) {
		$intent_id = (string) $order->get_meta( '_intent_id', true );
		if ( empty( $intent_id ) ) {
			return;
		}

		// We only care about payment intent.
		$is_payment_intent = 'pi_' === substr( $intent_id, 0, 3 );
		if ( ! $is_payment_intent ) {
			return;
		}

		try {
			$request       = Get_Intention::create( $intent_id );
			$intent        = $request->send( 'wcpay_get_intention_request' );
			$intent_status = $intent->get_status();
		} catch ( Exception $e ) {
			Logger::error( 'Failed to fetch attached payment intent: ' . $e );
			return;
		};

		if ( ! in_array( $intent_status, self::SUCCESSFUL_INTENT_STATUS, true ) ) {
			return;
		}

		$intent_meta_order_id_raw = $intent->get_metadata()['order_id'] ?? '';
		$intent_meta_order_id     = is_numeric( $intent_meta_order_id_raw ) ? intval( $intent_meta_order_id_raw ) : 0;
		if ( $intent_meta_order_id !== $order->get_id() ) {
			return;
		}

		if ( Payment_Intent_Status::SUCCEEDED === $intent_status ) {
			$this->remove_session_processing_order( $order->get_id() );
		}
		$this->order_service->update_order_status_from_intent( $order, $intent );

		$return_url = $this->get_return_url( $order );
		$return_url = add_query_arg( self::FLAG_PREVIOUS_SUCCESSFUL_INTENT, 'yes', $return_url );
		return [ // nosemgrep: audit.php.wp.security.xss.query-arg -- https://woocommerce.github.io/code-reference/classes/WC-Payment-Gateway.html#method_get_return_url is passed in.
			'result'                               => 'success',
			'redirect'                             => $return_url,
			'wcpay_upe_previous_successful_intent' => 'yes', // This flag is needed for UPE flow.
		];
	}

	/**
	 * Checks if the current order has the same content with the session processing order, which was already paid (ex. by a webhook).
	 *
	 * @param  WC_Order $current_order Current order in process_payment.
	 *
	 * @return array|void A successful response in case the session processing order was paid, null if none.
	 */
	protected function check_against_session_processing_order( WC_Order $current_order ) {
		$session_order_id = $this->get_session_processing_order();
		if ( null === $session_order_id ) {
			return;
		}

		$session_order = wc_get_order( $session_order_id );
		if ( ! is_a( $session_order, 'WC_Order' ) ) {
			return;
		}

		if ( $current_order->get_cart_hash() !== $session_order->get_cart_hash() ) {
			return;
		}

		if ( ! $session_order->has_status( wc_get_is_paid_statuses() ) ) {
			return;
		}

		$session_order->add_order_note(
			sprintf(
				/* translators: %1$s: WooPayments, %2$d: order ID integer number */
				__( '%1$s: detected and deleted order ID %2$d, which has duplicate cart content with this order.', 'woocommerce-payments' ),
				'WooPayments',
				$current_order->get_id()
			)
		);
		$current_order->delete();

		$this->remove_session_processing_order( $session_order_id );

		$return_url = $this->get_return_url( $session_order );
		$return_url = add_query_arg( self::FLAG_PREVIOUS_ORDER_PAID, 'yes', $return_url );

		return [ // nosemgrep: audit.php.wp.security.xss.query-arg -- https://woocommerce.github.io/code-reference/classes/WC-Payment-Gateway.html#method_get_return_url is passed in.
			'result'                            => 'success',
			'redirect'                          => $return_url,
			'wcpay_upe_paid_for_previous_order' => 'yes', // This flag is needed for UPE flow.
		];
	}

	/**
	 * Update the processing order ID for the current session.
	 *
	 * @param  int $order_id Order ID.
	 *
	 * @return void
	 */
	protected function maybe_update_session_processing_order( int $order_id ) {
		if ( WC()->session ) {
			WC()->session->set( self::SESSION_KEY_PROCESSING_ORDER, $order_id );
		}
	}

	/**
	 * Remove the provided order ID from the current session if it matches with the ID in the session.
	 *
	 * @param  int $order_id Order ID to remove from the session.
	 *
	 * @return void
	 */
	protected function remove_session_processing_order( int $order_id ) {
		$current_session_id = $this->get_session_processing_order();
		if ( $order_id === $current_session_id && WC()->session ) {
			WC()->session->set( self::SESSION_KEY_PROCESSING_ORDER, null );
		}
	}

	/**
	 * Get the processing order ID for the current session.
	 *
	 * @return integer|null Order ID. Null if the value is not set.
	 */
	protected function get_session_processing_order() {
		$session = WC()->session;
		if ( null === $session ) {
			return null;
		}

		$val = $session->get( self::SESSION_KEY_PROCESSING_ORDER );
		return null === $val ? null : absint( $val );
	}

	/**
	 * Action to remove the order ID when customers reach its order-received page.
	 *
	 * @return void
	 */
	public function clear_session_processing_order_after_landing_order_received_page() {
		global $wp;

		if ( is_order_received_page() && isset( $wp->query_vars['order-received'] ) ) {
			$order_id = absint( $wp->query_vars['order-received'] );
			$this->remove_session_processing_order( $order_id );
		}
	}

	/**
=======
>>>>>>> 6d6ae7dd
	 * Gets connected account branding primary color.
	 *
	 * @param string $default_value Value to return when not connected or failed to fetch branding primary color.
	 *
	 * @return string Business support branding primary color or default value.
	 */
	protected function get_account_branding_primary_color( $default_value = '' ): string {
		try {
			if ( $this->is_connected() ) {
				return $this->account->get_branding_primary_color();
			}
		} catch ( Exception $e ) {
			Logger::error( 'Failed to get account business name.' . $e );
		}

		return $default_value;
	}

	/**
	 * Gets connected account branding secondary color.
	 *
	 * @param string $default_value Value to return when not connected or failed to fetch branding secondary color.
	 *
	 * @return string Business support branding secondary color or default value.
	 */
	protected function get_account_branding_secondary_color( $default_value = '' ): string {
		try {
			if ( $this->is_connected() ) {
				return $this->account->get_branding_secondary_color();
			}
		} catch ( Exception $e ) {
			Logger::error( 'Failed to get account business name.' . $e );
		}

		return $default_value;
	}

	/**
	 * Gets connected account deposit schedule interval.
	 *
	 * @param string $empty_value Empty value to return when not connected or fails to fetch deposit schedule.
	 *
	 * @return string Interval or default value.
	 */
	protected function get_deposit_schedule_interval( string $empty_value = '' ): string {
		try {
			if ( $this->is_connected() ) {
				return $this->account->get_deposit_schedule_interval();
			}
		} catch ( Exception $e ) {
			Logger::error( 'Failed to get deposit schedule interval.' . $e );
		}
		return $empty_value;
	}

	/**
	 * Gets connected account deposit schedule weekly anchor.
	 *
	 * @param string $empty_value Empty value to return when not connected or fails to fetch deposit schedule weekly anchor.
	 *
	 * @return string Weekly anchor or default value.
	 */
	protected function get_deposit_schedule_weekly_anchor( string $empty_value = '' ): string {
		try {
			if ( $this->is_connected() ) {
				return $this->account->get_deposit_schedule_weekly_anchor();
			}
		} catch ( Exception $e ) {
			Logger::error( 'Failed to get deposit schedule weekly anchor.' . $e );
		}
		return $empty_value;
	}

	/**
	 * Gets connected account deposit schedule monthly anchor.
	 *
	 * @param int|null $empty_value Empty value to return when not connected or fails to fetch deposit schedule monthly anchor.
	 *
	 * @return int|null Monthly anchor or default value.
	 */
	protected function get_deposit_schedule_monthly_anchor( $empty_value = null ) {
		try {
			if ( $this->is_connected() ) {
				return $this->account->get_deposit_schedule_monthly_anchor();
			}
		} catch ( Exception $e ) {
			Logger::error( 'Failed to get deposit schedule monthly anchor.' . $e );
		}
		return null === $empty_value ? null : (int) $empty_value;
	}

	/**
	 * Gets connected account deposit delay days.
	 *
	 * @param int $default_value Value to return when not connected or fails to fetch deposit delay days. Default is 7 days.
	 *
	 * @return int number of days.
	 */
	protected function get_deposit_delay_days( int $default_value = 7 ): int {
		try {
			if ( $this->is_connected() ) {
				return $this->account->get_deposit_delay_days() ?? $default_value;
			}
		} catch ( Exception $e ) {
			Logger::error( 'Failed to get deposit delay days.' . $e );
		}
		return $default_value;
	}

	/**
	 * Gets connected account deposit status.
	 *
	 * @param string $empty_value Empty value to return when not connected or fails to fetch deposit status.
	 *
	 * @return string deposit status or default value.
	 */
	protected function get_deposit_status( string $empty_value = '' ): string {
		try {
			if ( $this->is_connected() ) {
				return $this->account->get_deposit_status();
			}
		} catch ( Exception $e ) {
			Logger::error( 'Failed to get deposit status.' . $e );
		}
		return $empty_value;
	}

	/**
	 * Gets connected account deposit restrictions.
	 *
	 * @param string $empty_value Empty value to return when not connected or fails to fetch deposit restrictions.
	 *
	 * @return string deposit restrictions or default value.
	 */
	protected function get_deposit_restrictions( string $empty_value = '' ): string {
		try {
			if ( $this->is_connected() ) {
				return $this->account->get_deposit_restrictions();
			}
		} catch ( Exception $e ) {
			Logger::error( 'Failed to get deposit restrictions.' . $e );
		}
		return $empty_value;
	}

	/**
	 * Gets the completed deposit waiting period value.
	 *
	 * @param bool $empty_value Empty value to return when not connected or fails to fetch the completed deposit waiting period value.
	 *
	 * @return bool The completed deposit waiting period value or default value.
	 */
	protected function get_deposit_completed_waiting_period( bool $empty_value = false ): bool {
		try {
			if ( $this->is_connected() ) {
				return $this->account->get_deposit_completed_waiting_period();
			}
		} catch ( Exception $e ) {
			Logger::error( 'Failed to get the deposit waiting period value.' . $e );
		}
		return $empty_value;
	}

	/**
	 * Gets the current fraud protection level value.
	 *
	 * @return  string The current fraud protection level.
	 */
	protected function get_current_protection_level() {
		$this->maybe_refresh_fraud_protection_settings();
		return get_option( 'current_protection_level', 'basic' );
	}

	/**
	 * Gets the advanced fraud protection level settings value.
	 *
	 * @return  array|string The advanced level fraud settings for the store, if not saved, the default ones.
	 *                       If there's a fetch error, it returns "error".
	 */
	protected function get_advanced_fraud_protection_settings() {
		// Check if Stripe is connected.
		if ( ! $this->is_connected() ) {
			return [];
		}

		$this->maybe_refresh_fraud_protection_settings();
		$transient_value = get_transient( 'wcpay_fraud_protection_settings' );
		return false === $transient_value ? 'error' : $transient_value;
	}

	/**
	 * Checks the synchronicity of fraud protection settings with the server, and updates the local cache when needed.
	 *
	 * @return  void
	 */
	protected function maybe_refresh_fraud_protection_settings() {
		// It'll be good to run this only once per call, because if it succeeds, the latter won't require
		// to run again, and if it fails, it will fail on other calls too.
		static $runonce = false;

		// If already ran this before on this call, return.
		if ( $runonce ) {
			return;
		}

		// Check if we have local cache available before pulling it from the server.
		// If the transient exists, do nothing.
		$cached_server_settings = get_transient( 'wcpay_fraud_protection_settings' );

		if ( ! $cached_server_settings ) {
			// When both local and server values don't exist, we need to reset the protection level on both to "Basic".
			$needs_reset = false;

			try {
				// There's no cached ruleset, or the cache has expired. Try to fetch it from the server.
				$latest_server_ruleset = $this->payments_api_client->get_latest_fraud_ruleset();
				if ( isset( $latest_server_ruleset['ruleset_config'] ) ) {
					// Update the local cache from the server.
					set_transient( 'wcpay_fraud_protection_settings', $latest_server_ruleset['ruleset_config'], DAY_IN_SECONDS );
					// Get the matching level for the ruleset, and set the option.
					update_option( 'current_protection_level', Fraud_Risk_Tools::get_matching_protection_level( $latest_server_ruleset['ruleset_config'] ) );
					return;
				}
				// If the response doesn't contain a ruleset, probably there's an error. Grey out the form.
			} catch ( API_Exception $ex ) {
				if ( 'wcpay_fraud_ruleset_not_found' === $ex->get_error_code() ) {
					// If fetching returned a 'wcpay_fraud_ruleset_not_found' exception, save the basic protection as the server ruleset,
					// and update the client with the same config.
					$needs_reset = true;
				}
				// If the exception isn't what we want, probably there's an error. Grey out the form.
			}

			if ( $needs_reset ) {
				// Set the Basic protection level as the default on both client and server.
				$basic_protection_settings = Fraud_Risk_Tools::get_basic_protection_settings();
				$this->payments_api_client->save_fraud_ruleset( $basic_protection_settings );
				set_transient( 'wcpay_fraud_protection_settings', $basic_protection_settings, DAY_IN_SECONDS );
				update_option( 'current_protection_level', 'basic' );
			}

			// Set the static flag to prevent duplicate calls to this method.
			$runonce = true;
		}
	}

	/**
	 * The get_icon() method from the WC_Payment_Gateway class wraps the icon URL into a prepared HTML element, but there are situations when this
	 * element needs to be rendered differently on the UI (e.g. additional styles or `display` property).
	 *
	 * This is why we need a usual getter like this to provide a raw icon URL to the UI, which will render it according to particular requirements.
	 *
	 * @return string Returns the payment method icon URL.
	 */
	public function get_icon_url() {
		return $this->icon;
	}

	/**
	 * Handles connected account update when plugin settings saved.
	 *
	 * Adds error message to display in admin notices in case of failure.
	 *
	 * @param array $account_settings Stripe account settings.
	 * Supported: statement_descriptor, business_name, business_url, business_support_address,
	 * business_support_email, business_support_phone, branding_logo, branding_icon,
	 * branding_primary_color, branding_secondary_color.
	 */
	public function update_account( $account_settings ) {
		if ( empty( $account_settings ) ) {
			return;
		}

		$error_message = $this->account->update_stripe_account( $account_settings );

		if ( is_string( $error_message ) ) {
			$msg = __( 'Failed to update Stripe account. ', 'woocommerce-payments' ) . $error_message;
			$this->add_error( $msg );
		}
	}

	/**
	 * Validates statement descriptor value
	 *
	 * @param  string $key Field key.
	 * @param  string $value Posted Value.
	 *
	 * @return string                   Sanitized statement descriptor.
	 * @throws InvalidArgumentException When statement descriptor is invalid.
	 */
	public function validate_account_statement_descriptor_field( $key, $value ) {
		// Since the value is escaped, and we are saving in a place that does not require escaping, apply stripslashes.
		$value = trim( stripslashes( $value ) );

		// Validation can be done with a single regex but splitting into multiple for better readability.
		$valid_length   = '/^.{5,22}$/';
		$has_one_letter = '/^.*[a-zA-Z]+/';
		$no_specials    = '/^[^*"\'<>]*$/';

		if (
			! preg_match( $valid_length, $value ) ||
			! preg_match( $has_one_letter, $value ) ||
			! preg_match( $no_specials, $value )
		) {
			throw new InvalidArgumentException( __( 'Customer bank statement is invalid. Statement should be between 5 and 22 characters long, contain at least single Latin character and does not contain special characters: \' " * &lt; &gt;', 'woocommerce-payments' ) );
		}

		return $value;
	}

	/**
	 * Add capture and cancel actions for orders with an authorized charge.
	 *
	 * @param array $actions - Actions to make available in order actions metabox.
	 */
	public function add_order_actions( $actions ) {
		global $theorder;

		if ( ! is_object( $theorder ) ) {
			return $actions;
		}

		if ( $this->id !== $theorder->get_payment_method() ) {
			return $actions;
		}

		if ( Payment_Intent_Status::REQUIRES_CAPTURE !== $this->order_service->get_intention_status_for_order( $theorder ) ) {
			return $actions;
		}

		// if order is already completed, we shouldn't capture the charge anymore.
		if ( in_array( $theorder->get_status(), wc_get_is_paid_statuses(), true ) ) {
			return $actions;
		}

		$new_actions = [
			'capture_charge'       => __( 'Capture charge', 'woocommerce-payments' ),
			'cancel_authorization' => __( 'Cancel authorization', 'woocommerce-payments' ),
		];

		return array_merge( $new_actions, $actions );
	}

	/**
	 * Capture previously authorized charge.
	 *
	 * @param WC_Order $order - Order to capture charge on.
	 * @param bool     $include_level3 - Whether to include level 3 data in payment intent.
	 *
	 * @return array An array containing the status (succeeded/failed), id (intent ID), message (error message if any), and http code
	 */
	public function capture_charge( $order, $include_level3 = true ) {
		$amount                   = $order->get_total();
		$is_authorization_expired = false;
		$intent                   = null;
		$status                   = null;
		$error_message            = null;
		$http_code                = null;

		try {
			$intent_id = $order->get_transaction_id();

			$request = Get_Intention::create( $intent_id );
			$intent  = $request->send( 'wcpay_get_intent_request', $order );

			$payment_type = $this->is_payment_recurring( $order->get_id() ) ? Payment_Type::RECURRING() : Payment_Type::SINGLE();

			$metadata_from_intent = $intent->get_metadata(); // mobile app may have set metadata.
			$metadata_from_order  = $this->get_metadata_from_order( $order, $payment_type );
			$merged_metadata      = array_merge( (array) $metadata_from_order, (array) $metadata_from_intent ); // prioritize metadata from mobile app.

			$wcpay_request = Update_Intention::create( $intent_id );
			$wcpay_request->set_metadata( $merged_metadata );
			$wcpay_request->send( 'wcpay_prepare_intention_for_capture', $order );

			$capture_intention_request = Capture_Intention::create( $intent_id );
			$capture_intention_request->set_amount_to_capture( WC_Payments_Utils::prepare_amount( $amount, $order->get_currency() ) );
			if ( $include_level3 ) {
				$capture_intention_request->set_level3( $this->get_level3_data_from_order( $order ) );
			}
			$intent = $capture_intention_request->send( 'wcpay_capture_intent_request', $order );

			$status    = $intent->get_status();
			$http_code = 200;
		} catch ( API_Exception $e ) {
			try {
				$error_message = $e->getMessage();
				$http_code     = $e->get_http_code();

				// Fetch the Intent to check if it's already expired and the site missed the "charge.expired" webhook.
				$intent = $request->send( 'wcpay_get_intent_request', $order );

				if ( Payment_Intent_Status::CANCELED === $intent->get_status() ) {
					$is_authorization_expired = true;
				}
			} catch ( API_Exception $ge ) {
				// Ignore any errors during the intent retrieval, and add the failed capture note below with the
				// original error message.
				$status        = null;
				$error_message = $e->getMessage();
				$http_code     = $e->get_http_code();
			}
		}

		Tracker::track_admin( 'wcpay_merchant_captured_auth' );

		// There is a possibility of the intent being null, so we need to get the charge_id safely.
		$charge    = ! empty( $intent ) ? $intent->get_charge() : null;
		$charge_id = ! empty( $charge ) ? $charge->get_id() : $this->order_service->get_charge_id_for_order( $order );

		$this->attach_exchange_info_to_order( $order, $charge_id );

		if ( Payment_Intent_Status::SUCCEEDED === $status ) {
			$this->order_service->update_order_status_from_intent( $order, $intent );
		} elseif ( $is_authorization_expired ) {
			$this->order_service->mark_payment_capture_expired( $order, $intent_id, Payment_Intent_Status::CANCELED, $charge_id );
		} else {
			if ( ! empty( $error_message ) ) {
				$error_message = esc_html( $error_message );
			} else {
				$http_code = 502;
			}

			$this->order_service->mark_payment_capture_failed( $order, $intent_id, Payment_Intent_Status::REQUIRES_CAPTURE, $charge_id, $error_message );
		}

		return [
			'status'    => $status ?? 'failed',
			'id'        => ! empty( $intent ) ? $intent->get_id() : null,
			'message'   => $error_message,
			'http_code' => $http_code,
		];
	}

	/**
	 * Cancel previously authorized charge.
	 *
	 * @param WC_Order $order - Order to cancel authorization on.
	 */
	public function cancel_authorization( $order ) {
		$status        = null;
		$error_message = null;
		$http_code     = null;

		try {
			$request   = Cancel_Intention::create( $order->get_transaction_id() );
			$intent    = $request->send( 'wcpay_cancel_intent_request', $order );
			$status    = $intent->get_status();
			$http_code = 200;
		} catch ( API_Exception $e ) {
			try {
				// Fetch the Intent to check if it's already expired and the site missed the "charge.expired" webhook.
				$request = Get_Intention::create( $order->get_transaction_id() );
				$intent  = $request->send( 'wcpay_get_intent_request', $order );

				$status = $intent->get_status();
				if ( Payment_Intent_Status::CANCELED !== $status ) {
					$error_message = $e->getMessage();
				}
			} catch ( API_Exception $ge ) {
				// Ignore any errors during the intent retrieval, and add the failed cancellation note below with the
				// original error message.
				$status        = null;
				$error_message = $e->getMessage();
				$http_code     = $e->get_http_code();
			}
		}

		if ( Payment_Intent_Status::CANCELED === $status ) {
			$this->order_service->update_order_status_from_intent( $order, $intent );
		} else {
			if ( ! empty( $error_message ) ) {
				$note = sprintf(
					WC_Payments_Utils::esc_interpolated_html(
						/* translators: %1: error message  */
						__(
							'Canceling authorization <strong>failed</strong> to complete with the following message: <code>%1$s</code>.',
							'woocommerce-payments'
						),
						[
							'strong' => '<strong>',
							'code'   => '<code>',
						]
					),
					esc_html( $error_message )
				);
				$order->add_order_note( $note );
			} else {
				$order->add_order_note(
					WC_Payments_Utils::esc_interpolated_html(
						__( 'Canceling authorization <strong>failed</strong> to complete.', 'woocommerce-payments' ),
						[ 'strong' => '<strong>' ]
					)
				);
			}

			$this->order_service->set_intention_status_for_order( $order, $status );
			$order->save();
			$http_code = 502;
		}

		return [
			'status'    => $status ?? 'failed',
			'id'        => ! empty( $intent ) ? $intent->get_id() : null,
			'message'   => $error_message,
			'http_code' => $http_code,
		];
	}

	/**
	 * Create the shipping data array to send to Stripe when making a purchase.
	 *
	 * @param WC_Order $order The order that is being paid for.
	 * @return array          The shipping data to send to Stripe.
	 */
	public function get_shipping_data_from_order( WC_Order $order ): array {
		return [
			'name'    => implode(
				' ',
				array_filter(
					[
						$order->get_shipping_first_name(),
						$order->get_shipping_last_name(),
					]
				)
			),
			'address' => [
				'line1'       => $order->get_shipping_address_1(),
				'line2'       => $order->get_shipping_address_2(),
				'postal_code' => $order->get_shipping_postcode(),
				'city'        => $order->get_shipping_city(),
				'state'       => $order->get_shipping_state(),
				'country'     => $order->get_shipping_country(),
			],
		];
	}

	/**
	 * Create the level 3 data array to send to Stripe when making a purchase.
	 *
	 * @param WC_Order $order The order that is being paid for.
	 * @return array          The level 3 data to send to Stripe.
	 */
	public function get_level3_data_from_order( WC_Order $order ): array {
		$merchant_country = $this->account->get_account_country();
		// We do not need to send level3 data if merchant account country is non-US.
		if ( 'US' !== $merchant_country ) {
			return [];
		}

		// Get the order items. Don't need their keys, only their values.
		// Order item IDs are used as keys in the original order items array.
		$order_items = array_values( $order->get_items( [ 'line_item', 'fee' ] ) );
		$currency    = $order->get_currency();

		$process_item  = static function( $item ) use ( $currency ) {
			// Check to see if it is a WC_Order_Item_Product or a WC_Order_Item_Fee.
			if ( is_a( $item, 'WC_Order_Item_Product' ) ) {
				$subtotal     = $item->get_subtotal();
				$product_id   = $item->get_variation_id()
					? $item->get_variation_id()
					: $item->get_product_id();
				$product_code = substr( $product_id, 0, 12 );
			} else {
				$subtotal     = $item->get_total();
				$product_code = substr( sanitize_title( $item->get_name() ), 0, 12 );
			}

			$description = substr( $item->get_name(), 0, 26 );
			$quantity    = ceil( $item->get_quantity() );
			$tax_amount  = WC_Payments_Utils::prepare_amount( $item->get_total_tax(), $currency );
			if ( $subtotal >= 0 ) {
				$unit_cost       = WC_Payments_Utils::prepare_amount( $subtotal / $quantity, $currency );
				$discount_amount = WC_Payments_Utils::prepare_amount( $subtotal - $item->get_total(), $currency );
			} else {
				// It's possible to create products with negative price - represent it as free one with discount.
				$discount_amount = abs( WC_Payments_Utils::prepare_amount( $subtotal / $quantity, $currency ) );
				$unit_cost       = 0;
			}

			return (object) [
				'product_code'        => (string) $product_code, // Up to 12 characters that uniquely identify the product.
				'product_description' => $description, // Up to 26 characters long describing the product.
				'unit_cost'           => $unit_cost, // Cost of the product, in cents, as a non-negative integer.
				'quantity'            => $quantity, // The number of items of this type sold, as a non-negative integer.
				'tax_amount'          => $tax_amount, // The amount of tax this item had added to it, in cents, as a non-negative integer.
				'discount_amount'     => $discount_amount, // The amount an item was discounted—if there was a sale,for example, as a non-negative integer.
			];
		};
		$items_to_send = array_map( $process_item, $order_items );

		if ( count( $items_to_send ) > 200 ) {
			// If more than 200 items are present, bundle the last ones in a single item.
			$items_to_send = array_merge(
				array_slice( $items_to_send, 0, 199 ),
				[ $this->bundle_level3_data_from_items( array_slice( $items_to_send, 200 ) ) ]
			);
		}

		$level3_data = [
			'merchant_reference' => (string) $order->get_id(), // An alphanumeric string of up to  characters in length. This unique value is assigned by the merchant to identify the order. Also known as an “Order ID”.
			'customer_reference' => (string) $order->get_id(),
			'shipping_amount'    => WC_Payments_Utils::prepare_amount( (float) $order->get_shipping_total() + (float) $order->get_shipping_tax(), $currency ), // The shipping cost, in cents, as a non-negative integer.
			'line_items'         => $items_to_send,
		];

		// The customer’s U.S. shipping ZIP code.
		$shipping_address_zip = $order->get_shipping_postcode();
		if ( WC_Payments_Utils::is_valid_us_zip_code( $shipping_address_zip ) ) {
			$level3_data['shipping_address_zip'] = $shipping_address_zip;
		}

		// The merchant’s U.S. shipping ZIP code.
		$store_postcode = get_option( 'woocommerce_store_postcode' );
		if ( WC_Payments_Utils::is_valid_us_zip_code( $store_postcode ) ) {
			$level3_data['shipping_from_zip'] = $store_postcode;
		}

		return $level3_data;
	}

	/**
	 * Handle AJAX request after authenticating payment at checkout.
	 *
	 * This function is used to update the order status after the user has
	 * been asked to authenticate their payment.
	 *
	 * This function is used for both:
	 * - regular checkout
	 * - Pay for Order page
	 *
	 * @throws Exception - If nonce is invalid.
	 */
	public function update_order_status() {
		try {
			$is_nonce_valid = check_ajax_referer( 'wcpay_update_order_status_nonce', false, false );
			if ( ! $is_nonce_valid ) {
				throw new Process_Payment_Exception(
					__( "We're not able to process this payment. Please refresh the page and try again.", 'woocommerce-payments' ),
					'invalid_referrer'
				);
			}

			$order_id = isset( $_POST['order_id'] ) ? absint( $_POST['order_id'] ) : false;
			$order    = wc_get_order( $order_id );
			if ( ! $order ) {
				throw new Process_Payment_Exception(
					__( "We're not able to process this payment. Please try again later.", 'woocommerce-payments' ),
					'order_not_found'
				);
			}

			$intent_id          = $this->order_service->get_intent_id_for_order( $order );
			$intent_id_received = isset( $_POST['intent_id'] )
			? sanitize_text_field( wp_unslash( $_POST['intent_id'] ) )
			/* translators: This will be used to indicate an unknown value for an ID. */
			: __( 'unknown', 'woocommerce-payments' );

			if ( empty( $intent_id ) ) {
				throw new Intent_Authentication_Exception(
					__( "We're not able to process this payment. Please try again later.", 'woocommerce-payments' ),
					'empty_intent_id'
				);
			}

			$payment_method_id = isset( $_POST['payment_method_id'] ) ? wc_clean( wp_unslash( $_POST['payment_method_id'] ) ) : '';
			if ( 'null' === $payment_method_id ) {
				$payment_method_id = '';
			}

			// Check that the intent saved in the order matches the intent used as part of the
			// authentication process. The ID of the intent used is sent with
			// the AJAX request. We are about to use the status of the intent saved in
			// the order, so we need to make sure the intent that was used for authentication
			// is the same as the one we're using to update the status.
			if ( $intent_id !== $intent_id_received ) {
				throw new Intent_Authentication_Exception(
					__( "We're not able to process this payment. Please try again later.", 'woocommerce-payments' ),
					'intent_id_mismatch'
				);
			}

			$amount = $order->get_total();

			if ( $amount > 0 ) {
				// An exception is thrown if an intent can't be found for the given intent ID.
				$request = Get_Intention::create( $intent_id );
				$intent  = $request->send( 'wcpay_get_intent_request', $order );

				$status    = $intent->get_status();
				$charge    = $intent->get_charge();
				$charge_id = ! empty( $charge ) ? $charge->get_id() : null;

				$this->attach_exchange_info_to_order( $order, $charge_id );
				$this->order_service->attach_intent_info_to_order( $order, $intent_id, $status, $intent->get_payment_method_id(), $intent->get_customer_id(), $charge_id, $intent->get_currency() );
				$this->order_service->attach_transaction_fee_to_order( $order, $charge );
			} else {
				// For $0 orders, fetch the Setup Intent instead.
				$intent    = $this->payments_api_client->get_setup_intent( $intent_id );
				$status    = $intent['status'];
				$charge_id = '';
			}

			if ( Payment_Intent_Status::SUCCEEDED === $status ) {
				$this->duplicate_payment_prevention_service->remove_session_processing_order( $order->get_id() );
			}
			$this->order_service->update_order_status_from_intent( $order, $intent );

			if ( in_array( $status, self::SUCCESSFUL_INTENT_STATUS, true ) ) {
				wc_reduce_stock_levels( $order_id );
				WC()->cart->empty_cart();

				if ( ! empty( $payment_method_id ) ) {
					try {
						$token = $this->token_service->add_payment_method_to_user( $payment_method_id, wp_get_current_user() );
						$this->add_token_to_order( $order, $token );
					} catch ( Exception $e ) {
						// If saving the token fails, log the error message but catch the error to avoid crashing the checkout flow.
						Logger::log( 'Error when saving payment method: ' . $e->getMessage() );
					}
				}

				// Send back redirect URL in the successful case.
				echo wp_json_encode(
					[
						'return_url' => $this->get_return_url( $order ),
					]
				);
				wp_die();
			}
		} catch ( Intent_Authentication_Exception $e ) {
			$error_code = $e->get_error_code();

			switch ( $error_code ) {
				case 'intent_id_mismatch':
				case 'empty_intent_id': // The empty_intent_id case needs the same handling.
					$note = sprintf(
						WC_Payments_Utils::esc_interpolated_html(
							/* translators: %1: transaction ID of the payment or a translated string indicating an unknown ID. */
							__( 'A payment with ID <code>%1$s</code> was used in an attempt to pay for this order. This payment intent ID does not match any payments for this order, so it was ignored and the order was not updated.', 'woocommerce-payments' ),
							[
								'code' => '<code>',
							]
						),
						$intent_id_received
					);
					$order->add_order_note( $note );
					break;
			}

			// Send back error so it can be displayed to the customer.
			echo wp_json_encode(
				[
					'error' => [
						'message' => $e->getMessage(),
					],
				]
			);
			wp_die();
		} catch ( Exception $e ) {
			// Send back error so it can be displayed to the customer.
			echo wp_json_encode(
				[
					'error' => [
						'message' => $e->getMessage(),
					],
				]
			);
			wp_die();
		}
	}

	/**
	 * Add payment method via account screen.
	 *
	 * @throws Add_Payment_Method_Exception If payment method is missing.
	 */
	public function add_payment_method() {
		try {

			// phpcs:ignore WordPress.Security.NonceVerification.Missing
			if ( ! isset( $_POST['wcpay-setup-intent'] ) ) {
				throw new Add_Payment_Method_Exception(
					sprintf(
						/* translators: %s: WooPayments */
						__( 'A %s payment method was not provided', 'woocommerce-payments' ),
						'WooPayments'
					),
					'payment_method_intent_not_provided'
				);
			}

			// phpcs:ignore WordPress.Security.NonceVerification.Missing,WordPress.Security.ValidatedSanitizedInput.MissingUnslash
			$setup_intent_id = ! empty( $_POST['wcpay-setup-intent'] ) ? wc_clean( $_POST['wcpay-setup-intent'] ) : false;

			$customer_id = $this->customer_service->get_customer_id_by_user_id( get_current_user_id() );

			if ( ! $setup_intent_id || null === $customer_id ) {
				throw new Add_Payment_Method_Exception(
					__( "We're not able to add this payment method. Please try again later", 'woocommerce-payments' ),
					'invalid_setup_intent_id'
				);
			}

			$setup_intent = $this->payments_api_client->get_setup_intent( $setup_intent_id );

			if ( Payment_Intent_Status::SUCCEEDED !== $setup_intent['status'] ) {
				throw new Add_Payment_Method_Exception(
					__( 'Failed to add the provided payment method. Please try again later', 'woocommerce-payments' ),
					'invalid_response_status'
				);
			}

			$payment_method = $setup_intent['payment_method'];
			$this->token_service->add_payment_method_to_user( $payment_method, wp_get_current_user() );

			return [
				'result'   => 'success',
				'redirect' => apply_filters( 'wcpay_get_add_payment_method_redirect_url', wc_get_endpoint_url( 'payment-methods' ) ),
			];
		} catch ( Exception $e ) {
			wc_add_notice( WC_Payments_Utils::get_filtered_error_message( $e ), 'error', [ 'icon' => 'error' ] );
			Logger::log( 'Error when adding payment method: ' . $e->getMessage() );
			return [
				'result' => 'error',
			];
		}
	}

	/**
	 * When an order is created/updated, we want to add an ActionScheduler job to send this data to
	 * the payment server.
	 *
	 * @param int           $order_id  The ID of the order that has been created.
	 * @param WC_Order|null $order     The order that has been created.
	 */
	public function schedule_order_tracking( $order_id, $order = null ) {
		$this->maybe_schedule_subscription_order_tracking( $order_id, $order );

		// If Sift is not enabled, exit out and don't do the tracking here.
		if ( ! isset( $this->account->get_fraud_services_config()['sift'] ) ) {
			return;
		}

		// Sometimes the woocommerce_update_order hook might be called with just the order ID parameter,
		// so we need to fetch the order here.
		if ( is_null( $order ) ) {
			$order = wc_get_order( $order_id );
		}

		// We only want to track orders created by our payment gateway, and orders with a payment method set.
		if ( $order->get_payment_method() !== self::GATEWAY_ID || empty( $this->order_service->get_payment_method_id_for_order( $order ) ) ) {
			return;
		}

		// Check whether this is an order we haven't previously tracked a creation event for.
		if ( $order->get_meta( '_new_order_tracking_complete' ) !== 'yes' ) {
			// Schedule the action to send this information to the payment server.
			$this->action_scheduler_service->schedule_job(
				strtotime( '+5 seconds' ),
				'wcpay_track_new_order',
				[ 'order_id' => $order_id ]
			);
		} else {
			// Schedule an update action to send this information to the payment server.
			$this->action_scheduler_service->schedule_job(
				strtotime( '+5 seconds' ),
				'wcpay_track_update_order',
				[ 'order_id' => $order_id ]
			);
		}
	}

	/**
	 * Create a payment intent without confirming the intent.
	 *
	 * @param WC_Order    $order                        - Order based on which to create intent.
	 * @param array       $payment_methods - A list of allowed payment methods. Eg. card, card_present.
	 * @param string      $capture_method               - Controls when the funds will be captured from the customer's account ("automatic" or "manual").
	 *  It must be "manual" for in-person (terminal) payments.
	 *
	 * @param array       $metadata                     - A list of intent metadata.
	 * @param string|null $customer_id                  - Customer id for intent.
	 *
	 * @return array|WP_Error On success, an array containing info about the newly created intent. On failure, WP_Error object.
	 *
	 * @throws Exception - When an error occurs in intent creation.
	 */
	public function create_intent( WC_Order $order, array $payment_methods, string $capture_method = 'automatic', array $metadata = [], string $customer_id = null ) {
		$currency         = strtolower( $order->get_currency() );
		$converted_amount = WC_Payments_Utils::prepare_amount( $order->get_total(), $currency );
		$order_number     = $order->get_order_number();
		if ( $order_number ) {
			$metadata['order_number'] = $order_number;
		}

		try {
			$request = Create_Intention::create();
			$request->set_amount( $converted_amount );
			$request->set_customer( $customer_id );
			$request->set_currency_code( $currency );
			$request->set_metadata( $metadata );
			$request->set_payment_method_types( $payment_methods );
			$request->set_capture_method( $capture_method );
			$intent = $request->send( 'wcpay_create_intent_request', $order );

			return [
				'id' => ! empty( $intent ) ? $intent->get_id() : null,
			];
		} catch ( API_Exception $e ) {
			return new WP_Error(
				'wcpay_intent_creation_error',
				sprintf(
					// translators: %s: the error message.
					__( 'Intent creation failed with the following message: %s', 'woocommerce-payments' ),
					$e->getMessage() ?? __( 'Unknown error', 'woocommerce-payments' )
				),
				[ 'status' => $e->get_http_code() ]
			);
		}
	}

	/**
	 * Create a setup intent when adding cards using the my account page.
	 *
	 * @return mixed|\WCPay\Core\Server\Response
	 * @throws API_Exception
	 * @throws \WCPay\Core\Exceptions\Server\Request\Extend_Request_Exception
	 * @throws \WCPay\Core\Exceptions\Server\Request\Immutable_Parameter_Exception
	 * @throws \WCPay\Core\Exceptions\Server\Request\Invalid_Request_Parameter_Exception
	 */
	public function create_and_confirm_setup_intent() {
		$payment_information             = Payment_Information::from_payment_request( $_POST ); // phpcs:ignore WordPress.Security.NonceVerification
		$should_save_in_platform_account = false;

		// phpcs:ignore WordPress.Security.NonceVerification.Missing
		if ( ! empty( $_POST['save_payment_method_in_platform_account'] ) && filter_var( wp_unslash( $_POST['save_payment_method_in_platform_account'] ), FILTER_VALIDATE_BOOLEAN ) ) {
			$should_save_in_platform_account = true;
		}

		// Determine the customer adding the payment method, create one if we don't have one already.
		$user        = wp_get_current_user();
		$customer_id = $this->customer_service->get_customer_id_by_user_id( $user->ID );
		if ( null === $customer_id ) {
			$customer_data = WC_Payments_Customer_Service::map_customer_data( null, new WC_Customer( $user->ID ) );
			$customer_id   = $this->customer_service->create_customer_for_user( $user, $customer_data );
		}

		$request = Create_And_Confirm_Setup_Intention::create();
		$request->set_customer( $customer_id );
		$request->set_payment_method( $payment_information->get_payment_method() );
		return $request->send( 'wcpay_create_and_confirm_setup_intention_request', $payment_information, $should_save_in_platform_account, false );
	}

	/**
	 * Handle AJAX request for creating a setup intent when adding cards using the my account page.
	 *
	 * @throws Add_Payment_Method_Exception - If nonce or setup intent is invalid.
	 */
	public function create_setup_intent_ajax() {
		try {
			$is_nonce_valid = check_ajax_referer( 'wcpay_create_setup_intent_nonce', false, false );
			if ( ! $is_nonce_valid ) {
				throw new Add_Payment_Method_Exception(
					__( "We're not able to add this payment method. Please refresh the page and try again.", 'woocommerce-payments' ),
					'invalid_referrer'
				);
			}

			$setup_intent = $this->create_and_confirm_setup_intent();
			$setup_intent = $setup_intent->to_array(); // No longer working with a server response object.

			if ( $setup_intent['client_secret'] ) {
				$setup_intent['client_secret'] = WC_Payments_Utils::encrypt_client_secret( $this->account->get_stripe_account_id(), $setup_intent['client_secret'] );
			}

			wp_send_json_success( $setup_intent, 200 );
		} catch ( Exception $e ) {
			// Send back error so it can be displayed to the customer.
			wp_send_json_error(
				[
					'error' => [
						'message' => WC_Payments_Utils::get_filtered_error_message( $e ),
					],
				],
				WC_Payments_Utils::get_filtered_error_status_code( $e ),
			);
		}
	}

	/**
	 * Add a url to the admin order page that links directly to the transactions detail view.
	 *
	 * @since 1.4.0
	 *
	 * @param WC_Order $order The context passed into this function when the user view the order details page in WordPress admin.
	 * @return string
	 */
	public function get_transaction_url( $order ) {
		$intent_id = $this->order_service->get_intent_id_for_order( $order );
		$charge_id = $this->order_service->get_charge_id_for_order( $order );

		return WC_Payments_Utils::compose_transaction_url( $intent_id, $charge_id );
	}

	/**
	 * Returns a formatted token list for a user.
	 *
	 * @param int $user_id The user ID.
	 */
	protected function get_user_formatted_tokens_array( $user_id ) {
		$tokens = WC_Payment_Tokens::get_tokens(
			[
				'user_id'    => $user_id,
				'gateway_id' => self::GATEWAY_ID,
				'limit'      => self::USER_FORMATTED_TOKENS_LIMIT,
			]
		);

		return array_map(
			static function ( WC_Payment_Token $token ): array {
				return [
					'tokenId'         => $token->get_id(),
					'paymentMethodId' => $token->get_token(),
					'isDefault'       => $token->get_is_default(),
					'displayName'     => $token->get_display_name(),
				];
			},
			array_values( $tokens )
		);
	}

	/**
	 * Checks whether the gateway is enabled.
	 *
	 * @return bool The result.
	 */
	public function is_enabled() {
		return 'yes' === $this->get_option( 'enabled' );
	}

	/**
	 * Disables gateway.
	 */
	public function disable() {
		$this->update_option( 'enabled', 'no' );
	}

	/**
	 * Enables gateway.
	 */
	public function enable() {
		$this->update_option( 'enabled', 'yes' );
	}

	/**
	 * Returns the list of enabled payment method types for UPE.
	 *
	 * @return string[]
	 */
	public function get_upe_enabled_payment_method_ids() {
		return $this->get_option(
			'upe_enabled_payment_method_ids',
			[
				'card',
			]
		);
	}

	/**
	 * Returns the list of statuses and capabilities available for UPE payment methods in the cached account.
	 *
	 * @return mixed[] The payment method statuses.
	 */
	public function get_upe_enabled_payment_method_statuses() {
		$account_data = $this->account->get_cached_account_data();
		$capabilities = $account_data['capabilities'] ?? [];
		$requirements = $account_data['capability_requirements'] ?? [];
		$statuses     = [];

		if ( $capabilities ) {
			foreach ( $capabilities as $capability_id => $status ) {
				$statuses[ $capability_id ] = [
					'status'       => $status,
					'requirements' => $requirements[ $capability_id ] ?? [],
				];
			}
		}

		return 0 === count( $statuses ) ? [
			'card_payments' => [
				'status'       => 'active',
				'requirements' => [],
			],
		] : $statuses;
	}

	/**
	 * Returns the mapping list between capability keys and payment type keys
	 *
	 * @return string[]
	 */
	public function get_payment_method_capability_key_map(): array {
		return $this->payment_method_capability_key_map;
	}

	/**
	 * Updates the account cache with the new payment method status, until it gets fetched again from the server.
	 *
	 * @return  void
	 */
	public function refresh_cached_account_data() {
		$this->account->refresh_account_data();
	}

	/**
	 * Updates the cached account data.
	 *
	 * @param string $property Property to update.
	 * @param mixed  $data     Data to update.
	 */
	public function update_cached_account_data( $property, $data ) {
		$this->account->update_account_data( $property, $data );
	}

	/**
	 * Returns the Stripe payment type of the selected payment method.
	 *
	 * @return string[]
	 */
	public function get_selected_stripe_payment_type_id() {
		return [
			'card',
		];
	}

	/**
	 * Returns the list of enabled payment method types that will function with the current checkout.
	 *
	 * @param string $order_id optional Order ID.
	 * @param bool   $force_currency_check optional Whether the currency check is required even if is_admin().
	 * @return string[]
	 */
	public function get_payment_method_ids_enabled_at_checkout( $order_id = null, $force_currency_check = false ) {
		return [
			'card',
		];
	}

	/**
	 * Returns the list of enabled payment method types that will function with the current checkout filtered by fees.
	 *
	 * @param string $order_id optional Order ID.
	 * @param bool   $force_currency_check optional Whether the currency check is required even if is_admin().
	 * @return string[]
	 */
	public function get_payment_method_ids_enabled_at_checkout_filtered_by_fees( $order_id = null, $force_currency_check = false ) {
		return $this->get_payment_method_ids_enabled_at_checkout( $order_id, $force_currency_check );
	}

	/**
	 * Returns the list of available payment method types for UPE.
	 * See https://stripe.com/docs/stripe-js/payment-element#web-create-payment-intent for a complete list.
	 *
	 * @return string[]
	 */
	public function get_upe_available_payment_methods() {
		return [
			'card',
		];
	}

	/**
	 * Text provided to users during onboarding setup.
	 *
	 * @return string
	 */
	public function get_setup_help_text() {
		return __( 'Next we’ll ask you to share a few details about your business to create your account.', 'woocommerce-payments' );
	}

	/**
	 * Get the connection URL.
	 *
	 * @return string Connection URL.
	 */
	public function get_connection_url() {
		$account_data = $this->account->get_cached_account_data();

		// The onboarding is finished if account_id is set. `Set up` will be shown instead of `Connect`.
		if ( isset( $account_data['account_id'] ) ) {
			return '';
		}
		return html_entity_decode( WC_Payments_Account::get_connect_url( 'WCADMIN_PAYMENT_TASK' ) );
	}

	/**
	 * Returns true if the code returned from the API represents an error that should be rate-limited.
	 *
	 * @param string $error_code The error code returned from the API.
	 *
	 * @return bool Whether the rate limiter should be bumped.
	 */
	protected function should_bump_rate_limiter( string $error_code ): bool {
		return in_array( $error_code, [ 'card_declined', 'incorrect_number', 'incorrect_cvc' ], true );
	}

	/**
	 * Returns a bundle of products passed as an argument. Useful when working with Stripe's level 3 data
	 *
	 * @param array $items The Stripe's level 3 array of items.
	 *
	 * @return object A bundle of the products passed.
	 */
	public function bundle_level3_data_from_items( array $items ) {
		// Total cost is the sum of each product cost * quantity.
		$items_count = count( $items );
		$total_cost  = array_sum(
			array_map(
				function( $cost, $qty ) {
					return $cost * $qty;
				},
				array_column( $items, 'unit_cost' ),
				array_column( $items, 'quantity' )
			)
		);

		return (object) [
			'product_code'        => (string) substr( uniqid(), 0, 26 ),
			'product_description' => "{$items_count} more items",
			'unit_cost'           => $total_cost,
			'quantity'            => 1,
			'tax_amount'          => array_sum( array_column( $items, 'tax_amount' ) ),
			'discount_amount'     => array_sum( array_column( $items, 'discount_amount' ) ),
		];
	}

	/**
	 * Move the email field to the top of the Checkout page.
	 *
	 * @param array $fields WooCommerce checkout fields.
	 *
	 * @return array WooCommerce checkout fields.
	 */
	public function checkout_update_email_field_priority( $fields ) {
		$is_link_enabled = in_array(
			Link_Payment_Method::PAYMENT_METHOD_STRIPE_ID,
			\WC_Payments::get_gateway()->get_payment_method_ids_enabled_at_checkout_filtered_by_fees( null, true ),
			true
		);

		if ( $is_link_enabled ) {
			// Update the field priority.
			$fields['billing_email']['priority'] = 1;

			// Add extra `wcpay-checkout-email-field` class.
			$fields['billing_email']['class'][] = 'wcpay-checkout-email-field';

			add_filter( 'woocommerce_form_field_email', [ $this, 'append_stripelink_button' ], 10, 4 );
		}

		return $fields;
	}

	/**
	 * Append StripeLink button within email field for logged in users.
	 *
	 * @param string $field    - HTML content within email field.
	 * @param string $key      - Key.
	 * @param array  $args     - Arguments.
	 * @param string $value    - Default value.
	 *
	 * @return string $field    - Updated email field content with the button appended.
	 */
	public function append_stripelink_button( $field, $key, $args, $value ) {
		if ( 'billing_email' === $key ) {
			$field = str_replace( '</span>', '<button class="wcpay-stripelink-modal-trigger"></button></span>', $field );
		}
		return $field;
	}

	/**
	 * Returns the URL of the configuration screen for this gateway, for use in internal links.
	 *
	 * @return string URL of the configuration screen for this gateway
	 */
	public static function get_settings_url() {
		return WC_Payments_Admin_Settings::get_settings_url();
	}

	// Start: Deprecated functions.

	/**
	 * Check the defined constant to determine the current plugin mode.
	 *
	 * @deprecated 5.6.0
	 *
	 * @return bool
	 */
	public function is_in_dev_mode() {
		wc_deprecated_function( __FUNCTION__, '5.6.0', 'WC_Payments::mode()->is_dev()' );
		return WC_Payments::mode()->is_dev();
	}

	/**
	 * Returns whether test_mode or dev_mode is active for the gateway
	 *
	 * @deprecated 5.6.0
	 *
	 * @return boolean Test mode enabled if true, disabled if false
	 */
	public function is_in_test_mode() {
		wc_deprecated_function( __FUNCTION__, '5.6.0', 'WC_Payments::mode()->is_test()' );
		return WC_Payments::mode()->is_test();
	}

	/**
	 * Whether the current page is the WooPayments settings page.
	 *
	 * @deprecated 5.0.0
	 *
	 * @return bool
	 */
	public static function is_current_page_settings() {
		wc_deprecated_function( __FUNCTION__, '5.0.0', 'WC_Payments_Admin_Settings::is_current_page_settings' );
		return WC_Payments_Admin_Settings::is_current_page_settings();
	}

	/**
	 * Generates the configuration values, needed for payment fields.
	 *
	 * Isolated as a separate method in order to be available both
	 * during the classic checkout, as well as the checkout block.
	 *
	 * @deprecated use WC_Payments_Checkout::get_payment_fields_js_config instead.
	 *
	 * @return array
	 */
	public function get_payment_fields_js_config() {
		wc_deprecated_function( __FUNCTION__, '5.0.0', 'WC_Payments_Checkout::get_payment_fields_js_config' );
		return WC_Payments::get_wc_payments_checkout()->get_payment_fields_js_config();
	}

	/**
	 * Prepares customer data to be used on 'Pay for Order' or 'Add Payment Method' pages.
	 * Customer data is retrieved from order when on Pay for Order.
	 * Customer data is retrieved from customer when on 'Add Payment Method'.
	 *
	 * @deprecated use WC_Payments_Customer_Service::get_prepared_customer_data() instead.
	 *
	 * @return array|null An array with customer data or nothing.
	 */
	public function get_prepared_customer_data() {
		wc_deprecated_function( __FUNCTION__, '5.0.0', 'WC_Payments_Customer_Service::get_prepared_customer_data' );
		return WC_Payments::get_customer_service()->get_prepared_customer_data();
	}

	// End: Deprecated functions.

	/**
	 * Determine if current payment method is a platform payment method.
	 *
	 * @param boolean $is_using_saved_payment_method If it is using saved payment method.
	 *
	 * @return boolean True if it is a platform payment method.
	 */
	private function is_platform_payment_method( bool $is_using_saved_payment_method ) {
		// Return false for express checkout method.
		if ( isset( $_POST['payment_request_type'] ) ) { // phpcs:ignore WordPress.Security.NonceVerification
			return false;
		}

		// Make sure the payment method being charged was created in the platform.
		if (
			! $is_using_saved_payment_method &&
			$this->should_use_stripe_platform_on_checkout_page()
		) {
			// This payment method was created under the platform account.
			return true;
		}

		return false;
	}

	/**
	 * Determine whether redirection is needed for the non-card UPE payment method.
	 *
	 * @param array $payment_methods The list of payment methods used for the order processing, usually consists of one method only.
	 * @return boolean True if the arrray consist of only one payment method which is not a card. False otherwise.
	 */
	private function upe_needs_redirection( $payment_methods ) {
		return 1 === count( $payment_methods ) && 'card' !== $payment_methods[0];
	}
}<|MERGE_RESOLUTION|>--- conflicted
+++ resolved
@@ -1984,165 +1984,6 @@
 	}
 
 	/**
-<<<<<<< HEAD
-	 * Checks if the attached payment intent was successful for the current order.
-	 *
-	 * @param  WC_Order $order Current order to check.
-	 *
-	 * @return array|void A successful response in case the attached intent was successful, null if none.
-	 */
-	protected function check_payment_intent_attached_to_order_succeeded( WC_Order $order ) {
-		$intent_id = (string) $order->get_meta( '_intent_id', true );
-		if ( empty( $intent_id ) ) {
-			return;
-		}
-
-		// We only care about payment intent.
-		$is_payment_intent = 'pi_' === substr( $intent_id, 0, 3 );
-		if ( ! $is_payment_intent ) {
-			return;
-		}
-
-		try {
-			$request       = Get_Intention::create( $intent_id );
-			$intent        = $request->send( 'wcpay_get_intention_request' );
-			$intent_status = $intent->get_status();
-		} catch ( Exception $e ) {
-			Logger::error( 'Failed to fetch attached payment intent: ' . $e );
-			return;
-		};
-
-		if ( ! in_array( $intent_status, self::SUCCESSFUL_INTENT_STATUS, true ) ) {
-			return;
-		}
-
-		$intent_meta_order_id_raw = $intent->get_metadata()['order_id'] ?? '';
-		$intent_meta_order_id     = is_numeric( $intent_meta_order_id_raw ) ? intval( $intent_meta_order_id_raw ) : 0;
-		if ( $intent_meta_order_id !== $order->get_id() ) {
-			return;
-		}
-
-		if ( Payment_Intent_Status::SUCCEEDED === $intent_status ) {
-			$this->remove_session_processing_order( $order->get_id() );
-		}
-		$this->order_service->update_order_status_from_intent( $order, $intent );
-
-		$return_url = $this->get_return_url( $order );
-		$return_url = add_query_arg( self::FLAG_PREVIOUS_SUCCESSFUL_INTENT, 'yes', $return_url );
-		return [ // nosemgrep: audit.php.wp.security.xss.query-arg -- https://woocommerce.github.io/code-reference/classes/WC-Payment-Gateway.html#method_get_return_url is passed in.
-			'result'                               => 'success',
-			'redirect'                             => $return_url,
-			'wcpay_upe_previous_successful_intent' => 'yes', // This flag is needed for UPE flow.
-		];
-	}
-
-	/**
-	 * Checks if the current order has the same content with the session processing order, which was already paid (ex. by a webhook).
-	 *
-	 * @param  WC_Order $current_order Current order in process_payment.
-	 *
-	 * @return array|void A successful response in case the session processing order was paid, null if none.
-	 */
-	protected function check_against_session_processing_order( WC_Order $current_order ) {
-		$session_order_id = $this->get_session_processing_order();
-		if ( null === $session_order_id ) {
-			return;
-		}
-
-		$session_order = wc_get_order( $session_order_id );
-		if ( ! is_a( $session_order, 'WC_Order' ) ) {
-			return;
-		}
-
-		if ( $current_order->get_cart_hash() !== $session_order->get_cart_hash() ) {
-			return;
-		}
-
-		if ( ! $session_order->has_status( wc_get_is_paid_statuses() ) ) {
-			return;
-		}
-
-		$session_order->add_order_note(
-			sprintf(
-				/* translators: %1$s: WooPayments, %2$d: order ID integer number */
-				__( '%1$s: detected and deleted order ID %2$d, which has duplicate cart content with this order.', 'woocommerce-payments' ),
-				'WooPayments',
-				$current_order->get_id()
-			)
-		);
-		$current_order->delete();
-
-		$this->remove_session_processing_order( $session_order_id );
-
-		$return_url = $this->get_return_url( $session_order );
-		$return_url = add_query_arg( self::FLAG_PREVIOUS_ORDER_PAID, 'yes', $return_url );
-
-		return [ // nosemgrep: audit.php.wp.security.xss.query-arg -- https://woocommerce.github.io/code-reference/classes/WC-Payment-Gateway.html#method_get_return_url is passed in.
-			'result'                            => 'success',
-			'redirect'                          => $return_url,
-			'wcpay_upe_paid_for_previous_order' => 'yes', // This flag is needed for UPE flow.
-		];
-	}
-
-	/**
-	 * Update the processing order ID for the current session.
-	 *
-	 * @param  int $order_id Order ID.
-	 *
-	 * @return void
-	 */
-	protected function maybe_update_session_processing_order( int $order_id ) {
-		if ( WC()->session ) {
-			WC()->session->set( self::SESSION_KEY_PROCESSING_ORDER, $order_id );
-		}
-	}
-
-	/**
-	 * Remove the provided order ID from the current session if it matches with the ID in the session.
-	 *
-	 * @param  int $order_id Order ID to remove from the session.
-	 *
-	 * @return void
-	 */
-	protected function remove_session_processing_order( int $order_id ) {
-		$current_session_id = $this->get_session_processing_order();
-		if ( $order_id === $current_session_id && WC()->session ) {
-			WC()->session->set( self::SESSION_KEY_PROCESSING_ORDER, null );
-		}
-	}
-
-	/**
-	 * Get the processing order ID for the current session.
-	 *
-	 * @return integer|null Order ID. Null if the value is not set.
-	 */
-	protected function get_session_processing_order() {
-		$session = WC()->session;
-		if ( null === $session ) {
-			return null;
-		}
-
-		$val = $session->get( self::SESSION_KEY_PROCESSING_ORDER );
-		return null === $val ? null : absint( $val );
-	}
-
-	/**
-	 * Action to remove the order ID when customers reach its order-received page.
-	 *
-	 * @return void
-	 */
-	public function clear_session_processing_order_after_landing_order_received_page() {
-		global $wp;
-
-		if ( is_order_received_page() && isset( $wp->query_vars['order-received'] ) ) {
-			$order_id = absint( $wp->query_vars['order-received'] );
-			$this->remove_session_processing_order( $order_id );
-		}
-	}
-
-	/**
-=======
->>>>>>> 6d6ae7dd
 	 * Gets connected account branding primary color.
 	 *
 	 * @param string $default_value Value to return when not connected or failed to fetch branding primary color.
