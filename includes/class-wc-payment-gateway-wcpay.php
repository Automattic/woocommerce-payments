--- conflicted
+++ resolved
@@ -674,78 +674,8 @@
 		return $payment_information;
 	}
 
-	/**
-	 * Update the customer details with the incoming order data, in a CRON job.
-	 *
-	 * @param \WC_Order $order        WC order id.
-	 * @param string    $customer_id  The customer id to update details for.
-	 * @param bool      $is_test_mode Whether to run the CRON job in test mode.
-	 * @param bool      $is_woopay    Whether CRON job was queued from WooPay.
-	 */
-	public function update_customer_with_order_data( $order, $customer_id, $is_test_mode = false, $is_woopay = false ) {
-		// Since this CRON job may have been created in test_mode, when the CRON job runs, it
-		// may lose the test_mode context. So, instead, we pass that context when creating
-		// the CRON job and apply the context here.
-		$apply_test_mode_context = function () use ( $is_test_mode ) {
-			return $is_test_mode;
-		};
-		add_filter( 'wcpay_test_mode', $apply_test_mode_context );
-
-		$user = $order->get_user();
-		if ( false === $user ) {
-			$user = wp_get_current_user();
-		}
-
-		// Since this function will run in a CRON job, "wp_get_current_user()" will default
-		// to user with ID of 0. So, instead, we replace it with the user from the $order,
-		// when updating a WooPay user.
-		$apply_order_user_email = function ( $params ) use ( $user, $is_woopay ) {
-			if ( $is_woopay ) {
-				$params['email'] = $user->user_email;
-			}
-
-			return $params;
-		};
-		add_filter( 'wcpay_api_request_params', $apply_order_user_email, 20, 1 );
-
-		// Update the existing customer with the current order details.
-		$customer_data = WC_Payments_Customer_Service::map_customer_data( $order, new WC_Customer( $user->ID ) );
-		$this->customer_service->update_customer_for_user( $customer_id, $user, $customer_data );
-	}
-
-	/**
-<<<<<<< HEAD
-=======
-	 * Manages customer details held on WCPay server for WordPress user associated with an order.
-	 *
-	 * @param WC_Order $order   WC Order object.
-	 * @param array    $options Additional options to apply.
-	 *
-	 * @return array First element is the new or updated WordPress user, the second element is the WCPay customer ID.
-	 */
-	protected function manage_customer_details_for_order( $order, $options = [] ) {
-		$user = $order->get_user();
-		if ( false === $user ) {
-			$user = wp_get_current_user();
-		}
-
-		// Determine the customer making the payment, create one if we don't have one already.
-		$customer_id = $this->customer_service->get_customer_id_by_user_id( $user->ID );
-
-		if ( null === $customer_id ) {
-			$customer_data = WC_Payments_Customer_Service::map_customer_data( $order, new WC_Customer( $user->ID ) );
-			// Create a new customer.
-			$customer_id = $this->customer_service->create_customer_for_user( $user, $customer_data );
-		} else {
-			// Update the customer with order data async.
-			$this->update_customer_with_order_data( $order, $customer_id, $this->is_in_test_mode(), $options['is_woopay'] ?? false );
-		}
-
-		return [ $user, $customer_id ];
-	}
-
-	/**
->>>>>>> 74898bf6
+
+	/**
 	 * Update the saved payment method information with checkout values, in a CRON job.
 	 *
 	 * @param string $payment_method The payment method to update.
@@ -2991,6 +2921,20 @@
 		return $this->order_service->manage_customer_details_for_order( $order, $this->is_in_test_mode(), $options );
 	}
 
+	/**
+	 * Update the customer details with the incoming order data, in a CRON job.
+	 *
+	 * @param \WC_Order $order        WC order id.
+	 * @param string    $customer_id  The customer id to update details for.
+	 * @param bool      $is_test_mode Whether to run the CRON job in test mode.
+	 * @param bool      $is_woopay    Whether CRON job was queued from WooPay.
+	 */
+	public function update_customer_with_order_data( $order, $customer_id, $is_test_mode = false, $is_woopay = false ) {
+		wc_deprecated_function( __FUNCTION__, '5.1.0', 'WC_Payments_Order_Service::update_customer_with_order_data' );
+
+		$this->order_service->manage_customer_details_for_order( $order, $customer_id, $is_test_mode, $is_woopay );
+	}
+
 	// End: Deprecated functions.
 
 	/**
