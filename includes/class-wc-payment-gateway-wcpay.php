<?php
/**
 * Class WC_Payment_Gateway_WCPay
 *
 * @package WooCommerce\Payments
 */

if ( ! defined( 'ABSPATH' ) ) {
	exit; // Exit if accessed directly.
}

use WCPay\Logger;

/**
 * Gateway class for WooCommerce Payments
 */
class WC_Payment_Gateway_WCPay extends WC_Payment_Gateway_CC {

	/**
	 * Internal ID of the payment gateway.
	 *
	 * @type string
	 */
	const GATEWAY_ID = 'woocommerce_payments';

	/**
	 * Client for making requests to the WooCommerce Payments API
	 *
	 * @var WC_Payments_API_Client
	 */
	private $payments_api_client;

	/**
	 * WC_Payments_Account instance to get information about the account
	 *
	 * @var WC_Payments_Account
	 */
	private $account;

	/**
<<<<<<< HEAD
	 * Check the defined constant to determine the current plugin mode.
	 *
	 * @return bool
	 */
	public function is_in_dev_mode() {
		return apply_filters( 'wcpay_dev_mode', defined( 'WCPAY_DEV_MODE' ) && WCPAY_DEV_MODE );
	}

	/**
	 * Returns whether test_mode or dev_mode is active for the gateway
	 *
	 * @return boolean Test mode enabled if true, disabled if false
	 */
	public function is_in_test_mode() {
		if ( $this->is_in_dev_mode() ) {
			return true;
		}

		return 'yes' === $this->get_option( 'test_mode' );
	}

	/**
	 * Whether the current page is the WooCommerce Payments settings page.
	 *
	 * @return bool
	 */
	public static function is_current_page_settings() {
		$params = array(
			'page'    => 'wc-settings',
			'tab'     => 'checkout',
			'section' => self::GATEWAY_ID,
		);
		return count( $params ) === count( array_intersect_assoc( $_GET, $params ) ); // phpcs:disable WordPress.Security.NonceVerification.NoNonceVerification
	}

	/**
	 * Returns the URL of the configuration screen for this gateway, for use in internal links.
=======
	 * WC_Payments_Customer instance for working with customer information
>>>>>>> fa1d50f9
	 *
	 * @var WC_Payments_Customer_Service
	 */
<<<<<<< HEAD
	public static function get_settings_url() {
		return admin_url(
			add_query_arg(
				array(
					'page'    => 'wc-settings',
					'tab'     => 'checkout',
					'section' => self::GATEWAY_ID,
				),
				'admin.php'
			)
		);
	}
=======
	private $customer_service;
>>>>>>> fa1d50f9

	/**
	 * WC_Payment_Gateway_WCPay constructor.
	 *
	 * @param WC_Payments_API_Client       $payments_api_client - WooCommerce Payments API client.
	 * @param WC_Payments_Account          $account             - Account class instance.
	 * @param WC_Payments_Customer_Service $customer_service    - Customer class instance.
	 */
	public function __construct(
		WC_Payments_API_Client $payments_api_client,
		WC_Payments_Account $account,
		WC_Payments_Customer_Service $customer_service
	) {
		$this->payments_api_client = $payments_api_client;
		$this->account             = $account;
		$this->customer_service    = $customer_service;

		$this->id                 = self::GATEWAY_ID;
		$this->icon               = ''; // TODO: icon.
		$this->has_fields         = true;
		$this->method_title       = __( 'WooCommerce Payments', 'woocommerce-payments' );
		$this->method_description = __( 'Accept payments via credit card.', 'woocommerce-payments' );
		$this->title              = __( 'Credit card', 'woocommerce-payments' );
		$this->description        = __( 'Enter your card details', 'woocommerce-payments' );
		$this->supports           = array(
			'products',
			'refunds',
		);

		// Define setting fields.
		$this->form_fields = array(
			'enabled'         => array(
				'title'       => __( 'Enable/disable', 'woocommerce-payments' ),
				'label'       => __( 'Enable WooCommerce Payments', 'woocommerce-payments' ),
				'type'        => 'checkbox',
				'description' => '',
				'default'     => 'no',
			),
			'account_details' => array(
				'type' => 'account_actions',
			),
			'account_status'  => array(
				'type' => 'account_status',
			),
			'manual_capture'  => array(
				'title'       => __( 'Manual capture', 'woocommerce-payments' ),
				'label'       => __( 'Issue an authorization on checkout, and capture later', 'woocommerce-payments' ),
				'type'        => 'checkbox',
				'description' => __( 'Manually capture funds within 7 days after the customer authorizes payment on checkout.', 'woocommerce-payments' ),
				'default'     => 'no',
				'desc_tip'    => true,
			),
			'test_mode'       => array(
				'title'       => __( 'Test mode', 'woocommerce-payments' ),
				'label'       => __( 'Enable test mode', 'woocommerce-payments' ),
				'type'        => 'checkbox',
				'description' => __( 'Simulate transactions using test card numbers.', 'woocommerce-payments' ),
				'default'     => 'no',
				'desc_tip'    => true,
			),
			'enable_logging'  => array(
				'title'       => __( 'Debug log', 'woocommerce-payments' ),
				'label'       => __( 'When enabled debug notes will be added to the log.', 'woocommerce-payments' ),
				'type'        => 'checkbox',
				'description' => '',
				'default'     => 'no',
			),
		);

		if ( $this->is_in_dev_mode() ) {
			$this->form_fields['test_mode']['custom_attributes']['disabled']      = 'disabled';
			$this->form_fields['test_mode']['label']                              = __( 'Dev mode is active so all transactions will be in test mode. This setting is only available to live accounts.', 'woocommerce-payments' );
			$this->form_fields['enable_logging']['custom_attributes']['disabled'] = 'disabled';
			$this->form_fields['enable_logging']['label']                         = __( 'Dev mode is active so logging is on by default.', 'woocommerce-payments' );
		}

		// Load the settings.
		$this->init_settings();

		add_action( 'woocommerce_update_options_payment_gateways_' . $this->id, array( $this, 'process_admin_options' ) );
		add_action( 'woocommerce_order_actions', array( $this, 'add_order_actions' ) );
		add_action( 'woocommerce_order_action_capture_charge', array( $this, 'capture_charge' ) );
		add_action( 'woocommerce_order_action_cancel_authorization', array( $this, 'cancel_authorization' ) );
	}

	/**
<<<<<<< HEAD
	 * Returns true if the gateway needs additional configuration, false if it's ready to use.
	 *
	 * @see WC_Payment_Gateway::needs_setup
	 * @return bool
	 */
	public function needs_setup() {
		return parent::needs_setup() || ! $this->account->is_stripe_connected( false );
=======
	 * Returns the URL of the configuration screen for this gateway, for use in internal links.
	 *
	 * @return string URL of the configuration screen for this gateway
	 */
	public static function get_settings_url() {
		return admin_url( 'admin.php?page=wc-settings&tab=checkout&section=' . self::GATEWAY_ID );
	}

	/**
	 * Check the defined constant to determine the current plugin mode.
	 *
	 * @return bool
	 */
	public function is_in_dev_mode() {
		return apply_filters( 'wcpay_dev_mode', defined( 'WCPAY_DEV_MODE' ) && WCPAY_DEV_MODE );
	}

	/**
	 * Returns whether test_mode or dev_mode is active for the gateway
	 *
	 * @return boolean Test mode enabled if true, disabled if false
	 */
	public function is_in_test_mode() {
		if ( $this->is_in_dev_mode() ) {
			return true;
		}

		return 'yes' === $this->get_option( 'test_mode' );
>>>>>>> fa1d50f9
	}

	/**
	 * Checks if the gateway is enabled, and also if it's configured enough to accept payments from customers.
	 *
	 * Use parent method value alongside other business rules to make the decision.
	 *
	 * @return bool Whether the gateway is enabled and ready to accept payments.
	 */
	public function is_available() {
		if ( 'USD' !== get_woocommerce_currency() ) {
			return false;
		}

<<<<<<< HEAD
		return parent::is_available() && ! $this->needs_setup();
=======
		if ( ! parent::is_available() || ! $this->account->is_stripe_connected( false ) ) {
			return false;
		}

		$account_status = $this->account->get_account_status_data();
		return empty( $account_status['error'] ) && $account_status['paymentsEnabled'];
>>>>>>> fa1d50f9
	}

	/**
	 * Add notice to WooCommerce Payments settings page explaining test mode when it's enabled.
	 */
	public function admin_options() {
		if ( $this->is_in_test_mode() ) {
			?>
			<div id="wcpay-test-mode-notice" class="notice notice-warning">
				<p>
					<b><?php esc_html_e( 'Test mode active: ', 'woocommerce-payments' ); ?></b>
					<?php esc_html_e( "All transactions are simulated. Customers can't make real purchases through WooCommerce Payments.", 'woocommerce-payments' ); ?>
				</p>
			</div>
			<?php
		}

		parent::admin_options();
	}

	/**
	 * Renders the Credit Card input fields needed to get the user's payment information on the checkout page.
	 *
	 * We also add the JavaScript which drives the UI.
	 */
	public function payment_fields() {
		try {
			// Add JavaScript for the payment form.
			$js_config = array(
				'publishableKey' => $this->account->get_publishable_key( $this->is_in_test_mode() ),
				'accountId'      => $this->account->get_stripe_account_id(),
			);

			// Register Stripe's JavaScript using the same ID as the Stripe Gateway plugin. This prevents this JS being
			// loaded twice in the event a site has both plugins enabled. We still run the risk of different plugins
			// loading different versions however.
			wp_register_script(
				'stripe',
				'https://js.stripe.com/v3/',
				array(),
				'3.0',
				true
			);

			wp_register_script(
				'wcpay-checkout',
				plugins_url( 'assets/js/wcpay-checkout.js', WCPAY_PLUGIN_FILE ),
				array( 'stripe', 'wc-checkout' ),
				WC_Payments::get_file_version( 'assets/js/wcpay-checkout.js' ),
				true
			);

			wp_localize_script( 'wcpay-checkout', 'wcpay_config', $js_config );
			wp_enqueue_script( 'wcpay-checkout' );

			wp_enqueue_style(
				'wcpay-checkout',
				plugins_url( 'assets/css/wcpay-checkout.css', WCPAY_PLUGIN_FILE ),
				array(),
				WC_Payments::get_file_version( 'assets/css/wcpay-checkout.css' )
			);

			// Output the form HTML.
			?>
			<fieldset>
				<?php if ( ! empty( $this->get_description() ) ) : ?>
					<legend><?php echo wp_kses_post( $this->get_description() ); ?></legend>
				<?php endif; ?>

				<?php if ( $this->is_in_test_mode() ) : ?>
					<p class="testmode-info">
					<?php
						echo WC_Payments_Utils::esc_interpolated_html(
							/* translators: link to Stripe testing page */
							__( '<strong>Test mode:</strong> use test card numbers listed <a>here</a>.', 'woocommerce-payments' ),
							[
								'strong' => '<strong>',
								'a'      => '<a href="https://docs.woocommerce.com/document/payments/testing/#test-cards" target="_blank">',
							]
						);
					?>
					</p>
				<?php endif; ?>

				<div id="wcpay-card-element"></div>
				<div id="wcpay-errors" role="alert"></div>
				<input id="wcpay-payment-method" type="hidden" name="wcpay-payment-method" />
			</fieldset>
			<?php
		} catch ( Exception $e ) {
			// Output the error message.
			?>
			<div>
				<?php
				echo esc_html__( 'An error was encountered when preparing the payment form. Please try again later.', 'woocommerce-payments' );
				?>
			</div>
			<?php
		}
	}

	/**
	 * Process the payment for a given order.
	 *
	 * @param int $order_id Order ID to process the payment for.
	 *
	 * @return array|null
	 */
	public function process_payment( $order_id ) {
		$order = wc_get_order( $order_id );

		try {
			$amount = $order->get_total();

			if ( $amount > 0 ) {
				// Get the payment method from the request (generated when the user entered their card details).
				$payment_method = $this->get_payment_method_from_request();
				$manual_capture = 'yes' === $this->get_option( 'manual_capture' );
				$name           = sanitize_text_field( $order->get_billing_first_name() ) . ' ' . sanitize_text_field( $order->get_billing_last_name() );
				$email          = sanitize_email( $order->get_billing_email() );

				// Determine the customer making the payment, create one if we don't have one already.
				$user        = wp_get_current_user();
				$customer_id = $this->customer_service->get_customer_id_by_user_id( $user->ID );

				if ( null === $customer_id ) {
					// Create a new customer.
					$customer_id = $this->customer_service->create_customer_for_user( $user, $name, $email );
				} else {
					// Update the existing customer with the current details. In the event the old customer can't be
					// found a new one is created, so we update the customer ID here as well.
					$customer_id = $this->customer_service->update_customer_for_user( $customer_id, $user, $name, $email );
				}

				$metadata = [
					'customer_name'  => $name,
					'customer_email' => $email,
					'site_url'       => esc_url( get_site_url() ),
					'order_id'       => $order->get_id(),
				];

				// Create intention, try to confirm it & capture the charge (if 3DS is not required).
				$intent = $this->payments_api_client->create_and_confirm_intention(
					round( (float) $amount * 100 ),
					'usd',
					$payment_method,
					$customer_id,
					$manual_capture,
					$metadata
				);

				// TODO: We're not handling *all* sorts of things here. For example, redirecting to a 3DS auth flow.
				$transaction_id = $intent->get_id();
				$status         = $intent->get_status();

				if ( 'requires_capture' === $status ) {
					$note = sprintf(
						WC_Payments_Utils::esc_interpolated_html(
							/* translators: %1: the authorized amount, %2: transaction ID of the payment */
							__( 'A payment of %1$s was <strong>authorized</strong> using WooCommerce Payments (<code>%2$s</code>).', 'woocommerce-payments' ),
							[
								'strong' => '<strong>',
								'code'   => '<code>',
							]
						),
						wc_price( $amount ),
						$transaction_id
					);
					$order->update_status( 'on-hold', $note );
					$order->set_transaction_id( $transaction_id );
				} else {
					$note = sprintf(
						WC_Payments_Utils::esc_interpolated_html(
							/* translators: %1: the successfully charged amount, %2: transaction ID of the payment */
							__( 'A payment of %1$s was <strong>successfully charged</strong> using WooCommerce Payments (<code>%2$s</code>).', 'woocommerce-payments' ),
							[
								'strong' => '<strong>',
								'code'   => '<code>',
							]
						),
						wc_price( $amount ),
						$transaction_id
					);
					$order->add_order_note( $note );
					$order->payment_complete( $transaction_id );
				}

				$order->update_meta_data( '_charge_id', $intent->get_charge_id() );
				$order->update_meta_data( '_intention_status', $status );
				$order->save();
			} else {
				$order->payment_complete();
			}

			wc_reduce_stock_levels( $order_id );
			WC()->cart->empty_cart();

			return array(
				'result'   => 'success',
				'redirect' => $this->get_return_url( $order ),
			);
		} catch ( Exception $e ) {
			// TODO: Create plugin specific exceptions so that we can be smarter about what we create notices for.
			wc_add_notice( $e->getMessage(), 'error' );

			$order->update_status( 'failed' );

			return array(
				'result'   => 'fail',
				'redirect' => '',
			);
		}
	}

	/**
	 * Extract the payment method from the request's POST variables
	 *
	 * @return string
	 * @throws Exception - If no payment method is found.
	 */
	private function get_payment_method_from_request() {
		// phpcs:disable WordPress.Security.NonceVerification.NoNonceVerification
		if ( ! isset( $_POST['wcpay-payment-method'] ) ) {
			// If no payment method is set then stop here with an error.
			throw new Exception( __( 'Payment method not found.', 'woocommerce-payments' ) );
		}

		$payment_method = wc_clean( $_POST['wcpay-payment-method'] ); //phpcs:ignore WordPress.Security.ValidatedSanitizedInput.MissingUnslash
		// phpcs:enable WordPress.Security.NonceVerification.NoNonceVerification

		return $payment_method;
	}

	/**
	 * Can the order be refunded?
	 *
	 * @param  WC_Order $order Order object.
	 * @return bool
	 */
	public function can_refund_order( $order ) {
		return $order && $order->get_meta( '_charge_id', true );
	}

	/**
	 * Refund a charge.
	 *
	 * @param  int    $order_id - the Order ID to process the refund for.
	 * @param  float  $amount   - the amount to refund.
	 * @param  string $reason   - the reason for refunding.
	 *
	 * @return bool - Whether the refund went through.
	 */
	public function process_refund( $order_id, $amount = null, $reason = '' ) {
		$order = wc_get_order( $order_id );

		if ( ! $order ) {
			return false;
		}

		$charge_id = $order->get_meta( '_charge_id', true );

		try {
			if ( is_null( $amount ) ) {
				$refund = $this->payments_api_client->refund_charge( $charge_id );
			} else {
				$refund = $this->payments_api_client->refund_charge( $charge_id, round( (float) $amount * 100 ) );
			}
		} catch ( Exception $e ) {

			$note = sprintf(
				/* translators: %1: the successfully charged amount, %2: error message */
				__( 'A refund of %1$s failed to complete: %2$s', 'woocommerce-payments' ),
				wc_price( $amount ),
				$e->getMessage()
			);

			Logger::log( $note );
			$order->add_order_note( $note );

			return new WP_Error( $e->getMessage() );
		}

		if ( empty( $reason ) ) {
			$note = sprintf(
				/* translators: %1: the successfully charged amount */
				__( 'A refund of %1$s was successfully processed using WooCommerce Payments.', 'woocommerce-payments' ),
				wc_price( $amount )
			);
		} else {
			$note = sprintf(
				/* translators: %1: the successfully charged amount, %2: reason */
				__( 'A refund of %1$s was successfully processed using WooCommerce Payments. Reason: %2$s', 'woocommerce-payments' ),
				wc_price( $amount ),
				$reason
			);
		}
		$order->add_order_note( $note );

		return true;
	}

	/**
	 * Overrides the original method in woo's WC_Settings_API in order to conditionally render the enabled checkbox.
	 *
	 * @param string $key Field key.
	 * @param array  $data Field data.
	 *
	 * @return string Checkbox markup or empty string.
	 */
	public function generate_checkbox_html( $key, $data ) {
		if ( 'enabled' === $key && ! $this->account->is_stripe_connected( false ) ) {
			return '';
		}
		return parent::generate_checkbox_html( $key, $data );
	}

	/**
	 * Outputs the container for account status information.
	 *
	 * @return string Container markup or empty if the account is not connected.
	 */
	public function generate_account_status_html() {
		if ( ! $this->account->is_stripe_connected( false ) ) {
			return '';
		}

		ob_start();
		?>
		<tr valign="top">
			<th scope="row">
				<?php echo esc_html( __( 'Account status', 'woocommerce-payments' ) ); ?>
			</th>
			<td>
				<div id="wcpay-account-status-container"></div>
			</td>
		</tr>
		<?php
		return ob_get_clean();
	}

	/**
	 * Generate markup for account actions
	 */
	public function generate_account_actions_html() {
		try {
			$stripe_connected = $this->account->try_is_stripe_connected();
			if ( $stripe_connected ) {
				$description = WC_Payments_Utils::esc_interpolated_html(
					/* translators: 1) dashboard login URL */
					__( '<a>View and edit account details</a>', 'woocommerce-payments' ),
					[
						'a' => '<a href="' . WC_Payments_Account::get_login_url() . '">',
					]
				);
			} else {
				// This should never happen, if the account is not connected the merchant should have been redirected to the onboarding screen.
				// @see WC_Payments_Account::check_stripe_account_status.
				$description = esc_html__( 'Error determining the connection status.', 'woocommerce-payments' );
			}
		} catch ( Exception $e ) {
			// do not render the actions if the server is unreachable.
			$description = esc_html__( 'Error determining the connection status.', 'woocommerce-payments' );
		}

		ob_start();
		?>
		<tr valign="top">
			<th scope="row">
				<?php echo esc_html( __( 'Account', 'woocommerce-payments' ) ); ?>
			</th>
			<td>
				<?php echo $description; // phpcs:ignore WordPress.Security.EscapeOutput.OutputNotEscaped ?>
			</td>
		</tr>
		<?php
		return ob_get_clean();
	}

	/**
	 * Add capture and cancel actions for orders with an authorized charge.
	 *
	 * @param array $actions - Actions to make available in order actions metabox.
	 */
	public function add_order_actions( $actions ) {
		global $theorder;

		if ( $this->id !== $theorder->get_payment_method() ) {
			return $actions;
		}

		if ( 'requires_capture' !== $theorder->get_meta( '_intention_status', true ) ) {
			return $actions;
		}

		$new_actions = array(
			'capture_charge'       => __( 'Capture charge', 'woocommerce-payments' ),
			'cancel_authorization' => __( 'Cancel authorization', 'woocommerce-payments' ),
		);

		return array_merge( $new_actions, $actions );
	}

	/**
	 * Capture previously authorized charge.
	 *
	 * @param WC_Order $order - Order to capture charge on.
	 */
	public function capture_charge( $order ) {
		$amount = $order->get_total();
		$intent = $this->payments_api_client->capture_intention(
			$order->get_transaction_id(),
			round( (float) $amount * 100 )
		);
		$status = $intent->get_status();

		$order->update_meta_data( '_intention_status', $status );
		$order->save();

		if ( 'succeeded' === $status ) {
			$note = sprintf(
				WC_Payments_Utils::esc_interpolated_html(
					/* translators: %1: the successfully charged amount */
					__( 'A payment of %1$s was <strong>successfully captured</strong> using WooCommerce Payments.', 'woocommerce-payments' ),
					[ 'strong' => '<strong>' ]
				),
				wc_price( $amount )
			);
			$order->add_order_note( $note );
			$order->payment_complete();
		} else {
			$note = sprintf(
				WC_Payments_Utils::esc_interpolated_html(
					/* translators: %1: the successfully charged amount */
					__( 'A capture of %1$s <strong>failed</strong> to complete.', 'woocommerce-payments' ),
					[ 'strong' => '<strong>' ]
				),
				wc_price( $amount )
			);
			$order->add_order_note( $note );
		}
	}

	/**
	 * Cancel previously authorized charge.
	 *
	 * @param WC_Order $order - Order to cancel authorization on.
	 */
	public function cancel_authorization( $order ) {
		$intent = $this->payments_api_client->cancel_intention( $order->get_transaction_id() );
		$status = $intent->get_status();

		$order->update_meta_data( '_intention_status', $status );
		$order->save();

		if ( 'canceled' === $status ) {
			$order->update_status(
				'cancelled',
				WC_Payments_Utils::esc_interpolated_html(
					__( 'Payment authorization was successfully <strong>cancelled</strong>.', 'woocommerce-payments' ),
					[ 'strong' => '<strong>' ]
				)
			);
		} else {
			$order->add_order_note(
				WC_Payments_Utils::esc_interpolated_html(
					__( 'Canceling authorization <strong>failed</strong> to complete.', 'woocommerce-payments' ),
					[ 'strong' => '<strong>' ]
				)
			);
		}
	}
}<|MERGE_RESOLUTION|>--- conflicted
+++ resolved
@@ -36,29 +36,12 @@
 	 * @var WC_Payments_Account
 	 */
 	private $account;
-
-	/**
-<<<<<<< HEAD
-	 * Check the defined constant to determine the current plugin mode.
-	 *
-	 * @return bool
-	 */
-	public function is_in_dev_mode() {
-		return apply_filters( 'wcpay_dev_mode', defined( 'WCPAY_DEV_MODE' ) && WCPAY_DEV_MODE );
-	}
-
-	/**
-	 * Returns whether test_mode or dev_mode is active for the gateway
-	 *
-	 * @return boolean Test mode enabled if true, disabled if false
-	 */
-	public function is_in_test_mode() {
-		if ( $this->is_in_dev_mode() ) {
-			return true;
-		}
-
-		return 'yes' === $this->get_option( 'test_mode' );
-	}
+	/**
+	 * WC_Payments_Customer instance for working with customer information
+	 *
+	 * @var WC_Payments_Customer_Service
+	 */
+	private $customer_service;
 
 	/**
 	 * Whether the current page is the WooCommerce Payments settings page.
@@ -73,31 +56,6 @@
 		);
 		return count( $params ) === count( array_intersect_assoc( $_GET, $params ) ); // phpcs:disable WordPress.Security.NonceVerification.NoNonceVerification
 	}
-
-	/**
-	 * Returns the URL of the configuration screen for this gateway, for use in internal links.
-=======
-	 * WC_Payments_Customer instance for working with customer information
->>>>>>> fa1d50f9
-	 *
-	 * @var WC_Payments_Customer_Service
-	 */
-<<<<<<< HEAD
-	public static function get_settings_url() {
-		return admin_url(
-			add_query_arg(
-				array(
-					'page'    => 'wc-settings',
-					'tab'     => 'checkout',
-					'section' => self::GATEWAY_ID,
-				),
-				'admin.php'
-			)
-		);
-	}
-=======
-	private $customer_service;
->>>>>>> fa1d50f9
 
 	/**
 	 * WC_Payment_Gateway_WCPay constructor.
@@ -184,21 +142,36 @@
 	}
 
 	/**
-<<<<<<< HEAD
 	 * Returns true if the gateway needs additional configuration, false if it's ready to use.
 	 *
 	 * @see WC_Payment_Gateway::needs_setup
 	 * @return bool
 	 */
 	public function needs_setup() {
-		return parent::needs_setup() || ! $this->account->is_stripe_connected( false );
-=======
+		if ( ! $this->account->is_stripe_connected( false ) ) {
+			return true;
+		}
+
+		$account_status = $this->account->get_account_status_data();
+		return parent::needs_setup() || ! empty( $account_status['error'] ) || ! $account_status['paymentsEnabled'];
+	}
+
+	/**
 	 * Returns the URL of the configuration screen for this gateway, for use in internal links.
 	 *
 	 * @return string URL of the configuration screen for this gateway
 	 */
 	public static function get_settings_url() {
-		return admin_url( 'admin.php?page=wc-settings&tab=checkout&section=' . self::GATEWAY_ID );
+		return admin_url(
+			add_query_arg(
+				array(
+					'page'    => 'wc-settings',
+					'tab'     => 'checkout',
+					'section' => self::GATEWAY_ID,
+				),
+				'admin.php'
+			)
+		);
 	}
 
 	/**
@@ -221,7 +194,6 @@
 		}
 
 		return 'yes' === $this->get_option( 'test_mode' );
->>>>>>> fa1d50f9
 	}
 
 	/**
@@ -236,16 +208,7 @@
 			return false;
 		}
 
-<<<<<<< HEAD
 		return parent::is_available() && ! $this->needs_setup();
-=======
-		if ( ! parent::is_available() || ! $this->account->is_stripe_connected( false ) ) {
-			return false;
-		}
-
-		$account_status = $this->account->get_account_status_data();
-		return empty( $account_status['error'] ) && $account_status['paymentsEnabled'];
->>>>>>> fa1d50f9
 	}
 
 	/**
