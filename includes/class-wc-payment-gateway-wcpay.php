<?php
/**
 * Class WC_Payment_Gateway_WCPay
 *
 * @package WooCommerce\Payments
 */

if ( ! defined( 'ABSPATH' ) ) {
	exit; // Exit if accessed directly.
}

use WCPay\Constants\Fraud_Meta_Box_Type;
use WCPay\Constants\Order_Status;
use WCPay\Constants\Payment_Capture_Type;
use WCPay\Constants\Payment_Initiated_By;
use WCPay\Constants\Payment_Intent_Status;
use WCPay\Constants\Payment_Type;
use WCPay\Constants\Payment_Method;
use WCPay\Exceptions\{ Add_Payment_Method_Exception, Amount_Too_Small_Exception, Process_Payment_Exception, Intent_Authentication_Exception, API_Exception };
use WCPay\Core\Server\Request\Cancel_Intention;
use WCPay\Core\Server\Request\Capture_Intention;
use WCPay\Core\Server\Request\Create_And_Confirm_Intention;
use WCPay\Core\Server\Request\Create_And_Confirm_Setup_Intention;
use WCPay\Core\Server\Request\Create_Intention;
use WCPay\Core\Server\Request\Get_Charge;
use WCPay\Core\Server\Request\Get_Intention;
use WCPay\Core\Server\Request;
use WCPay\Core\Server\Request\List_Charge_Refunds;
use WCPay\Core\Server\Request\Refund_Charge;
use WCPay\Core\Server\Request\Update_Intention;
use WCPay\Duplicate_Payment_Prevention_Service;
use WCPay\Fraud_Prevention\Fraud_Prevention_Service;
use WCPay\Fraud_Prevention\Fraud_Risk_Tools;
use WCPay\Logger;
use WCPay\Payment_Information;
use WCPay\Payment_Methods\UPE_Payment_Gateway;
use WCPay\Payment_Methods\Link_Payment_Method;
use WCPay\WooPay\WooPay_Order_Status_Sync;
use WCPay\WooPay\WooPay_Utilities;
use WCPay\Session_Rate_Limiter;
use WCPay\Tracker;

/**
 * Gateway class for WooPayments
 */
class WC_Payment_Gateway_WCPay extends WC_Payment_Gateway_CC {

	use WC_Payment_Gateway_WCPay_Subscriptions_Trait;

	/**
	 * Internal ID of the payment gateway.
	 *
	 * @type string
	 */
	const GATEWAY_ID = 'woocommerce_payments';

	const METHOD_ENABLED_KEY = 'enabled';

	/**
	 * Mapping between the client and server accepted params:
	 * - Keys are WCPay client accepted params (in WC_REST_Payments_Settings_Controller).
	 * - Values are WCPay Server accepted params.
	 *
	 * @type array
	 */
	const ACCOUNT_SETTINGS_MAPPING = [
		'account_statement_descriptor'     => 'statement_descriptor',
		'account_business_name'            => 'business_name',
		'account_business_url'             => 'business_url',
		'account_business_support_address' => 'business_support_address',
		'account_business_support_email'   => 'business_support_email',
		'account_business_support_phone'   => 'business_support_phone',
		'account_branding_logo'            => 'branding_logo',
		'account_branding_icon'            => 'branding_icon',
		'account_branding_primary_color'   => 'branding_primary_color',
		'account_branding_secondary_color' => 'branding_secondary_color',

		'deposit_schedule_interval'        => 'deposit_schedule_interval',
		'deposit_schedule_weekly_anchor'   => 'deposit_schedule_weekly_anchor',
		'deposit_schedule_monthly_anchor'  => 'deposit_schedule_monthly_anchor',
	];

	/**
	 * Stripe intents that are treated as successfully created.
	 *
	 * @type array
	 */
	const SUCCESSFUL_INTENT_STATUS = [
		Payment_Intent_Status::SUCCEEDED,
		Payment_Intent_Status::REQUIRES_CAPTURE,
		Payment_Intent_Status::PROCESSING,
	];

	const UPDATE_SAVED_PAYMENT_METHOD = 'wcpay_update_saved_payment_method';

	/**
	 * Set a large limit argument for retrieving user tokens.
	 *
	 * @type int
	 */

	const USER_FORMATTED_TOKENS_LIMIT = 100;

	/**
	 * Client for making requests to the WooCommerce Payments API
	 *
	 * @var WC_Payments_API_Client
	 */
	protected $payments_api_client;

	/**
	 * WC_Payments_Account instance to get information about the account
	 *
	 * @var WC_Payments_Account
	 */
	protected $account;

	/**
	 * WC_Payments_Customer instance for working with customer information
	 *
	 * @var WC_Payments_Customer_Service
	 */
	protected $customer_service;

	/**
	 * WC_Payments_Token instance for working with customer tokens
	 *
	 * @var WC_Payments_Token_Service
	 */
	protected $token_service;

	/**
	 * WC_Payments_Order_Service instance
	 *
	 * @var WC_Payments_Order_Service
	 */
	protected $order_service;

	/**
	 * WC_Payments_Action_Scheduler_Service instance for scheduling ActionScheduler jobs.
	 *
	 * @var WC_Payments_Action_Scheduler_Service
	 */
	private $action_scheduler_service;

	/**
	 * Session_Rate_Limiter instance for limiting failed transactions.
	 *
	 * @var Session_Rate_Limiter
	 */
	protected $failed_transaction_rate_limiter;

	/**
	 * Mapping between capability keys and payment type keys
	 *
	 * @var array
	 */
	protected $payment_method_capability_key_map;

	/**
	 * WooPay utilities.
	 *
	 * @var WooPay_Utilities
	 */
	protected $woopay_util;

	/**
	 * Duplicate payment prevention service.
	 *
	 * @var Duplicate_Payment_Prevention_Service
	 */
	protected $duplicate_payment_prevention_service;

	/**
	 * WC_Payment_Gateway_WCPay constructor.
	 *
	 * @param WC_Payments_API_Client               $payments_api_client                  - WooCommerce Payments API client.
	 * @param WC_Payments_Account                  $account                              - Account class instance.
	 * @param WC_Payments_Customer_Service         $customer_service                     - Customer class instance.
	 * @param WC_Payments_Token_Service            $token_service                        - Token class instance.
	 * @param WC_Payments_Action_Scheduler_Service $action_scheduler_service             - Action Scheduler service instance.
	 * @param Session_Rate_Limiter                 $failed_transaction_rate_limiter      - Rate Limiter for failed transactions.
	 * @param WC_Payments_Order_Service            $order_service                        - Order class instance.
	 * @param Duplicate_Payment_Prevention_Service $duplicate_payment_prevention_service - Service for preventing duplicate payments.
	 */
	public function __construct(
		WC_Payments_API_Client $payments_api_client,
		WC_Payments_Account $account,
		WC_Payments_Customer_Service $customer_service,
		WC_Payments_Token_Service $token_service,
		WC_Payments_Action_Scheduler_Service $action_scheduler_service,
		Session_Rate_Limiter $failed_transaction_rate_limiter = null,
		WC_Payments_Order_Service $order_service,
		Duplicate_Payment_Prevention_Service $duplicate_payment_prevention_service
	) {
		$this->payments_api_client                  = $payments_api_client;
		$this->account                              = $account;
		$this->customer_service                     = $customer_service;
		$this->token_service                        = $token_service;
		$this->action_scheduler_service             = $action_scheduler_service;
		$this->failed_transaction_rate_limiter      = $failed_transaction_rate_limiter;
		$this->order_service                        = $order_service;
		$this->duplicate_payment_prevention_service = $duplicate_payment_prevention_service;

		$this->id                 = static::GATEWAY_ID;
		$this->icon               = plugins_url( 'assets/images/payment-methods/cc.svg', WCPAY_PLUGIN_FILE );
		$this->has_fields         = true;
		$this->method_title       = 'WooPayments';
		$this->method_description = WC_Payments_Utils::esc_interpolated_html(
			sprintf(
				/* translators: %1$s: WooPayments, tosLink: Link to terms of service page, privacyLink: Link to privacy policy page */
				__(
					'%1$s gives your store flexibility to accept credit cards, debit cards, and Apple Pay. Enable popular local payment methods and other digital wallets like Google Pay to give customers even more choice.<br/><br/>
			By using %1$s you agree to be bound by our <tosLink>Terms of Service</tosLink>  and acknowledge that you have read our <privacyLink>Privacy Policy</privacyLink>',
					'woocommerce-payments'
				),
				'WooPayments'
			),
			[
				'br'          => '<br/>',
				'tosLink'     => '<a href="https://wordpress.com/tos/" target="_blank" rel="noopener noreferrer">',
				'privacyLink' => '<a href="https://automattic.com/privacy/" target="_blank" rel="noopener noreferrer">',
			]
		);
		$this->title       = __( 'Credit card / debit card', 'woocommerce-payments' );
		$this->description = __( 'Enter your card details', 'woocommerce-payments' );
		$this->supports    = [
			'products',
			'refunds',
		];

		// Define setting fields.
		$this->form_fields = [
			'enabled'                          => [
				'title'       => __( 'Enable/disable', 'woocommerce-payments' ),
				'label'       => sprintf(
					/* translators: %s: WooPayments */
					__( 'Enable %s', 'woocommerce-payments' ),
					'WooPayments'
				),
				'type'        => 'checkbox',
				'description' => '',
				'default'     => 'no',
			],
			'account_statement_descriptor'     => [
				'type'        => 'account_statement_descriptor',
				'title'       => __( 'Customer bank statement', 'woocommerce-payments' ),
				'description' => WC_Payments_Utils::esc_interpolated_html(
					__( 'Edit the way your store name appears on your customers’ bank statements (read more about requirements <a>here</a>).', 'woocommerce-payments' ),
					[ 'a' => '<a href="https://woocommerce.com/document/woocommerce-payments/customization-and-translation/bank-statement-descriptor/" target="_blank" rel="noopener noreferrer">' ]
				),
			],
			'manual_capture'                   => [
				'title'       => __( 'Manual capture', 'woocommerce-payments' ),
				'label'       => __( 'Issue an authorization on checkout, and capture later.', 'woocommerce-payments' ),
				'type'        => 'checkbox',
				'description' => __( 'Charge must be captured within 7 days of authorization, otherwise the authorization and order will be canceled.', 'woocommerce-payments' ),
				'default'     => 'no',
			],
			'saved_cards'                      => [
				'title'       => __( 'Saved cards', 'woocommerce-payments' ),
				'label'       => __( 'Enable payment via saved cards', 'woocommerce-payments' ),
				'type'        => 'checkbox',
				'description' => __( 'If enabled, users will be able to pay with a saved card during checkout. Card details are saved on our platform, not on your store.', 'woocommerce-payments' ),
				'default'     => 'yes',
				'desc_tip'    => true,
			],
			'test_mode'                        => [
				'title'       => __( 'Test mode', 'woocommerce-payments' ),
				'label'       => __( 'Enable test mode', 'woocommerce-payments' ),
				'type'        => 'checkbox',
				'description' => __( 'Simulate transactions using test card numbers.', 'woocommerce-payments' ),
				'default'     => 'no',
				'desc_tip'    => true,
			],
			'enable_logging'                   => [
				'title'       => __( 'Debug log', 'woocommerce-payments' ),
				'label'       => __( 'When enabled debug notes will be added to the log.', 'woocommerce-payments' ),
				'type'        => 'checkbox',
				'description' => '',
				'default'     => 'no',
			],
			'payment_request_details'          => [
				'title'       => __( 'Payment request buttons', 'woocommerce-payments' ),
				'type'        => 'title',
				'description' => '',
			],
			'payment_request'                  => [
				'title'       => __( 'Enable/disable', 'woocommerce-payments' ),
				'label'       => sprintf(
					/* translators: 1) br tag 2) Stripe anchor tag 3) Apple anchor tag */
					__( 'Enable payment request buttons (Apple Pay, Google Pay, and more). %1$sBy using Apple Pay, you agree to %2$s and %3$s\'s Terms of Service.', 'woocommerce-payments' ),
					'<br />',
					'<a href="https://stripe.com/apple-pay/legal" target="_blank">Stripe</a>',
					'<a href="https://developer.apple.com/apple-pay/acceptable-use-guidelines-for-websites/" target="_blank">Apple</a>'
				),
				'type'        => 'checkbox',
				'description' => __( 'If enabled, users will be able to pay using Apple Pay, Google Pay or the Payment Request API if supported by the browser.', 'woocommerce-payments' ),
				'default'     => empty( get_option( 'woocommerce_woocommerce_payments_settings' ) ) ? 'yes' : 'no', // Enable by default for new installations only.
				'desc_tip'    => true,
			],
			'payment_request_button_type'      => [
				'title'       => __( 'Button type', 'woocommerce-payments' ),
				'type'        => 'select',
				'description' => __( 'Select the button type you would like to show.', 'woocommerce-payments' ),
				'default'     => 'buy',
				'desc_tip'    => true,
				'options'     => [
					'default' => __( 'Only icon', 'woocommerce-payments' ),
					'buy'     => __( 'Buy', 'woocommerce-payments' ),
					'donate'  => __( 'Donate', 'woocommerce-payments' ),
					'book'    => __( 'Book', 'woocommerce-payments' ),
				],
			],
			'payment_request_button_theme'     => [
				'title'       => __( 'Button theme', 'woocommerce-payments' ),
				'type'        => 'select',
				'description' => __( 'Select the button theme you would like to show.', 'woocommerce-payments' ),
				'default'     => 'dark',
				'desc_tip'    => true,
				'options'     => [
					'dark'          => __( 'Dark', 'woocommerce-payments' ),
					'light'         => __( 'Light', 'woocommerce-payments' ),
					'light-outline' => __( 'Light-Outline', 'woocommerce-payments' ),
				],
			],
			'payment_request_button_height'    => [
				'title'       => __( 'Button height', 'woocommerce-payments' ),
				'type'        => 'text',
				'description' => __( 'Enter the height you would like the button to be in pixels. Width will always be 100%.', 'woocommerce-payments' ),
				'default'     => '44',
				'desc_tip'    => true,
			],
			'payment_request_button_label'     => [
				'title'       => __( 'Custom button label', 'woocommerce-payments' ),
				'type'        => 'text',
				'description' => __( 'Enter the custom text you would like the button to have.', 'woocommerce-payments' ),
				'default'     => __( 'Buy now', 'woocommerce-payments' ),
				'desc_tip'    => true,
			],
			'payment_request_button_locations' => [
				'title'             => __( 'Button locations', 'woocommerce-payments' ),
				'type'              => 'multiselect',
				'description'       => __( 'Select where you would like to display the button.', 'woocommerce-payments' ),
				'default'           => [
					'product',
					'cart',
					'checkout',
				],
				'class'             => 'wc-enhanced-select',
				'desc_tip'          => true,
				'options'           => [
					'product'  => __( 'Product', 'woocommerce-payments' ),
					'cart'     => __( 'Cart', 'woocommerce-payments' ),
					'checkout' => __( 'Checkout', 'woocommerce-payments' ),
				],
				'custom_attributes' => [
					'data-placeholder' => __( 'Select pages', 'woocommerce-payments' ),
				],
			],
			'upe_enabled_payment_method_ids'   => [
				'title'   => __( 'Payments accepted on checkout', 'woocommerce-payments' ),
				'type'    => 'multiselect',
				'default' => [ 'card' ],
				'options' => [],
			],
			'payment_request_button_size'      => [
				'title'       => __( 'Size of the button displayed for Express Checkouts', 'woocommerce-payments' ),
				'type'        => 'select',
				'description' => __( 'Select the size of the button.', 'woocommerce-payments' ),
				'default'     => 'default',
				'desc_tip'    => true,
				'options'     => [
					'default' => __( 'Default', 'woocommerce-payments' ),
					'medium'  => __( 'Medium', 'woocommerce-payments' ),
					'large'   => __( 'Large', 'woocommerce-payments' ),
				],
			],
		];

		// Capabilities have different keys than the payment method ID's,
		// so instead of appending '_payments' to the end of the ID, it'll be better
		// to have a map for it instead, just in case the pattern changes.
		$this->payment_method_capability_key_map = [
			'sofort'            => 'sofort_payments',
			'giropay'           => 'giropay_payments',
			'bancontact'        => 'bancontact_payments',
			'eps'               => 'eps_payments',
			'ideal'             => 'ideal_payments',
			'p24'               => 'p24_payments',
			'card'              => 'card_payments',
			'sepa_debit'        => 'sepa_debit_payments',
			'au_becs_debit'     => 'au_becs_debit_payments',
			'link'              => 'link_payments',
			'affirm'            => 'affirm_payments',
			'afterpay_clearpay' => 'afterpay_clearpay_payments',
		];

		// WooPay utilities.
		$this->woopay_util = new WooPay_Utilities();

		// Load the settings.
		$this->init_settings();

		// Check if subscriptions are enabled and add support for them.
		$this->maybe_init_subscriptions();

		// If the setting to enable saved cards is enabled, then we should support tokenization and adding payment methods.
		if ( $this->is_saved_cards_enabled() ) {
			array_push( $this->supports, 'tokenization', 'add_payment_method' );
		}
	}

	/**
	 * Initializes this class's WP hooks.
	 *
	 * @return void
	 */
	public function init_hooks() {
		// Only add certain actions/filter if this is the main gateway (i.e. not split UPE).
		if ( self::GATEWAY_ID === $this->id ) {
			add_action( 'woocommerce_order_actions', [ $this, 'add_order_actions' ] );
			add_action( 'woocommerce_order_action_capture_charge', [ $this, 'capture_charge' ] );
			add_action( 'woocommerce_order_action_cancel_authorization', [ $this, 'cancel_authorization' ] );

			add_action( 'wp_ajax_update_order_status', [ $this, 'update_order_status' ] );
			add_action( 'wp_ajax_nopriv_update_order_status', [ $this, 'update_order_status' ] );

			add_action( 'wp_ajax_create_setup_intent', [ $this, 'create_setup_intent_ajax' ] );
			add_action( 'wp_ajax_nopriv_create_setup_intent', [ $this, 'create_setup_intent_ajax' ] );

			// Update the current request logged_in cookie after a guest user is created to avoid nonce inconsistencies.
			add_action( 'set_logged_in_cookie', [ $this, 'set_cookie_on_current_request' ] );

			add_action( self::UPDATE_SAVED_PAYMENT_METHOD, [ $this, 'update_saved_payment_method' ], 10, 3 );

			// Update the email field position.
			add_filter( 'woocommerce_billing_fields', [ $this, 'checkout_update_email_field_priority' ], 50 );

			add_action( 'woocommerce_update_order', [ $this, 'schedule_order_tracking' ], 10, 2 );

			add_filter( 'rest_request_before_callbacks', [ $this, 'remove_all_actions_on_preflight_check' ], 10, 3 );
		}

		$this->maybe_init_subscriptions_hooks();
	}

	/**
	 * If we're in a WooPay preflight check, remove all the checkout order processed
	 * actions to prevent reduce available resources quantity.
	 *
	 * @param mixed           $response The response object.
	 * @param mixed           $handler The handler used for the response.
	 * @param WP_REST_Request $request The request used to generate the response.
	 *
	 * @return mixed
	 */
	public function remove_all_actions_on_preflight_check( $response, $handler, $request ) {
		$payment_data = $this->get_request_payment_data( $request );
		if ( ! empty( $payment_data['is-woopay-preflight-check'] ) ) {
			remove_all_actions( 'woocommerce_store_api_checkout_order_processed' );
		}

		return $response;
	}

	/**
	 * Gets and formats payment request data.
	 *
	 * @param \WP_REST_Request $request Request object.
	 * @return array
	 */
	private function get_request_payment_data( \WP_REST_Request $request ) {
		static $payment_data = [];
		if ( ! empty( $payment_data ) ) {
			return $payment_data;
		}
		if ( ! empty( $request['payment_data'] ) ) {
			foreach ( $request['payment_data'] as $data ) {
				$payment_data[ sanitize_key( $data['key'] ) ] = wc_clean( $data['value'] );
			}
		}

		return $payment_data;
	}

	/**
	 * Proceed with current request using new login session (to ensure consistent nonce).
	 *
	 * @param string $cookie New cookie value.
	 */
	public function set_cookie_on_current_request( $cookie ) {
		$_COOKIE[ LOGGED_IN_COOKIE ] = $cookie;
	}

	/**
	 * Check if the payment gateway is connected. This method is also used by
	 * external plugins to check if a connection has been established.
	 */
	public function is_connected() {
		return $this->account->is_stripe_connected();
	}

	/**
	 * Returns true if the gateway needs additional configuration, false if it's ready to use.
	 *
	 * @see WC_Payment_Gateway::needs_setup
	 * @return bool
	 */
	public function needs_setup() {
		if ( ! $this->is_connected() ) {
			return true;
		}

		$account_status = $this->account->get_account_status_data();
		return parent::needs_setup() || ! empty( $account_status['error'] ) || ! $account_status['paymentsEnabled'];
	}

	/**
	 * Returns whether a store that is not in test mode needs to set https
	 * in the checkout
	 *
	 * @return boolean True if needs to set up forced ssl in checkout or https
	 */
	public function needs_https_setup() {
		return ! WC_Payments::mode()->is_test() && ! wc_checkout_is_https();
	}

	/**
	 * Checks if the gateway is enabled, and also if it's configured enough to accept payments from customers.
	 *
	 * Use parent method value alongside other business rules to make the decision.
	 *
	 * @return bool Whether the gateway is enabled and ready to accept payments.
	 */
	public function is_available() {
		// Disable the gateway if using live mode without HTTPS set up or the currency is not
		// available in the country of the account.
		if ( $this->needs_https_setup() || ! $this->is_available_for_current_currency() ) {
			return false;
		}

		return parent::is_available() && ! $this->needs_setup();
	}

	/**
	 * Overrides the parent method by adding an additional check to see if the tokens list is empty.
	 * If it is, the method avoids displaying the HTML element with an empty line to maintain a clean user interface and remove unnecessary space.
	 *
	 * @return void
	 */
	public function saved_payment_methods() {
		if ( empty( $this->get_tokens() ) ) {
			return;
		}

		parent::saved_payment_methods();
	}

	/**
	 * Checks if the setting to allow the user to save cards is enabled.
	 *
	 * @return bool Whether the setting to allow saved cards is enabled or not.
	 */
	public function is_saved_cards_enabled() {
		return 'yes' === $this->get_option( 'saved_cards' );
	}

	/**
	 * Check if account is eligible for card present.
	 *
	 * @return bool
	 */
	public function is_card_present_eligible(): bool {
		try {
			return $this->account->is_card_present_eligible();
		} catch ( Exception $e ) {
			Logger::error( 'Failed to get account card present eligible. ' . $e );
			return false;
		}
	}

	/**
	 * Check if account is eligible for card testing protection.
	 *
	 * @return bool
	 */
	public function is_card_testing_protection_eligible(): bool {
		try {
			return $this->account->is_card_testing_protection_eligible();
		} catch ( Exception $e ) {
			Logger::error( 'Failed to get account card testing protection eligible. ' . $e );
			return false;
		}
	}

	/**
	 * Checks if the account country is compatible with the current currency.
	 *
	 * @return bool Whether the currency is supported in the country set in the account.
	 */
	public function is_available_for_current_currency() {
		$supported_currencies = $this->account->get_account_customer_supported_currencies();
		$current_currency     = strtolower( get_woocommerce_currency() );

		if ( count( $supported_currencies ) === 0 ) {
			// If we don't have info related to the supported currencies
			// of the country, we won't disable the gateway.
			return true;
		}

		return in_array( $current_currency, $supported_currencies, true );
	}

	/**
	 * Admin Panel Options.
	 */
	public function admin_options() {
		// Add notices to the WooPayments settings page.
		do_action( 'woocommerce_woocommerce_payments_admin_notices' );

		$this->output_payments_settings_screen();
	}

	/**
	 * Generates markup for the settings screen.
	 */
	public function output_payments_settings_screen() {
		// hiding the save button because the react container has its own.
		global $hide_save_button;
		$hide_save_button = true;

		if ( ! empty( $_GET['method'] ) ) : // phpcs:ignore WordPress.Security.NonceVerification.Recommended
			?>
			<div
				id="wcpay-express-checkout-settings-container"
				data-method-id="<?php echo esc_attr( sanitize_text_field( wp_unslash( $_GET['method'] ) ) ); // phpcs:ignore WordPress.Security.NonceVerification.Recommended ?>"
			></div>
		<?php else : ?>
			<div id="wcpay-account-settings-container"></div>
			<?php
		endif;
	}

	/**
	 * Displays the save to account checkbox.
	 *
	 * @param bool $force_checked True if the checkbox must be forced to "checked" state (and invisible).
	 */
	public function save_payment_method_checkbox( $force_checked = false ) {
		$id          = 'wc-' . $this->id . '-new-payment-method';
		$should_hide = $force_checked || $this->should_use_stripe_platform_on_checkout_page();
		?>
		<div <?php echo $should_hide ? 'style="display:none;"' : ''; /* phpcs:ignore WordPress.Security.EscapeOutput.OutputNotEscaped */ ?>>
			<p class="form-row woocommerce-SavedPaymentMethods-saveNew">
				<input id="<?php echo esc_attr( $id ); ?>" name="<?php echo esc_attr( $id ); ?>" type="checkbox" value="true" style="width:auto; vertical-align: middle; position: relative; bottom: 1px;" <?php echo $force_checked ? 'checked' : ''; /* phpcs:ignore WordPress.Security.EscapeOutput.OutputNotEscaped */ ?> />
				<label for="<?php echo esc_attr( $id ); ?>" style="display:inline;">
					<?php echo esc_html( apply_filters( 'wc_payments_save_to_account_text', __( 'Save payment information to my account for future purchases.', 'woocommerce-payments' ) ) ); ?>
				</label>
			</p>
		</div>
		<?php
	}

	/**
	 * Whether we should use the platform account to initialize Stripe on the checkout page.
	 *
	 * @return bool
	 */
	public function should_use_stripe_platform_on_checkout_page() {
		if (
			WC_Payments_Features::is_woopay_eligible() &&
			'yes' === $this->get_option( 'platform_checkout', 'no' ) &&
			! $this->is_upe_incompatible_with_woopay() &&
			( is_checkout() || has_block( 'woocommerce/checkout' ) ) &&
			! is_wc_endpoint_url( 'order-pay' ) &&
			WC()->cart instanceof WC_Cart &&
			! WC()->cart->is_empty() &&
			WC()->cart->needs_payment()
		) {
			return true;
		}

		return false;
	}

	/**
	 * The legacy UPE is incompatible with WooPay, whereas split UPE and deferred intent UPE are compatible.
	 * This method checks if there's incompatibility between WooPay and currently enabled UPE settings, applying the rule above.
	 *
	 * $return bool - true if UPE is incompatible with WooPay, false otherwise.
	 */
	private function is_upe_incompatible_with_woopay() {
		return WC_Payments_Features::is_upe_legacy_enabled() && ! ( WC_Payments_Features::is_upe_split_enabled() || WC_Payments_Features::is_upe_deferred_intent_enabled() );
	}

	/**
	 * Renders the credit card input fields needed to get the user's payment information on the checkout page.
	 *
	 * We also add the JavaScript which drives the UI.
	 */
	public function payment_fields() {
		do_action( 'wc_payments_add_payment_fields' );
	}

	/**
	 * Process the payment for a given order.
	 *
	 * @param int $order_id Order ID to process the payment for.
	 *
	 * @return array|null An array with result of payment and redirect URL, or nothing.
	 * @throws Process_Payment_Exception Error processing the payment.
	 * @throws Exception Error processing the payment.
	 */
	public function process_payment( $order_id ) {
		$order = wc_get_order( $order_id );

		try {
			if ( 20 < strlen( $order->get_billing_phone() ) ) {
				throw new Process_Payment_Exception(
					__( 'Invalid phone number.', 'woocommerce-payments' ),
					'invalid_phone_number'
				);
			}
			// Check if session exists before instantiating Fraud_Prevention_Service.
			if ( WC()->session ) {
				$fraud_prevention_service = Fraud_Prevention_Service::get_instance();
				// phpcs:ignore WordPress.Security.NonceVerification.Missing,WordPress.Security.ValidatedSanitizedInput.MissingUnslash,WordPress.Security.ValidatedSanitizedInput.InputNotSanitized
				if ( $fraud_prevention_service->is_enabled() && ! $fraud_prevention_service->verify_token( $_POST['wcpay-fraud-prevention-token'] ?? null ) ) {
					throw new Process_Payment_Exception(
						__( "We're not able to process this payment. Please refresh the page and try again.", 'woocommerce-payments' ),
						'fraud_prevention_enabled'
					);
				}
			}

			if ( $this->failed_transaction_rate_limiter->is_limited() ) {
				throw new Process_Payment_Exception(
					__( 'Your payment was not processed.', 'woocommerce-payments' ),
					'rate_limiter_enabled'
				);
			}

			// The request is a preflight check from WooPay.
			// phpcs:ignore WordPress.Security.NonceVerification.Missing
			if ( ! empty( $_POST['is-woopay-preflight-check'] ) ) {
				// Set the order status to "pending payment".
				$order->update_status( 'pending' );

				// Bail out with success so we don't process the payment now,
				// but still let WooPay continue with the payment processing.
				return [
					'result'   => 'success',
					'redirect' => '',
				];
			}

			UPE_Payment_Gateway::remove_upe_payment_intent_from_session();

			$check_session_order = $this->duplicate_payment_prevention_service->check_against_session_processing_order( $order );
			if ( is_array( $check_session_order ) ) {
				return $check_session_order;
			}
			$this->duplicate_payment_prevention_service->maybe_update_session_processing_order( $order_id );

			$check_existing_intention = $this->duplicate_payment_prevention_service->check_payment_intent_attached_to_order_succeeded( $order );
			if ( is_array( $check_existing_intention ) ) {
				return $check_existing_intention;
			}

			$payment_information = $this->prepare_payment_information( $order );
			return $this->process_payment_for_order( WC()->cart, $payment_information );
		} catch ( Exception $e ) {
			// We set this variable to be used in following checks.
			$blocked_due_to_fraud_rules = $e instanceof API_Exception && 'wcpay_blocked_by_fraud_rule' === $e->get_error_code();

			do_action( 'woocommerce_payments_order_failed', $order, $e );

			/**
			 * TODO: Determine how to do this update with Order_Service.
			 * It seems that the status only needs to change in certain instances, and within those instances the intent
			 * information is not added to the order, as shown by tests.
			 */
			if ( ! $blocked_due_to_fraud_rules && ( empty( $payment_information ) || ! $payment_information->is_changing_payment_method_for_subscription() ) ) {
				$order->update_status( Order_Status::FAILED );
			}

			if ( $e instanceof API_Exception && $this->should_bump_rate_limiter( $e->get_error_code() ) ) {
				$this->failed_transaction_rate_limiter->bump();
			}

			if ( $blocked_due_to_fraud_rules ) {
				$this->order_service->mark_order_blocked_for_fraud( $order, '', Payment_Intent_Status::CANCELED );
			} elseif ( ! empty( $payment_information ) ) {
				/**
				 * TODO: Move the contents of this else into the Order_Service.
				 */
				/* translators: %1: the failed payment amount, %2: error message  */
				$error_message = __(
					'A payment of %1$s <strong>failed</strong> to complete with the following message: <code>%2$s</code>.',
					'woocommerce-payments'
				);

				$error_details = esc_html( rtrim( $e->getMessage(), '.' ) );

				if ( $e instanceof API_Exception && 'card_error' === $e->get_error_type() ) {
					// If the payment failed with a 'card_error' API exception, initialize the fraud meta box
					// type with ALLOW, because fraud checks are passed, and the payment returned a "card error".
					$this->order_service->set_fraud_meta_box_type_for_order( $order, Fraud_Meta_Box_Type::ALLOW );

					if ( 'incorrect_zip' === $e->get_error_code() ) {
						/* translators: %1: the failed payment amount, %2: error message  */
						$error_message = __(
							'A payment of %1$s <strong>failed</strong>. %2$s',
							'woocommerce-payments'
						);

						$error_details = __(
							'We couldn’t verify the postal code in the billing address. If the issue persists, suggest the customer to reach out to the card issuing bank.',
							'woocommerce-payments'
						);
					}
				}

				$note = sprintf(
					WC_Payments_Utils::esc_interpolated_html(
						$error_message,
						[
							'strong' => '<strong>',
							'code'   => '<code>',
						]
					),
					WC_Payments_Explicit_Price_Formatter::get_explicit_price( wc_price( $order->get_total(), [ 'currency' => $order->get_currency() ] ), $order ),
					$error_details
				);

				$order->add_order_note( $note );
			}

			if ( $e instanceof Process_Payment_Exception && 'rate_limiter_enabled' === $e->get_error_code() ) {
				/**
				 * TODO: Move the contents of this into the Order_Service.
				 */
				$note = sprintf(
					WC_Payments_Utils::esc_interpolated_html(
						/* translators: %1: the failed payment amount */
						__(
							'A payment of %1$s <strong>failed</strong> to complete because of too many failed transactions. A rate limiter was enabled for the user to prevent more attempts temporarily.',
							'woocommerce-payments'
						),
						[
							'strong' => '<strong>',
						]
					),
					WC_Payments_Explicit_Price_Formatter::get_explicit_price( wc_price( $order->get_total(), [ 'currency' => $order->get_currency() ] ), $order )
				);
				$order->add_order_note( $note );
			}

			UPE_Payment_Gateway::remove_upe_payment_intent_from_session();

			// Re-throw the exception after setting everything up.
			// This makes the error notice show up both in the regular and block checkout.
			throw new Exception( WC_Payments_Utils::get_filtered_error_message( $e ) );
		}
	}

	/**
	 * Prepares the payment information object.
	 *
	 * @param WC_Order $order The order whose payment will be processed.
	 * @return Payment_Information An object, which describes the payment.
	 */
	protected function prepare_payment_information( $order ) {
		// phpcs:ignore WordPress.Security.NonceVerification.Missing
		$payment_information = Payment_Information::from_payment_request( $_POST, $order, Payment_Type::SINGLE(), Payment_Initiated_By::CUSTOMER(), $this->get_capture_type(), $this->get_payment_method_to_use_for_intent() );
		$payment_information = $this->maybe_prepare_subscription_payment_information( $payment_information, $order->get_id() );

		if ( ! empty( $_POST[ 'wc-' . static::GATEWAY_ID . '-new-payment-method' ] ) ) { // phpcs:ignore WordPress.Security.NonceVerification.Missing
			// During normal orders the payment method is saved when the customer enters a new one and chooses to save it.
			$payment_information->must_save_payment_method_to_store();
		}

		if ( $this->woopay_util->should_save_platform_customer() ) {
			do_action( 'woocommerce_payments_save_user_in_woopay' );
			$payment_information->must_save_payment_method_to_platform();
		}

		return $payment_information;
	}

	/**
	 * Update the customer details with the incoming order data, in a CRON job.
	 *
	 * @param \WC_Order $order        WC order id.
	 * @param string    $customer_id  The customer id to update details for.
	 * @param bool      $is_test_mode Whether to run the CRON job in test mode.
	 * @param bool      $is_woopay    Whether CRON job was queued from WooPay.
	 */
	public function update_customer_with_order_data( $order, $customer_id, $is_test_mode = false, $is_woopay = false ) {
		// Since this CRON job may have been created in test_mode, when the CRON job runs, it
		// may lose the test_mode context. So, instead, we pass that context when creating
		// the CRON job and apply the context here.
		$apply_test_mode_context = function () use ( $is_test_mode ) {
			return $is_test_mode;
		};
		add_filter( 'wcpay_test_mode', $apply_test_mode_context );

		$user = $order->get_user();
		if ( false === $user ) {
			$user = wp_get_current_user();
		}

		// Since this function will run in a CRON job, "wp_get_current_user()" will default
		// to user with ID of 0. So, instead, we replace it with the user from the $order,
		// when updating a WooPay user.
		$apply_order_user_email = function ( $params ) use ( $user, $is_woopay ) {
			if ( $is_woopay ) {
				$params['email'] = $user->user_email;
			}

			return $params;
		};
		add_filter( 'wcpay_api_request_params', $apply_order_user_email, 20, 1 );

		// Update the existing customer with the current order details.
		$customer_data = WC_Payments_Customer_Service::map_customer_data( $order, new WC_Customer( $user->ID ) );
		$this->customer_service->update_customer_for_user( $customer_id, $user, $customer_data );
	}

	/**
	 * Manages customer details held on WCPay server for WordPress user associated with an order.
	 *
	 * @param WC_Order $order   WC Order object.
	 * @param array    $options Additional options to apply.
	 *
	 * @return array First element is the new or updated WordPress user, the second element is the WCPay customer ID.
	 */
	protected function manage_customer_details_for_order( $order, $options = [] ) {
		$user = $order->get_user();
		if ( false === $user ) {
			$user = wp_get_current_user();
		}

		// Determine the customer making the payment, create one if we don't have one already.
		$customer_id = $this->customer_service->get_customer_id_by_user_id( $user->ID );

		if ( null === $customer_id ) {
			$customer_data = WC_Payments_Customer_Service::map_customer_data( $order, new WC_Customer( $user->ID ) );
			// Create a new customer.
			$customer_id = $this->customer_service->create_customer_for_user( $user, $customer_data );
		} else {
			// Update the customer with order data async.
			$this->update_customer_with_order_data( $order, $customer_id, WC_Payments::mode()->is_test(), $options['is_woopay'] ?? false );
		}

		return [ $user, $customer_id ];
	}

	/**
	 * Update the saved payment method information with checkout values, in a CRON job.
	 *
	 * @param string $payment_method The payment method to update.
	 * @param int    $order_id       WC order id.
	 * @param bool   $is_test_mode   Whether to run the CRON job in test mode.
	 */
	public function update_saved_payment_method( $payment_method, $order_id, $is_test_mode = false ) {
		// Since this CRON job may have been created in test_mode, when the CRON job runs, it
		// may lose the test_mode context. So, instead, we pass that context when creating
		// the CRON job and apply the context here.
		$apply_test_mode_context = function () use ( $is_test_mode ) {
			return $is_test_mode;
		};
		add_filter( 'wcpay_test_mode', $apply_test_mode_context );

		$order = wc_get_order( $order_id );

		try {
			$this->customer_service->update_payment_method_with_billing_details_from_order( $payment_method, $order );
		} catch ( Exception $e ) {
			// If updating the payment method fails, log the error message.
			Logger::log( 'Error when updating saved payment method: ' . $e->getMessage() );
		}
	}

	/**
	 * Process the payment for a given order.
	 *
	 * @param WC_Cart|null              $cart Cart.
	 * @param WCPay\Payment_Information $payment_information Payment info.
	 * @param bool                      $scheduled_subscription_payment Used to determinate is scheduled subscription payment to add more fields into API request.
	 *
	 * @return array|null                      An array with result of payment and redirect URL, or nothing.
	 * @throws API_Exception
	 * @throws Intent_Authentication_Exception When the payment intent could not be authenticated.
	 * @throws \WCPay\Core\Exceptions\Server\Request\Extend_Request_Exception When request class filter filed to extend request class because of incompatibility.
	 * @throws \WCPay\Core\Exceptions\Server\Request\Immutable_Parameter_Exception When immutable parameter gets changed in request class.
	 * @throws \WCPay\Core\Exceptions\Server\Request\Invalid_Request_Parameter_Exception When you send incorrect request value via setters.
	 */
	public function process_payment_for_order( $cart, $payment_information, $scheduled_subscription_payment = false ) {
		$order                                       = $payment_information->get_order();
		$save_payment_method_to_store                = $payment_information->should_save_payment_method_to_store();
		$is_changing_payment_method_for_subscription = $payment_information->is_changing_payment_method_for_subscription();

		$order_id = $order->get_id();
		$amount   = $order->get_total();
		$metadata = $this->get_metadata_from_order( $order, $payment_information->get_payment_type() );

		$customer_details_options   = [
			'is_woopay' => filter_var( $metadata['paid_on_woopay'] ?? false, FILTER_VALIDATE_BOOLEAN ),
		];
		list( $user, $customer_id ) = $this->manage_customer_details_for_order( $order, $customer_details_options );

		// Update saved payment method async to include billing details, if missing.
		if ( $payment_information->is_using_saved_payment_method() ) {
			$this->action_scheduler_service->schedule_job(
				time(),
				self::UPDATE_SAVED_PAYMENT_METHOD,
				[
					'payment_method' => $payment_information->get_payment_method(),
					'order_id'       => $order->get_id(),
					'is_test_mode'   => WC_Payments::mode()->is_test(),
				]
			);
		}

		$intent_failed  = false;
		$payment_needed = $amount > 0;

		// Make sure that we attach the payment method and the customer ID to the order meta data.
		$payment_method = $payment_information->get_payment_method();
		$this->order_service->set_payment_method_id_for_order( $order, $payment_method );
		$this->order_service->set_customer_id_for_order( $order, $customer_id );
		$order->update_meta_data( '_wcpay_mode', WC_Payments::mode()->is_test() ? 'test' : 'prod' );

		// In case amount is 0 and we're not saving the payment method, we won't be using intents and can confirm the order payment.
		if ( apply_filters( 'wcpay_confirm_without_payment_intent', ! $payment_needed && ! $save_payment_method_to_store ) ) {
			$order->payment_complete();

			if ( $payment_information->is_using_saved_payment_method() ) {
				// We need to make sure the saved payment method is saved to the order so we can
				// charge the payment method for a future payment.
				$this->add_token_to_order( $order, $payment_information->get_payment_token() );
			}

			if ( $is_changing_payment_method_for_subscription && $payment_information->is_using_saved_payment_method() ) {
				$payment_token = $payment_information->get_payment_token();
				$note          = sprintf(
					WC_Payments_Utils::esc_interpolated_html(
						/* translators: %1: the last 4 digit of the credit card */
						__( 'Payment method is changed to: <strong>Credit card ending in %1$s</strong>.', 'woocommerce-payments' ),
						[
							'strong' => '<strong>',
						]
					),
					$payment_token instanceof WC_Payment_Token_CC ? $payment_token->get_last4() : '----'
				);
				$order->add_order_note( $note );

				do_action( 'woocommerce_payments_changed_subscription_payment_method', $order, $payment_token );
			}

			$order->set_payment_method_title( __( 'Credit / Debit Card', 'woocommerce-payments' ) );
			$order->save();

			return [
				'result'   => 'success',
				'redirect' => $this->get_return_url( $order ),
			];
		}

		if ( $payment_needed ) {
			$converted_amount = WC_Payments_Utils::prepare_amount( $amount, $order->get_currency() );
			$currency         = strtolower( $order->get_currency() );

			// Try catching the error without reaching the API.
			$minimum_amount = WC_Payments_Utils::get_cached_minimum_amount( $currency );
			if ( $minimum_amount > $converted_amount ) {
				$e = new Amount_Too_Small_Exception( 'Amount too small', $minimum_amount, $currency, 400 );
				throw new Exception( WC_Payments_Utils::get_filtered_error_message( $e ) );
			}

			$payment_methods = $this->get_payment_methods_from_request();
			// The sanitize_user call here is deliberate: it seems the most appropriate sanitization function
			// for a string that will only contain latin alphanumeric characters and underscores.
			// phpcs:ignore WordPress.Security.NonceVerification.Missing
			$woopay_intent_id = sanitize_user( wp_unslash( $_POST['platform-checkout-intent'] ?? '' ), true );

			// Initializing the intent variable here to ensure we don't try to use an undeclared
			// variable later.
			$intent = null;
			if ( ! empty( $woopay_intent_id ) ) {
				// If the intent is included in the request use that intent.
				$request = Get_Intention::create( $woopay_intent_id );
				$intent  = $request->send( 'wcpay_get_intent_request', $order );

				$intent_meta_order_id_raw = $intent->get_metadata()['order_id'] ?? '';
				$intent_meta_order_id     = is_numeric( $intent_meta_order_id_raw ) ? intval( $intent_meta_order_id_raw ) : 0;
				if ( $intent_meta_order_id !== $order_id ) {
					throw new Intent_Authentication_Exception(
						__( "We're not able to process this payment. Please try again later.", 'woocommerce-payments' ),
						'order_id_mismatch'
					);
				}
			}

			if ( empty( $intent ) ) {
				$request = Create_And_Confirm_Intention::create();
				$request->set_amount( $converted_amount );
				$request->set_currency_code( $currency );
				$request->set_payment_method( $payment_information->get_payment_method() );
				$request->set_customer( $customer_id );
				$request->set_capture_method( $payment_information->is_using_manual_capture() );
				$request->set_metadata( $metadata );
				$request->set_level3( $this->get_level3_data_from_order( $order ) );
				$request->set_off_session( $payment_information->is_merchant_initiated() );
				$request->set_payment_methods( $payment_methods );
				$request->set_cvc_confirmation( $payment_information->get_cvc_confirmation() );

				// Afterpay expects the shipping address to be sent in the request. This is not required for other payment methods.
				if ( Payment_Method::AFTERPAY === $payment_information->get_payment_method() ) {
					$request->set_shipping( $this->get_shipping_data_from_order( $order ) );
				}

				// The below if-statement ensures the support for UPE payment methods.
				if ( $this->upe_needs_redirection( $payment_methods ) ) {
					$request->set_return_url(
						wp_sanitize_redirect(
							esc_url_raw(
								add_query_arg(
									[
										'order_id' => $order_id,
										'wc_payment_method' => self::GATEWAY_ID,
										'_wpnonce' => wp_create_nonce( 'wcpay_process_redirect_order_nonce' ),
									],
									$this->get_return_url( $order )
								)
							)
						)
					);
				}

				// Make sure that setting fingerprint is performed after setting metadata because metadata will override any values you set before for metadata param.
				$request->set_fingerprint( $payment_information->get_fingerprint() );
				if ( $save_payment_method_to_store ) {
					$request->setup_future_usage();
				}
				if ( $scheduled_subscription_payment ) {
					$mandate = $this->get_mandate_param_for_renewal_order( $order );
					if ( $mandate ) {
						$request->set_mandate( $mandate );
					}
				}

				/** @var WC_Payments_API_Payment_Intention $intent */ // phpcs:ignore Generic.Commenting.DocComment.MissingShort
				$intent = $request->send( 'wcpay_create_and_confirm_intent_request', $payment_information );
			}

			$intent_id     = $intent->get_id();
			$status        = $intent->get_status();
			$charge        = $intent->get_charge();
			$charge_id     = $charge ? $charge->get_id() : null;
			$client_secret = $intent->get_client_secret();
			$currency      = $intent->get_currency();
			$next_action   = $intent->get_next_action();
			$processing    = $intent->get_processing();
			// We update the payment method ID server side when it's necessary to clone payment methods,
			// for example when saving a payment method to a platform customer account. When this happens
			// we need to make sure the payment method on the order matches the one on the merchant account
			// not the one on the platform account. The payment method ID is updated on the order further
			// down.
			$payment_method = $intent->get_payment_method_id() ?? $payment_method;

			if ( Payment_Intent_Status::REQUIRES_ACTION === $status && $payment_information->is_merchant_initiated() ) {
				// Allow 3rd-party to trigger some action if needed.
				do_action( 'woocommerce_woocommerce_payments_payment_requires_action', $order, $intent_id, $payment_method, $customer_id, $charge_id, $currency );
				$this->order_service->mark_payment_failed( $order, $intent_id, $status, $charge_id );
			}
		} else {
			// phpcs:ignore WordPress.Security.NonceVerification.Missing
			$woopay_intent_id = sanitize_user( wp_unslash( $_POST['platform-checkout-intent'] ?? '' ), true );

			if ( ! empty( $woopay_intent_id ) ) {
				// If the setup intent is included in the request use that intent.
				$setup_intent_request = Request::get( WC_Payments_API_Client::SETUP_INTENTS_API, $woopay_intent_id );

				$intent = $setup_intent_request->send( 'wcpay_get_setup_intent_request' );

				$intent_metadata          = $intent->get_metadata();
				$intent_meta_order_id_raw = $intent_metadata['order_id'] ?? '';
				$intent_meta_order_id     = is_numeric( $intent_meta_order_id_raw ) ? intval( $intent_meta_order_id_raw ) : 0;

				if ( $intent_meta_order_id !== $order_id ) {
					throw new Intent_Authentication_Exception(
						__( "We're not able to process this payment. Please try again later.", 'woocommerce-payments' ),
						'order_id_mismatch'
					);
				}
			} else {
				$save_user_in_woopay = false;

				if ( $this->woopay_util->should_save_platform_customer() ) {
					$save_user_in_woopay = true;
					$metadata_from_order = apply_filters(
						'wcpay_metadata_from_order',
						[
							'customer_email' => $order->get_billing_email(),
						],
						$order
					);
					$metadata            = array_merge( (array) $metadata_from_order, (array) $metadata ); // prioritize metadata from mobile app.

					do_action( 'woocommerce_payments_save_user_in_woopay' );
				}

				// For $0 orders, we need to save the payment method using a setup intent.
				$request = Create_And_Confirm_Setup_Intention::create();
				$request->set_customer( $customer_id );
				$request->set_payment_method( $payment_information->get_payment_method() );
				$request->set_metadata( $metadata );
				/** @var WC_Payments_API_Setup_Intention $intent */ // phpcs:ignore Generic.Commenting.DocComment.MissingShort
				$intent = $request->send( 'wcpay_create_and_confirm_setup_intention_request', $payment_information, false, $save_user_in_woopay );
			}

			$intent_id     = $intent->get_id();
			$status        = $intent->get_status();
			$charge_id     = '';
			$charge        = null;
			$client_secret = $intent->get_client_secret();
			$currency      = $order->get_currency();
			$next_action   = $intent->get_next_action();
			$processing    = [];
		}

		if ( ! empty( $intent ) ) {
			if ( ! in_array( $status, self::SUCCESSFUL_INTENT_STATUS, true ) ) {
				$intent_failed = true;
			}

			if ( $save_payment_method_to_store && ! $intent_failed ) {
				try {
					$token = null;

					// For WooPay checkouts, we may provide a platform payment method from `$payment_information`, but we need
					// to return a connected payment method. So we should always retrieve the payment method from the intent.
					$payment_method_id = $intent->get_payment_method_id();

					// Handle orders that are paid via WooPay and contain subscriptions.
					if ( $order->get_meta( 'is_woopay' ) && function_exists( 'wcs_order_contains_subscription' ) && wcs_order_contains_subscription( $order ) ) {

						$customer_tokens = WC_Payment_Tokens::get_customer_tokens( $order->get_user_id(), self::GATEWAY_ID );

						// Use the existing token if we already have one for the incoming payment method.
						foreach ( $customer_tokens as $saved_token ) {
							if ( $saved_token->get_token() === $payment_method_id ) {
								$token = $saved_token;
								break;
							}
						}
					}

					// Store a new token if we're not paying for a subscription in WooPay,
					// or if we are, but we didn't find a stored token for the selected payment method.
					if ( empty( $token ) ) {
						$token = $this->token_service->add_payment_method_to_user( $payment_method_id, $user );
					}
					$payment_information->set_token( $token );
				} catch ( Exception $e ) {
					// If saving the token fails, log the error message but catch the error to avoid crashing the checkout flow.
					Logger::log( 'Error when saving payment method: ' . $e->getMessage() );
				}
			}

			if ( $payment_information->is_using_saved_payment_method() ) {
				$token = $payment_information->get_payment_token();
				$this->add_token_to_order( $order, $token );

				if ( $order->get_meta( '_woopay_has_subscription' ) ) {
					$token->update_meta_data( 'is_attached_to_subscription', '1' );
					$token->save_meta_data();
				}
			}

			if ( Payment_Intent_Status::REQUIRES_ACTION === $status ) {
				if ( isset( $next_action['type'] ) && 'redirect_to_url' === $next_action['type'] && ! empty( $next_action['redirect_to_url']['url'] ) ) {
					$response = [
						'result'   => 'success',
						'redirect' => $next_action['redirect_to_url']['url'],
					];
				} else {
					$response = [
						'result'         => 'success',
						// Include a new nonce for update_order_status to ensure the update order
						// status call works when a guest user creates an account during checkout.
						'redirect'       => sprintf(
							'#wcpay-confirm-%s:%s:%s:%s',
							$payment_needed ? 'pi' : 'si',
							$order_id,
							WC_Payments_Utils::encrypt_client_secret( $this->account->get_stripe_account_id(), $client_secret ),
							wp_create_nonce( 'wcpay_update_order_status_nonce' )
						),
						// Include the payment method ID so the Blocks integration can save cards.
						'payment_method' => $payment_information->get_payment_method(),
					];
				}
			}
		}

		$this->order_service->attach_intent_info_to_order( $order, $intent_id, $status, $payment_method, $customer_id, $charge_id, $currency );
		$this->attach_exchange_info_to_order( $order, $charge_id );
		if ( Payment_Intent_Status::SUCCEEDED === $status ) {
			$this->duplicate_payment_prevention_service->remove_session_processing_order( $order->get_id() );
		}
		$this->order_service->update_order_status_from_intent( $order, $intent );
		$this->order_service->attach_transaction_fee_to_order( $order, $charge );

		$this->maybe_add_customer_notification_note( $order, $processing );

		if ( isset( $response ) ) {
			return $response;
		}

		wc_reduce_stock_levels( $order_id );
		if ( isset( $cart ) ) {
			$cart->empty_cart();
		}

		if ( $payment_needed ) {
			$charge                 = $intent ? $intent->get_charge() : null;
			$payment_method_details = $charge ? $charge->get_payment_method_details() : [];
			$payment_method_type    = $payment_method_details ? $payment_method_details['type'] : null;

			if ( $order->get_meta( 'is_woopay' ) && 'card' === $payment_method_type && isset( $payment_method_details['card']['last4'] ) ) {
				$order->add_meta_data( 'last4', $payment_method_details['card']['last4'], true );
				$order->save_meta_data();
			}
		} else {
			$payment_method_details = false;
			$payment_method_type    = $intent->get_payment_method_type();
		}

		if ( empty( $_POST['payment_request_type'] ) ) { // phpcs:ignore WordPress.Security.NonceVerification
			$this->set_payment_method_title_for_order( $order, $payment_method_type, $payment_method_details );
		}

		return [
			'result'   => 'success',
			'redirect' => $this->get_return_url( $order ),
		];
	}

	/**
	 * Get the payment method chosen by the customer for the payment processing.
	 * This payment method is needed in case of the deferred intent creation flow only, because this is the only time when the current gateway might process payments other than of the card type.
	 * Payment method is only one in case of the deferred intent creation flow, hence the first element of the array is returned.
	 *
	 * @return string|null Payment method to use for the intent.
	 */
	public function get_payment_method_to_use_for_intent() {
		if ( WC_Payments_Features::is_upe_deferred_intent_enabled() ) {
			return $this->get_payment_methods_from_request()[0];
		}
	}

	/**
	 * Get the payment methods used in the request.
	 *
	 * @return array List of payment methods.
	 */
	private function get_payment_methods_from_request() {
		$upe_payment_method = sanitize_text_field( wp_unslash( $_POST['payment_method'] ?? '' ) ); // phpcs:ignore WordPress.Security.NonceVerification

		if ( ! empty( $upe_payment_method ) && 'woocommerce_payments' !== $upe_payment_method ) {
			$payment_methods = [ str_replace( 'woocommerce_payments_', '', $upe_payment_method ) ];
		} elseif ( WC_Payments_Features::is_upe_split_enabled() || WC_Payments_Features::is_upe_deferred_intent_enabled() ) {
			$payment_methods = [ 'card' ];
		} else {
			$payment_methods = WC_Payments::get_gateway()->get_payment_method_ids_enabled_at_checkout( null, true );
		}

		return $payment_methods;
	}

	/**
	 * By default this function does not do anything. But it can be overriden by child classes.
	 * It is used to set a formatted readable payment method title for order,
	 * using payment method details from accompanying charge.
	 *
	 * @param WC_Order   $order WC Order being processed.
	 * @param string     $payment_method_type Stripe payment method key.
	 * @param array|bool $payment_method_details Array of payment method details from charge or false.
	 */
	public function set_payment_method_title_for_order( $order, $payment_method_type, $payment_method_details ) {
	}

	/**
	 * Prepares Stripe metadata for a given order. The metadata later injected into intents, and
	 * used in transactions listing/details. If merchant connects an account to new store, listing/details
	 * keeps working even if orders are not available anymore - the metadata provides needed details.
	 *
	 * @param WC_Order     $order        Order being processed.
	 * @param Payment_Type $payment_type Enum stating whether payment is single or recurring.
	 *
	 * @return array Array of keyed metadata values.
	 */
	protected function get_metadata_from_order( $order, $payment_type ) {
		$name     = sanitize_text_field( $order->get_billing_first_name() ) . ' ' . sanitize_text_field( $order->get_billing_last_name() );
		$email    = sanitize_email( $order->get_billing_email() );
		$metadata = [
			'customer_name'  => $name,
			'customer_email' => $email,
			'site_url'       => esc_url( get_site_url() ),
			'order_id'       => $order->get_id(),
			'order_number'   => $order->get_order_number(),
			'order_key'      => $order->get_order_key(),
			'payment_type'   => $payment_type,
		];

		// If the order belongs to a WCPay Subscription, set the payment context to 'wcpay_subscription' (this helps with associating which fees belong to orders).
		if ( 'recurring' === (string) $payment_type && ! $this->is_subscriptions_plugin_active() ) {
			$subscriptions = wcs_get_subscriptions_for_order( $order, [ 'order_type' => 'any' ] );

			foreach ( $subscriptions as $subscription ) {
				if ( WC_Payments_Subscription_Service::is_wcpay_subscription( $subscription ) ) {
					$metadata['payment_context'] = 'wcpay_subscription';
					break;
				}
			}
		}

		return apply_filters( 'wcpay_metadata_from_order', $metadata, $order, $payment_type );
	}

	/**
	 * Given the charge data, checks if there was an exchange and adds it to the given order as metadata
	 *
	 * @param WC_Order $order The order to update.
	 * @param string   $charge_id ID of the charge to attach data from.
	 */
	public function attach_exchange_info_to_order( $order, $charge_id ) {
		if ( empty( $charge_id ) ) {
			return;
		}

		$currency_store   = strtolower( get_option( 'woocommerce_currency' ) );
		$currency_order   = strtolower( $order->get_currency() );
		$currency_account = strtolower( $this->account->get_account_default_currency() );

		// If the default currency for the store is different from the currency for the merchant's Stripe account,
		// the conversion rate provided by Stripe won't make sense, so we should not attach it to the order meta data
		// and instead we'll rely on the _wcpay_multi_currency_order_exchange_rate meta key for analytics.
		if ( $currency_store !== $currency_account ) {
			return;
		}

		if ( $currency_order !== $currency_account ) {
			// We check that the currency used in the order is different than the one set in the WC Payments account
			// to avoid requesting the charge if not needed.
			$request = Get_Charge::create( $charge_id );
			$charge  = $request->send( 'wcpay_get_charge_request', $charge_id );

			$exchange_rate = $charge['balance_transaction']['exchange_rate'] ?? null;
			if ( isset( $exchange_rate ) ) {
				$exchange_rate = WC_Payments_Utils::interpret_string_exchange_rate( $exchange_rate, $currency_order, $currency_account );
				$order->update_meta_data( '_wcpay_multi_currency_stripe_exchange_rate', $exchange_rate );
				$order->save_meta_data();
			}
		}
	}

	/**
	 * Saves the payment token to the order.
	 *
	 * @param WC_Order         $order The order.
	 * @param WC_Payment_Token $token The token to save.
	 */
	public function add_token_to_order( $order, $token ) {
		$payment_token = $this->get_payment_token( $order );

		// This could lead to tokens being saved twice in an order's payment tokens, but it is needed so that shoppers
		// may re-use a previous card for the same subscription, as we consider the last token to be the active one.
		// We can't remove the previous entry for the token because WC_Order does not support removal of tokens [1] and
		// we can't delete the token as it might be used somewhere else.
		// [1] https://github.com/woocommerce/woocommerce/issues/11857.
		if ( is_null( $payment_token ) || $token->get_id() !== $payment_token->get_id() ) {
			$order->add_payment_token( $token );
		}

		$this->maybe_add_token_to_subscription_order( $order, $token );
	}

	/**
	 * Retrieve payment token from a subscription or order.
	 *
	 * @param WC_Order $order Order or subscription object.
	 *
	 * @return null|WC_Payment_Token Last token associated with order or subscription.
	 */
	protected function get_payment_token( $order ) {
		$order_tokens = $order->get_payment_tokens();
		$token_id     = end( $order_tokens );
		return ! $token_id ? null : WC_Payment_Tokens::get( $token_id );
	}

	/**
	 * Can the order be refunded?
	 *
	 * @param  WC_Order $order Order object.
	 * @return bool
	 */
	public function can_refund_order( $order ) {
		return $order && $this->order_service->get_charge_id_for_order( $order );
	}

	/**
	 * Refund a charge.
	 *
	 * @param  int    $order_id - the Order ID to process the refund for.
	 * @param  float  $amount   - the amount to refund.
	 * @param  string $reason   - the reason for refunding.
	 *
	 * @return bool|WP_Error - Whether the refund went through. Returns a WP_Error if an Exception occurs during execution.
	 */
	public function process_refund( $order_id, $amount = null, $reason = '' ) {
		$order = wc_get_order( $order_id );

		if ( ! $order ) {
			return false;
		}

		// If this order is not captured yet, don't try and refund it. Instead, return an appropriate error message.
		if ( Payment_Intent_Status::REQUIRES_CAPTURE === $this->order_service->get_intention_status_for_order( $order ) ) {
			return new WP_Error(
				'uncaptured-payment',
				/* translators: an error message which will appear if a user tries to refund an order which is has been authorized but not yet charged. */
				__( "This payment is not captured yet. To cancel this order, please go to 'Order Actions' > 'Cancel authorization'. To proceed with a refund, please go to 'Order Actions' > 'Capture charge' to charge the payment card, and then trigger a refund via the 'Refund' button.", 'woocommerce-payments' )
			);
		}

		// If the entered amount is not valid stop without making a request.
		if ( $amount <= 0 || $amount > $order->get_total() ) {
			return new WP_Error(
				'invalid-amount',
				__( 'The refund amount is not valid.', 'woocommerce-payments' )
			);
		}

		$charge_id = $this->order_service->get_charge_id_for_order( $order );
		$currency  = $this->order_service->get_wcpay_intent_currency_for_order( $order );

		try {
			// If the payment method is Interac, the refund already exists (refunded via Mobile app).
			$is_refunded_off_session = Payment_Method::INTERAC_PRESENT === $this->get_payment_method_type_for_order( $order );
			if ( $is_refunded_off_session ) {
				$refund_amount              = WC_Payments_Utils::prepare_amount( $amount ?? $order->get_total(), $order->get_currency() );
				$list_charge_refund_request = List_Charge_Refunds::create();
				$list_charge_refund_request->set_charge( $charge_id );

				$list_charge_refund_response = $list_charge_refund_request->send( 'wcpay_list_charge_refunds_request' );

				$refunds = array_filter(
					$list_charge_refund_response['data'] ?? [],
					static function ( $refund ) use ( $refund_amount ) {
							return 'succeeded' === $refund['status'] && $refund_amount === $refund['amount'];
					}
				);

				if ( [] === $refunds ) {

					return new WP_Error(
						'wcpay_edit_order_refund_not_possible',
						__( 'You shall refund this payment in the same application where the payment was made.', 'woocommerce-payments' )
					);
				}

				$refund = array_pop( $refunds );
			} else {
				$refund_request = Refund_Charge::create();
				$refund_request->set_charge( $charge_id );
				if ( null !== $amount ) {
					$refund_request->set_amount( WC_Payments_Utils::prepare_amount( $amount, $order->get_currency() ) );
				}
				$refund = $refund_request->send( 'wcpay_refund_charge_request' );
			}
			$currency = strtoupper( $refund['currency'] );
			Tracker::track_admin( 'wcpay_edit_order_refund_success' );
		} catch ( Exception $e ) {

			$note = sprintf(
				/* translators: %1: the successfully charged amount, %2: error message */
				__( 'A refund of %1$s failed to complete: %2$s', 'woocommerce-payments' ),
				WC_Payments_Explicit_Price_Formatter::get_explicit_price( wc_price( $amount, [ 'currency' => $currency ] ), $order ),
				$e->getMessage()
			);

			Logger::log( $note );
			$order->add_order_note( $note );
			$this->order_service->set_wcpay_refund_status_for_order( $order, 'failed' );
			$order->save();

			Tracker::track_admin( 'wcpay_edit_order_refund_failure', [ 'reason' => $note ] );
			return new WP_Error( 'wcpay_edit_order_refund_failure', $e->getMessage() );
		}

		if ( empty( $reason ) ) {
			$note = sprintf(
				WC_Payments_Utils::esc_interpolated_html(
					/* translators: %1: the successfully charged amount, %2: WooPayments, %3: refund id */
					__( 'A refund of %1$s was successfully processed using %2$s (<code>%3$s</code>).', 'woocommerce-payments' ),
					[
						'code' => '<code>',
					]
				),
				WC_Payments_Explicit_Price_Formatter::get_explicit_price( wc_price( $amount, [ 'currency' => $currency ] ), $order ),
				'WooPayments',
				$refund['id']
			);
		} else {
			$note = sprintf(
				WC_Payments_Utils::esc_interpolated_html(
					/* translators: %1: the successfully charged amount, %2: WooPayments, %3: reason, %4: refund id */
					__( 'A refund of %1$s was successfully processed using %2$s. Reason: %3$s. (<code>%4$s</code>)', 'woocommerce-payments' ),
					[
						'code' => '<code>',
					]
				),
				WC_Payments_Explicit_Price_Formatter::get_explicit_price( wc_price( $amount, [ 'currency' => $currency ] ), $order ),
				'WooPayments',
				$reason,
				$refund['id']
			);
		}

		// Get the last created WC refund from order and save WCPay refund id as meta.
		$wc_last_refund = WC_Payments_Utils::get_last_refund_from_order_id( $order_id );
		if ( $wc_last_refund ) {
			$this->order_service->set_wcpay_refund_id_for_order( $wc_last_refund, $refund['id'] );
			$wc_last_refund->save_meta_data();
		}

		$order->add_order_note( $note );
		$this->order_service->set_wcpay_refund_status_for_order( $order, 'successful' );
		$order->save();

		return true;
	}

	/**
	 * Checks whether a refund through the gateway has already failed.
	 *
	 * @param WC_Order $order The order to check.
	 * @return boolean
	 */
	public function has_refund_failed( $order ) {
		return 'failed' === $this->order_service->get_wcpay_refund_status_for_order( $order );
	}

	/**
	 * Gets the payment method type used for an order, if any
	 *
	 * @param WC_Order $order The order to get the payment method type for.
	 *
	 * @return string
	 */
	private function get_payment_method_type_for_order( $order ): string {
		if ( $this->order_service->get_payment_method_id_for_order( $order ) ) {
			$payment_method_id      = $this->order_service->get_payment_method_id_for_order( $order );
			$payment_method_details = $this->payments_api_client->get_payment_method( $payment_method_id );
		} elseif ( $this->order_service->get_intent_id_for_order( $order ) ) {
			$payment_intent_id = $this->order_service->get_intent_id_for_order( $order );
			$request           = Get_Intention::create( $payment_intent_id );
			$payment_intent    = $request->send( 'wcpay_get_intent_request', $order );

			$charge                 = $payment_intent ? $payment_intent->get_charge() : null;
			$payment_method_details = $charge ? $charge->get_payment_method_details() : [];
		}

		return $payment_method_details['type'] ?? 'unknown';
	}

	/**
	 * Overrides the original method in woo's WC_Settings_API in order to conditionally render the enabled checkbox.
	 *
	 * @param string $key Field key.
	 * @param array  $data Field data.
	 *
	 * @return string Checkbox markup or empty string.
	 */
	public function generate_checkbox_html( $key, $data ) {
		if ( 'enabled' === $key && ! $this->is_connected() ) {
			return '';
		}

		$in_dev_mode = WC_Payments::mode()->is_dev();

		if ( 'test_mode' === $key && $in_dev_mode ) {
			$data['custom_attributes']['disabled'] = 'disabled';
			$data['label']                         = __( 'Dev mode is active so all transactions will be in test mode. This setting is only available to live accounts.', 'woocommerce-payments' );
		}

		if ( 'enable_logging' === $key && $in_dev_mode ) {
			$data['custom_attributes']['disabled'] = 'disabled';
			$data['label']                         = __( 'Dev mode is active so logging is on by default.', 'woocommerce-payments' );
		}

		return parent::generate_checkbox_html( $key, $data );
	}

	/**
	 * Generates markup for account statement descriptor field.
	 *
	 * @param string $key Field key.
	 * @param array  $data Field data.
	 *
	 * @return string
	 */
	public function generate_account_statement_descriptor_html( $key, $data ) {
		if ( ! $this->is_connected() ) {
			return '';
		}

		return parent::generate_text_html( $key, $data );
	}

	/**
	 * Get option from DB or connected account.
	 *
	 * Overrides parent method to retrieve some options from connected account.
	 *
	 * @param  string $key           Option key.
	 * @param  mixed  $empty_value   Value when empty.
	 * @return string|array|int|bool The value specified for the option or a default value for the option.
	 */
	public function get_option( $key, $empty_value = null ) {
		switch ( $key ) {
			case 'enabled':
				return parent::get_option( static::METHOD_ENABLED_KEY, $empty_value );
			case 'account_statement_descriptor':
				return $this->get_account_statement_descriptor();
			case 'account_business_name':
				return $this->get_account_business_name();
			case 'account_business_url':
				return $this->get_account_business_url();
			case 'account_business_support_address':
				return $this->get_account_business_support_address();
			case 'account_business_support_email':
				return $this->get_account_business_support_email();
			case 'account_business_support_phone':
				return $this->get_account_business_support_phone();
			case 'account_branding_logo':
				return $this->get_account_branding_logo();
			case 'account_branding_icon':
				return $this->get_account_branding_icon();
			case 'account_branding_primary_color':
				return $this->get_account_branding_primary_color();
			case 'account_branding_secondary_color':
				return $this->get_account_branding_secondary_color();
			case 'deposit_schedule_interval':
				return $this->get_deposit_schedule_interval();
			case 'deposit_schedule_weekly_anchor':
				return $this->get_deposit_schedule_weekly_anchor();
			case 'deposit_schedule_monthly_anchor':
				return $this->get_deposit_schedule_monthly_anchor();
			case 'deposit_delay_days':
				return $this->get_deposit_delay_days();
			case 'deposit_status':
				return $this->get_deposit_status();
			case 'deposit_restrictions':
				return $this->get_deposit_restrictions();
			case 'deposit_completed_waiting_period':
				return $this->get_deposit_completed_waiting_period();
			case 'current_protection_level':
				return $this->get_current_protection_level();
			case 'advanced_fraud_protection_settings':
				return $this->get_advanced_fraud_protection_settings();

			default:
				return parent::get_option( $key, $empty_value );
		}
	}

	/**
	 * Return the name of the option in the WP DB.
	 * Overrides parent method so the option key is the same as the parent class.
	 */
	public function get_option_key() {
		// Intentionally using self instead of static so options are loaded from main gateway settings.
		return $this->plugin_id . self::GATEWAY_ID . '_settings';
	}


	/**
	 * Update a single option.
	 * Overrides parent method to use different key for `enabled`.
	 *
	 * @param string $key Option key.
	 * @param mixed  $value Value to set.
	 * @return bool was anything saved?
	 */
	public function update_option( $key, $value = '' ) {
		if ( 'enabled' === $key ) {
			$key = static::METHOD_ENABLED_KEY;
		}
		return parent::update_option( $key, $value );
	}

	/**
	 * Updates whether woopay is enabled or disabled.
	 *
	 * @param bool $is_woopay_enabled Whether woopay should be enabled.
	 */
	public function update_is_woopay_enabled( $is_woopay_enabled ) {
		$current_is_woopay_enabled = 'yes' === $this->get_option( 'platform_checkout', 'no' );

		if ( $is_woopay_enabled !== $current_is_woopay_enabled ) {
			WC_Payments::woopay_tracker()->maybe_record_admin_event(
				$is_woopay_enabled ? 'woopay_enabled' : 'woopay_disabled',
				[ 'test_mode' => WC_Payments::mode()->is_test() ? 1 : 0 ]
			);

			$this->update_option( 'platform_checkout', $is_woopay_enabled ? 'yes' : 'no' );

			if ( ! $is_woopay_enabled ) {
				WooPay_Order_Status_Sync::remove_webhook();
			} elseif ( WC_Payments_Features::is_upe_legacy_enabled() ) {
				update_option( WC_Payments_Features::UPE_FLAG_NAME, '0' );
				update_option( WC_Payments_Features::UPE_SPLIT_FLAG_NAME, '1' );

				if ( function_exists( 'wc_admin_record_tracks_event' ) ) {
					wc_admin_record_tracks_event( 'wcpay_split_upe_enabled' );
				}
			}
		}
	}

	/**
	 * Init settings for gateways.
	 */
	public function init_settings() {
		parent::init_settings();
		$this->enabled = ! empty( $this->settings[ static::METHOD_ENABLED_KEY ] ) && 'yes' === $this->settings[ static::METHOD_ENABLED_KEY ] ? 'yes' : 'no';
	}

	/**
	 * Get payment capture type from WCPay settings.
	 *
	 * @return Payment_Capture_Type MANUAL or AUTOMATIC depending on the settings.
	 */
	protected function get_capture_type() {
		return 'yes' === $this->get_option( 'manual_capture' ) ? Payment_Capture_Type::MANUAL() : Payment_Capture_Type::AUTOMATIC();
	}

	/**
	 * Map fields that need to be updated and update the fields server side.
	 *
	 * @param array $settings Plugin settings.
	 * @return array Updated fields.
	 */
	public function update_account_settings( array $settings ) : array {
		$account_settings = [];
		foreach ( static::ACCOUNT_SETTINGS_MAPPING as $name => $account_key ) {
			if ( isset( $settings[ $name ] ) ) {
				$account_settings[ $account_key ] = $settings[ $name ];
			}
		}
		$this->update_account( $account_settings );

		return $account_settings;
	}

	/**
	 * Gets connected account statement descriptor.
	 *
	 * @param string $empty_value Empty value to return when not connected or fails to fetch account descriptor.
	 *
	 * @return string Statement descriptor of default value.
	 */
	public function get_account_statement_descriptor( string $empty_value = '' ): string {
		try {
			if ( $this->is_connected() ) {
				return $this->account->get_statement_descriptor();
			}
		} catch ( Exception $e ) {
			Logger::error( 'Failed to get account statement descriptor.' . $e );
		}
		return $empty_value;
	}

	/**
	 * Gets connected account business name.
	 *
	 * @param string $default_value Value to return when not connected or failed to fetch business name.
	 *
	 * @return string Business name or default value.
	 */
	protected function get_account_business_name( $default_value = '' ): string {
		try {
			if ( $this->is_connected() ) {
				return $this->account->get_business_name();
			}
		} catch ( Exception $e ) {
			Logger::error( 'Failed to get account business name.' . $e );
		}

		return $default_value;
	}

	/**
	 * Gets connected account business url.
	 *
	 * @param string $default_value Value to return when not connected or failed to fetch business url.
	 *
	 * @return string Business url or default value.
	 */
	protected function get_account_business_url( $default_value = '' ): string {
		try {
			if ( $this->is_connected() ) {
				return $this->account->get_business_url();
			}
		} catch ( Exception $e ) {
			Logger::error( 'Failed to get account business name.' . $e );
		}

		return $default_value;
	}

	/**
	 * Gets connected account business address.
	 *
	 * @param array $default_value Value to return when not connected or failed to fetch business address.
	 *
	 * @return array Business address or default value.
	 */
	protected function get_account_business_support_address( $default_value = [] ): array {
		try {
			if ( $this->is_connected() ) {
				return $this->account->get_business_support_address();
			}
		} catch ( Exception $e ) {
			Logger::error( 'Failed to get account business name.' . $e );
		}

		return $default_value;
	}

	/**
	 * Gets connected account business support email.
	 *
	 * @param string $default_value Value to return when not connected or failed to fetch business support email.
	 *
	 * @return string Business support email or default value.
	 */
	protected function get_account_business_support_email( $default_value = '' ): string {
		try {
			if ( $this->is_connected() ) {
				return $this->account->get_business_support_email();
			}
		} catch ( Exception $e ) {
			Logger::error( 'Failed to get account business name.' . $e );
		}

		return $default_value;
	}

	/**
	 * Gets connected account business support phone.
	 *
	 * @param string $default_value Value to return when not connected or failed to fetch business support phone.
	 *
	 * @return string Business support phone or default value.
	 */
	protected function get_account_business_support_phone( $default_value = '' ): string {
		try {
			if ( $this->is_connected() ) {
				return $this->account->get_business_support_phone();
			}
		} catch ( Exception $e ) {
			Logger::error( 'Failed to get account business name.' . $e );
		}

		return $default_value;
	}

	/**
	 * Gets connected account branding logo.
	 *
	 * @param string $default_value Value to return when not connected or failed to fetch branding logo.
	 *
	 * @return string Business support branding logo or default value.
	 */
	protected function get_account_branding_logo( $default_value = '' ): string {
		try {
			if ( $this->is_connected() ) {
				return $this->account->get_branding_logo();
			}
		} catch ( Exception $e ) {
			Logger::error( 'Failed to get account business name.' . $e );
		}

		return $default_value;
	}

	/**
	 * Gets connected account branding icon.
	 *
	 * @param string $default_value Value to return when not connected or failed to fetch branding icon.
	 *
	 * @return string Business support branding icon or default value.
	 */
	protected function get_account_branding_icon( $default_value = '' ): string {
		try {
			if ( $this->is_connected() ) {
				return $this->account->get_branding_icon();
			}
		} catch ( Exception $e ) {
			Logger::error( 'Failed to get account business name.' . $e );
		}

		return $default_value;
	}

	/**
	 * Gets connected account branding primary color.
	 *
	 * @param string $default_value Value to return when not connected or failed to fetch branding primary color.
	 *
	 * @return string Business support branding primary color or default value.
	 */
	protected function get_account_branding_primary_color( $default_value = '' ): string {
		try {
			if ( $this->is_connected() ) {
				return $this->account->get_branding_primary_color();
			}
		} catch ( Exception $e ) {
			Logger::error( 'Failed to get account business name.' . $e );
		}

		return $default_value;
	}

	/**
	 * Gets connected account branding secondary color.
	 *
	 * @param string $default_value Value to return when not connected or failed to fetch branding secondary color.
	 *
	 * @return string Business support branding secondary color or default value.
	 */
	protected function get_account_branding_secondary_color( $default_value = '' ): string {
		try {
			if ( $this->is_connected() ) {
				return $this->account->get_branding_secondary_color();
			}
		} catch ( Exception $e ) {
			Logger::error( 'Failed to get account business name.' . $e );
		}

		return $default_value;
	}

	/**
	 * Gets connected account deposit schedule interval.
	 *
	 * @param string $empty_value Empty value to return when not connected or fails to fetch deposit schedule.
	 *
	 * @return string Interval or default value.
	 */
	protected function get_deposit_schedule_interval( string $empty_value = '' ): string {
		try {
			if ( $this->is_connected() ) {
				return $this->account->get_deposit_schedule_interval();
			}
		} catch ( Exception $e ) {
			Logger::error( 'Failed to get deposit schedule interval.' . $e );
		}
		return $empty_value;
	}

	/**
	 * Gets connected account deposit schedule weekly anchor.
	 *
	 * @param string $empty_value Empty value to return when not connected or fails to fetch deposit schedule weekly anchor.
	 *
	 * @return string Weekly anchor or default value.
	 */
	protected function get_deposit_schedule_weekly_anchor( string $empty_value = '' ): string {
		try {
			if ( $this->is_connected() ) {
				return $this->account->get_deposit_schedule_weekly_anchor();
			}
		} catch ( Exception $e ) {
			Logger::error( 'Failed to get deposit schedule weekly anchor.' . $e );
		}
		return $empty_value;
	}

	/**
	 * Gets connected account deposit schedule monthly anchor.
	 *
	 * @param int|null $empty_value Empty value to return when not connected or fails to fetch deposit schedule monthly anchor.
	 *
	 * @return int|null Monthly anchor or default value.
	 */
	protected function get_deposit_schedule_monthly_anchor( $empty_value = null ) {
		try {
			if ( $this->is_connected() ) {
				return $this->account->get_deposit_schedule_monthly_anchor();
			}
		} catch ( Exception $e ) {
			Logger::error( 'Failed to get deposit schedule monthly anchor.' . $e );
		}
		return null === $empty_value ? null : (int) $empty_value;
	}

	/**
	 * Gets connected account deposit delay days.
	 *
	 * @param int $default_value Value to return when not connected or fails to fetch deposit delay days. Default is 7 days.
	 *
	 * @return int number of days.
	 */
	protected function get_deposit_delay_days( int $default_value = 7 ): int {
		try {
			if ( $this->is_connected() ) {
				return $this->account->get_deposit_delay_days() ?? $default_value;
			}
		} catch ( Exception $e ) {
			Logger::error( 'Failed to get deposit delay days.' . $e );
		}
		return $default_value;
	}

	/**
	 * Gets connected account deposit status.
	 *
	 * @param string $empty_value Empty value to return when not connected or fails to fetch deposit status.
	 *
	 * @return string deposit status or default value.
	 */
	protected function get_deposit_status( string $empty_value = '' ): string {
		try {
			if ( $this->is_connected() ) {
				return $this->account->get_deposit_status();
			}
		} catch ( Exception $e ) {
			Logger::error( 'Failed to get deposit status.' . $e );
		}
		return $empty_value;
	}

	/**
	 * Gets connected account deposit restrictions.
	 *
	 * @param string $empty_value Empty value to return when not connected or fails to fetch deposit restrictions.
	 *
	 * @return string deposit restrictions or default value.
	 */
	protected function get_deposit_restrictions( string $empty_value = '' ): string {
		try {
			if ( $this->is_connected() ) {
				return $this->account->get_deposit_restrictions();
			}
		} catch ( Exception $e ) {
			Logger::error( 'Failed to get deposit restrictions.' . $e );
		}
		return $empty_value;
	}

	/**
	 * Gets the completed deposit waiting period value.
	 *
	 * @param bool $empty_value Empty value to return when not connected or fails to fetch the completed deposit waiting period value.
	 *
	 * @return bool The completed deposit waiting period value or default value.
	 */
	protected function get_deposit_completed_waiting_period( bool $empty_value = false ): bool {
		try {
			if ( $this->is_connected() ) {
				return $this->account->get_deposit_completed_waiting_period();
			}
		} catch ( Exception $e ) {
			Logger::error( 'Failed to get the deposit waiting period value.' . $e );
		}
		return $empty_value;
	}

	/**
	 * Gets the current fraud protection level value.
	 *
	 * @return  string The current fraud protection level.
	 */
	protected function get_current_protection_level() {
		$this->maybe_refresh_fraud_protection_settings();
		return get_option( 'current_protection_level', 'basic' );
	}

	/**
	 * Gets the advanced fraud protection level settings value.
	 *
	 * @return  array|string The advanced level fraud settings for the store, if not saved, the default ones.
	 *                       If there's a fetch error, it returns "error".
	 */
	protected function get_advanced_fraud_protection_settings() {
		// Check if Stripe is connected.
		if ( ! $this->is_connected() ) {
			return [];
		}

		$this->maybe_refresh_fraud_protection_settings();
		$transient_value = get_transient( 'wcpay_fraud_protection_settings' );
		return false === $transient_value ? 'error' : $transient_value;
	}

	/**
	 * Checks the synchronicity of fraud protection settings with the server, and updates the local cache when needed.
	 *
	 * @return  void
	 */
	protected function maybe_refresh_fraud_protection_settings() {
		// It'll be good to run this only once per call, because if it succeeds, the latter won't require
		// to run again, and if it fails, it will fail on other calls too.
		static $runonce = false;

		// If already ran this before on this call, return.
		if ( $runonce ) {
			return;
		}

		// Check if we have local cache available before pulling it from the server.
		// If the transient exists, do nothing.
		$cached_server_settings = get_transient( 'wcpay_fraud_protection_settings' );

		if ( ! $cached_server_settings ) {
			// When both local and server values don't exist, we need to reset the protection level on both to "Basic".
			$needs_reset = false;

			try {
				// There's no cached ruleset, or the cache has expired. Try to fetch it from the server.
				$latest_server_ruleset = $this->payments_api_client->get_latest_fraud_ruleset();
				if ( isset( $latest_server_ruleset['ruleset_config'] ) ) {
					// Update the local cache from the server.
					set_transient( 'wcpay_fraud_protection_settings', $latest_server_ruleset['ruleset_config'], DAY_IN_SECONDS );
					// Get the matching level for the ruleset, and set the option.
					update_option( 'current_protection_level', Fraud_Risk_Tools::get_matching_protection_level( $latest_server_ruleset['ruleset_config'] ) );
					return;
				}
				// If the response doesn't contain a ruleset, probably there's an error. Grey out the form.
			} catch ( API_Exception $ex ) {
				if ( 'wcpay_fraud_ruleset_not_found' === $ex->get_error_code() ) {
					// If fetching returned a 'wcpay_fraud_ruleset_not_found' exception, save the basic protection as the server ruleset,
					// and update the client with the same config.
					$needs_reset = true;
				}
				// If the exception isn't what we want, probably there's an error. Grey out the form.
			}

			if ( $needs_reset ) {
				// Set the Basic protection level as the default on both client and server.
				$basic_protection_settings = Fraud_Risk_Tools::get_basic_protection_settings();
				$this->payments_api_client->save_fraud_ruleset( $basic_protection_settings );
				set_transient( 'wcpay_fraud_protection_settings', $basic_protection_settings, DAY_IN_SECONDS );
				update_option( 'current_protection_level', 'basic' );
			}

			// Set the static flag to prevent duplicate calls to this method.
			$runonce = true;
		}
	}

	/**
	 * The get_icon() method from the WC_Payment_Gateway class wraps the icon URL into a prepared HTML element, but there are situations when this
	 * element needs to be rendered differently on the UI (e.g. additional styles or `display` property).
	 *
	 * This is why we need a usual getter like this to provide a raw icon URL to the UI, which will render it according to particular requirements.
	 *
	 * @return string Returns the payment method icon URL.
	 */
	public function get_icon_url() {
		return $this->icon;
	}

	/**
	 * Handles connected account update when plugin settings saved.
	 *
	 * Adds error message to display in admin notices in case of failure.
	 *
	 * @param array $account_settings Stripe account settings.
	 * Supported: statement_descriptor, business_name, business_url, business_support_address,
	 * business_support_email, business_support_phone, branding_logo, branding_icon,
	 * branding_primary_color, branding_secondary_color.
	 */
	public function update_account( $account_settings ) {
		if ( empty( $account_settings ) ) {
			return;
		}

		$error_message = $this->account->update_stripe_account( $account_settings );

		if ( is_string( $error_message ) ) {
			$msg = __( 'Failed to update Stripe account. ', 'woocommerce-payments' ) . $error_message;
			$this->add_error( $msg );
		}
	}

	/**
	 * Validates statement descriptor value
	 *
	 * @param  string $key Field key.
	 * @param  string $value Posted Value.
	 *
	 * @return string                   Sanitized statement descriptor.
	 * @throws InvalidArgumentException When statement descriptor is invalid.
	 */
	public function validate_account_statement_descriptor_field( $key, $value ) {
		// Since the value is escaped, and we are saving in a place that does not require escaping, apply stripslashes.
		$value = trim( stripslashes( $value ) );

		// Validation can be done with a single regex but splitting into multiple for better readability.
		$valid_length   = '/^.{5,22}$/';
		$has_one_letter = '/^.*[a-zA-Z]+/';
		$no_specials    = '/^[^*"\'<>]*$/';

		if (
			! preg_match( $valid_length, $value ) ||
			! preg_match( $has_one_letter, $value ) ||
			! preg_match( $no_specials, $value )
		) {
			throw new InvalidArgumentException( __( 'Customer bank statement is invalid. Statement should be between 5 and 22 characters long, contain at least single Latin character and does not contain special characters: \' " * &lt; &gt;', 'woocommerce-payments' ) );
		}

		return $value;
	}

	/**
	 * Add capture and cancel actions for orders with an authorized charge.
	 *
	 * @param array $actions - Actions to make available in order actions metabox.
	 */
	public function add_order_actions( $actions ) {
		global $theorder;

		if ( ! is_object( $theorder ) ) {
			return $actions;
		}

		if ( $this->id !== $theorder->get_payment_method() ) {
			return $actions;
		}

		if ( Payment_Intent_Status::REQUIRES_CAPTURE !== $this->order_service->get_intention_status_for_order( $theorder ) ) {
			return $actions;
		}

		// if order is already completed, we shouldn't capture the charge anymore.
		if ( in_array( $theorder->get_status(), wc_get_is_paid_statuses(), true ) ) {
			return $actions;
		}

		$new_actions = [
			'capture_charge'       => __( 'Capture charge', 'woocommerce-payments' ),
			'cancel_authorization' => __( 'Cancel authorization', 'woocommerce-payments' ),
		];

		return array_merge( $new_actions, $actions );
	}

	/**
	 * Capture previously authorized charge.
	 *
	 * @param WC_Order $order - Order to capture charge on.
	 * @param bool     $include_level3 - Whether to include level 3 data in payment intent.
	 *
	 * @return array An array containing the status (succeeded/failed), id (intent ID), message (error message if any), and http code
	 */
	public function capture_charge( $order, $include_level3 = true ) {
		$amount                   = $order->get_total();
		$is_authorization_expired = false;
		$intent                   = null;
		$status                   = null;
		$error_message            = null;
		$http_code                = null;

		try {
			$intent_id = $order->get_transaction_id();

			$request = Get_Intention::create( $intent_id );
			$intent  = $request->send( 'wcpay_get_intent_request', $order );

			$payment_type = $this->is_payment_recurring( $order->get_id() ) ? Payment_Type::RECURRING() : Payment_Type::SINGLE();

			$metadata_from_intent = $intent->get_metadata(); // mobile app may have set metadata.
			$metadata_from_order  = $this->get_metadata_from_order( $order, $payment_type );
			$merged_metadata      = array_merge( (array) $metadata_from_order, (array) $metadata_from_intent ); // prioritize metadata from mobile app.

			$wcpay_request = Update_Intention::create( $intent_id );
			$wcpay_request->set_metadata( $merged_metadata );
			$wcpay_request->send( 'wcpay_prepare_intention_for_capture', $order );

			$capture_intention_request = Capture_Intention::create( $intent_id );
			$capture_intention_request->set_amount_to_capture( WC_Payments_Utils::prepare_amount( $amount, $order->get_currency() ) );
			if ( $include_level3 ) {
				$capture_intention_request->set_level3( $this->get_level3_data_from_order( $order ) );
			}
			$intent = $capture_intention_request->send( 'wcpay_capture_intent_request', $order );

			$status    = $intent->get_status();
			$http_code = 200;
		} catch ( API_Exception $e ) {
			try {
				$error_message = $e->getMessage();
				$http_code     = $e->get_http_code();

				// Fetch the Intent to check if it's already expired and the site missed the "charge.expired" webhook.
				$intent = $request->send( 'wcpay_get_intent_request', $order );

				if ( Payment_Intent_Status::CANCELED === $intent->get_status() ) {
					$is_authorization_expired = true;
				}
			} catch ( API_Exception $ge ) {
				// Ignore any errors during the intent retrieval, and add the failed capture note below with the
				// original error message.
				$status        = null;
				$error_message = $e->getMessage();
				$http_code     = $e->get_http_code();
			}
		}

		Tracker::track_admin( 'wcpay_merchant_captured_auth' );

		// There is a possibility of the intent being null, so we need to get the charge_id safely.
		$charge    = ! empty( $intent ) ? $intent->get_charge() : null;
		$charge_id = ! empty( $charge ) ? $charge->get_id() : $this->order_service->get_charge_id_for_order( $order );

		$this->attach_exchange_info_to_order( $order, $charge_id );

		if ( Payment_Intent_Status::SUCCEEDED === $status ) {
			$this->order_service->update_order_status_from_intent( $order, $intent );
		} elseif ( $is_authorization_expired ) {
			$this->order_service->mark_payment_capture_expired( $order, $intent_id, Payment_Intent_Status::CANCELED, $charge_id );
		} else {
			if ( ! empty( $error_message ) ) {
				$error_message = esc_html( $error_message );
			} else {
				$http_code = 502;
			}

			$this->order_service->mark_payment_capture_failed( $order, $intent_id, Payment_Intent_Status::REQUIRES_CAPTURE, $charge_id, $error_message );
		}

		return [
			'status'    => $status ?? 'failed',
			'id'        => ! empty( $intent ) ? $intent->get_id() : null,
			'message'   => $error_message,
			'http_code' => $http_code,
		];
	}

	/**
	 * Cancel previously authorized charge.
	 *
	 * @param WC_Order $order - Order to cancel authorization on.
	 */
	public function cancel_authorization( $order ) {
		$status        = null;
		$error_message = null;
		$http_code     = null;

		try {
			$request   = Cancel_Intention::create( $order->get_transaction_id() );
			$intent    = $request->send( 'wcpay_cancel_intent_request', $order );
			$status    = $intent->get_status();
			$http_code = 200;
		} catch ( API_Exception $e ) {
			try {
				// Fetch the Intent to check if it's already expired and the site missed the "charge.expired" webhook.
				$request = Get_Intention::create( $order->get_transaction_id() );
				$intent  = $request->send( 'wcpay_get_intent_request', $order );

				$status = $intent->get_status();
				if ( Payment_Intent_Status::CANCELED !== $status ) {
					$error_message = $e->getMessage();
				}
			} catch ( API_Exception $ge ) {
				// Ignore any errors during the intent retrieval, and add the failed cancellation note below with the
				// original error message.
				$status        = null;
				$error_message = $e->getMessage();
				$http_code     = $e->get_http_code();
			}
		}

		if ( Payment_Intent_Status::CANCELED === $status ) {
			$this->order_service->update_order_status_from_intent( $order, $intent );
		} else {
			if ( ! empty( $error_message ) ) {
				$note = sprintf(
					WC_Payments_Utils::esc_interpolated_html(
						/* translators: %1: error message  */
						__(
							'Canceling authorization <strong>failed</strong> to complete with the following message: <code>%1$s</code>.',
							'woocommerce-payments'
						),
						[
							'strong' => '<strong>',
							'code'   => '<code>',
						]
					),
					esc_html( $error_message )
				);
				$order->add_order_note( $note );
			} else {
				$order->add_order_note(
					WC_Payments_Utils::esc_interpolated_html(
						__( 'Canceling authorization <strong>failed</strong> to complete.', 'woocommerce-payments' ),
						[ 'strong' => '<strong>' ]
					)
				);
			}

			$this->order_service->set_intention_status_for_order( $order, $status );
			$order->save();
			$http_code = 502;
		}

		return [
			'status'    => $status ?? 'failed',
			'id'        => ! empty( $intent ) ? $intent->get_id() : null,
			'message'   => $error_message,
			'http_code' => $http_code,
		];
	}

	/**
	 * Create the shipping data array to send to Stripe when making a purchase.
	 *
	 * @param WC_Order $order The order that is being paid for.
	 * @return array          The shipping data to send to Stripe.
	 */
	public function get_shipping_data_from_order( WC_Order $order ): array {
		return [
			'name'    => implode(
				' ',
				array_filter(
					[
						$order->get_shipping_first_name(),
						$order->get_shipping_last_name(),
					]
				)
			),
			'address' => [
				'line1'       => $order->get_shipping_address_1(),
				'line2'       => $order->get_shipping_address_2(),
				'postal_code' => $order->get_shipping_postcode(),
				'city'        => $order->get_shipping_city(),
				'state'       => $order->get_shipping_state(),
				'country'     => $order->get_shipping_country(),
			],
		];
	}

	/**
	 * Create the level 3 data array to send to Stripe when making a purchase.
	 *
	 * @param WC_Order $order The order that is being paid for.
	 * @return array          The level 3 data to send to Stripe.
	 */
	public function get_level3_data_from_order( WC_Order $order ): array {
		$merchant_country = $this->account->get_account_country();
		// We do not need to send level3 data if merchant account country is non-US.
		if ( 'US' !== $merchant_country ) {
			return [];
		}

		// Get the order items. Don't need their keys, only their values.
		// Order item IDs are used as keys in the original order items array.
		$order_items = array_values( $order->get_items( [ 'line_item', 'fee' ] ) );
		$currency    = $order->get_currency();

		$process_item  = static function( $item ) use ( $currency ) {
			// Check to see if it is a WC_Order_Item_Product or a WC_Order_Item_Fee.
			if ( is_a( $item, 'WC_Order_Item_Product' ) ) {
				$subtotal     = $item->get_subtotal();
				$product_id   = $item->get_variation_id()
					? $item->get_variation_id()
					: $item->get_product_id();
				$product_code = substr( $product_id, 0, 12 );
			} else {
				$subtotal     = $item->get_total();
				$product_code = substr( sanitize_title( $item->get_name() ), 0, 12 );
			}

			$description = substr( $item->get_name(), 0, 26 );
			$quantity    = ceil( $item->get_quantity() );
			$tax_amount  = WC_Payments_Utils::prepare_amount( $item->get_total_tax(), $currency );
			if ( $subtotal >= 0 ) {
				$unit_cost       = WC_Payments_Utils::prepare_amount( $subtotal / $quantity, $currency );
				$discount_amount = WC_Payments_Utils::prepare_amount( $subtotal - $item->get_total(), $currency );
			} else {
				// It's possible to create products with negative price - represent it as free one with discount.
				$discount_amount = abs( WC_Payments_Utils::prepare_amount( $subtotal / $quantity, $currency ) );
				$unit_cost       = 0;
			}

			return (object) [
				'product_code'        => (string) $product_code, // Up to 12 characters that uniquely identify the product.
				'product_description' => $description, // Up to 26 characters long describing the product.
				'unit_cost'           => $unit_cost, // Cost of the product, in cents, as a non-negative integer.
				'quantity'            => $quantity, // The number of items of this type sold, as a non-negative integer.
				'tax_amount'          => $tax_amount, // The amount of tax this item had added to it, in cents, as a non-negative integer.
				'discount_amount'     => $discount_amount, // The amount an item was discounted—if there was a sale,for example, as a non-negative integer.
			];
		};
		$items_to_send = array_map( $process_item, $order_items );

		if ( count( $items_to_send ) > 200 ) {
			// If more than 200 items are present, bundle the last ones in a single item.
			$items_to_send = array_merge(
				array_slice( $items_to_send, 0, 199 ),
				[ $this->bundle_level3_data_from_items( array_slice( $items_to_send, 200 ) ) ]
			);
		}

		$level3_data = [
			'merchant_reference' => (string) $order->get_id(), // An alphanumeric string of up to  characters in length. This unique value is assigned by the merchant to identify the order. Also known as an “Order ID”.
			'customer_reference' => (string) $order->get_id(),
			'shipping_amount'    => WC_Payments_Utils::prepare_amount( (float) $order->get_shipping_total() + (float) $order->get_shipping_tax(), $currency ), // The shipping cost, in cents, as a non-negative integer.
			'line_items'         => $items_to_send,
		];

		// The customer’s U.S. shipping ZIP code.
		$shipping_address_zip = $order->get_shipping_postcode();
		if ( WC_Payments_Utils::is_valid_us_zip_code( $shipping_address_zip ) ) {
			$level3_data['shipping_address_zip'] = $shipping_address_zip;
		}

		// The merchant’s U.S. shipping ZIP code.
		$store_postcode = get_option( 'woocommerce_store_postcode' );
		if ( WC_Payments_Utils::is_valid_us_zip_code( $store_postcode ) ) {
			$level3_data['shipping_from_zip'] = $store_postcode;
		}

		return $level3_data;
	}

	/**
	 * Handle AJAX request after authenticating payment at checkout.
	 *
	 * This function is used to update the order status after the user has
	 * been asked to authenticate their payment.
	 *
	 * This function is used for both:
	 * - regular checkout
	 * - Pay for Order page
	 *
	 * @throws Exception - If nonce is invalid.
	 */
	public function update_order_status() {
		try {
			$is_nonce_valid = check_ajax_referer( 'wcpay_update_order_status_nonce', false, false );
			if ( ! $is_nonce_valid ) {
				throw new Process_Payment_Exception(
					__( "We're not able to process this payment. Please refresh the page and try again.", 'woocommerce-payments' ),
					'invalid_referrer'
				);
			}

			$order_id = isset( $_POST['order_id'] ) ? absint( $_POST['order_id'] ) : false;
			$order    = wc_get_order( $order_id );
			if ( ! $order ) {
				throw new Process_Payment_Exception(
					__( "We're not able to process this payment. Please try again later.", 'woocommerce-payments' ),
					'order_not_found'
				);
			}

			$intent_id          = $this->order_service->get_intent_id_for_order( $order );
			$intent_id_received = isset( $_POST['intent_id'] )
			? sanitize_text_field( wp_unslash( $_POST['intent_id'] ) )
			/* translators: This will be used to indicate an unknown value for an ID. */
			: __( 'unknown', 'woocommerce-payments' );

			if ( empty( $intent_id ) ) {
				throw new Intent_Authentication_Exception(
					__( "We're not able to process this payment. Please try again later.", 'woocommerce-payments' ),
					'empty_intent_id'
				);
			}

			$payment_method_id = isset( $_POST['payment_method_id'] ) ? wc_clean( wp_unslash( $_POST['payment_method_id'] ) ) : '';
			if ( 'null' === $payment_method_id ) {
				$payment_method_id = '';
			}

			// Check that the intent saved in the order matches the intent used as part of the
			// authentication process. The ID of the intent used is sent with
			// the AJAX request. We are about to use the status of the intent saved in
			// the order, so we need to make sure the intent that was used for authentication
			// is the same as the one we're using to update the status.
			if ( $intent_id !== $intent_id_received ) {
				throw new Intent_Authentication_Exception(
					__( "We're not able to process this payment. Please try again later.", 'woocommerce-payments' ),
					'intent_id_mismatch'
				);
			}

			$amount = $order->get_total();

			if ( $amount > 0 ) {
				// An exception is thrown if an intent can't be found for the given intent ID.
				$request = Get_Intention::create( $intent_id );
				$intent  = $request->send( 'wcpay_get_intent_request', $order );

				$status    = $intent->get_status();
				$charge    = $intent->get_charge();
				$charge_id = ! empty( $charge ) ? $charge->get_id() : null;

				$this->attach_exchange_info_to_order( $order, $charge_id );
				$this->order_service->attach_intent_info_to_order( $order, $intent_id, $status, $intent->get_payment_method_id(), $intent->get_customer_id(), $charge_id, $intent->get_currency() );
				$this->order_service->attach_transaction_fee_to_order( $order, $charge );
			} else {
				// For $0 orders, fetch the Setup Intent instead.
<<<<<<< HEAD
				$intent    = $this->payments_api_client->get_setup_intent( $intent_id );
				$status    = $intent->get_status();
=======
				$setup_intent_request = Request::get( WC_Payments_API_Client::SETUP_INTENTS_API, $intent_id );

				$intent    = $setup_intent_request->send( 'wcpay_get_setup_intent_request' );
				$status    = $intent['status'];
>>>>>>> 6f71c55c
				$charge_id = '';
			}

			if ( Payment_Intent_Status::SUCCEEDED === $status ) {
				$this->duplicate_payment_prevention_service->remove_session_processing_order( $order->get_id() );
			}
			$this->order_service->update_order_status_from_intent( $order, $intent );

			if ( in_array( $status, self::SUCCESSFUL_INTENT_STATUS, true ) ) {
				wc_reduce_stock_levels( $order_id );
				WC()->cart->empty_cart();

				if ( ! empty( $payment_method_id ) ) {
					try {
						$token = $this->token_service->add_payment_method_to_user( $payment_method_id, wp_get_current_user() );
						$this->add_token_to_order( $order, $token );
					} catch ( Exception $e ) {
						// If saving the token fails, log the error message but catch the error to avoid crashing the checkout flow.
						Logger::log( 'Error when saving payment method: ' . $e->getMessage() );
					}
				}

				// Send back redirect URL in the successful case.
				echo wp_json_encode(
					[
						'return_url' => $this->get_return_url( $order ),
					]
				);
				wp_die();
			}
		} catch ( Intent_Authentication_Exception $e ) {
			$error_code = $e->get_error_code();

			switch ( $error_code ) {
				case 'intent_id_mismatch':
				case 'empty_intent_id': // The empty_intent_id case needs the same handling.
					$note = sprintf(
						WC_Payments_Utils::esc_interpolated_html(
							/* translators: %1: transaction ID of the payment or a translated string indicating an unknown ID. */
							__( 'A payment with ID <code>%1$s</code> was used in an attempt to pay for this order. This payment intent ID does not match any payments for this order, so it was ignored and the order was not updated.', 'woocommerce-payments' ),
							[
								'code' => '<code>',
							]
						),
						$intent_id_received
					);
					$order->add_order_note( $note );
					break;
			}

			// Send back error so it can be displayed to the customer.
			echo wp_json_encode(
				[
					'error' => [
						'message' => $e->getMessage(),
					],
				]
			);
			wp_die();
		} catch ( Exception $e ) {
			// Send back error so it can be displayed to the customer.
			echo wp_json_encode(
				[
					'error' => [
						'message' => $e->getMessage(),
					],
				]
			);
			wp_die();
		}
	}

	/**
	 * Add payment method via account screen.
	 *
	 * @throws Add_Payment_Method_Exception If payment method is missing.
	 */
	public function add_payment_method() {
		try {

			// phpcs:ignore WordPress.Security.NonceVerification.Missing
			if ( ! isset( $_POST['wcpay-setup-intent'] ) ) {
				throw new Add_Payment_Method_Exception(
					sprintf(
						/* translators: %s: WooPayments */
						__( 'A %s payment method was not provided', 'woocommerce-payments' ),
						'WooPayments'
					),
					'payment_method_intent_not_provided'
				);
			}

			// phpcs:ignore WordPress.Security.NonceVerification.Missing,WordPress.Security.ValidatedSanitizedInput.MissingUnslash
			$setup_intent_id = ! empty( $_POST['wcpay-setup-intent'] ) ? wc_clean( $_POST['wcpay-setup-intent'] ) : false;

			$customer_id = $this->customer_service->get_customer_id_by_user_id( get_current_user_id() );

			if ( ! $setup_intent_id || null === $customer_id ) {
				throw new Add_Payment_Method_Exception(
					__( "We're not able to add this payment method. Please try again later", 'woocommerce-payments' ),
					'invalid_setup_intent_id'
				);
			}

			$setup_intent_request = Request::get( WC_Payments_API_Client::SETUP_INTENTS_API, $setup_intent_id );

			$setup_intent = $setup_intent_request->send( 'wcpay_get_setup_intent_request' );

			if ( Payment_Intent_Status::SUCCEEDED !== $setup_intent->get_status() ) {
				throw new Add_Payment_Method_Exception(
					__( 'Failed to add the provided payment method. Please try again later', 'woocommerce-payments' ),
					'invalid_response_status'
				);
			}

			$payment_method = $setup_intent->get_payment_method_id();
			$this->token_service->add_payment_method_to_user( $payment_method, wp_get_current_user() );

			return [
				'result'   => 'success',
				'redirect' => apply_filters( 'wcpay_get_add_payment_method_redirect_url', wc_get_endpoint_url( 'payment-methods' ) ),
			];
		} catch ( Exception $e ) {
			wc_add_notice( WC_Payments_Utils::get_filtered_error_message( $e ), 'error', [ 'icon' => 'error' ] );
			Logger::log( 'Error when adding payment method: ' . $e->getMessage() );
			return [
				'result' => 'error',
			];
		}
	}

	/**
	 * When an order is created/updated, we want to add an ActionScheduler job to send this data to
	 * the payment server.
	 *
	 * @param int           $order_id  The ID of the order that has been created.
	 * @param WC_Order|null $order     The order that has been created.
	 */
	public function schedule_order_tracking( $order_id, $order = null ) {
		$this->maybe_schedule_subscription_order_tracking( $order_id, $order );

		// If Sift is not enabled, exit out and don't do the tracking here.
		if ( ! isset( $this->account->get_fraud_services_config()['sift'] ) ) {
			return;
		}

		// Sometimes the woocommerce_update_order hook might be called with just the order ID parameter,
		// so we need to fetch the order here.
		if ( is_null( $order ) ) {
			$order = wc_get_order( $order_id );
		}

		// We only want to track orders created by our payment gateway, and orders with a payment method set.
		if ( $order->get_payment_method() !== self::GATEWAY_ID || empty( $this->order_service->get_payment_method_id_for_order( $order ) ) ) {
			return;
		}

		// Check whether this is an order we haven't previously tracked a creation event for.
		if ( $order->get_meta( '_new_order_tracking_complete' ) !== 'yes' ) {
			// Schedule the action to send this information to the payment server.
			$this->action_scheduler_service->schedule_job(
				strtotime( '+5 seconds' ),
				'wcpay_track_new_order',
				[ 'order_id' => $order_id ]
			);
		} else {
			// Schedule an update action to send this information to the payment server.
			$this->action_scheduler_service->schedule_job(
				strtotime( '+5 seconds' ),
				'wcpay_track_update_order',
				[ 'order_id' => $order_id ]
			);
		}
	}

	/**
	 * Create a payment intent without confirming the intent.
	 *
	 * @param WC_Order    $order                        - Order based on which to create intent.
	 * @param array       $payment_methods - A list of allowed payment methods. Eg. card, card_present.
	 * @param string      $capture_method               - Controls when the funds will be captured from the customer's account ("automatic" or "manual").
	 *  It must be "manual" for in-person (terminal) payments.
	 *
	 * @param array       $metadata                     - A list of intent metadata.
	 * @param string|null $customer_id                  - Customer id for intent.
	 *
	 * @return array|WP_Error On success, an array containing info about the newly created intent. On failure, WP_Error object.
	 *
	 * @throws Exception - When an error occurs in intent creation.
	 */
	public function create_intent( WC_Order $order, array $payment_methods, string $capture_method = 'automatic', array $metadata = [], string $customer_id = null ) {
		$currency         = strtolower( $order->get_currency() );
		$converted_amount = WC_Payments_Utils::prepare_amount( $order->get_total(), $currency );
		$order_number     = $order->get_order_number();
		if ( $order_number ) {
			$metadata['order_number'] = $order_number;
		}

		try {
			$request = Create_Intention::create();
			$request->set_amount( $converted_amount );
			$request->set_customer( $customer_id );
			$request->set_currency_code( $currency );
			$request->set_metadata( $metadata );
			$request->set_payment_method_types( $payment_methods );
			$request->set_capture_method( $capture_method );
			$intent = $request->send( 'wcpay_create_intent_request', $order );

			return [
				'id' => ! empty( $intent ) ? $intent->get_id() : null,
			];
		} catch ( API_Exception $e ) {
			return new WP_Error(
				'wcpay_intent_creation_error',
				sprintf(
					// translators: %s: the error message.
					__( 'Intent creation failed with the following message: %s', 'woocommerce-payments' ),
					$e->getMessage() ?? __( 'Unknown error', 'woocommerce-payments' )
				),
				[ 'status' => $e->get_http_code() ]
			);
		}
	}

	/**
	 * Create a setup intent when adding cards using the my account page.
	 *
	 * @return WC_Payments_API_Setup_Intention
	 *
	 * @throws API_Exception
	 * @throws \WCPay\Core\Exceptions\Server\Request\Extend_Request_Exception
	 * @throws \WCPay\Core\Exceptions\Server\Request\Immutable_Parameter_Exception
	 * @throws \WCPay\Core\Exceptions\Server\Request\Invalid_Request_Parameter_Exception
	 */
	public function create_and_confirm_setup_intent() {
		$payment_information             = Payment_Information::from_payment_request( $_POST, null, null, null, null, $this->get_payment_method_to_use_for_intent() ); // phpcs:ignore WordPress.Security.NonceVerification
		$should_save_in_platform_account = false;

		// phpcs:ignore WordPress.Security.NonceVerification.Missing
		if ( ! empty( $_POST['save_payment_method_in_platform_account'] ) && filter_var( wp_unslash( $_POST['save_payment_method_in_platform_account'] ), FILTER_VALIDATE_BOOLEAN ) ) {
			$should_save_in_platform_account = true;
		}

		// Determine the customer adding the payment method, create one if we don't have one already.
		$user        = wp_get_current_user();
		$customer_id = $this->customer_service->get_customer_id_by_user_id( $user->ID );
		if ( null === $customer_id ) {
			$customer_data = WC_Payments_Customer_Service::map_customer_data( null, new WC_Customer( $user->ID ) );
			$customer_id   = $this->customer_service->create_customer_for_user( $user, $customer_data );
		}

		$request = Create_And_Confirm_Setup_Intention::create();
		$request->set_customer( $customer_id );
		$request->set_payment_method( $payment_information->get_payment_method() );
		return $request->send( 'wcpay_create_and_confirm_setup_intention_request', $payment_information, $should_save_in_platform_account, false );
	}

	/**
	 * Handle AJAX request for creating a setup intent when adding cards using the my account page.
	 *
	 * @throws Add_Payment_Method_Exception - If nonce or setup intent is invalid.
	 */
	public function create_setup_intent_ajax() {
		try {
			$is_nonce_valid = check_ajax_referer( 'wcpay_create_setup_intent_nonce', false, false );
			if ( ! $is_nonce_valid ) {
				throw new Add_Payment_Method_Exception(
					__( "We're not able to add this payment method. Please refresh the page and try again.", 'woocommerce-payments' ),
					'invalid_referrer'
				);
			}

			$setup_intent        = $this->create_and_confirm_setup_intent();
			$setup_intent_output = [
				'id'            => $setup_intent->get_id(),
				'status'        => $setup_intent->get_status(),
				'client_secret' => WC_Payments_Utils::encrypt_client_secret(
					$this->account->get_stripe_account_id(),
					$setup_intent->get_client_secret()
				),
			];

			wp_send_json_success( $setup_intent_output, 200 );
		} catch ( Exception $e ) {
			// Send back error so it can be displayed to the customer.
			wp_send_json_error(
				[
					'error' => [
						'message' => WC_Payments_Utils::get_filtered_error_message( $e ),
					],
				],
				WC_Payments_Utils::get_filtered_error_status_code( $e ),
			);
		}
	}

	/**
	 * Add a url to the admin order page that links directly to the transactions detail view.
	 *
	 * @since 1.4.0
	 *
	 * @param WC_Order $order The context passed into this function when the user view the order details page in WordPress admin.
	 * @return string
	 */
	public function get_transaction_url( $order ) {
		$intent_id = $this->order_service->get_intent_id_for_order( $order );
		$charge_id = $this->order_service->get_charge_id_for_order( $order );

		return WC_Payments_Utils::compose_transaction_url( $intent_id, $charge_id );
	}

	/**
	 * Returns a formatted token list for a user.
	 *
	 * @param int $user_id The user ID.
	 */
	protected function get_user_formatted_tokens_array( $user_id ) {
		$tokens = WC_Payment_Tokens::get_tokens(
			[
				'user_id'    => $user_id,
				'gateway_id' => self::GATEWAY_ID,
				'limit'      => self::USER_FORMATTED_TOKENS_LIMIT,
			]
		);

		return array_map(
			static function ( WC_Payment_Token $token ): array {
				return [
					'tokenId'         => $token->get_id(),
					'paymentMethodId' => $token->get_token(),
					'isDefault'       => $token->get_is_default(),
					'displayName'     => $token->get_display_name(),
				];
			},
			array_values( $tokens )
		);
	}

	/**
	 * Checks whether the gateway is enabled.
	 *
	 * @return bool The result.
	 */
	public function is_enabled() {
		return 'yes' === $this->get_option( 'enabled' );
	}

	/**
	 * Disables gateway.
	 */
	public function disable() {
		$this->update_option( 'enabled', 'no' );
	}

	/**
	 * Enables gateway.
	 */
	public function enable() {
		$this->update_option( 'enabled', 'yes' );
	}

	/**
	 * Returns the list of enabled payment method types for UPE.
	 *
	 * @return string[]
	 */
	public function get_upe_enabled_payment_method_ids() {
		return $this->get_option(
			'upe_enabled_payment_method_ids',
			[
				'card',
			]
		);
	}

	/**
	 * Returns the list of statuses and capabilities available for UPE payment methods in the cached account.
	 *
	 * @return mixed[] The payment method statuses.
	 */
	public function get_upe_enabled_payment_method_statuses() {
		$account_data = $this->account->get_cached_account_data();
		$capabilities = $account_data['capabilities'] ?? [];
		$requirements = $account_data['capability_requirements'] ?? [];
		$statuses     = [];

		if ( $capabilities ) {
			foreach ( $capabilities as $capability_id => $status ) {
				$statuses[ $capability_id ] = [
					'status'       => $status,
					'requirements' => $requirements[ $capability_id ] ?? [],
				];
			}
		}

		return 0 === count( $statuses ) ? [
			'card_payments' => [
				'status'       => 'active',
				'requirements' => [],
			],
		] : $statuses;
	}

	/**
	 * Returns the mapping list between capability keys and payment type keys
	 *
	 * @return string[]
	 */
	public function get_payment_method_capability_key_map(): array {
		return $this->payment_method_capability_key_map;
	}

	/**
	 * Updates the account cache with the new payment method status, until it gets fetched again from the server.
	 *
	 * @return  void
	 */
	public function refresh_cached_account_data() {
		$this->account->refresh_account_data();
	}

	/**
	 * Updates the cached account data.
	 *
	 * @param string $property Property to update.
	 * @param mixed  $data     Data to update.
	 */
	public function update_cached_account_data( $property, $data ) {
		$this->account->update_account_data( $property, $data );
	}

	/**
	 * Returns the Stripe payment type of the selected payment method.
	 *
	 * @return string[]
	 */
	public function get_selected_stripe_payment_type_id() {
		return [
			'card',
		];
	}

	/**
	 * Returns the list of enabled payment method types that will function with the current checkout.
	 *
	 * @param string $order_id optional Order ID.
	 * @param bool   $force_currency_check optional Whether the currency check is required even if is_admin().
	 * @return string[]
	 */
	public function get_payment_method_ids_enabled_at_checkout( $order_id = null, $force_currency_check = false ) {
		return [
			'card',
		];
	}

	/**
	 * Returns the list of enabled payment method types that will function with the current checkout filtered by fees.
	 *
	 * @param string $order_id optional Order ID.
	 * @param bool   $force_currency_check optional Whether the currency check is required even if is_admin().
	 * @return string[]
	 */
	public function get_payment_method_ids_enabled_at_checkout_filtered_by_fees( $order_id = null, $force_currency_check = false ) {
		return $this->get_payment_method_ids_enabled_at_checkout( $order_id, $force_currency_check );
	}

	/**
	 * Returns the list of available payment method types for UPE.
	 * See https://stripe.com/docs/stripe-js/payment-element#web-create-payment-intent for a complete list.
	 *
	 * @return string[]
	 */
	public function get_upe_available_payment_methods() {
		return [
			'card',
		];
	}

	/**
	 * Text provided to users during onboarding setup.
	 *
	 * @return string
	 */
	public function get_setup_help_text() {
		return __( 'Next we’ll ask you to share a few details about your business to create your account.', 'woocommerce-payments' );
	}

	/**
	 * Get the connection URL.
	 *
	 * @return string Connection URL.
	 */
	public function get_connection_url() {
		$account_data = $this->account->get_cached_account_data();

		// The onboarding is finished if account_id is set. `Set up` will be shown instead of `Connect`.
		if ( isset( $account_data['account_id'] ) ) {
			return '';
		}
		return html_entity_decode( WC_Payments_Account::get_connect_url( 'WCADMIN_PAYMENT_TASK' ) );
	}

	/**
	 * Returns true if the code returned from the API represents an error that should be rate-limited.
	 *
	 * @param string $error_code The error code returned from the API.
	 *
	 * @return bool Whether the rate limiter should be bumped.
	 */
	protected function should_bump_rate_limiter( string $error_code ): bool {
		return in_array( $error_code, [ 'card_declined', 'incorrect_number', 'incorrect_cvc' ], true );
	}

	/**
	 * Returns a bundle of products passed as an argument. Useful when working with Stripe's level 3 data
	 *
	 * @param array $items The Stripe's level 3 array of items.
	 *
	 * @return object A bundle of the products passed.
	 */
	public function bundle_level3_data_from_items( array $items ) {
		// Total cost is the sum of each product cost * quantity.
		$items_count = count( $items );
		$total_cost  = array_sum(
			array_map(
				function( $cost, $qty ) {
					return $cost * $qty;
				},
				array_column( $items, 'unit_cost' ),
				array_column( $items, 'quantity' )
			)
		);

		return (object) [
			'product_code'        => (string) substr( uniqid(), 0, 26 ),
			'product_description' => "{$items_count} more items",
			'unit_cost'           => $total_cost,
			'quantity'            => 1,
			'tax_amount'          => array_sum( array_column( $items, 'tax_amount' ) ),
			'discount_amount'     => array_sum( array_column( $items, 'discount_amount' ) ),
		];
	}

	/**
	 * Move the email field to the top of the Checkout page.
	 *
	 * @param array $fields WooCommerce checkout fields.
	 *
	 * @return array WooCommerce checkout fields.
	 */
	public function checkout_update_email_field_priority( $fields ) {
		$is_link_enabled = in_array(
			Link_Payment_Method::PAYMENT_METHOD_STRIPE_ID,
			\WC_Payments::get_gateway()->get_payment_method_ids_enabled_at_checkout_filtered_by_fees( null, true ),
			true
		);

		if ( $is_link_enabled ) {
			// Update the field priority.
			$fields['billing_email']['priority'] = 1;

			// Add extra `wcpay-checkout-email-field` class.
			$fields['billing_email']['class'][] = 'wcpay-checkout-email-field';

			add_filter( 'woocommerce_form_field_email', [ $this, 'append_stripelink_button' ], 10, 4 );
		}

		return $fields;
	}

	/**
	 * Append StripeLink button within email field for logged in users.
	 *
	 * @param string $field    - HTML content within email field.
	 * @param string $key      - Key.
	 * @param array  $args     - Arguments.
	 * @param string $value    - Default value.
	 *
	 * @return string $field    - Updated email field content with the button appended.
	 */
	public function append_stripelink_button( $field, $key, $args, $value ) {
		if ( 'billing_email' === $key ) {
			$field = str_replace( '</span>', '<button class="wcpay-stripelink-modal-trigger"></button></span>', $field );
		}
		return $field;
	}

	/**
	 * Returns the URL of the configuration screen for this gateway, for use in internal links.
	 *
	 * @return string URL of the configuration screen for this gateway
	 */
	public static function get_settings_url() {
		return WC_Payments_Admin_Settings::get_settings_url();
	}

	// Start: Deprecated functions.

	/**
	 * Check the defined constant to determine the current plugin mode.
	 *
	 * @deprecated 5.6.0
	 *
	 * @return bool
	 */
	public function is_in_dev_mode() {
		wc_deprecated_function( __FUNCTION__, '5.6.0', 'WC_Payments::mode()->is_dev()' );
		return WC_Payments::mode()->is_dev();
	}

	/**
	 * Returns whether test_mode or dev_mode is active for the gateway
	 *
	 * @deprecated 5.6.0
	 *
	 * @return boolean Test mode enabled if true, disabled if false
	 */
	public function is_in_test_mode() {
		wc_deprecated_function( __FUNCTION__, '5.6.0', 'WC_Payments::mode()->is_test()' );
		return WC_Payments::mode()->is_test();
	}

	/**
	 * Whether the current page is the WooPayments settings page.
	 *
	 * @deprecated 5.0.0
	 *
	 * @return bool
	 */
	public static function is_current_page_settings() {
		wc_deprecated_function( __FUNCTION__, '5.0.0', 'WC_Payments_Admin_Settings::is_current_page_settings' );
		return WC_Payments_Admin_Settings::is_current_page_settings();
	}

	/**
	 * Generates the configuration values, needed for payment fields.
	 *
	 * Isolated as a separate method in order to be available both
	 * during the classic checkout, as well as the checkout block.
	 *
	 * @deprecated use WC_Payments_Checkout::get_payment_fields_js_config instead.
	 *
	 * @return array
	 */
	public function get_payment_fields_js_config() {
		wc_deprecated_function( __FUNCTION__, '5.0.0', 'WC_Payments_Checkout::get_payment_fields_js_config' );
		return WC_Payments::get_wc_payments_checkout()->get_payment_fields_js_config();
	}

	/**
	 * Prepares customer data to be used on 'Pay for Order' or 'Add Payment Method' pages.
	 * Customer data is retrieved from order when on Pay for Order.
	 * Customer data is retrieved from customer when on 'Add Payment Method'.
	 *
	 * @deprecated use WC_Payments_Customer_Service::get_prepared_customer_data() instead.
	 *
	 * @return array|null An array with customer data or nothing.
	 */
	public function get_prepared_customer_data() {
		wc_deprecated_function( __FUNCTION__, '5.0.0', 'WC_Payments_Customer_Service::get_prepared_customer_data' );
		return WC_Payments::get_customer_service()->get_prepared_customer_data();
	}

	// End: Deprecated functions.

	/**
	 * Determine if current payment method is a platform payment method.
	 *
	 * @param boolean $is_using_saved_payment_method If it is using saved payment method.
	 *
	 * @return boolean True if it is a platform payment method.
	 */
	private function is_platform_payment_method( bool $is_using_saved_payment_method ) {
		// Return false for express checkout method.
		if ( isset( $_POST['payment_request_type'] ) ) { // phpcs:ignore WordPress.Security.NonceVerification
			return false;
		}

		// Make sure the payment method being charged was created in the platform.
		if (
			! $is_using_saved_payment_method &&
			$this->should_use_stripe_platform_on_checkout_page()
		) {
			// This payment method was created under the platform account.
			return true;
		}

		return false;
	}

	/**
	 * Determine whether redirection is needed for the non-card UPE payment method.
	 *
	 * @param array $payment_methods The list of payment methods used for the order processing, usually consists of one method only.
	 * @return boolean True if the arrray consist of only one payment method which is not a card. False otherwise.
	 */
	private function upe_needs_redirection( $payment_methods ) {
		return 1 === count( $payment_methods ) && 'card' !== $payment_methods[0];
	}
}<|MERGE_RESOLUTION|>--- conflicted
+++ resolved
@@ -1182,6 +1182,7 @@
 
 			if ( ! empty( $woopay_intent_id ) ) {
 				// If the setup intent is included in the request use that intent.
+				// TODO checks setup_intent_request
 				$setup_intent_request = Request::get( WC_Payments_API_Client::SETUP_INTENTS_API, $woopay_intent_id );
 
 				$intent = $setup_intent_request->send( 'wcpay_get_setup_intent_request' );
@@ -2718,15 +2719,13 @@
 				$this->order_service->attach_transaction_fee_to_order( $order, $charge );
 			} else {
 				// For $0 orders, fetch the Setup Intent instead.
-<<<<<<< HEAD
+				// TODO check setup_intent_request
 				$intent    = $this->payments_api_client->get_setup_intent( $intent_id );
 				$status    = $intent->get_status();
-=======
 				$setup_intent_request = Request::get( WC_Payments_API_Client::SETUP_INTENTS_API, $intent_id );
 
 				$intent    = $setup_intent_request->send( 'wcpay_get_setup_intent_request' );
 				$status    = $intent['status'];
->>>>>>> 6f71c55c
 				$charge_id = '';
 			}
 
@@ -2831,8 +2830,10 @@
 				);
 			}
 
+			// TODO check setup_intent_request
 			$setup_intent_request = Request::get( WC_Payments_API_Client::SETUP_INTENTS_API, $setup_intent_id );
 
+			// TODO comment for type hint
 			$setup_intent = $setup_intent_request->send( 'wcpay_get_setup_intent_request' );
 
 			if ( Payment_Intent_Status::SUCCEEDED !== $setup_intent->get_status() ) {
