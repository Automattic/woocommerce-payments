<?php
/**
 * Class WC_Payment_Gateway_WCPay
 *
 * @package WooCommerce\Payments
 */

if ( ! defined( 'ABSPATH' ) ) {
	exit; // Exit if accessed directly.
}

use WCPay\Exceptions\{ Add_Payment_Method_Exception, Process_Payment_Exception, Intent_Authentication_Exception, API_Exception, Connection_Exception };
use WCPay\Logger;
use WCPay\Payment_Information;
use WCPay\Constants\Payment_Type;
use WCPay\Constants\Payment_Initiated_By;
use WCPay\Constants\Payment_Capture_Type;
use WCPay\Tracker;

/**
 * Gateway class for WooCommerce Payments
 */
class WC_Payment_Gateway_WCPay extends WC_Payment_Gateway_CC {

	/**
	 * Internal ID of the payment gateway.
	 *
	 * @type string
	 */
	const GATEWAY_ID = 'woocommerce_payments';

	/**
	 * Set of parameters to build the URL to the gateway's settings page.
	 *
	 * @var string[]
	 */
	private static $settings_url_params = [
		'page'    => 'wc-settings',
		'tab'     => 'checkout',
		'section' => self::GATEWAY_ID,
	];

	/**
	 * Client for making requests to the WooCommerce Payments API
	 *
	 * @var WC_Payments_API_Client
	 */
	protected $payments_api_client;

	/**
	 * WC_Payments_Account instance to get information about the account
	 *
	 * @var WC_Payments_Account
	 */
	private $account;

	/**
	 * WC_Payments_Customer instance for working with customer information
	 *
	 * @var WC_Payments_Customer_Service
	 */
	private $customer_service;

	/**
	 * WC_Payments_Token instance for working with customer tokens
	 *
	 * @var WC_Payments_Token_Service
	 */
	private $token_service;

	/**
	 * WC_Payments_Action_Scheduler_Service instance for scheduling ActionScheduler jobs.
	 *
	 * @var WC_Payments_Action_Scheduler_Service
	 */
	private $action_scheduler_service;

	/**
	 * WC_Payment_Gateway_WCPay constructor.
	 *
	 * @param WC_Payments_API_Client               $payments_api_client      - WooCommerce Payments API client.
	 * @param WC_Payments_Account                  $account                  - Account class instance.
	 * @param WC_Payments_Customer_Service         $customer_service         - Customer class instance.
	 * @param WC_Payments_Token_Service            $token_service            - Token class instance.
	 * @param WC_Payments_Action_Scheduler_Service $action_scheduler_service - Action Scheduler service instance.
	 */
	public function __construct(
		WC_Payments_API_Client $payments_api_client,
		WC_Payments_Account $account,
		WC_Payments_Customer_Service $customer_service,
		WC_Payments_Token_Service $token_service,
		WC_Payments_Action_Scheduler_Service $action_scheduler_service
	) {
		$this->payments_api_client      = $payments_api_client;
		$this->account                  = $account;
		$this->customer_service         = $customer_service;
		$this->token_service            = $token_service;
		$this->action_scheduler_service = $action_scheduler_service;

		$this->id                 = self::GATEWAY_ID;
		$this->icon               = ''; // TODO: icon.
		$this->has_fields         = true;
		$this->method_title       = __( 'WooCommerce Payments', 'woocommerce-payments' );
		$this->method_description = __( 'Accept payments via credit card.', 'woocommerce-payments' );
		$this->title              = __( 'Credit card', 'woocommerce-payments' );
		$this->description        = __( 'Enter your card details', 'woocommerce-payments' );
		$this->supports           = [
			'products',
			'refunds',
		];

		// Define setting fields.
		$this->form_fields = [
			'enabled'                      => [
				'title'       => __( 'Enable/disable', 'woocommerce-payments' ),
				'label'       => __( 'Enable WooCommerce Payments', 'woocommerce-payments' ),
				'type'        => 'checkbox',
				'description' => '',
				'default'     => 'no',
			],
			'account_details'              => [
				'type' => 'account_actions',
			],
			'account_status'               => [
				'type' => 'account_status',
			],
			'account_fees'                 => [
				'type' => 'account_fees',
			],
			'account_statement_descriptor' => [
				'type'        => 'account_statement_descriptor',
				'title'       => __( 'Customer bank statement', 'woocommerce-payments' ),
				'description' => WC_Payments_Utils::esc_interpolated_html(
					__( 'Edit the way your store name appears on your customers’ bank statements (read more about requirements <a>here</a>).', 'woocommerce-payments' ),
					[ 'a' => '<a href="https://docs.woocommerce.com/document/payments/bank-statement-descriptor/" target="_blank" rel="noopener noreferrer">' ]
				),
			],
			'manual_capture'               => [
				'title'       => __( 'Manual capture', 'woocommerce-payments' ),
				'label'       => __( 'Issue an authorization on checkout, and capture later.', 'woocommerce-payments' ),
				'type'        => 'checkbox',
				'description' => __( 'Charge must be captured within 7 days of authorization, otherwise the authorization and order will be canceled.', 'woocommerce-payments' ),
				'default'     => 'no',
			],
			'saved_cards'                  => [
				'title'       => __( 'Saved Cards', 'woocommerce-payments' ),
				'label'       => __( 'Enable Payment via Saved Cards', 'woocommerce-payments' ),
				'type'        => 'checkbox',
				'description' => __( 'If enabled, users will be able to pay with a saved card during checkout. Card details are saved on our platform, not on your store.', 'woocommerce-payments' ),
				'default'     => 'yes',
				'desc_tip'    => true,
			],
			'test_mode'                    => [
				'title'       => __( 'Test mode', 'woocommerce-payments' ),
				'label'       => __( 'Enable test mode', 'woocommerce-payments' ),
				'type'        => 'checkbox',
				'description' => __( 'Simulate transactions using test card numbers.', 'woocommerce-payments' ),
				'default'     => 'no',
				'desc_tip'    => true,
			],
			'enable_logging'               => [
				'title'       => __( 'Debug log', 'woocommerce-payments' ),
				'label'       => __( 'When enabled debug notes will be added to the log.', 'woocommerce-payments' ),
				'type'        => 'checkbox',
				'description' => '',
				'default'     => 'no',
			],
		];

		// Load the settings.
		$this->init_settings();

		// If the setting to enable saved cards is enabled, then we should support tokenization and adding payment methods.
		if ( $this->is_saved_cards_enabled() ) {
			$this->supports = array_merge( $this->supports, [ 'tokenization', 'add_payment_method' ] );
		}

		add_filter( 'woocommerce_settings_api_sanitized_fields_' . $this->id, [ $this, 'sanitize_plugin_settings' ] );
		add_action( 'woocommerce_update_options_payment_gateways_' . $this->id, [ $this, 'process_admin_options' ] );
		add_action( 'admin_notices', [ $this, 'display_errors' ], 9999 );
		add_action( 'woocommerce_order_actions', [ $this, 'add_order_actions' ] );
		add_action( 'woocommerce_order_action_capture_charge', [ $this, 'capture_charge' ] );
		add_action( 'woocommerce_order_action_cancel_authorization', [ $this, 'cancel_authorization' ] );

		add_action( 'wp_ajax_update_order_status', [ $this, 'update_order_status' ] );
		add_action( 'wp_ajax_nopriv_update_order_status', [ $this, 'update_order_status' ] );

		add_action( 'wp_enqueue_scripts', [ $this, 'register_scripts' ] );
		add_action( 'wp_ajax_create_setup_intent', [ $this, 'create_setup_intent_ajax' ] );
		add_action( 'wp_ajax_nopriv_create_setup_intent', [ $this, 'create_setup_intent_ajax' ] );

		add_action( 'woocommerce_update_order', [ $this, 'schedule_order_tracking' ], 10, 2 );

		// Update the current request logged_in cookie after a guest user is created to avoid nonce inconsistencies.
		add_action( 'set_logged_in_cookie', [ $this, 'set_cookie_on_current_request' ] );
	}

	/**
	 * Proceed with current request using new login session (to ensure consistent nonce).
	 *
	 * @param string $cookie New cookie value.
	 */
	public function set_cookie_on_current_request( $cookie ) {
		$_COOKIE[ LOGGED_IN_COOKIE ] = $cookie;
	}

	/**
	 * Check if the payment gateway is connected. This method is also used by
	 * external plugins to check if a connection has been established.
	 */
	public function is_connected() {
		return $this->account->is_stripe_connected( false );
	}

	/**
	 * Returns true if the gateway needs additional configuration, false if it's ready to use.
	 *
	 * @see WC_Payment_Gateway::needs_setup
	 * @return bool
	 */
	public function needs_setup() {
		if ( ! $this->is_connected() ) {
			return true;
		}

		$account_status = $this->account->get_account_status_data();
		return parent::needs_setup() || ! empty( $account_status['error'] ) || ! $account_status['paymentsEnabled'];
	}

	/**
	 * Whether the current page is the WooCommerce Payments settings page.
	 *
	 * @return bool
	 */
	public static function is_current_page_settings() {
		return count( self::$settings_url_params ) === count( array_intersect_assoc( $_GET, self::$settings_url_params ) ); // phpcs:disable WordPress.Security.NonceVerification.Recommended
	}

	/**
	 * Returns the URL of the configuration screen for this gateway, for use in internal links.
	 *
	 * @return string URL of the configuration screen for this gateway
	 */
	public static function get_settings_url() {
		return admin_url( add_query_arg( self::$settings_url_params, 'admin.php' ) );
	}

	/**
	 * Check the defined constant to determine the current plugin mode.
	 *
	 * @return bool
	 */
	public function is_in_dev_mode() {
		$is_extension_dev_mode        = defined( 'WCPAY_DEV_MODE' ) && WCPAY_DEV_MODE;
		$is_wordpress_dev_environment = function_exists( 'wp_get_environment_type' ) && in_array( wp_get_environment_type(), [ 'development', 'staging' ], true );
		return apply_filters( 'wcpay_dev_mode', $is_extension_dev_mode || $is_wordpress_dev_environment );
	}

	/**
	 * Returns whether test_mode or dev_mode is active for the gateway
	 *
	 * @return boolean Test mode enabled if true, disabled if false
	 */
	public function is_in_test_mode() {
		if ( $this->is_in_dev_mode() ) {
			return true;
		}

		return 'yes' === $this->get_option( 'test_mode' );
	}

	/**
	 * Checks if the gateway is enabled, and also if it's configured enough to accept payments from customers.
	 *
	 * Use parent method value alongside other business rules to make the decision.
	 *
	 * @return bool Whether the gateway is enabled and ready to accept payments.
	 */
	public function is_available() {
		return parent::is_available() && ! $this->needs_setup();
	}

	/**
	 * Checks if the setting to allow the user to save cards is enabled.
	 *
	 * @return bool Whether the setting to allow saved cards is enabled or not.
	 */
	public function is_saved_cards_enabled() {
		return 'yes' === $this->get_option( 'saved_cards' );
	}

	/**
	 * Add notice to WooCommerce Payments settings page explaining test mode when it's enabled.
	 */
	public function admin_options() {
		if ( $this->is_in_test_mode() ) {
			?>
			<div id="wcpay-test-mode-notice" class="notice notice-warning">
				<p>
					<b><?php esc_html_e( 'Test mode active: ', 'woocommerce-payments' ); ?></b>
					<?php esc_html_e( "All transactions are simulated. Customers can't make real purchases through WooCommerce Payments.", 'woocommerce-payments' ); ?>
				</p>
			</div>
			<?php
		}

		parent::admin_options();
	}

	/**
	 * Generates the configuration values, needed for payment fields.
	 *
	 * Isolated as a separate method in order to be avaiable both
	 * during the classic checkout, as well as the checkout block.
	 *
	 * @return array
	 */
	public function get_payment_fields_js_config() {
		return [
			'publishableKey'         => $this->account->get_publishable_key( $this->is_in_test_mode() ),
			'accountId'              => $this->account->get_stripe_account_id(),
			'ajaxUrl'                => admin_url( 'admin-ajax.php' ),
			'updateOrderStatusNonce' => wp_create_nonce( 'wcpay_update_order_status_nonce' ),
			'createSetupIntentNonce' => wp_create_nonce( 'wcpay_create_setup_intent_nonce' ),
			'genericErrorMessage'    => __( 'There was a problem processing the payment. Please check your email inbox and refresh the page to try again.', 'woocommerce-payments' ),
<<<<<<< HEAD
			'forceNetworkSavedCards' => apply_filters( 'wcpay_force_network_saved_cards', false ),
=======
			'fraudServices'          => $this->account->get_fraud_services_config(),
			'features'               => $this->supports,
>>>>>>> d5e64830
		];
	}

	/**
	 * Registers all scripts, necessary for the gateway.
	 */
	public function register_scripts() {
		// Register Stripe's JavaScript using the same ID as the Stripe Gateway plugin. This prevents this JS being
		// loaded twice in the event a site has both plugins enabled. We still run the risk of different plugins
		// loading different versions however. If Stripe release a v4 of their JavaScript, we could consider
		// changing the ID to stripe_v4. This would allow older plugins to keep using v3 while we used any new
		// feature in v4. Stripe have allowed loading of 2 different versions of stripe.js in the past (
		// https://stripe.com/docs/stripe-js/elements/migrating).
		wp_register_script(
			'stripe',
			'https://js.stripe.com/v3/',
			[],
			'3.0',
			true
		);

		wp_register_script(
			'wcpay-checkout',
			plugins_url( 'dist/checkout.js', WCPAY_PLUGIN_FILE ),
			[ 'stripe', 'wc-checkout' ],
			WC_Payments::get_file_version( 'dist/checkout.js' ),
			true
		);
	}

	/**
	 * Displays the save to account checkbox.
	 *
	 * @param bool $force_checked True if the checkbox must be forced to "checked" state (and invisible).
	 */
	public function save_payment_method_checkbox( $force_checked = false ) {
		$id = 'wc-' . $this->id . '-new-payment-method';
		?>
		<div <?php echo $force_checked ? 'style="display:none;"' : ''; /* phpcs:ignore WordPress.Security.EscapeOutput.OutputNotEscaped */ ?>>
			<p class="form-row woocommerce-SavedPaymentMethods-saveNew">
				<input id="<?php echo esc_attr( $id ); ?>" name="<?php echo esc_attr( $id ); ?>" type="checkbox" value="true" style="width:auto;" <?php echo $force_checked ? 'checked' : ''; /* phpcs:ignore WordPress.Security.EscapeOutput.OutputNotEscaped */ ?> />
				<label for="<?php echo esc_attr( $id ); ?>" style="display:inline;">
					<?php echo esc_html( apply_filters( 'wc_payments_save_to_account_text', __( 'Save payment information to my account for future purchases.', 'woocommerce-payments' ) ) ); ?>
				</label>
			</p>
		</div>
		<?php
	}

	/**
	 * Renders the Credit Card input fields needed to get the user's payment information on the checkout page.
	 *
	 * We also add the JavaScript which drives the UI.
	 */
	public function payment_fields() {
		try {
			$display_tokenization = $this->supports( 'tokenization' ) && is_checkout();

			wp_localize_script( 'wcpay-checkout', 'wcpay_config', $this->get_payment_fields_js_config() );
			wp_enqueue_script( 'wcpay-checkout' );

			wp_enqueue_style(
				'wcpay-checkout',
				plugins_url( 'dist/checkout.css', WCPAY_PLUGIN_FILE ),
				[],
				WC_Payments::get_file_version( 'dist/checkout.css' )
			);

			// Output the form HTML.
			?>
			<?php if ( ! empty( $this->get_description() ) ) : ?>
				<p><?php echo wp_kses_post( $this->get_description() ); ?></p>
			<?php endif; ?>

			<?php if ( $this->is_in_test_mode() ) : ?>
				<p class="testmode-info">
				<?php
					echo WC_Payments_Utils::esc_interpolated_html(
						/* translators: link to Stripe testing page */
						__( '<strong>Test mode:</strong> use the test VISA card 4242424242424242 with any expiry date and CVC, or any test card numbers listed <a>here</a>.', 'woocommerce-payments' ),
						[
							'strong' => '<strong>',
							'a'      => '<a href="https://docs.woocommerce.com/document/payments/testing/#test-cards" target="_blank">',
						]
					);
				?>
				</p>
			<?php endif; ?>

			<?php
			if ( $display_tokenization ) {
				$this->tokenization_script();
				echo $this->saved_payment_methods(); // phpcs:ignore WordPress.Security.EscapeOutput.OutputNotEscaped
			}
			?>

			<fieldset id="wc-<?php echo esc_attr( $this->id ); ?>-cc-form" class="wc-credit-card-form wc-payment-form">
				<div id="wcpay-card-element"></div>
				<div id="wcpay-errors" role="alert"></div>
				<input id="wcpay-payment-method" type="hidden" name="wcpay-payment-method" />

			<?php
			if ( $this->is_saved_cards_enabled() ) {
				$force_save_payment = ( $display_tokenization && ! apply_filters( 'wc_payments_display_save_payment_method_checkbox', $display_tokenization ) ) || is_add_payment_method_page();
				$this->save_payment_method_checkbox( $force_save_payment );
			}
			?>

			</fieldset>
			<?php
		} catch ( Exception $e ) {
			// Output the error message.
			?>
			<div>
				<?php
				echo esc_html__( 'An error was encountered when preparing the payment form. Please try again later.', 'woocommerce-payments' );
				?>
			</div>
			<?php
		}
	}

	/**
	 * Process the payment for a given order.
	 *
	 * @param int $order_id Order ID to process the payment for.
	 *
	 * @return array|null An array with result of payment and redirect URL, or nothing.
	 */
	public function process_payment( $order_id ) {
		$order = wc_get_order( $order_id );

		try {
			$payment_information = $this->prepare_payment_information( $order );
			return $this->process_payment_for_order( WC()->cart, $payment_information );
		} catch ( Exception $e ) {
			// TODO: Create more exceptions to handle merchant specific errors.
			$error_message = $e->getMessage();
			if ( is_a( $e, Connection_Exception::class ) ) {
				$error_message = __( 'There was an error while processing the payment. If you continue to see this notice, please contact the admin.', 'woocommerce-payments' );
			}

			wc_add_notice( $error_message, 'error' );

			$order->update_status( 'failed' );

			if ( ! empty( $payment_information ) ) {
				$note = sprintf(
					WC_Payments_Utils::esc_interpolated_html(
						/* translators: %1: the failed payment amount, %2: error message  */
						__(
							'A payment of %1$s <strong>failed</strong> to complete with the following message: <code>%2$s</code>.',
							'woocommerce-payments'
						),
						[
							'strong' => '<strong>',
							'code'   => '<code>',
						]
					),
					wc_price( $order->get_total() ),
					esc_html( rtrim( $e->getMessage(), '.' ) )
				);
				$order->add_order_note( $note );
			}

			return [
				'result'   => 'fail',
				'redirect' => '',
			];
		}
	}

	/**
	 * Prepares the payment information object.
	 *
	 * @param WC_Order $order The order whose payment will be processed.
	 * @return Payment_Information An object, which describes the payment.
	 */
	protected function prepare_payment_information( $order ) {
		// phpcs:ignore WordPress.Security.NonceVerification.Missing
		$payment_information = Payment_Information::from_payment_request( $_POST, $order, Payment_Type::SINGLE(), Payment_Initiated_By::CUSTOMER(), $this->get_capture_type() );

		// During normal orders the payment method is saved when the customer enters a new one and choses to save it.
		if ( ! empty( $_POST[ 'wc-' . self::GATEWAY_ID . '-new-payment-method' ] ) ) { // phpcs:ignore WordPress.Security.NonceVerification.Missing
			$payment_information->must_save_payment_method();
		}

		return $payment_information;
	}

	/**
	 * Process the payment for a given order.
	 *
	 * @param WC_Cart                   $cart Cart.
	 * @param WCPay\Payment_Information $payment_information Payment info.
	 *
	 * @return array|null                   An array with result of payment and redirect URL, or nothing.
	 * @throws API_Exception                Error processing the payment.
	 * @throws Add_Payment_Method_Exception When $0 order processing failed.
	 */
	public function process_payment_for_order( $cart, $payment_information ) {
		$order                                       = $payment_information->get_order();
		$save_payment_method                         = $payment_information->should_save_payment_method();
		$is_changing_payment_method_for_subscription = $payment_information->is_changing_payment_method_for_subscription();

		$order_id = $order->get_id();
		$amount   = $order->get_total();
		$user     = $order->get_user();
		if ( false === $user ) {
			$user = wp_get_current_user();
		}
		$name     = sanitize_text_field( $order->get_billing_first_name() ) . ' ' . sanitize_text_field( $order->get_billing_last_name() );
		$email    = sanitize_email( $order->get_billing_email() );
		$metadata = [
			'customer_name'  => $name,
			'customer_email' => $email,
			'site_url'       => esc_url( get_site_url() ),
			'order_id'       => $order_id,
			'order_key'      => $order->get_order_key(),
			'payment_type'   => $payment_information->get_payment_type(),
		];

		// Determine the customer making the payment, create one if we don't have one already.
		$customer_id   = $this->customer_service->get_customer_id_by_user_id( $user->ID );
		$customer_data = WC_Payments_Customer_Service::map_customer_data( $order, new WC_Customer( $user->ID ) );

		if ( null === $customer_id ) {
			// Create a new customer.
			$customer_id = $this->customer_service->create_customer_for_user( $user, $customer_data );
		} else {
			// Update the existing customer with the current details. In the event the old customer can't be
			// found a new one is created, so we update the customer ID here as well.
			$customer_id = $this->customer_service->update_customer_for_user( $customer_id, $user, $customer_data );
		}

		// Update saved payment method information with checkout values, as some saved methods might not have billing details.
		if ( $payment_information->is_using_saved_payment_method() ) {
			try {
				$this->customer_service->update_payment_method_with_billing_details_from_order( $payment_information->get_payment_method(), $order );
			} catch ( Exception $e ) {
				// If updating the payment method fails, log the error message but catch the error to avoid crashing the checkout flow.
				Logger::log( 'Error when updating saved payment method: ' . $e->getMessage() );
			}
		}

		$intent_failed  = false;
		$payment_needed = $amount > 0;

		// Make sure that we attach the payment method and the customer ID to the order meta data.
		$payment_method = $payment_information->get_payment_method();
		$order->update_meta_data( '_payment_method_id', $payment_method );
		$order->update_meta_data( '_stripe_customer_id', $customer_id );

		// In case amount is 0 and we're not saving the payment method, we won't be using intents and can confirm the order payment.
		if ( ! $payment_needed && ! $save_payment_method ) {
			$order->payment_complete();

			if ( $is_changing_payment_method_for_subscription && $payment_information->is_using_saved_payment_method() ) {
				$token = $payment_information->get_payment_token();
				$this->add_token_to_order( $order, $token );

				$note = sprintf(
					WC_Payments_Utils::esc_interpolated_html(
						/* translators: %1: the last 4 digit of the credit card */
						__( 'Payment method is changed to: <strong>Credit Card ending in %1$s</strong>.', 'woocommerce-payments' ),
						[
							'strong' => '<strong>',
						]
					),
					$token->get_last4()
				);
				$order->add_order_note( $note );
			}

			return [
				'result'   => 'success',
				'redirect' => $this->get_return_url( $order ),
			];
		}

		if ( $payment_needed ) {
			// Create intention, try to confirm it & capture the charge (if 3DS is not required).
			$intent = $this->payments_api_client->create_and_confirm_intention(
				WC_Payments_Utils::prepare_amount( $amount, $order->get_currency() ),
				strtolower( $order->get_currency() ),
				$payment_information->get_payment_method(),
				$customer_id,
				$payment_information->is_using_manual_capture(),
				$save_payment_method,
				$metadata,
				$this->get_level3_data_from_order( $order ),
				$payment_information->is_merchant_initiated()
			);

			$intent_id     = $intent->get_id();
			$status        = $intent->get_status();
			$charge_id     = $intent->get_charge_id();
			$client_secret = $intent->get_client_secret();
			$currency      = $intent->get_currency();
		} else {
			// For $0 orders, we need to save the payment method using a setup intent.
			$intent = $this->payments_api_client->create_and_confirm_setup_intent(
				$payment_information->get_payment_method(),
				$customer_id
			);

			$intent_id     = $intent['id'];
			$status        = $intent['status'];
			$charge_id     = '';
			$client_secret = $intent['client_secret'];
			$currency      = $order->get_currency();
		}

		if ( ! empty( $intent ) ) {
			if ( 'succeeded' !== $status && 'requires_capture' !== $status ) {
				$intent_failed = true;
			}

			if ( $save_payment_method && ! $intent_failed ) {
				try {
					$token = $this->token_service->add_payment_method_to_user( $payment_information->get_payment_method(), $user );
					$payment_information->set_token( $token );
				} catch ( Exception $e ) {
					// If saving the token fails, log the error message but catch the error to avoid crashing the checkout flow.
					Logger::log( 'Error when saving payment method: ' . $e->getMessage() );
				}
			}

			if ( $payment_information->is_using_saved_payment_method() ) {
				$token = $payment_information->get_payment_token();
				$this->add_token_to_order( $order, $token );
			}

			switch ( $status ) {
				case 'succeeded':
					if ( $payment_needed ) {
						$transaction_url = $this->compose_transaction_url( $charge_id );
						$note            = sprintf(
							WC_Payments_Utils::esc_interpolated_html(
								/* translators: %1: the successfully charged amount, %2: transaction ID of the payment */
								__( 'A payment of %1$s was <strong>successfully charged</strong> using WooCommerce Payments (<a>%2$s</a>).', 'woocommerce-payments' ),
								[
									'strong' => '<strong>',
									'a'      => ! empty( $transaction_url ) ? '<a href="' . $transaction_url . '" target="_blank" rel="noopener noreferrer">' : '<code>',
								]
							),
							wc_price( $amount ),
							$intent_id
						);
						$order->add_order_note( $note );
					}
					$order->payment_complete( $intent_id );
					break;
				case 'requires_capture':
					$transaction_url = $this->compose_transaction_url( $charge_id );
					$note            = sprintf(
						WC_Payments_Utils::esc_interpolated_html(
							/* translators: %1: the authorized amount, %2: transaction ID of the payment */
							__( 'A payment of %1$s was <strong>authorized</strong> using WooCommerce Payments (<a>%2$s</a>).', 'woocommerce-payments' ),
							[
								'strong' => '<strong>',
								'a'      => ! empty( $transaction_url ) ? '<a href="' . $transaction_url . '" target="_blank" rel="noopener noreferrer">' : '<code>',
							]
						),
						wc_price( $amount ),
						$intent_id
					);

					$order->set_status( 'on-hold', $note );

					break;
				case 'requires_action':
					if ( $payment_needed ) {
						// Add a note in case the customer does not complete the payment (exits the page),
						// so the store owner has some information about what happened to create an order.
						$note = sprintf(
							WC_Payments_Utils::esc_interpolated_html(
							/* translators: %1: the authorized amount, %2: transaction ID of the payment */
								__( 'A payment of %1$s was <strong>started</strong> using WooCommerce Payments (<code>%2$s</code>).', 'woocommerce-payments' ),
								[
									'strong' => '<strong>',
									'code'   => '<code>',
								]
							),
							wc_price( $amount ),
							$intent_id
						);
						$order->add_order_note( $note );
					}

					$response = [
						'result'   => 'success',
						// Include a new nonce for update_order_status to ensure the update order
						// status call works when a guest user creates an account during checkout.
						'redirect' => sprintf(
							'#wcpay-confirm-%s:%s:%s:%s',
							$payment_needed ? 'pi' : 'si',
							$order_id,
							$client_secret,
							wp_create_nonce( 'wcpay_update_order_status_nonce' )
						),
					];
			}
		}

		$order->set_transaction_id( $intent_id );
		$order->update_meta_data( '_intent_id', $intent_id );
		$order->update_meta_data( '_charge_id', $charge_id );
		$order->update_meta_data( '_intention_status', $status );
		WC_Payments_Utils::set_order_intent_currency( $order, $currency );
		$order->save();

		if ( isset( $response ) ) {
			return $response;
		}

		wc_reduce_stock_levels( $order_id );
		if ( isset( $cart ) ) {
			$cart->empty_cart();
		}

		return [
			'result'   => 'success',
			'redirect' => $this->get_return_url( $order ),
		];
	}

	/**
	 * Saves the payment token to the order.
	 *
	 * @param WC_Order         $order The order.
	 * @param WC_Payment_Token $token The token to save.
	 */
	public function add_token_to_order( $order, $token ) {
		$payment_token = $this->get_payment_token( $order );

		// This could lead to tokens being saved twice in an order's payment tokens, but it is needed so that shoppers
		// may re-use a previous card for the same subscription, as we consider the last token to be the active one.
		// We can't remove the previous entry for the token because WC_Order does not support removal of tokens [1] and
		// we can't delete the token as it might be used somewhere else.
		// [1] https://github.com/woocommerce/woocommerce/issues/11857.
		if ( is_null( $payment_token ) || $token->get_id() !== $payment_token->get_id() ) {
			$order->add_payment_token( $token );
		}
	}

	/**
	 * Retrieve payment token from a subscription or order.
	 *
	 * @param WC_Order $order Order or subscription object.
	 *
	 * @return null|WC_Payment_Token Last token associated with order or subscription.
	 */
	protected function get_payment_token( $order ) {
		$order_tokens = $order->get_payment_tokens();
		$token_id     = end( $order_tokens );
		return ! $token_id ? null : WC_Payment_Tokens::get( $token_id );
	}

	/**
	 * Can the order be refunded?
	 *
	 * @param  WC_Order $order Order object.
	 * @return bool
	 */
	public function can_refund_order( $order ) {
		return $order && $order->get_meta( '_charge_id', true );
	}

	/**
	 * Refund a charge.
	 *
	 * @param  int    $order_id - the Order ID to process the refund for.
	 * @param  float  $amount   - the amount to refund.
	 * @param  string $reason   - the reason for refunding.
	 *
	 * @return bool|WP_Error - Whether the refund went through. Returns a WP_Error if an Exception occurs during execution.
	 */
	public function process_refund( $order_id, $amount = null, $reason = '' ) {
		$order    = wc_get_order( $order_id );
		$currency = WC_Payments_Utils::get_order_intent_currency( $order );

		if ( ! $order ) {
			return false;
		}

		// If this order is not captured yet, don't try and refund it. Instead, return an appropriate error message.
		if ( 'requires_capture' === $order->get_meta( '_intention_status', true ) ) {
			return new WP_Error(
				'uncaptured-payment',
				/* translators: an error message which will appear if a user tries to refund an order which is has been authorized but not yet charged. */
				__( "This payment is not captured yet. To cancel this order, please go to 'Order Actions' > 'Cancel Authorization'. To proceed with a refund, please go to 'Order Actions' > 'Capture charge' to charge the payment card, and then trigger a refund via the 'Refund' button.", 'woocommerce-payments' )
			);
		}

		$charge_id = $order->get_meta( '_charge_id', true );

		try {
			if ( is_null( $amount ) ) {
				$refund = $this->payments_api_client->refund_charge( $charge_id );
			} else {
				$refund = $this->payments_api_client->refund_charge( $charge_id, WC_Payments_Utils::prepare_amount( $amount, $order->get_currency() ) );
			}
			$currency = strtoupper( $refund['currency'] );
			Tracker::track_admin( 'wcpay_edit_order_refund_success' );
		} catch ( Exception $e ) {

			$note = sprintf(
				/* translators: %1: the successfully charged amount, %2: error message */
				__( 'A refund of %1$s failed to complete: %2$s', 'woocommerce-payments' ),
				wc_price( $amount, [ 'currency' => $currency ] ),
				$e->getMessage()
			);

			Logger::log( $note );
			$order->add_order_note( $note );

			Tracker::track_admin( 'wcpay_edit_order_refund_failure', [ 'reason' => $note ] );
			return new WP_Error( 'wcpay_edit_order_refund_failure', $e->getMessage() );
		}

		if ( empty( $reason ) ) {
			$note = sprintf(
				/* translators: %1: the successfully charged amount */
				__( 'A refund of %1$s was successfully processed using WooCommerce Payments.', 'woocommerce-payments' ),
				wc_price( $amount, [ 'currency' => $currency ] )
			);
		} else {
			$note = sprintf(
				/* translators: %1: the successfully charged amount, %2: reason */
				__( 'A refund of %1$s was successfully processed using WooCommerce Payments. Reason: %2$s', 'woocommerce-payments' ),
				wc_price( $amount, [ 'currency' => $currency ] ),
				$reason
			);
		}

		$order->add_order_note( $note );

		return true;
	}

	/**
	 * Overrides the original method in woo's WC_Settings_API in order to conditionally render the enabled checkbox.
	 *
	 * @param string $key Field key.
	 * @param array  $data Field data.
	 *
	 * @return string Checkbox markup or empty string.
	 */
	public function generate_checkbox_html( $key, $data ) {
		if ( 'enabled' === $key && ! $this->is_connected() ) {
			return '';
		}

		$in_dev_mode = $this->is_in_dev_mode();

		if ( 'test_mode' === $key && $in_dev_mode ) {
			$data['custom_attributes']['disabled'] = 'disabled';
			$data['label']                         = __( 'Dev mode is active so all transactions will be in test mode. This setting is only available to live accounts.', 'woocommerce-payments' );
		}

		if ( 'enable_logging' === $key && $in_dev_mode ) {
			$data['custom_attributes']['disabled'] = 'disabled';
			$data['label']                         = __( 'Dev mode is active so logging is on by default.', 'woocommerce-payments' );
		}

		return parent::generate_checkbox_html( $key, $data );
	}

	/**
	 * Outputs the container for account status information.
	 *
	 * @return string Container markup or empty if the account is not connected.
	 */
	public function generate_account_status_html() {
		if ( ! $this->is_connected() ) {
			return '';
		}

		ob_start();
		?>
		<tr valign="top">
			<th scope="row">
				<?php echo esc_html( __( 'Account status', 'woocommerce-payments' ) ); ?>
			</th>
			<td>
				<div id="wcpay-account-status-container"></div>
			</td>
		</tr>
		<?php
		return ob_get_clean();
	}

	/**
	 * Generates markup for the fees information section.
	 *
	 * @return string Markup or empty if the account is not connected.
	 */
	public function generate_account_fees_html() {
		if ( ! $this->is_connected() || empty( $this->account->get_fees() ) ) {
			return '';
		}

		ob_start();
		?>
		<tr valign="top">
			<th scope="row">
				<?php echo esc_html( __( 'Base fee', 'woocommerce-payments' ) ); ?>
			</th>
			<td>
				<div id="wcpay-account-fees-container"></div>
			</td>
		</tr>
		<?php
		return ob_get_clean();
	}

	/**
	 * Generates markup for account statement descriptor field.
	 *
	 * @param string $key Field key.
	 * @param array  $data Field data.
	 *
	 * @return string
	 */
	public function generate_account_statement_descriptor_html( $key, $data ) {
		if ( ! $this->is_connected() ) {
			return '';
		}

		return parent::generate_text_html( $key, $data );
	}

	/**
	 * Get option from DB or connected account.
	 *
	 * Overrides parent method to retrieve some options from connected account.
	 *
	 * @param  string $key Option key.
	 * @param  mixed  $empty_value Value when empty.
	 * @return string The value specified for the option or a default value for the option.
	 */
	public function get_option( $key, $empty_value = null ) {
		switch ( $key ) {
			case 'account_statement_descriptor':
				return $this->get_account_statement_descriptor();
			default:
				return parent::get_option( $key, $empty_value );
		}
	}

	/**
	 * Get payment capture type from WCPay settings.
	 *
	 * @return Payment_Capture_Type MANUAL or AUTOMATIC depending on the settings.
	 */
	protected function get_capture_type() {
		return 'yes' === $this->get_option( 'manual_capture' ) ? Payment_Capture_Type::MANUAL() : Payment_Capture_Type::AUTOMATIC();
	}

	/**
	 * Sanitizes plugin settings before saving them in site's DB.
	 *
	 * Filters out some values stored in connected account.
	 *
	 * @param array $settings Plugin settings.
	 * @return array Sanitized settings.
	 */
	public function sanitize_plugin_settings( $settings ) {
		if ( isset( $settings['account_statement_descriptor'] ) ) {
			$this->update_statement_descriptor( $settings['account_statement_descriptor'] );
			unset( $settings['account_statement_descriptor'] );
		}

		return $settings;
	}

	/**
	 * Gets connected account statement descriptor.
	 *
	 * @param mixed $empty_value Empty value to return when not connected or fails to fetch account descriptor.
	 *
	 * @return string Statement descriptor of default value.
	 */
	private function get_account_statement_descriptor( $empty_value = null ) {
		try {
			if ( ! $this->is_connected() ) {
				return $empty_value;
			}

			return $this->account->get_statement_descriptor();
		} catch ( Exception $e ) {
			Logger::error( 'Failed to get account statement descriptor.' . $e );
			return $empty_value;
		}
	}

	/**
	 * Handles statement descriptor update when plugin settings saved.
	 *
	 * Adds error message to display in admin notices in case of failure.
	 *
	 * @param string $statement_descriptor Statement descriptor value.
	 */
	private function update_statement_descriptor( $statement_descriptor ) {
		if ( empty( $statement_descriptor ) ) {
			return;
		}

		$account_settings = [
			'statement_descriptor' => $statement_descriptor,
		];
		$error_message    = $this->account->update_stripe_account( $account_settings );

		if ( is_string( $error_message ) ) {
			$msg = __( 'Failed to update Statement descriptor. ', 'woocommerce-payments' ) . $error_message;
			$this->add_error( $msg );
		}
	}

	/**
	 * Validates statement descriptor value
	 *
	 * @param  string $key Field key.
	 * @param  string $value Posted Value.
	 *
	 * @return string                   Sanitized statement descriptor.
	 * @throws InvalidArgumentException When statement descriptor is invalid.
	 */
	public function validate_account_statement_descriptor_field( $key, $value ) {
		// Since the value is escaped, and we are saving in a place that does not require escaping, apply stripslashes.
		$value = trim( stripslashes( $value ) );

		// Validation can be done with a single regex but splitting into multiple for better readability.
		$valid_length   = '/^.{5,22}$/';
		$has_one_letter = '/^.*[a-zA-Z]+/';
		$no_specials    = '/^[^*"\'<>]*$/';

		if (
			! preg_match( $valid_length, $value ) ||
			! preg_match( $has_one_letter, $value ) ||
			! preg_match( $no_specials, $value )
		) {
			throw new InvalidArgumentException( __( 'Customer bank statement is invalid. Statement should be between 5 and 22 characters long, contain at least single Latin character and does not contain special characters: \' " * &lt; &gt;', 'woocommerce-payments' ) );
		}

		return $value;
	}

	/**
	 * Generate markup for account actions
	 */
	public function generate_account_actions_html() {
		try {
			$stripe_connected = $this->account->try_is_stripe_connected();
			if ( $stripe_connected ) {
				$description = WC_Payments_Utils::esc_interpolated_html(
				/* translators: 1) dashboard login URL */
					'<a>' . __( 'View and edit account details', 'woocommerce-payments' ) . '</a>',
					[
						'a' => '<a href="' . WC_Payments_Account::get_login_url() . '">',
					]
				);
				$description .= wp_kses_post( '<p class="description">' . __( 'You will automatically be <em>signed in to Stripe</em> with your WooCommerce Payments account.', 'woocommerce-payments' ) . '</p>' );
			} else {
				// This should never happen, if the account is not connected the merchant should have been redirected to the onboarding screen.
				// @see WC_Payments_Account::check_stripe_account_status.
				$description = esc_html__( 'Error determining the connection status.', 'woocommerce-payments' );
			}
		} catch ( Exception $e ) {
			// do not render the actions if the server is unreachable.
			$description = esc_html__( 'Error determining the connection status.', 'woocommerce-payments' );
		}

		ob_start();
		?>
		<tr valign="top">
			<th scope="row">
				<?php echo esc_html( __( 'Account', 'woocommerce-payments' ) ); ?>
			</th>
			<td>
				<?php echo $description; // phpcs:ignore WordPress.Security.EscapeOutput.OutputNotEscaped ?>
			</td>
		</tr>
		<?php
		return ob_get_clean();
	}

	/**
	 * Add capture and cancel actions for orders with an authorized charge.
	 *
	 * @param array $actions - Actions to make available in order actions metabox.
	 */
	public function add_order_actions( $actions ) {
		global $theorder;

		if ( $this->id !== $theorder->get_payment_method() ) {
			return $actions;
		}

		if ( 'requires_capture' !== $theorder->get_meta( '_intention_status', true ) ) {
			return $actions;
		}

		$new_actions = [
			'capture_charge'       => __( 'Capture charge', 'woocommerce-payments' ),
			'cancel_authorization' => __( 'Cancel authorization', 'woocommerce-payments' ),
		];

		return array_merge( $new_actions, $actions );
	}

	/**
	 * Capture previously authorized charge.
	 *
	 * @param WC_Order $order - Order to capture charge on.
	 */
	public function capture_charge( $order ) {
		$amount                   = $order->get_total();
		$is_authorization_expired = false;
		$status                   = null;
		$error_message            = null;
		$currency                 = WC_Payments_Utils::get_order_intent_currency( $order );

		try {
			$intent = $this->payments_api_client->capture_intention(
				$order->get_transaction_id(),
				WC_Payments_Utils::prepare_amount( $amount, $order->get_currency() ),
				$this->get_level3_data_from_order( $order )
			);

			$status   = $intent->get_status();
			$currency = $intent->get_currency();

			$order->update_meta_data( '_intention_status', $status );
			$order->save();
		} catch ( API_Exception $e ) {
			try {
				$error_message = $e->getMessage();

				// Fetch the Intent to check if it's already expired and the site missed the "charge.expired" webhook.
				$intent = $this->payments_api_client->get_intent( $order->get_transaction_id() );
				if ( 'canceled' === $intent->get_status() ) {
					$is_authorization_expired = true;
				}
			} catch ( API_Exception $ge ) {
				// Ignore any errors during the intent retrieval, and add the failed capture note below with the
				// original error message.
				$status        = null;
				$error_message = $e->getMessage();
			}
		}

		Tracker::track_admin( 'wcpay_merchant_captured_auth' );

		if ( 'succeeded' === $status ) {
			$note = sprintf(
				WC_Payments_Utils::esc_interpolated_html(
					/* translators: %1: the successfully charged amount */
					__(
						'A payment of %1$s was <strong>successfully captured</strong> using WooCommerce Payments.',
						'woocommerce-payments'
					),
					[ 'strong' => '<strong>' ]
				),
				wc_price( $amount, [ 'currency' => $currency ] )
			);
			$order->add_order_note( $note );
			$order->payment_complete();
		} elseif ( ! empty( $error_message ) ) {
			$note = sprintf(
				WC_Payments_Utils::esc_interpolated_html(
					/* translators: %1: the failed capture amount, %2: error message  */
					__(
						'A capture of %1$s <strong>failed</strong> to complete with the following message: <code>%2$s</code>.',
						'woocommerce-payments'
					),
					[
						'strong' => '<strong>',
						'code'   => '<code>',
					]
				),
				wc_price( $amount, [ 'currency' => $currency ] ),
				esc_html( $error_message )
			);
			$order->add_order_note( $note );
		} else {
			$note = sprintf(
				WC_Payments_Utils::esc_interpolated_html(
					/* translators: %1: the failed capture amount */
					__( 'A capture of %1$s <strong>failed</strong> to complete.', 'woocommerce-payments' ),
					[ 'strong' => '<strong>' ]
				),
				wc_price( $amount, [ 'currency' => $currency ] )
			);
			$order->add_order_note( $note );
		}

		if ( $is_authorization_expired ) {
			WC_Payments_Utils::mark_payment_expired( $order );
		}
	}

	/**
	 * Cancel previously authorized charge.
	 *
	 * @param WC_Order $order - Order to cancel authorization on.
	 */
	public function cancel_authorization( $order ) {
		$status        = null;
		$error_message = null;

		try {
			$intent = $this->payments_api_client->cancel_intention( $order->get_transaction_id() );
			$status = $intent->get_status();
		} catch ( API_Exception $e ) {
			try {
				// Fetch the Intent to check if it's already expired and the site missed the "charge.expired" webhook.
				$intent = $this->payments_api_client->get_intent( $order->get_transaction_id() );
				$status = $intent->get_status();
				if ( 'canceled' !== $status ) {
					$error_message = $e->getMessage();
				}
			} catch ( API_Exception $ge ) {
				// Ignore any errors during the intent retrieval, and add the failed cancellation note below with the
				// original error message.
				$status        = null;
				$error_message = $e->getMessage();
			}
		}

		$order->update_meta_data( '_intention_status', $status );
		$order->save();

		if ( 'canceled' === $status ) {
			$order->update_status(
				'cancelled',
				WC_Payments_Utils::esc_interpolated_html(
					__( 'Payment authorization was successfully <strong>cancelled</strong>.', 'woocommerce-payments' ),
					[ 'strong' => '<strong>' ]
				)
			);
		} elseif ( ! empty( $error_message ) ) {
			$note = sprintf(
				WC_Payments_Utils::esc_interpolated_html(
					/* translators: %1: error message  */
					__(
						'Canceling authorization <strong>failed</strong> to complete with the following message: <code>%1$s</code>.',
						'woocommerce-payments'
					),
					[
						'strong' => '<strong>',
						'code'   => '<code>',
					]
				),
				esc_html( $error_message )
			);
			$order->add_order_note( $note );
		} else {
			$order->add_order_note(
				WC_Payments_Utils::esc_interpolated_html(
					__( 'Canceling authorization <strong>failed</strong> to complete.', 'woocommerce-payments' ),
					[ 'strong' => '<strong>' ]
				)
			);
		}
	}

	/**
	 * Create the level 3 data array to send to Stripe when making a purchase.
	 *
	 * @param WC_Order $order The order that is being paid for.
	 * @return array          The level 3 data to send to Stripe.
	 */
	public function get_level3_data_from_order( $order ) {
		// Get the order items. Don't need their keys, only their values.
		// Order item IDs are used as keys in the original order items array.
		$order_items = array_values( $order->get_items( [ 'line_item', 'fee' ] ) );
		$currency    = $order->get_currency();

		$process_item  = function( $item ) use ( $currency ) {

			// Check to see if it is a WC_Order_Item_Product or a WC_Order_Item_Fee.
			if ( is_a( $item, 'WC_Order_Item_Product' ) ) {
				$subtotal   = $item->get_subtotal();
				$product_id = $item->get_variation_id()
					? $item->get_variation_id()
					: $item->get_product_id();
			} else {
				$subtotal   = $item->get_total();
				$product_id = substr( sanitize_title( $item->get_name() ), 0, 12 );
			}

			$description     = substr( $item->get_name(), 0, 26 );
			$quantity        = $item->get_quantity();
			$unit_cost       = WC_Payments_Utils::prepare_amount( $subtotal / $quantity, $currency );
			$tax_amount      = WC_Payments_Utils::prepare_amount( $item->get_total_tax(), $currency );
			$discount_amount = WC_Payments_Utils::prepare_amount( $subtotal - $item->get_total(), $currency );

			return (object) [
				'product_code'        => (string) $product_id, // Up to 12 characters that uniquely identify the product.
				'product_description' => $description, // Up to 26 characters long describing the product.
				'unit_cost'           => $unit_cost, // Cost of the product, in cents, as a non-negative integer.
				'quantity'            => $quantity, // The number of items of this type sold, as a non-negative integer.
				'tax_amount'          => $tax_amount, // The amount of tax this item had added to it, in cents, as a non-negative integer.
				'discount_amount'     => $discount_amount, // The amount an item was discounted—if there was a sale,for example, as a non-negative integer.
			];
		};
		$items_to_send = array_map( $process_item, $order_items );

		$level3_data = [
			'merchant_reference' => (string) $order->get_id(), // An alphanumeric string of up to  characters in length. This unique value is assigned by the merchant to identify the order. Also known as an “Order ID”.
			'shipping_amount'    => WC_Payments_Utils::prepare_amount( (float) $order->get_shipping_total() + (float) $order->get_shipping_tax(), $currency ), // The shipping cost, in cents, as a non-negative integer.
			'line_items'         => $items_to_send,
		];

		// The customer’s U.S. shipping ZIP code.
		$shipping_address_zip = $order->get_shipping_postcode();
		if ( WC_Payments_Utils::is_valid_us_zip_code( $shipping_address_zip ) ) {
			$level3_data['shipping_address_zip'] = $shipping_address_zip;
		}

		// The merchant’s U.S. shipping ZIP code.
		$store_postcode = get_option( 'woocommerce_store_postcode' );
		if ( WC_Payments_Utils::is_valid_us_zip_code( $store_postcode ) ) {
			$level3_data['shipping_from_zip'] = $store_postcode;
		}

		return $level3_data;
	}

	/**
	 * Handle AJAX request after authenticating payment at checkout.
	 *
	 * This function is used to update the order status after the user has
	 * been asked to authenticate their payment.
	 *
	 * This function is used for both:
	 * - regular checkout
	 * - Pay for Order page
	 *
	 * @throws Exception - If nonce is invalid.
	 */
	public function update_order_status() {
		try {
			$is_nonce_valid = check_ajax_referer( 'wcpay_update_order_status_nonce', false, false );
			if ( ! $is_nonce_valid ) {
				throw new Process_Payment_Exception(
					__( "We're not able to process this payment. Please refresh the page and try again.", 'woocommerce-payments' ),
					'invalid_referrer'
				);
			}

			$order_id = isset( $_POST['order_id'] ) ? absint( $_POST['order_id'] ) : false;
			$order    = wc_get_order( $order_id );
			if ( ! $order ) {
				throw new Process_Payment_Exception(
					__( "We're not able to process this payment. Please try again later.", 'woocommerce-payments' ),
					'order_not_found'
				);
			}

			$intent_id          = $order->get_meta( '_intent_id', true );
			$intent_id_received = isset( $_POST['intent_id'] )
			? sanitize_text_field( wp_unslash( $_POST['intent_id'] ) )
			/* translators: This will be used to indicate an unknown value for an ID. */
			: __( 'unknown', 'woocommerce-payments' );

			if ( empty( $intent_id ) ) {
				throw new Intent_Authentication_Exception(
					__( "We're not able to process this payment. Please try again later.", 'woocommerce-payments' ),
					'empty_intent_id'
				);
			}

			$payment_method_id = isset( $_POST['payment_method_id'] ) ? wc_clean( wp_unslash( $_POST['payment_method_id'] ) ) : '';

			// Check that the intent saved in the order matches the intent used as part of the
			// authentication process. The ID of the intent used is sent with
			// the AJAX request. We are about to use the status of the intent saved in
			// the order, so we need to make sure the intent that was used for authentication
			// is the same as the one we're using to update the status.
			if ( $intent_id !== $intent_id_received ) {
				throw new Intent_Authentication_Exception(
					__( "We're not able to process this payment. Please try again later.", 'woocommerce-payments' ),
					'intent_id_mismatch'
				);
			}

			$amount = $order->get_total();

			if ( $amount > 0 ) {
				// An exception is thrown if an intent can't be found for the given intent ID.
				$intent = $this->payments_api_client->get_intent( $intent_id );
				$status = $intent->get_status();

				switch ( $status ) {
					case 'succeeded':
						$transaction_url = $this->compose_transaction_url( $intent->get_charge_id() );
						$note            = sprintf(
							WC_Payments_Utils::esc_interpolated_html(
								/* translators: %1: the successfully charged amount, %2: transaction ID of the payment */
								__( 'A payment of %1$s was <strong>successfully charged</strong> using WooCommerce Payments (<a>%2$s</a>).', 'woocommerce-payments' ),
								[
									'strong' => '<strong>',
									'a'      => ! empty( $transaction_url ) ? '<a href="' . $transaction_url . '" target="_blank" rel="noopener noreferrer">' : '<code>',
								]
							),
							wc_price( $amount ),
							$intent_id
						);
						$order->add_order_note( $note );

						// The order is successful, so update it to reflect that.
						$order->update_meta_data( '_charge_id', $intent->get_charge_id() );

						$order->payment_complete( $intent_id );
						break;
					case 'requires_capture':
						$transaction_url = $this->compose_transaction_url( $intent->get_charge_id() );
						$note            = sprintf(
							WC_Payments_Utils::esc_interpolated_html(
								/* translators: %1: the authorized amount, %2: transaction ID of the payment */
								__( 'A payment of %1$s was <strong>authorized</strong> using WooCommerce Payments (<a>%2$s</a>).', 'woocommerce-payments' ),
								[
									'strong' => '<strong>',
									'a'      => ! empty( $transaction_url ) ? '<a href="' . $transaction_url . '" target="_blank" rel="noopener noreferrer">' : '<code>',
								]
							),
							wc_price( $amount ),
							$intent_id
						);
						// Save the note separately because if there is no change in status
						// then the note is not saved using WC_Order::set_status.
						$order->add_order_note( $note );

						// The order is successful, so update it to reflect that.
						$order->update_meta_data( '_charge_id', $intent->get_charge_id() );

						$order->set_status( 'on-hold' );
						$order->set_transaction_id( $intent_id );
						break;
					case 'requires_payment_method':
						$transaction_url = $this->compose_transaction_url( $intent->get_charge_id() );
						$note            = sprintf(
							WC_Payments_Utils::esc_interpolated_html(
								/* translators: %1: the authorized amount, %2: transaction ID of the payment */
								__( 'A payment of %1$s <strong>failed</strong> using WooCommerce Payments (<a>%2$s</a>).', 'woocommerce-payments' ),
								[
									'strong' => '<strong>',
									'a'      => ! empty( $transaction_url ) ? '<a href="' . $transaction_url . '" target="_blank" rel="noopener noreferrer">' : '<code>',
								]
							),
							wc_price( $amount ),
							$intent_id
						);
						// Save the note separately because if there is no change in status
						// then the note is not saved using WC_Order::set_status.
						$order->add_order_note( $note );
						$order->set_status( 'failed' );
						break;
				}
			} else {
				// For $0 orders, fetch the Setup Intent instead.
				$intent = $this->payments_api_client->get_setup_intent( $intent_id );
				$status = $intent['status'];

				switch ( $status ) {
					case 'succeeded':
						$order->payment_complete( $intent_id );
						break;
					case 'requires_payment_method':
						$note = sprintf(
							WC_Payments_Utils::esc_interpolated_html(
							/* translators: %1: the authorized amount, %2: transaction ID of the payment */
								__( 'A payment of %1$s <strong>failed</strong> using WooCommerce Payments (<code>%2$s</code>).', 'woocommerce-payments' ),
								[
									'strong' => '<strong>',
									'code'   => '<code>',
								]
							),
							wc_price( $amount ),
							$intent_id
						);
						// Save the note separately because if there is no change in status
						// then the note is not saved using WC_Order::set_status.
						$order->add_order_note( $note );
						$order->set_status( 'failed' );
						break;
				}
			}

			$order->update_meta_data( '_intention_status', $status );
			$order->save();

			if ( 'succeeded' === $status || 'requires_capture' === $status ) {
				wc_reduce_stock_levels( $order_id );
				WC()->cart->empty_cart();

				if ( ! empty( $payment_method_id ) ) {
					try {
						// TODO: Add token to subscriptions related to this order.
						$this->token_service->add_payment_method_to_user( $payment_method_id, wp_get_current_user() );
					} catch ( Exception $e ) {
						// If saving the token fails, log the error message but catch the error to avoid crashing the checkout flow.
						Logger::log( 'Error when saving payment method: ' . $e->getMessage() );
					}
				}

				// Send back redirect URL in the successful case.
				echo wp_json_encode(
					[
						'return_url' => $this->get_return_url( $order ),
					]
				);
				wp_die();
			}
		} catch ( Intent_Authentication_Exception $e ) {
			$error_code = $e->get_error_code();

			switch ( $error_code ) {
				case 'intent_id_mismatch':
				case 'empty_intent_id': // The empty_intent_id case needs the same handling.
					$note = sprintf(
						WC_Payments_Utils::esc_interpolated_html(
							/* translators: %1: transaction ID of the payment or a translated string indicating an unknown ID. */
							__( 'A payment with ID <code>%1$s</code> was used in an attempt to pay for this order. This payment intent ID does not match any payments for this order, so it was ignored and the order was not updated.', 'woocommerce-payments' ),
							[
								'code' => '<code>',
							]
						),
						$intent_id_received
					);
					$order->add_order_note( $note );
					break;
			}

			// Send back error so it can be displayed to the customer.
			echo wp_json_encode(
				[
					'error' => [
						'message' => $e->getMessage(),
					],
				]
			);
			wp_die();
		} catch ( Exception $e ) {
			// Send back error so it can be displayed to the customer.
			echo wp_json_encode(
				[
					'error' => [
						'message' => $e->getMessage(),
					],
				]
			);
			wp_die();
		}
	}

	/**
	 * Add payment method via account screen.
	 *
	 * @throws Add_Payment_Method_Exception If payment method is missing.
	 */
	public function add_payment_method() {
		try {

			// phpcs:ignore WordPress.Security.NonceVerification.Missing
			if ( ! isset( $_POST['wcpay-setup-intent'] ) ) {
				throw new Add_Payment_Method_Exception(
					__( 'A WooCommerce Payments payment method was not provided', 'woocommerce-payments' ),
					'payment_method_intent_not_provided'
				);
			}

			// phpcs:ignore WordPress.Security.NonceVerification.Missing,WordPress.Security.ValidatedSanitizedInput.MissingUnslash
			$setup_intent_id = ! empty( $_POST['wcpay-setup-intent'] ) ? wc_clean( $_POST['wcpay-setup-intent'] ) : false;

			$customer_id = $this->customer_service->get_customer_id_by_user_id( get_current_user_id() );

			if ( ! $setup_intent_id || null === $customer_id ) {
				throw new Add_Payment_Method_Exception(
					__( "We're not able to add this payment method. Please try again later", 'woocommerce-payments' ),
					'invalid_setup_intent_id'
				);
			}

			$setup_intent = $this->payments_api_client->get_setup_intent( $setup_intent_id );

			if ( 'succeeded' !== $setup_intent['status'] ) {
				throw new Add_Payment_Method_Exception(
					__( 'Failed to add the provided payment method. Please try again later', 'woocommerce-payments' ),
					'invalid_response_status'
				);
			}

			$payment_method = $setup_intent['payment_method'];
			$this->token_service->add_payment_method_to_user( $payment_method, wp_get_current_user() );

			return [
				'result'   => 'success',
				'redirect' => wc_get_endpoint_url( 'payment-methods' ),
			];
		} catch ( Exception $e ) {
			wc_add_notice( $e->getMessage(), 'error', [ 'icon' => 'error' ] );
			Logger::log( 'Error when adding payment method: ' . $e->getMessage() );
			return [
				'result' => 'error',
			];
		}
	}

	/**
	 * When an order is created/updated, we want to add an ActionScheduler job to send this data to
	 * the payment server.
	 *
	 * @param int           $order_id  The ID of the order that has been created.
	 * @param WC_Order|null $order     The order that has been created.
	 */
	public function schedule_order_tracking( $order_id, $order = null ) {
		// If Sift is not enabled, exit out and don't do the tracking here.
		if ( ! isset( $this->account->get_fraud_services_config()['sift'] ) ) {
			return;
		}

		// Sometimes the woocommerce_update_order hook might be called with just the order ID parameter,
		// so we need to fetch the order here.
		if ( is_null( $order ) ) {
			$order = wc_get_order( $order_id );
		}

		// We only want to track orders created by our payment gateway, and orders with a payment method set.
		if ( $order->get_payment_method() !== self::GATEWAY_ID || empty( $order->get_meta_data( '_payment_method_id' ) ) ) {
			return;
		}

		// Check whether this is an order we haven't previously tracked a creation event for.
		if ( $order->get_meta( '_new_order_tracking_complete' ) !== 'yes' ) {
			// Schedule the action to send this information to the payment server.
			$this->action_scheduler_service->schedule_job(
				strtotime( '+5 seconds' ),
				'wcpay_track_new_order',
				[ 'order_id' => $order_id ]
			);
		} else {
			// Schedule an update action to send this information to the payment server.
			$this->action_scheduler_service->schedule_job(
				strtotime( '+5 seconds' ),
				'wcpay_track_update_order',
				[ 'order_id' => $order_id ]
			);
		}
	}

	/**
	 * Create a setup intent when adding cards using the my account page.
	 *
	 * @throws Exception - When an error occurs in setup intent creation.
	 */
	public function create_and_confirm_setup_intent() {
		// phpcs:ignore WordPress.Security.NonceVerification.Missing
		$payment_information = Payment_Information::from_payment_request( $_POST );

		// Determine the customer adding the payment method, create one if we don't have one already.
		$user        = wp_get_current_user();
		$customer_id = $this->customer_service->get_customer_id_by_user_id( $user->ID );
		if ( null === $customer_id ) {
			$customer_data = WC_Payments_Customer_Service::map_customer_data( null, new WC_Customer( $user->ID ) );
			$customer_id   = $this->customer_service->create_customer_for_user( $user, $customer_data );
		}

		return $this->payments_api_client->create_and_confirm_setup_intent(
			$payment_information->get_payment_method(),
			$customer_id
		);
	}

	/**
	 * Handle AJAX request for creating a setup intent when adding cards using the my account page.
	 *
	 * @throws Add_Payment_Method_Exception - If nonce or setup intent is invalid.
	 */
	public function create_setup_intent_ajax() {
		try {
			$is_nonce_valid = check_ajax_referer( 'wcpay_create_setup_intent_nonce', false, false );
			if ( ! $is_nonce_valid ) {
				throw new Add_Payment_Method_Exception(
					__( "We're not able to add this payment method. Please refresh the page and try again.", 'woocommerce-payments' ),
					'invalid_referrer'
				);
			}

			$setup_intent = $this->create_and_confirm_setup_intent();

			wp_send_json_success( $setup_intent, 200 );
		} catch ( Exception $e ) {
			// Send back error so it can be displayed to the customer.
			wp_send_json_error(
				[
					'error' => [
						'message' => $e->getMessage(),
					],
				]
			);
		}
	}

	/**
	 * Add a url to the admin order page that links directly to the transactions detail view.
	 *
	 * @since 1.4.0
	 *
	 * @param WC_Order $order The context passed into this function when the user view the order details page in WordPress admin.
	 * @return string
	 */
	public function get_transaction_url( $order ) {
		$charge_id = $order->get_meta( '_charge_id' );
		return $this->compose_transaction_url( $charge_id );
	}

	/**
	 * Composes url for transaction details page.
	 *
	 * @param  string $charge_id Charge id.
	 * @return string            Transaction details page url.
	 */
	private function compose_transaction_url( $charge_id ) {
		if ( empty( $charge_id ) ) {
			return '';
		}

		return add_query_arg(
			[
				'page' => 'wc-admin',
				'path' => '/payments/transactions/details&',
				'id'   => $charge_id,
			],
			admin_url( 'admin.php' )
		);
	}

	/**
	 * Returns a formatted token list for a user.
	 *
	 * @param int $user_id The user ID.
	 */
	protected function get_user_formatted_tokens_array( $user_id ) {
		$tokens = WC_Payment_Tokens::get_tokens(
			[
				'user_id'    => $user_id,
				'gateway_id' => self::GATEWAY_ID,
			]
		);
		return array_map(
			function ( $token ) {
				return [
					'tokenId'         => $token->get_id(),
					'paymentMethodId' => $token->get_token(),
					'brand'           => $token->get_card_type(),
					'last4'           => $token->get_last4(),
					'expiryMonth'     => $token->get_expiry_month(),
					'expiryYear'      => $token->get_expiry_year(),
					'isDefault'       => $token->get_is_default(),
					'displayName'     => $token->get_display_name(),
				];
			},
			array_values( $tokens )
		);
	}

	/**
	 * Checks whether the gateway is enabled.
	 *
	 * @return bool The result.
	 */
	public function is_enabled() {
		return 'yes' === $this->get_option( 'enabled' );
	}

	/**
	 * Disables gateway.
	 */
	public function disable() {
		$this->update_option( 'enabled', 'no' );
	}

	/**
	 * Enables gateway.
	 */
	public function enable() {
		$this->update_option( 'enabled', 'yes' );
	}
}<|MERGE_RESOLUTION|>--- conflicted
+++ resolved
@@ -323,12 +323,9 @@
 			'updateOrderStatusNonce' => wp_create_nonce( 'wcpay_update_order_status_nonce' ),
 			'createSetupIntentNonce' => wp_create_nonce( 'wcpay_create_setup_intent_nonce' ),
 			'genericErrorMessage'    => __( 'There was a problem processing the payment. Please check your email inbox and refresh the page to try again.', 'woocommerce-payments' ),
-<<<<<<< HEAD
-			'forceNetworkSavedCards' => apply_filters( 'wcpay_force_network_saved_cards', false ),
-=======
 			'fraudServices'          => $this->account->get_fraud_services_config(),
 			'features'               => $this->supports,
->>>>>>> d5e64830
+			'forceNetworkSavedCards' => apply_filters( 'wcpay_force_network_saved_cards', false ),
 		];
 	}
 
