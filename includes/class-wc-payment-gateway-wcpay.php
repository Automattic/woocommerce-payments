--- conflicted
+++ resolved
@@ -154,12 +154,9 @@
 		add_action( 'wp_ajax_update_order_status', [ $this, 'update_order_status' ] );
 		add_action( 'wp_ajax_nopriv_update_order_status', [ $this, 'update_order_status' ] );
 
-<<<<<<< HEAD
 		add_action( 'wp_enqueue_scripts', [ $this, 'register_scripts' ] );
-=======
 		add_action( 'wp_ajax_create_setup_intent', [ $this, 'create_setup_intent_ajax' ] );
 		add_action( 'wp_ajax_nopriv_create_setup_intent', [ $this, 'create_setup_intent_ajax' ] );
->>>>>>> d596d6ff
 	}
 
 	/**
@@ -259,7 +256,6 @@
 	}
 
 	/**
-<<<<<<< HEAD
 	 * Generates the configuration values, needed for payment fields.
 	 *
 	 * Isolated as a separate method in order to be avaiable both
@@ -273,6 +269,7 @@
 			'accountId'              => $this->account->get_stripe_account_id(),
 			'ajaxUrl'                => admin_url( 'admin-ajax.php' ),
 			'updateOrderStatusNonce' => wp_create_nonce( 'wcpay_update_order_status_nonce' ),
+			'createSetupIntentNonce' => wp_create_nonce( 'wcpay_create_setup_intent_nonce' ),
 			'genericErrorMessage'    => __( 'There was a problem processing the payment. Please check your email and refresh the page to try again.', 'woocommerce-payments' ),
 		];
 	}
@@ -295,7 +292,10 @@
 			[ 'stripe', 'wc-checkout' ],
 			WC_Payments::get_file_version( 'dist/checkout.js' ),
 			true
-=======
+		);
+	}
+
+	/**
 	 * Displays the save to account checkbox.
 	 */
 	public function save_payment_method_checkbox() {
@@ -306,7 +306,6 @@
 			</p>',
 			esc_attr( $this->id ),
 			esc_html( apply_filters( 'wc_payments_save_to_account_text', __( 'Save payment information to my account for future purchases.', 'woocommerce-payments' ) ) )
->>>>>>> d596d6ff
 		);
 	}
 
@@ -320,18 +319,6 @@
 			$display_tokenization = $this->supports( 'tokenization' ) && is_checkout();
 
 			// Add JavaScript for the payment form.
-<<<<<<< HEAD
-=======
-			$js_config = [
-				'publishableKey'         => $this->account->get_publishable_key( $this->is_in_test_mode() ),
-				'accountId'              => $this->account->get_stripe_account_id(),
-				'ajaxUrl'                => admin_url( 'admin-ajax.php' ),
-				'updateOrderStatusNonce' => wp_create_nonce( 'wcpay_update_order_status_nonce' ),
-				'createSetupIntentNonce' => wp_create_nonce( 'wcpay_create_setup_intent_nonce' ),
-				'genericErrorMessage'    => __( 'There was a problem processing the payment. Please check your email and refresh the page to try again.', 'woocommerce-payments' ),
-			];
-
->>>>>>> d596d6ff
 			// Register Stripe's JavaScript using the same ID as the Stripe Gateway plugin. This prevents this JS being
 			// loaded twice in the event a site has both plugins enabled. We still run the risk of different plugins
 			// loading different versions however. If Stripe release a v4 of their JavaScript, we could consider
@@ -379,9 +366,6 @@
 
 				<div id="wcpay-card-element"></div>
 				<div id="wcpay-errors" role="alert"></div>
-<<<<<<< HEAD
-				<input id="wcpay-payment-method" type="hidden" name="wcpay_payment_method" />
-=======
 				<input id="wcpay-payment-method" type="hidden" name="wcpay-payment-method" />
 
 				<?php
@@ -391,7 +375,6 @@
 				?>
 
 
->>>>>>> d596d6ff
 			</fieldset>
 			<?php
 		} catch ( Exception $e ) {
@@ -598,18 +581,11 @@
 	 */
 	private function get_payment_method_from_request() {
 		// phpcs:disable WordPress.Security.NonceVerification.Missing
-<<<<<<< HEAD
-		if ( ! isset( $_POST['wcpay_payment_method'] ) ) {
-=======
 		if ( empty( $_POST['wcpay-payment-method'] ) && empty( $_POST[ 'wc-' . self::GATEWAY_ID . '-payment-token' ] ) ) {
->>>>>>> d596d6ff
 			// If no payment method is set then stop here with an error.
 			throw new Exception( __( 'Payment method not found.', 'woocommerce-payments' ) );
 		}
 
-<<<<<<< HEAD
-		$payment_method = wc_clean( $_POST['wcpay_payment_method'] ); //phpcs:ignore WordPress.Security.ValidatedSanitizedInput.MissingUnslash
-=======
 		$payment_method = ! empty( $_POST['wcpay-payment-method'] ) ? wc_clean( $_POST['wcpay-payment-method'] ) : null; //phpcs:ignore WordPress.Security.ValidatedSanitizedInput.MissingUnslash
 
 		if ( empty( $payment_method ) ) {
@@ -623,7 +599,6 @@
 			$payment_method = $token->get_token();
 		}
 
->>>>>>> d596d6ff
 		// phpcs:enable WordPress.Security.NonceVerification.Missing
 
 		return $payment_method;
