<?php
/**
 * Class WC_Payment_Gateway_WCPay
 *
 * @package WooCommerce\Payments
 */

if ( ! defined( 'ABSPATH' ) ) {
	exit; // Exit if accessed directly.
}

use WCPay\Constants\Country_Code;
use WCPay\Constants\Fraud_Meta_Box_Type;
use WCPay\Constants\Order_Mode;
use WCPay\Constants\Order_Status;
use WCPay\Constants\Payment_Capture_Type;
use WCPay\Constants\Payment_Initiated_By;
use WCPay\Constants\Intent_Status;
use WCPay\Constants\Payment_Type;
use WCPay\Constants\Payment_Method;
use WCPay\Exceptions\{ Add_Payment_Method_Exception, Amount_Too_Small_Exception, Process_Payment_Exception, Intent_Authentication_Exception, API_Exception, Invalid_Address_Exception};
use WCPay\Core\Server\Request\Cancel_Intention;
use WCPay\Core\Server\Request\Capture_Intention;
use WCPay\Core\Server\Request\Create_And_Confirm_Intention;
use WCPay\Core\Server\Request\Create_And_Confirm_Setup_Intention;
use WCPay\Core\Server\Request\Create_Intention;
use WCPay\Core\Server\Request\Get_Charge;
use WCPay\Core\Server\Request\Get_Intention;
use WCPay\Core\Server\Request\Get_Setup_Intention;
use WCPay\Core\Server\Request\List_Charge_Refunds;
use WCPay\Core\Server\Request\Refund_Charge;
use WCPay\Duplicate_Payment_Prevention_Service;
use WCPay\Fraud_Prevention\Fraud_Prevention_Service;
use WCPay\Fraud_Prevention\Fraud_Risk_Tools;
use WCPay\Internal\Payment\State\AuthenticationRequiredState;
use WCPay\Internal\Payment\State\DuplicateOrderDetectedState;
use WCPay\Internal\Service\DuplicatePaymentPreventionService;
use WCPay\Logger;
use WCPay\Payment_Information;
use WCPay\Payment_Methods\Link_Payment_Method;
use WCPay\WooPay\WooPay_Order_Status_Sync;
use WCPay\WooPay\WooPay_Utilities;
use WCPay\Session_Rate_Limiter;
use WCPay\Tracker;
use WCPay\Internal\Service\PaymentProcessingService;
use WCPay\Internal\Payment\Factor;
use WCPay\Internal\Payment\Router;
use WCPay\Internal\Payment\State\CompletedState;
use WCPay\Internal\Service\Level3Service;
use WCPay\Internal\Service\OrderService;
use WCPay\Payment_Methods\Affirm_Payment_Method;
use WCPay\Payment_Methods\Afterpay_Payment_Method;
use WCPay\Payment_Methods\Bancontact_Payment_Method;
use WCPay\Payment_Methods\Becs_Payment_Method;
use WCPay\Payment_Methods\CC_Payment_Method;
use WCPay\Payment_Methods\Eps_Payment_Method;
use WCPay\Payment_Methods\Giropay_Payment_Method;
use WCPay\Payment_Methods\Ideal_Payment_Method;
use WCPay\Payment_Methods\Klarna_Payment_Method;
use WCPay\Payment_Methods\P24_Payment_Method;
use WCPay\Payment_Methods\Sepa_Payment_Method;
use WCPay\Payment_Methods\Sofort_Payment_Method;
use WCPay\Payment_Methods\UPE_Payment_Method;

/**
 * Gateway class for WooPayments
 */
class WC_Payment_Gateway_WCPay extends WC_Payment_Gateway_CC {

	use WC_Payment_Gateway_WCPay_Subscriptions_Trait;

	/**
	 * Internal ID of the payment gateway.
	 *
	 * @type string
	 */
	const GATEWAY_ID = 'woocommerce_payments';

	const METHOD_ENABLED_KEY = 'enabled';

	/**
	 * Mapping between the client and server accepted params:
	 * - Keys are WCPay client accepted params (in WC_REST_Payments_Settings_Controller).
	 * - Values are WCPay Server accepted params.
	 *
	 * @type array
	 */
	const ACCOUNT_SETTINGS_MAPPING = [
		'account_statement_descriptor'       => 'statement_descriptor',
		'account_statement_descriptor_kanji' => 'statement_descriptor_kanji',
		'account_statement_descriptor_kana'  => 'statement_descriptor_kana',
		'account_business_name'              => 'business_name',
		'account_business_url'               => 'business_url',
		'account_business_support_address'   => 'business_support_address',
		'account_business_support_email'     => 'business_support_email',
		'account_business_support_phone'     => 'business_support_phone',
		'account_branding_logo'              => 'branding_logo',
		'account_branding_icon'              => 'branding_icon',
		'account_branding_primary_color'     => 'branding_primary_color',
		'account_branding_secondary_color'   => 'branding_secondary_color',

		'deposit_schedule_interval'          => 'deposit_schedule_interval',
		'deposit_schedule_weekly_anchor'     => 'deposit_schedule_weekly_anchor',
		'deposit_schedule_monthly_anchor'    => 'deposit_schedule_monthly_anchor',
	];

	const UPDATE_SAVED_PAYMENT_METHOD = 'wcpay_update_saved_payment_method';

	/**
	 * Set a large limit argument for retrieving user tokens.
	 *
	 * @type int
	 */

	const USER_FORMATTED_TOKENS_LIMIT = 100;

	const PROCESS_REDIRECT_ORDER_MISMATCH_ERROR_CODE = 'upe_process_redirect_order_id_mismatched';
	const UPE_APPEARANCE_TRANSIENT                   = 'wcpay_upe_appearance';
	const WC_BLOCKS_UPE_APPEARANCE_TRANSIENT         = 'wcpay_wc_blocks_upe_appearance';

	/**
	 * Client for making requests to the WooCommerce Payments API
	 *
	 * @var WC_Payments_API_Client
	 */
	protected $payments_api_client;

	/**
	 * WC_Payments_Account instance to get information about the account
	 *
	 * @var WC_Payments_Account
	 */
	protected $account;

	/**
	 * WC_Payments_Customer instance for working with customer information
	 *
	 * @var WC_Payments_Customer_Service
	 */
	protected $customer_service;

	/**
	 * WC_Payments_Token instance for working with customer tokens
	 *
	 * @var WC_Payments_Token_Service
	 */
	protected $token_service;

	/**
	 * WC_Payments_Order_Service instance
	 *
	 * @var WC_Payments_Order_Service
	 */
	protected $order_service;

	/**
	 * WC_Payments_Action_Scheduler_Service instance for scheduling ActionScheduler jobs.
	 *
	 * @var WC_Payments_Action_Scheduler_Service
	 */
	private $action_scheduler_service;

	/**
	 * Session_Rate_Limiter instance for limiting failed transactions.
	 *
	 * @var Session_Rate_Limiter
	 */
	protected $failed_transaction_rate_limiter;

	/**
	 * Mapping between capability keys and payment type keys
	 *
	 * @var array
	 */
	protected $payment_method_capability_key_map;

	/**
	 * WooPay utilities.
	 *
	 * @var WooPay_Utilities
	 */
	protected $woopay_util;

	/**
	 * Duplicate payment prevention service.
	 *
	 * @var Duplicate_Payment_Prevention_Service
	 */
	protected $duplicate_payment_prevention_service;

	/**
	 * WC_Payments_Localization_Service instance.
	 *
	 * @var WC_Payments_Localization_Service
	 */
	protected $localization_service;

	/**
	 * WC_Payments_Fraud_Service instance to get information about fraud services.
	 *
	 * @var WC_Payments_Fraud_Service
	 */
	protected $fraud_service;

	/**
	 * UPE Payment Method for gateway.
	 *
	 * @var UPE_Payment_Method
	 */
	protected $payment_method;

	/**
	 * Array mapping payment method string IDs to classes
	 *
	 * @var UPE_Payment_Method[]
	 */
	protected $payment_methods = [];

	/**
	 * Stripe payment method type ID.
	 *
	 * @var string
	 */
	protected $stripe_id;

	/**
	 * WC_Payment_Gateway_WCPay constructor.
	 *
	 * @param WC_Payments_API_Client               $payments_api_client                  - WooCommerce Payments API client.
	 * @param WC_Payments_Account                  $account                              - Account class instance.
	 * @param WC_Payments_Customer_Service         $customer_service                     - Customer class instance.
	 * @param WC_Payments_Token_Service            $token_service                        - Token class instance.
	 * @param WC_Payments_Action_Scheduler_Service $action_scheduler_service             - Action Scheduler service instance.
	 * @param UPE_Payment_Method                   $payment_method                       - Specific UPE_Payment_Method instance for gateway.
	 * @param array                                $payment_methods                      - Array of UPE payment methods.
	 * @param Session_Rate_Limiter|null            $failed_transaction_rate_limiter      - Rate Limiter for failed transactions.
	 * @param WC_Payments_Order_Service            $order_service                        - Order class instance.
	 * @param Duplicate_Payment_Prevention_Service $duplicate_payment_prevention_service - Service for preventing duplicate payments.
	 * @param WC_Payments_Localization_Service     $localization_service                 - Localization service instance.
	 * @param WC_Payments_Fraud_Service            $fraud_service                        - Fraud service instance.
	 */
	public function __construct(
		WC_Payments_API_Client $payments_api_client,
		WC_Payments_Account $account,
		WC_Payments_Customer_Service $customer_service,
		WC_Payments_Token_Service $token_service,
		WC_Payments_Action_Scheduler_Service $action_scheduler_service,
		UPE_Payment_Method $payment_method,
		array $payment_methods,
		Session_Rate_Limiter $failed_transaction_rate_limiter = null,
		WC_Payments_Order_Service $order_service,
		Duplicate_Payment_Prevention_Service $duplicate_payment_prevention_service,
		WC_Payments_Localization_Service $localization_service,
		WC_Payments_Fraud_Service $fraud_service
	) {
		$this->payment_methods = $payment_methods;
		$this->payment_method  = $payment_method;
		$this->stripe_id       = $payment_method->get_id();

		$this->payments_api_client                  = $payments_api_client;
		$this->account                              = $account;
		$this->customer_service                     = $customer_service;
		$this->token_service                        = $token_service;
		$this->action_scheduler_service             = $action_scheduler_service;
		$this->failed_transaction_rate_limiter      = $failed_transaction_rate_limiter;
		$this->order_service                        = $order_service;
		$this->duplicate_payment_prevention_service = $duplicate_payment_prevention_service;
		$this->localization_service                 = $localization_service;
		$this->fraud_service                        = $fraud_service;

		$account_country          = $this->get_account_country();
		$this->id                 = static::GATEWAY_ID;
		$this->icon               = $payment_method->get_icon( $account_country );
		$this->has_fields         = true;
		$this->method_title       = 'WooPayments';
		$this->method_description = __( 'Payments made simple, with no monthly fees - designed exclusively for WooCommerce stores. Accept credit cards, debit cards, and other popular payment methods.', 'woocommerce-payments' );

		$this->title       = $payment_method->get_title( $account_country );
		$this->description = '';
		$this->supports    = [
			'products',
			'refunds',
		];

		if ( 'card' !== $this->stripe_id ) {
			$this->id           = self::GATEWAY_ID . '_' . $this->stripe_id;
			$this->method_title = "WooPayments ($this->title)";
		}

		// Define setting fields.
		$this->form_fields = [
			'enabled'                            => [
				'title'       => __( 'Enable/disable', 'woocommerce-payments' ),
				'label'       => sprintf(
					/* translators: %s: WooPayments */
					__( 'Enable %s', 'woocommerce-payments' ),
					'WooPayments'
				),
				'type'        => 'checkbox',
				'description' => '',
				'default'     => 'no',
			],
			'account_statement_descriptor'       => [
				'type'        => 'account_statement_descriptor',
				'title'       => __( 'Customer bank statement', 'woocommerce-payments' ),
				'description' => WC_Payments_Utils::esc_interpolated_html(
					__( 'Edit the way your store name appears on your customers’ bank statements (read more about requirements <a>here</a>).', 'woocommerce-payments' ),
					[ 'a' => '<a href="https://woo.com/document/woopayments/customization-and-translation/bank-statement-descriptor/" target="_blank" rel="noopener noreferrer">' ]
				),
			],
			'manual_capture'                     => [
				'title'       => __( 'Manual capture', 'woocommerce-payments' ),
				'label'       => __( 'Issue an authorization on checkout, and capture later.', 'woocommerce-payments' ),
				'type'        => 'checkbox',
				'description' => __( 'Charge must be captured within 7 days of authorization, otherwise the authorization and order will be canceled.', 'woocommerce-payments' ),
				'default'     => 'no',
			],
			'saved_cards'                        => [
				'title'       => __( 'Saved cards', 'woocommerce-payments' ),
				'label'       => __( 'Enable payment via saved cards', 'woocommerce-payments' ),
				'type'        => 'checkbox',
				'description' => __( 'If enabled, users will be able to pay with a saved card during checkout. Card details are saved on our platform, not on your store.', 'woocommerce-payments' ),
				'default'     => 'yes',
				'desc_tip'    => true,
			],
			'test_mode'                          => [
				'title'       => __( 'Test mode', 'woocommerce-payments' ),
				'label'       => __( 'Enable test mode', 'woocommerce-payments' ),
				'type'        => 'checkbox',
				'description' => __( 'Simulate transactions using test card numbers.', 'woocommerce-payments' ),
				'default'     => 'no',
				'desc_tip'    => true,
			],
			'enable_logging'                     => [
				'title'       => __( 'Debug log', 'woocommerce-payments' ),
				'label'       => __( 'When enabled debug notes will be added to the log.', 'woocommerce-payments' ),
				'type'        => 'checkbox',
				'description' => '',
				'default'     => 'no',
			],
			'payment_request_details'            => [
				'title'       => __( 'Payment request buttons', 'woocommerce-payments' ),
				'type'        => 'title',
				'description' => '',
			],
			'payment_request'                    => [
				'title'       => __( 'Enable/disable', 'woocommerce-payments' ),
				'label'       => sprintf(
					/* translators: 1) br tag 2) Stripe anchor tag 3) Apple anchor tag */
					__( 'Enable payment request buttons (Apple Pay, Google Pay, and more). %1$sBy using Apple Pay, you agree to %2$s and %3$s\'s Terms of Service.', 'woocommerce-payments' ),
					'<br />',
					'<a href="https://stripe.com/apple-pay/legal" target="_blank">Stripe</a>',
					'<a href="https://developer.apple.com/apple-pay/acceptable-use-guidelines-for-websites/" target="_blank">Apple</a>'
				),
				'type'        => 'checkbox',
				'description' => __( 'If enabled, users will be able to pay using Apple Pay, Google Pay or the Payment Request API if supported by the browser.', 'woocommerce-payments' ),
				'default'     => empty( get_option( 'woocommerce_woocommerce_payments_settings' ) ) ? 'yes' : 'no', // Enable by default for new installations only.
				'desc_tip'    => true,
			],
			'payment_request_button_type'        => [
				'title'       => __( 'Button type', 'woocommerce-payments' ),
				'type'        => 'select',
				'description' => __( 'Select the button type you would like to show.', 'woocommerce-payments' ),
				'default'     => 'buy',
				'desc_tip'    => true,
				'options'     => [
					'default' => __( 'Only icon', 'woocommerce-payments' ),
					'buy'     => __( 'Buy', 'woocommerce-payments' ),
					'donate'  => __( 'Donate', 'woocommerce-payments' ),
					'book'    => __( 'Book', 'woocommerce-payments' ),
				],
			],
			'payment_request_button_theme'       => [
				'title'       => __( 'Button theme', 'woocommerce-payments' ),
				'type'        => 'select',
				'description' => __( 'Select the button theme you would like to show.', 'woocommerce-payments' ),
				'default'     => 'dark',
				'desc_tip'    => true,
				'options'     => [
					'dark'          => __( 'Dark', 'woocommerce-payments' ),
					'light'         => __( 'Light', 'woocommerce-payments' ),
					'light-outline' => __( 'Light-Outline', 'woocommerce-payments' ),
				],
			],
			'payment_request_button_height'      => [
				'title'       => __( 'Button height', 'woocommerce-payments' ),
				'type'        => 'text',
				'description' => __( 'Enter the height you would like the button to be in pixels. Width will always be 100%.', 'woocommerce-payments' ),
				'default'     => '44',
				'desc_tip'    => true,
			],
			'payment_request_button_label'       => [
				'title'       => __( 'Custom button label', 'woocommerce-payments' ),
				'type'        => 'text',
				'description' => __( 'Enter the custom text you would like the button to have.', 'woocommerce-payments' ),
				'default'     => __( 'Buy now', 'woocommerce-payments' ),
				'desc_tip'    => true,
			],
			'payment_request_button_locations'   => [
				'title'             => __( 'Button locations', 'woocommerce-payments' ),
				'type'              => 'multiselect',
				'description'       => __( 'Select where you would like to display the button.', 'woocommerce-payments' ),
				'default'           => [
					'product',
					'cart',
					'checkout',
				],
				'class'             => 'wc-enhanced-select',
				'desc_tip'          => true,
				'options'           => [
					'product'  => __( 'Product', 'woocommerce-payments' ),
					'cart'     => __( 'Cart', 'woocommerce-payments' ),
					'checkout' => __( 'Checkout', 'woocommerce-payments' ),
				],
				'custom_attributes' => [
					'data-placeholder' => __( 'Select pages', 'woocommerce-payments' ),
				],
			],
			'upe_enabled_payment_method_ids'     => [
				'title'   => __( 'Payments accepted on checkout', 'woocommerce-payments' ),
				'type'    => 'multiselect',
				'default' => [ 'card' ],
				'options' => [],
			],
			'payment_request_button_size'        => [
				'title'       => __( 'Size of the button displayed for Express Checkouts', 'woocommerce-payments' ),
				'type'        => 'select',
				'description' => __( 'Select the size of the button.', 'woocommerce-payments' ),
				'default'     => 'medium',
				'desc_tip'    => true,
				'options'     => [
					'small'  => __( 'Small', 'woocommerce-payments' ),
					'medium' => __( 'Medium', 'woocommerce-payments' ),
					'large'  => __( 'Large', 'woocommerce-payments' ),
				],
			],
			'platform_checkout_button_locations' => [
				'title'             => __( 'WooPay button locations', 'woocommerce-payments' ),
				'type'              => 'multiselect',
				'description'       => __( 'Select where you would like to display the button.', 'woocommerce-payments' ),
				'default'           => [
					'product',
					'cart',
					'checkout',
				],
				'class'             => 'wc-enhanced-select',
				'desc_tip'          => true,
				'options'           => [
					'product'  => __( 'Product', 'woocommerce-payments' ),
					'cart'     => __( 'Cart', 'woocommerce-payments' ),
					'checkout' => __( 'Checkout', 'woocommerce-payments' ),
				],
				'custom_attributes' => [
					'data-placeholder' => __( 'Select pages', 'woocommerce-payments' ),
				],
			],
			'platform_checkout_custom_message'   => [ 'default' => __( 'By placing this order, you agree to our [terms] and understand our [privacy_policy].', 'woocommerce-payments' ) ],
		];

		// Capabilities have different keys than the payment method ID's,
		// so instead of appending '_payments' to the end of the ID, it'll be better
		// to have a map for it instead, just in case the pattern changes.
		$this->payment_method_capability_key_map = [
			'sofort'            => 'sofort_payments',
			'giropay'           => 'giropay_payments',
			'bancontact'        => 'bancontact_payments',
			'eps'               => 'eps_payments',
			'ideal'             => 'ideal_payments',
			'p24'               => 'p24_payments',
			'card'              => 'card_payments',
			'sepa_debit'        => 'sepa_debit_payments',
			'au_becs_debit'     => 'au_becs_debit_payments',
			'link'              => 'link_payments',
			'affirm'            => 'affirm_payments',
			'afterpay_clearpay' => 'afterpay_clearpay_payments',
			'klarna'            => 'klarna_payments',
			'jcb'               => 'jcb_payments',
		];

		// WooPay utilities.
		$this->woopay_util = new WooPay_Utilities();

		// Load the settings.
		$this->init_settings();

		// Check if subscriptions are enabled and add support for them.
		$this->maybe_init_subscriptions();

		// If the setting to enable saved cards is enabled, then we should support tokenization and adding payment methods.
		if ( $this->is_saved_cards_enabled() ) {
			array_push( $this->supports, 'tokenization', 'add_payment_method' );
		}
	}

	/**
	 * Initializes this class's WP hooks.
	 *
	 * @return void
	 */
	public function init_hooks() {
		// Only add certain actions/filter if this is the main gateway (i.e. not split UPE).
		if ( self::GATEWAY_ID === $this->id ) {
			add_action( 'woocommerce_order_actions', [ $this, 'add_order_actions' ] );
			add_action( 'woocommerce_order_action_capture_charge', [ $this, 'capture_charge' ] );
			add_action( 'woocommerce_order_action_cancel_authorization', [ $this, 'cancel_authorization' ] );
			add_action( 'woocommerce_order_status_cancelled', [ $this, 'cancel_authorizations_on_order_cancel' ] );

			add_action( 'wp_ajax_update_order_status', [ $this, 'update_order_status' ] );
			add_action( 'wp_ajax_nopriv_update_order_status', [ $this, 'update_order_status' ] );

			add_action( 'wp_ajax_create_setup_intent', [ $this, 'create_setup_intent_ajax' ] );
			add_action( 'wp_ajax_nopriv_create_setup_intent', [ $this, 'create_setup_intent_ajax' ] );

			// Update the current request logged_in cookie after a guest user is created to avoid nonce inconsistencies.
			add_action( 'set_logged_in_cookie', [ $this, 'set_cookie_on_current_request' ] );

			add_action( self::UPDATE_SAVED_PAYMENT_METHOD, [ $this, 'update_saved_payment_method' ], 10, 3 );

			// Update the email field position.
			add_filter( 'woocommerce_billing_fields', [ $this, 'checkout_update_email_field_priority' ], 50 );

			add_action( 'woocommerce_update_order', [ $this, 'schedule_order_tracking' ], 10, 2 );

			add_filter( 'rest_request_before_callbacks', [ $this, 'remove_all_actions_on_preflight_check' ], 10, 3 );
		}

		$this->maybe_init_subscriptions_hooks();
	}

	/**
	 * Displays HTML tags for WC payment gateway radio button content.
	 */
	public function display_gateway_html() {
		?>
			<div class="wcpay-upe-element" data-payment-method-type="<?php echo esc_attr( $this->stripe_id ); ?>"></div>
		<?php
	}

	/**
	 * Renders the credit card input fields needed to get the user's payment information on the checkout page.
	 *
	 * We also add the JavaScript which drives the UI.
	 */
	public function payment_fields() {
		do_action( 'wc_payments_set_gateway', $this->get_selected_stripe_payment_type_id() );
		do_action( 'wc_payments_add_upe_payment_fields' );
	}

	/**
	 * Adds a token to current user from a setup intent id.
	 *
	 * @param string  $setup_intent_id ID of the setup intent.
	 * @param WP_User $user            User to add token to.
	 *
	 * @return WC_Payment_Token_CC|WC_Payment_Token_WCPay_SEPA|null The added token.
	 */
	public function create_token_from_setup_intent( $setup_intent_id, $user ) {
		try {
			$setup_intent_request = Get_Setup_Intention::create( $setup_intent_id );
			/** @var WC_Payments_API_Setup_Intention $setup_intent */ // phpcs:ignore Generic.Commenting.DocComment.MissingShort
			$setup_intent = $setup_intent_request->send();

			$payment_method_id = $setup_intent->get_payment_method_id();
			// TODO: When adding SEPA and Sofort, we will need a new API call to get the payment method and from there get the type.
			// Leaving 'card' as a hardcoded value for now to avoid the extra API call.
			// $payment_method = $this->payment_methods['card'];// Maybe this should be enforced.
			$payment_method = $this->payment_method;

			return $payment_method->get_payment_token_for_user( $user, $payment_method_id );
		} catch ( Exception $e ) {
			wc_add_notice( WC_Payments_Utils::get_filtered_error_message( $e ), 'error', [ 'icon' => 'error' ] );
			Logger::log( 'Error when adding payment method: ' . $e->getMessage() );
		}
	}

	/**
	 * Validate order_id received from the request vs value saved in the intent metadata.
	 * Throw an exception if they're not matched.
	 *
	 * @param  WC_Order $order The received order to process.
	 * @param  array    $intent_metadata The metadata of attached intent to the order.
	 *
	 * @return void
	 * @throws Process_Payment_Exception
	 */
	private function validate_order_id_received_vs_intent_meta_order_id( WC_Order $order, array $intent_metadata ): void {
		$intent_meta_order_id_raw = $intent_metadata['order_id'] ?? '';
		$intent_meta_order_id     = is_numeric( $intent_meta_order_id_raw ) ? intval( $intent_meta_order_id_raw ) : 0;

		if ( $order->get_id() !== $intent_meta_order_id ) {
			Logger::error(
				sprintf(
					'UPE Process Redirect Payment - Order ID mismatched. Received: %1$d. Intent Metadata Value: %2$d',
					$order->get_id(),
					$intent_meta_order_id
				)
			);

			throw new Process_Payment_Exception(
				__( "We're not able to process this payment due to the order ID mismatch. Please try again later.", 'woocommerce-payments' ),
				self::PROCESS_REDIRECT_ORDER_MISMATCH_ERROR_CODE
			);
		}
	}

	/**
	 * Gets payment method settings to pass to client scripts
	 *
	 * @deprecated 5.0.0
	 *
	 * @return array
	 */
	private function get_enabled_payment_method_config() {
		wc_deprecated_function( __FUNCTION__, '5.0.0', 'WC_Payments_Checkout::get_enabled_payment_method_config' );
		return WC_Payments::get_wc_payments_checkout()->get_enabled_payment_method_config();
	}


	/**
	 * If we're in a WooPay preflight check, remove all the checkout order processed
	 * actions to prevent reduce available resources quantity.
	 *
	 * @param mixed           $response The response object.
	 * @param mixed           $handler The handler used for the response.
	 * @param WP_REST_Request $request The request used to generate the response.
	 *
	 * @return mixed
	 */
	public function remove_all_actions_on_preflight_check( $response, $handler, $request ) {
		$payment_data = $this->get_request_payment_data( $request );
		if ( ! empty( $payment_data['is-woopay-preflight-check'] ) ) {
			remove_all_actions( 'woocommerce_store_api_checkout_update_order_meta' );
			remove_all_actions( 'woocommerce_store_api_checkout_order_processed' );
		}

		return $response;
	}

	/**
	 * Gets and formats payment request data.
	 *
	 * @param \WP_REST_Request $request Request object.
	 * @return array
	 */
	private function get_request_payment_data( \WP_REST_Request $request ) {
		static $payment_data = [];
		if ( ! empty( $payment_data ) ) {
			return $payment_data;
		}
		if ( ! empty( $request['payment_data'] ) ) {
			foreach ( $request['payment_data'] as $data ) {
				$payment_data[ sanitize_key( $data['key'] ) ] = wc_clean( $data['value'] );
			}
		}

		return $payment_data;
	}

	/**
	 * Proceed with current request using new login session (to ensure consistent nonce).
	 *
	 * @param string $cookie New cookie value.
	 */
	public function set_cookie_on_current_request( $cookie ) {
		$_COOKIE[ LOGGED_IN_COOKIE ] = $cookie;
	}

	/**
	 * Check if the payment gateway is connected. This method is also used by
	 * external plugins to check if a connection has been established.
	 */
	public function is_connected() {
		return $this->account->is_stripe_connected();
	}

	/**
	 * Checks if the account has not completed onboarding due to users abandoning the process half way.
	 * Also used by WC Core to complete the task "Set up WooPayments".
	 *
	 * @return bool
	 */
	public function is_account_partially_onboarded(): bool {
		return $this->account->is_stripe_connected() && ! $this->account->is_details_submitted();
	}

	/**
	 * Returns true if the gateway needs additional configuration, false if it's ready to use.
	 *
	 * @see WC_Payment_Gateway::needs_setup
	 * @return bool
	 */
	public function needs_setup() {
		if ( ! $this->is_connected() ) {
			return true;
		}

		$account_status = $this->account->get_account_status_data();
		return parent::needs_setup() || ! empty( $account_status['error'] ) || ! $account_status['paymentsEnabled'];
	}

	/**
	 * Returns whether a store that is not in test mode needs to set https
	 * in the checkout
	 *
	 * @return boolean True if needs to set up forced ssl in checkout or https
	 */
	public function needs_https_setup() {
		return ! WC_Payments::mode()->is_test() && ! wc_checkout_is_https();
	}

	/**
	 * Checks if the gateway is enabled, and also if it's configured enough to accept payments from customers.
	 *
	 * Use parent method value alongside other business rules to make the decision.
	 *
	 * @return bool Whether the gateway is enabled and ready to accept payments.
	 */
	public function is_available() {
		$processing_payment_method = $this->payment_methods[ $this->payment_method->get_id() ];
		if ( ! $processing_payment_method->is_enabled_at_checkout( $this->get_account_country() ) ) {
			return false;
		}
		// Disable the gateway if using live mode without HTTPS set up or the currency is not
		// available in the country of the account.
		if ( $this->needs_https_setup() || ! $this->is_available_for_current_currency() ) {
			return false;
		}

		return parent::is_available() && ! $this->needs_setup();
	}

	/**
	 * Overrides the parent method by adding an additional check to see if the tokens list is empty.
	 * If it is, the method avoids displaying the HTML element with an empty line to maintain a clean user interface and remove unnecessary space.
	 *
	 * @return void
	 */
	public function saved_payment_methods() {
		if ( empty( $this->get_tokens() ) ) {
			return;
		}

		parent::saved_payment_methods();
	}

	/**
	 * Checks if the setting to allow the user to save cards is enabled.
	 *
	 * @return bool Whether the setting to allow saved cards is enabled or not.
	 */
	public function is_saved_cards_enabled() {
		return 'yes' === $this->get_option( 'saved_cards' );
	}

	/**
	 * Check if account is eligible for card present.
	 *
	 * @return bool
	 */
	public function is_card_present_eligible(): bool {
		try {
			return $this->account->is_card_present_eligible();
		} catch ( Exception $e ) {
			Logger::error( 'Failed to get account card present eligible. ' . $e );
			return false;
		}
	}

	/**
	 * Check if account is eligible for card testing protection.
	 *
	 * @return bool
	 */
	public function is_card_testing_protection_eligible(): bool {
		try {
			return $this->account->is_card_testing_protection_eligible();
		} catch ( Exception $e ) {
			Logger::error( 'Failed to get account card testing protection eligible. ' . $e );
			return false;
		}
	}

	/**
	 * Checks if the account country is compatible with the current currency.
	 *
	 * @return bool Whether the currency is supported in the country set in the account.
	 */
	public function is_available_for_current_currency() {
		$supported_currencies = $this->account->get_account_customer_supported_currencies();
		$current_currency     = strtolower( get_woocommerce_currency() );

		if ( count( $supported_currencies ) === 0 ) {
			// If we don't have info related to the supported currencies
			// of the country, we won't disable the gateway.
			return true;
		}

		return in_array( $current_currency, $supported_currencies, true );
	}

	/**
	 * Admin Panel Options.
	 */
	public function admin_options() {
		// Add notices to the WooPayments settings page.
		do_action( 'woocommerce_woocommerce_payments_admin_notices' );

		$this->output_payments_settings_screen();
	}

	/**
	 * Generates markup for the settings screen.
	 */
	public function output_payments_settings_screen() {
		// hiding the save button because the react container has its own.
		global $hide_save_button;
		$hide_save_button = true;

		if ( ! empty( $_GET['method'] ) ) : // phpcs:ignore WordPress.Security.NonceVerification.Recommended
			?>
			<div
				id="wcpay-express-checkout-settings-container"
				data-method-id="<?php echo esc_attr( sanitize_text_field( wp_unslash( $_GET['method'] ) ) ); // phpcs:ignore WordPress.Security.NonceVerification.Recommended ?>"
			></div>
<?php else : ?>
			<div id="wcpay-account-settings-container"></div>
			<?php
		endif;
	}

	/**
	 * Log payment errors on Checkout.
	 *
	 * @throws Exception If nonce is not present or invalid or charge ID is empty or order not found.
	 */
	public function log_payment_error_ajax() {
		try {
			$is_nonce_valid = check_ajax_referer( 'wcpay_log_payment_error_nonce', false, false );
			if ( ! $is_nonce_valid ) {
				throw new Exception( 'Invalid request.' );
			}

			$charge_id = isset( $_POST['charge_id'] ) ? wc_clean( wp_unslash( $_POST['charge_id'] ) ) : '';
			if ( empty( $charge_id ) ) {
				throw new Exception( 'Charge ID cannot be empty.' );
			}

			// Get charge data from WCPay Server.
			$request = Get_Charge::create( $charge_id );
			$request->set_hook_args( $charge_id );
			$charge_data = $request->send();
			$order_id    = $charge_data['metadata']['order_id'];

			// Validate Order ID and proceed with logging errors and updating order status.
			$order = wc_get_order( $order_id );
			if ( ! $order ) {
				throw new Exception( 'Order not found. Unable to log error.' );
			}

			$intent_id = $charge_data['payment_intent'] ?? $order->get_meta( '_intent_id' );

			$request = Get_Intention::create( $intent_id );
			$request->set_hook_args( $order );
			$intent = $request->send();

			$intent_status = $intent->get_status();
			$error_message = esc_html( rtrim( $charge_data['failure_message'], '.' ) );

			$this->order_service->mark_payment_failed( $order, $intent_id, $intent_status, $charge_id, $error_message );

			wp_send_json_success();
		} catch ( Exception $e ) {
			wp_send_json_error(
				[
					'error' => [
						'message' => WC_Payments_Utils::get_filtered_error_message( $e ),
					],
				],
				WC_Payments_Utils::get_filtered_error_status_code( $e ),
			);
		}
	}

	/**
	 * Displays the save to account checkbox.
	 *
	 * @param bool $force_checked True if the checkbox must be forced to "checked" state (and invisible).
	 */
	public function save_payment_method_checkbox( $force_checked = false ) {
		$id          = 'wc-' . $this->id . '-new-payment-method';
		$should_hide = $force_checked || $this->should_use_stripe_platform_on_checkout_page();
		?>
		<div <?php echo $should_hide ? 'style="display:none;"' : ''; /* phpcs:ignore WordPress.Security.EscapeOutput.OutputNotEscaped */ ?>>
			<p class="form-row woocommerce-SavedPaymentMethods-saveNew">
				<input id="<?php echo esc_attr( $id ); ?>" name="<?php echo esc_attr( $id ); ?>" type="checkbox" value="true" style="width:auto; vertical-align: middle; position: relative; bottom: 1px;" <?php echo $force_checked ? 'checked' : ''; /* phpcs:ignore WordPress.Security.EscapeOutput.OutputNotEscaped */ ?> />
				<label for="<?php echo esc_attr( $id ); ?>" style="display:inline;">
					<?php echo esc_html( apply_filters( 'wc_payments_save_to_account_text', __( 'Save payment information to my account for future purchases.', 'woocommerce-payments' ) ) ); ?>
				</label>
			</p>
		</div>
		<?php
	}

	/**
	 * Whether we should use the platform account to initialize Stripe on the checkout page.
	 *
	 * @return bool
	 */
	public function should_use_stripe_platform_on_checkout_page() {
		if ( 'card' !== $this->stripe_id ) {
			return false;
		}

		if (
			WC_Payments_Features::is_woopay_eligible() &&
			'yes' === $this->get_option( 'platform_checkout', 'no' ) &&
			( is_checkout() || has_block( 'woocommerce/checkout' ) ) &&
			! is_wc_endpoint_url( 'order-pay' ) &&
			WC()->cart instanceof WC_Cart &&
			! WC()->cart->is_empty() &&
			WC()->cart->needs_payment()
		) {
			return true;
		}

		return false;
	}

	/**
	 * Checks whether the new payment process should be used to pay for a given order.
	 *
	 * @param WC_Order $order Order that's being paid.
	 * @return bool
	 */
	public function should_use_new_process( WC_Order $order ) {
		$order_id = $order->get_id();

		// The new process us under active development, and not ready for production yet.
		if ( ! WC_Payments::mode()->is_dev() ) {
			return false;
		}

		// This array will contain all factors, present during checkout.
		$factors = [
			/**
			 * The new payment process is a factor itself.
			 * Even if no other factors are present, this will make entering
			 * the new payment process possible only if this factor is allowed.
			 */
			Factor::NEW_PAYMENT_PROCESS(),
		];

		// If there is a token in the request, we're using a saved PM.
		// phpcs:ignore WordPress.Security.NonceVerification.Missing
		$using_saved_payment_method = ! empty( Payment_Information::get_token_from_request( $_POST ) );
		if ( $using_saved_payment_method ) {
			$factors[] = Factor::USE_SAVED_PM();
		}

		// The PM should be saved when chosen, or when it's a recurrent payment, but not if already saved.
		$save_payment_method = ! $using_saved_payment_method && (
			// phpcs:ignore WordPress.Security.NonceVerification.Missing
			! empty( $_POST[ 'wc-' . static::GATEWAY_ID . '-new-payment-method' ] )
			|| $this->is_payment_recurring( $order_id )
		);
		if ( $save_payment_method ) {
			$factors[] = Factor::SAVE_PM();
		}

		// In case amount is 0 and we're not saving the payment method, we won't be using intents and can confirm the order payment.
		if (
			apply_filters(
				'wcpay_confirm_without_payment_intent',
				$order->get_total() <= 0 && ! $save_payment_method
			)
		) {
			$factors[] = Factor::NO_PAYMENT();
		}

		// Subscription (both WCPay and WCSubs) if when the order contains one.
		if ( function_exists( 'wcs_order_contains_subscription' ) && wcs_order_contains_subscription( $order_id ) ) {
			$factors[] = Factor::SUBSCRIPTION_SIGNUP();
		}

		// WooPay might change how payment fields were loaded.
		if (
			$this->woopay_util->should_enable_woopay( $this )
			&& $this->woopay_util->should_enable_woopay_on_cart_or_checkout()
		) {
			$factors[] = Factor::WOOPAY_ENABLED();
		}

		// WooPay payments are indicated by the platform checkout intent.
		// phpcs:ignore WordPress.Security.NonceVerification.Missing
		if ( isset( $_POST['platform-checkout-intent'] ) ) {
			$factors[] = Factor::WOOPAY_PAYMENT();
		}

		// Check whether the customer is signining up for a WCPay subscription.
		if (
			function_exists( 'wcs_order_contains_subscription' )
			&& wcs_order_contains_subscription( $order_id )
			&& WC_Payments_Features::should_use_stripe_billing()
		) {
			$factors[] = Factor::WCPAY_SUBSCRIPTION_SIGNUP();
		}

		if ( defined( 'WCPAY_PAYMENT_REQUEST_CHECKOUT' ) && WCPAY_PAYMENT_REQUEST_CHECKOUT ) {
			$factors[] = Factor::PAYMENT_REQUEST();
		}

		$router = wcpay_get_container()->get( Router::class );
		return $router->should_use_new_payment_process( $factors );
	}

	/**
	 * Checks whether the new payment process should be entered,
	 * and if the answer is yes, uses it and returns the result.
	 *
	 * @param WC_Order $order Order that needs payment.
	 * @return array|null     Array if processed, null if the new process is not supported.
	 * @throws Exception      If the payment process could not be completed.
	 */
	public function new_process_payment( WC_Order $order ) {
		$manual_capture = $this->get_capture_type() === Payment_Capture_Type::MANUAL();

		// Important: No factors are provided here, they were meant just for `Feature`.
		$service = wcpay_get_container()->get( PaymentProcessingService::class );
		$state   = $service->process_payment( $order->get_id(), $manual_capture );

		if ( $state instanceof DuplicateOrderDetectedState ) {
			$duplicate_order_return_url = add_query_arg(
				DuplicatePaymentPreventionService::FLAG_PREVIOUS_ORDER_PAID,
				'yes',
				$this->get_return_url( wc_get_order( $state->get_context()->get_duplicate_order_id() ) )
			);

			return [ // nosemgrep: audit.php.wp.security.xss.query-arg -- https://woocommerce.github.io/code-reference/classes/WC-Payment-Gateway.html#method_get_return_url is passed in.
				'result'   => 'success',
				'redirect' => $duplicate_order_return_url,
			];
		}

		if ( $state instanceof CompletedState ) {
			$return_url = $this->get_return_url( $order );
			if ( $state->get_context()->is_detected_authorized_intent() ) {
				$return_url = add_query_arg(
					DuplicatePaymentPreventionService::FLAG_PREVIOUS_SUCCESSFUL_INTENT,
					'yes',
					$return_url
				);
			}

			return [ // nosemgrep: audit.php.wp.security.xss.query-arg -- https://woocommerce.github.io/code-reference/classes/WC-Payment-Gateway.html#method_get_return_url is passed in.
				'result'   => 'success',
				'redirect' => $return_url,
			];
		}

		if ( $state instanceof AuthenticationRequiredState ) {
			$context = $state->get_context();
			return [
				'result'   => 'success',
				'redirect' => $service->get_authentication_redirect_url( $context->get_intent(), $context->get_order_id() ),
			];
		}

		throw new Exception( __( 'The payment process could not be completed.', 'woocommerce-payments' ) );
	}

	/**
	 * Process the payment for a given order.
	 *
	 * @param int $order_id Order ID to process the payment for.
	 *
	 * @return array|null An array with result of payment and redirect URL, or nothing.
	 * @throws Process_Payment_Exception Error processing the payment.
	 * @throws Exception Error processing the payment.
	 */
	public function process_payment( $order_id ) {
		$order = wc_get_order( $order_id );

		// Use the new payment process if allowed.
		if ( $this->should_use_new_process( $order ) ) {
			return $this->new_process_payment( $order );
		}

		try {
			if ( 20 < strlen( $order->get_billing_phone() ) ) {
				throw new Process_Payment_Exception(
					__( 'Invalid phone number.', 'woocommerce-payments' ),
					'invalid_phone_number'
				);
			}
			// Check if session exists before instantiating Fraud_Prevention_Service.
			if ( WC()->session ) {
				$fraud_prevention_service = Fraud_Prevention_Service::get_instance();
				// phpcs:ignore WordPress.Security.NonceVerification.Missing,WordPress.Security.ValidatedSanitizedInput.MissingUnslash,WordPress.Security.ValidatedSanitizedInput.InputNotSanitized
				if ( $fraud_prevention_service->is_enabled() && ! $fraud_prevention_service->verify_token( $_POST['wcpay-fraud-prevention-token'] ?? null ) ) {
					throw new Process_Payment_Exception(
						__( "We're not able to process this payment. Please refresh the page and try again.", 'woocommerce-payments' ),
						'fraud_prevention_enabled'
					);
				}
			}

			if ( $this->failed_transaction_rate_limiter->is_limited() ) {
				throw new Process_Payment_Exception(
					__( 'Your payment was not processed.', 'woocommerce-payments' ),
					'rate_limiter_enabled'
				);
			}

			// The request is a preflight check from WooPay.
			// phpcs:ignore WordPress.Security.NonceVerification.Missing
			if ( ! empty( $_POST['is-woopay-preflight-check'] ) ) {
				// Set the order status to "pending payment".
				$order->update_status( 'pending' );

				// Bail out with success so we don't process the payment now,
				// but still let WooPay continue with the payment processing.
				return [
					'result'   => 'success',
					'redirect' => '',
				];
			}

			$check_session_order = $this->duplicate_payment_prevention_service->check_against_session_processing_order( $order );
			if ( is_array( $check_session_order ) ) {
				return $check_session_order;
			}
			$this->duplicate_payment_prevention_service->maybe_update_session_processing_order( $order_id );

			$check_existing_intention = $this->duplicate_payment_prevention_service->check_payment_intent_attached_to_order_succeeded( $order );
			if ( is_array( $check_existing_intention ) ) {
				return $check_existing_intention;
			}

			$payment_information = $this->prepare_payment_information( $order );
			return $this->process_payment_for_order( WC()->cart, $payment_information );
		} catch ( Exception $e ) {
			// We set this variable to be used in following checks.
			$blocked_due_to_fraud_rules = $e instanceof API_Exception && 'wcpay_blocked_by_fraud_rule' === $e->get_error_code();

			do_action( 'woocommerce_payments_order_failed', $order, $e );

			/**
			 * TODO: Determine how to do this update with Order_Service.
			 * It seems that the status only needs to change in certain instances, and within those instances the intent
			 * information is not added to the order, as shown by tests.
			 */
			if ( ! $blocked_due_to_fraud_rules && ( empty( $payment_information ) || ! $payment_information->is_changing_payment_method_for_subscription() ) ) {
				$order->update_status( Order_Status::FAILED );
			}

			if ( $e instanceof API_Exception && $this->should_bump_rate_limiter( $e->get_error_code() ) ) {
				$this->failed_transaction_rate_limiter->bump();
			}

			if ( $blocked_due_to_fraud_rules ) {
				$this->order_service->mark_order_blocked_for_fraud( $order, '', Intent_Status::CANCELED );
			} elseif ( ! empty( $payment_information ) ) {
				/**
				 * TODO: Move the contents of this else into the Order_Service.
				 */
				/* translators: %1: the failed payment amount, %2: error message  */
				$error_message = __(
					'A payment of %1$s <strong>failed</strong> to complete with the following message: <code>%2$s</code>.',
					'woocommerce-payments'
				);

				$error_details = esc_html( rtrim( $e->getMessage(), '.' ) );

				if ( $e instanceof API_Exception && 'card_error' === $e->get_error_type() ) {
					// If the payment failed with a 'card_error' API exception, initialize the fraud meta box
					// type with ALLOW, because fraud checks are passed, and the payment returned a "card error".
					$this->order_service->set_fraud_meta_box_type_for_order( $order, Fraud_Meta_Box_Type::ALLOW );

					if ( 'incorrect_zip' === $e->get_error_code() ) {
						/* translators: %1: the failed payment amount, %2: error message  */
						$error_message = __(
							'A payment of %1$s <strong>failed</strong>. %2$s',
							'woocommerce-payments'
						);

						$error_details = __(
							'We couldn’t verify the postal code in the billing address. If the issue persists, suggest the customer to reach out to the card issuing bank.',
							'woocommerce-payments'
						);
					}
				}

				$note = sprintf(
					WC_Payments_Utils::esc_interpolated_html(
						$error_message,
						[
							'strong' => '<strong>',
							'code'   => '<code>',
						]
					),
					WC_Payments_Explicit_Price_Formatter::get_explicit_price( wc_price( $order->get_total(), [ 'currency' => $order->get_currency() ] ), $order ),
					$error_details
				);

				$order->add_order_note( $note );
			}

			if ( $e instanceof Process_Payment_Exception && 'rate_limiter_enabled' === $e->get_error_code() ) {
				/**
				 * TODO: Move the contents of this into the Order_Service.
				 */
				$note = sprintf(
					WC_Payments_Utils::esc_interpolated_html(
						/* translators: %1: the failed payment amount */
						__(
							'A payment of %1$s <strong>failed</strong> to complete because of too many failed transactions. A rate limiter was enabled for the user to prevent more attempts temporarily.',
							'woocommerce-payments'
						),
						[
							'strong' => '<strong>',
						]
					),
					WC_Payments_Explicit_Price_Formatter::get_explicit_price( wc_price( $order->get_total(), [ 'currency' => $order->get_currency() ] ), $order )
				);
				$order->add_order_note( $note );
			}

			// Re-throw the exception after setting everything up.
			// This makes the error notice show up both in the regular and block checkout.
			throw new Exception( WC_Payments_Utils::get_filtered_error_message( $e ) );
		}
	}

	/**
	 * Prepares the payment information object.
	 *
	 * @param WC_Order $order The order whose payment will be processed.
	 * @return Payment_Information An object, which describes the payment.
	 */
	protected function prepare_payment_information( $order ) {
		// phpcs:ignore WordPress.Security.NonceVerification.Missing
		$payment_information = Payment_Information::from_payment_request( $_POST, $order, Payment_Type::SINGLE(), Payment_Initiated_By::CUSTOMER(), $this->get_capture_type(), $this->get_payment_method_to_use_for_intent() );
		$payment_information = $this->maybe_prepare_subscription_payment_information( $payment_information, $order->get_id() );

		if ( ! empty( $_POST[ 'wc-' . static::GATEWAY_ID . '-new-payment-method' ] ) ) { // phpcs:ignore WordPress.Security.NonceVerification.Missing
			// During normal orders the payment method is saved when the customer enters a new one and chooses to save it.
			$payment_information->must_save_payment_method_to_store();
		}

		if ( $this->woopay_util->should_save_platform_customer() ) {
			do_action( 'woocommerce_payments_save_user_in_woopay' );
			$payment_information->must_save_payment_method_to_platform();
		}

		return $payment_information;
	}

	/**
	 * Update the customer details with the incoming order data, in a CRON job.
	 *
	 * @param \WC_Order $order        WC order id.
	 * @param string    $customer_id  The customer id to update details for.
	 * @param bool      $is_test_mode Whether to run the CRON job in test mode.
	 * @param bool      $is_woopay    Whether CRON job was queued from WooPay.
	 */
	public function update_customer_with_order_data( $order, $customer_id, $is_test_mode = false, $is_woopay = false ) {
		// Since this CRON job may have been created in test_mode, when the CRON job runs, it
		// may lose the test_mode context. So, instead, we pass that context when creating
		// the CRON job and apply the context here.
		$apply_test_mode_context = function () use ( $is_test_mode ) {
			return $is_test_mode;
		};
		add_filter( 'wcpay_test_mode', $apply_test_mode_context );

		$user = $order->get_user();
		if ( false === $user ) {
			$user = wp_get_current_user();
		}

		// Since this function will run in a CRON job, "wp_get_current_user()" will default
		// to user with ID of 0. So, instead, we replace it with the user from the $order,
		// when updating a WooPay user.
		$apply_order_user_email = function ( $params ) use ( $user, $is_woopay ) {
			if ( $is_woopay ) {
				$params['email'] = $user->user_email;
			}

			return $params;
		};
		add_filter( 'wcpay_api_request_params', $apply_order_user_email, 20, 1 );

		// Update the existing customer with the current order details.
		$customer_data = WC_Payments_Customer_Service::map_customer_data( $order, new WC_Customer( $user->ID ) );
		$this->customer_service->update_customer_for_user( $customer_id, $user, $customer_data );
	}

	/**
	 * Manages customer details held on WCPay server for WordPress user associated with an order.
	 *
	 * @param WC_Order $order   WC Order object.
	 * @param array    $options Additional options to apply.
	 *
	 * @return array First element is the new or updated WordPress user, the second element is the WCPay customer ID.
	 */
	protected function manage_customer_details_for_order( $order, $options = [] ) {
		$user = $order->get_user();
		if ( false === $user ) {
			$user = wp_get_current_user();
		}

		// Determine the customer making the payment, create one if we don't have one already.
		$customer_id = $this->customer_service->get_customer_id_by_user_id( $user->ID );

		if ( null === $customer_id ) {
			$customer_data = WC_Payments_Customer_Service::map_customer_data( $order, new WC_Customer( $user->ID ) );
			// Create a new customer.
			$customer_id = $this->customer_service->create_customer_for_user( $user, $customer_data );
		} else {
			// Update the customer with order data async.
			$this->update_customer_with_order_data( $order, $customer_id, WC_Payments::mode()->is_test(), $options['is_woopay'] ?? false );
		}

		return [ $user, $customer_id ];
	}

	/**
	 * Update the saved payment method information with checkout values, in a CRON job.
	 *
	 * @param string $payment_method The payment method to update.
	 * @param int    $order_id       WC order id.
	 * @param bool   $is_test_mode   Whether to run the CRON job in test mode.
	 */
	public function update_saved_payment_method( $payment_method, $order_id, $is_test_mode = false ) {
		// Since this CRON job may have been created in test_mode, when the CRON job runs, it
		// may lose the test_mode context. So, instead, we pass that context when creating
		// the CRON job and apply the context here.
		$apply_test_mode_context = function () use ( $is_test_mode ) {
			return $is_test_mode;
		};
		add_filter( 'wcpay_test_mode', $apply_test_mode_context );

		$order = wc_get_order( $order_id );

		try {
			$this->customer_service->update_payment_method_with_billing_details_from_order( $payment_method, $order );
		} catch ( Exception $e ) {
			// If updating the payment method fails, log the error message.
			Logger::log( 'Error when updating saved payment method: ' . $e->getMessage() );
		}
	}

	/**
	 * Process the payment for a given order.
	 *
	 * @param WC_Cart|null              $cart Cart.
	 * @param WCPay\Payment_Information $payment_information Payment info.
	 * @param bool                      $scheduled_subscription_payment Used to determinate is scheduled subscription payment to add more fields into API request.
	 *
	 * @return array|null                      An array with result of payment and redirect URL, or nothing.
	 * @throws API_Exception
	 * @throws Intent_Authentication_Exception When the payment intent could not be authenticated.
	 * @throws \WCPay\Core\Exceptions\Server\Request\Extend_Request_Exception When request class filter filed to extend request class because of incompatibility.
	 * @throws \WCPay\Core\Exceptions\Server\Request\Immutable_Parameter_Exception When immutable parameter gets changed in request class.
	 * @throws \WCPay\Core\Exceptions\Server\Request\Invalid_Request_Parameter_Exception When you send incorrect request value via setters.
	 */
	public function process_payment_for_order( $cart, $payment_information, $scheduled_subscription_payment = false ) {
		$order                                       = $payment_information->get_order();
		$save_payment_method_to_store                = $payment_information->should_save_payment_method_to_store();
		$is_changing_payment_method_for_subscription = $payment_information->is_changing_payment_method_for_subscription();

		$order_id = $order->get_id();
		$amount   = $order->get_total();
		$metadata = $this->get_metadata_from_order( $order, $payment_information->get_payment_type() );

		$customer_details_options   = [
			'is_woopay' => filter_var( $metadata['paid_on_woopay'] ?? false, FILTER_VALIDATE_BOOLEAN ),
		];
		list( $user, $customer_id ) = $this->manage_customer_details_for_order( $order, $customer_details_options );

		// Update saved payment method async to include billing details, if missing.
		if ( $payment_information->is_using_saved_payment_method() ) {
			$this->action_scheduler_service->schedule_job(
				time(),
				self::UPDATE_SAVED_PAYMENT_METHOD,
				[
					'payment_method' => $payment_information->get_payment_method(),
					'order_id'       => $order->get_id(),
					'is_test_mode'   => WC_Payments::mode()->is_test(),
				]
			);
		}

		$intent_failed  = false;
		$payment_needed = $amount > 0;

		// Make sure that we attach the payment method and the customer ID to the order meta data.
		$payment_method = $payment_information->get_payment_method();
		$this->order_service->set_payment_method_id_for_order( $order, $payment_method );
		$this->order_service->set_customer_id_for_order( $order, $customer_id );
		$order->update_meta_data( WC_Payments_Order_Service::WCPAY_MODE_META_KEY, WC_Payments::mode()->is_test() ? Order_Mode::TEST : Order_Mode::PRODUCTION );

		// In case amount is 0 and we're not saving the payment method, we won't be using intents and can confirm the order payment.
		if ( apply_filters( 'wcpay_confirm_without_payment_intent', ! $payment_needed && ! $save_payment_method_to_store ) ) {
			$order->payment_complete();

			if ( $payment_information->is_using_saved_payment_method() ) {
				// We need to make sure the saved payment method is saved to the order so we can
				// charge the payment method for a future payment.
				$this->add_token_to_order( $order, $payment_information->get_payment_token() );
			}

			if ( $is_changing_payment_method_for_subscription && $payment_information->is_using_saved_payment_method() ) {
				$payment_token = $payment_information->get_payment_token();
				$note          = sprintf(
					WC_Payments_Utils::esc_interpolated_html(
						/* translators: %1: the last 4 digit of the credit card */
						__( 'Payment method is changed to: <strong>Credit card ending in %1$s</strong>.', 'woocommerce-payments' ),
						[
							'strong' => '<strong>',
						]
					),
					$payment_token instanceof WC_Payment_Token_CC ? $payment_token->get_last4() : '----'
				);
				$order->add_order_note( $note );

				do_action( 'woocommerce_payments_changed_subscription_payment_method', $order, $payment_token );
			}

			$order->set_payment_method_title( __( 'Credit / Debit Card', 'woocommerce-payments' ) );
			$order->save();

			return [
				'result'   => 'success',
				'redirect' => $this->get_return_url( $order ),
			];
		}

		if ( $payment_needed ) {
			$converted_amount = WC_Payments_Utils::prepare_amount( $amount, $order->get_currency() );
			$currency         = strtolower( $order->get_currency() );

			// Try catching the error without reaching the API.
			$minimum_amount = WC_Payments_Utils::get_cached_minimum_amount( $currency );
			if ( $minimum_amount > $converted_amount ) {
				$e = new Amount_Too_Small_Exception( 'Amount too small', $minimum_amount, $currency, 400 );
				throw new Exception( WC_Payments_Utils::get_filtered_error_message( $e ) );
			}

			$payment_methods = $this->get_payment_method_types( $payment_information );
			// The sanitize_user call here is deliberate: it seems the most appropriate sanitization function
			// for a string that will only contain latin alphanumeric characters and underscores.
			// phpcs:ignore WordPress.Security.NonceVerification.Missing
			$woopay_intent_id = sanitize_user( wp_unslash( $_POST['platform-checkout-intent'] ?? '' ), true );

			// Initializing the intent variable here to ensure we don't try to use an undeclared
			// variable later.
			$intent = null;
			if ( ! empty( $woopay_intent_id ) ) {
				// If the intent is included in the request use that intent.
				$request = Get_Intention::create( $woopay_intent_id );
				$request->set_hook_args( $order );
				$intent = $request->send();

				$intent_meta_order_id_raw = $intent->get_metadata()['order_id'] ?? '';
				$intent_meta_order_id     = is_numeric( $intent_meta_order_id_raw ) ? intval( $intent_meta_order_id_raw ) : 0;
				if ( $intent_meta_order_id !== $order_id ) {
					throw new Intent_Authentication_Exception(
						sprintf(
							/* translators: %s: metadata. We do not need to translate WooPayMeta */
							esc_html( __( 'We\'re not able to process this payment. Please try again later. WooPayMeta: intent_meta_order_id: %1$s, order_id: %2$s', 'woocommerce-payments' ) ),
							esc_attr( $intent_meta_order_id ),
							esc_attr( $order_id ),
						),
						'order_id_mismatch'
					);
				}
			}

			if ( empty( $intent ) ) {
				$request = Create_And_Confirm_Intention::create();
				$request->set_amount( $converted_amount );
				$request->set_currency_code( $currency );
				$request->set_payment_method( $payment_information->get_payment_method() );
				$request->set_customer( $customer_id );
				$request->set_capture_method( $payment_information->is_using_manual_capture() );
				$request->set_metadata( $metadata );
				$request->set_level3( $this->get_level3_data_from_order( $order ) );
				$request->set_off_session( $payment_information->is_merchant_initiated() );
				$request->set_payment_methods( $payment_methods );
				$request->set_cvc_confirmation( $payment_information->get_cvc_confirmation() );
				$request->set_hook_args( $payment_information );
				// Add specific payment method parameters to the request.
				$this->modify_create_intent_parameters_when_processing_payment( $request, $payment_information, $order );

				// The below if-statement ensures the support for UPE payment methods.
				if ( $this->upe_needs_redirection( $payment_methods ) ) {
					$request->set_return_url(
						wp_sanitize_redirect(
							esc_url_raw(
								add_query_arg(
									[
										'wc_payment_method' => self::GATEWAY_ID,
										'_wpnonce' => wp_create_nonce( 'wcpay_process_redirect_order_nonce' ),
									],
									$this->get_return_url( $order )
								)
							)
						)
					);
				}

				// Make sure that setting fingerprint is performed after setting metadata because metadata will override any values you set before for metadata param.
				$request->set_fingerprint( $payment_information->get_fingerprint() );
				if ( $save_payment_method_to_store ) {
					$request->setup_future_usage();
				}
				if ( $scheduled_subscription_payment ) {
					$mandate = $this->get_mandate_param_for_renewal_order( $order );
					if ( $mandate ) {
						$request->set_mandate( $mandate );
					}
				}

				// For Stripe Link & SEPA, we must create mandate to acknowledge that terms have been shown to customer.
				if ( $this->is_mandate_data_required() ) {
					$request->set_mandate_data( $this->get_mandate_data() );
				}

				/** @var WC_Payments_API_Payment_Intention $intent */ // phpcs:ignore Generic.Commenting.DocComment.MissingShort
				$intent = $request->send();
			}

			$intent_id     = $intent->get_id();
			$status        = $intent->get_status();
			$charge        = $intent->get_charge();
			$charge_id     = $charge ? $charge->get_id() : null;
			$client_secret = $intent->get_client_secret();
			$currency      = $intent->get_currency();
			$next_action   = $intent->get_next_action();
			$processing    = $intent->get_processing();
			// We update the payment method ID server side when it's necessary to clone payment methods,
			// for example when saving a payment method to a platform customer account. When this happens
			// we need to make sure the payment method on the order matches the one on the merchant account
			// not the one on the platform account. The payment method ID is updated on the order further
			// down.
			$payment_method = $intent->get_payment_method_id() ?? $payment_method;

			if ( Intent_Status::REQUIRES_ACTION === $status && $payment_information->is_merchant_initiated() ) {
				// Allow 3rd-party to trigger some action if needed.
				do_action( 'woocommerce_woocommerce_payments_payment_requires_action', $order, $intent_id, $payment_method, $customer_id, $charge_id, $currency );
				$this->order_service->mark_payment_failed( $order, $intent_id, $status, $charge_id );
			}
		} else {
			// phpcs:ignore WordPress.Security.NonceVerification.Missing
			$woopay_intent_id = sanitize_user( wp_unslash( $_POST['platform-checkout-intent'] ?? '' ), true );

			if ( ! empty( $woopay_intent_id ) ) {
				// If the setup intent is included in the request use that intent.
				$setup_intent_request = Get_Setup_Intention::create( $woopay_intent_id );
				/** @var WC_Payments_API_Setup_Intention $setup_intent */ // phpcs:ignore Generic.Commenting.DocComment.MissingShort
				$intent = $setup_intent_request->send();

				$intent_metadata          = $intent->get_metadata();
				$intent_meta_order_id_raw = $intent_metadata['order_id'] ?? '';
				$intent_meta_order_id     = is_numeric( $intent_meta_order_id_raw ) ? intval( $intent_meta_order_id_raw ) : 0;

				if ( $intent_meta_order_id !== $order_id ) {
					throw new Intent_Authentication_Exception(
						__( "We're not able to process this payment. Please try again later.", 'woocommerce-payments' ),
						'order_id_mismatch'
					);
				}
			} else {
				$save_user_in_woopay = false;

				if ( $this->woopay_util->should_save_platform_customer() ) {
					$save_user_in_woopay = true;
					$metadata_from_order = apply_filters(
						'wcpay_metadata_from_order',
						[
							'customer_email' => $order->get_billing_email(),
						],
						$order
					);
					$metadata            = array_merge( (array) $metadata_from_order, (array) $metadata ); // prioritize metadata from mobile app.

					do_action( 'woocommerce_payments_save_user_in_woopay' );
				}

				// For $0 orders, we need to save the payment method using a setup intent.
				$request = Create_And_Confirm_Setup_Intention::create();
				$request->set_customer( $customer_id );
				$request->set_payment_method( $payment_information->get_payment_method() );
				$request->set_metadata( $metadata );
				$request->assign_hook( 'wcpay_create_and_confirm_setup_intention_request' );
				$request->set_hook_args( $payment_information, false, $save_user_in_woopay );

				if (
					Payment_Method::CARD === $this->get_selected_stripe_payment_type_id() &&
					in_array( Payment_Method::LINK, $this->get_upe_enabled_payment_method_ids(), true )
					) {
					$request->set_payment_method_types( $this->get_payment_method_types( $payment_information ) );
					$request->set_mandate_data( $this->get_mandate_data() );
				}

				/** @var WC_Payments_API_Setup_Intention $intent */ // phpcs:ignore Generic.Commenting.DocComment.MissingShort
				$intent = $request->send();
			}

			$intent_id     = $intent->get_id();
			$status        = $intent->get_status();
			$charge_id     = '';
			$charge        = null;
			$client_secret = $intent->get_client_secret();
			$currency      = $order->get_currency();
			$next_action   = $intent->get_next_action();
			$processing    = [];
		}

		if ( ! empty( $intent ) ) {
			if ( ! $intent->is_authorized() ) {
				$intent_failed = true;
			}

			if ( $save_payment_method_to_store && ! $intent_failed ) {
				try {
					$token = null;

					// For WooPay checkouts, we may provide a platform payment method from `$payment_information`, but we need
					// to return a connected payment method. So we should always retrieve the payment method from the intent.
					$payment_method_id = $intent->get_payment_method_id();

					// Handle orders that are paid via WooPay and contain subscriptions.
					if ( $order->get_meta( 'is_woopay' ) && function_exists( 'wcs_order_contains_subscription' ) && wcs_order_contains_subscription( $order ) ) {

						$customer_tokens = WC_Payment_Tokens::get_customer_tokens( $order->get_user_id(), self::GATEWAY_ID );

						// Use the existing token if we already have one for the incoming payment method.
						foreach ( $customer_tokens as $saved_token ) {
							if ( $saved_token->get_token() === $payment_method_id ) {
								$token = $saved_token;
								break;
							}
						}
					}

					// Store a new token if we're not paying for a subscription in WooPay,
					// or if we are, but we didn't find a stored token for the selected payment method.
					if ( empty( $token ) ) {
						$token = $this->token_service->add_payment_method_to_user( $payment_method_id, $user );
					}
					$payment_information->set_token( $token );
				} catch ( Exception $e ) {
					// If saving the token fails, log the error message but catch the error to avoid crashing the checkout flow.
					Logger::log( 'Error when saving payment method: ' . $e->getMessage() );
				}
			}

			if ( $payment_information->is_using_saved_payment_method() ) {
				$token = $payment_information->get_payment_token();
				$this->add_token_to_order( $order, $token );

				if ( $order->get_meta( '_woopay_has_subscription' ) ) {
					$token->update_meta_data( 'is_attached_to_subscription', '1' );
					$token->save_meta_data();
				}
			}

			if ( Intent_Status::REQUIRES_ACTION === $status ) {
				if ( isset( $next_action['type'] ) && 'redirect_to_url' === $next_action['type'] && ! empty( $next_action['redirect_to_url']['url'] ) ) {
					$response = [
						'result'   => 'success',
						'redirect' => $next_action['redirect_to_url']['url'],
					];
				} else {
					$response = [
						'result'         => 'success',
						// Include a new nonce for update_order_status to ensure the update order
						// status call works when a guest user creates an account during checkout.
						'redirect'       => sprintf(
							'#wcpay-confirm-%s:%s:%s:%s',
							$payment_needed ? 'pi' : 'si',
							$order_id,
							WC_Payments_Utils::encrypt_client_secret( $this->account->get_stripe_account_id(), $client_secret ),
							wp_create_nonce( 'wcpay_update_order_status_nonce' )
						),
						// Include the payment method ID so the Blocks integration can save cards.
						'payment_method' => $payment_information->get_payment_method(),
					];
				}
			}
		}

		$this->order_service->attach_intent_info_to_order( $order, $intent );
		$this->attach_exchange_info_to_order( $order, $charge_id );
		if ( Intent_Status::SUCCEEDED === $status ) {
			$this->duplicate_payment_prevention_service->remove_session_processing_order( $order->get_id() );
		}
		$this->order_service->update_order_status_from_intent( $order, $intent );
		$this->order_service->attach_transaction_fee_to_order( $order, $charge );

		$this->maybe_add_customer_notification_note( $order, $processing );

		if ( isset( $response ) ) {
			return $response;
		}

		wc_reduce_stock_levels( $order_id );
		if ( isset( $cart ) ) {
			$cart->empty_cart();
		}

		if ( $payment_needed ) {
			$charge                 = $intent ? $intent->get_charge() : null;
			$payment_method_details = $charge ? $charge->get_payment_method_details() : [];
			$payment_method_type    = $payment_method_details ? $payment_method_details['type'] : null;

			if ( $order->get_meta( 'is_woopay' ) && 'card' === $payment_method_type && isset( $payment_method_details['card']['last4'] ) ) {
				$order->add_meta_data( 'last4', $payment_method_details['card']['last4'], true );
				$order->save_meta_data();
			}
		} else {
			$payment_method_details = false;
			$payment_method_type    = $intent->get_payment_method_type();
		}

		if ( empty( $_POST['payment_request_type'] ) ) { // phpcs:ignore WordPress.Security.NonceVerification
			$this->set_payment_method_title_for_order( $order, $payment_method_type, $payment_method_details );
		}

		return [
			'result'   => 'success',
			'redirect' => $this->get_return_url( $order ),
		];
	}

		/**
		 * Check for a redirect payment method on order received page or setup intent on payment methods page.
		 */
	public function maybe_process_upe_redirect() {
		if ( $this->is_payment_methods_page() ) {
			// If a payment method was added using UPE, we need to clear the cache and notify the user.
			if ( $this->is_setup_intent_success_creation_redirection() ) {
					wc_add_notice( __( 'Payment method successfully added.', 'woocommerce-payments' ) );
					$user = wp_get_current_user();
					$this->customer_service->clear_cached_payment_methods_for_user( $user->ID );
			}
			return;
		}

		if ( ! is_order_received_page() ) {
			return;
		}

		$payment_method = isset( $_GET['wc_payment_method'] ) ? wc_clean( wp_unslash( $_GET['wc_payment_method'] ) ) : '';
		if ( self::GATEWAY_ID !== $payment_method ) {
			return;
		}

		$is_nonce_valid = check_admin_referer( 'wcpay_process_redirect_order_nonce' );
		if ( ! $is_nonce_valid || empty( $_GET['wc_payment_method'] ) ) {
			return;
		}

		if ( ! empty( $_GET['payment_intent_client_secret'] ) ) {
			$intent_id_from_request = isset( $_GET['payment_intent'] ) ? wc_clean( wp_unslash( $_GET['payment_intent'] ) ) : '';
		} elseif ( ! empty( $_GET['setup_intent_client_secret'] ) ) {
			$intent_id_from_request = isset( $_GET['setup_intent'] ) ? wc_clean( wp_unslash( $_GET['setup_intent'] ) ) : '';
		} else {
			return;
		}

		$order_id               = absint( get_query_var( 'order-received' ) );
		$order_key_from_request = isset( $_GET['key'] ) ? wc_clean( wp_unslash( $_GET['key'] ) ) : '';
		$save_payment_method    = isset( $_GET['save_payment_method'] ) ? 'yes' === wc_clean( wp_unslash( $_GET['save_payment_method'] ) ) : false;

		if ( empty( $intent_id_from_request ) || empty( $order_id ) || empty( $order_key_from_request ) ) {
			return;
		}

		$order = wc_get_order( $order_id );

		if ( ! is_a( $order, 'WC_Order' ) ) {
			// the ID of non-existing order was passed in.
			return;
		}

		if ( $order->get_order_key() !== $order_key_from_request ) {
			// Valid return url should have matching order key.
			return;
		}

		// Perform additional checks for non-zero-amount. For zero-amount orders, we can't compare intents because they are not attached to the order at this stage.
		// Once https://github.com/Automattic/woocommerce-payments/issues/6575 is closed, this check can be applied for zero-amount orders as well.
		if ( $order->get_total() > 0 && ! $this->is_proper_intent_used_with_order( $order, $intent_id_from_request ) ) {
			return;
		}

		$this->process_redirect_payment( $order, $intent_id_from_request, $save_payment_method );
	}

	/**
	 * Processes redirect payments.
	 *
	 * @param WC_Order $order The order being processed.
	 * @param string   $intent_id The Stripe setup/payment intent ID for the order payment.
	 * @param bool     $save_payment_method Boolean representing whether payment method for order should be saved.
	 *
	 * @throws Process_Payment_Exception When the payment intent has an error.
	 */
	public function process_redirect_payment( $order, $intent_id, $save_payment_method ) {
		try {
			$order_id = $order->get_id();
			if ( $order->has_status(
				[
					Order_Status::PROCESSING,
					Order_Status::COMPLETED,
					Order_Status::ON_HOLD,
				]
			) ) {
				return;
			}

			Logger::log( "Begin processing UPE redirect payment for order {$order_id} for the amount of {$order->get_total()}" );

			// Get user/customer for order.
			list( $user, $customer_id ) = $this->manage_customer_details_for_order( $order );

			$payment_needed = 0 < $order->get_total();

			// Get payment intent to confirm status.
			if ( $payment_needed ) {
				$request = Get_Intention::create( $intent_id );
				$request->set_hook_args( $order );
				/** @var WC_Payments_API_Payment_Intention $intent */ // phpcs:ignore Generic.Commenting.DocComment.MissingShort
				$intent                 = $request->send();
				$client_secret          = $intent->get_client_secret();
				$status                 = $intent->get_status();
				$charge                 = $intent->get_charge();
				$charge_id              = $charge ? $charge->get_id() : null;
				$currency               = $intent->get_currency();
				$payment_method_id      = $intent->get_payment_method_id();
				$payment_method_details = $charge ? $charge->get_payment_method_details() : [];
				$payment_method_type    = $this->get_payment_method_type_from_payment_details( $payment_method_details );
				$error                  = $intent->get_last_payment_error();

				// This check applies to payment intents only due to two reasons:
				// (1) metadata is missed for setup intents. See https://github.com/Automattic/woocommerce-payments/issues/6575.
				// (2) most issues so far affect only payment intents.
				$intent_metadata = is_array( $intent->get_metadata() ) ? $intent->get_metadata() : [];
				$this->validate_order_id_received_vs_intent_meta_order_id( $order, $intent_metadata );
			} else {
				$request = Get_Setup_Intention::create( $intent_id );
				/** @var WC_Payments_API_Setup_Intention $intent */ // phpcs:ignore Generic.Commenting.DocComment.MissingShort
				$intent                 = $request->send();
				$client_secret          = $intent->get_client_secret();
				$status                 = $intent->get_status();
				$charge_id              = '';
				$charge                 = null;
				$currency               = $order->get_currency();
				$payment_method_id      = $intent->get_payment_method_id();
				$payment_method_details = false;
				$payment_method_type    = $intent->get_payment_method_type();
				$error                  = $intent->get_last_setup_error();
			}

			if ( ! empty( $error ) ) {
				Logger::log( 'Error when processing payment: ' . $error['message'] );
				throw new Process_Payment_Exception(
					__( "We're not able to process this payment. Please try again later.", 'woocommerce-payments' ),
					'upe_payment_intent_error'
				);
			} else {
				$payment_method = $this->get_selected_payment_method( $payment_method_type );
				if ( ! $payment_method ) {
					return;
				}

				if ( $save_payment_method && $payment_method->is_reusable() ) {
					try {
						$token = $payment_method->get_payment_token_for_user( $user, $payment_method_id );
						$this->add_token_to_order( $order, $token );
					} catch ( Exception $e ) {
						// If saving the token fails, log the error message but catch the error to avoid crashing the checkout flow.
						Logger::log( 'Error when saving payment method: ' . $e->getMessage() );
					}
				}

				$this->order_service->attach_intent_info_to_order( $order, $intent );
				$this->attach_exchange_info_to_order( $order, $charge_id );
				if ( Intent_Status::SUCCEEDED === $status ) {
					$this->duplicate_payment_prevention_service->remove_session_processing_order( $order->get_id() );
				}
				$this->order_service->update_order_status_from_intent( $order, $intent );
				$this->set_payment_method_title_for_order( $order, $payment_method_type, $payment_method_details );
				$this->order_service->attach_transaction_fee_to_order( $order, $charge );

				if ( Intent_Status::REQUIRES_ACTION === $status ) {
					// I don't think this case should be possible, but just in case...
					$next_action = $intent->get_next_action();
					if ( isset( $next_action['type'] ) && 'redirect_to_url' === $next_action['type'] && ! empty( $next_action['redirect_to_url']['url'] ) ) {
						wp_safe_redirect( $next_action['redirect_to_url']['url'] );
						exit;
					} else {
						$redirect_url = sprintf(
							'#wcpay-confirm-%s:%s:%s:%s',
							$payment_needed ? 'pi' : 'si',
							$order_id,
							WC_Payments_Utils::encrypt_client_secret( $this->account->get_stripe_account_id(), $client_secret ),
							wp_create_nonce( 'wcpay_update_order_status_nonce' )
						);
						wp_safe_redirect( $redirect_url );
						exit;
					}
				}
			}
		} catch ( Exception $e ) {
			Logger::log( 'Error: ' . $e->getMessage() );

			$is_order_id_mismatched_exception =
				is_a( $e, Process_Payment_Exception::class )
				&& self::PROCESS_REDIRECT_ORDER_MISMATCH_ERROR_CODE === $e->get_error_code();

			// If the order ID mismatched exception is thrown, do not mark the order as failed.
			// Because the outcome of the payment intent is for another order, not for the order processed here.
			if ( ! $is_order_id_mismatched_exception ) {
				// Confirm our needed variables are set before using them due to there could be a server issue during the get_intent process.
				$status    = $status ?? null;
				$charge_id = $charge_id ?? null;

				/* translators: localized exception message */
				$message = sprintf( __( 'UPE payment failed: %s', 'woocommerce-payments' ), $e->getMessage() );
				$this->order_service->mark_payment_failed( $order, $intent_id, $status, $charge_id, $message );
			}

			wc_add_notice( WC_Payments_Utils::get_filtered_error_message( $e ), 'error' );

			$redirect_url = wc_get_checkout_url();
			if ( $is_order_id_mismatched_exception ) {
				$redirect_url = add_query_arg( self::PROCESS_REDIRECT_ORDER_MISMATCH_ERROR_CODE, 'yes', $redirect_url );
			}
			wp_safe_redirect( $redirect_url );
			exit;
		}
	}

	/**
	 * Mandate must be shown and acknowledged by customer before deferred intent UPE payment can be processed.
	 * This applies to SEPA and Link payment methods.
	 * https://stripe.com/docs/payments/finalize-payments-on-the-server
	 *
	 * @return boolean True if mandate must be shown and acknowledged by customer before deferred intent UPE payment can be processed, false otherwise.
	 */
	public function is_mandate_data_required() {
		$is_stripe_link_enabled = Payment_Method::CARD === $this->get_selected_stripe_payment_type_id() && in_array( Payment_Method::LINK, $this->get_upe_enabled_payment_method_ids(), true );
		$is_sepa_debit_payment  = Payment_Method::SEPA === $this->get_selected_stripe_payment_type_id();

		return $is_stripe_link_enabled || $is_sepa_debit_payment;
	}

	/**
	 * Get the payment method chosen by the customer for the payment processing.
	 * This payment method is needed in case of the deferred intent creation flow only, because this is the only time when the current gateway might process payments other than of the card type.
	 * Payment method is only one in case of the deferred intent creation flow, hence the first element of the array is returned.
	 *
	 * @return string|null Payment method to use for the intent.
	 */
	public function get_payment_method_to_use_for_intent() {
		$requested_payment_method = sanitize_text_field( wp_unslash( $_POST['payment_method'] ?? '' ) ); // phpcs:ignore WordPress.Security.NonceVerification
		return $this->get_payment_methods_from_gateway_id( $requested_payment_method )[0];
	}

	/**
	 * Get payment method types to attach to intention request.
	 *
	 * @param Payment_Information $payment_information Payment information object for transaction.
	 * @return array List of payment methods.
	 */
	public function get_payment_method_types( $payment_information ) : array {
		$requested_payment_method = sanitize_text_field( wp_unslash( $_POST['payment_method'] ?? '' ) ); // phpcs:ignore WordPress.Security.NonceVerification
		$token                    = $payment_information->get_payment_token();

		if ( ! empty( $requested_payment_method ) ) {
			// All checkout requests should contain $_POST context, so we check this first.
			$payment_methods = $this->get_payment_methods_from_gateway_id( $requested_payment_method );
		} elseif ( ! is_null( $token ) ) {
			// If $_POST is empty, this may be a subscription renewal, where saved payment token will be present instead.
			$order           = $payment_information->get_order();
			$order_id        = $order instanceof WC_Order ? $order->get_id() : null;
			$payment_methods = $this->get_payment_methods_from_gateway_id( $token->get_gateway_id(), $order_id );
		} else {
			// Final fallback case, if all else fails.
			$payment_methods = WC_Payments::get_gateway()->get_payment_method_ids_enabled_at_checkout( null, true );
		}

		return $payment_methods;
	}

	/**
	 * Get the payment methods used in the request.
	 *
	 * @param string $gateway_id ID of processing payment gateway.
	 * @param int    $order_id ID of related order, if applicable.
	 * @return array List of payment methods.
	 */
	public function get_payment_methods_from_gateway_id( $gateway_id, $order_id = null ) {
		$split_upe_gateway_prefix = self::GATEWAY_ID . '_';
		// If $gateway_id begins with `woocommerce_payments_` payment method is a split UPE LPM.
		// Otherwise, $gateway_id must be `woocommerce_payments`.
		if ( substr( $gateway_id, 0, strlen( $split_upe_gateway_prefix ) ) === $split_upe_gateway_prefix ) {
			return [ str_replace( $split_upe_gateway_prefix, '', $gateway_id ) ];
		}

		$eligible_payment_methods = WC_Payments::get_gateway()->get_payment_method_ids_enabled_at_checkout( $order_id, true );

		// If $gateway_id is `woocommerce_payments`, this must be the CC gateway.
		// We only need to return single `card` payment method, adding `link` since Stripe Link is also supported.
		$payment_methods = [ Payment_Method::CARD ];
		if ( in_array( Payment_Method::LINK, $eligible_payment_methods, true ) ) {
			$payment_methods[] = Payment_Method::LINK;
		}

		return $payment_methods;
	}

	/**
	 * Get values for Stripe mandate_data parameter
	 *
	 * @return array mandate_data values to use in request.
	 */
	private function get_mandate_data() {
		return [
			'customer_acceptance' => [
				'type'   => 'online',
				'online' => [
					'ip_address' => WC_Geolocation::get_ip_address(),
					'user_agent' => 'WooCommerce Payments/' . WCPAY_VERSION_NUMBER . '; ' . get_bloginfo( 'url' ),
				],
			],
		];
	}

	/**
	 * Set formatted readable payment method title for order,
	 * using payment method details from accompanying charge.
	 *
	 * @param \WC_Order  $order WC Order being processed.
	 * @param string     $payment_method_type Stripe payment method key.
	 * @param array|bool $payment_method_details Array of payment method details from charge or false.
	 */
	public function set_payment_method_title_for_order( $order, $payment_method_type, $payment_method_details ) {
		$payment_method = $this->get_selected_payment_method( $payment_method_type );
		if ( ! $payment_method ) {
			return;
		}

		$payment_method_title = $payment_method->get_title( $this->get_account_country(), $payment_method_details );

		$payment_gateway = in_array( $payment_method->get_id(), [ Payment_Method::CARD, Payment_Method::LINK ], true ) ? self::GATEWAY_ID : self::GATEWAY_ID . '_' . $payment_method_type;

		$order->set_payment_method( $payment_gateway );
		$order->set_payment_method_title( $payment_method_title );
		$order->save();
	}

	/**
	 * Prepares Stripe metadata for a given order. The metadata later injected into intents, and
	 * used in transactions listing/details. If merchant connects an account to new store, listing/details
	 * keeps working even if orders are not available anymore - the metadata provides needed details.
	 *
	 * @param WC_Order     $order        Order being processed.
	 * @param Payment_Type $payment_type Enum stating whether payment is single or recurring.
	 *
	 * @return array Array of keyed metadata values.
	 */
	protected function get_metadata_from_order( $order, $payment_type ) {
		$service = wcpay_get_container()->get( OrderService::class );
		return $service->get_payment_metadata( $order->get_id(), $payment_type );
	}

	/**
	 * Given the charge data, checks if there was an exchange and adds it to the given order as metadata
	 *
	 * @param WC_Order $order The order to update.
	 * @param string   $charge_id ID of the charge to attach data from.
	 */
	public function attach_exchange_info_to_order( $order, $charge_id ) {
		if ( empty( $charge_id ) ) {
			return;
		}

		$currency_store   = strtolower( get_option( 'woocommerce_currency' ) );
		$currency_order   = strtolower( $order->get_currency() );
		$currency_account = strtolower( $this->account->get_account_default_currency() );

		// If the default currency for the store is different from the currency for the merchant's Stripe account,
		// the conversion rate provided by Stripe won't make sense, so we should not attach it to the order meta data
		// and instead we'll rely on the _wcpay_multi_currency_order_exchange_rate meta key for analytics.
		if ( $currency_store !== $currency_account ) {
			return;
		}

		if ( $currency_order !== $currency_account ) {
			// We check that the currency used in the order is different than the one set in the WC Payments account
			// to avoid requesting the charge if not needed.
			$request = Get_Charge::create( $charge_id );
			$request->set_hook_args( $charge_id );
			$charge = $request->send();

			$exchange_rate = $charge['balance_transaction']['exchange_rate'] ?? null;
			if ( isset( $exchange_rate ) ) {
				$exchange_rate = WC_Payments_Utils::interpret_string_exchange_rate( $exchange_rate, $currency_order, $currency_account );
				$order->update_meta_data( '_wcpay_multi_currency_stripe_exchange_rate', $exchange_rate );
				$order->save_meta_data();
			}
		}
	}

	/**
	 * Saves the payment token to the order.
	 *
	 * @param WC_Order         $order The order.
	 * @param WC_Payment_Token $token The token to save.
	 */
	public function add_token_to_order( $order, $token ) {
		$payment_token = $this->get_payment_token( $order );

		// This could lead to tokens being saved twice in an order's payment tokens, but it is needed so that shoppers
		// may re-use a previous card for the same subscription, as we consider the last token to be the active one.
		// We can't remove the previous entry for the token because WC_Order does not support removal of tokens [1] and
		// we can't delete the token as it might be used somewhere else.
		// [1] https://github.com/woocommerce/woocommerce/issues/11857.
		if ( is_null( $payment_token ) || $token->get_id() !== $payment_token->get_id() ) {
			$order->add_payment_token( $token );
		}

		$this->maybe_add_token_to_subscription_order( $order, $token );
	}

	/**
	 * Retrieve payment token from a subscription or order.
	 *
	 * @param WC_Order $order Order or subscription object.
	 *
	 * @return null|WC_Payment_Token Last token associated with order or subscription.
	 */
	protected function get_payment_token( $order ) {
		$order_tokens = $order->get_payment_tokens();
		$token_id     = end( $order_tokens );
		return ! $token_id ? null : WC_Payment_Tokens::get( $token_id );
	}

	/**
	 * Can the order be refunded?
	 *
	 * @param  WC_Order $order Order object.
	 * @return bool
	 */
	public function can_refund_order( $order ) {
		return $order && $this->order_service->get_charge_id_for_order( $order );
	}

	/**
	 * Refund a charge.
	 *
	 * @param  int    $order_id - the Order ID to process the refund for.
	 * @param  float  $amount   - the amount to refund.
	 * @param  string $reason   - the reason for refunding.
	 *
	 * @return bool|WP_Error - Whether the refund went through. Returns a WP_Error if an Exception occurs during execution.
	 */
	public function process_refund( $order_id, $amount = null, $reason = '' ) {
		$order = wc_get_order( $order_id );

		if ( ! $order ) {
			return false;
		}

		// If this order is not captured yet, don't try and refund it. Instead, return an appropriate error message.
		if ( Intent_Status::REQUIRES_CAPTURE === $this->order_service->get_intention_status_for_order( $order ) ) {
			return new WP_Error(
				'uncaptured-payment',
				/* translators: an error message which will appear if a user tries to refund an order which is has been authorized but not yet charged. */
				__( "This payment is not captured yet. To cancel this order, please go to 'Order Actions' > 'Cancel authorization'. To proceed with a refund, please go to 'Order Actions' > 'Capture charge' to charge the payment card, and then trigger a refund via the 'Refund' button.", 'woocommerce-payments' )
			);
		}

		// Refund without an amount is a no-op, but required to succeed in
		// case merchant needs it to re-stock order items.
		if ( '0.00' === sprintf( '%0.2f', $amount ?? 0 ) ) {
			return true;
		}

		// If the entered amount is not valid stop without making a request.
		if ( $amount < 0 || $amount > $order->get_total() ) {
			return new WP_Error(
				'invalid-amount',
				__( 'The refund amount is not valid.', 'woocommerce-payments' )
			);
		}

		$charge_id = $this->order_service->get_charge_id_for_order( $order );
		$currency  = $this->order_service->get_wcpay_intent_currency_for_order( $order );

		try {
			// If the payment method is Interac, the refund already exists (refunded via Mobile app).
			$is_refunded_off_session = Payment_Method::INTERAC_PRESENT === $this->get_payment_method_type_for_order( $order );
			if ( $is_refunded_off_session ) {
				$refund_amount              = WC_Payments_Utils::prepare_amount( $amount ?? $order->get_total(), $order->get_currency() );
				$list_charge_refund_request = List_Charge_Refunds::create();
				$list_charge_refund_request->set_charge( $charge_id );

				$list_charge_refund_response = $list_charge_refund_request->send();

				$refunds = array_filter(
					$list_charge_refund_response['data'] ?? [],
					static function ( $refund ) use ( $refund_amount ) {
							return 'succeeded' === $refund['status'] && $refund_amount === $refund['amount'];
					}
				);

				if ( [] === $refunds ) {

					return new WP_Error(
						'wcpay_edit_order_refund_not_possible',
						__( 'You shall refund this payment in the same application where the payment was made.', 'woocommerce-payments' )
					);
				}

				$refund = array_pop( $refunds );
			} else {
				$refund_request = Refund_Charge::create();
				$refund_request->set_charge( $charge_id );
				if ( null !== $amount ) {
					$refund_request->set_amount( WC_Payments_Utils::prepare_amount( $amount, $order->get_currency() ) );
				}
				// These are reasons supported by Stripe https://stripe.com/docs/api/refunds/create#create_refund-reason.
				if ( in_array( $reason, [ 'duplicate', 'fraudulent', 'requested_by_customer' ], true ) ) {
					$refund_request->set_reason( $reason );
				}
				$refund = $refund_request->send();
			}
			$currency = strtoupper( $refund['currency'] );
			Tracker::track_admin( 'wcpay_edit_order_refund_success' );
		} catch ( Exception $e ) {

			$note = sprintf(
				/* translators: %1: the successfully charged amount, %2: error message */
				__( 'A refund of %1$s failed to complete: %2$s', 'woocommerce-payments' ),
				WC_Payments_Explicit_Price_Formatter::get_explicit_price( wc_price( $amount, [ 'currency' => $currency ] ), $order ),
				$e->getMessage()
			);

			Logger::log( $note );
			$order->add_order_note( $note );
			$this->order_service->set_wcpay_refund_status_for_order( $order, 'failed' );
			$order->save();

			Tracker::track_admin( 'wcpay_edit_order_refund_failure', [ 'reason' => $note ] );
			return new WP_Error( 'wcpay_edit_order_refund_failure', $e->getMessage() );
		}

		if ( empty( $reason ) ) {
			$note = sprintf(
				WC_Payments_Utils::esc_interpolated_html(
					/* translators: %1: the successfully charged amount, %2: WooPayments, %3: refund id */
					__( 'A refund of %1$s was successfully processed using %2$s (<code>%3$s</code>).', 'woocommerce-payments' ),
					[
						'code' => '<code>',
					]
				),
				WC_Payments_Explicit_Price_Formatter::get_explicit_price( wc_price( $amount, [ 'currency' => $currency ] ), $order ),
				'WooPayments',
				$refund['id']
			);
		} else {
			$note = sprintf(
				WC_Payments_Utils::esc_interpolated_html(
					/* translators: %1: the successfully charged amount, %2: WooPayments, %3: reason, %4: refund id */
					__( 'A refund of %1$s was successfully processed using %2$s. Reason: %3$s. (<code>%4$s</code>)', 'woocommerce-payments' ),
					[
						'code' => '<code>',
					]
				),
				WC_Payments_Explicit_Price_Formatter::get_explicit_price( wc_price( $amount, [ 'currency' => $currency ] ), $order ),
				'WooPayments',
				$reason,
				$refund['id']
			);
		}

		// Get the last created WC refund from order and save WCPay refund id as meta.
		$wc_last_refund = WC_Payments_Utils::get_last_refund_from_order_id( $order_id );
		if ( $wc_last_refund ) {
			$this->order_service->set_wcpay_refund_id_for_order( $wc_last_refund, $refund['id'] );
			$this->order_service->set_wcpay_refund_transaction_id_for_order( $wc_last_refund, $refund['balance_transaction'] );
			$wc_last_refund->save_meta_data();
		}

		$order->add_order_note( $note );
		$this->order_service->set_wcpay_refund_status_for_order( $order, 'successful' );
		$order->save();

		return true;
	}

	/**
	 * Checks whether a refund through the gateway has already failed.
	 *
	 * @param WC_Order $order The order to check.
	 * @return boolean
	 */
	public function has_refund_failed( $order ) {
		return 'failed' === $this->order_service->get_wcpay_refund_status_for_order( $order );
	}

	/**
	 * Gets the payment method type used for an order, if any
	 *
	 * @param WC_Order $order The order to get the payment method type for.
	 *
	 * @return string
	 */
	private function get_payment_method_type_for_order( $order ): string {
		$payment_method_details = [];
		if ( $this->order_service->get_payment_method_id_for_order( $order ) ) {
			$payment_method_id      = $this->order_service->get_payment_method_id_for_order( $order );
			$payment_method_details = $this->payments_api_client->get_payment_method( $payment_method_id );
		} elseif ( $this->order_service->get_intent_id_for_order( $order ) ) {
			$payment_intent_id = $this->order_service->get_intent_id_for_order( $order );

			$request = Get_Intention::create( $payment_intent_id );
			$request->set_hook_args( $order );

			$payment_intent = $request->send();

			$charge                 = $payment_intent ? $payment_intent->get_charge() : null;
			$payment_method_details = $charge ? $charge->get_payment_method_details() : [];
		}

		return $payment_method_details['type'] ?? 'unknown';
	}

	/**
	 * Overrides the original method in woo's WC_Settings_API in order to conditionally render the enabled checkbox.
	 *
	 * @param string $key Field key.
	 * @param array  $data Field data.
	 *
	 * @return string Checkbox markup or empty string.
	 */
	public function generate_checkbox_html( $key, $data ) {
		if ( 'enabled' === $key && ! $this->is_connected() ) {
			return '';
		}

		$in_dev_mode = WC_Payments::mode()->is_dev();

		if ( 'test_mode' === $key && $in_dev_mode ) {
			$data['custom_attributes']['disabled'] = 'disabled';
			$data['label']                         = __( 'Sandbox mode is active so all transactions will be in test mode. This setting is only available to live accounts.', 'woocommerce-payments' );
		}

		if ( 'enable_logging' === $key && $in_dev_mode ) {
			$data['custom_attributes']['disabled'] = 'disabled';
			$data['label']                         = __( 'Sandbox mode is active so logging is on by default.', 'woocommerce-payments' );
		}

		return parent::generate_checkbox_html( $key, $data );
	}

	/**
	 * Generates markup for account statement descriptor field.
	 *
	 * @param string $key Field key.
	 * @param array  $data Field data.
	 *
	 * @return string
	 */
	public function generate_account_statement_descriptor_html( $key, $data ) {
		if ( ! $this->is_connected() ) {
			return '';
		}

		return parent::generate_text_html( $key, $data );
	}

	/**
	 * Get option from DB or connected account.
	 *
	 * Overrides parent method to retrieve some options from connected account.
	 *
	 * @param  string $key           Option key.
	 * @param  mixed  $empty_value   Value when empty.
	 * @return string|array|int|bool The value specified for the option or a default value for the option.
	 */
	public function get_option( $key, $empty_value = null ) {
		switch ( $key ) {
			case 'enabled':
				return parent::get_option( static::METHOD_ENABLED_KEY, $empty_value );
			case 'account_country':
				return $this->get_account_country();
			case 'account_statement_descriptor':
				return $this->get_account_statement_descriptor();
			case 'account_statement_descriptor_kanji':
				return $this->get_account_statement_descriptor_kanji();
			case 'account_statement_descriptor_kana':
				return $this->get_account_statement_descriptor_kana();
			case 'account_business_name':
				return $this->get_account_business_name();
			case 'account_business_url':
				return $this->get_account_business_url();
			case 'account_business_support_address':
				return $this->get_account_business_support_address();
			case 'account_business_support_email':
				return $this->get_account_business_support_email();
			case 'account_business_support_phone':
				return $this->get_account_business_support_phone();
			case 'account_branding_logo':
				return $this->get_account_branding_logo();
			case 'account_branding_icon':
				return $this->get_account_branding_icon();
			case 'account_branding_primary_color':
				return $this->get_account_branding_primary_color();
			case 'account_branding_secondary_color':
				return $this->get_account_branding_secondary_color();
			case 'account_domestic_currency':
				return $this->get_account_domestic_currency();
			case 'deposit_schedule_interval':
				return $this->get_deposit_schedule_interval();
			case 'deposit_schedule_weekly_anchor':
				return $this->get_deposit_schedule_weekly_anchor();
			case 'deposit_schedule_monthly_anchor':
				return $this->get_deposit_schedule_monthly_anchor();
			case 'deposit_delay_days':
				return $this->get_deposit_delay_days();
			case 'deposit_status':
				return $this->get_deposit_status();
			case 'deposit_restrictions':
				return $this->get_deposit_restrictions();
			case 'deposit_completed_waiting_period':
				return $this->get_deposit_completed_waiting_period();
			case 'current_protection_level':
				return $this->get_current_protection_level();
			case 'advanced_fraud_protection_settings':
				return $this->get_advanced_fraud_protection_settings();

			default:
				return parent::get_option( $key, $empty_value );
		}
	}

	/**
	 * Return the name of the option in the WP DB.
	 * Overrides parent method so the option key is the same as the parent class.
	 */
	public function get_option_key() {
		// Intentionally using self instead of static so options are loaded from main gateway settings.
		return $this->plugin_id . self::GATEWAY_ID . '_settings';
	}


	/**
	 * Update a single option.
	 * Overrides parent method to use different key for `enabled`.
	 *
	 * @param string $key Option key.
	 * @param mixed  $value Value to set.
	 * @return bool was anything saved?
	 */
	public function update_option( $key, $value = '' ) {
		if ( 'enabled' === $key ) {
			$key = static::METHOD_ENABLED_KEY;
		}
		return parent::update_option( $key, $value );
	}

	/**
	 * Updates whether woopay is enabled or disabled.
	 *
	 * @param bool $is_woopay_enabled Whether woopay should be enabled.
	 */
	public function update_is_woopay_enabled( $is_woopay_enabled ) {
		$current_is_woopay_enabled = 'yes' === $this->get_option( 'platform_checkout', 'no' );

		if ( $is_woopay_enabled !== $current_is_woopay_enabled ) {
			WC_Payments::woopay_tracker()->maybe_record_admin_event(
				$is_woopay_enabled ? 'woopay_enabled' : 'woopay_disabled',
				[ 'test_mode' => WC_Payments::mode()->is_test() ? 1 : 0 ]
			);

			$this->update_option( 'platform_checkout', $is_woopay_enabled ? 'yes' : 'no' );

			if ( ! $is_woopay_enabled ) {
				$this->update_option( 'platform_checkout_last_disable_date', gmdate( 'Y-m-d' ) );
			}

			if ( ! $is_woopay_enabled ) {
				WooPay_Order_Status_Sync::remove_webhook();
			}
		}
	}

	/**
	 * Init settings for gateways.
	 */
	public function init_settings() {
		parent::init_settings();
		$this->enabled = ! empty( $this->settings[ static::METHOD_ENABLED_KEY ] ) && 'yes' === $this->settings[ static::METHOD_ENABLED_KEY ] ? 'yes' : 'no';
	}

	/**
	 * Get payment capture type from WCPay settings.
	 *
	 * @return Payment_Capture_Type MANUAL or AUTOMATIC depending on the settings.
	 */
	protected function get_capture_type() {
		return 'yes' === $this->get_option( 'manual_capture' ) ? Payment_Capture_Type::MANUAL() : Payment_Capture_Type::AUTOMATIC();
	}

	/**
	 * Map fields that need to be updated and update the fields server side.
	 *
	 * @param array $settings Plugin settings.
	 *
	 * @return array|WP_Error Updated fields.
	 */
	public function update_account_settings( array $settings ) {
		$account_settings = [];
		foreach ( static::ACCOUNT_SETTINGS_MAPPING as $name => $account_key ) {
			if ( isset( $settings[ $name ] ) ) {
				$account_settings[ $account_key ] = $settings[ $name ];
			}
		}

		$result = $this->update_account( $account_settings );

		if ( is_wp_error( $result ) ) {
			return $result;
		}

		return $account_settings;
	}

	/**
	 * Gets connected account statement descriptor.
	 *
	 * @param string $empty_value Empty value to return when not connected or fails to fetch account descriptor.
	 *
	 * @return string Statement descriptor of default value.
	 */
	public function get_account_statement_descriptor( string $empty_value = '' ): string {
		try {
			if ( $this->is_connected() ) {
				return $this->account->get_statement_descriptor();
			}
		} catch ( Exception $e ) {
			Logger::error( 'Failed to get account statement descriptor.' . $e );
		}
		return $empty_value;
	}

	/**
	 * Gets connected account statement descriptor.
	 *
	 * @param string $empty_value Empty value to return when not connected or fails to fetch account descriptor.
	 *
	 * @return string Statement descriptor of default value.
	 */
	public function get_account_statement_descriptor_kanji( string $empty_value = '' ): string {
		try {
			if ( $this->is_connected() ) {
				return $this->account->get_statement_descriptor_kanji();
			}
		} catch ( Exception $e ) {
			Logger::error( 'Failed to get account statement descriptor.' . $e );
		}
		return $empty_value;
	}

	/**
	 * Gets connected account statement descriptor.
	 *
	 * @param string $empty_value Empty value to return when not connected or fails to fetch account descriptor.
	 *
	 * @return string Statement descriptor of default value.
	 */
	public function get_account_statement_descriptor_kana( string $empty_value = '' ): string {
		try {
			if ( $this->is_connected() ) {
				return $this->account->get_statement_descriptor_kana();
			}
		} catch ( Exception $e ) {
			Logger::error( 'Failed to get account statement descriptor.' . $e );
		}
		return $empty_value;
	}

	/**
	 * Gets account default currency.
	 *
	 * @return string Currency code.
	 */
	public function get_account_default_currency(): string {
		return $this->account->get_account_default_currency();
	}

	/**
	 * Gets connected account business name.
	 *
	 * @param string $default_value Value to return when not connected or failed to fetch business name.
	 *
	 * @return string Business name or default value.
	 */
	protected function get_account_business_name( $default_value = '' ): string {
		try {
			if ( $this->is_connected() ) {
				return $this->account->get_business_name();
			}
		} catch ( Exception $e ) {
			Logger::error( 'Failed to get account business name.' . $e );
		}

		return $default_value;
	}

	/**
	 * Gets connected account business url.
	 *
	 * @param string $default_value Value to return when not connected or failed to fetch business url.
	 *
	 * @return string Business url or default value.
	 */
	protected function get_account_business_url( $default_value = '' ): string {
		try {
			if ( $this->is_connected() ) {
				return $this->account->get_business_url();
			}
		} catch ( Exception $e ) {
			Logger::error( 'Failed to get account business name.' . $e );
		}

		return $default_value;
	}

	/**
	 * Gets connected account business address.
	 *
	 * @param array $default_value Value to return when not connected or failed to fetch business address.
	 *
	 * @return array Business address or default value.
	 */
	protected function get_account_business_support_address( $default_value = [] ): array {
		try {
			if ( $this->is_connected() ) {
				return $this->account->get_business_support_address();
			}
		} catch ( Exception $e ) {
			Logger::error( 'Failed to get account business name.' . $e );
		}

		return $default_value;
	}

	/**
	 * Gets connected account business support email.
	 *
	 * @param string $default_value Value to return when not connected or failed to fetch business support email.
	 *
	 * @return string Business support email or default value.
	 */
	protected function get_account_business_support_email( $default_value = '' ): string {
		try {
			if ( $this->is_connected() ) {
				return $this->account->get_business_support_email();
			}
		} catch ( Exception $e ) {
			Logger::error( 'Failed to get account business name.' . $e );
		}

		return $default_value;
	}

	/**
	 * Gets connected account business support phone.
	 *
	 * @param string $default_value Value to return when not connected or failed to fetch business support phone.
	 *
	 * @return string Business support phone or default value.
	 */
	protected function get_account_business_support_phone( $default_value = '' ): string {
		try {
			if ( $this->is_connected() ) {
				return $this->account->get_business_support_phone();
			}
		} catch ( Exception $e ) {
			Logger::error( 'Failed to get account business name.' . $e );
		}

		return $default_value;
	}

	/**
	 * Gets connected account branding logo.
	 *
	 * @param string $default_value Value to return when not connected or failed to fetch branding logo.
	 *
	 * @return string Business support branding logo or default value.
	 */
	protected function get_account_branding_logo( $default_value = '' ): string {
		try {
			if ( $this->is_connected() ) {
				return $this->account->get_branding_logo();
			}
		} catch ( Exception $e ) {
			Logger::error( 'Failed to get account business name.' . $e );
		}

		return $default_value;
	}

	/**
	 * Gets connected account branding icon.
	 *
	 * @param string $default_value Value to return when not connected or failed to fetch branding icon.
	 *
	 * @return string Business support branding icon or default value.
	 */
	protected function get_account_branding_icon( $default_value = '' ): string {
		try {
			if ( $this->is_connected() ) {
				return $this->account->get_branding_icon();
			}
		} catch ( Exception $e ) {
			Logger::error( 'Failed to get account business name.' . $e );
		}

		return $default_value;
	}

	/**
	 * Gets connected account branding primary color.
	 *
	 * @param string $default_value Value to return when not connected or failed to fetch branding primary color.
	 *
	 * @return string Business support branding primary color or default value.
	 */
	protected function get_account_branding_primary_color( $default_value = '' ): string {
		try {
			if ( $this->is_connected() ) {
				return $this->account->get_branding_primary_color();
			}
		} catch ( Exception $e ) {
			Logger::error( 'Failed to get account business name.' . $e );
		}

		return $default_value;
	}

	/**
	 * Gets connected account branding secondary color.
	 *
	 * @param string $default_value Value to return when not connected or failed to fetch branding secondary color.
	 *
	 * @return string Business support branding secondary color or default value.
	 */
	protected function get_account_branding_secondary_color( $default_value = '' ): string {
		try {
			if ( $this->is_connected() ) {
				return $this->account->get_branding_secondary_color();
			}
		} catch ( Exception $e ) {
			Logger::error( 'Failed to get account business name.' . $e );
		}

		return $default_value;
	}

	/**
	 * Retrieves the domestic currency of the current account based on its country.
	 * It will fallback to the store's currency if the account's country is not supported.
	 *
	 * @return string The domestic currency code.
	 */
	protected function get_account_domestic_currency(): string {
		$merchant_country    = strtoupper( $this->account->get_account_country() );
		$country_locale_data = $this->localization_service->get_country_locale_data( $merchant_country );

		// Check for missing country locale data.
		if ( ! isset( $country_locale_data['currency_code'] ) ) {
			Logger::error(
				sprintf(
					'Could not find locale data for merchant country: %s. Falling back to the merchant\'s default currency.',
					$merchant_country
				)
			);
			return $this->get_account_default_currency();
		}

		return $country_locale_data['currency_code'];
	}

	/**
	 * Gets connected account deposit schedule interval.
	 *
	 * @param string $empty_value Empty value to return when not connected or fails to fetch deposit schedule.
	 *
	 * @return string Interval or default value.
	 */
	protected function get_deposit_schedule_interval( string $empty_value = '' ): string {
		try {
			if ( $this->is_connected() ) {
				return $this->account->get_deposit_schedule_interval();
			}
		} catch ( Exception $e ) {
			Logger::error( 'Failed to get deposit schedule interval.' . $e );
		}
		return $empty_value;
	}

	/**
	 * Gets connected account deposit schedule weekly anchor.
	 *
	 * @param string $empty_value Empty value to return when not connected or fails to fetch deposit schedule weekly anchor.
	 *
	 * @return string Weekly anchor or default value.
	 */
	protected function get_deposit_schedule_weekly_anchor( string $empty_value = '' ): string {
		try {
			if ( $this->is_connected() ) {
				return $this->account->get_deposit_schedule_weekly_anchor();
			}
		} catch ( Exception $e ) {
			Logger::error( 'Failed to get deposit schedule weekly anchor.' . $e );
		}
		return $empty_value;
	}

	/**
	 * Gets connected account deposit schedule monthly anchor.
	 *
	 * @param int|null $empty_value Empty value to return when not connected or fails to fetch deposit schedule monthly anchor.
	 *
	 * @return int|null Monthly anchor or default value.
	 */
	protected function get_deposit_schedule_monthly_anchor( $empty_value = null ) {
		try {
			if ( $this->is_connected() ) {
				return $this->account->get_deposit_schedule_monthly_anchor();
			}
		} catch ( Exception $e ) {
			Logger::error( 'Failed to get deposit schedule monthly anchor.' . $e );
		}
		return null === $empty_value ? null : (int) $empty_value;
	}

	/**
	 * Gets connected account deposit delay days.
	 *
	 * @param int $default_value Value to return when not connected or fails to fetch deposit delay days. Default is 7 days.
	 *
	 * @return int number of days.
	 */
	protected function get_deposit_delay_days( int $default_value = 7 ): int {
		try {
			if ( $this->is_connected() ) {
				return $this->account->get_deposit_delay_days() ?? $default_value;
			}
		} catch ( Exception $e ) {
			Logger::error( 'Failed to get deposit delay days.' . $e );
		}
		return $default_value;
	}

	/**
	 * Gets connected account country.
	 *
	 * @param string $default_value Value to return when not connected or fails to fetch account details. Default is US.
	 *
	 * @return string code of the country.
	 */
<<<<<<< HEAD
	public function get_account_country( string $default_value = 'US' ): string {
=======
	protected function get_account_country( string $default_value = Country_Code::UNITED_STATES ): string {
>>>>>>> 8f6b2679
		try {
			if ( $this->is_connected() ) {
				return $this->account->get_account_country() ?? $default_value;
			}
		} catch ( Exception $e ) {
			Logger::error( 'Failed to get account country.' . $e );
		}
		return $default_value;
	}

	/**
	 * Gets connected account deposit status.
	 *
	 * @param string $empty_value Empty value to return when not connected or fails to fetch deposit status.
	 *
	 * @return string deposit status or default value.
	 */
	protected function get_deposit_status( string $empty_value = '' ): string {
		try {
			if ( $this->is_connected() ) {
				return $this->account->get_deposit_status();
			}
		} catch ( Exception $e ) {
			Logger::error( 'Failed to get deposit status.' . $e );
		}
		return $empty_value;
	}

	/**
	 * Gets connected account deposit restrictions.
	 *
	 * @param string $empty_value Empty value to return when not connected or fails to fetch deposit restrictions.
	 *
	 * @return string deposit restrictions or default value.
	 */
	protected function get_deposit_restrictions( string $empty_value = '' ): string {
		try {
			if ( $this->is_connected() ) {
				return $this->account->get_deposit_restrictions();
			}
		} catch ( Exception $e ) {
			Logger::error( 'Failed to get deposit restrictions.' . $e );
		}
		return $empty_value;
	}

	/**
	 * Gets the completed deposit waiting period value.
	 *
	 * @param bool $empty_value Empty value to return when not connected or fails to fetch the completed deposit waiting period value.
	 *
	 * @return bool The completed deposit waiting period value or default value.
	 */
	protected function get_deposit_completed_waiting_period( bool $empty_value = false ): bool {
		try {
			if ( $this->is_connected() ) {
				return $this->account->get_deposit_completed_waiting_period();
			}
		} catch ( Exception $e ) {
			Logger::error( 'Failed to get the deposit waiting period value.' . $e );
		}
		return $empty_value;
	}

	/**
	 * Gets the current fraud protection level value.
	 *
	 * @return  string The current fraud protection level.
	 */
	protected function get_current_protection_level() {
		$this->maybe_refresh_fraud_protection_settings();
		return get_option( 'current_protection_level', 'basic' );
	}

	/**
	 * Gets the advanced fraud protection level settings value.
	 *
	 * @return  array|string The advanced level fraud settings for the store, if not saved, the default ones.
	 *                       If there's a fetch error, it returns "error".
	 */
	protected function get_advanced_fraud_protection_settings() {
		// Check if Stripe is connected.
		if ( ! $this->is_connected() ) {
			return [];
		}

		$this->maybe_refresh_fraud_protection_settings();
		$transient_value = get_transient( 'wcpay_fraud_protection_settings' );
		return false === $transient_value ? 'error' : $transient_value;
	}

	/**
	 * Checks the synchronicity of fraud protection settings with the server, and updates the local cache when needed.
	 *
	 * @return  void
	 */
	protected function maybe_refresh_fraud_protection_settings() {
		// It'll be good to run this only once per call, because if it succeeds, the latter won't require
		// to run again, and if it fails, it will fail on other calls too.
		static $runonce = false;

		// If already ran this before on this call, return.
		if ( $runonce ) {
			return;
		}

		// Check if we have local cache available before pulling it from the server.
		// If the transient exists, do nothing.
		$cached_server_settings = get_transient( 'wcpay_fraud_protection_settings' );

		if ( ! $cached_server_settings ) {
			// When both local and server values don't exist, we need to reset the protection level on both to "Basic".
			$needs_reset = false;

			try {
				// There's no cached ruleset, or the cache has expired. Try to fetch it from the server.
				$latest_server_ruleset = $this->payments_api_client->get_latest_fraud_ruleset();
				if ( isset( $latest_server_ruleset['ruleset_config'] ) ) {
					// Update the local cache from the server.
					set_transient( 'wcpay_fraud_protection_settings', $latest_server_ruleset['ruleset_config'], DAY_IN_SECONDS );
					// Get the matching level for the ruleset, and set the option.
					update_option( 'current_protection_level', Fraud_Risk_Tools::get_matching_protection_level( $latest_server_ruleset['ruleset_config'] ) );
					return;
				}
				// If the response doesn't contain a ruleset, probably there's an error. Grey out the form.
			} catch ( API_Exception $ex ) {
				if ( 'wcpay_fraud_ruleset_not_found' === $ex->get_error_code() ) {
					// If fetching returned a 'wcpay_fraud_ruleset_not_found' exception, save the basic protection as the server ruleset,
					// and update the client with the same config.
					$needs_reset = true;
				}
				// If the exception isn't what we want, probably there's an error. Grey out the form.
			}

			if ( $needs_reset ) {
				// Set the Basic protection level as the default on both client and server.
				$basic_protection_settings = Fraud_Risk_Tools::get_basic_protection_settings();
				$this->payments_api_client->save_fraud_ruleset( $basic_protection_settings );
				set_transient( 'wcpay_fraud_protection_settings', $basic_protection_settings, DAY_IN_SECONDS );
				update_option( 'current_protection_level', 'basic' );
			}

			// Set the static flag to prevent duplicate calls to this method.
			$runonce = true;
		}
	}

	/**
	 * The get_icon() method from the WC_Payment_Gateway class wraps the icon URL into a prepared HTML element, but there are situations when this
	 * element needs to be rendered differently on the UI (e.g. additional styles or `display` property).
	 *
	 * This is why we need a usual getter like this to provide a raw icon URL to the UI, which will render it according to particular requirements.
	 *
	 * @return string Returns the payment method icon URL.
	 */
	public function get_icon_url() {
		return $this->icon;
	}

	/**
	 * Handles connected account update when plugin settings saved.
	 *
	 * Adds error message to display in admin notices in case of failure.
	 *
	 * @param array $account_settings Stripe account settings.
	 * Supported: statement_descriptor, business_name, business_url, business_support_address,
	 * business_support_email, business_support_phone, branding_logo, branding_icon,
	 * branding_primary_color, branding_secondary_color.
	 *
	 * $return array | WP_Error Update account result.
	 *
	 * @throws Exception
	 */
	public function update_account( $account_settings ) {
		if ( empty( $account_settings ) ) {
			return;
		}

		$stripe_account_update_response = $this->account->update_stripe_account( $account_settings );

		if ( is_wp_error( $stripe_account_update_response ) ) {
			$msg = __( 'Failed to update Stripe account. ', 'woocommerce-payments' ) . $stripe_account_update_response->get_error_message();
			$this->add_error( $msg );
		}

		return $stripe_account_update_response;
	}

	/**
	 * Validates statement descriptor value
	 *
	 * @param  string $key Field key.
	 * @param  string $value Posted Value.
	 *
	 * @return string                   Sanitized statement descriptor.
	 * @throws InvalidArgumentException When statement descriptor is invalid.
	 */
	public function validate_account_statement_descriptor_field( $key, $value ) {
		// Since the value is escaped, and we are saving in a place that does not require escaping, apply stripslashes.
		$value = trim( stripslashes( $value ) );

		// Validation can be done with a single regex but splitting into multiple for better readability.
		$valid_length   = '/^.{5,22}$/';
		$has_one_letter = '/^.*[a-zA-Z]+/';
		$no_specials    = '/^[^*"\'<>]*$/';

		if (
			! preg_match( $valid_length, $value ) ||
			! preg_match( $has_one_letter, $value ) ||
			! preg_match( $no_specials, $value )
		) {
			throw new InvalidArgumentException( __( 'Customer bank statement is invalid. Statement should be between 5 and 22 characters long, contain at least single Latin character and does not contain special characters: \' " * &lt; &gt;', 'woocommerce-payments' ) );
		}

		return $value;
	}

	/**
	 * Add capture and cancel actions for orders with an authorized charge.
	 *
	 * @param array $actions - Actions to make available in order actions metabox.
	 */
	public function add_order_actions( $actions ) {
		global $theorder;

		if ( ! is_object( $theorder ) ) {
			return $actions;
		}

		if ( $this->id !== $theorder->get_payment_method() ) {
			return $actions;
		}

		if ( Intent_Status::REQUIRES_CAPTURE !== $this->order_service->get_intention_status_for_order( $theorder ) ) {
			return $actions;
		}

		// if order is already completed, we shouldn't capture the charge anymore.
		if ( in_array( $theorder->get_status(), wc_get_is_paid_statuses(), true ) ) {
			return $actions;
		}

		$new_actions = [
			'capture_charge'       => __( 'Capture charge', 'woocommerce-payments' ),
			'cancel_authorization' => __( 'Cancel authorization', 'woocommerce-payments' ),
		];

		return array_merge( $new_actions, $actions );
	}

	/**
	 * Capture previously authorized charge.
	 *
	 * @param WC_Order $order - Order to capture charge on.
	 * @param bool     $include_level3 - Whether to include level 3 data in payment intent.
	 * @param array    $intent_metadata - Intent metadata retrieved earlier in the calling method.
	 *
	 * @return array An array containing the status (succeeded/failed), id (intent ID), message (error message if any), and http code
	 */
	public function capture_charge( $order, $include_level3 = true, $intent_metadata = [] ) {
		$intent_id                = null;
		$amount                   = $order->get_total();
		$is_authorization_expired = false;
		$intent                   = null;
		$status                   = null;
		$error_message            = null;
		$http_code                = null;

		try {
			$intent_id           = $order->get_transaction_id();
			$payment_type        = $this->is_payment_recurring( $order->get_id() ) ? Payment_Type::RECURRING() : Payment_Type::SINGLE();
			$metadata_from_order = $this->get_metadata_from_order( $order, $payment_type );
			$merged_metadata     = array_merge( (array) $metadata_from_order, (array) $intent_metadata ); // prioritize metadata from mobile app.

			$capture_intention_request = Capture_Intention::create( $intent_id );
			$capture_intention_request->set_amount_to_capture( WC_Payments_Utils::prepare_amount( $amount, $order->get_currency() ) );
			$capture_intention_request->set_metadata( $merged_metadata );
			$capture_intention_request->set_hook_args( $order );
			if ( $include_level3 ) {
				$capture_intention_request->set_level3( $this->get_level3_data_from_order( $order ) );
			}
			$intent = $capture_intention_request->send();

			$status    = $intent->get_status();
			$http_code = 200;
		} catch ( API_Exception $e ) {
			try {
				$error_message = $e->getMessage();
				$http_code     = $e->get_http_code();

				$request = Get_Intention::create( $intent_id );
				$request->set_hook_args( $order );
				// Fetch the Intent to check if it's already expired and the site missed the "charge.expired" webhook.
				$intent = $request->send();

				if ( Intent_Status::CANCELED === $intent->get_status() ) {
					$is_authorization_expired = true;
				}
			} catch ( API_Exception $ge ) {
				// Ignore any errors during the intent retrieval, and add the failed capture note below with the
				// original error message.
				$status        = null;
				$error_message = $e->getMessage();
				$http_code     = $e->get_http_code();
			}
		}

		Tracker::track_admin( 'wcpay_merchant_captured_auth' );

		// There is a possibility of the intent being null, so we need to get the charge_id safely.
		$charge    = ! empty( $intent ) ? $intent->get_charge() : null;
		$charge_id = ! empty( $charge ) ? $charge->get_id() : $this->order_service->get_charge_id_for_order( $order );

		$this->attach_exchange_info_to_order( $order, $charge_id );

		if ( Intent_Status::SUCCEEDED === $status ) {
			$this->order_service->update_order_status_from_intent( $order, $intent );
		} elseif ( $is_authorization_expired ) {
			$this->order_service->mark_payment_capture_expired( $order, $intent_id, Intent_Status::CANCELED, $charge_id );
		} else {
			if ( ! empty( $error_message ) ) {
				$error_message = esc_html( $error_message );
			} else {
				$http_code = 502;
			}

			$this->order_service->mark_payment_capture_failed( $order, $intent_id, Intent_Status::REQUIRES_CAPTURE, $charge_id, $error_message );
		}

		return [
			'status'    => $status ?? 'failed',
			'id'        => ! empty( $intent ) ? $intent->get_id() : null,
			'message'   => $error_message,
			'http_code' => $http_code,
		];
	}

	/**
	 * Cancel previously authorized charge.
	 *
	 * @param WC_Order $order - Order to cancel authorization on.
	 */
	public function cancel_authorization( $order ) {
		$intent        = null;
		$status        = null;
		$error_message = null;
		$http_code     = null;

		try {
			$request = Cancel_Intention::create( $order->get_transaction_id() );
			$request->set_hook_args( $order );
			$intent    = $request->send();
			$status    = $intent->get_status();
			$http_code = 200;
		} catch ( API_Exception $e ) {
			try {
				// Fetch the Intent to check if it's already expired and the site missed the "charge.expired" webhook.
				$request = Get_Intention::create( $order->get_transaction_id() );
				$request->set_hook_args( $order );
				$intent = $request->send();

				$status = $intent->get_status();
				if ( Intent_Status::CANCELED !== $status ) {
					$error_message = $e->getMessage();
				}
			} catch ( API_Exception $ge ) {
				// Ignore any errors during the intent retrieval, and add the failed cancellation note below with the
				// original error message.
				$status        = null;
				$error_message = $e->getMessage();
				$http_code     = $e->get_http_code();
			}
		}

		if ( Intent_Status::CANCELED === $status ) {
			$this->order_service->update_order_status_from_intent( $order, $intent );
		} else {
			if ( ! empty( $error_message ) ) {
				$note = sprintf(
					WC_Payments_Utils::esc_interpolated_html(
						/* translators: %1: error message  */
						__(
							'Canceling authorization <strong>failed</strong> to complete with the following message: <code>%1$s</code>.',
							'woocommerce-payments'
						),
						[
							'strong' => '<strong>',
							'code'   => '<code>',
						]
					),
					esc_html( $error_message )
				);
				$order->add_order_note( $note );
			} else {
				$order->add_order_note(
					WC_Payments_Utils::esc_interpolated_html(
						__( 'Canceling authorization <strong>failed</strong> to complete.', 'woocommerce-payments' ),
						[ 'strong' => '<strong>' ]
					)
				);
			}

			$this->order_service->set_intention_status_for_order( $order, $status );
			$order->save();
			$http_code = 502;
		}

		return [
			'status'    => $status ?? 'failed',
			'id'        => ! empty( $intent ) ? $intent->get_id() : null,
			'message'   => $error_message,
			'http_code' => $http_code,
		];
	}

	/**
	 * Cancels uncaptured authorizations on order cancel.
	 *
	 * @param int $order_id - Order ID.
	 */
	public function cancel_authorizations_on_order_cancel( $order_id ) {
		$order = new WC_Order( $order_id );
		if ( null !== $order ) {
			$intent_id = $this->order_service->get_intent_id_for_order( $order );
			if ( null !== $intent_id && '' !== $intent_id ) {
				try {
					$request = Get_Intention::create( $intent_id );
					$request->set_hook_args( $order );
					$intent = $request->send();
					$charge = $intent->get_charge();

					/**
					 * Successful but not captured Charge is an authorization
					 * that needs to be cancelled.
					 */
					if ( null !== $charge
						&& false === $charge->is_captured()
						&& Intent_Status::SUCCEEDED === $charge->get_status()
						&& Intent_Status::REQUIRES_CAPTURE === $intent->get_status()
					) {
							$request = Cancel_Intention::create( $intent_id );
							$request->set_hook_args( $order );
							$intent = $request->send();

							$this->order_service->post_unique_capture_cancelled_note( $order );
					}

					$this->order_service->set_intention_status_for_order( $order, $intent->get_status() );
					$order->save();
				} catch ( \Exception $e ) {
					$order->add_order_note(
						WC_Payments_Utils::esc_interpolated_html(
							__( 'Canceling authorization <strong>failed</strong> to complete.', 'woocommerce-payments' ),
							[ 'strong' => '<strong>' ]
						)
					);
				}
			}
		}
	}

	/**
	 * Create the level 3 data array to send to Stripe when making a purchase.
	 *
	 * @param WC_Order $order The order that is being paid for.
	 * @return array          The level 3 data to send to Stripe.
	 */
	public function get_level3_data_from_order( WC_Order $order ): array {
		return wcpay_get_container()->get( Level3Service::class )->get_data_from_order( $order->get_id() );
	}

	/**
	 * Handle AJAX request after authenticating payment at checkout.
	 *
	 * This function is used to update the order status after the user has
	 * been asked to authenticate their payment.
	 *
	 * This function is used for both:
	 * - regular checkout
	 * - Pay for Order page
	 *
	 * @throws Exception - If nonce is invalid.
	 */
	public function update_order_status() {
		$intent_id_received = null;
		$order              = null;
		try {
			$is_nonce_valid = check_ajax_referer( 'wcpay_update_order_status_nonce', false, false );
			if ( ! $is_nonce_valid ) {
				throw new Process_Payment_Exception(
					__( "We're not able to process this payment. Please refresh the page and try again.", 'woocommerce-payments' ),
					'invalid_referrer'
				);
			}

			$order_id = isset( $_POST['order_id'] ) ? absint( $_POST['order_id'] ) : false;
			$order    = wc_get_order( $order_id );
			if ( ! $order ) {
				throw new Process_Payment_Exception(
					__( "We're not able to process this payment. Please try again later.", 'woocommerce-payments' ),
					'order_not_found'
				);
			}

			$intent_id          = $this->order_service->get_intent_id_for_order( $order );
			$intent_id_received = isset( $_POST['intent_id'] )
			? sanitize_text_field( wp_unslash( $_POST['intent_id'] ) )
			/* translators: This will be used to indicate an unknown value for an ID. */
			: __( 'unknown', 'woocommerce-payments' );

			if ( empty( $intent_id ) ) {
				throw new Intent_Authentication_Exception(
					__( "We're not able to process this payment. Please try again later.", 'woocommerce-payments' ),
					'empty_intent_id'
				);
			}

			$payment_method_id = isset( $_POST['payment_method_id'] ) ? wc_clean( wp_unslash( $_POST['payment_method_id'] ) ) : '';
			if ( 'null' === $payment_method_id ) {
				$payment_method_id = '';
			}

			// Check that the intent saved in the order matches the intent used as part of the
			// authentication process. The ID of the intent used is sent with
			// the AJAX request. We are about to use the status of the intent saved in
			// the order, so we need to make sure the intent that was used for authentication
			// is the same as the one we're using to update the status.
			if ( $intent_id !== $intent_id_received ) {
				throw new Intent_Authentication_Exception(
					__( "We're not able to process this payment. Please try again later.", 'woocommerce-payments' ),
					'intent_id_mismatch'
				);
			}

			$amount = $order->get_total();

			if ( $amount > 0 ) {
				// An exception is thrown if an intent can't be found for the given intent ID.
				$request = Get_Intention::create( $intent_id );
				$request->set_hook_args( $order );
				$intent = $request->send();

				$status    = $intent->get_status();
				$charge    = $intent->get_charge();
				$charge_id = ! empty( $charge ) ? $charge->get_id() : null;

				$this->attach_exchange_info_to_order( $order, $charge_id );
				$this->order_service->attach_intent_info_to_order( $order, $intent );
				$this->order_service->attach_transaction_fee_to_order( $order, $charge );
			} else {
				// For $0 orders, fetch the Setup Intent instead.
				$setup_intent_request = Get_Setup_Intention::create( $intent_id );
				/** @var WC_Payments_API_Setup_Intention $setup_intent */ // phpcs:ignore Generic.Commenting.DocComment.MissingShort
				$intent    = $setup_intent_request->send();
				$status    = $intent->get_status();
				$charge_id = '';
			}

			if ( Intent_Status::SUCCEEDED === $status ) {
				$this->duplicate_payment_prevention_service->remove_session_processing_order( $order->get_id() );
			}
			$this->order_service->update_order_status_from_intent( $order, $intent );

			if ( $intent->is_authorized() ) {
				wc_reduce_stock_levels( $order_id );
				WC()->cart->empty_cart();

				if ( ! empty( $payment_method_id ) ) {
					try {
						$token = $this->token_service->add_payment_method_to_user( $payment_method_id, wp_get_current_user() );
						$this->add_token_to_order( $order, $token );
					} catch ( Exception $e ) {
						// If saving the token fails, log the error message but catch the error to avoid crashing the checkout flow.
						Logger::log( 'Error when saving payment method: ' . $e->getMessage() );
					}
				}

				// Send back redirect URL in the successful case.
				echo wp_json_encode(
					[
						'return_url' => $this->get_return_url( $order ),
					]
				);
				wp_die();
			}
		} catch ( Intent_Authentication_Exception $e ) {
			$error_code = $e->get_error_code();

			switch ( $error_code ) {
				case 'intent_id_mismatch':
				case 'empty_intent_id': // The empty_intent_id case needs the same handling.
					$note = sprintf(
						WC_Payments_Utils::esc_interpolated_html(
							/* translators: %1: transaction ID of the payment or a translated string indicating an unknown ID. */
							__( 'A payment with ID <code>%1$s</code> was used in an attempt to pay for this order. This payment intent ID does not match any payments for this order, so it was ignored and the order was not updated.', 'woocommerce-payments' ),
							[
								'code' => '<code>',
							]
						),
						$intent_id_received
					);
					$order->add_order_note( $note );
					break;
			}

			// Send back error so it can be displayed to the customer.
			echo wp_json_encode(
				[
					'error' => [
						'message' => $e->getMessage(),
					],
				]
			);
			wp_die();
		} catch ( Exception $e ) {
			// Send back error so it can be displayed to the customer.
			echo wp_json_encode(
				[
					'error' => [
						'message' => $e->getMessage(),
					],
				]
			);
			wp_die();
		}
	}

	/**
	 * Add payment method via account screen.
	 *
	 * @throws Add_Payment_Method_Exception If payment method is missing.
	 */
	public function add_payment_method() {
		try {

			// phpcs:ignore WordPress.Security.NonceVerification.Missing
			if ( ! isset( $_POST['wcpay-setup-intent'] ) ) {
				throw new Add_Payment_Method_Exception(
					sprintf(
						/* translators: %s: WooPayments */
						__( 'A %s payment method was not provided', 'woocommerce-payments' ),
						'WooPayments'
					),
					'payment_method_intent_not_provided'
				);
			}

			// phpcs:ignore WordPress.Security.NonceVerification.Missing,WordPress.Security.ValidatedSanitizedInput.MissingUnslash
			$setup_intent_id = ! empty( $_POST['wcpay-setup-intent'] ) ? wc_clean( $_POST['wcpay-setup-intent'] ) : false;

			$customer_id = $this->customer_service->get_customer_id_by_user_id( get_current_user_id() );

			if ( ! $setup_intent_id || null === $customer_id ) {
				throw new Add_Payment_Method_Exception(
					__( "We're not able to add this payment method. Please try again later", 'woocommerce-payments' ),
					'invalid_setup_intent_id'
				);
			}

			$setup_intent_request = Get_Setup_Intention::create( $setup_intent_id );
			/** @var WC_Payments_API_Setup_Intention $setup_intent */ // phpcs:ignore Generic.Commenting.DocComment.MissingShort
			$setup_intent = $setup_intent_request->send();

			if ( Intent_Status::SUCCEEDED !== $setup_intent->get_status() ) {
				throw new Add_Payment_Method_Exception(
					__( 'Failed to add the provided payment method. Please try again later', 'woocommerce-payments' ),
					'invalid_response_status'
				);
			}

			$payment_method = $setup_intent->get_payment_method_id();
			$this->token_service->add_payment_method_to_user( $payment_method, wp_get_current_user() );

			return [
				'result'   => 'success',
				'redirect' => apply_filters( 'wcpay_get_add_payment_method_redirect_url', wc_get_endpoint_url( 'payment-methods' ) ),
			];
		} catch ( Exception $e ) {
			wc_add_notice( WC_Payments_Utils::get_filtered_error_message( $e ), 'error', [ 'icon' => 'error' ] );
			Logger::log( 'Error when adding payment method: ' . $e->getMessage() );
			return [
				'result' => 'error',
			];
		}
	}

	/**
	 * When an order is created/updated, we want to add an ActionScheduler job to send this data to
	 * the payment server.
	 *
	 * @param int           $order_id  The ID of the order that has been created.
	 * @param WC_Order|null $order     The order that has been created.
	 */
	public function schedule_order_tracking( $order_id, $order = null ) {
		$this->maybe_schedule_subscription_order_tracking( $order_id, $order );

		// If Sift is not enabled, exit out and don't do the tracking here.
		if ( ! isset( $this->fraud_service->get_fraud_services_config()['sift'] ) ) {
			return;
		}

		// Sometimes the woocommerce_update_order hook might be called with just the order ID parameter,
		// so we need to fetch the order here.
		if ( is_null( $order ) ) {
			$order = wc_get_order( $order_id );
		}

		// We only want to track orders created by our payment gateway, and orders with a payment method set.
		if ( $order->get_payment_method() !== self::GATEWAY_ID || empty( $this->order_service->get_payment_method_id_for_order( $order ) ) ) {
			return;
		}

		// Check whether this is an order we haven't previously tracked a creation event for.
		if ( $order->get_meta( '_new_order_tracking_complete' ) !== 'yes' ) {
			// Schedule the action to send this information to the payment server.
			$this->action_scheduler_service->schedule_job(
				strtotime( '+5 seconds' ),
				'wcpay_track_new_order',
				[ 'order_id' => $order_id ]
			);
		} else {
			// Schedule an update action to send this information to the payment server.
			$this->action_scheduler_service->schedule_job(
				strtotime( '+5 seconds' ),
				'wcpay_track_update_order',
				[ 'order_id' => $order_id ]
			);
		}
	}

	/**
	 * Create a payment intent without confirming the intent.
	 *
	 * @param WC_Order    $order                        - Order based on which to create intent.
	 * @param array       $payment_methods - A list of allowed payment methods. Eg. card, card_present.
	 * @param string      $capture_method               - Controls when the funds will be captured from the customer's account ("automatic" or "manual").
	 *  It must be "manual" for in-person (terminal) payments.
	 *
	 * @param array       $metadata                     - A list of intent metadata.
	 * @param string|null $customer_id                  - Customer id for intent.
	 *
	 * @return array|WP_Error On success, an array containing info about the newly created intent. On failure, WP_Error object.
	 *
	 * @throws Exception - When an error occurs in intent creation.
	 */
	public function create_intent( WC_Order $order, array $payment_methods, string $capture_method = 'automatic', array $metadata = [], string $customer_id = null ) {
		$currency         = strtolower( $order->get_currency() );
		$converted_amount = WC_Payments_Utils::prepare_amount( $order->get_total(), $currency );
		$order_number     = $order->get_order_number();
		if ( $order_number ) {
			$metadata['order_number'] = $order_number;
		}

		try {
			$request = Create_Intention::create();
			$request->set_amount( $converted_amount );
			$request->set_customer( $customer_id );
			$request->set_currency_code( $currency );
			$request->set_metadata( $metadata );
			$request->set_payment_method_types( $payment_methods );
			$request->set_capture_method( $capture_method );
			$request->set_hook_args( $order );
			$intent = $request->send();

			return [
				'id' => ! empty( $intent ) ? $intent->get_id() : null,
			];
		} catch ( API_Exception $e ) {
			return new WP_Error(
				'wcpay_intent_creation_error',
				sprintf(
					// translators: %s: the error message.
					__( 'Intent creation failed with the following message: %s', 'woocommerce-payments' ),
					$e->getMessage() ?? __( 'Unknown error', 'woocommerce-payments' )
				),
				[ 'status' => $e->get_http_code() ]
			);
		}
	}

	/**
	 * Create a setup intent when adding cards using the my account page.
	 *
	 * @return WC_Payments_API_Setup_Intention
	 *
	 * @throws API_Exception
	 * @throws \WCPay\Core\Exceptions\Server\Request\Extend_Request_Exception
	 * @throws \WCPay\Core\Exceptions\Server\Request\Immutable_Parameter_Exception
	 * @throws \WCPay\Core\Exceptions\Server\Request\Invalid_Request_Parameter_Exception
	 */
	public function create_and_confirm_setup_intent() {
		$payment_information             = Payment_Information::from_payment_request( $_POST, null, null, null, null, $this->get_payment_method_to_use_for_intent() ); // phpcs:ignore WordPress.Security.NonceVerification
		$should_save_in_platform_account = false;

		// phpcs:ignore WordPress.Security.NonceVerification.Missing
		if ( ! empty( $_POST['save_payment_method_in_platform_account'] ) && filter_var( wp_unslash( $_POST['save_payment_method_in_platform_account'] ), FILTER_VALIDATE_BOOLEAN ) ) {
			$should_save_in_platform_account = true;
		}

		// Determine the customer adding the payment method, create one if we don't have one already.
		$user        = wp_get_current_user();
		$customer_id = $this->customer_service->get_customer_id_by_user_id( $user->ID );
		if ( null === $customer_id ) {
			$customer_data = WC_Payments_Customer_Service::map_customer_data( null, new WC_Customer( $user->ID ) );
			$customer_id   = $this->customer_service->create_customer_for_user( $user, $customer_data );
		}

		$request = Create_And_Confirm_Setup_Intention::create();
		$request->set_customer( $customer_id );
		$request->set_payment_method( $payment_information->get_payment_method() );
		$request->assign_hook( 'wcpay_create_and_confirm_setup_intention_request' );
		$request->set_hook_args( $payment_information, $should_save_in_platform_account, false );
		return $request->send();
	}

	/**
	 * Handle AJAX request for creating a setup intent when adding cards using the my account page.
	 *
	 * @throws Add_Payment_Method_Exception - If nonce or setup intent is invalid.
	 */
	public function create_setup_intent_ajax() {
		try {
			$is_nonce_valid = check_ajax_referer( 'wcpay_create_setup_intent_nonce', false, false );
			if ( ! $is_nonce_valid ) {
				throw new Add_Payment_Method_Exception(
					__( "We're not able to add this payment method. Please refresh the page and try again.", 'woocommerce-payments' ),
					'invalid_referrer'
				);
			}

			$setup_intent        = $this->create_and_confirm_setup_intent();
			$setup_intent_output = [
				'id'            => $setup_intent->get_id(),
				'status'        => $setup_intent->get_status(),
				'client_secret' => WC_Payments_Utils::encrypt_client_secret(
					$this->account->get_stripe_account_id(),
					$setup_intent->get_client_secret()
				),
			];

			wp_send_json_success( $setup_intent_output, 200 );
		} catch ( Exception $e ) {
			// Send back error so it can be displayed to the customer.
			wp_send_json_error(
				[
					'error' => [
						'message' => WC_Payments_Utils::get_filtered_error_message( $e ),
					],
				],
				WC_Payments_Utils::get_filtered_error_status_code( $e ),
			);
		}
	}

	/**
	 * Add a url to the admin order page that links directly to the transactions detail view.
	 *
	 * @since 1.4.0
	 *
	 * @param WC_Order $order The context passed into this function when the user view the order details page in WordPress admin.
	 * @return string
	 */
	public function get_transaction_url( $order ) {
		$intent_id = $this->order_service->get_intent_id_for_order( $order );
		$charge_id = $this->order_service->get_charge_id_for_order( $order );

		return WC_Payments_Utils::compose_transaction_url( $intent_id, $charge_id );
	}

	/**
	 * Returns a formatted token list for a user.
	 *
	 * @param int $user_id The user ID.
	 */
	protected function get_user_formatted_tokens_array( $user_id ) {
		$tokens = WC_Payment_Tokens::get_tokens(
			[
				'user_id'    => $user_id,
				'gateway_id' => self::GATEWAY_ID,
				'limit'      => self::USER_FORMATTED_TOKENS_LIMIT,
			]
		);

		return array_map(
			static function ( WC_Payment_Token $token ): array {
				return [
					'tokenId'         => $token->get_id(),
					'paymentMethodId' => $token->get_token(),
					'isDefault'       => $token->get_is_default(),
					'displayName'     => $token->get_display_name(),
				];
			},
			array_values( $tokens )
		);
	}

	/**
	 * Checks whether the gateway is enabled.
	 *
	 * @return bool The result.
	 */
	public function is_enabled() {
		return 'yes' === $this->get_option( 'enabled' );
	}

	/**
	 * Disables gateway.
	 */
	public function disable() {
		$this->update_option( 'enabled', 'no' );
	}

	/**
	 * Enables gateway.
	 */
	public function enable() {
		$this->update_option( 'enabled', 'yes' );
	}

	/**
	 * Returns the list of enabled payment method types for UPE.
	 *
	 * @return string[]
	 */
	public function get_upe_enabled_payment_method_ids() {
		return $this->get_option(
			'upe_enabled_payment_method_ids',
			[
				'card',
			]
		);
	}

	/**
	 * Returns the list of statuses and capabilities available for UPE payment methods in the cached account.
	 *
	 * @return mixed[] The payment method statuses.
	 */
	public function get_upe_enabled_payment_method_statuses() {
		$account_data = $this->account->get_cached_account_data();
		$capabilities = $account_data['capabilities'] ?? [];
		$requirements = $account_data['capability_requirements'] ?? [];
		$statuses     = [];

		if ( $capabilities ) {
			foreach ( $capabilities as $capability_id => $status ) {
				$statuses[ $capability_id ] = [
					'status'       => $status,
					'requirements' => $requirements[ $capability_id ] ?? [],
				];
			}
		}

		return 0 === count( $statuses ) ? [
			'card_payments' => [
				'status'       => 'active',
				'requirements' => [],
			],
		] : $statuses;
	}

	/**
	 * Returns the mapping list between capability keys and payment type keys
	 *
	 * @return string[]
	 */
	public function get_payment_method_capability_key_map(): array {
		return $this->payment_method_capability_key_map;
	}

	/**
	 * Updates the account cache with the new payment method status, until it gets fetched again from the server.
	 *
	 * @return  void
	 */
	public function refresh_cached_account_data() {
		$this->account->refresh_account_data();
	}

	/**
	 * Updates the cached account data.
	 *
	 * @param string $property Property to update.
	 * @param mixed  $data     Data to update.
	 */
	public function update_cached_account_data( $property, $data ) {
		$this->account->update_account_data( $property, $data );
	}

	/**
	 * Returns the Stripe payment type of the selected payment method.
	 *
	 * @return string
	 */
	public function get_selected_stripe_payment_type_id() {
		return $this->stripe_id;
	}


	/**
	 * Returns the list of enabled payment method types that will function with the current checkout.
	 *
	 * @param string $order_id optional Order ID.
	 * @param bool   $force_currency_check optional Whether the currency check is required even if is_admin().
	 *
	 * @return string[]
	 */
	public function get_payment_method_ids_enabled_at_checkout( $order_id = null, $force_currency_check = false ) {
		$automatic_capture = empty( $this->get_option( 'manual_capture' ) ) || $this->get_option( 'manual_capture' ) === 'no';
		if ( $automatic_capture ) {
			$upe_enabled_payment_methods = $this->get_upe_enabled_payment_method_ids();
		} else {
			$upe_enabled_payment_methods = array_intersect( $this->get_upe_enabled_payment_method_ids(), [ Payment_Method::CARD, Payment_Method::LINK ] );
		}
		if ( is_wc_endpoint_url( 'order-pay' ) ) {
			$force_currency_check = true;
		}

		$enabled_payment_methods = [];
		$active_payment_methods  = $this->get_upe_enabled_payment_method_statuses();

		foreach ( $upe_enabled_payment_methods as $payment_method_id ) {
			$payment_method_capability_key = $this->payment_method_capability_key_map[ $payment_method_id ] ?? 'undefined_capability_key';
			if ( isset( $this->payment_methods[ $payment_method_id ] ) ) {
				// When creating a payment intent, we need to ensure the currency is matching
				// with the payment methods which are sent with the payment intent request, otherwise
				// Stripe returns an error.

				// force_currency_check = 0 is_admin = 0 currency_is_checked = 1.
				// force_currency_check = 0 is_admin = 1 currency_is_checked = 0.
				// force_currency_check = 1 is_admin = 0 currency_is_checked = 1.
				// force_currency_check = 1 is_admin = 1 currency_is_checked = 1.

				$skip_currency_check       = ! $force_currency_check && is_admin();
				$processing_payment_method = $this->payment_methods[ $payment_method_id ];
				if ( $processing_payment_method->is_enabled_at_checkout( $this->get_account_country() ) && ( $skip_currency_check || $processing_payment_method->is_currency_valid( $this->get_account_domestic_currency(), $order_id ) ) ) {
					$status = $active_payment_methods[ $payment_method_capability_key ]['status'] ?? null;
					if ( 'active' === $status ) {
						$enabled_payment_methods[] = $payment_method_id;
					}
				}
			}
		}

		// if credit card payment method is not enabled, we don't use stripe link.
		if (
			! in_array( CC_Payment_Method::PAYMENT_METHOD_STRIPE_ID, $enabled_payment_methods, true ) &&
			in_array( Link_Payment_Method::PAYMENT_METHOD_STRIPE_ID, $enabled_payment_methods, true ) ) {
			$enabled_payment_methods = array_filter(
				$enabled_payment_methods,
				static function( $method ) {
					return Link_Payment_Method::PAYMENT_METHOD_STRIPE_ID !== $method;
				}
			);
		}

		return $enabled_payment_methods;
	}

	/**
	 * Returns the list of enabled payment method types that will function with the current checkout filtered by fees.
	 *
	 * @param string $order_id optional Order ID.
	 * @param bool   $force_currency_check optional Whether the currency check is required even if is_admin().
	 * @return string[]
	 */
	public function get_payment_method_ids_enabled_at_checkout_filtered_by_fees( $order_id = null, $force_currency_check = false ) {
		$enabled_payment_methods = $this->get_payment_method_ids_enabled_at_checkout( $order_id, $force_currency_check );
		$methods_with_fees       = array_keys( $this->account->get_fees() );

		return array_values( array_intersect( $enabled_payment_methods, $methods_with_fees ) );
	}

	/**
	 * Returns the list of available payment method types for UPE.
	 * See https://stripe.com/docs/stripe-js/payment-element#web-create-payment-intent for a complete list.
	 *
	 * @return string[]
	 */
	public function get_upe_available_payment_methods() {
		$available_methods = [ 'card' ];

		$available_methods[] = Becs_Payment_Method::PAYMENT_METHOD_STRIPE_ID;
		$available_methods[] = Bancontact_Payment_Method::PAYMENT_METHOD_STRIPE_ID;
		$available_methods[] = Eps_Payment_Method::PAYMENT_METHOD_STRIPE_ID;
		$available_methods[] = Giropay_Payment_Method::PAYMENT_METHOD_STRIPE_ID;
		$available_methods[] = Ideal_Payment_Method::PAYMENT_METHOD_STRIPE_ID;
		$available_methods[] = Sofort_Payment_Method::PAYMENT_METHOD_STRIPE_ID;
		$available_methods[] = Sepa_Payment_Method::PAYMENT_METHOD_STRIPE_ID;
		$available_methods[] = P24_Payment_Method::PAYMENT_METHOD_STRIPE_ID;
		$available_methods[] = Link_Payment_Method::PAYMENT_METHOD_STRIPE_ID;
		$available_methods[] = Affirm_Payment_Method::PAYMENT_METHOD_STRIPE_ID;
		$available_methods[] = Afterpay_Payment_Method::PAYMENT_METHOD_STRIPE_ID;
		$available_methods[] = Klarna_Payment_Method::PAYMENT_METHOD_STRIPE_ID;

		$available_methods = array_values(
			apply_filters(
				'wcpay_upe_available_payment_methods',
				$available_methods
			)
		);

		$methods_with_fees = array_keys( $this->account->get_fees() );

		return array_values( array_intersect( $available_methods, $methods_with_fees ) );
	}

	/**
	 * Handle AJAX request for saving UPE appearance value to transient.
	 *
	 * @throws Exception - If nonce or setup intent is invalid.
	 */
	public function save_upe_appearance_ajax() {
		try {
			$is_nonce_valid = check_ajax_referer( 'wcpay_save_upe_appearance_nonce', false, false );
			if ( ! $is_nonce_valid ) {
				throw new Exception(
					__( 'Unable to update UPE appearance values at this time.', 'woocommerce-payments' )
				);
			}

			$is_blocks_checkout = isset( $_POST['is_blocks_checkout'] ) ? rest_sanitize_boolean( wc_clean( wp_unslash( $_POST['is_blocks_checkout'] ) ) ) : false;
			$appearance         = isset( $_POST['appearance'] ) ? json_decode( wc_clean( wp_unslash( $_POST['appearance'] ) ) ) : null;

			$appearance_transient = $is_blocks_checkout ? self::WC_BLOCKS_UPE_APPEARANCE_TRANSIENT : self::UPE_APPEARANCE_TRANSIENT;

			if ( null !== $appearance ) {
				set_transient( $appearance_transient, $appearance, DAY_IN_SECONDS );
			}

			wp_send_json_success( $appearance, 200 );
		} catch ( Exception $e ) {
			// Send back error so it can be displayed to the customer.
			wp_send_json_error(
				[
					'error' => [
						'message' => WC_Payments_Utils::get_filtered_error_message( $e ),
					],
				],
				WC_Payments_Utils::get_filtered_error_status_code( $e ),
			);
		}
	}

	/**
	 * Clear the saved UPE appearance transient value.
	 */
	public function clear_upe_appearance_transient() {
		delete_transient( self::UPE_APPEARANCE_TRANSIENT );
		delete_transient( self::WC_BLOCKS_UPE_APPEARANCE_TRANSIENT );
	}


	/**
	 * Text provided to users during onboarding setup.
	 *
	 * @return string
	 */
	public function get_setup_help_text() {
		return __( 'Next we’ll ask you to share a few details about your business to create your account.', 'woocommerce-payments' );
	}

	/**
	 * Get the connection URL.
	 *
	 * @return string Connection URL.
	 */
	public function get_connection_url() {
		$account_data = $this->account->get_cached_account_data();

		// The onboarding is finished if account_id is set. `Set up` will be shown instead of `Connect`.
		if ( isset( $account_data['account_id'] ) ) {
			return '';
		}
		return html_entity_decode( WC_Payments_Account::get_connect_url( 'WCADMIN_PAYMENT_TASK' ) );
	}

	/**
	 * Returns true if the code returned from the API represents an error that should be rate-limited.
	 *
	 * @param string $error_code The error code returned from the API.
	 *
	 * @return bool Whether the rate limiter should be bumped.
	 */
	protected function should_bump_rate_limiter( string $error_code ): bool {
		return in_array( $error_code, [ 'card_declined', 'incorrect_number', 'incorrect_cvc' ], true );
	}

	/**
	 * Returns boolean for whether payment gateway supports saved payments.
	 *
	 * @return bool True, if gateway supports saved payments. False, otherwise.
	 */
	public function should_support_saved_payments() {
		return $this->is_enabled_for_saved_payments( $this->stripe_id );
	}

	/**
	 * Returns true when viewing payment methods page.
	 *
	 * @return bool
	 */
	private function is_payment_methods_page() {
		global $wp;

		$page_id = wc_get_page_id( 'myaccount' );

		return ( $page_id && is_page( $page_id ) && ( isset( $wp->query_vars['payment-methods'] ) ) );
	}

	/**
	 * Verifies that the proper intent is used to process the order.
	 *
	 * @param WC_Order $order The order object based on the order_id received from the request.
	 * @param string   $intent_id_from_request The intent ID received from the request.
	 *
	 * @return bool True if the proper intent is used to process the order, false otherwise.
	 */
	public function is_proper_intent_used_with_order( $order, $intent_id_from_request ) {
		$intent_id_attached_to_order = $this->order_service->get_intent_id_for_order( $order );
		if ( ! hash_equals( $intent_id_attached_to_order, $intent_id_from_request ) ) {
			Logger::error(
				sprintf(
					'Intent ID mismatch. Received in request: %1$s. Attached to order: %2$s. Order ID: %3$d',
					$intent_id_from_request,
					$intent_id_attached_to_order,
					$order->get_id()
				)
			);
			return false;
		}
		return true;
	}

	/**
	 * True if the request contains the values that indicates a redirection after a successful setup intent creation.
	 *
	 * @return bool
	 */
	public function is_setup_intent_success_creation_redirection() {
		return ! empty( $_GET['setup_intent_client_secret'] ) && // phpcs:ignore WordPress.Security.NonceVerification.Recommended
			! empty( $_GET['setup_intent'] ) && // phpcs:ignore WordPress.Security.NonceVerification.Recommended
			! empty( $_GET['redirect_status'] ) && // phpcs:ignore WordPress.Security.NonceVerification.Recommended
			'succeeded' === $_GET['redirect_status']; // phpcs:ignore WordPress.Security.NonceVerification.Recommended
	}

	/**
	 * Function to be used with array_filter
	 * to filter UPE payment methods that support saved payments
	 *
	 * @param string $payment_method_id Stripe payment method.
	 *
	 * @return bool
	 */
	public function is_enabled_for_saved_payments( $payment_method_id ) {
		$payment_method = $this->get_selected_payment_method( $payment_method_id );
		if ( ! $payment_method ) {
			return false;
		}
		return $payment_method->is_reusable()
			&& ( is_admin() || $payment_method->is_currency_valid( $this->get_account_domestic_currency() ) );
	}

	/**
	 * Move the email field to the top of the Checkout page.
	 *
	 * @param array $fields WooCommerce checkout fields.
	 *
	 * @return array WooCommerce checkout fields.
	 */
	public function checkout_update_email_field_priority( $fields ) {
		$is_link_enabled = in_array(
			Link_Payment_Method::PAYMENT_METHOD_STRIPE_ID,
			\WC_Payments::get_gateway()->get_payment_method_ids_enabled_at_checkout_filtered_by_fees( null, true ),
			true
		);

		if ( $is_link_enabled ) {
			// Update the field priority.
			$fields['billing_email']['priority'] = 1;

			// Add extra `wcpay-checkout-email-field` class.
			$fields['billing_email']['class'][] = 'wcpay-checkout-email-field';

			add_filter( 'woocommerce_form_field_email', [ $this, 'append_stripelink_button' ], 10, 4 );
		}

		return $fields;
	}

	/**
	 * Append StripeLink button within email field for logged in users.
	 *
	 * @param string $field    - HTML content within email field.
	 * @param string $key      - Key.
	 * @param array  $args     - Arguments.
	 * @param string $value    - Default value.
	 *
	 * @return string $field    - Updated email field content with the button appended.
	 */
	public function append_stripelink_button( $field, $key, $args, $value ) {
		if ( 'billing_email' === $key ) {
			$field = str_replace( '</span>', '<button class="wcpay-stripelink-modal-trigger"></button></span>', $field );
		}
		return $field;
	}

	/**
	 * Get selected UPE payment methods.
	 *
	 * @param string $selected_upe_payment_type Selected payment methods.
	 * @param array  $enabled_payment_methods Enabled payment methods.
	 *
	 * @return array
	 */
	protected function get_selected_upe_payment_methods( string $selected_upe_payment_type, array $enabled_payment_methods ) {
		$payment_methods = [];
		if ( '' !== $selected_upe_payment_type ) {
			// Only update the payment_method_types if we have a reference to the payment type the customer selected.
			$payment_methods[] = $selected_upe_payment_type;

			if ( CC_Payment_Method::PAYMENT_METHOD_STRIPE_ID === $selected_upe_payment_type ) {
				$is_link_enabled = in_array(
					Link_Payment_Method::PAYMENT_METHOD_STRIPE_ID,
					$enabled_payment_methods,
					true
				);
				if ( $is_link_enabled ) {
					$payment_methods[] = Link_Payment_Method::PAYMENT_METHOD_STRIPE_ID;
				}
			}
		}
		return $payment_methods;
	}

	/**
	 * Gets UPE_Payment_Method instance from ID.
	 *
	 * @param string $payment_method_type Stripe payment method type ID.
	 * @return UPE_Payment_Method|false UPE payment method instance.
	 */
	public function get_selected_payment_method( $payment_method_type ) {
		return WC_Payments::get_payment_method_by_id( $payment_method_type );
	}

	/**
	 * Returns the URL of the configuration screen for this gateway, for use in internal links.
	 *
	 * @return string URL of the configuration screen for this gateway
	 */
	public static function get_settings_url() {
		return WC_Payments_Admin_Settings::get_settings_url();
	}

	/**
	 * Return the payment method type from the payment method details.
	 *
	 * @param array $payment_method_details Payment method details.
	 * @return string|null Payment method type or nothing.
	 */
	private function get_payment_method_type_from_payment_details( $payment_method_details ) {
		return $payment_method_details['type'] ?? null;
	}


	/**
	 * This function wraps WC_Payments::get_payment_method_map, useful for unit testing.
	 *
	 * @return array Array of UPE_Payment_Method instances.
	 */
	public function wc_payments_get_payment_method_map() {
		return WC_Payments::get_payment_method_map();
	}

	/**
	 * Returns the payment methods for this gateway.
	 *
	 * @return array|UPE_Payment_Method[]
	 */
	public function get_payment_methods() {
		return $this->payment_methods;
	}

	/**
	 * Returns the UPE payment method for the gateway.
	 *
	 * @return UPE_Payment_Method
	 */
	public function get_payment_method() {
		return $this->payment_method;
	}

	/**
	 * Returns Stripe payment method type ID.
	 *
	 * @return string
	 */
	public function get_stripe_id() {
		return $this->stripe_id;
	}

	/**
	 * This function wraps WC_Payments::get_payment_gateway_by_id, useful for unit testing.
	 *
	 * @param string $payment_method_id Stripe payment method type ID.
	 * @return false|WC_Payment_Gateway_WCPay Matching UPE Payment Gateway instance.
	 */
	public function wc_payments_get_payment_gateway_by_id( $payment_method_id ) {
		return WC_Payments::get_payment_gateway_by_id( $payment_method_id );
	}

	/**
	 * This function wraps WC_Payments::get_payment_method_by_id, useful for unit testing.
	 *
	 * @param string $payment_method_id Stripe payment method type ID.
	 * @return false|UPE_Payment_Method Matching UPE Payment Method instance.
	 */
	public function wc_payments_get_payment_method_by_id( $payment_method_id ) {
		return WC_Payments::get_payment_method_by_id( $payment_method_id );
	}

	/**
	 * Get the right method description if WooPay is eligible.
	 *
	 * @return string
	 */
	public function get_method_description() {
		$description_links = [
			'br'                   => '<br/>',
			'tosLink'              => '<a href="https://wordpress.com/tos/" target="_blank" rel="noopener noreferrer">',
			'privacyLink'          => '<a href="https://automattic.com/privacy/" target="_blank" rel="noopener noreferrer">',
			'woopayMechantTosLink' => '<a href="https://wordpress.com/tos/#more-woopay-specifically" target="_blank" rel="noopener noreferrer">',
		];

		$description = WC_Payments_Utils::esc_interpolated_html(
			sprintf(
				/* translators: %1$s: WooPayments, tosLink: Link to terms of service page, privacyLink: Link to privacy policy page */
				__(
					'%1$s gives your store flexibility to accept credit cards, debit cards, and Apple Pay. Enable popular local payment methods and other digital wallets like Google Pay to give customers even more choice.<br/><br/>
			By using %1$s you agree to be bound by our <tosLink>Terms of Service</tosLink>  and acknowledge that you have read our <privacyLink>Privacy Policy</privacyLink>',
					'woocommerce-payments'
				),
				'WooPayments'
			),
			$description_links
		);

		if ( WooPay_Utilities::is_store_country_available() ) {
			$description = WC_Payments_Utils::esc_interpolated_html(
				sprintf(
					/* translators: %1$s: WooPayments, tosLink: Link to terms of service page, woopayMechantTosLink: Link to WooPay merchant terms, privacyLink: Link to privacy policy page */
					__(
						'Payments made simple — including WooPay, a new express checkout feature.<br/><br/>
				By using %1$s you agree to be bound by our <tosLink>Terms of Service</tosLink> (including WooPay <woopayMechantTosLink>merchant terms</woopayMechantTosLink>) and acknowledge that you have read our <privacyLink>Privacy Policy</privacyLink>',
						'woocommerce-payments'
					),
					'WooPayments'
				),
				$description_links
			);
		}

		return $description;
	}

	// Start: Deprecated functions.

	/**
	 * Check the defined constant to determine the current plugin mode.
	 *
	 * @deprecated 5.6.0
	 *
	 * @return bool
	 */
	public function is_in_dev_mode() {
		wc_deprecated_function( __FUNCTION__, '5.6.0', 'WC_Payments::mode()->is_dev()' );
		return WC_Payments::mode()->is_dev();
	}

	/**
	 * Returns whether test_mode or dev_mode is active for the gateway
	 *
	 * @deprecated 5.6.0
	 *
	 * @return boolean Test mode enabled if true, disabled if false
	 */
	public function is_in_test_mode() {
		wc_deprecated_function( __FUNCTION__, '5.6.0', 'WC_Payments::mode()->is_test()' );
		return WC_Payments::mode()->is_test();
	}

	/**
	 * Whether the current page is the WooPayments settings page.
	 *
	 * @deprecated 5.0.0
	 *
	 * @return bool
	 */
	public static function is_current_page_settings() {
		wc_deprecated_function( __FUNCTION__, '5.0.0', 'WC_Payments_Admin_Settings::is_current_page_settings' );
		return WC_Payments_Admin_Settings::is_current_page_settings();
	}

	/**
	 * Generates the configuration values, needed for payment fields.
	 *
	 * Isolated as a separate method in order to be available both
	 * during the classic checkout, as well as the checkout block.
	 *
	 * @deprecated use WC_Payments_Checkout::get_payment_fields_js_config instead.
	 *
	 * @return array
	 */
	public function get_payment_fields_js_config() {
		wc_deprecated_function( __FUNCTION__, '5.0.0', 'WC_Payments_Checkout::get_payment_fields_js_config' );
		return WC_Payments::get_wc_payments_checkout()->get_payment_fields_js_config();
	}

	/**
	 * Prepares customer data to be used on 'Pay for Order' or 'Add Payment Method' pages.
	 * Customer data is retrieved from order when on Pay for Order.
	 * Customer data is retrieved from customer when on 'Add Payment Method'.
	 *
	 * @deprecated use WC_Payments_Customer_Service::get_prepared_customer_data() instead.
	 *
	 * @return array|null An array with customer data or nothing.
	 */
	public function get_prepared_customer_data() {
		wc_deprecated_function( __FUNCTION__, '5.0.0', 'WC_Payments_Customer_Service::get_prepared_customer_data' );
		return WC_Payments::get_customer_service()->get_prepared_customer_data();
	}

	// End: Deprecated functions.

	/**
	 * Determine if current payment method is a platform payment method.
	 *
	 * @param boolean $is_using_saved_payment_method If it is using saved payment method.
	 *
	 * @return boolean True if it is a platform payment method.
	 */
	private function is_platform_payment_method( bool $is_using_saved_payment_method ) {
		// Return false for express checkout method.
		if ( isset( $_POST['payment_request_type'] ) ) { // phpcs:ignore WordPress.Security.NonceVerification
			return false;
		}

		// Make sure the payment method being charged was created in the platform.
		if (
			! $is_using_saved_payment_method &&
			$this->should_use_stripe_platform_on_checkout_page()
		) {
			// This payment method was created under the platform account.
			return true;
		}

		return false;
	}

	/**
	 * Determine whether redirection is needed for the non-card UPE payment method.
	 *
	 * @param array $payment_methods The list of payment methods used for the order processing, usually consists of one method only.
	 * @return boolean True if the arrray consist of only one payment method which is not a card. False otherwise.
	 */
	private function upe_needs_redirection( $payment_methods ) {
		return 1 === count( $payment_methods ) && 'card' !== $payment_methods[0];
	}

	/**
	 * Handles the shipping requirement for Afterpay payments.
	 *
	 * This method extracts the shipping and billing data from the order and sets the appropriate
	 * shipping data for the Afterpay payment request. If neither shipping nor billing data is valid
	 * for shipping, an exception is thrown.
	 *
	 * @param WC_Order                     $order    The order object containing shipping and billing information.
	 * @param Create_And_Confirm_Intention $request The Afterpay payment request object to set shipping data on.
	 *
	 * @throws Invalid_Address_Exception If neither shipping nor billing address is valid for Afterpay payments.
	 * @return void
	 */
	private function handle_afterpay_shipping_requirement( WC_Order $order, Create_And_Confirm_Intention $request ): void {
		$check_if_usable = function( array $address ): bool {
			return $address['country'] && $address['state'] && $address['city'] && $address['postal_code'] && $address['line1'];
		};

		$shipping_data = $this->order_service->get_shipping_data_from_order( $order );
		if ( $check_if_usable( $shipping_data['address'] ) ) {
			$request->set_shipping( $shipping_data );
			return;
		}

		$billing_data = $this->order_service->get_billing_data_from_order( $order );
		if ( $check_if_usable( $billing_data['address'] ) ) {
			$request->set_shipping( $billing_data );
			return;
		}

		throw new Invalid_Address_Exception( __( 'A valid shipping address is required for Afterpay payments.', 'woocommerce-payments' ) );
	}


	/**
	 * Modifies the create intent parameters when processing a payment.
	 *
	 * If the selected Stripe payment type is AFTERPAY, it updates the shipping data in the request.
	 *
	 * @param Create_And_Confirm_Intention $request               The request object for creating and confirming intention.
	 * @param Payment_Information          $payment_information   The payment information object.
	 * @param WC_Order                     $order                 The order object.
	 *
	 * @return void
	 */
	protected function modify_create_intent_parameters_when_processing_payment( Create_And_Confirm_Intention $request, Payment_Information $payment_information, WC_Order $order ): void {
		if ( Payment_Method::AFTERPAY === $this->get_selected_stripe_payment_type_id() ) {
			$this->handle_afterpay_shipping_requirement( $order, $request );
		}
	}
}<|MERGE_RESOLUTION|>--- conflicted
+++ resolved
@@ -2879,11 +2879,7 @@
 	 *
 	 * @return string code of the country.
 	 */
-<<<<<<< HEAD
-	public function get_account_country( string $default_value = 'US' ): string {
-=======
-	protected function get_account_country( string $default_value = Country_Code::UNITED_STATES ): string {
->>>>>>> 8f6b2679
+	public function get_account_country( string $default_value = Country_Code::UNITED_STATES ): string {
 		try {
 			if ( $this->is_connected() ) {
 				return $this->account->get_account_country() ?? $default_value;
