--- conflicted
+++ resolved
@@ -283,11 +283,7 @@
 			'ajaxUrl'                => admin_url( 'admin-ajax.php' ),
 			'updateOrderStatusNonce' => wp_create_nonce( 'wcpay_update_order_status_nonce' ),
 			'createSetupIntentNonce' => wp_create_nonce( 'wcpay_create_setup_intent_nonce' ),
-<<<<<<< HEAD
 			'genericErrorMessage'    => __( 'There was a problem processing the payment. Please check your email inbox and refresh the page to try again.', 'woocommerce-payments' ),
-=======
-			'genericErrorMessage'    => __( 'There was a problem processing the payment. Please check your email and refresh the page to try again.', 'woocommerce-payments' ),
->>>>>>> 62918f1c
 		];
 	}
 
@@ -295,15 +291,12 @@
 	 * Registers all scripts, necessary for the gateway.
 	 */
 	public function register_scripts() {
-<<<<<<< HEAD
-=======
 		// Register Stripe's JavaScript using the same ID as the Stripe Gateway plugin. This prevents this JS being
 		// loaded twice in the event a site has both plugins enabled. We still run the risk of different plugins
 		// loading different versions however. If Stripe release a v4 of their JavaScript, we could consider
 		// changing the ID to stripe_v4. This would allow older plugins to keep using v3 while we used any new
 		// feature in v4. Stripe have allowed loading of 2 different versions of stripe.js in the past (
 		// https://stripe.com/docs/stripe-js/elements/migrating).
->>>>>>> 62918f1c
 		wp_register_script(
 			'stripe',
 			'https://js.stripe.com/v3/',
@@ -344,43 +337,8 @@
 		try {
 			$display_tokenization = $this->supports( 'tokenization' ) && is_checkout();
 
-<<<<<<< HEAD
-			// Add JavaScript for the payment form.
-			// Register Stripe's JavaScript using the same ID as the Stripe Gateway plugin. This prevents this JS being
-			// loaded twice in the event a site has both plugins enabled. We still run the risk of different plugins
-			// loading different versions however. If Stripe release a v4 of their JavaScript, we could consider
-			// changing the ID to stripe_v4. This would allow older plugins to keep using v3 while we used any new
-			// feature in v4. Stripe have allowed loading of 2 different versions of stripe.js in the past (
-			// https://stripe.com/docs/stripe-js/elements/migrating).
-			wp_register_script(
-				'stripe',
-				'https://js.stripe.com/v3/',
-				[],
-				'3.0',
-				true
-			);
-
-			$checkout_script_src_url      = plugins_url( 'dist/checkout.js', WCPAY_PLUGIN_FILE );
-			$checkout_script_asset_path   = WCPAY_ABSPATH . 'dist/checkout.asset.php';
-			$checkout_script_asset        = file_exists( $checkout_script_asset_path ) ? require_once $checkout_script_asset_path : [ 'dependencies' => [] ];
-			$checkout_script_dependencies = array_merge(
-				$checkout_script_asset['dependencies'],
-				[ 'stripe', 'wc-checkout' ]
-			);
-			wp_register_script(
-				'WCPAY_CHECKOUT',
-				$checkout_script_src_url,
-				$checkout_script_dependencies,
-				WC_Payments::get_file_version( 'dist/checkout.js' ),
-				true
-			);
-
-			wp_localize_script( 'WCPAY_CHECKOUT', 'wcpay_config', $this->get_payment_fields_js_config() );
-			wp_enqueue_script( 'WCPAY_CHECKOUT' );
-=======
 			wp_localize_script( 'wcpay-checkout', 'wcpay_config', $this->get_payment_fields_js_config() );
 			wp_enqueue_script( 'wcpay-checkout' );
->>>>>>> 62918f1c
 
 			wp_enqueue_style(
 				'wcpay-checkout',
