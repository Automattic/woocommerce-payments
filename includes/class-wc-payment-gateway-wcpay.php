<?php
/**
 * Class WC_Payment_Gateway_WCPay
 *
 * @package WooCommerce\Payments
 */

if ( ! defined( 'ABSPATH' ) ) {
	exit; // Exit if accessed directly.
}

use WCPay\Exceptions\{ Add_Payment_Method_Exception, Amount_Too_Small_Exception, Process_Payment_Exception, Intent_Authentication_Exception, API_Exception };
use WCPay\Logger;
use WCPay\Payment_Information;
use WCPay\Constants\Payment_Type;
use WCPay\Constants\Payment_Initiated_By;
use WCPay\Constants\Payment_Capture_Type;
use WCPay\Tracker;

/**
 * Gateway class for WooCommerce Payments
 */
class WC_Payment_Gateway_WCPay extends WC_Payment_Gateway_CC {

	use WC_Payment_Gateway_WCPay_Subscriptions_Trait;

	/**
	 * Internal ID of the payment gateway.
	 *
	 * @type string
	 */
	const GATEWAY_ID = 'woocommerce_payments';

	const METHOD_ENABLED_KEY = 'enabled';

	const ACCOUNT_SETTINGS_MAPPING = [
		'account_statement_descriptor'     => 'statement_descriptor',
		'account_business_name'            => 'business_name',
		'account_business_url'             => 'business_url',
		'account_business_support_address' => 'business_support_address',
		'account_business_support_email'   => 'business_support_email',
		'account_business_support_phone'   => 'business_support_phone',
		'account_branding_logo'            => 'branding_logo',
		'account_branding_icon'            => 'branding_icon',
		'account_branding_primary_color'   => 'branding_primary_color',
		'account_branding_secondary_color' => 'branding_secondary_color',
	];

	/**
	 * Stripe intents that are treated as successfully created.
	 *
	 * @type array
	 */
	const SUCCESSFUL_INTENT_STATUS = [ 'succeeded', 'requires_capture', 'processing' ];

	/**
	 * Set of parameters to build the URL to the gateway's settings page.
	 *
	 * @var string[]
	 */
	private static $settings_url_params = [
		'page'    => 'wc-settings',
		'tab'     => 'checkout',
		'section' => self::GATEWAY_ID,
	];

	/**
	 * Client for making requests to the WooCommerce Payments API
	 *
	 * @var WC_Payments_API_Client
	 */
	protected $payments_api_client;

	/**
	 * WC_Payments_Account instance to get information about the account
	 *
	 * @var WC_Payments_Account
	 */
	protected $account;

	/**
	 * WC_Payments_Customer instance for working with customer information
	 *
	 * @var WC_Payments_Customer_Service
	 */
	protected $customer_service;

	/**
	 * WC_Payments_Token instance for working with customer tokens
	 *
	 * @var WC_Payments_Token_Service
	 */
	protected $token_service;

	/**
	 * WC_Payments_Action_Scheduler_Service instance for scheduling ActionScheduler jobs.
	 *
	 * @var WC_Payments_Action_Scheduler_Service
	 */
	private $action_scheduler_service;

	/**
	 * Session_Rate_Limiter instance for limiting failed transactions.
	 *
	 * @var Session_Rate_Limiter
	 */
	protected $failed_transaction_rate_limiter;

	/**
	 * Mapping between capability keys and payment type keys
	 *
	 * @var array
	 */
	protected $payment_method_capability_key_map;

	/**
	 * WC_Payment_Gateway_WCPay constructor.
	 *
	 * @param WC_Payments_API_Client               $payments_api_client             - WooCommerce Payments API client.
	 * @param WC_Payments_Account                  $account                         - Account class instance.
	 * @param WC_Payments_Customer_Service         $customer_service                - Customer class instance.
	 * @param WC_Payments_Token_Service            $token_service                   - Token class instance.
	 * @param WC_Payments_Action_Scheduler_Service $action_scheduler_service        - Action Scheduler service instance.
	 * @param Session_Rate_Limiter                 $failed_transaction_rate_limiter - Rate Limiter for failed transactions.
	 */
	public function __construct(
		WC_Payments_API_Client $payments_api_client,
		WC_Payments_Account $account,
		WC_Payments_Customer_Service $customer_service,
		WC_Payments_Token_Service $token_service,
		WC_Payments_Action_Scheduler_Service $action_scheduler_service,
		Session_Rate_Limiter $failed_transaction_rate_limiter = null
	) {
		$this->payments_api_client             = $payments_api_client;
		$this->account                         = $account;
		$this->customer_service                = $customer_service;
		$this->token_service                   = $token_service;
		$this->action_scheduler_service        = $action_scheduler_service;
		$this->failed_transaction_rate_limiter = $failed_transaction_rate_limiter;

		$this->id                 = static::GATEWAY_ID;
		$this->icon               = ''; // TODO: icon.
		$this->has_fields         = true;
		$this->method_title       = __( 'WooCommerce Payments', 'woocommerce-payments' );
		$this->method_description = __( 'Accept payments via credit card.', 'woocommerce-payments' );
		$this->title              = __( 'Credit card / debit card', 'woocommerce-payments' );
		$this->description        = __( 'Enter your card details', 'woocommerce-payments' );
		$this->supports           = [
			'products',
			'refunds',
		];

		// Define setting fields.
		$this->form_fields = [
			'enabled'                          => [
				'title'       => __( 'Enable/disable', 'woocommerce-payments' ),
				'label'       => __( 'Enable WooCommerce Payments', 'woocommerce-payments' ),
				'type'        => 'checkbox',
				'description' => '',
				'default'     => 'no',
			],
			'account_statement_descriptor'     => [
				'type'        => 'account_statement_descriptor',
				'title'       => __( 'Customer bank statement', 'woocommerce-payments' ),
				'description' => WC_Payments_Utils::esc_interpolated_html(
					__( 'Edit the way your store name appears on your customers’ bank statements (read more about requirements <a>here</a>).', 'woocommerce-payments' ),
					[ 'a' => '<a href="https://woocommerce.com/document/payments/bank-statement-descriptor/" target="_blank" rel="noopener noreferrer">' ]
				),
			],
			'manual_capture'                   => [
				'title'       => __( 'Manual capture', 'woocommerce-payments' ),
				'label'       => __( 'Issue an authorization on checkout, and capture later.', 'woocommerce-payments' ),
				'type'        => 'checkbox',
				'description' => __( 'Charge must be captured within 7 days of authorization, otherwise the authorization and order will be canceled.', 'woocommerce-payments' ),
				'default'     => 'no',
			],
			'saved_cards'                      => [
				'title'       => __( 'Saved cards', 'woocommerce-payments' ),
				'label'       => __( 'Enable payment via saved cards', 'woocommerce-payments' ),
				'type'        => 'checkbox',
				'description' => __( 'If enabled, users will be able to pay with a saved card during checkout. Card details are saved on our platform, not on your store.', 'woocommerce-payments' ),
				'default'     => 'yes',
				'desc_tip'    => true,
			],
			'test_mode'                        => [
				'title'       => __( 'Test mode', 'woocommerce-payments' ),
				'label'       => __( 'Enable test mode', 'woocommerce-payments' ),
				'type'        => 'checkbox',
				'description' => __( 'Simulate transactions using test card numbers.', 'woocommerce-payments' ),
				'default'     => 'no',
				'desc_tip'    => true,
			],
			'enable_logging'                   => [
				'title'       => __( 'Debug log', 'woocommerce-payments' ),
				'label'       => __( 'When enabled debug notes will be added to the log.', 'woocommerce-payments' ),
				'type'        => 'checkbox',
				'description' => '',
				'default'     => 'no',
			],
			'payment_request_details'          => [
				'title'       => __( 'Payment request buttons', 'woocommerce-payments' ),
				'type'        => 'title',
				'description' => '',
			],
			'payment_request'                  => [
				'title'       => __( 'Enable/disable', 'woocommerce-payments' ),
				'label'       => sprintf(
					/* translators: 1) br tag 2) Stripe anchor tag 3) Apple anchor tag */
					__( 'Enable payment request buttons (Apple Pay, Google Pay, and more). %1$sBy using Apple Pay, you agree to %2$s and %3$s\'s Terms of Service.', 'woocommerce-payments' ),
					'<br />',
					'<a href="https://stripe.com/apple-pay/legal" target="_blank">Stripe</a>',
					'<a href="https://developer.apple.com/apple-pay/acceptable-use-guidelines-for-websites/" target="_blank">Apple</a>'
				),
				'type'        => 'checkbox',
				'description' => __( 'If enabled, users will be able to pay using Apple Pay, Google Pay or the Payment Request API if supported by the browser.', 'woocommerce-payments' ),
				'default'     => empty( get_option( 'woocommerce_woocommerce_payments_settings' ) ) ? 'yes' : 'no', // Enable by default for new installations only.
				'desc_tip'    => true,
			],
			'payment_request_button_type'      => [
				'title'       => __( 'Button type', 'woocommerce-payments' ),
				'type'        => 'select',
				'description' => __( 'Select the button type you would like to show.', 'woocommerce-payments' ),
				'default'     => 'buy',
				'desc_tip'    => true,
				'options'     => [
					'default' => __( 'Only icon', 'woocommerce-payments' ),
					'buy'     => __( 'Buy', 'woocommerce-payments' ),
					'donate'  => __( 'Donate', 'woocommerce-payments' ),
					'book'    => __( 'Book', 'woocommerce-payments' ),
				],
			],
			'payment_request_button_theme'     => [
				'title'       => __( 'Button theme', 'woocommerce-payments' ),
				'type'        => 'select',
				'description' => __( 'Select the button theme you would like to show.', 'woocommerce-payments' ),
				'default'     => 'dark',
				'desc_tip'    => true,
				'options'     => [
					'dark'          => __( 'Dark', 'woocommerce-payments' ),
					'light'         => __( 'Light', 'woocommerce-payments' ),
					'light-outline' => __( 'Light-Outline', 'woocommerce-payments' ),
				],
			],
			'payment_request_button_height'    => [
				'title'       => __( 'Button height', 'woocommerce-payments' ),
				'type'        => 'text',
				'description' => __( 'Enter the height you would like the button to be in pixels. Width will always be 100%.', 'woocommerce-payments' ),
				'default'     => '44',
				'desc_tip'    => true,
			],
			'payment_request_button_label'     => [
				'title'       => __( 'Custom button label', 'woocommerce-payments' ),
				'type'        => 'text',
				'description' => __( 'Enter the custom text you would like the button to have.', 'woocommerce-payments' ),
				'default'     => __( 'Buy now', 'woocommerce-payments' ),
				'desc_tip'    => true,
			],
			'payment_request_button_locations' => [
				'title'             => __( 'Button locations', 'woocommerce-payments' ),
				'type'              => 'multiselect',
				'description'       => __( 'Select where you would like to display the button.', 'woocommerce-payments' ),
				'default'           => [
					'product',
					'cart',
					'checkout',
				],
				'class'             => 'wc-enhanced-select',
				'desc_tip'          => true,
				'options'           => [
					'product'  => __( 'Product', 'woocommerce-payments' ),
					'cart'     => __( 'Cart', 'woocommerce-payments' ),
					'checkout' => __( 'Checkout', 'woocommerce-payments' ),
				],
				'custom_attributes' => [
					'data-placeholder' => __( 'Select pages', 'woocommerce-payments' ),
				],
			],
			'upe_enabled_payment_method_ids'   => [
				'title'   => __( 'Payments accepted on checkout', 'woocommerce-payments' ),
				'type'    => 'multiselect',
				'default' => [ 'card' ],
				'options' => [],
			],
			'payment_request_button_size'      => [
				'title'       => __( 'Size of the button displayed for Express Checkouts', 'woocommerce-payments' ),
				'type'        => 'select',
				'description' => __( 'Select the size of the button.', 'woocommerce-payments' ),
				'default'     => 'default',
				'desc_tip'    => true,
				'options'     => [
					'default' => __( 'Default', 'woocommerce-payments' ),
					'medium'  => __( 'Medium', 'woocommerce-payments' ),
					'large'   => __( 'Large', 'woocommerce-payments' ),
				],
			],
		];

		// Capabilities have different keys than the payment method ID's,
		// so instead of appending '_payments' to the end of the ID, it'll be better
		// to have a map for it instead, just in case the pattern changes.
		$this->payment_method_capability_key_map = [
			'sofort'     => 'sofort_payments',
			'giropay'    => 'giropay_payments',
			'bancontact' => 'bancontact_payments',
			'ideal'      => 'ideal_payments',
			'p24'        => 'p24_payments',
			'card'       => 'card_payments',
			'sepa_debit' => 'sepa_debit_payments',
		];

		// Load the settings.
		$this->init_settings();

		// Check if subscriptions are enabled and add support for them.
		$this->maybe_init_subscriptions();

		// If the setting to enable saved cards is enabled, then we should support tokenization and adding payment methods.
		if ( $this->is_saved_cards_enabled() ) {
			$this->supports = array_merge( $this->supports, [ 'tokenization', 'add_payment_method' ] );
		}

		add_action( 'woocommerce_update_options_payment_gateways_' . $this->id, [ $this, 'process_admin_options' ] );
		add_action( 'admin_notices', [ $this, 'display_errors' ], 9999 );
		add_action( 'woocommerce_woocommerce_payments_admin_notices', [ $this, 'display_test_mode_notice' ] );
		add_action( 'admin_notices', [ $this, 'display_not_supported_currency_notice' ], 9999 );
		add_action( 'woocommerce_order_actions', [ $this, 'add_order_actions' ] );
		add_action( 'woocommerce_order_action_capture_charge', [ $this, 'capture_charge' ] );
		add_action( 'woocommerce_order_action_cancel_authorization', [ $this, 'cancel_authorization' ] );

		add_action( 'wp_ajax_update_order_status', [ $this, 'update_order_status' ] );
		add_action( 'wp_ajax_nopriv_update_order_status', [ $this, 'update_order_status' ] );

		add_action( 'wp_enqueue_scripts', [ $this, 'register_scripts' ] );
		add_action( 'wp_ajax_create_setup_intent', [ $this, 'create_setup_intent_ajax' ] );
		add_action( 'wp_ajax_nopriv_create_setup_intent', [ $this, 'create_setup_intent_ajax' ] );

		add_action( 'woocommerce_update_order', [ $this, 'schedule_order_tracking' ], 10, 2 );

		// Update the current request logged_in cookie after a guest user is created to avoid nonce inconsistencies.
		add_action( 'set_logged_in_cookie', [ $this, 'set_cookie_on_current_request' ] );
	}

	/**
	 * Add a new logo column on the right of "method" in the payment methods table.
	 *
	 * @param array $columns the columns in the "all payment methods" page.
	 * @return array
	 */
	public function add_all_payment_methods_logos_column( $columns ) {
		$logos  = [ 'logos' => '' ]; // Setting an ID for the column, but not a label.
		$offset = array_search( 'name', array_keys( $columns ), true ) + 1;

		return array_merge( array_slice( $columns, 0, $offset ), $logos, array_slice( $columns, $offset ) );
	}

	/**
	 * Add a list of payment method logos to WooCommerce Payment in the logo column.
	 *
	 * @param WC_Payment_Gateway $gateway the current gateway iterated over to be displayed in the "all payment methods" page.
	 */
	public function add_all_payment_methods_icon_logos( $gateway ) {
		if ( 'woocommerce_payments' !== $gateway->id ) {
			echo '<td class="logo"></td>';

			return;
		}

		$icons = [
			'visa',
			'mastercard',
			'amex',
			'apple-pay',
			'google-pay',
		];

		echo '<td class="logo">';
		?>
		<div>
			<?php foreach ( $icons as $icon ) : ?>
				<span class="payment-method__icon payment-method__brand payment-method__brand--<?php echo esc_attr( $icon ); ?>"/></span>
			<?php endforeach; ?>
		</div>
		<?php
		echo '</td>';
	}

	/**
	 * Proceed with current request using new login session (to ensure consistent nonce).
	 *
	 * @param string $cookie New cookie value.
	 */
	public function set_cookie_on_current_request( $cookie ) {
		$_COOKIE[ LOGGED_IN_COOKIE ] = $cookie;
	}

	/**
	 * Check if the payment gateway is connected. This method is also used by
	 * external plugins to check if a connection has been established.
	 */
	public function is_connected() {
		return $this->account->is_stripe_connected( false );
	}

	/**
	 * Returns true if the gateway needs additional configuration, false if it's ready to use.
	 *
	 * @see WC_Payment_Gateway::needs_setup
	 * @return bool
	 */
	public function needs_setup() {
		if ( ! $this->is_connected() ) {
			return true;
		}

		$account_status = $this->account->get_account_status_data();
		return parent::needs_setup() || ! empty( $account_status['error'] ) || ! $account_status['paymentsEnabled'];
	}

	/**
	 * Whether the current page is the WooCommerce Payments settings page.
	 *
	 * @return bool
	 */
	public static function is_current_page_settings() {
		return count( self::$settings_url_params ) === count( array_intersect_assoc( $_GET, self::$settings_url_params ) ); // phpcs:ignore WordPress.Security.NonceVerification.Recommended
	}

	/**
	 * Returns the URL of the configuration screen for this gateway, for use in internal links.
	 *
	 * @return string URL of the configuration screen for this gateway
	 */
	public static function get_settings_url() {
		return admin_url( add_query_arg( self::$settings_url_params, 'admin.php' ) );
	}

	/**
	 * Check the defined constant to determine the current plugin mode.
	 *
	 * @return bool
	 */
	public function is_in_dev_mode() {
		$is_extension_dev_mode        = defined( 'WCPAY_DEV_MODE' ) && WCPAY_DEV_MODE;
		$is_wordpress_dev_environment = function_exists( 'wp_get_environment_type' ) && in_array( wp_get_environment_type(), [ 'development', 'staging' ], true );
		return apply_filters( 'wcpay_dev_mode', $is_extension_dev_mode || $is_wordpress_dev_environment );
	}

	/**
	 * Returns whether test_mode or dev_mode is active for the gateway
	 *
	 * @return boolean Test mode enabled if true, disabled if false
	 */
	public function is_in_test_mode() {
		return $this->is_in_dev_mode() || 'yes' === $this->get_option( 'test_mode' );
	}


	/**
	 * Returns whether a store that is not in test mode needs to set https
	 * in the checkout
	 *
	 * @return boolean True if needs to set up forced ssl in checkout or https
	 */
	public function needs_https_setup() {
		return ! $this->is_in_test_mode() && ! wc_checkout_is_https();
	}

	/**
	 * Checks if the gateway is enabled, and also if it's configured enough to accept payments from customers.
	 *
	 * Use parent method value alongside other business rules to make the decision.
	 *
	 * @return bool Whether the gateway is enabled and ready to accept payments.
	 */
	public function is_available() {
		// Disable the gateway if using live mode without HTTPS set up or the currency is not
		// available in the country of the account.
		if ( $this->needs_https_setup() || ! $this->is_available_for_current_currency() ) {
			return false;
		}

		return parent::is_available() && ! $this->needs_setup();
	}

	/**
	 * Checks if the setting to allow the user to save cards is enabled.
	 *
	 * @return bool Whether the setting to allow saved cards is enabled or not.
	 */
	public function is_saved_cards_enabled() {
		return 'yes' === $this->get_option( 'saved_cards' );
	}

	/**
	 * Check if account is eligible for card present.
	 *
	 * @param false $empty_value - Default return value.
	 * @return bool
	 */
	public function is_card_present_eligible( $empty_value = false ) {
		try {
			return $this->account->is_card_present_eligible();
		} catch ( Exception $e ) {
			Logger::error( 'Failed to get account card present eligible .' . $e );
			return $empty_value;
		}
	}

	/**
	 * Checks if the account country is compatible with the current currency.
	 *
	 * @return bool Whether the currency is supported in the country set in the account.
	 */
	public function is_available_for_current_currency() {
		$supported_currencies = $this->account->get_account_customer_supported_currencies();
		$current_currency     = strtolower( get_woocommerce_currency() );

		if ( count( $supported_currencies ) === 0 ) {
			// If we don't have info related to the supported currencies
			// of the country, we won't disable the gateway.
			return true;
		}

		return in_array( $current_currency, $supported_currencies, true );
	}

	/**
	 * Add notice explaining test mode when it's enabled.
	 */
	public function display_test_mode_notice() {
		if ( $this->is_in_test_mode() ) {
			?>
			<div id="wcpay-test-mode-notice" class="notice notice-warning">
				<p>
					<b><?php esc_html_e( 'Test mode active: ', 'woocommerce-payments' ); ?></b>
					<?php esc_html_e( "All transactions are simulated. Customers can't make real purchases through WooCommerce Payments.", 'woocommerce-payments' ); ?>
				</p>
			</div>
			<?php
		}
	}

	/**
	 * Add notice explaining that the selected currency is not available.
	 */
	public function display_not_supported_currency_notice() {
		if ( ! current_user_can( 'manage_woocommerce' ) ) {
			return;
		}

		if ( ! $this->is_available_for_current_currency() ) {
			?>
			<div id="wcpay-unsupported-currency-notice" class="notice notice-warning">
				<p>
					<b>
						<?php esc_html_e( 'Unsupported currency:', 'woocommerce-payments' ); ?>
						<?php esc_html( ' ' . get_woocommerce_currency() ); ?>
					</b>
					<?php esc_html_e( 'The selected currency is not available for the country set in your WooCommerce Payments account.', 'woocommerce-payments' ); ?>
				</p>
			</div>
			<?php
		}
	}

	/**
	 * Admin Panel Options.
	 */
	public function admin_options() {
		// Add notices to the WooCommerce Payments settings page.
		do_action( 'woocommerce_woocommerce_payments_admin_notices' );

		$this->output_payments_settings_screen();
	}

	/**
	 * Generates markup for the settings screen.
	 */
	public function output_payments_settings_screen() {
		// hiding the save button because the react container has its own.
		global $hide_save_button;
		$hide_save_button = true;

		if ( ! empty( $_GET['method'] ) ) : // phpcs:ignore WordPress.Security.NonceVerification.Recommended
			?>
			<div
				id="wcpay-payment-method-settings-container"
				data-method-id="<?php echo esc_attr( sanitize_text_field( wp_unslash( $_GET['method'] ) ) ); // phpcs:ignore WordPress.Security.NonceVerification.Recommended ?>"
			></div>
		<?php else : ?>
			<div id="wcpay-account-settings-container"></div>
			<?php
		endif;
	}

	/**
	 * Generates the configuration values, needed for payment fields.
	 *
	 * Isolated as a separate method in order to be available both
	 * during the classic checkout, as well as the checkout block.
	 *
	 * @return array
	 */
	public function get_payment_fields_js_config() {
		return [
			'publishableKey'           => $this->account->get_publishable_key( $this->is_in_test_mode() ),
			'accountId'                => $this->account->get_stripe_account_id(),
			'ajaxUrl'                  => admin_url( 'admin-ajax.php' ),
			'wcAjaxUrl'                => WC_AJAX::get_endpoint( '%%endpoint%%' ),
			'createSetupIntentNonce'   => wp_create_nonce( 'wcpay_create_setup_intent_nonce' ),
			'createPaymentIntentNonce' => wp_create_nonce( 'wcpay_create_payment_intent_nonce' ),
			'updatePaymentIntentNonce' => wp_create_nonce( 'wcpay_update_payment_intent_nonce' ),
			'genericErrorMessage'      => __( 'There was a problem processing the payment. Please check your email inbox and refresh the page to try again.', 'woocommerce-payments' ),
			'fraudServices'            => $this->account->get_fraud_services_config(),
			'features'                 => $this->supports,
			'forceNetworkSavedCards'   => WC_Payments::is_network_saved_cards_enabled(),
			'locale'                   => WC_Payments_Utils::convert_to_stripe_locale( get_locale() ),
			'isUPEEnabled'             => WC_Payments_Features::is_upe_enabled(),
			'isSavedCardsEnabled'      => $this->is_saved_cards_enabled(),
		];
	}

	/**
	 * Registers all scripts, necessary for the gateway.
	 */
	public function register_scripts() {
		// Register Stripe's JavaScript using the same ID as the Stripe Gateway plugin. This prevents this JS being
		// loaded twice in the event a site has both plugins enabled. We still run the risk of different plugins
		// loading different versions however. If Stripe release a v4 of their JavaScript, we could consider
		// changing the ID to stripe_v4. This would allow older plugins to keep using v3 while we used any new
		// feature in v4. Stripe have allowed loading of 2 different versions of stripe.js in the past (
		// https://stripe.com/docs/stripe-js/elements/migrating).
		wp_register_script(
			'stripe',
			'https://js.stripe.com/v3/',
			[],
			'3.0',
			true
		);

		$script_dependencies = [ 'stripe', 'wc-checkout' ];

		if ( $this->supports( 'tokenization' ) ) {
			$script_dependencies[] = 'woocommerce-tokenization-form';
		}

		wp_register_script(
			'WCPAY_CHECKOUT',
			plugins_url( 'dist/checkout.js', WCPAY_PLUGIN_FILE ),
			$script_dependencies,
			WC_Payments::get_file_version( 'dist/checkout.js' ),
			true
		);

		wp_set_script_translations( 'WCPAY_CHECKOUT', 'woocommerce-payments' );
	}

	/**
	 * Displays the save to account checkbox.
	 *
	 * @param bool $force_checked True if the checkbox must be forced to "checked" state (and invisible).
	 */
	public function save_payment_method_checkbox( $force_checked = false ) {
		$id = 'wc-' . $this->id . '-new-payment-method';
		?>
		<div <?php echo $force_checked ? 'style="display:none;"' : ''; /* phpcs:ignore WordPress.Security.EscapeOutput.OutputNotEscaped */ ?>>
			<p class="form-row woocommerce-SavedPaymentMethods-saveNew">
				<input id="<?php echo esc_attr( $id ); ?>" name="<?php echo esc_attr( $id ); ?>" type="checkbox" value="true" style="width:auto;" <?php echo $force_checked ? 'checked' : ''; /* phpcs:ignore WordPress.Security.EscapeOutput.OutputNotEscaped */ ?> />
				<label for="<?php echo esc_attr( $id ); ?>" style="display:inline;">
					<?php echo esc_html( apply_filters( 'wc_payments_save_to_account_text', __( 'Save payment information to my account for future purchases.', 'woocommerce-payments' ) ) ); ?>
				</label>
			</p>
		</div>
		<?php
	}

	/**
	 * Prepares customer data to be used on 'Pay for Order' or 'Add Payment Method' pages.
	 * Customer data is retrieved from order when on Pay for Order.
	 * Customer data is retrieved from customer when on 'Add Payment Method'.
	 *
	 * @return array|null An array with customer data or nothing.
	 */
	public function get_prepared_customer_data() {
		if ( ! isset( $_GET['pay_for_order'] ) && ! is_add_payment_method_page() ) { // phpcs:ignore WordPress.Security.NonceVerification.Recommended
			return null;
		}

		global $wp;
		$user_email = '';
		$firstname  = '';
		$lastname   = '';

		if ( isset( $_GET['pay_for_order'] ) && 'true' === $_GET['pay_for_order'] ) { // phpcs:ignore WordPress.Security.NonceVerification.Recommended
			$order_id = absint( $wp->query_vars['order-pay'] );
			$order    = wc_get_order( $order_id );

			if ( is_a( $order, 'WC_Order' ) ) {
				$firstname  = $order->get_billing_first_name();
				$lastname   = $order->get_billing_last_name();
				$name       = $firstname . ' ' . $lastname;
				$user_email = $order->get_billing_email();
			}
		}

		if ( is_add_payment_method_page() ) {
			$user = wp_get_current_user();

			if ( $user->ID ) {
				$firstname  = $user->user_firstname;
				$lastname   = $user->user_lastname;
				$user_email = get_user_meta( $user->ID, 'billing_email', true );
				$user_email = $user_email ? $user_email : $user->user_email;
			}
		}
		$prepared_customer_data = [
			'name'  => $firstname . ' ' . $lastname,
			'email' => $user_email,
		];

		return $prepared_customer_data;
	}
	/**
	 * Renders the credit card input fields needed to get the user's payment information on the checkout page.
	 *
	 * We also add the JavaScript which drives the UI.
	 */
	public function payment_fields() {
		try {
			$display_tokenization = $this->supports( 'tokenization' ) && ( is_checkout() || is_add_payment_method_page() );

			wp_localize_script( 'WCPAY_CHECKOUT', 'wcpay_config', $this->get_payment_fields_js_config() );
			wp_enqueue_script( 'WCPAY_CHECKOUT' );

			$prepared_customer_data = $this->get_prepared_customer_data();
			if ( ! empty( $prepared_customer_data ) ) {
				wp_localize_script( 'WCPAY_CHECKOUT', 'wcpayCustomerData', $prepared_customer_data );
			}

			wp_enqueue_style(
				'WCPAY_CHECKOUT',
				plugins_url( 'dist/checkout.css', WCPAY_PLUGIN_FILE ),
				[],
				WC_Payments::get_file_version( 'dist/checkout.css' )
			);

			// Output the form HTML.
			?>
			<?php if ( ! empty( $this->get_description() ) ) : ?>
				<p><?php echo wp_kses_post( $this->get_description() ); ?></p>
			<?php endif; ?>

			<?php if ( $this->is_in_test_mode() ) : ?>
				<p class="testmode-info">
				<?php
					echo WC_Payments_Utils::esc_interpolated_html(
						/* translators: link to Stripe testing page */
						__( '<strong>Test mode:</strong> use the test VISA card 4242424242424242 with any expiry date and CVC, or any test card numbers listed <a>here</a>.', 'woocommerce-payments' ),
						[
							'strong' => '<strong>',
							'a'      => '<a href="https://woocommerce.com/document/payments/testing/#test-cards" target="_blank">',
						]
					);
				?>
				</p>
			<?php endif; ?>

			<?php

			if ( $display_tokenization ) {
				$this->tokenization_script();
				echo $this->saved_payment_methods(); // phpcs:ignore WordPress.Security.EscapeOutput.OutputNotEscaped
			}
			?>

			<fieldset id="wc-<?php echo esc_attr( $this->id ); ?>-cc-form" class="wc-credit-card-form wc-payment-form">
				<div id="wcpay-card-element"></div>
				<div id="wcpay-errors" role="alert"></div>
				<input id="wcpay-payment-method" type="hidden" name="wcpay-payment-method" />

			<?php
			if ( $this->is_saved_cards_enabled() ) {
				$force_save_payment = ( $display_tokenization && ! apply_filters( 'wc_payments_display_save_payment_method_checkbox', $display_tokenization ) ) || is_add_payment_method_page();
				$this->save_payment_method_checkbox( $force_save_payment );
			}
			?>

			</fieldset>
			<?php

			do_action( 'wcpay_payment_fields_wcpay', $this->id );

		} catch ( Exception $e ) {
			// Output the error message.
			?>
			<div>
				<?php
				echo esc_html__( 'An error was encountered when preparing the payment form. Please try again later.', 'woocommerce-payments' );
				?>
			</div>
			<?php
		}
	}

	/**
	 * Process the payment for a given order.
	 *
	 * @param int $order_id Order ID to process the payment for.
	 *
	 * @return array|null An array with result of payment and redirect URL, or nothing.
	 * @throws Process_Payment_Exception Error processing the payment.
	 * @throws Exception Error processing the payment.
	 */
	public function process_payment( $order_id ) {
		$order = wc_get_order( $order_id );

		try {
			if ( $this->failed_transaction_rate_limiter->is_limited() ) {
				throw new Process_Payment_Exception(
					__( 'Your payment was not processed.', 'woocommerce-payments' ),
					'rate_limiter_enabled'
				);
			}

			$payment_information = $this->prepare_payment_information( $order );
			return $this->process_payment_for_order( WC()->cart, $payment_information );
		} catch ( Exception $e ) {
			if ( empty( $payment_information ) || ! $payment_information->is_changing_payment_method_for_subscription() ) {
				$order->update_status( 'failed' );
			}

			if ( $e instanceof API_Exception && $e->get_error_code() === 'card_declined' ) {
				$this->failed_transaction_rate_limiter->bump();
			}

			if ( ! empty( $payment_information ) ) {
				/* translators: %1: the failed payment amount, %2: error message  */
				$error_message = __(
					'A payment of %1$s <strong>failed</strong> to complete with the following message: <code>%2$s</code>.',
					'woocommerce-payments'
				);

				$error_details = esc_html( rtrim( $e->getMessage(), '.' ) );

				if ( $e instanceof API_Exception && 'card_error' === $e->get_error_type() && 'incorrect_zip' === $e->get_error_code() ) {
					/* translators: %1: the failed payment amount, %2: error message  */
					$error_message = __(
						'A payment of %1$s <strong>failed</strong>. %2$s',
						'woocommerce-payments'
					);

					$error_details = __(
						'We couldn’t verify the postal code in the billing address. If the issue persists, suggest the customer to reach out to the card issuing bank.',
						'woocommerce-payments'
					);
				}

				$note = sprintf(
					WC_Payments_Utils::esc_interpolated_html(
						$error_message,
						[
							'strong' => '<strong>',
							'code'   => '<code>',
						]
					),
					WC_Payments_Explicit_Price_Formatter::get_explicit_price( wc_price( $order->get_total(), [ 'currency' => $order->get_currency() ] ), $order ),
					$error_details
				);

				$order->add_order_note( $note );
			}

			if ( $e instanceof Process_Payment_Exception && 'rate_limiter_enabled' === $e->get_error_code() ) {
				$note = sprintf(
					WC_Payments_Utils::esc_interpolated_html(
						/* translators: %1: the failed payment amount */
						__(
							'A payment of %1$s <strong>failed</strong> to complete because of too many failed transactions. A rate limiter was enabled for the user to prevent more attempts temporarily.',
							'woocommerce-payments'
						),
						[
							'strong' => '<strong>',
						]
					),
					WC_Payments_Explicit_Price_Formatter::get_explicit_price( wc_price( $order->get_total(), [ 'currency' => $order->get_currency() ] ), $order )
				);
				$order->add_order_note( $note );
			}

			// Re-throw the exception after setting everything up.
			// This makes the error notice show up both in the regular and block checkout.
			throw new Exception( WC_Payments_Utils::get_filtered_error_message( $e ) );
		}
	}

	/**
	 * Prepares the payment information object.
	 *
	 * @param WC_Order $order The order whose payment will be processed.
	 * @return Payment_Information An object, which describes the payment.
	 */
	protected function prepare_payment_information( $order ) {
		// phpcs:ignore WordPress.Security.NonceVerification.Missing
		$payment_information = Payment_Information::from_payment_request( $_POST, $order, Payment_Type::SINGLE(), Payment_Initiated_By::CUSTOMER(), $this->get_capture_type() );
		$payment_information = $this->maybe_prepare_subscription_payment_information( $payment_information, $order->get_id() );

		if ( ! empty( $_POST[ 'wc-' . static::GATEWAY_ID . '-new-payment-method' ] ) ) { // phpcs:ignore WordPress.Security.NonceVerification.Missing
			// During normal orders the payment method is saved when the customer enters a new one and choses to save it.
			$payment_information->must_save_payment_method();
		}

		return $payment_information;
	}

	/**
	 * Manages customer details held on WCPay server for WordPress user associated with an order.
	 *
	 * @param WC_Order $order WC Order object.
	 *
	 * @return array First element is the new or updated WordPress user, the second element is the WCPay customer ID.
	 */
	protected function manage_customer_details_for_order( $order ) {
		$user = $order->get_user();
		if ( false === $user ) {
			$user = wp_get_current_user();
		}

		// Determine the customer making the payment, create one if we don't have one already.
		$customer_id   = $this->customer_service->get_customer_id_by_user_id( $user->ID );
		$customer_data = WC_Payments_Customer_Service::map_customer_data( $order, new WC_Customer( $user->ID ) );

		if ( null === $customer_id ) {
			// Create a new customer.
			$customer_id = $this->customer_service->create_customer_for_user( $user, $customer_data );
		} else {
			// Update the existing customer with the current details. In the event the old customer can't be
			// found a new one is created, so we update the customer ID here as well.
			$customer_id = $this->customer_service->update_customer_for_user( $customer_id, $user, $customer_data );
		}

		return [ $user, $customer_id ];
	}

	/**
	 * Process the payment for a given order.
	 *
	 * @param WC_Cart                   $cart Cart.
	 * @param WCPay\Payment_Information $payment_information Payment info.
	 * @param array                     $additional_api_parameters Any additional fields required for payment method to pass to API.
	 *
	 * @return array|null                   An array with result of payment and redirect URL, or nothing.
	 * @throws API_Exception                Error processing the payment.
	 * @throws Add_Payment_Method_Exception When $0 order processing failed.
	 */
	public function process_payment_for_order( $cart, $payment_information, $additional_api_parameters = [] ) {
		$order                                       = $payment_information->get_order();
		$save_payment_method                         = $payment_information->should_save_payment_method();
		$is_changing_payment_method_for_subscription = $payment_information->is_changing_payment_method_for_subscription();

		$order_id = $order->get_id();
		$amount   = $order->get_total();
		$metadata = $this->get_metadata_from_order( $order, $payment_information->get_payment_type() );

		list( $user, $customer_id ) = $this->manage_customer_details_for_order( $order );

		// Update saved payment method information with checkout values, as some saved methods might not have billing details.
		if ( $payment_information->is_using_saved_payment_method() ) {
			try {
				$this->customer_service->update_payment_method_with_billing_details_from_order( $payment_information->get_payment_method(), $order );
			} catch ( Exception $e ) {
				// If updating the payment method fails, log the error message but catch the error to avoid crashing the checkout flow.
				Logger::log( 'Error when updating saved payment method: ' . $e->getMessage() );
			}
		}

		$intent_failed  = false;
		$payment_needed = $amount > 0;

		// Make sure that we attach the payment method and the customer ID to the order meta data.
		$payment_method = $payment_information->get_payment_method();
		$order->update_meta_data( '_payment_method_id', $payment_method );
		$order->update_meta_data( '_stripe_customer_id', $customer_id );

		// In case amount is 0 and we're not saving the payment method, we won't be using intents and can confirm the order payment.
		if ( ! $payment_needed && ! $save_payment_method ) {
			$order->payment_complete();

			if ( $payment_information->is_using_saved_payment_method() ) {
				// We need to make sure the saved payment method is saved to the order so we can
				// charge the payment method for a future payment.
				$this->add_token_to_order( $order, $payment_information->get_payment_token() );
			}

			if ( $is_changing_payment_method_for_subscription && $payment_information->is_using_saved_payment_method() ) {
				$note = sprintf(
					WC_Payments_Utils::esc_interpolated_html(
						/* translators: %1: the last 4 digit of the credit card */
						__( 'Payment method is changed to: <strong>Credit card ending in %1$s</strong>.', 'woocommerce-payments' ),
						[
							'strong' => '<strong>',
						]
					),
					$payment_information->get_payment_token()->get_last4()
				);
				$order->add_order_note( $note );

				do_action( 'woocommerce_payments_changed_subscription_payment_method', $order, $payment_information->get_payment_token() );
			}

			$order->set_payment_method_title( __( 'Credit / Debit Card', 'woocommerce-payments' ) );
			$order->save();

			return [
				'result'   => 'success',
				'redirect' => $this->get_return_url( $order ),
			];
		}

		if ( $payment_needed ) {
			$converted_amount = WC_Payments_Utils::prepare_amount( $amount, $order->get_currency() );
			$currency         = strtolower( $order->get_currency() );

			// Try catching the error without reaching the API.
			$minimum_amount = WC_Payments_Utils::get_cached_minimum_amount( $currency );
			if ( $minimum_amount > $converted_amount ) {
				$e = new Amount_Too_Small_Exception( 'Amount too small', $minimum_amount, $currency, 400 );
				throw new Exception( WC_Payments_Utils::get_filtered_error_message( $e ) );
			}

			$payment_methods = WC_Payments::get_gateway()->get_payment_method_ids_enabled_at_checkout();

			// Create intention, try to confirm it & capture the charge (if 3DS is not required).
			$intent = $this->payments_api_client->create_and_confirm_intention(
				$converted_amount,
				$currency,
				$payment_information->get_payment_method(),
				$customer_id,
				$payment_information->is_using_manual_capture(),
				$save_payment_method,
				$metadata,
				$this->get_level3_data_from_order( $order ),
				$payment_information->is_merchant_initiated(),
				$additional_api_parameters,
				$payment_methods
			);

			$intent_id     = $intent->get_id();
			$status        = $intent->get_status();
			$charge_id     = $intent->get_charge_id();
			$client_secret = $intent->get_client_secret();
			$currency      = $intent->get_currency();
			$next_action   = $intent->get_next_action();

			if ( 'requires_action' === $status && $payment_information->is_merchant_initiated() ) {
				// Allow 3rd-party to trigger some action if needed.
				do_action( 'woocommerce_woocommerce_payments_payment_requires_action', $order, $intent_id, $payment_method, $customer_id, $charge_id, $currency );
				$order->update_status( 'failed' );
			}
		} else {
			// For $0 orders, we need to save the payment method using a setup intent.
			$intent = $this->payments_api_client->create_and_confirm_setup_intent(
				$payment_information->get_payment_method(),
				$customer_id
			);

			$intent_id     = $intent['id'];
			$status        = $intent['status'];
			$charge_id     = '';
			$client_secret = $intent['client_secret'];
			$currency      = $order->get_currency();
			$next_action   = $intent['next_action'];
		}

		if ( ! empty( $intent ) ) {
			if ( ! in_array( $status, self::SUCCESSFUL_INTENT_STATUS, true ) ) {
				$intent_failed = true;
			}

			if ( $save_payment_method && ! $intent_failed ) {
				try {
					$token = $this->token_service->add_payment_method_to_user( $payment_information->get_payment_method(), $user );
					$payment_information->set_token( $token );
				} catch ( Exception $e ) {
					// If saving the token fails, log the error message but catch the error to avoid crashing the checkout flow.
					Logger::log( 'Error when saving payment method: ' . $e->getMessage() );
				}
			}

			if ( $payment_information->is_using_saved_payment_method() ) {
				$token = $payment_information->get_payment_token();
				$this->add_token_to_order( $order, $token );
			}

			if ( 'requires_action' === $status ) {
				if ( isset( $next_action['type'] ) && 'redirect_to_url' === $next_action['type'] && ! empty( $next_action['redirect_to_url']['url'] ) ) {
					$response = [
						'result'   => 'success',
						'redirect' => $next_action['redirect_to_url']['url'],
					];
				} else {
					$response = [
						'result'         => 'success',
						// Include a new nonce for update_order_status to ensure the update order
						// status call works when a guest user creates an account during checkout.
						'redirect'       => sprintf(
							'#wcpay-confirm-%s:%s:%s:%s',
							$payment_needed ? 'pi' : 'si',
							$order_id,
							$client_secret,
							wp_create_nonce( 'wcpay_update_order_status_nonce' )
						),
						// Include the payment method ID so the Blocks integration can save cards.
						'payment_method' => $payment_information->get_payment_method(),
					];
				}
			}
		}

		$this->attach_intent_info_to_order( $order, $intent_id, $status, $payment_method, $customer_id, $charge_id, $currency );
		$this->attach_exchange_info_to_order( $order, $charge_id );

		if ( isset( $response ) ) {
			return $response;
		}

		wc_reduce_stock_levels( $order_id );
		if ( isset( $cart ) ) {
			$cart->empty_cart();
		}

		if ( $payment_needed ) {
			$payment_method_details = $intent->get_payment_method_details();
			$payment_method_type    = $payment_method_details ? $payment_method_details['type'] : null;
		} else {
			$payment_method_details = false;
			$payment_method_options = isset( $intent['payment_method_options'] ) ? array_keys( $intent['payment_method_options'] ) : null;
			$payment_method_type    = $payment_method_options ? $payment_method_options[0] : null;
		}

		$this->set_payment_method_title_for_order( $order, $payment_method_type, $payment_method_details );

		return [
			'result'   => 'success',
			'redirect' => $this->get_return_url( $order ),
		];
	}

	/**
	 * By default this function does not do anything. But it can be overriden by child classes.
	 * It is used to set a formatted readable payment method title for order,
	 * using payment method details from accompanying charge.
	 *
	 * @param WC_Order   $order WC Order being processed.
	 * @param string     $payment_method_type Stripe payment method key.
	 * @param array|bool $payment_method_details Array of payment method details from charge or false.
	 */
	public function set_payment_method_title_for_order( $order, $payment_method_type, $payment_method_details ) {
	}

	/**
	 * Prepares Stripe metadata for a given order.
	 *
	 * @param WC_Order     $order        Order being processed.
	 * @param Payment_Type $payment_type Enum stating whether payment is single or recurring.
	 *
	 * @return array Array of keyed metadata values.
	 */
	protected function get_metadata_from_order( $order, $payment_type ) {
		$name     = sanitize_text_field( $order->get_billing_first_name() ) . ' ' . sanitize_text_field( $order->get_billing_last_name() );
		$email    = sanitize_email( $order->get_billing_email() );
		$metadata = [
			'customer_name'  => $name,
			'customer_email' => $email,
			'site_url'       => esc_url( get_site_url() ),
			'order_id'       => $order->get_id(),
			'order_key'      => $order->get_order_key(),
			'payment_type'   => $payment_type,
		];

		// If the order belongs to a WCPay Subscription, set the payment context to 'wcpay_subscription' (this helps with associating which fees belong to orders).
		if ( 'recurring' === (string) $payment_type && ! $this->is_subscriptions_plugin_active() ) {
			$subscriptions = wcs_get_subscriptions_for_order( $order, [ 'order_type' => 'any' ] );

			foreach ( $subscriptions as $subscription ) {
				if ( WC_Payments_Subscription_Service::is_wcpay_subscription( $subscription ) ) {
					$metadata['payment_context'] = 'wcpay_subscription';
					break;
				}
			}
		}

		return $metadata;
	}

	/**
	 * Given the charge data, checks if there was an exchange and adds it to the given order as metadata
	 *
	 * @param WC_Order $order The order to update.
	 * @param string   $charge_id ID of the charge to attach data from.
	 */
	public function attach_exchange_info_to_order( $order, $charge_id ) {
		if ( empty( $charge_id ) ) {
			return;
		}

		$currency_store   = strtolower( get_option( 'woocommerce_currency' ) );
		$currency_order   = strtolower( $order->get_currency() );
		$currency_account = strtolower( $this->account->get_account_default_currency() );

		// If the default currency for the store is different from the currency for the merchant's Stripe account,
		// the conversion rate provided by Stripe won't make sense, so we should not attach it to the order meta data
		// and instead we'll rely on the _wcpay_multi_currency_order_exchange_rate meta key for analytics.
		if ( $currency_store !== $currency_account ) {
			return;
		}

		if ( $currency_order !== $currency_account ) {
			// We check that the currency used in the order is different than the one set in the WC Payments account
			// to avoid requesting the charge if not needed.
			$charge        = $this->payments_api_client->get_charge( $charge_id );
			$exchange_rate = $charge['balance_transaction']['exchange_rate'] ?? null;
			if ( isset( $exchange_rate ) ) {
				$exchange_rate = WC_Payments_Utils::interpret_string_exchange_rate( $exchange_rate, $currency_order, $currency_account );
				$order->update_meta_data( '_wcpay_multi_currency_stripe_exchange_rate', $exchange_rate );
				$order->save_meta_data();
			}
		}
	}

	/**
	 * Given the payment intent data, adds it to the given order as metadata and parses any notes that need to be added
	 *
	 * @param WC_Order $order The order to update.
	 * @param string   $intent_id The intent ID.
	 * @param string   $intent_status Intent status.
	 * @param string   $payment_method Payment method ID.
	 * @param string   $customer_id Customer ID.
	 * @param string   $charge_id Charge ID.
	 * @param string   $currency Currency code.
	 */
	public function attach_intent_info_to_order( $order, $intent_id, $intent_status, $payment_method, $customer_id, $charge_id, $currency ) {
		// first, let's save all the metadata that needed for refunds, required for status change etc.
		$order->set_transaction_id( $intent_id );
		$order->update_meta_data( '_intent_id', $intent_id );
		$order->update_meta_data( '_charge_id', $charge_id );
		$order->update_meta_data( '_intention_status', $intent_status );
		$order->update_meta_data( '_payment_method_id', $payment_method );
		$order->update_meta_data( '_stripe_customer_id', $customer_id );
		WC_Payments_Utils::set_order_intent_currency( $order, $currency );
		$order->save();

		// after that, note is added regarding what intention status order has.
		$amount         = $order->get_total();
		$payment_needed = $amount > 0;

		switch ( $intent_status ) {
			case 'succeeded':
				if ( $payment_needed ) {
					$transaction_url = $this->compose_transaction_url( $charge_id );
					$note            = sprintf(
						WC_Payments_Utils::esc_interpolated_html(
							/* translators: %1: the successfully charged amount, %2: transaction ID of the payment */
							__( 'A payment of %1$s was <strong>successfully charged</strong> using WooCommerce Payments (<a>%2$s</a>).', 'woocommerce-payments' ),
							[
								'strong' => '<strong>',
								'a'      => ! empty( $transaction_url ) ? '<a href="' . $transaction_url . '" target="_blank" rel="noopener noreferrer">' : '<code>',
							]
						),
						WC_Payments_Explicit_Price_Formatter::get_explicit_price( wc_price( $amount, [ 'currency' => $currency ] ), $order ),
						$charge_id
					);
					$order->add_order_note( $note );
				}
				try {
					// Read the latest order properties from the database to avoid race conditions when the paid webhook was handled during this request.
					$order->get_data_store()->read( $order );

					if ( ! $order->has_status( [ 'processing', 'completed' ] ) ) {
						$order->payment_complete( $intent_id );
					}
				} catch ( Exception $e ) {
					// continue further, something unexpected happened, but we can't really do nothing with that.
					Logger::log( 'Error when completing payment for order: ' . $e->getMessage() );
				}
				break;
			case 'processing':
			case 'requires_capture':
				$transaction_url = $this->compose_transaction_url( $charge_id );
				$note            = sprintf(
					WC_Payments_Utils::esc_interpolated_html(
						/* translators: %1: the authorized amount, %2: transaction ID of the payment */
						__( 'A payment of %1$s was <strong>authorized</strong> using WooCommerce Payments (<a>%2$s</a>).', 'woocommerce-payments' ),
						[
							'strong' => '<strong>',
							'a'      => ! empty( $transaction_url ) ? '<a href="' . $transaction_url . '" target="_blank" rel="noopener noreferrer">' : '<code>',
						]
					),
					WC_Payments_Explicit_Price_Formatter::get_explicit_price( wc_price( $amount, [ 'currency' => $currency ] ), $order ),
					$intent_id
				);

				$order->set_status( 'on-hold', $note );
				$order->save();
				break;
			case 'requires_action':
				if ( $payment_needed ) {
					// Add a note in case the customer does not complete the payment (exits the page),
					// so the store owner has some information about what happened to create an order.
					$note = sprintf(
						WC_Payments_Utils::esc_interpolated_html(
							/* translators: %1: the authorized amount, %2: transaction ID of the payment */
							__( 'A payment of %1$s was <strong>started</strong> using WooCommerce Payments (<code>%2$s</code>).', 'woocommerce-payments' ),
							[
								'strong' => '<strong>',
								'code'   => '<code>',
							]
						),
						WC_Payments_Explicit_Price_Formatter::get_explicit_price( wc_price( $amount, [ 'currency' => $currency ] ), $order ),
						$intent_id
					);
					$order->add_order_note( $note );
				}

				break;
		}
	}

	/**
	 * Saves the payment token to the order.
	 *
	 * @param WC_Order         $order The order.
	 * @param WC_Payment_Token $token The token to save.
	 */
	public function add_token_to_order( $order, $token ) {
		$payment_token = $this->get_payment_token( $order );

		// This could lead to tokens being saved twice in an order's payment tokens, but it is needed so that shoppers
		// may re-use a previous card for the same subscription, as we consider the last token to be the active one.
		// We can't remove the previous entry for the token because WC_Order does not support removal of tokens [1] and
		// we can't delete the token as it might be used somewhere else.
		// [1] https://github.com/woocommerce/woocommerce/issues/11857.
		if ( is_null( $payment_token ) || $token->get_id() !== $payment_token->get_id() ) {
			$order->add_payment_token( $token );
		}

		$this->maybe_add_token_to_subscription_order( $order, $token );
	}

	/**
	 * Retrieve payment token from a subscription or order.
	 *
	 * @param WC_Order $order Order or subscription object.
	 *
	 * @return null|WC_Payment_Token Last token associated with order or subscription.
	 */
	protected function get_payment_token( $order ) {
		$order_tokens = $order->get_payment_tokens();
		$token_id     = end( $order_tokens );
		return ! $token_id ? null : WC_Payment_Tokens::get( $token_id );
	}

	/**
	 * Can the order be refunded?
	 *
	 * @param  WC_Order $order Order object.
	 * @return bool
	 */
	public function can_refund_order( $order ) {
		return $order && $order->get_meta( '_charge_id', true );
	}

	/**
	 * Refund a charge.
	 *
	 * @param  int    $order_id - the Order ID to process the refund for.
	 * @param  float  $amount   - the amount to refund.
	 * @param  string $reason   - the reason for refunding.
	 *
	 * @return bool|WP_Error - Whether the refund went through. Returns a WP_Error if an Exception occurs during execution.
	 */
	public function process_refund( $order_id, $amount = null, $reason = '' ) {
		$order    = wc_get_order( $order_id );
		$currency = WC_Payments_Utils::get_order_intent_currency( $order );

		if ( ! $order ) {
			return false;
		}

		// If this order is not captured yet, don't try and refund it. Instead, return an appropriate error message.
		if ( 'requires_capture' === $order->get_meta( '_intention_status', true ) ) {
			return new WP_Error(
				'uncaptured-payment',
				/* translators: an error message which will appear if a user tries to refund an order which is has been authorized but not yet charged. */
				__( "This payment is not captured yet. To cancel this order, please go to 'Order Actions' > 'Cancel authorization'. To proceed with a refund, please go to 'Order Actions' > 'Capture charge' to charge the payment card, and then trigger a refund via the 'Refund' button.", 'woocommerce-payments' )
			);
		}

		// If the entered amount is not valid stop without making a request.
		if ( $amount <= 0 || $amount > $order->get_total() ) {
			return new WP_Error(
				'invalid-amount',
				__( 'The refund amount is not valid.', 'woocommerce-payments' )
			);
		}

		$charge_id = $order->get_meta( '_charge_id', true );

		try {
			if ( is_null( $amount ) ) {
				// If amount is null, the default is the entire charge.
				$refund = $this->payments_api_client->refund_charge( $charge_id );
			} else {
				$refund = $this->payments_api_client->refund_charge( $charge_id, WC_Payments_Utils::prepare_amount( $amount, $order->get_currency() ) );
			}
			$currency = strtoupper( $refund['currency'] );
			Tracker::track_admin( 'wcpay_edit_order_refund_success' );
		} catch ( Exception $e ) {

			$note = sprintf(
				/* translators: %1: the successfully charged amount, %2: error message */
				__( 'A refund of %1$s failed to complete: %2$s', 'woocommerce-payments' ),
				WC_Payments_Explicit_Price_Formatter::get_explicit_price( wc_price( $amount, [ 'currency' => $currency ] ), $order ),
				$e->getMessage()
			);

			Logger::log( $note );
			$order->add_order_note( $note );
			$order->update_meta_data( '_wcpay_refund_status', 'failed' );
			$order->save();

			Tracker::track_admin( 'wcpay_edit_order_refund_failure', [ 'reason' => $note ] );
			return new WP_Error( 'wcpay_edit_order_refund_failure', $e->getMessage() );
		}

		if ( empty( $reason ) ) {
			$note = sprintf(
				/* translators: %1: the successfully charged amount */
				__( 'A refund of %1$s was successfully processed using WooCommerce Payments.', 'woocommerce-payments' ),
				WC_Payments_Explicit_Price_Formatter::get_explicit_price( wc_price( $amount, [ 'currency' => $currency ] ), $order )
			);
		} else {
			$note = sprintf(
				/* translators: %1: the successfully charged amount, %2: reason */
				__( 'A refund of %1$s was successfully processed using WooCommerce Payments. Reason: %2$s', 'woocommerce-payments' ),
				WC_Payments_Explicit_Price_Formatter::get_explicit_price( wc_price( $amount, [ 'currency' => $currency ] ), $order ),
				$reason
			);
		}

		$order->add_order_note( $note );
		$order->update_meta_data( '_wcpay_refund_status', 'successful' );
		$order->save();

		return true;
	}

	/**
	 * Checks whether a refund through the gateway has already failed.
	 *
	 * @param WC_Order $order The order to check.
	 * @return boolean
	 */
	public function has_refund_failed( $order ) {
		return 'failed' === $order->get_meta( '_wcpay_refund_status', true );
	}

	/**
	 * Overrides the original method in woo's WC_Settings_API in order to conditionally render the enabled checkbox.
	 *
	 * @param string $key Field key.
	 * @param array  $data Field data.
	 *
	 * @return string Checkbox markup or empty string.
	 */
	public function generate_checkbox_html( $key, $data ) {
		if ( 'enabled' === $key && ! $this->is_connected() ) {
			return '';
		}

		$in_dev_mode = $this->is_in_dev_mode();

		if ( 'test_mode' === $key && $in_dev_mode ) {
			$data['custom_attributes']['disabled'] = 'disabled';
			$data['label']                         = __( 'Dev mode is active so all transactions will be in test mode. This setting is only available to live accounts.', 'woocommerce-payments' );
		}

		if ( 'enable_logging' === $key && $in_dev_mode ) {
			$data['custom_attributes']['disabled'] = 'disabled';
			$data['label']                         = __( 'Dev mode is active so logging is on by default.', 'woocommerce-payments' );
		}

		return parent::generate_checkbox_html( $key, $data );
	}

	/**
	 * Generates markup for account statement descriptor field.
	 *
	 * @param string $key Field key.
	 * @param array  $data Field data.
	 *
	 * @return string
	 */
	public function generate_account_statement_descriptor_html( $key, $data ) {
		if ( ! $this->is_connected() ) {
			return '';
		}

		return parent::generate_text_html( $key, $data );
	}

	/**
	 * Get option from DB or connected account.
	 *
	 * Overrides parent method to retrieve some options from connected account.
	 *
	 * @param  string $key Option key.
	 * @param  mixed  $empty_value Value when empty.
	 * @return mixed The value specified for the option or a default value for the option.
	 */
	public function get_option( $key, $empty_value = null ) {
		switch ( $key ) {
			case 'enabled':
				return parent::get_option( static::METHOD_ENABLED_KEY, $empty_value );
			case 'account_statement_descriptor':
				return $this->get_account_statement_descriptor();
			case 'account_business_name':
				return $this->get_account_business_name();
			case 'account_business_url':
				return $this->get_account_business_url();
			case 'account_business_support_address':
				return $this->get_account_business_support_address();
			case 'account_business_support_email':
				return $this->get_account_business_support_email();
			case 'account_business_support_phone':
				return $this->get_account_business_support_phone();
			case 'account_branding_logo':
				return $this->get_account_branding_logo();
			case 'account_branding_icon':
				return $this->get_account_branding_icon();
			case 'account_branding_primary_color':
				return $this->get_account_branding_primary_color();
			case 'account_branding_secondary_color':
				return $this->get_account_branding_secondary_color();
			default:
				return parent::get_option( $key, $empty_value );
		}
	}

	/**
	 * Return the name of the option in the WP DB.
	 * Overrides parent method so the option key is the same as the parent class.
	 */
	public function get_option_key() {
		// Intentionally using self instead of static so options are loaded from main gateway settings.
		return $this->plugin_id . self::GATEWAY_ID . '_settings';
	}


	/**
	 * Update a single option.
	 * Overrides parent method to use different key for `enabled`.
	 *
	 * @param string $key Option key.
	 * @param mixed  $value Value to set.
	 * @return bool was anything saved?
	 */
	public function update_option( $key, $value = '' ) {
		if ( 'enabled' === $key ) {
			$key = static::METHOD_ENABLED_KEY;
		}
		return parent::update_option( $key, $value );
	}

	/**
	 * Init settings for gateways.
	 */
	public function init_settings() {
		parent::init_settings();
		$this->enabled = ! empty( $this->settings[ static::METHOD_ENABLED_KEY ] ) && 'yes' === $this->settings[ static::METHOD_ENABLED_KEY ] ? 'yes' : 'no';
	}

	/**
	 * Get payment capture type from WCPay settings.
	 *
	 * @return Payment_Capture_Type MANUAL or AUTOMATIC depending on the settings.
	 */
	protected function get_capture_type() {
		return 'yes' === $this->get_option( 'manual_capture' ) ? Payment_Capture_Type::MANUAL() : Payment_Capture_Type::AUTOMATIC();
	}

	/**
	 * Map fields that need to be updated and update the fields server side.
	 *
	 * @param array $settings Plugin settings.
	 * @return array Updated fields.
	 */
<<<<<<< HEAD
	public function update_account_settings( $settings ) {
		$account_settings = $this->extract_account_settings( $settings );
=======
	public function update_account_settings( array $settings ) : array {
		$account_settings = [];
		foreach ( static::ACCOUNT_SETTINGS_MAPPING as $name => $account_key ) {
			if ( isset( $settings[ $name ] ) ) {
				$account_settings[ $account_key ] = $settings[ $name ];
			}
		}
>>>>>>> db27ff47
		$this->update_account( $account_settings );

		return $account_settings;
	}

	/**
	 * Gets connected account statement descriptor.
	 *
	 * @param mixed $empty_value Empty value to return when not connected or fails to fetch account descriptor.
	 *
	 * @return string Statement descriptor of default value.
	 */
	protected function get_account_statement_descriptor( $empty_value = null ) {
		try {
			if ( ! $this->is_connected() ) {
				return $empty_value;
			}

			return $this->account->get_statement_descriptor();
		} catch ( Exception $e ) {
			Logger::error( 'Failed to get account statement descriptor.' . $e );
			return $empty_value;
		}
	}

	/**
	 * Gets connected account business name.
	 *
	 * @param string $default_value Value to return when not connected or failed to fetch business name.
	 *
	 * @return string Business name or default value.
	 */
	protected function get_account_business_name( $default_value = '' ): string {
		try {
			if ( $this->is_connected() ) {
				return $this->account->get_business_name();
			}
		} catch ( Exception $e ) {
			Logger::error( 'Failed to get account business name.' . $e );
		}

		return $default_value;
	}

	/**
	 * Gets connected account business url.
	 *
	 * @param string $default_value Value to return when not connected or failed to fetch business url.
	 *
	 * @return string Business url or default value.
	 */
	protected function get_account_business_url( $default_value = '' ): string {
		try {
			if ( $this->is_connected() ) {
				return $this->account->get_business_url();
			}
		} catch ( Exception $e ) {
			Logger::error( 'Failed to get account business name.' . $e );
		}

		return $default_value;
	}

	/**
	 * Gets connected account business address.
	 *
	 * @param array $default_value Value to return when not connected or failed to fetch business address.
	 *
	 * @return array Business address or default value.
	 */
	protected function get_account_business_support_address( $default_value = [] ): array {
		try {
			if ( $this->is_connected() ) {
				return $this->account->get_business_support_address();
			}
		} catch ( Exception $e ) {
			Logger::error( 'Failed to get account business name.' . $e );
		}

		return $default_value;
	}

	/**
	 * Gets connected account business support email.
	 *
	 * @param string $default_value Value to return when not connected or failed to fetch business support email.
	 *
	 * @return string Business support email or default value.
	 */
	protected function get_account_business_support_email( $default_value = '' ): string {
		try {
			if ( $this->is_connected() ) {
				return $this->account->get_business_support_email();
			}
		} catch ( Exception $e ) {
			Logger::error( 'Failed to get account business name.' . $e );
		}

		return $default_value;
	}

	/**
	 * Gets connected account business support phone.
	 *
	 * @param string $default_value Value to return when not connected or failed to fetch business support phone.
	 *
	 * @return string Business support phone or default value.
	 */
	protected function get_account_business_support_phone( $default_value = '' ): string {
		try {
			if ( $this->is_connected() ) {
				return $this->account->get_business_support_phone();
			}
		} catch ( Exception $e ) {
			Logger::error( 'Failed to get account business name.' . $e );
		}

		return $default_value;
	}

	/**
	 * Gets connected account branding logo.
	 *
	 * @param string $default_value Value to return when not connected or failed to fetch branding logo.
	 *
	 * @return string Business support branding logo or default value.
	 */
	protected function get_account_branding_logo( $default_value = '' ): string {
		try {
			if ( $this->is_connected() ) {
				return $this->account->get_branding_logo();
			}
		} catch ( Exception $e ) {
			Logger::error( 'Failed to get account business name.' . $e );
		}

		return $default_value;
	}

	/**
	 * Gets connected account branding icon.
	 *
	 * @param string $default_value Value to return when not connected or failed to fetch branding icon.
	 *
	 * @return string Business support branding icon or default value.
	 */
	protected function get_account_branding_icon( $default_value = '' ): string {
		try {
			if ( $this->is_connected() ) {
				return $this->account->get_branding_icon();
			}
		} catch ( Exception $e ) {
			Logger::error( 'Failed to get account business name.' . $e );
		}

		return $default_value;
	}

	/**
	 * Gets connected account branding primary color.
	 *
	 * @param string $default_value Value to return when not connected or failed to fetch branding primary color.
	 *
	 * @return string Business support branding primary color or default value.
	 */
	protected function get_account_branding_primary_color( $default_value = '' ): string {
		try {
			if ( $this->is_connected() ) {
				return $this->account->get_branding_primary_color();
			}
		} catch ( Exception $e ) {
			Logger::error( 'Failed to get account business name.' . $e );
		}

		return $default_value;
	}

	/**
	 * Gets connected account branding secondary color.
	 *
	 * @param string $default_value Value to return when not connected or failed to fetch branding secondary color.
	 *
	 * @return string Business support branding secondary color or default value.
	 */
	protected function get_account_branding_secondary_color( $default_value = '' ): string {
		try {
			if ( $this->is_connected() ) {
				return $this->account->get_branding_secondary_color();
			}
		} catch ( Exception $e ) {
			Logger::error( 'Failed to get account business name.' . $e );
		}

		return $default_value;
	}

	/**
	 * Handles connected account update when plugin settings saved.
	 *
	 * Adds error message to display in admin notices in case of failure.
	 *
	 * @param array $account_settings Stripe account settings.
	 * Supported: statement_descriptor, business_name, business_url, business_support_address,
	 * business_support_email, business_support_phone, branding_logo, branding_icon,
	 * branding_primary_color, branding_secondary_color.
	 */
	public function update_account( $account_settings ) {
		if ( empty( $account_settings ) ) {
			return;
		}

		$error_message = $this->account->update_stripe_account( $account_settings );

		if ( is_string( $error_message ) ) {
			$msg = __( 'Failed to update Stripe account. ', 'woocommerce-payments' ) . $error_message;
			$this->add_error( $msg );
		}
	}

	/**
	 * Extracts and returns account-specific settings from all of plugin's settings.
	 *
	 * Additionally, unsets the extracted settings from all settings.
	 *
	 * @param array $settings Plugin settings.
	 */
	private function extract_account_settings( $settings ) : array {
		foreach ( static::ACCOUNT_SETTINGS_MAPPING as $name => $account_key ) {
			if ( isset( $settings[ $name ] ) ) {
				$account_settings[ $account_key ] = $settings[ $name ];
				unset( $settings[ $name ] );
			}
		}

		return $account_settings ?? [];
	}

	/**
	 * Validates statement descriptor value
	 *
	 * @param  string $key Field key.
	 * @param  string $value Posted Value.
	 *
	 * @return string                   Sanitized statement descriptor.
	 * @throws InvalidArgumentException When statement descriptor is invalid.
	 */
	public function validate_account_statement_descriptor_field( $key, $value ) {
		// Since the value is escaped, and we are saving in a place that does not require escaping, apply stripslashes.
		$value = trim( stripslashes( $value ) );

		// Validation can be done with a single regex but splitting into multiple for better readability.
		$valid_length   = '/^.{5,22}$/';
		$has_one_letter = '/^.*[a-zA-Z]+/';
		$no_specials    = '/^[^*"\'<>]*$/';

		if (
			! preg_match( $valid_length, $value ) ||
			! preg_match( $has_one_letter, $value ) ||
			! preg_match( $no_specials, $value )
		) {
			throw new InvalidArgumentException( __( 'Customer bank statement is invalid. Statement should be between 5 and 22 characters long, contain at least single Latin character and does not contain special characters: \' " * &lt; &gt;', 'woocommerce-payments' ) );
		}

		return $value;
	}

	/**
	 * Add capture and cancel actions for orders with an authorized charge.
	 *
	 * @param array $actions - Actions to make available in order actions metabox.
	 */
	public function add_order_actions( $actions ) {
		global $theorder;

		if ( $this->id !== $theorder->get_payment_method() ) {
			return $actions;
		}

		if ( 'requires_capture' !== $theorder->get_meta( '_intention_status', true ) ) {
			return $actions;
		}

		$new_actions = [
			'capture_charge'       => __( 'Capture charge', 'woocommerce-payments' ),
			'cancel_authorization' => __( 'Cancel authorization', 'woocommerce-payments' ),
		];

		return array_merge( $new_actions, $actions );
	}

	/**
	 * Capture previously authorized charge.
	 *
	 * @param WC_Order $order - Order to capture charge on.
	 *
	 * @return array An array containing the status (succeeded/failed), id (intent ID), message (error message if any), and http code
	 */
	public function capture_charge( $order ) {
		$amount                   = $order->get_total();
		$is_authorization_expired = false;
		$intent                   = null;
		$status                   = null;
		$error_message            = null;
		$http_code                = null;
		$currency                 = WC_Payments_Utils::get_order_intent_currency( $order );

		try {
			$intent = $this->payments_api_client->capture_intention(
				$order->get_transaction_id(),
				WC_Payments_Utils::prepare_amount( $amount, $order->get_currency() ),
				$this->get_level3_data_from_order( $order )
			);

			$status    = $intent->get_status();
			$currency  = $intent->get_currency();
			$http_code = 200;

			$order->update_meta_data( '_intention_status', $status );
			$order->save();
		} catch ( API_Exception $e ) {
			try {
				$error_message = $e->getMessage();
				$http_code     = $e->get_http_code();

				// Fetch the Intent to check if it's already expired and the site missed the "charge.expired" webhook.
				$intent = $this->payments_api_client->get_intent( $order->get_transaction_id() );
				if ( 'canceled' === $intent->get_status() ) {
					$is_authorization_expired = true;
				}
			} catch ( API_Exception $ge ) {
				// Ignore any errors during the intent retrieval, and add the failed capture note below with the
				// original error message.
				$status        = null;
				$error_message = $e->getMessage();
				$http_code     = $e->get_http_code();
			}
		}

		Tracker::track_admin( 'wcpay_merchant_captured_auth' );

		$this->attach_exchange_info_to_order( $order, $intent->get_charge_id() );

		if ( 'succeeded' === $status ) {
			$note = sprintf(
				WC_Payments_Utils::esc_interpolated_html(
					/* translators: %1: the successfully charged amount */
					__(
						'A payment of %1$s was <strong>successfully captured</strong> using WooCommerce Payments.',
						'woocommerce-payments'
					),
					[ 'strong' => '<strong>' ]
				),
				WC_Payments_Explicit_Price_Formatter::get_explicit_price( wc_price( $amount, [ 'currency' => $currency ] ), $order )
			);
			$order->add_order_note( $note );
			$order->payment_complete();
		} elseif ( ! empty( $error_message ) ) {
			$note = sprintf(
				WC_Payments_Utils::esc_interpolated_html(
					/* translators: %1: the failed capture amount, %2: error message  */
					__(
						'A capture of %1$s <strong>failed</strong> to complete with the following message: <code>%2$s</code>.',
						'woocommerce-payments'
					),
					[
						'strong' => '<strong>',
						'code'   => '<code>',
					]
				),
				WC_Payments_Explicit_Price_Formatter::get_explicit_price( wc_price( $amount, [ 'currency' => $currency ] ), $order ),
				esc_html( $error_message )
			);
			$order->add_order_note( $note );
		} else {
			$note = sprintf(
				WC_Payments_Utils::esc_interpolated_html(
					/* translators: %1: the failed capture amount */
					__( 'A capture of %1$s <strong>failed</strong> to complete.', 'woocommerce-payments' ),
					[ 'strong' => '<strong>' ]
				),
				WC_Payments_Explicit_Price_Formatter::get_explicit_price( wc_price( $amount, [ 'currency' => $currency ] ), $order )
			);
			$order->add_order_note( $note );
			$http_code = 502;
		}

		if ( $is_authorization_expired ) {
			WC_Payments_Utils::mark_payment_expired( $order );
		}

		return [
			'status'    => $status ?? 'failed',
			'id'        => ! empty( $intent ) ? $intent->get_id() : null,
			'message'   => $error_message,
			'http_code' => $http_code,
		];
	}

	/**
	 * Cancel previously authorized charge.
	 *
	 * @param WC_Order $order - Order to cancel authorization on.
	 */
	public function cancel_authorization( $order ) {
		$status        = null;
		$error_message = null;

		try {
			$intent = $this->payments_api_client->cancel_intention( $order->get_transaction_id() );
			$status = $intent->get_status();
		} catch ( API_Exception $e ) {
			try {
				// Fetch the Intent to check if it's already expired and the site missed the "charge.expired" webhook.
				$intent = $this->payments_api_client->get_intent( $order->get_transaction_id() );
				$status = $intent->get_status();
				if ( 'canceled' !== $status ) {
					$error_message = $e->getMessage();
				}
			} catch ( API_Exception $ge ) {
				// Ignore any errors during the intent retrieval, and add the failed cancellation note below with the
				// original error message.
				$status        = null;
				$error_message = $e->getMessage();
			}
		}

		$order->update_meta_data( '_intention_status', $status );
		$order->save();

		if ( 'canceled' === $status ) {
			$order->update_status(
				'cancelled',
				WC_Payments_Utils::esc_interpolated_html(
					__( 'Payment authorization was successfully <strong>cancelled</strong>.', 'woocommerce-payments' ),
					[ 'strong' => '<strong>' ]
				)
			);
		} elseif ( ! empty( $error_message ) ) {
			$note = sprintf(
				WC_Payments_Utils::esc_interpolated_html(
					/* translators: %1: error message  */
					__(
						'Canceling authorization <strong>failed</strong> to complete with the following message: <code>%1$s</code>.',
						'woocommerce-payments'
					),
					[
						'strong' => '<strong>',
						'code'   => '<code>',
					]
				),
				esc_html( $error_message )
			);
			$order->add_order_note( $note );
		} else {
			$order->add_order_note(
				WC_Payments_Utils::esc_interpolated_html(
					__( 'Canceling authorization <strong>failed</strong> to complete.', 'woocommerce-payments' ),
					[ 'strong' => '<strong>' ]
				)
			);
		}
	}

	/**
	 * Create the level 3 data array to send to Stripe when making a purchase.
	 *
	 * @param WC_Order $order The order that is being paid for.
	 * @return array          The level 3 data to send to Stripe.
	 */
	public function get_level3_data_from_order( WC_Order $order ): array {
		$merchant_country = $this->account->get_account_country();
		// We do not need to send level3 data if merchant account country is non-US.
		if ( 'US' !== $merchant_country ) {
			return [];
		}

		// Get the order items. Don't need their keys, only their values.
		// Order item IDs are used as keys in the original order items array.
		$order_items = array_values( $order->get_items( [ 'line_item', 'fee' ] ) );
		$currency    = $order->get_currency();

		$process_item  = static function( $item ) use ( $currency ) {
			// Check to see if it is a WC_Order_Item_Product or a WC_Order_Item_Fee.
			if ( is_a( $item, 'WC_Order_Item_Product' ) ) {
				$subtotal   = $item->get_subtotal();
				$product_id = $item->get_variation_id()
					? $item->get_variation_id()
					: $item->get_product_id();
			} else {
				$subtotal   = $item->get_total();
				$product_id = substr( sanitize_title( $item->get_name() ), 0, 12 );
			}

			$description     = substr( $item->get_name(), 0, 26 );
			$quantity        = ceil( $item->get_quantity() );
			$unit_cost       = WC_Payments_Utils::prepare_amount( $subtotal / $quantity, $currency );
			$tax_amount      = WC_Payments_Utils::prepare_amount( $item->get_total_tax(), $currency );
			$discount_amount = WC_Payments_Utils::prepare_amount( $subtotal - $item->get_total(), $currency );

			return (object) [
				'product_code'        => (string) $product_id, // Up to 12 characters that uniquely identify the product.
				'product_description' => $description, // Up to 26 characters long describing the product.
				'unit_cost'           => $unit_cost, // Cost of the product, in cents, as a non-negative integer.
				'quantity'            => $quantity, // The number of items of this type sold, as a non-negative integer.
				'tax_amount'          => $tax_amount, // The amount of tax this item had added to it, in cents, as a non-negative integer.
				'discount_amount'     => $discount_amount, // The amount an item was discounted—if there was a sale,for example, as a non-negative integer.
			];
		};
		$items_to_send = array_map( $process_item, $order_items );

		$level3_data = [
			'merchant_reference' => (string) $order->get_id(), // An alphanumeric string of up to  characters in length. This unique value is assigned by the merchant to identify the order. Also known as an “Order ID”.
			'customer_reference' => (string) $order->get_id(),
			'shipping_amount'    => WC_Payments_Utils::prepare_amount( (float) $order->get_shipping_total() + (float) $order->get_shipping_tax(), $currency ), // The shipping cost, in cents, as a non-negative integer.
			'line_items'         => $items_to_send,
		];

		// The customer’s U.S. shipping ZIP code.
		$shipping_address_zip = $order->get_shipping_postcode();
		if ( WC_Payments_Utils::is_valid_us_zip_code( $shipping_address_zip ) ) {
			$level3_data['shipping_address_zip'] = $shipping_address_zip;
		}

		// The merchant’s U.S. shipping ZIP code.
		$store_postcode = get_option( 'woocommerce_store_postcode' );
		if ( WC_Payments_Utils::is_valid_us_zip_code( $store_postcode ) ) {
			$level3_data['shipping_from_zip'] = $store_postcode;
		}

		return $level3_data;
	}

	/**
	 * Handle AJAX request after authenticating payment at checkout.
	 *
	 * This function is used to update the order status after the user has
	 * been asked to authenticate their payment.
	 *
	 * This function is used for both:
	 * - regular checkout
	 * - Pay for Order page
	 *
	 * @throws Exception - If nonce is invalid.
	 */
	public function update_order_status() {
		try {
			$is_nonce_valid = check_ajax_referer( 'wcpay_update_order_status_nonce', false, false );
			if ( ! $is_nonce_valid ) {
				throw new Process_Payment_Exception(
					__( "We're not able to process this payment. Please refresh the page and try again.", 'woocommerce-payments' ),
					'invalid_referrer'
				);
			}

			$order_id = isset( $_POST['order_id'] ) ? absint( $_POST['order_id'] ) : false;
			$order    = wc_get_order( $order_id );
			if ( ! $order ) {
				throw new Process_Payment_Exception(
					__( "We're not able to process this payment. Please try again later.", 'woocommerce-payments' ),
					'order_not_found'
				);
			}

			$intent_id          = $order->get_meta( '_intent_id', true );
			$intent_id_received = isset( $_POST['intent_id'] )
			? sanitize_text_field( wp_unslash( $_POST['intent_id'] ) )
			/* translators: This will be used to indicate an unknown value for an ID. */
			: __( 'unknown', 'woocommerce-payments' );

			if ( empty( $intent_id ) ) {
				throw new Intent_Authentication_Exception(
					__( "We're not able to process this payment. Please try again later.", 'woocommerce-payments' ),
					'empty_intent_id'
				);
			}

			$payment_method_id = isset( $_POST['payment_method_id'] ) ? wc_clean( wp_unslash( $_POST['payment_method_id'] ) ) : '';

			// Check that the intent saved in the order matches the intent used as part of the
			// authentication process. The ID of the intent used is sent with
			// the AJAX request. We are about to use the status of the intent saved in
			// the order, so we need to make sure the intent that was used for authentication
			// is the same as the one we're using to update the status.
			if ( $intent_id !== $intent_id_received ) {
				throw new Intent_Authentication_Exception(
					__( "We're not able to process this payment. Please try again later.", 'woocommerce-payments' ),
					'intent_id_mismatch'
				);
			}

			$amount = $order->get_total();

			if ( $amount > 0 ) {
				// An exception is thrown if an intent can't be found for the given intent ID.
				$intent = $this->payments_api_client->get_intent( $intent_id );
				$status = $intent->get_status();

				$this->attach_exchange_info_to_order( $order, $intent->get_charge_id() );

				switch ( $status ) {
					case 'succeeded':
						$transaction_url = $this->compose_transaction_url( $intent->get_charge_id() );
						$note            = sprintf(
							WC_Payments_Utils::esc_interpolated_html(
								/* translators: %1: the successfully charged amount, %2: transaction ID of the payment */
								__( 'A payment of %1$s was <strong>successfully charged</strong> using WooCommerce Payments (<a>%2$s</a>).', 'woocommerce-payments' ),
								[
									'strong' => '<strong>',
									'a'      => ! empty( $transaction_url ) ? '<a href="' . $transaction_url . '" target="_blank" rel="noopener noreferrer">' : '<code>',
								]
							),
							WC_Payments_Explicit_Price_Formatter::get_explicit_price( wc_price( $amount, [ 'currency' => $order->get_currency() ] ), $order ),
							$intent->get_charge_id()
						);
						$order->add_order_note( $note );

						// The order is successful, so update it to reflect that.
						$order->update_meta_data( '_charge_id', $intent->get_charge_id() );

						$order->payment_complete( $intent_id );
						break;
					case 'processing':
					case 'requires_capture':
						$transaction_url = $this->compose_transaction_url( $intent->get_charge_id() );
						$note            = sprintf(
							WC_Payments_Utils::esc_interpolated_html(
								/* translators: %1: the authorized amount, %2: transaction ID of the payment */
								__( 'A payment of %1$s was <strong>authorized</strong> using WooCommerce Payments (<a>%2$s</a>).', 'woocommerce-payments' ),
								[
									'strong' => '<strong>',
									'a'      => ! empty( $transaction_url ) ? '<a href="' . $transaction_url . '" target="_blank" rel="noopener noreferrer">' : '<code>',
								]
							),
							WC_Payments_Explicit_Price_Formatter::get_explicit_price( wc_price( $amount, [ 'currency' => $order->get_currency() ] ), $order ),
							$intent_id
						);
						// Save the note separately because if there is no change in status
						// then the note is not saved using WC_Order::set_status.
						$order->add_order_note( $note );

						// The order is successful, so update it to reflect that.
						$order->update_meta_data( '_charge_id', $intent->get_charge_id() );

						$order->set_status( 'on-hold' );
						$order->set_transaction_id( $intent_id );
						break;
					case 'requires_payment_method':
						$transaction_url = $this->compose_transaction_url( $intent->get_charge_id() );
						$note            = sprintf(
							WC_Payments_Utils::esc_interpolated_html(
								/* translators: %1: the authorized amount, %2: transaction ID of the payment */
								__( 'A payment of %1$s <strong>failed</strong> using WooCommerce Payments (<a>%2$s</a>).', 'woocommerce-payments' ),
								[
									'strong' => '<strong>',
									'a'      => ! empty( $transaction_url ) ? '<a href="' . $transaction_url . '" target="_blank" rel="noopener noreferrer">' : '<code>',
								]
							),
							WC_Payments_Explicit_Price_Formatter::get_explicit_price( wc_price( $amount, [ 'currency' => $order->get_currency() ] ), $order ),
							$intent_id
						);
						// Save the note separately because if there is no change in status
						// then the note is not saved using WC_Order::set_status.
						$order->add_order_note( $note );
						$order->set_status( 'failed' );
						break;
				}
			} else {
				// For $0 orders, fetch the Setup Intent instead.
				$intent = $this->payments_api_client->get_setup_intent( $intent_id );
				$status = $intent['status'];

				switch ( $status ) {
					case 'succeeded':
						$order->payment_complete( $intent_id );
						break;
					case 'requires_payment_method':
						$note = sprintf(
							WC_Payments_Utils::esc_interpolated_html(
								/* translators: %1: the authorized amount, %2: transaction ID of the payment */
								__( 'A payment of %1$s <strong>failed</strong> using WooCommerce Payments (<code>%2$s</code>).', 'woocommerce-payments' ),
								[
									'strong' => '<strong>',
									'code'   => '<code>',
								]
							),
							WC_Payments_Explicit_Price_Formatter::get_explicit_price( wc_price( $amount, [ 'currency' => $order->get_currency() ] ), $order ),
							$intent_id
						);
						// Save the note separately because if there is no change in status
						// then the note is not saved using WC_Order::set_status.
						$order->add_order_note( $note );
						$order->set_status( 'failed' );
						break;
				}
			}

			$order->update_meta_data( '_intention_status', $status );
			$order->save();

			if ( in_array( $status, self::SUCCESSFUL_INTENT_STATUS, true ) ) {
				wc_reduce_stock_levels( $order_id );
				WC()->cart->empty_cart();

				if ( ! empty( $payment_method_id ) ) {
					try {
						$token = $this->token_service->add_payment_method_to_user( $payment_method_id, wp_get_current_user() );
						$this->add_token_to_order( $order, $token );
					} catch ( Exception $e ) {
						// If saving the token fails, log the error message but catch the error to avoid crashing the checkout flow.
						Logger::log( 'Error when saving payment method: ' . $e->getMessage() );
					}
				}

				// Send back redirect URL in the successful case.
				echo wp_json_encode(
					[
						'return_url' => $this->get_return_url( $order ),
					]
				);
				wp_die();
			}
		} catch ( Intent_Authentication_Exception $e ) {
			$error_code = $e->get_error_code();

			switch ( $error_code ) {
				case 'intent_id_mismatch':
				case 'empty_intent_id': // The empty_intent_id case needs the same handling.
					$note = sprintf(
						WC_Payments_Utils::esc_interpolated_html(
							/* translators: %1: transaction ID of the payment or a translated string indicating an unknown ID. */
							__( 'A payment with ID <code>%1$s</code> was used in an attempt to pay for this order. This payment intent ID does not match any payments for this order, so it was ignored and the order was not updated.', 'woocommerce-payments' ),
							[
								'code' => '<code>',
							]
						),
						$intent_id_received
					);
					$order->add_order_note( $note );
					break;
			}

			// Send back error so it can be displayed to the customer.
			echo wp_json_encode(
				[
					'error' => [
						'message' => $e->getMessage(),
					],
				]
			);
			wp_die();
		} catch ( Exception $e ) {
			// Send back error so it can be displayed to the customer.
			echo wp_json_encode(
				[
					'error' => [
						'message' => $e->getMessage(),
					],
				]
			);
			wp_die();
		}
	}

	/**
	 * Add payment method via account screen.
	 *
	 * @throws Add_Payment_Method_Exception If payment method is missing.
	 */
	public function add_payment_method() {
		try {

			// phpcs:ignore WordPress.Security.NonceVerification.Missing
			if ( ! isset( $_POST['wcpay-setup-intent'] ) ) {
				throw new Add_Payment_Method_Exception(
					__( 'A WooCommerce Payments payment method was not provided', 'woocommerce-payments' ),
					'payment_method_intent_not_provided'
				);
			}

			// phpcs:ignore WordPress.Security.NonceVerification.Missing,WordPress.Security.ValidatedSanitizedInput.MissingUnslash
			$setup_intent_id = ! empty( $_POST['wcpay-setup-intent'] ) ? wc_clean( $_POST['wcpay-setup-intent'] ) : false;

			$customer_id = $this->customer_service->get_customer_id_by_user_id( get_current_user_id() );

			if ( ! $setup_intent_id || null === $customer_id ) {
				throw new Add_Payment_Method_Exception(
					__( "We're not able to add this payment method. Please try again later", 'woocommerce-payments' ),
					'invalid_setup_intent_id'
				);
			}

			$setup_intent = $this->payments_api_client->get_setup_intent( $setup_intent_id );

			if ( 'succeeded' !== $setup_intent['status'] ) {
				throw new Add_Payment_Method_Exception(
					__( 'Failed to add the provided payment method. Please try again later', 'woocommerce-payments' ),
					'invalid_response_status'
				);
			}

			$payment_method = $setup_intent['payment_method'];
			$this->token_service->add_payment_method_to_user( $payment_method, wp_get_current_user() );

			return [
				'result'   => 'success',
				'redirect' => apply_filters( 'wcpay_get_add_payment_method_redirect_url', wc_get_endpoint_url( 'payment-methods' ) ),
			];
		} catch ( Exception $e ) {
			wc_add_notice( WC_Payments_Utils::get_filtered_error_message( $e ), 'error', [ 'icon' => 'error' ] );
			Logger::log( 'Error when adding payment method: ' . $e->getMessage() );
			return [
				'result' => 'error',
			];
		}
	}

	/**
	 * When an order is created/updated, we want to add an ActionScheduler job to send this data to
	 * the payment server.
	 *
	 * @param int           $order_id  The ID of the order that has been created.
	 * @param WC_Order|null $order     The order that has been created.
	 */
	public function schedule_order_tracking( $order_id, $order = null ) {
		$this->maybe_schedule_subscription_order_tracking( $order_id, $order );

		// If Sift is not enabled, exit out and don't do the tracking here.
		if ( ! isset( $this->account->get_fraud_services_config()['sift'] ) ) {
			return;
		}

		// Sometimes the woocommerce_update_order hook might be called with just the order ID parameter,
		// so we need to fetch the order here.
		if ( is_null( $order ) ) {
			$order = wc_get_order( $order_id );
		}

		// We only want to track orders created by our payment gateway, and orders with a payment method set.
		if ( $order->get_payment_method() !== self::GATEWAY_ID || empty( $order->get_meta_data( '_payment_method_id' ) ) ) {
			return;
		}

		// Check whether this is an order we haven't previously tracked a creation event for.
		if ( $order->get_meta( '_new_order_tracking_complete' ) !== 'yes' ) {
			// Schedule the action to send this information to the payment server.
			$this->action_scheduler_service->schedule_job(
				strtotime( '+5 seconds' ),
				'wcpay_track_new_order',
				[ 'order_id' => $order_id ]
			);
		} else {
			// Schedule an update action to send this information to the payment server.
			$this->action_scheduler_service->schedule_job(
				strtotime( '+5 seconds' ),
				'wcpay_track_update_order',
				[ 'order_id' => $order_id ]
			);
		}
	}

	/**
	 * Create a setup intent when adding cards using the my account page.
	 *
	 * @throws Exception - When an error occurs in setup intent creation.
	 */
	public function create_and_confirm_setup_intent() {
		// phpcs:ignore WordPress.Security.NonceVerification.Missing
		$payment_information = Payment_Information::from_payment_request( $_POST );

		// Determine the customer adding the payment method, create one if we don't have one already.
		$user        = wp_get_current_user();
		$customer_id = $this->customer_service->get_customer_id_by_user_id( $user->ID );
		if ( null === $customer_id ) {
			$customer_data = WC_Payments_Customer_Service::map_customer_data( null, new WC_Customer( $user->ID ) );
			$customer_id   = $this->customer_service->create_customer_for_user( $user, $customer_data );
		}

		return $this->payments_api_client->create_and_confirm_setup_intent(
			$payment_information->get_payment_method(),
			$customer_id
		);
	}

	/**
	 * Handle AJAX request for creating a setup intent when adding cards using the my account page.
	 *
	 * @throws Add_Payment_Method_Exception - If nonce or setup intent is invalid.
	 */
	public function create_setup_intent_ajax() {
		try {
			$is_nonce_valid = check_ajax_referer( 'wcpay_create_setup_intent_nonce', false, false );
			if ( ! $is_nonce_valid ) {
				throw new Add_Payment_Method_Exception(
					__( "We're not able to add this payment method. Please refresh the page and try again.", 'woocommerce-payments' ),
					'invalid_referrer'
				);
			}

			$setup_intent = $this->create_and_confirm_setup_intent();

			wp_send_json_success( $setup_intent, 200 );
		} catch ( Exception $e ) {
			// Send back error so it can be displayed to the customer.
			wp_send_json_error(
				[
					'error' => [
						'message' => WC_Payments_Utils::get_filtered_error_message( $e ),
					],
				]
			);
		}
	}

	/**
	 * Add a url to the admin order page that links directly to the transactions detail view.
	 *
	 * @since 1.4.0
	 *
	 * @param WC_Order $order The context passed into this function when the user view the order details page in WordPress admin.
	 * @return string
	 */
	public function get_transaction_url( $order ) {
		$charge_id = $order->get_meta( '_charge_id' );
		return $this->compose_transaction_url( $charge_id );
	}

	/**
	 * Composes url for transaction details page.
	 *
	 * @param  string $charge_id Charge id.
	 * @return string            Transaction details page url.
	 */
	protected function compose_transaction_url( $charge_id ) {
		if ( empty( $charge_id ) ) {
			return '';
		}

		return add_query_arg(
			[
				'page' => 'wc-admin',
				'path' => '/payments/transactions/details',
				'id'   => $charge_id,
			],
			admin_url( 'admin.php' )
		);
	}

	/**
	 * Returns a formatted token list for a user.
	 *
	 * @param int $user_id The user ID.
	 */
	protected function get_user_formatted_tokens_array( $user_id ) {
		$tokens = WC_Payment_Tokens::get_tokens(
			[
				'user_id'    => $user_id,
				'gateway_id' => self::GATEWAY_ID,
			]
		);
		return array_map(
			function ( $token ) {
				return [
					'tokenId'         => $token->get_id(),
					'paymentMethodId' => $token->get_token(),
					'brand'           => $token->get_card_type(),
					'last4'           => $token->get_last4(),
					'expiryMonth'     => $token->get_expiry_month(),
					'expiryYear'      => $token->get_expiry_year(),
					'isDefault'       => $token->get_is_default(),
					'displayName'     => $token->get_display_name(),
				];
			},
			array_values( $tokens )
		);
	}

	/**
	 * Checks whether the gateway is enabled.
	 *
	 * @return bool The result.
	 */
	public function is_enabled() {
		return 'yes' === $this->get_option( 'enabled' );
	}

	/**
	 * Disables gateway.
	 */
	public function disable() {
		$this->update_option( 'enabled', 'no' );
	}

	/**
	 * Enables gateway.
	 */
	public function enable() {
		$this->update_option( 'enabled', 'yes' );
	}

	/**
	 * Returns the list of enabled payment method types for UPE.
	 *
	 * @return string[]
	 */
	public function get_upe_enabled_payment_method_ids() {
		return $this->get_option(
			'upe_enabled_payment_method_ids',
			[
				'card',
			]
		);
	}

	/**
	 * Returns the list of statuses and capabilities available for UPE payment methods in the cached account.
	 *
	 * @return  string[]  The payment method statuses.
	 */
	public function get_upe_enabled_payment_method_statuses() {
		$account_data = $this->account->get_cached_account_data();
		$capabilities = $account_data['capabilities'] ?? [];
		$requirements = $account_data['capability_requirements'] ?? [];
		$statuses     = [];

		if ( $capabilities ) {
			foreach ( $capabilities as $capability_id => $status ) {
				$statuses[ $capability_id ] = [
					'status'       => $status,
					'requirements' => $requirements[ $capability_id ] ?? [],
				];
			}
		}

		return 0 === count( $statuses ) ? [
			'card_payments' => [
				'status'       => 'active',
				'requirements' => [],
			],
		] : $statuses;
	}

	/**
	 * Updates the account cache with the new payment method status, until it gets fetched again from the server.
	 *
	 * @return  void
	 */
	public function refresh_cached_account_data() {
		$this->account->refresh_account_data();
	}

	/**
	 * Returns the list of enabled payment method types that will function with the current checkout.
	 *
	 * @param string $order_id optional Order ID.
	 * @return string[]
	 */
	public function get_payment_method_ids_enabled_at_checkout( $order_id = null ) {
		return [
			'card',
		];
	}

	/**
	 * Returns the list of available payment method types for UPE.
	 * See https://stripe.com/docs/stripe-js/payment-element#web-create-payment-intent for a complete list.
	 *
	 * @return string[]
	 */
	public function get_upe_available_payment_methods() {
		return [
			'card',
		];
	}
}<|MERGE_RESOLUTION|>--- conflicted
+++ resolved
@@ -1594,10 +1594,6 @@
 	 * @param array $settings Plugin settings.
 	 * @return array Updated fields.
 	 */
-<<<<<<< HEAD
-	public function update_account_settings( $settings ) {
-		$account_settings = $this->extract_account_settings( $settings );
-=======
 	public function update_account_settings( array $settings ) : array {
 		$account_settings = [];
 		foreach ( static::ACCOUNT_SETTINGS_MAPPING as $name => $account_key ) {
@@ -1605,7 +1601,6 @@
 				$account_settings[ $account_key ] = $settings[ $name ];
 			}
 		}
->>>>>>> db27ff47
 		$this->update_account( $account_settings );
 
 		return $account_settings;
@@ -1823,24 +1818,6 @@
 			$msg = __( 'Failed to update Stripe account. ', 'woocommerce-payments' ) . $error_message;
 			$this->add_error( $msg );
 		}
-	}
-
-	/**
-	 * Extracts and returns account-specific settings from all of plugin's settings.
-	 *
-	 * Additionally, unsets the extracted settings from all settings.
-	 *
-	 * @param array $settings Plugin settings.
-	 */
-	private function extract_account_settings( $settings ) : array {
-		foreach ( static::ACCOUNT_SETTINGS_MAPPING as $name => $account_key ) {
-			if ( isset( $settings[ $name ] ) ) {
-				$account_settings[ $account_key ] = $settings[ $name ];
-				unset( $settings[ $name ] );
-			}
-		}
-
-		return $account_settings ?? [];
 	}
 
 	/**
