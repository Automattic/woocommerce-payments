--- conflicted
+++ resolved
@@ -440,10 +440,6 @@
 		$this->maybe_init_subscriptions_hooks();
 	}
 
-<<<<<<< HEAD
-		// Update the email field position.
-		add_filter( 'woocommerce_billing_fields', [ $this, 'checkout_update_email_field_priority' ], 50 );
-=======
 	/**
 	 * If we're in a WooPay preflight check, remove all the checkout order processed
 	 * actions to prevent reduce available resources quantity.
@@ -481,7 +477,6 @@
 		}
 
 		return $payment_data;
->>>>>>> afe0f8ec
 	}
 
 	/**
