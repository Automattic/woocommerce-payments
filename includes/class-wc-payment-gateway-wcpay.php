<?php
/**
 * Class WC_Payment_Gateway_WCPay
 *
 * @package WooCommerce\Payments
 */

if ( ! defined( 'ABSPATH' ) ) {
	exit; // Exit if accessed directly.
}

use WCPay\Logger;

/**
 * Gateway class for WooCommerce Payments
 */
class WC_Payment_Gateway_WCPay extends WC_Payment_Gateway_CC {

	/**
	 * Internal ID of the payment gateway.
	 *
	 * @type string
	 */
	const GATEWAY_ID = 'woocommerce_payments';

	/**
	 * Client for making requests to the WooCommerce Payments API
	 *
	 * @var WC_Payments_API_Client
	 */
	private $payments_api_client;

	/**
	 * WC_Payments_Account instance to get information about the account
	 *
	 * @var WC_Payments_Account
	 */
	private $account;

	/**
	 * Check the defined constant to determine the current plugin mode.
	 *
	 * @return bool
	 */
	public function is_in_dev_mode() {
		return defined( 'WCPAY_DEV_MODE' ) && WCPAY_DEV_MODE;
	}

	/**
	 * Returns whether test_mode is active for the gateway
	 *
	 * @return boolean Test mode enable if true, disabled if false
	 */
	public function is_in_test_mode() {
		if ( $this->is_in_dev_mode() ) {
			return true;
		}

		return 'yes' === $this->get_option( 'test_mode' );
	}

	/**
	 * Returns the URL of the configuration screen for this gateway, for use in internal links.
	 *
	 * @return string URL of the configuration screen for this gateway
	 */
	public static function get_settings_url() {
		return admin_url( 'admin.php?page=wc-settings&tab=checkout&section=' . self::GATEWAY_ID );
	}

	/**
	 * WC_Payment_Gateway_WCPay constructor.
	 *
	 * @param WC_Payments_API_Client $payments_api_client - WooCommerce Payments API client.
	 * @param WC_Payments_Account    $account - Account class instance.
	 */
	public function __construct( WC_Payments_API_Client $payments_api_client, WC_Payments_Account $account ) {
		$this->payments_api_client = $payments_api_client;
		$this->account             = $account;

		$this->id                 = self::GATEWAY_ID;
		$this->icon               = ''; // TODO: icon.
		$this->has_fields         = true;
		$this->method_title       = __( 'WooCommerce Payments', 'woocommerce-payments' );
		$this->method_description = __( 'Accept payments via credit card.', 'woocommerce-payments' );
		$this->title              = __( 'Credit Card', 'woocommerce-payments' );
		$this->description        = __( 'Enter your card details', 'woocommerce-payments' );
		$this->supports           = array(
			'products',
			'refunds',
		);

		// Define setting fields.
		$this->form_fields = array(
			'account_details' => array(
				'type' => 'account_actions',
			),
			'manual_capture'  => array(
				'title'       => __( 'Manual Capture', 'woocommerce-payments' ),
				'label'       => __( 'Issue an authorization on checkout, and capture later', 'woocommerce-payments' ),
				'type'        => 'checkbox',
				'description' => __( 'Manually capture funds within 7 days after the customer authorizes payment on checkout.', 'woocommerce-payments' ),
				'default'     => 'no',
				'desc_tip'    => true,
			),
			'test_mode'       => array(
				'title'       => __( 'Test Mode', 'woocommerce-payments' ),
				'label'       => __( 'Enable test mode', 'woocommerce-payments' ),
				'type'        => 'checkbox',
				'description' => __( 'Simulate transactions using test card numbers.', 'woocommerce-payments' ),
				'default'     => 'no',
				'desc_tip'    => true,
			),
			'enabled'         => array(
				'title'       => __( 'Enable/Disable', 'woocommerce-payments' ),
				'label'       => __( 'Enable WooCommerce Payments', 'woocommerce-payments' ),
				'type'        => 'checkbox',
				'description' => '',
				'default'     => 'no',
			),
			'enable_logging'  => array(
				'title'       => __( 'Debug Log', 'woocommerce-payments' ),
				'label'       => __( 'When enabled debug notes will be added to the log.', 'woocommerce-payments' ),
				'type'        => 'checkbox',
				'description' => '',
				'default'     => 'no',
			),
		);

		if ( $this->is_in_dev_mode() ) {
			$this->form_fields['test_mode']['custom_attributes']['disabled'] = 'disabled';
			$this->form_fields['test_mode']['label']                         = __( 'Dev Mode is active so all transaction will be in test mode. This setting is only available to live accounts.', 'woocommerce-payments' );
<<<<<<< HEAD

			$this->form_fields['enable_logging']['custom_attributes']['disabled'] = 'disabled';
			$this->form_fields['enable_logging']['label']                         = __( 'Dev Mode is active so logging is on by default.', 'woocommerce-payments' );
=======
>>>>>>> 66be994f
		}

		// Load the settings.
		$this->init_settings();

		add_action( 'woocommerce_update_options_payment_gateways_' . $this->id, array( $this, 'process_admin_options' ) );
		add_action( 'admin_notices', array( $this, 'display_errors' ) );
		add_action( 'woocommerce_order_actions', array( $this, 'add_order_actions' ) );
		add_action( 'woocommerce_order_action_capture_charge', array( $this, 'capture_charge' ) );
		add_action( 'woocommerce_order_action_cancel_authorization', array( $this, 'cancel_authorization' ) );
	}

	/**
	 * Checks if the gateway is enabled, and also if it's configured enough to accept payments from customers.
	 *
	 * Use parent method value alongside other business rules to make the decision.
	 *
	 * @return bool Whether the gateway is enabled and ready to accept payments.
	 */
	public function is_available() {
		if ( 'USD' !== get_woocommerce_currency() ) {
			return false;
		}

		return parent::is_available() && $this->account->is_stripe_connected( false );
	}

	/**
	 * Add notice to WooCommerce Payments settings page explaining test mode when it's enabled.
	 */
	public function admin_options() {
		if ( $this->is_in_test_mode() ) {
			?>
			<div id="wcpay-test-mode-notice" class="notice notice-warning">
				<p>
					<b><?php esc_html_e( 'Test Mode Active: ', 'woocommerce-payments' ); ?></b>
					<?php esc_html_e( "All transactions are simulated. Customers can't make real purchases through WooCommerce Payments.", 'woocommerce-payments' ); ?>
				</p>
			</div>
			<?php
		}

		parent::admin_options();
	}

	/**
	 * Renders the Credit Card input fields needed to get the user's payment information on the checkout page.
	 *
	 * We also add the JavaScript which drives the UI.
	 */
	public function payment_fields() {
		try {
			// Add JavaScript for the payment form.
			$js_config = array(
				'publishableKey' => $this->account->get_publishable_key( $this->is_in_test_mode() ),
				'accountId'      => $this->account->get_stripe_account_id(),
			);

			// Register Stripe's JavaScript using the same ID as the Stripe Gateway plugin. This prevents this JS being
			// loaded twice in the event a site has both plugins enabled. We still run the risk of different plugins
			// loading different versions however.
			wp_register_script(
				'stripe',
				'https://js.stripe.com/v3/',
				array(),
				'3.0',
				true
			);

			wp_register_script(
				'wcpay-checkout',
				plugins_url( 'assets/js/wcpay-checkout.js', WCPAY_PLUGIN_FILE ),
				array( 'stripe', 'wc-checkout' ),
				WC_Payments::get_file_version( 'assets/js/wcpay-checkout.js' ),
				true
			);

			wp_localize_script( 'wcpay-checkout', 'wcpay_config', $js_config );
			wp_enqueue_script( 'wcpay-checkout' );

			wp_enqueue_style(
				'wcpay-checkout',
				plugins_url( 'assets/css/wcpay-checkout.css', WCPAY_PLUGIN_FILE ),
				array(),
				WC_Payments::get_file_version( 'assets/css/wcpay-checkout.css' )
			);

			// Output the form HTML.
			?>
			<fieldset>
				<?php if ( ! empty( $this->get_description() ) ) : ?>
					<legend><?php echo wp_kses_post( $this->get_description() ); ?></legend>
				<?php endif; ?>

				<?php if ( $this->is_in_test_mode() ) : ?>
					<p class="testmode-info">
					<?php
						/* translators: link to Stripe testing page */
						echo wp_kses_post( sprintf( __( '<strong>Test mode:</strong> use test card numbers listed <a href="%s" target="_blank">here</a>.', 'woocommerce-payments' ), 'https://stripe.com/docs/testing' ) );
					?>
					</p>
				<?php endif; ?>

				<div id="wcpay-card-element"></div>
				<div id="wcpay-errors" role="alert"></div>
				<input id="wcpay-payment-method" type="hidden" name="wcpay-payment-method" />
			</fieldset>
			<?php
		} catch ( Exception $e ) {
			// Output the error message.
			?>
			<div>
				<?php
				echo esc_html__( 'An error was encountered when preparing the payment form. Please try again later.', 'woocommerce-payments' );
				?>
			</div>
			<?php
		}
	}

	/**
	 * Process the payment for a given order.
	 *
	 * @param int $order_id Order ID to process the payment for.
	 *
	 * @return array|null
	 */
	public function process_payment( $order_id ) {
		$order = wc_get_order( $order_id );

		try {
			$amount = $order->get_total();

			$transaction_id = '';

			if ( $amount > 0 ) {
				// Get the payment method from the request (generated when the user entered their card details).
				$payment_method = $this->get_payment_method_from_request();

				$manual_capture = 'yes' === $this->get_option( 'manual_capture' );

				// Create intention, try to confirm it & capture the charge (if 3DS is not required).
				$intent = $this->payments_api_client->create_and_confirm_intention(
					round( (float) $amount * 100 ),
					'usd',
					$payment_method,
					$manual_capture
				);

				// TODO: We're not handling *all* sorts of things here. For example, redirecting to a 3DS auth flow.
				$transaction_id = $intent->get_id();
				$status         = $intent->get_status();

				if ( 'requires_capture' === $status ) {
					$note = sprintf(
						/* translators: %1: the authorized amount, %2: transaction ID of the payment */
						__( 'A payment of %1$s was <strong>authorized</strong> using WooCommerce Payments (<code>%2$s</code>).', 'woocommerce-payments' ),
						wc_price( $amount ),
						$transaction_id
					);
					$order->update_status( 'on-hold', $note );
					$order->set_transaction_id( $transaction_id );
				} else {
					$note = sprintf(
						/* translators: %1: the successfully charged amount, %2: transaction ID of the payment */
						__( 'A payment of %1$s was <strong>successfully charged</strong> using WooCommerce Payments (<code>%2$s</code>).', 'woocommerce-payments' ),
						wc_price( $amount ),
						$transaction_id
					);
					$order->add_order_note( $note );
					$order->payment_complete( $transaction_id );
				}

				$order->update_meta_data( '_charge_id', $intent->get_charge_id() );
				$order->update_meta_data( '_intention_status', $status );
				$order->save();
			} else {
				$order->payment_complete();
			}

			wc_reduce_stock_levels( $order_id );
			WC()->cart->empty_cart();

			return array(
				'result'   => 'success',
				'redirect' => $this->get_return_url( $order ),
			);
		} catch ( Exception $e ) {
			// TODO: Create plugin specific exceptions so that we can be smarter about what we create notices for.
			Logger::log( $e->getMessage(), 'error' );
			wc_add_notice( $e->getMessage(), 'error' );

			$order->update_status( 'failed' );

			return array(
				'result'   => 'fail',
				'redirect' => '',
			);
		}
	}

	/**
	 * Extract the payment method from the request's POST variables
	 *
	 * @return string
	 * @throws Exception - If no payment method is found.
	 */
	private function get_payment_method_from_request() {
		// phpcs:disable WordPress.Security.NonceVerification.NoNonceVerification
		if ( ! isset( $_POST['wcpay-payment-method'] ) ) {
			// If no payment method is set then stop here with an error.
			throw new Exception( __( 'Payment method not found.', 'woocommerce-payments' ) );
		}

		$payment_method = wc_clean( $_POST['wcpay-payment-method'] ); //phpcs:ignore WordPress.Security.ValidatedSanitizedInput.MissingUnslash
		// phpcs:enable WordPress.Security.NonceVerification.NoNonceVerification

		return $payment_method;
	}

	/**
	 * Can the order be refunded?
	 *
	 * @param  WC_Order $order Order object.
	 * @return bool
	 */
	public function can_refund_order( $order ) {
		return $order && $order->get_meta( '_charge_id', true );
	}

	/**
	 * Refund a charge.
	 *
	 * @param  int    $order_id - the Order ID to process the refund for.
	 * @param  float  $amount   - the amount to refund.
	 * @param  string $reason   - the reason for refunding.
	 *
	 * @return bool - Whether the refund went through.
	 */
	public function process_refund( $order_id, $amount = null, $reason = '' ) {
		$order = wc_get_order( $order_id );

		if ( ! $order ) {
			return false;
		}

		$charge_id = $order->get_meta( '_charge_id', true );

		try {
			if ( is_null( $amount ) ) {
				$refund = $this->payments_api_client->refund_charge( $charge_id );
			} else {
				$refund = $this->payments_api_client->refund_charge( $charge_id, round( (float) $amount * 100 ) );
			}
		} catch ( Exception $e ) {

			$note = sprintf(
				/* translators: %1: the successfully charged amount, %2: error message */
				__( 'A refund of %1$s failed to complete: %2$s', 'woocommerce-payments' ),
				wc_price( $amount ),
				$e->getMessage()
			);

			Logger::log( $note );
			$order->add_order_note( $note );

			return new WP_Error( $e->getMessage() );
		}

		if ( empty( $reason ) ) {
			$note = sprintf(
				/* translators: %1: the successfully charged amount */
				__( 'A refund of %1$s was successfully processed using WooCommerce Payments.', 'woocommerce-payments' ),
				wc_price( $amount )
			);
		} else {
			$note = sprintf(
				/* translators: %1: the successfully charged amount, %2: reason */
				__( 'A refund of %1$s was successfully processed using WooCommerce Payments. Reason: %2$s', 'woocommerce-payments' ),
				wc_price( $amount ),
				$reason
			);
		}
		$order->add_order_note( $note );

		return true;
	}

	/**
	 * Generate markup for account actions
	 */
	public function generate_account_actions_html() {
		try {
			$stripe_connected = $this->account->try_is_stripe_connected();
			if ( $stripe_connected ) {
				$description = sprintf(
					/* translators: 1) dashboard login URL */
					__( '<a href="%1$s">View and edit account details</a>', 'woocommerce-payments' ),
					WC_Payments_Account::get_login_url()
				);
			} else {
				$description = WC_Payments_Account::get_connect_message();
			}

			// Allow the description text to be altered by filters.
			$description = apply_filters(
				'wc_payments_account_actions',
				$description,
				$stripe_connected,
				WC_Payments_Account::get_login_url(),
				WC_Payments_Account::get_connect_url()
			);

		} catch ( Exception $e ) {
			// do not render the actions if the server is unreachable.
			$description = __( 'Error determining the connection status.', 'woocommerce-payments' );
		}

		ob_start();
		?>
		<tr valign="top">
			<th scope="row">
				<?php echo esc_html( __( 'Account', 'woocommerce-payments' ) ); ?>
			</th>
			<td>
				<?php echo wp_kses_post( $description ); ?>
			</td>
		</tr>
		<?php
		return ob_get_clean();
	}

	/**
	 * Add capture and cancel actions for orders with an authorized charge.
	 *
	 * @param array $actions - Actions to make available in order actions metabox.
	 */
	public function add_order_actions( $actions ) {
		global $theorder;

		if ( $this->id !== $theorder->get_payment_method() ) {
			return $actions;
		}

		if ( 'requires_capture' !== $theorder->get_meta( '_intention_status', true ) ) {
			return $actions;
		}

		$new_actions = array(
			'capture_charge'       => __( 'Capture charge', 'woocommerce-payments' ),
			'cancel_authorization' => __( 'Cancel authorization', 'woocommerce-payments' ),
		);

		return array_merge( $new_actions, $actions );
	}

	/**
	 * Capture previously authorized charge.
	 *
	 * @param WC_Order $order - Order to capture charge on.
	 */
	public function capture_charge( $order ) {
		$amount = $order->get_total();
		$intent = $this->payments_api_client->capture_intention(
			$order->get_transaction_id(),
			round( (float) $amount * 100 )
		);
		$status = $intent->get_status();

		$order->update_meta_data( '_intention_status', $status );
		$order->save();

		if ( 'succeeded' === $status ) {
			$note = sprintf(
				/* translators: %1: the successfully charged amount */
				__( 'A payment of %1$s was <strong>successfully captured</strong> using WooCommerce Payments.', 'woocommerce-payments' ),
				wc_price( $amount )
			);
			$order->add_order_note( $note );
			$order->payment_complete();
		} else {
			$note = sprintf(
				/* translators: %1: the successfully charged amount */
				__( 'A capture of %1$s <strong>failed</strong> to complete.', 'woocommerce-payments' ),
				wc_price( $amount )
			);
			$order->add_order_note( $note );
		}
	}

	/**
	 * Cancel previously authorized charge.
	 *
	 * @param WC_Order $order - Order to cancel authorization on.
	 */
	public function cancel_authorization( $order ) {
		$intent = $this->payments_api_client->cancel_intention( $order->get_transaction_id() );
		$status = $intent->get_status();

		$order->update_meta_data( '_intention_status', $status );
		$order->save();

		if ( 'canceled' === $status ) {
			$order->update_status( 'cancelled', __( 'Payment authorization was successfully <strong>cancelled</strong>.', 'woocommerce-payments' ) );
		} else {
			$note = sprintf(
				/* translators: %1: the successfully charged amount */
				__( 'Canceling authorization <strong>failed</strong> to complete.', 'woocommerce-payments' ),
				wc_price( $amount )
			);
			$order->add_order_note( $note );
		}
	}
}<|MERGE_RESOLUTION|>--- conflicted
+++ resolved
@@ -128,14 +128,10 @@
 		);
 
 		if ( $this->is_in_dev_mode() ) {
-			$this->form_fields['test_mode']['custom_attributes']['disabled'] = 'disabled';
-			$this->form_fields['test_mode']['label']                         = __( 'Dev Mode is active so all transaction will be in test mode. This setting is only available to live accounts.', 'woocommerce-payments' );
-<<<<<<< HEAD
-
+			$this->form_fields['test_mode']['custom_attributes']['disabled']      = 'disabled';
+			$this->form_fields['test_mode']['label']                              = __( 'Dev Mode is active so all transactions will be in test mode. This setting is only available to live accounts.', 'woocommerce-payments' );
 			$this->form_fields['enable_logging']['custom_attributes']['disabled'] = 'disabled';
 			$this->form_fields['enable_logging']['label']                         = __( 'Dev Mode is active so logging is on by default.', 'woocommerce-payments' );
-=======
->>>>>>> 66be994f
 		}
 
 		// Load the settings.
