--- conflicted
+++ resolved
@@ -423,26 +423,6 @@
 	}
 
 	/**
-<<<<<<< HEAD
-	 * Checks whether the user has a Stripe account already connected
-	 *
-	 * @return boolean True if a Stripe account is registered, false otherwise.
-	 */
-	public function is_stripe_connected() {
-		$is_connected = $this->get_option( 'stripe_account_id' ) && $this->get_publishable_key();
-
-		// If we have a dev account connected but we're not in the right mode for it
-		// force the user to re-connect in live mode.
-		if ( Utils::is_connected_account_type_dev() && Utils::not_in_dev_mode() ) {
-			$is_connected = false;
-		}
-
-		return $is_connected;
-	}
-
-	/**
-=======
->>>>>>> d0487696
 	 * Generate markup for account actions
 	 */
 	public function generate_account_actions_html() {
