--- conflicted
+++ resolved
@@ -2804,8 +2804,6 @@
 	}
 
 	/**
-<<<<<<< HEAD
-=======
 	 * Create a payment intent without confirming the intent.
 	 *
 	 * @param WC_Order    $order                        - Order based on which to create intent.
@@ -2852,7 +2850,6 @@
 	}
 
 	/**
->>>>>>> 0f2b02a9
 	 * Create a setup intent when adding cards using the my account page.
 	 *
 	 * @return mixed|\WCPay\Core\Server\Response
