<?php
/**
 * Class WC_Payment_Gateway_WCPay
 *
 * @package WooCommerce\Payments
 */

if ( ! defined( 'ABSPATH' ) ) {
	exit; // Exit if accessed directly.
}

use WCPay\Exceptions\{ Add_Payment_Method_Exception, Process_Payment_Exception, Intent_Authentication_Exception, API_Exception, Connection_Exception };
use WCPay\Logger;
use WCPay\Payment_Information;
use WCPay\Constants\Payment_Type;
use WCPay\Constants\Payment_Initiated_By;
use WCPay\Constants\Payment_Capture_Type;
use WCPay\Tracker;

/**
 * Gateway class for WooCommerce Payments
 */
class WC_Payment_Gateway_WCPay extends WC_Payment_Gateway_CC {

	use WC_Payment_Gateway_WCPay_Subscriptions_Trait;

	/**
	 * Internal ID of the payment gateway.
	 *
	 * @type string
	 */
	const GATEWAY_ID = 'woocommerce_payments';

	const METHOD_ENABLED_KEY = 'enabled';

	/**
	 * Stripe intents that are treated as successfully created.
	 *
	 * @type array
	 */
	const SUCCESSFUL_INTENT_STATUS = [ 'succeeded', 'requires_capture', 'processing' ];

	/**
	 * Set of parameters to build the URL to the gateway's settings page.
	 *
	 * @var string[]
	 */
	private static $settings_url_params = [
		'page'    => 'wc-settings',
		'tab'     => 'checkout',
		'section' => self::GATEWAY_ID,
	];

	/**
	 * Client for making requests to the WooCommerce Payments API
	 *
	 * @var WC_Payments_API_Client
	 */
	protected $payments_api_client;

	/**
	 * WC_Payments_Account instance to get information about the account
	 *
	 * @var WC_Payments_Account
	 */
	protected $account;

	/**
	 * WC_Payments_Customer instance for working with customer information
	 *
	 * @var WC_Payments_Customer_Service
	 */
	protected $customer_service;

	/**
	 * WC_Payments_Token instance for working with customer tokens
	 *
	 * @var WC_Payments_Token_Service
	 */
	protected $token_service;

	/**
	 * WC_Payments_Action_Scheduler_Service instance for scheduling ActionScheduler jobs.
	 *
	 * @var WC_Payments_Action_Scheduler_Service
	 */
	private $action_scheduler_service;

	/**
	 * WC_Payment_Gateway_WCPay constructor.
	 *
	 * @param WC_Payments_API_Client               $payments_api_client      - WooCommerce Payments API client.
	 * @param WC_Payments_Account                  $account                  - Account class instance.
	 * @param WC_Payments_Customer_Service         $customer_service         - Customer class instance.
	 * @param WC_Payments_Token_Service            $token_service            - Token class instance.
	 * @param WC_Payments_Action_Scheduler_Service $action_scheduler_service - Action Scheduler service instance.
	 */
	public function __construct(
		WC_Payments_API_Client $payments_api_client,
		WC_Payments_Account $account,
		WC_Payments_Customer_Service $customer_service,
		WC_Payments_Token_Service $token_service,
		WC_Payments_Action_Scheduler_Service $action_scheduler_service
	) {
		$this->payments_api_client      = $payments_api_client;
		$this->account                  = $account;
		$this->customer_service         = $customer_service;
		$this->token_service            = $token_service;
		$this->action_scheduler_service = $action_scheduler_service;

		$this->id                 = static::GATEWAY_ID;
		$this->icon               = ''; // TODO: icon.
		$this->has_fields         = true;
		$this->method_title       = __( 'WooCommerce Payments', 'woocommerce-payments' );
		$this->method_description = __( 'Accept payments via credit card.', 'woocommerce-payments' );
		$this->title              = __( 'Credit card / debit card', 'woocommerce-payments' );
		$this->description        = __( 'Enter your card details', 'woocommerce-payments' );
		$this->supports           = [
			'products',
			'refunds',
		];

		// Define setting fields.
		$this->form_fields = [
			'enabled'                             => [
				'title'       => __( 'Enable/disable', 'woocommerce-payments' ),
				'label'       => __( 'Enable WooCommerce Payments', 'woocommerce-payments' ),
				'type'        => 'checkbox',
				'description' => '',
				'default'     => 'no',
			],
			'account_statement_descriptor'        => [
				'type'        => 'account_statement_descriptor',
				'title'       => __( 'Customer bank statement', 'woocommerce-payments' ),
				'description' => WC_Payments_Utils::esc_interpolated_html(
					__( 'Edit the way your store name appears on your customers’ bank statements (read more about requirements <a>here</a>).', 'woocommerce-payments' ),
					[ 'a' => '<a href="https://docs.woocommerce.com/document/payments/bank-statement-descriptor/" target="_blank" rel="noopener noreferrer">' ]
				),
			],
			'manual_capture'                      => [
				'title'       => __( 'Manual capture', 'woocommerce-payments' ),
				'label'       => __( 'Issue an authorization on checkout, and capture later.', 'woocommerce-payments' ),
				'type'        => 'checkbox',
				'description' => __( 'Charge must be captured within 7 days of authorization, otherwise the authorization and order will be canceled.', 'woocommerce-payments' ),
				'default'     => 'no',
			],
			'saved_cards'                         => [
				'title'       => __( 'Saved Cards', 'woocommerce-payments' ),
				'label'       => __( 'Enable Payment via Saved Cards', 'woocommerce-payments' ),
				'type'        => 'checkbox',
				'description' => __( 'If enabled, users will be able to pay with a saved card during checkout. Card details are saved on our platform, not on your store.', 'woocommerce-payments' ),
				'default'     => 'yes',
				'desc_tip'    => true,
			],
			'test_mode'                           => [
				'title'       => __( 'Test mode', 'woocommerce-payments' ),
				'label'       => __( 'Enable test mode', 'woocommerce-payments' ),
				'type'        => 'checkbox',
				'description' => __( 'Simulate transactions using test card numbers.', 'woocommerce-payments' ),
				'default'     => 'no',
				'desc_tip'    => true,
			],
			'enable_logging'                      => [
				'title'       => __( 'Debug log', 'woocommerce-payments' ),
				'label'       => __( 'When enabled debug notes will be added to the log.', 'woocommerce-payments' ),
				'type'        => 'checkbox',
				'description' => '',
				'default'     => 'no',
			],
			'payment_request_details'             => [
				'title'       => __( 'Payment request buttons', 'woocommerce-payments' ),
				'type'        => 'title',
				'description' => '',
			],
			'payment_request'                     => [
				'title'       => __( 'Enable/disable', 'woocommerce-payments' ),
				'label'       => sprintf(
					/* translators: 1) br tag 2) Stripe anchor tag 3) Apple anchor tag */
					__( 'Enable payment request buttons (Apple Pay, Google Pay, and more). %1$sBy using Apple Pay, you agree to %2$s and %3$s\'s terms of service.', 'woocommerce-payments' ),
					'<br />',
					'<a href="https://stripe.com/apple-pay/legal" target="_blank">Stripe</a>',
					'<a href="https://developer.apple.com/apple-pay/acceptable-use-guidelines-for-websites/" target="_blank">Apple</a>'
				),
				'type'        => 'checkbox',
				'description' => __( 'If enabled, users will be able to pay using Apple Pay, Google Pay or the Payment Request API if supported by the browser.', 'woocommerce-payments' ),
				'default'     => empty( get_option( 'woocommerce_woocommerce_payments_settings' ) ) ? 'yes' : 'no', // Enable by default for new installations only.
				'desc_tip'    => true,
			],
			'payment_request_button_type'         => [
				'title'       => __( 'Button type', 'woocommerce-payments' ),
				'type'        => 'select',
				'description' => __( 'Select the button type you would like to show.', 'woocommerce-payments' ),
				'default'     => 'buy',
				'desc_tip'    => true,
				'options'     => [
					'default' => __( 'Default', 'woocommerce-payments' ),
					'buy'     => __( 'Buy', 'woocommerce-payments' ),
					'donate'  => __( 'Donate', 'woocommerce-payments' ),
					'branded' => __( 'Branded', 'woocommerce-payments' ),
					'custom'  => __( 'Custom', 'woocommerce-payments' ),
				],
			],
			'payment_request_button_theme'        => [
				'title'       => __( 'Button theme', 'woocommerce-payments' ),
				'type'        => 'select',
				'description' => __( 'Select the button theme you would like to show.', 'woocommerce-payments' ),
				'default'     => 'dark',
				'desc_tip'    => true,
				'options'     => [
					'dark'          => __( 'Dark', 'woocommerce-payments' ),
					'light'         => __( 'Light', 'woocommerce-payments' ),
					'light-outline' => __( 'Light-Outline', 'woocommerce-payments' ),
				],
			],
			'payment_request_button_height'       => [
				'title'       => __( 'Button height', 'woocommerce-payments' ),
				'type'        => 'text',
				'description' => __( 'Enter the height you would like the button to be in pixels. Width will always be 100%.', 'woocommerce-payments' ),
				'default'     => '44',
				'desc_tip'    => true,
			],
			'payment_request_button_label'        => [
				'title'       => __( 'Custom button label', 'woocommerce-payments' ),
				'type'        => 'text',
				'description' => __( 'Enter the custom text you would like the button to have.', 'woocommerce-payments' ),
				'default'     => __( 'Buy now', 'woocommerce-payments' ),
				'desc_tip'    => true,
			],
			'payment_request_button_branded_type' => [
				'title'       => __( 'Branded button format', 'woocommerce-payments' ),
				'type'        => 'select',
				'description' => __( 'Select the branded button label format.', 'woocommerce-payments' ),
				'default'     => 'long',
				'desc_tip'    => true,
				'options'     => [
					'short' => __( 'Logo only', 'woocommerce-payments' ),
					'long'  => __( 'Text and logo', 'woocommerce-payments' ),
				],
			],
			'payment_request_button_locations'    => [
				'title'             => __( 'Button locations', 'woocommerce-payments' ),
				'type'              => 'multiselect',
				'description'       => __( 'Select where you would like to display the button.', 'woocommerce-payments' ),
				'default'           => [
					'product',
					'cart',
				],
				'class'             => 'wc-enhanced-select',
				'desc_tip'          => true,
				'options'           => [
					'product'  => __( 'Product', 'woocommerce-payments' ),
					'cart'     => __( 'Cart', 'woocommerce-payments' ),
					'checkout' => __( 'Checkout', 'woocommerce-payments' ),
				],
				'custom_attributes' => [
					'data-placeholder' => __( 'Select pages', 'woocommerce-payments' ),
				],
			],
		];

		if ( WC_Payments_Features::is_grouped_settings_enabled() ) {
			// previously called `enabled_payment_method_ids` - some developers might have the old setting still saved in their DB.
			$this->form_fields['upe_enabled_payment_method_ids'] = [
				'title'   => __( 'Payments accepted on checkout', 'woocommerce-payments' ),
				'type'    => 'multiselect',
				'default' => [ 'card' ],
				'options' => [],
			];

			$this->form_fields['payment_request_button_size'] = [
				'title'       => __( 'Size of the button displayed for Express Checkouts', 'woocommerce-payments' ),
				'type'        => 'select',
				'description' => __( 'Select the size of the button.', 'woocommerce-payments' ),
				'default'     => 'default',
				'desc_tip'    => true,
				'options'     => [
					'default' => __( 'Default', 'woocommerce-payments' ),
					'medium'  => __( 'Medium', 'woocommerce-payments' ),
					'large'   => __( 'Large', 'woocommerce-payments' ),
				],
			];

			// in the new settings, "checkout" is going to be enabled by default (if it is a new WCPay installation).
			$this->form_fields['payment_request_button_locations']['default'][] = 'checkout';

			// no longer needed in the new settings.
			unset( $this->form_fields['payment_request_button_branded_type'] );
			// injecting some of the new options.
			$this->form_fields['payment_request_button_type']['options']['default'] = __( 'Only icon', 'woocommerce-payments' );
			$this->form_fields['payment_request_button_type']['options']['book']    = __( 'Book', 'woocommerce-payments' );
			// no longer valid options.
			unset( $this->form_fields['payment_request_button_type']['options']['branded'] );
			unset( $this->form_fields['payment_request_button_type']['options']['custom'] );

			add_filter(
				'woocommerce_payment_gateways_setting_columns',
				[ $this, 'add_all_payment_methods_logos_column' ]
			);

			add_action(
				'woocommerce_payment_gateways_setting_column_logos',
				[ $this, 'add_all_payment_methods_icon_logos' ]
			);
		}

		// Giropay option hidden behind feature flag.
		if ( WC_Payments_Features::is_giropay_enabled() ) {
			$this->form_fields['giropay_enabled'] = [
				'title'       => __( 'Enable/disable Giropay', 'woocommerce-payments' ),
				'label'       => __( 'Enable WooCommerce Giropay', 'woocommerce-payments' ),
				'type'        => 'checkbox',
				'description' => '',
				'default'     => 'no',
			];
		}

		// SEPA option hidden behind feature flag.
		if ( WC_Payments_Features::is_sepa_enabled() ) {
			$this->form_fields['sepa_enabled'] = [
				'title'       => __( 'Enable/disable SEPA', 'woocommerce-payments' ),
				'label'       => __( 'Enable WooCommerce SEPA Direct Debit', 'woocommerce-payments' ),
				'type'        => 'checkbox',
				'description' => '',
				'default'     => 'no',
			];
		}

		// Sofort option hidden behind feature flag.
		if ( WC_Payments_Features::is_sofort_enabled() ) {
			$this->form_fields['sofort_enabled'] = [
				'title'       => __( 'Enable/disable Sofort', 'woocommerce-payments' ),
				'label'       => __( 'Enable WooCommerce Sofort', 'woocommerce-payments' ),
				'type'        => 'checkbox',
				'description' => '',
				'default'     => 'no',
			];
		}

		// Load the settings.
		$this->init_settings();

		// Check if subscriptions are enabled and add support for them.
		$this->maybe_init_subscriptions();

		// If the setting to enable saved cards is enabled, then we should support tokenization and adding payment methods.
		if ( $this->is_saved_cards_enabled() ) {
			$this->supports = array_merge( $this->supports, [ 'tokenization', 'add_payment_method' ] );
		}

		add_filter( 'woocommerce_settings_api_sanitized_fields_' . $this->id, [ $this, 'sanitize_plugin_settings' ] );
		add_action( 'woocommerce_update_options_payment_gateways_' . $this->id, [ $this, 'process_admin_options' ] );
		add_action( 'admin_notices', [ $this, 'display_errors' ], 9999 );
		add_action( 'woocommerce_woocommerce_payments_admin_notices', [ $this, 'display_test_mode_notice' ] );
		add_action( 'admin_notices', [ $this, 'display_not_supported_currency_notice' ], 9999 );
		add_action( 'woocommerce_order_actions', [ $this, 'add_order_actions' ] );
		add_action( 'woocommerce_order_action_capture_charge', [ $this, 'capture_charge' ] );
		add_action( 'woocommerce_order_action_cancel_authorization', [ $this, 'cancel_authorization' ] );

		add_action( 'wp_ajax_update_order_status', [ $this, 'update_order_status' ] );
		add_action( 'wp_ajax_nopriv_update_order_status', [ $this, 'update_order_status' ] );

		add_action( 'wp_enqueue_scripts', [ $this, 'register_scripts' ] );
		add_action( 'wp_ajax_create_setup_intent', [ $this, 'create_setup_intent_ajax' ] );
		add_action( 'wp_ajax_nopriv_create_setup_intent', [ $this, 'create_setup_intent_ajax' ] );

		add_action( 'woocommerce_update_order', [ $this, 'schedule_order_tracking' ], 10, 2 );

		// Update the current request logged_in cookie after a guest user is created to avoid nonce inconsistencies.
		add_action( 'set_logged_in_cookie', [ $this, 'set_cookie_on_current_request' ] );
	}

	/**
	 * Add a new logo column on the right of "method" in the payment methods table.
	 *
	 * @param array $columns the columns in the "all payment methods" page.
	 * @return array
	 */
	public function add_all_payment_methods_logos_column( $columns ) {
		$logos  = [ 'logos' => '' ]; // Setting an ID for the column, but not a label.
		$offset = array_search( 'name', array_keys( $columns ), true ) + 1;

		return array_merge( array_slice( $columns, 0, $offset ), $logos, array_slice( $columns, $offset ) );
	}

	/**
	 * Add a list of payment method logos to WooCommerce Payment in the logo column.
	 *
	 * @param WC_Payment_Gateway $gateway the current gateway iterated over to be displayed in the "all payment methods" page.
	 */
	public function add_all_payment_methods_icon_logos( $gateway ) {
		if ( 'woocommerce_payments' !== $gateway->id ) {
			echo '<td class="logo"></td>';

			return;
		}

		$icons = [
			'visa',
			'mastercard',
			'amex',
			'apple-pay',
			'google-pay',
		];

		echo '<td class="logo">';
		?>
		<div>
			<?php foreach ( $icons as $icon ) : ?>
				<span class="payment-method__icon payment-method__brand payment-method__brand--<?php echo esc_attr( $icon ); ?>"/></span>
			<?php endforeach; ?>
		</div>
		<?php
		echo '</td>';
	}

	/**
	 * Proceed with current request using new login session (to ensure consistent nonce).
	 *
	 * @param string $cookie New cookie value.
	 */
	public function set_cookie_on_current_request( $cookie ) {
		$_COOKIE[ LOGGED_IN_COOKIE ] = $cookie;
	}

	/**
	 * Check if the payment gateway is connected. This method is also used by
	 * external plugins to check if a connection has been established.
	 */
	public function is_connected() {
		return $this->account->is_stripe_connected( false );
	}

	/**
	 * Returns true if the gateway needs additional configuration, false if it's ready to use.
	 *
	 * @see WC_Payment_Gateway::needs_setup
	 * @return bool
	 */
	public function needs_setup() {
		if ( ! $this->is_connected() ) {
			return true;
		}

		$account_status = $this->account->get_account_status_data();
		return parent::needs_setup() || ! empty( $account_status['error'] ) || ! $account_status['paymentsEnabled'];
	}

	/**
	 * Whether the current page is the WooCommerce Payments settings page.
	 *
	 * @return bool
	 */
	public static function is_current_page_settings() {
		return count( self::$settings_url_params ) === count( array_intersect_assoc( $_GET, self::$settings_url_params ) ); // phpcs:ignore WordPress.Security.NonceVerification.Recommended
	}

	/**
	 * Returns the URL of the configuration screen for this gateway, for use in internal links.
	 *
	 * @return string URL of the configuration screen for this gateway
	 */
	public static function get_settings_url() {
		return admin_url( add_query_arg( self::$settings_url_params, 'admin.php' ) );
	}

	/**
	 * Check the defined constant to determine the current plugin mode.
	 *
	 * @return bool
	 */
	public function is_in_dev_mode() {
		$is_extension_dev_mode        = defined( 'WCPAY_DEV_MODE' ) && WCPAY_DEV_MODE;
		$is_wordpress_dev_environment = function_exists( 'wp_get_environment_type' ) && in_array( wp_get_environment_type(), [ 'development', 'staging' ], true );
		return apply_filters( 'wcpay_dev_mode', $is_extension_dev_mode || $is_wordpress_dev_environment );
	}

	/**
	 * Returns whether test_mode or dev_mode is active for the gateway
	 *
	 * @return boolean Test mode enabled if true, disabled if false
	 */
	public function is_in_test_mode() {
		if ( $this->is_in_dev_mode() ) {
			return true;
		}

		return 'yes' === $this->get_option( 'test_mode' );
	}


	/**
	 * Returns whether a store that is not in test mode needs to set https
	 * in the checkout
	 *
	 * @return boolean True if needs to set up forced ssl in checkout or https
	 */
	public function needs_https_setup() {
		return ! $this->is_in_test_mode() && ! wc_checkout_is_https();
	}

	/**
	 * Checks if the gateway is enabled, and also if it's configured enough to accept payments from customers.
	 *
	 * Use parent method value alongside other business rules to make the decision.
	 *
	 * @return bool Whether the gateway is enabled and ready to accept payments.
	 */
	public function is_available() {
		// Disable the gateway if using live mode without HTTPS set up or the currency is not
		// available in the country of the account.
		if ( $this->needs_https_setup() || ! $this->is_available_for_current_currency() ) {
			return false;
		}

		return parent::is_available() && ! $this->needs_setup();
	}

	/**
	 * Checks if the setting to allow the user to save cards is enabled.
	 *
	 * @return bool Whether the setting to allow saved cards is enabled or not.
	 */
	public function is_saved_cards_enabled() {
		return 'yes' === $this->get_option( 'saved_cards' );
	}

	/**
	 * Checks if the account country is compatible with the current currency.
	 *
	 * @return bool Whether the currency is supported in the country set in the account.
	 */
	public function is_available_for_current_currency() {
		$supported_currencies = $this->account->get_account_presentment_currencies();
		$current_currency     = strtolower( get_woocommerce_currency() );

		if ( count( $supported_currencies ) === 0 ) {
			// If we don't have info related to the supported currencies
			// of the country, we won't disable the gateway.
			return true;
		}

		return in_array( $current_currency, $supported_currencies, true );
	}

	/**
	 * Add notice explaining test mode when it's enabled.
	 */
	public function display_test_mode_notice() {
		if ( $this->is_in_test_mode() ) {
			?>
			<div id="wcpay-test-mode-notice" class="notice notice-warning">
				<p>
					<b><?php esc_html_e( 'Test mode active: ', 'woocommerce-payments' ); ?></b>
					<?php esc_html_e( "All transactions are simulated. Customers can't make real purchases through WooCommerce Payments.", 'woocommerce-payments' ); ?>
				</p>
			</div>
			<?php
		}
	}

	/**
	 * Add notice explaining that the selected currency is not available.
	 */
	public function display_not_supported_currency_notice() {
		if ( ! current_user_can( 'manage_woocommerce' ) ) {
			return;
		}

		if ( ! $this->is_available_for_current_currency() ) {
			?>
			<div id="wcpay-unsupported-currency-notice" class="notice notice-warning">
				<p>
					<b>
						<?php esc_html_e( 'Unsupported currency:', 'woocommerce-payments' ); ?>
						<?php esc_html( ' ' . get_woocommerce_currency() ); ?>
					</b>
					<?php esc_html_e( 'The selected currency is not available for the country set in your WooCommerce Payments account.', 'woocommerce-payments' ); ?>
				</p>
			</div>
			<?php
		}
	}

	/**
	 * Admin Panel Options.
	 */
	public function admin_options() {
		// Add notices to the WooCommerce Payments settings page.
		do_action( 'woocommerce_woocommerce_payments_admin_notices' );

		if ( ! WC_Payments_Features::is_grouped_settings_enabled() ) {
			parent::admin_options();
			return;
		}

		$this->output_payments_settings_screen();
	}

	/**
	 * Generates markup for the settings screen.
	 */
	public function output_payments_settings_screen() {
		// hiding the save button because the react container has its own.
		global $hide_save_button;
		$hide_save_button = true;

		if ( ! empty( $_GET['method'] ) ) : // phpcs:ignore WordPress.Security.NonceVerification.Recommended
			?>
			<div
				id="wcpay-payment-method-settings-container"
				data-method-id="<?php echo esc_attr( sanitize_text_field( wp_unslash( $_GET['method'] ) ) ); // phpcs:ignore WordPress.Security.NonceVerification.Recommended ?>"
			></div>
		<?php else : ?>
			<div id="wcpay-account-settings-container"></div>
			<?php
		endif;
	}

	/**
	 * Generates the configuration values, needed for payment fields.
	 *
	 * Isolated as a separate method in order to be available both
	 * during the classic checkout, as well as the checkout block.
	 *
	 * @return array
	 */
	public function get_payment_fields_js_config() {
		return [
			'publishableKey'           => $this->account->get_publishable_key( $this->is_in_test_mode() ),
			'accountId'                => $this->account->get_stripe_account_id(),
			'ajaxUrl'                  => admin_url( 'admin-ajax.php' ),
			'wcAjaxUrl'                => WC_AJAX::get_endpoint( '%%endpoint%%' ),
			'createSetupIntentNonce'   => wp_create_nonce( 'wcpay_create_setup_intent_nonce' ),
			'createPaymentIntentNonce' => wp_create_nonce( 'wcpay_create_payment_intent_nonce' ),
			'updatePaymentIntentNonce' => wp_create_nonce( 'wcpay_update_payment_intent_nonce' ),
			'genericErrorMessage'      => __( 'There was a problem processing the payment. Please check your email inbox and refresh the page to try again.', 'woocommerce-payments' ),
			'fraudServices'            => $this->account->get_fraud_services_config(),
			'features'                 => $this->supports,
			'forceNetworkSavedCards'   => WC_Payments::is_network_saved_cards_enabled(),
			'locale'                   => WC_Payments_Utils::convert_to_stripe_locale( get_locale() ),
			'isUPEEnabled'             => WC_Payments_Features::is_upe_enabled(),
			'isSavedCardsEnabled'      => $this->is_saved_cards_enabled(),
		];
	}

	/**
	 * Registers all scripts, necessary for the gateway.
	 */
	public function register_scripts() {
		// Register Stripe's JavaScript using the same ID as the Stripe Gateway plugin. This prevents this JS being
		// loaded twice in the event a site has both plugins enabled. We still run the risk of different plugins
		// loading different versions however. If Stripe release a v4 of their JavaScript, we could consider
		// changing the ID to stripe_v4. This would allow older plugins to keep using v3 while we used any new
		// feature in v4. Stripe have allowed loading of 2 different versions of stripe.js in the past (
		// https://stripe.com/docs/stripe-js/elements/migrating).
		wp_register_script(
			'stripe',
			'https://js.stripe.com/v3/',
			[],
			'3.0',
			true
		);

		wp_register_script(
			'WCPAY_CHECKOUT',
			plugins_url( 'dist/checkout.js', WCPAY_PLUGIN_FILE ),
			[ 'stripe', 'wc-checkout' ],
			WC_Payments::get_file_version( 'dist/checkout.js' ),
			true
		);

		wp_set_script_translations( 'WCPAY_CHECKOUT', 'woocommerce-payments' );
	}

	/**
	 * Displays the save to account checkbox.
	 *
	 * @param bool $force_checked True if the checkbox must be forced to "checked" state (and invisible).
	 */
	public function save_payment_method_checkbox( $force_checked = false ) {
		$id = 'wc-' . $this->id . '-new-payment-method';
		?>
		<div <?php echo $force_checked ? 'style="display:none;"' : ''; /* phpcs:ignore WordPress.Security.EscapeOutput.OutputNotEscaped */ ?>>
			<p class="form-row woocommerce-SavedPaymentMethods-saveNew">
				<input id="<?php echo esc_attr( $id ); ?>" name="<?php echo esc_attr( $id ); ?>" type="checkbox" value="true" style="width:auto;" <?php echo $force_checked ? 'checked' : ''; /* phpcs:ignore WordPress.Security.EscapeOutput.OutputNotEscaped */ ?> />
				<label for="<?php echo esc_attr( $id ); ?>" style="display:inline;">
					<?php echo esc_html( apply_filters( 'wc_payments_save_to_account_text', __( 'Save payment information to my account for future purchases.', 'woocommerce-payments' ) ) ); ?>
				</label>
			</p>
		</div>
		<?php
	}

	/**
	 * Prepares customer data to be used on 'Pay for Order' or 'Add Payment Method' pages.
	 * Customer data is retrieved from order when on Pay for Order.
	 * Customer data is retrieved from customer when on 'Add Payment Method'.
	 *
	 * @return array|null An array with customer data or nothing.
	 */
	public function get_prepared_customer_data() {
		if ( ! isset( $_GET['pay_for_order'] ) && ! is_add_payment_method_page() ) { // phpcs:ignore WordPress.Security.NonceVerification.Recommended
			return null;
		}

		global $wp;
		$user_email = '';
		$firstname  = '';
		$lastname   = '';

		if ( isset( $_GET['pay_for_order'] ) && 'true' === $_GET['pay_for_order'] ) { // phpcs:ignore WordPress.Security.NonceVerification.Recommended
			$order_id = absint( $wp->query_vars['order-pay'] );
			$order    = wc_get_order( $order_id );

			if ( is_a( $order, 'WC_Order' ) ) {
				$firstname  = $order->get_billing_first_name();
				$lastname   = $order->get_billing_last_name();
				$name       = $firstname . ' ' . $lastname;
				$user_email = $order->get_billing_email();
			}
		}

		if ( is_add_payment_method_page() ) {
			$user = wp_get_current_user();

			if ( $user->ID ) {
				$firstname  = $user->user_firstname;
				$lastname   = $user->user_lastname;
				$user_email = get_user_meta( $user->ID, 'billing_email', true );
				$user_email = $user_email ? $user_email : $user->user_email;
			}
		}
		$prepared_customer_data = [
			'name'  => $firstname . ' ' . $lastname,
			'email' => $user_email,
		];

		return $prepared_customer_data;
	}
	/**
	 * Renders the Credit Card input fields needed to get the user's payment information on the checkout page.
	 *
	 * We also add the JavaScript which drives the UI.
	 */
	public function payment_fields() {
		try {
			$display_tokenization = $this->supports( 'tokenization' ) && is_checkout();

			wp_localize_script( 'WCPAY_CHECKOUT', 'wcpay_config', $this->get_payment_fields_js_config() );
			wp_enqueue_script( 'WCPAY_CHECKOUT' );

			$prepared_customer_data = $this->get_prepared_customer_data();
			if ( ! empty( $prepared_customer_data ) ) {
				wp_localize_script( 'WCPAY_CHECKOUT', 'wcpayCustomerData', $prepared_customer_data );
			}

			wp_enqueue_style(
				'WCPAY_CHECKOUT',
				plugins_url( 'dist/checkout.css', WCPAY_PLUGIN_FILE ),
				[],
				WC_Payments::get_file_version( 'dist/checkout.css' )
			);

			// Output the form HTML.
			?>
			<?php if ( ! empty( $this->get_description() ) ) : ?>
				<p><?php echo wp_kses_post( $this->get_description() ); ?></p>
			<?php endif; ?>

			<?php if ( $this->is_in_test_mode() ) : ?>
				<p class="testmode-info">
				<?php
					echo WC_Payments_Utils::esc_interpolated_html(
						/* translators: link to Stripe testing page */
						__( '<strong>Test mode:</strong> use the test VISA card 4242424242424242 with any expiry date and CVC, or any test card numbers listed <a>here</a>.', 'woocommerce-payments' ),
						[
							'strong' => '<strong>',
							'a'      => '<a href="https://docs.woocommerce.com/document/payments/testing/#test-cards" target="_blank">',
						]
					);
				?>
				</p>
			<?php endif; ?>

			<?php
			if ( $display_tokenization ) {
				$this->tokenization_script();
				echo $this->saved_payment_methods(); // phpcs:ignore WordPress.Security.EscapeOutput.OutputNotEscaped
			}
			?>

			<fieldset id="wc-<?php echo esc_attr( $this->id ); ?>-cc-form" class="wc-credit-card-form wc-payment-form">
				<div id="wcpay-card-element"></div>
				<div id="wcpay-errors" role="alert"></div>
				<input id="wcpay-payment-method" type="hidden" name="wcpay-payment-method" />

			<?php
			if ( $this->is_saved_cards_enabled() ) {
				$force_save_payment = ( $display_tokenization && ! apply_filters( 'wc_payments_display_save_payment_method_checkbox', $display_tokenization ) ) || is_add_payment_method_page();
				$this->save_payment_method_checkbox( $force_save_payment );
			}
			?>

			</fieldset>
			<?php
		} catch ( Exception $e ) {
			// Output the error message.
			?>
			<div>
				<?php
				echo esc_html__( 'An error was encountered when preparing the payment form. Please try again later.', 'woocommerce-payments' );
				?>
			</div>
			<?php
		}
	}

	/**
	 * Process the payment for a given order.
	 *
	 * @param int $order_id Order ID to process the payment for.
	 *
	 * @return array|null An array with result of payment and redirect URL, or nothing.
	 */
	public function process_payment( $order_id ) {
		$order = wc_get_order( $order_id );

		try {
			$payment_information = $this->prepare_payment_information( $order );
			return $this->process_payment_for_order( WC()->cart, $payment_information );
		} catch ( Exception $e ) {
			// TODO: Create more exceptions to handle merchant specific errors.
			$error_message = $e->getMessage();
			if ( $e instanceof Connection_Exception ) {
				$error_message = __( 'There was an error while processing the payment. If you continue to see this notice, please contact the admin.', 'woocommerce-payments' );
			} elseif ( $e instanceof API_Exception && 'wcpay_bad_request' === $e->get_error_code() ) {
				$error_message = __( 'We\'re not able to process this payment. Please refresh the page and try again.', 'woocommerce-payments' );
			}

			wc_add_notice( $error_message, 'error' );

			$order->update_status( 'failed' );

			if ( ! empty( $payment_information ) ) {
				$note = sprintf(
					WC_Payments_Utils::esc_interpolated_html(
						/* translators: %1: the failed payment amount, %2: error message  */
						__(
							'A payment of %1$s <strong>failed</strong> to complete with the following message: <code>%2$s</code>.',
							'woocommerce-payments'
						),
						[
							'strong' => '<strong>',
							'code'   => '<code>',
						]
					),
					wc_price( $order->get_total() ),
					esc_html( rtrim( $e->getMessage(), '.' ) )
				);
				$order->add_order_note( $note );
			}

			return [
				'result'   => 'fail',
				'redirect' => '',
			];
		}
	}

	/**
	 * Prepares the payment information object.
	 *
	 * @param WC_Order $order The order whose payment will be processed.
	 * @return Payment_Information An object, which describes the payment.
	 */
	protected function prepare_payment_information( $order ) {
		// phpcs:ignore WordPress.Security.NonceVerification.Missing
		$payment_information = Payment_Information::from_payment_request( $_POST, $order, Payment_Type::SINGLE(), Payment_Initiated_By::CUSTOMER(), $this->get_capture_type() );
		$payment_information = $this->maybe_prepare_subscription_payment_information( $payment_information, $order->get_id() );

		if ( ! empty( $_POST[ 'wc-' . static::GATEWAY_ID . '-new-payment-method' ] ) ) { // phpcs:ignore WordPress.Security.NonceVerification.Missing
			// During normal orders the payment method is saved when the customer enters a new one and choses to save it.
			$payment_information->must_save_payment_method();
		}

		return $payment_information;
	}

	/**
	 * Manages customer details held on WCPay server for WordPress user associated with an order.
	 *
	 * @param WC_Order $order WC Order object.
	 *
	 * @return array First element is the new or updated WordPress user, the second element is the WCPay customer ID.
	 */
	protected function manage_customer_details_for_order( $order ) {
		$user = $order->get_user();
		if ( false === $user ) {
			$user = wp_get_current_user();
		}

		// Determine the customer making the payment, create one if we don't have one already.
		$customer_id   = $this->customer_service->get_customer_id_by_user_id( $user->ID );
		$customer_data = WC_Payments_Customer_Service::map_customer_data( $order, new WC_Customer( $user->ID ) );

		if ( null === $customer_id ) {
			// Create a new customer.
			$customer_id = $this->customer_service->create_customer_for_user( $user, $customer_data );
		} else {
			// Update the existing customer with the current details. In the event the old customer can't be
			// found a new one is created, so we update the customer ID here as well.
			$customer_id = $this->customer_service->update_customer_for_user( $customer_id, $user, $customer_data );
		}

		return [ $user, $customer_id ];
	}

	/**
	 * Process the payment for a given order.
	 *
	 * @param WC_Cart                   $cart Cart.
	 * @param WCPay\Payment_Information $payment_information Payment info.
	 * @param array                     $additional_api_parameters Any additional fields required for payment method to pass to API.
	 *
	 * @return array|null                   An array with result of payment and redirect URL, or nothing.
	 * @throws API_Exception                Error processing the payment.
	 * @throws Add_Payment_Method_Exception When $0 order processing failed.
	 */
	public function process_payment_for_order( $cart, $payment_information, $additional_api_parameters = [] ) {
		$order                                       = $payment_information->get_order();
		$save_payment_method                         = $payment_information->should_save_payment_method();
		$is_changing_payment_method_for_subscription = $payment_information->is_changing_payment_method_for_subscription();

		$order_id = $order->get_id();
		$amount   = $order->get_total();
		$name     = sanitize_text_field( $order->get_billing_first_name() ) . ' ' . sanitize_text_field( $order->get_billing_last_name() );
		$email    = sanitize_email( $order->get_billing_email() );
		$metadata = [
			'customer_name'  => $name,
			'customer_email' => $email,
			'site_url'       => esc_url( get_site_url() ),
			'order_id'       => $order_id,
			'order_key'      => $order->get_order_key(),
			'payment_type'   => $payment_information->get_payment_type(),
		];

		list( $user, $customer_id ) = $this->manage_customer_details_for_order( $order );

		// Update saved payment method information with checkout values, as some saved methods might not have billing details.
		if ( $payment_information->is_using_saved_payment_method() ) {
			try {
				$this->customer_service->update_payment_method_with_billing_details_from_order( $payment_information->get_payment_method(), $order );
			} catch ( Exception $e ) {
				// If updating the payment method fails, log the error message but catch the error to avoid crashing the checkout flow.
				Logger::log( 'Error when updating saved payment method: ' . $e->getMessage() );
			}
		}

		$intent_failed  = false;
		$payment_needed = $amount > 0;

		// Make sure that we attach the payment method and the customer ID to the order meta data.
		$payment_method = $payment_information->get_payment_method();
		$order->update_meta_data( '_payment_method_id', $payment_method );
		$order->update_meta_data( '_stripe_customer_id', $customer_id );

		// In case amount is 0 and we're not saving the payment method, we won't be using intents and can confirm the order payment.
		if ( ! $payment_needed && ! $save_payment_method ) {
			$order->payment_complete();

			if ( $payment_information->is_using_saved_payment_method() ) {
				// We need to make sure the saved payment method is saved to the order so we can
				// charge the payment method for a future payment.
				$this->add_token_to_order( $order, $payment_information->get_payment_token() );
			}

			if ( $is_changing_payment_method_for_subscription && $payment_information->is_using_saved_payment_method() ) {
				$note = sprintf(
					WC_Payments_Utils::esc_interpolated_html(
						/* translators: %1: the last 4 digit of the credit card */
						__( 'Payment method is changed to: <strong>Credit Card ending in %1$s</strong>.', 'woocommerce-payments' ),
						[
							'strong' => '<strong>',
						]
					),
					$payment_information->get_payment_token()->get_last4()
				);
				$order->add_order_note( $note );
			}

			return [
				'result'   => 'success',
				'redirect' => $this->get_return_url( $order ),
			];
		}

		if ( $payment_needed ) {
			// Create intention, try to confirm it & capture the charge (if 3DS is not required).
			$intent = $this->payments_api_client->create_and_confirm_intention(
				WC_Payments_Utils::prepare_amount( $amount, $order->get_currency() ),
				strtolower( $order->get_currency() ),
				$payment_information->get_payment_method(),
				$customer_id,
				$payment_information->is_using_manual_capture(),
				$save_payment_method,
				$metadata,
				$this->get_level3_data_from_order( $order ),
				$payment_information->is_merchant_initiated(),
				$additional_api_parameters
			);

			$intent_id     = $intent->get_id();
			$status        = $intent->get_status();
			$charge_id     = $intent->get_charge_id();
			$client_secret = $intent->get_client_secret();
			$currency      = $intent->get_currency();
			$next_action   = $intent->get_next_action();

			if ( 'requires_action' === $status && $payment_information->is_merchant_initiated() ) {
				// Allow 3rd-party to trigger some action if needed.
				do_action( 'woocommerce_woocommerce_payments_payment_requires_action', $order, $intent_id, $payment_method, $customer_id, $charge_id, $currency );
				$order->update_status( 'failed' );
			}
		} else {
			// For $0 orders, we need to save the payment method using a setup intent.
			$intent = $this->payments_api_client->create_and_confirm_setup_intent(
				$payment_information->get_payment_method(),
				$customer_id
			);

			$intent_id     = $intent['id'];
			$status        = $intent['status'];
			$charge_id     = '';
			$client_secret = $intent['client_secret'];
			$currency      = $order->get_currency();
			$next_action   = $intent['next_action'];
		}

		if ( ! empty( $intent ) ) {
			if ( ! in_array( $status, self::SUCCESSFUL_INTENT_STATUS, true ) ) {
				$intent_failed = true;
			}

			if ( $save_payment_method && ! $intent_failed ) {
				try {
					$token = $this->token_service->add_payment_method_to_user( $payment_information->get_payment_method(), $user );
					$payment_information->set_token( $token );
				} catch ( Exception $e ) {
					// If saving the token fails, log the error message but catch the error to avoid crashing the checkout flow.
					Logger::log( 'Error when saving payment method: ' . $e->getMessage() );
				}
			}

			if ( $payment_information->is_using_saved_payment_method() ) {
				$token = $payment_information->get_payment_token();
				$this->add_token_to_order( $order, $token );
			}

			if ( 'requires_action' === $status ) {
				if ( isset( $next_action['type'] ) && 'redirect_to_url' === $next_action['type'] && ! empty( $next_action['redirect_to_url']['url'] ) ) {
					$response = [
						'result'   => 'success',
						'redirect' => $next_action['redirect_to_url']['url'],
					];
				} else {
					$response = [
						'result'         => 'success',
						// Include a new nonce for update_order_status to ensure the update order
						// status call works when a guest user creates an account during checkout.
						'redirect'       => sprintf(
							'#wcpay-confirm-%s:%s:%s:%s',
							$payment_needed ? 'pi' : 'si',
							$order_id,
							$client_secret,
							wp_create_nonce( 'wcpay_update_order_status_nonce' )
						),
						// Include the payment method ID so the Blocks integration can save cards.
						'payment_method' => $payment_information->get_payment_method(),
					];
				}
			}
		}

		$this->attach_intent_info_to_order( $order, $intent_id, $status, $payment_method, $customer_id, $charge_id, $currency );
<<<<<<< HEAD
		$this->add_fee_breakup_to_order_notes( $order, $currency );
=======
		$this->attach_exchange_info_to_order( $order, $charge_id );
>>>>>>> 61fb3d85

		if ( isset( $response ) ) {
			return $response;
		}

		wc_reduce_stock_levels( $order_id );
		if ( isset( $cart ) ) {
			$cart->empty_cart();
		}

		return [
			'result'   => 'success',
			'redirect' => $this->get_return_url( $order ),
		];
	}

	/**
<<<<<<< HEAD
	 * Given the order information and currency it forms the string to attach to order notes
	 *
	 * @param WC_Order $order WC Order object.
	 * @param string   $currency Currency code.
	 */
	public function add_fee_breakup_to_order_notes( $order, $currency ) {
		$amount = $order->get_total();
		$note   = sprintf(
			/* translators: %$1: total charged amount */
			__(
				'Charge details:
			Amount: %1$s
			GBP',
				'woocommerce-payments'
			),
			wc_price( $amount, [ 'currency' => $currency ] )
		);
		$order->add_order_note( $note );
=======
	 * Given the charge data, checks if there was an exchange and adds it to the given order as metadata
	 *
	 * @param WC_Order $order The order to update.
	 * @param string   $charge_id ID of the charge to attach data from.
	 */
	public function attach_exchange_info_to_order( $order, $charge_id ) {
		$currency_order   = $order->get_currency();
		$currency_account = $this->account->get_account_default_currency();

		if ( strtolower( $currency_order ) !== $currency_account ) {
			// We check that the currency used in the order is different than the one set in the WC Payments account
			// to avoid requesting the charge if not needed.
			$charge        = $this->payments_api_client->get_charge( $charge_id );
			$exchange_rate = $charge['balance_transaction']['exchange_rate'];
			if ( isset( $exchange_rate ) ) {
				$order->update_meta_data( '_wcpay_multi_currency_stripe_exchange_rate', $exchange_rate );
				$order->save_meta_data();
			}
		}
>>>>>>> 61fb3d85
	}

	/**
	 * Given the payment intent data, adds it to the given order as metadata and parses any notes that need to be added
	 *
	 * @param WC_Order $order The order to update.
	 * @param string   $intent_id The intent ID.
	 * @param string   $intent_status Intent status.
	 * @param string   $payment_method Payment method ID.
	 * @param string   $customer_id Customer ID.
	 * @param string   $charge_id Charge ID.
	 * @param string   $currency Currency code.
	 */
	public function attach_intent_info_to_order( $order, $intent_id, $intent_status, $payment_method, $customer_id, $charge_id, $currency ) {
		$amount         = $order->get_total();
		$payment_needed = $amount > 0;

		switch ( $intent_status ) {
			case 'succeeded':
				if ( $payment_needed ) {
					$transaction_url = $this->compose_transaction_url( $charge_id );
					$note            = sprintf(
						WC_Payments_Utils::esc_interpolated_html(
							/* translators: %1: the successfully charged amount, %2: transaction ID of the payment */
							__( 'A payment of %1$s was <strong>successfully charged</strong> using WooCommerce Payments (<a>%2$s</a>).', 'woocommerce-payments' ),
							[
								'strong' => '<strong>',
								'a'      => ! empty( $transaction_url ) ? '<a href="' . $transaction_url . '" target="_blank" rel="noopener noreferrer">' : '<code>',
							]
						),
						wc_price( $amount, [ 'currency' => $currency ] ),
						$intent_id
					);
					$order->add_order_note( $note );
				}
				$order->payment_complete( $intent_id );
				break;
			case 'processing':
			case 'requires_capture':
				$transaction_url = $this->compose_transaction_url( $charge_id );
				$note            = sprintf(
					WC_Payments_Utils::esc_interpolated_html(
						/* translators: %1: the authorized amount, %2: transaction ID of the payment */
						__( 'A payment of %1$s was <strong>authorized</strong> using WooCommerce Payments (<a>%2$s</a>).', 'woocommerce-payments' ),
						[
							'strong' => '<strong>',
							'a'      => ! empty( $transaction_url ) ? '<a href="' . $transaction_url . '" target="_blank" rel="noopener noreferrer">' : '<code>',
						]
					),
					wc_price( $amount, [ 'currency' => $currency ] ),
					$intent_id
				);

				$order->set_status( 'on-hold', $note );
				break;
			case 'requires_action':
				if ( $payment_needed ) {
					// Add a note in case the customer does not complete the payment (exits the page),
					// so the store owner has some information about what happened to create an order.
					$note = sprintf(
						WC_Payments_Utils::esc_interpolated_html(
							/* translators: %1: the authorized amount, %2: transaction ID of the payment */
							__( 'A payment of %1$s was <strong>started</strong> using WooCommerce Payments (<code>%2$s</code>).', 'woocommerce-payments' ),
							[
								'strong' => '<strong>',
								'code'   => '<code>',
							]
						),
						wc_price( $amount, [ 'currency' => $currency ] ),
						$intent_id
					);
					$order->add_order_note( $note );
				}

				break;
		}

		$order->set_transaction_id( $intent_id );
		$order->update_meta_data( '_intent_id', $intent_id );
		$order->update_meta_data( '_charge_id', $charge_id );
		$order->update_meta_data( '_intention_status', $intent_status );
		$order->update_meta_data( '_payment_method_id', $payment_method );
		$order->update_meta_data( '_stripe_customer_id', $customer_id );
		WC_Payments_Utils::set_order_intent_currency( $order, $currency );
		$order->save();
	}

	/**
	 * Saves the payment token to the order.
	 *
	 * @param WC_Order         $order The order.
	 * @param WC_Payment_Token $token The token to save.
	 */
	public function add_token_to_order( $order, $token ) {
		$payment_token = $this->get_payment_token( $order );

		// This could lead to tokens being saved twice in an order's payment tokens, but it is needed so that shoppers
		// may re-use a previous card for the same subscription, as we consider the last token to be the active one.
		// We can't remove the previous entry for the token because WC_Order does not support removal of tokens [1] and
		// we can't delete the token as it might be used somewhere else.
		// [1] https://github.com/woocommerce/woocommerce/issues/11857.
		if ( is_null( $payment_token ) || $token->get_id() !== $payment_token->get_id() ) {
			$order->add_payment_token( $token );
		}

		$this->maybe_add_token_to_subscription_order( $order, $token );
	}

	/**
	 * Retrieve payment token from a subscription or order.
	 *
	 * @param WC_Order $order Order or subscription object.
	 *
	 * @return null|WC_Payment_Token Last token associated with order or subscription.
	 */
	protected function get_payment_token( $order ) {
		$order_tokens = $order->get_payment_tokens();
		$token_id     = end( $order_tokens );
		return ! $token_id ? null : WC_Payment_Tokens::get( $token_id );
	}

	/**
	 * Can the order be refunded?
	 *
	 * @param  WC_Order $order Order object.
	 * @return bool
	 */
	public function can_refund_order( $order ) {
		return $order && $order->get_meta( '_charge_id', true );
	}

	/**
	 * Refund a charge.
	 *
	 * @param  int    $order_id - the Order ID to process the refund for.
	 * @param  float  $amount   - the amount to refund.
	 * @param  string $reason   - the reason for refunding.
	 *
	 * @return bool|WP_Error - Whether the refund went through. Returns a WP_Error if an Exception occurs during execution.
	 */
	public function process_refund( $order_id, $amount = null, $reason = '' ) {
		$order    = wc_get_order( $order_id );
		$currency = WC_Payments_Utils::get_order_intent_currency( $order );

		if ( ! $order ) {
			return false;
		}

		// If this order is not captured yet, don't try and refund it. Instead, return an appropriate error message.
		if ( 'requires_capture' === $order->get_meta( '_intention_status', true ) ) {
			return new WP_Error(
				'uncaptured-payment',
				/* translators: an error message which will appear if a user tries to refund an order which is has been authorized but not yet charged. */
				__( "This payment is not captured yet. To cancel this order, please go to 'Order Actions' > 'Cancel Authorization'. To proceed with a refund, please go to 'Order Actions' > 'Capture charge' to charge the payment card, and then trigger a refund via the 'Refund' button.", 'woocommerce-payments' )
			);
		}

		$charge_id = $order->get_meta( '_charge_id', true );

		try {
			if ( is_null( $amount ) ) {
				$refund = $this->payments_api_client->refund_charge( $charge_id );
			} else {
				$refund = $this->payments_api_client->refund_charge( $charge_id, WC_Payments_Utils::prepare_amount( $amount, $order->get_currency() ) );
			}
			$currency = strtoupper( $refund['currency'] );
			Tracker::track_admin( 'wcpay_edit_order_refund_success' );
		} catch ( Exception $e ) {

			$note = sprintf(
				/* translators: %1: the successfully charged amount, %2: error message */
				__( 'A refund of %1$s failed to complete: %2$s', 'woocommerce-payments' ),
				wc_price( $amount, [ 'currency' => $currency ] ),
				$e->getMessage()
			);

			Logger::log( $note );
			$order->add_order_note( $note );
			$order->update_meta_data( '_wcpay_refund_status', 'failed' );
			$order->save();

			Tracker::track_admin( 'wcpay_edit_order_refund_failure', [ 'reason' => $note ] );
			return new WP_Error( 'wcpay_edit_order_refund_failure', $e->getMessage() );
		}

		if ( empty( $reason ) ) {
			$note = sprintf(
				/* translators: %1: the successfully charged amount */
				__( 'A refund of %1$s was successfully processed using WooCommerce Payments.', 'woocommerce-payments' ),
				wc_price( $amount, [ 'currency' => $currency ] )
			);
		} else {
			$note = sprintf(
				/* translators: %1: the successfully charged amount, %2: reason */
				__( 'A refund of %1$s was successfully processed using WooCommerce Payments. Reason: %2$s', 'woocommerce-payments' ),
				wc_price( $amount, [ 'currency' => $currency ] ),
				$reason
			);
		}

		$order->add_order_note( $note );
		$order->update_meta_data( '_wcpay_refund_status', 'successful' );
		$order->save();

		return true;
	}

	/**
	 * Checks whether a refund through the gateway has already failed.
	 *
	 * @param WC_Order $order The order to check.
	 * @return boolean
	 */
	public function has_refund_failed( $order ) {
		return 'failed' === $order->get_meta( '_wcpay_refund_status', true );
	}

	/**
	 * Overrides the original method in woo's WC_Settings_API in order to conditionally render the enabled checkbox.
	 *
	 * @param string $key Field key.
	 * @param array  $data Field data.
	 *
	 * @return string Checkbox markup or empty string.
	 */
	public function generate_checkbox_html( $key, $data ) {
		if ( 'enabled' === $key && ! $this->is_connected() ) {
			return '';
		}

		$in_dev_mode = $this->is_in_dev_mode();

		if ( 'test_mode' === $key && $in_dev_mode ) {
			$data['custom_attributes']['disabled'] = 'disabled';
			$data['label']                         = __( 'Dev mode is active so all transactions will be in test mode. This setting is only available to live accounts.', 'woocommerce-payments' );
		}

		if ( 'enable_logging' === $key && $in_dev_mode ) {
			$data['custom_attributes']['disabled'] = 'disabled';
			$data['label']                         = __( 'Dev mode is active so logging is on by default.', 'woocommerce-payments' );
		}

		return parent::generate_checkbox_html( $key, $data );
	}

	/**
	 * Generates markup for account statement descriptor field.
	 *
	 * @param string $key Field key.
	 * @param array  $data Field data.
	 *
	 * @return string
	 */
	public function generate_account_statement_descriptor_html( $key, $data ) {
		if ( ! $this->is_connected() ) {
			return '';
		}

		return parent::generate_text_html( $key, $data );
	}

	/**
	 * Get option from DB or connected account.
	 *
	 * Overrides parent method to retrieve some options from connected account.
	 *
	 * @param  string $key Option key.
	 * @param  mixed  $empty_value Value when empty.
	 * @return mixed The value specified for the option or a default value for the option.
	 */
	public function get_option( $key, $empty_value = null ) {
		switch ( $key ) {
			case 'enabled':
				return parent::get_option( static::METHOD_ENABLED_KEY, $empty_value );
			case 'account_statement_descriptor':
				return $this->get_account_statement_descriptor();
			default:
				return parent::get_option( $key, $empty_value );
		}
	}

	/**
	 * Return the name of the option in the WP DB.
	 * Overrides parent method so the option key is the same as the parent class.
	 */
	public function get_option_key() {
		// Intentionally using self instead of static so options are loaded from main gateway settings.
		return $this->plugin_id . self::GATEWAY_ID . '_settings';
	}


	/**
	 * Update a single option.
	 * Overrides parent method to use different key for `enabled`.
	 *
	 * @param string $key Option key.
	 * @param mixed  $value Value to set.
	 * @return bool was anything saved?
	 */
	public function update_option( $key, $value = '' ) {
		if ( 'enabled' === $key ) {
			$key = static::METHOD_ENABLED_KEY;
		}
		return parent::update_option( $key, $value );
	}

	/**
	 * Init settings for gateways.
	 */
	public function init_settings() {
		parent::init_settings();
		$this->enabled = ! empty( $this->settings[ static::METHOD_ENABLED_KEY ] ) && 'yes' === $this->settings[ static::METHOD_ENABLED_KEY ] ? 'yes' : 'no';
	}

	/**
	 * Get payment capture type from WCPay settings.
	 *
	 * @return Payment_Capture_Type MANUAL or AUTOMATIC depending on the settings.
	 */
	protected function get_capture_type() {
		return 'yes' === $this->get_option( 'manual_capture' ) ? Payment_Capture_Type::MANUAL() : Payment_Capture_Type::AUTOMATIC();
	}

	/**
	 * Sanitizes plugin settings before saving them in site's DB.
	 *
	 * Filters out some values stored in connected account.
	 *
	 * @param array $settings Plugin settings.
	 * @return array Sanitized settings.
	 */
	public function sanitize_plugin_settings( $settings ) {
		if ( isset( $settings['account_statement_descriptor'] ) ) {
			$this->update_statement_descriptor( $settings['account_statement_descriptor'] );
			unset( $settings['account_statement_descriptor'] );
		}

		return $settings;
	}

	/**
	 * Gets connected account statement descriptor.
	 *
	 * @param mixed $empty_value Empty value to return when not connected or fails to fetch account descriptor.
	 *
	 * @return string Statement descriptor of default value.
	 */
	protected function get_account_statement_descriptor( $empty_value = null ) {
		try {
			if ( ! $this->is_connected() ) {
				return $empty_value;
			}

			return $this->account->get_statement_descriptor();
		} catch ( Exception $e ) {
			Logger::error( 'Failed to get account statement descriptor.' . $e );
			return $empty_value;
		}
	}

	/**
	 * Handles statement descriptor update when plugin settings saved.
	 *
	 * Adds error message to display in admin notices in case of failure.
	 *
	 * @param string $statement_descriptor Statement descriptor value.
	 */
	private function update_statement_descriptor( $statement_descriptor ) {
		if ( empty( $statement_descriptor ) ) {
			return;
		}

		$account_settings = [
			'statement_descriptor' => $statement_descriptor,
		];
		$error_message    = $this->account->update_stripe_account( $account_settings );

		if ( is_string( $error_message ) ) {
			$msg = __( 'Failed to update Statement descriptor. ', 'woocommerce-payments' ) . $error_message;
			$this->add_error( $msg );
		}
	}

	/**
	 * Validates statement descriptor value
	 *
	 * @param  string $key Field key.
	 * @param  string $value Posted Value.
	 *
	 * @return string                   Sanitized statement descriptor.
	 * @throws InvalidArgumentException When statement descriptor is invalid.
	 */
	public function validate_account_statement_descriptor_field( $key, $value ) {
		// Since the value is escaped, and we are saving in a place that does not require escaping, apply stripslashes.
		$value = trim( stripslashes( $value ) );

		// Validation can be done with a single regex but splitting into multiple for better readability.
		$valid_length   = '/^.{5,22}$/';
		$has_one_letter = '/^.*[a-zA-Z]+/';
		$no_specials    = '/^[^*"\'<>]*$/';

		if (
			! preg_match( $valid_length, $value ) ||
			! preg_match( $has_one_letter, $value ) ||
			! preg_match( $no_specials, $value )
		) {
			throw new InvalidArgumentException( __( 'Customer bank statement is invalid. Statement should be between 5 and 22 characters long, contain at least single Latin character and does not contain special characters: \' " * &lt; &gt;', 'woocommerce-payments' ) );
		}

		return $value;
	}

	/**
	 * Add capture and cancel actions for orders with an authorized charge.
	 *
	 * @param array $actions - Actions to make available in order actions metabox.
	 */
	public function add_order_actions( $actions ) {
		global $theorder;

		if ( $this->id !== $theorder->get_payment_method() ) {
			return $actions;
		}

		if ( 'requires_capture' !== $theorder->get_meta( '_intention_status', true ) ) {
			return $actions;
		}

		$new_actions = [
			'capture_charge'       => __( 'Capture charge', 'woocommerce-payments' ),
			'cancel_authorization' => __( 'Cancel authorization', 'woocommerce-payments' ),
		];

		return array_merge( $new_actions, $actions );
	}

	/**
	 * Capture previously authorized charge.
	 *
	 * @param WC_Order $order - Order to capture charge on.
	 *
	 * @return array An array containing the status (succeeded/failed), id (intent ID), and message (error message if any)
	 */
	public function capture_charge( $order ) {
		$amount                   = $order->get_total();
		$is_authorization_expired = false;
		$intent                   = null;
		$status                   = null;
		$error_message            = null;
		$currency                 = WC_Payments_Utils::get_order_intent_currency( $order );

		try {
			$intent = $this->payments_api_client->capture_intention(
				$order->get_transaction_id(),
				WC_Payments_Utils::prepare_amount( $amount, $order->get_currency() ),
				$this->get_level3_data_from_order( $order )
			);

			$status   = $intent->get_status();
			$currency = $intent->get_currency();

			$order->update_meta_data( '_intention_status', $status );
			$order->save();
		} catch ( API_Exception $e ) {
			try {
				$error_message = $e->getMessage();

				// Fetch the Intent to check if it's already expired and the site missed the "charge.expired" webhook.
				$intent = $this->payments_api_client->get_intent( $order->get_transaction_id() );
				if ( 'canceled' === $intent->get_status() ) {
					$is_authorization_expired = true;
				}
			} catch ( API_Exception $ge ) {
				// Ignore any errors during the intent retrieval, and add the failed capture note below with the
				// original error message.
				$status        = null;
				$error_message = $e->getMessage();
			}
		}

		Tracker::track_admin( 'wcpay_merchant_captured_auth' );

		if ( 'succeeded' === $status ) {
			$note = sprintf(
				WC_Payments_Utils::esc_interpolated_html(
					/* translators: %1: the successfully charged amount */
					__(
						'A payment of %1$s was <strong>successfully captured</strong> using WooCommerce Payments.',
						'woocommerce-payments'
					),
					[ 'strong' => '<strong>' ]
				),
				wc_price( $amount, [ 'currency' => $currency ] )
			);
			$order->add_order_note( $note );
			$order->payment_complete();
		} elseif ( ! empty( $error_message ) ) {
			$note = sprintf(
				WC_Payments_Utils::esc_interpolated_html(
					/* translators: %1: the failed capture amount, %2: error message  */
					__(
						'A capture of %1$s <strong>failed</strong> to complete with the following message: <code>%2$s</code>.',
						'woocommerce-payments'
					),
					[
						'strong' => '<strong>',
						'code'   => '<code>',
					]
				),
				wc_price( $amount, [ 'currency' => $currency ] ),
				esc_html( $error_message )
			);
			$order->add_order_note( $note );
		} else {
			$note = sprintf(
				WC_Payments_Utils::esc_interpolated_html(
					/* translators: %1: the failed capture amount */
					__( 'A capture of %1$s <strong>failed</strong> to complete.', 'woocommerce-payments' ),
					[ 'strong' => '<strong>' ]
				),
				wc_price( $amount, [ 'currency' => $currency ] )
			);
			$order->add_order_note( $note );
		}

		if ( $is_authorization_expired ) {
			WC_Payments_Utils::mark_payment_expired( $order );
		}

		return [
			'status'  => $status ?? 'failed',
			'id'      => ! empty( $intent ) ? $intent->get_id() : null,
			'message' => $error_message,
		];
	}

	/**
	 * Cancel previously authorized charge.
	 *
	 * @param WC_Order $order - Order to cancel authorization on.
	 */
	public function cancel_authorization( $order ) {
		$status        = null;
		$error_message = null;

		try {
			$intent = $this->payments_api_client->cancel_intention( $order->get_transaction_id() );
			$status = $intent->get_status();
		} catch ( API_Exception $e ) {
			try {
				// Fetch the Intent to check if it's already expired and the site missed the "charge.expired" webhook.
				$intent = $this->payments_api_client->get_intent( $order->get_transaction_id() );
				$status = $intent->get_status();
				if ( 'canceled' !== $status ) {
					$error_message = $e->getMessage();
				}
			} catch ( API_Exception $ge ) {
				// Ignore any errors during the intent retrieval, and add the failed cancellation note below with the
				// original error message.
				$status        = null;
				$error_message = $e->getMessage();
			}
		}

		$order->update_meta_data( '_intention_status', $status );
		$order->save();

		if ( 'canceled' === $status ) {
			$order->update_status(
				'cancelled',
				WC_Payments_Utils::esc_interpolated_html(
					__( 'Payment authorization was successfully <strong>cancelled</strong>.', 'woocommerce-payments' ),
					[ 'strong' => '<strong>' ]
				)
			);
		} elseif ( ! empty( $error_message ) ) {
			$note = sprintf(
				WC_Payments_Utils::esc_interpolated_html(
					/* translators: %1: error message  */
					__(
						'Canceling authorization <strong>failed</strong> to complete with the following message: <code>%1$s</code>.',
						'woocommerce-payments'
					),
					[
						'strong' => '<strong>',
						'code'   => '<code>',
					]
				),
				esc_html( $error_message )
			);
			$order->add_order_note( $note );
		} else {
			$order->add_order_note(
				WC_Payments_Utils::esc_interpolated_html(
					__( 'Canceling authorization <strong>failed</strong> to complete.', 'woocommerce-payments' ),
					[ 'strong' => '<strong>' ]
				)
			);
		}
	}

	/**
	 * Create the level 3 data array to send to Stripe when making a purchase.
	 *
	 * @param WC_Order $order The order that is being paid for.
	 * @return array          The level 3 data to send to Stripe.
	 */
	public function get_level3_data_from_order( WC_Order $order ): array {
		$merchant_country = $this->account->get_account_country();
		// We do not need to send level3 data if merchant account country is non-US.
		if ( 'US' !== $merchant_country ) {
			return [];
		}

		// Get the order items. Don't need their keys, only their values.
		// Order item IDs are used as keys in the original order items array.
		$order_items = array_values( $order->get_items( [ 'line_item', 'fee' ] ) );
		$currency    = $order->get_currency();

		$process_item  = static function( $item ) use ( $currency ) {
			// Check to see if it is a WC_Order_Item_Product or a WC_Order_Item_Fee.
			if ( is_a( $item, 'WC_Order_Item_Product' ) ) {
				$subtotal   = $item->get_subtotal();
				$product_id = $item->get_variation_id()
					? $item->get_variation_id()
					: $item->get_product_id();
			} else {
				$subtotal   = $item->get_total();
				$product_id = substr( sanitize_title( $item->get_name() ), 0, 12 );
			}

			$description     = substr( $item->get_name(), 0, 26 );
			$quantity        = $item->get_quantity();
			$unit_cost       = WC_Payments_Utils::prepare_amount( $subtotal / $quantity, $currency );
			$tax_amount      = WC_Payments_Utils::prepare_amount( $item->get_total_tax(), $currency );
			$discount_amount = WC_Payments_Utils::prepare_amount( $subtotal - $item->get_total(), $currency );

			return (object) [
				'product_code'        => (string) $product_id, // Up to 12 characters that uniquely identify the product.
				'product_description' => $description, // Up to 26 characters long describing the product.
				'unit_cost'           => $unit_cost, // Cost of the product, in cents, as a non-negative integer.
				'quantity'            => $quantity, // The number of items of this type sold, as a non-negative integer.
				'tax_amount'          => $tax_amount, // The amount of tax this item had added to it, in cents, as a non-negative integer.
				'discount_amount'     => $discount_amount, // The amount an item was discounted—if there was a sale,for example, as a non-negative integer.
			];
		};
		$items_to_send = array_map( $process_item, $order_items );

		$level3_data = [
			'merchant_reference' => (string) $order->get_id(), // An alphanumeric string of up to  characters in length. This unique value is assigned by the merchant to identify the order. Also known as an “Order ID”.
			'customer_reference' => (string) $order->get_id(),
			'shipping_amount'    => WC_Payments_Utils::prepare_amount( (float) $order->get_shipping_total() + (float) $order->get_shipping_tax(), $currency ), // The shipping cost, in cents, as a non-negative integer.
			'line_items'         => $items_to_send,
		];

		// The customer’s U.S. shipping ZIP code.
		$shipping_address_zip = $order->get_shipping_postcode();
		if ( WC_Payments_Utils::is_valid_us_zip_code( $shipping_address_zip ) ) {
			$level3_data['shipping_address_zip'] = $shipping_address_zip;
		}

		// The merchant’s U.S. shipping ZIP code.
		$store_postcode = get_option( 'woocommerce_store_postcode' );
		if ( WC_Payments_Utils::is_valid_us_zip_code( $store_postcode ) ) {
			$level3_data['shipping_from_zip'] = $store_postcode;
		}

		return $level3_data;
	}

	/**
	 * Handle AJAX request after authenticating payment at checkout.
	 *
	 * This function is used to update the order status after the user has
	 * been asked to authenticate their payment.
	 *
	 * This function is used for both:
	 * - regular checkout
	 * - Pay for Order page
	 *
	 * @throws Exception - If nonce is invalid.
	 */
	public function update_order_status() {
		try {
			$is_nonce_valid = check_ajax_referer( 'wcpay_update_order_status_nonce', false, false );
			if ( ! $is_nonce_valid ) {
				throw new Process_Payment_Exception(
					__( "We're not able to process this payment. Please refresh the page and try again.", 'woocommerce-payments' ),
					'invalid_referrer'
				);
			}

			$order_id = isset( $_POST['order_id'] ) ? absint( $_POST['order_id'] ) : false;
			$order    = wc_get_order( $order_id );
			if ( ! $order ) {
				throw new Process_Payment_Exception(
					__( "We're not able to process this payment. Please try again later.", 'woocommerce-payments' ),
					'order_not_found'
				);
			}

			$intent_id          = $order->get_meta( '_intent_id', true );
			$intent_id_received = isset( $_POST['intent_id'] )
			? sanitize_text_field( wp_unslash( $_POST['intent_id'] ) )
			/* translators: This will be used to indicate an unknown value for an ID. */
			: __( 'unknown', 'woocommerce-payments' );

			if ( empty( $intent_id ) ) {
				throw new Intent_Authentication_Exception(
					__( "We're not able to process this payment. Please try again later.", 'woocommerce-payments' ),
					'empty_intent_id'
				);
			}

			$payment_method_id = isset( $_POST['payment_method_id'] ) ? wc_clean( wp_unslash( $_POST['payment_method_id'] ) ) : '';

			// Check that the intent saved in the order matches the intent used as part of the
			// authentication process. The ID of the intent used is sent with
			// the AJAX request. We are about to use the status of the intent saved in
			// the order, so we need to make sure the intent that was used for authentication
			// is the same as the one we're using to update the status.
			if ( $intent_id !== $intent_id_received ) {
				throw new Intent_Authentication_Exception(
					__( "We're not able to process this payment. Please try again later.", 'woocommerce-payments' ),
					'intent_id_mismatch'
				);
			}

			$amount = $order->get_total();

			if ( $amount > 0 ) {
				// An exception is thrown if an intent can't be found for the given intent ID.
				$intent = $this->payments_api_client->get_intent( $intent_id );
				$status = $intent->get_status();

				switch ( $status ) {
					case 'succeeded':
						$transaction_url = $this->compose_transaction_url( $intent->get_charge_id() );
						$note            = sprintf(
							WC_Payments_Utils::esc_interpolated_html(
								/* translators: %1: the successfully charged amount, %2: transaction ID of the payment */
								__( 'A payment of %1$s was <strong>successfully charged</strong> using WooCommerce Payments (<a>%2$s</a>).', 'woocommerce-payments' ),
								[
									'strong' => '<strong>',
									'a'      => ! empty( $transaction_url ) ? '<a href="' . $transaction_url . '" target="_blank" rel="noopener noreferrer">' : '<code>',
								]
							),
							wc_price( $amount ),
							$intent_id
						);
						$order->add_order_note( $note );

						// The order is successful, so update it to reflect that.
						$order->update_meta_data( '_charge_id', $intent->get_charge_id() );

						$order->payment_complete( $intent_id );
						break;
					case 'processing':
					case 'requires_capture':
						$transaction_url = $this->compose_transaction_url( $intent->get_charge_id() );
						$note            = sprintf(
							WC_Payments_Utils::esc_interpolated_html(
								/* translators: %1: the authorized amount, %2: transaction ID of the payment */
								__( 'A payment of %1$s was <strong>authorized</strong> using WooCommerce Payments (<a>%2$s</a>).', 'woocommerce-payments' ),
								[
									'strong' => '<strong>',
									'a'      => ! empty( $transaction_url ) ? '<a href="' . $transaction_url . '" target="_blank" rel="noopener noreferrer">' : '<code>',
								]
							),
							wc_price( $amount ),
							$intent_id
						);
						// Save the note separately because if there is no change in status
						// then the note is not saved using WC_Order::set_status.
						$order->add_order_note( $note );

						// The order is successful, so update it to reflect that.
						$order->update_meta_data( '_charge_id', $intent->get_charge_id() );

						$order->set_status( 'on-hold' );
						$order->set_transaction_id( $intent_id );
						break;
					case 'requires_payment_method':
						$transaction_url = $this->compose_transaction_url( $intent->get_charge_id() );
						$note            = sprintf(
							WC_Payments_Utils::esc_interpolated_html(
								/* translators: %1: the authorized amount, %2: transaction ID of the payment */
								__( 'A payment of %1$s <strong>failed</strong> using WooCommerce Payments (<a>%2$s</a>).', 'woocommerce-payments' ),
								[
									'strong' => '<strong>',
									'a'      => ! empty( $transaction_url ) ? '<a href="' . $transaction_url . '" target="_blank" rel="noopener noreferrer">' : '<code>',
								]
							),
							wc_price( $amount ),
							$intent_id
						);
						// Save the note separately because if there is no change in status
						// then the note is not saved using WC_Order::set_status.
						$order->add_order_note( $note );
						$order->set_status( 'failed' );
						break;
				}
			} else {
				// For $0 orders, fetch the Setup Intent instead.
				$intent = $this->payments_api_client->get_setup_intent( $intent_id );
				$status = $intent['status'];

				switch ( $status ) {
					case 'succeeded':
						$order->payment_complete( $intent_id );
						break;
					case 'requires_payment_method':
						$note = sprintf(
							WC_Payments_Utils::esc_interpolated_html(
								/* translators: %1: the authorized amount, %2: transaction ID of the payment */
								__( 'A payment of %1$s <strong>failed</strong> using WooCommerce Payments (<code>%2$s</code>).', 'woocommerce-payments' ),
								[
									'strong' => '<strong>',
									'code'   => '<code>',
								]
							),
							wc_price( $amount ),
							$intent_id
						);
						// Save the note separately because if there is no change in status
						// then the note is not saved using WC_Order::set_status.
						$order->add_order_note( $note );
						$order->set_status( 'failed' );
						break;
				}
			}

			$order->update_meta_data( '_intention_status', $status );
			$order->save();

			if ( in_array( $status, self::SUCCESSFUL_INTENT_STATUS, true ) ) {
				wc_reduce_stock_levels( $order_id );
				WC()->cart->empty_cart();

				if ( ! empty( $payment_method_id ) ) {
					try {
						$token = $this->token_service->add_payment_method_to_user( $payment_method_id, wp_get_current_user() );
						$this->add_token_to_order( $order, $token );
					} catch ( Exception $e ) {
						// If saving the token fails, log the error message but catch the error to avoid crashing the checkout flow.
						Logger::log( 'Error when saving payment method: ' . $e->getMessage() );
					}
				}

				// Send back redirect URL in the successful case.
				echo wp_json_encode(
					[
						'return_url' => $this->get_return_url( $order ),
					]
				);
				wp_die();
			}
		} catch ( Intent_Authentication_Exception $e ) {
			$error_code = $e->get_error_code();

			switch ( $error_code ) {
				case 'intent_id_mismatch':
				case 'empty_intent_id': // The empty_intent_id case needs the same handling.
					$note = sprintf(
						WC_Payments_Utils::esc_interpolated_html(
							/* translators: %1: transaction ID of the payment or a translated string indicating an unknown ID. */
							__( 'A payment with ID <code>%1$s</code> was used in an attempt to pay for this order. This payment intent ID does not match any payments for this order, so it was ignored and the order was not updated.', 'woocommerce-payments' ),
							[
								'code' => '<code>',
							]
						),
						$intent_id_received
					);
					$order->add_order_note( $note );
					break;
			}

			// Send back error so it can be displayed to the customer.
			echo wp_json_encode(
				[
					'error' => [
						'message' => $e->getMessage(),
					],
				]
			);
			wp_die();
		} catch ( Exception $e ) {
			// Send back error so it can be displayed to the customer.
			echo wp_json_encode(
				[
					'error' => [
						'message' => $e->getMessage(),
					],
				]
			);
			wp_die();
		}
	}

	/**
	 * Add payment method via account screen.
	 *
	 * @throws Add_Payment_Method_Exception If payment method is missing.
	 */
	public function add_payment_method() {
		try {

			// phpcs:ignore WordPress.Security.NonceVerification.Missing
			if ( ! isset( $_POST['wcpay-setup-intent'] ) ) {
				throw new Add_Payment_Method_Exception(
					__( 'A WooCommerce Payments payment method was not provided', 'woocommerce-payments' ),
					'payment_method_intent_not_provided'
				);
			}

			// phpcs:ignore WordPress.Security.NonceVerification.Missing,WordPress.Security.ValidatedSanitizedInput.MissingUnslash
			$setup_intent_id = ! empty( $_POST['wcpay-setup-intent'] ) ? wc_clean( $_POST['wcpay-setup-intent'] ) : false;

			$customer_id = $this->customer_service->get_customer_id_by_user_id( get_current_user_id() );

			if ( ! $setup_intent_id || null === $customer_id ) {
				throw new Add_Payment_Method_Exception(
					__( "We're not able to add this payment method. Please try again later", 'woocommerce-payments' ),
					'invalid_setup_intent_id'
				);
			}

			$setup_intent = $this->payments_api_client->get_setup_intent( $setup_intent_id );

			if ( 'succeeded' !== $setup_intent['status'] ) {
				throw new Add_Payment_Method_Exception(
					__( 'Failed to add the provided payment method. Please try again later', 'woocommerce-payments' ),
					'invalid_response_status'
				);
			}

			$payment_method = $setup_intent['payment_method'];
			$this->token_service->add_payment_method_to_user( $payment_method, wp_get_current_user() );

			return [
				'result'   => 'success',
				'redirect' => apply_filters( 'wcpay_get_add_payment_method_redirect_url', wc_get_endpoint_url( 'payment-methods' ) ),
			];
		} catch ( Exception $e ) {
			wc_add_notice( $e->getMessage(), 'error', [ 'icon' => 'error' ] );
			Logger::log( 'Error when adding payment method: ' . $e->getMessage() );
			return [
				'result' => 'error',
			];
		}
	}

	/**
	 * When an order is created/updated, we want to add an ActionScheduler job to send this data to
	 * the payment server.
	 *
	 * @param int           $order_id  The ID of the order that has been created.
	 * @param WC_Order|null $order     The order that has been created.
	 */
	public function schedule_order_tracking( $order_id, $order = null ) {
		$this->maybe_schedule_subscription_order_tracking( $order_id, $order );

		// If Sift is not enabled, exit out and don't do the tracking here.
		if ( ! isset( $this->account->get_fraud_services_config()['sift'] ) ) {
			return;
		}

		// Sometimes the woocommerce_update_order hook might be called with just the order ID parameter,
		// so we need to fetch the order here.
		if ( is_null( $order ) ) {
			$order = wc_get_order( $order_id );
		}

		// We only want to track orders created by our payment gateway, and orders with a payment method set.
		if ( $order->get_payment_method() !== self::GATEWAY_ID || empty( $order->get_meta_data( '_payment_method_id' ) ) ) {
			return;
		}

		// Check whether this is an order we haven't previously tracked a creation event for.
		if ( $order->get_meta( '_new_order_tracking_complete' ) !== 'yes' ) {
			// Schedule the action to send this information to the payment server.
			$this->action_scheduler_service->schedule_job(
				strtotime( '+5 seconds' ),
				'wcpay_track_new_order',
				[ 'order_id' => $order_id ]
			);
		} else {
			// Schedule an update action to send this information to the payment server.
			$this->action_scheduler_service->schedule_job(
				strtotime( '+5 seconds' ),
				'wcpay_track_update_order',
				[ 'order_id' => $order_id ]
			);
		}
	}

	/**
	 * Create a setup intent when adding cards using the my account page.
	 *
	 * @throws Exception - When an error occurs in setup intent creation.
	 */
	public function create_and_confirm_setup_intent() {
		// phpcs:ignore WordPress.Security.NonceVerification.Missing
		$payment_information = Payment_Information::from_payment_request( $_POST );

		// Determine the customer adding the payment method, create one if we don't have one already.
		$user        = wp_get_current_user();
		$customer_id = $this->customer_service->get_customer_id_by_user_id( $user->ID );
		if ( null === $customer_id ) {
			$customer_data = WC_Payments_Customer_Service::map_customer_data( null, new WC_Customer( $user->ID ) );
			$customer_id   = $this->customer_service->create_customer_for_user( $user, $customer_data );
		}

		return $this->payments_api_client->create_and_confirm_setup_intent(
			$payment_information->get_payment_method(),
			$customer_id
		);
	}

	/**
	 * Handle AJAX request for creating a setup intent when adding cards using the my account page.
	 *
	 * @throws Add_Payment_Method_Exception - If nonce or setup intent is invalid.
	 */
	public function create_setup_intent_ajax() {
		try {
			$is_nonce_valid = check_ajax_referer( 'wcpay_create_setup_intent_nonce', false, false );
			if ( ! $is_nonce_valid ) {
				throw new Add_Payment_Method_Exception(
					__( "We're not able to add this payment method. Please refresh the page and try again.", 'woocommerce-payments' ),
					'invalid_referrer'
				);
			}

			$setup_intent = $this->create_and_confirm_setup_intent();

			wp_send_json_success( $setup_intent, 200 );
		} catch ( Exception $e ) {
			// Send back error so it can be displayed to the customer.
			wp_send_json_error(
				[
					'error' => [
						'message' => $e->getMessage(),
					],
				]
			);
		}
	}

	/**
	 * Add a url to the admin order page that links directly to the transactions detail view.
	 *
	 * @since 1.4.0
	 *
	 * @param WC_Order $order The context passed into this function when the user view the order details page in WordPress admin.
	 * @return string
	 */
	public function get_transaction_url( $order ) {
		$charge_id = $order->get_meta( '_charge_id' );
		return $this->compose_transaction_url( $charge_id );
	}

	/**
	 * Composes url for transaction details page.
	 *
	 * @param  string $charge_id Charge id.
	 * @return string            Transaction details page url.
	 */
	protected function compose_transaction_url( $charge_id ) {
		if ( empty( $charge_id ) ) {
			return '';
		}

		return add_query_arg(
			[
				'page' => 'wc-admin',
				'path' => '/payments/transactions/details',
				'id'   => $charge_id,
			],
			admin_url( 'admin.php' )
		);
	}

	/**
	 * Returns a formatted token list for a user.
	 *
	 * @param int $user_id The user ID.
	 */
	protected function get_user_formatted_tokens_array( $user_id ) {
		$tokens = WC_Payment_Tokens::get_tokens(
			[
				'user_id'    => $user_id,
				'gateway_id' => self::GATEWAY_ID,
			]
		);
		return array_map(
			function ( $token ) {
				return [
					'tokenId'         => $token->get_id(),
					'paymentMethodId' => $token->get_token(),
					'brand'           => $token->get_card_type(),
					'last4'           => $token->get_last4(),
					'expiryMonth'     => $token->get_expiry_month(),
					'expiryYear'      => $token->get_expiry_year(),
					'isDefault'       => $token->get_is_default(),
					'displayName'     => $token->get_display_name(),
				];
			},
			array_values( $tokens )
		);
	}

	/**
	 * Checks whether the gateway is enabled.
	 *
	 * @return bool The result.
	 */
	public function is_enabled() {
		return 'yes' === $this->get_option( 'enabled' );
	}

	/**
	 * Disables gateway.
	 */
	public function disable() {
		$this->update_option( 'enabled', 'no' );
	}

	/**
	 * Enables gateway.
	 */
	public function enable() {
		$this->update_option( 'enabled', 'yes' );
	}

	/**
	 * Returns the list of enabled payment method types for UPE.
	 *
	 * @return string[]
	 */
	public function get_upe_enabled_payment_method_ids() {
		return $this->get_option(
			'upe_enabled_payment_method_ids',
			[
				'card',
			]
		);
	}

	/**
	 * Returns the list of available payment method types for UPE.
	 * See https://stripe.com/docs/stripe-js/payment-element#web-create-payment-intent for a complete list.
	 *
	 * @return string[]
	 */
	public function get_upe_available_payment_methods() {
		return [
			'card',
		];
	}
}<|MERGE_RESOLUTION|>--- conflicted
+++ resolved
@@ -1082,11 +1082,7 @@
 		}
 
 		$this->attach_intent_info_to_order( $order, $intent_id, $status, $payment_method, $customer_id, $charge_id, $currency );
-<<<<<<< HEAD
-		$this->add_fee_breakup_to_order_notes( $order, $currency );
-=======
 		$this->attach_exchange_info_to_order( $order, $charge_id );
->>>>>>> 61fb3d85
 
 		if ( isset( $response ) ) {
 			return $response;
@@ -1104,26 +1100,6 @@
 	}
 
 	/**
-<<<<<<< HEAD
-	 * Given the order information and currency it forms the string to attach to order notes
-	 *
-	 * @param WC_Order $order WC Order object.
-	 * @param string   $currency Currency code.
-	 */
-	public function add_fee_breakup_to_order_notes( $order, $currency ) {
-		$amount = $order->get_total();
-		$note   = sprintf(
-			/* translators: %$1: total charged amount */
-			__(
-				'Charge details:
-			Amount: %1$s
-			GBP',
-				'woocommerce-payments'
-			),
-			wc_price( $amount, [ 'currency' => $currency ] )
-		);
-		$order->add_order_note( $note );
-=======
 	 * Given the charge data, checks if there was an exchange and adds it to the given order as metadata
 	 *
 	 * @param WC_Order $order The order to update.
@@ -1143,7 +1119,6 @@
 				$order->save_meta_data();
 			}
 		}
->>>>>>> 61fb3d85
 	}
 
 	/**
