<?php
/**
 * Class WC_Payment_Gateway_WCPay
 *
 * @package WooCommerce\Payments
 */

if ( ! defined( 'ABSPATH' ) ) {
	exit; // Exit if accessed directly.
}

use WCPay\Exceptions\{ Add_Payment_Method_Exception, Process_Payment_Exception, Intent_Authentication_Exception, API_Exception };
use WCPay\Logger;
use WCPay\Payment_Information;
use WCPay\Constants\Payment_Type;
use WCPay\Constants\Payment_Initiated_By;
use WCPay\Constants\Payment_Capture_Type;
use WCPay\Tracker;

/**
 * Gateway class for WooCommerce Payments
 */
class WC_Payment_Gateway_WCPay extends WC_Payment_Gateway_CC {

	/**
	 * Internal ID of the payment gateway.
	 *
	 * @type string
	 */
	const GATEWAY_ID = 'woocommerce_payments';

	/**
	 * Set of parameters to build the URL to the gateway's settings page.
	 *
	 * @var string[]
	 */
	private static $settings_url_params = [
		'page'    => 'wc-settings',
		'tab'     => 'checkout',
		'section' => self::GATEWAY_ID,
	];

	/**
	 * Client for making requests to the WooCommerce Payments API
	 *
	 * @var WC_Payments_API_Client
	 */
	private $payments_api_client;

	/**
	 * WC_Payments_Account instance to get information about the account
	 *
	 * @var WC_Payments_Account
	 */
	private $account;

	/**
	 * WC_Payments_Customer instance for working with customer information
	 *
	 * @var WC_Payments_Customer_Service
	 */
	private $customer_service;

	/**
	 * WC_Payments_Token instance for working with customer tokens
	 *
	 * @var WC_Payments_Token_Service
	 */
	private $token_service;

	/**
	 * WC_Payments_Action_Scheduler_Service instance for scheduling ActionScheduler jobs.
	 *
	 * @var WC_Payments_Action_Scheduler_Service
	 */
	private $action_scheduler_service;

	/**
	 * WC_Payment_Gateway_WCPay constructor.
	 *
	 * @param WC_Payments_API_Client               $payments_api_client      - WooCommerce Payments API client.
	 * @param WC_Payments_Account                  $account                  - Account class instance.
	 * @param WC_Payments_Customer_Service         $customer_service         - Customer class instance.
	 * @param WC_Payments_Token_Service            $token_service            - Token class instance.
	 * @param WC_Payments_Action_Scheduler_Service $action_scheduler_service - Action Scheduler service instance.
	 */
	public function __construct(
		WC_Payments_API_Client $payments_api_client,
		WC_Payments_Account $account,
		WC_Payments_Customer_Service $customer_service,
		WC_Payments_Token_Service $token_service,
		WC_Payments_Action_Scheduler_Service $action_scheduler_service
	) {
		$this->payments_api_client      = $payments_api_client;
		$this->account                  = $account;
		$this->customer_service         = $customer_service;
		$this->token_service            = $token_service;
		$this->action_scheduler_service = $action_scheduler_service;

		$this->id                 = self::GATEWAY_ID;
		$this->icon               = ''; // TODO: icon.
		$this->has_fields         = true;
		$this->method_title       = __( 'WooCommerce Payments', 'woocommerce-payments' );
		$this->method_description = __( 'Accept payments via credit card.', 'woocommerce-payments' );
		$this->title              = __( 'Credit card', 'woocommerce-payments' );
		$this->description        = __( 'Enter your card details', 'woocommerce-payments' );
		$this->supports           = [
			'products',
			'refunds',
		];

		// Define setting fields.
		$this->form_fields = [
			'enabled'                      => [
				'title'       => __( 'Enable/disable', 'woocommerce-payments' ),
				'label'       => __( 'Enable WooCommerce Payments', 'woocommerce-payments' ),
				'type'        => 'checkbox',
				'description' => '',
				'default'     => 'no',
			],
			'account_details'              => [
				'type' => 'account_actions',
			],
			'account_status'               => [
				'type' => 'account_status',
			],
			'account_fees'                 => [
				'type' => 'account_fees',
			],
			'account_statement_descriptor' => [
				'type'        => 'account_statement_descriptor',
				'title'       => __( 'Customer bank statement', 'woocommerce-payments' ),
				'description' => WC_Payments_Utils::esc_interpolated_html(
					__( 'Edit the way your store name appears on your customers’ bank statements (read more about requirements <a>here</a>).', 'woocommerce-payments' ),
					[ 'a' => '<a href="https://docs.woocommerce.com/document/payments/bank-statement-descriptor/" target="_blank" rel="noopener noreferrer">' ]
				),
			],
			'manual_capture'               => [
				'title'       => __( 'Manual capture', 'woocommerce-payments' ),
				'label'       => __( 'Issue an authorization on checkout, and capture later.', 'woocommerce-payments' ),
				'type'        => 'checkbox',
				'description' => __( 'Charge must be captured within 7 days of authorization, otherwise the authorization and order will be canceled.', 'woocommerce-payments' ),
				'default'     => 'no',
			],
			'saved_cards'                  => [
				'title'       => __( 'Saved Cards', 'woocommerce-payments' ),
				'label'       => __( 'Enable Payment via Saved Cards', 'woocommerce-payments' ),
				'type'        => 'checkbox',
				'description' => __( 'If enabled, users will be able to pay with a saved card during checkout. Card details are saved on our platform, not on your store.', 'woocommerce-payments' ),
				'default'     => 'yes',
				'desc_tip'    => true,
			],
			'test_mode'                    => [
				'title'       => __( 'Test mode', 'woocommerce-payments' ),
				'label'       => __( 'Enable test mode', 'woocommerce-payments' ),
				'type'        => 'checkbox',
				'description' => __( 'Simulate transactions using test card numbers.', 'woocommerce-payments' ),
				'default'     => 'no',
				'desc_tip'    => true,
			],
			'enable_logging'               => [
				'title'       => __( 'Debug log', 'woocommerce-payments' ),
				'label'       => __( 'When enabled debug notes will be added to the log.', 'woocommerce-payments' ),
				'type'        => 'checkbox',
				'description' => '',
				'default'     => 'no',
			],
		];

		// Load the settings.
		$this->init_settings();

		// If the setting to enable saved cards is enabled, then we should support tokenization and adding payment methods.
		if ( $this->is_saved_cards_enabled() ) {
			$this->supports = array_merge( $this->supports, [ 'tokenization', 'add_payment_method' ] );
		}

		add_filter( 'woocommerce_settings_api_sanitized_fields_' . $this->id, [ $this, 'sanitize_plugin_settings' ] );
		add_action( 'woocommerce_update_options_payment_gateways_' . $this->id, [ $this, 'process_admin_options' ] );
		add_action( 'admin_notices', [ $this, 'display_errors' ], 9999 );
		add_action( 'woocommerce_order_actions', [ $this, 'add_order_actions' ] );
		add_action( 'woocommerce_order_action_capture_charge', [ $this, 'capture_charge' ] );
		add_action( 'woocommerce_order_action_cancel_authorization', [ $this, 'cancel_authorization' ] );

		add_action( 'wp_ajax_update_order_status', [ $this, 'update_order_status' ] );
		add_action( 'wp_ajax_nopriv_update_order_status', [ $this, 'update_order_status' ] );

		add_action( 'wp_enqueue_scripts', [ $this, 'register_scripts' ] );
		add_action( 'wp_ajax_create_setup_intent', [ $this, 'create_setup_intent_ajax' ] );
		add_action( 'wp_ajax_nopriv_create_setup_intent', [ $this, 'create_setup_intent_ajax' ] );

		add_action( 'woocommerce_update_order', [ $this, 'schedule_order_tracking' ], 10, 2 );

		// Update the current request logged_in cookie after a guest user is created to avoid nonce inconsistencies.
		add_action( 'set_logged_in_cookie', [ $this, 'set_cookie_on_current_request' ] );
	}

	/**
	 * Proceed with current request using new login session (to ensure consistent nonce).
	 *
	 * @param string $cookie New cookie value.
	 */
	public function set_cookie_on_current_request( $cookie ) {
		$_COOKIE[ LOGGED_IN_COOKIE ] = $cookie;
	}

	/**
	 * Check if the payment gateway is connected. This method is also used by
	 * external plugins to check if a connection has been established.
	 */
	public function is_connected() {
		return $this->account->is_stripe_connected( false );
	}

	/**
	 * Returns true if the gateway needs additional configuration, false if it's ready to use.
	 *
	 * @see WC_Payment_Gateway::needs_setup
	 * @return bool
	 */
	public function needs_setup() {
		if ( ! $this->is_connected() ) {
			return true;
		}

		$account_status = $this->account->get_account_status_data();
		return parent::needs_setup() || ! empty( $account_status['error'] ) || ! $account_status['paymentsEnabled'];
	}

	/**
	 * Whether the current page is the WooCommerce Payments settings page.
	 *
	 * @return bool
	 */
	public static function is_current_page_settings() {
		return count( self::$settings_url_params ) === count( array_intersect_assoc( $_GET, self::$settings_url_params ) ); // phpcs:disable WordPress.Security.NonceVerification.Recommended
	}

	/**
	 * Returns the URL of the configuration screen for this gateway, for use in internal links.
	 *
	 * @return string URL of the configuration screen for this gateway
	 */
	public static function get_settings_url() {
		return admin_url( add_query_arg( self::$settings_url_params, 'admin.php' ) );
	}

	/**
	 * Check the defined constant to determine the current plugin mode.
	 *
	 * @return bool
	 */
	public function is_in_dev_mode() {
		$is_extension_dev_mode        = defined( 'WCPAY_DEV_MODE' ) && WCPAY_DEV_MODE;
		$is_wordpress_dev_environment = function_exists( 'wp_get_environment_type' ) && in_array( wp_get_environment_type(), [ 'development', 'staging' ], true );
		return apply_filters( 'wcpay_dev_mode', $is_extension_dev_mode || $is_wordpress_dev_environment );
	}

	/**
	 * Returns whether test_mode or dev_mode is active for the gateway
	 *
	 * @return boolean Test mode enabled if true, disabled if false
	 */
	public function is_in_test_mode() {
		if ( $this->is_in_dev_mode() ) {
			return true;
		}

		return 'yes' === $this->get_option( 'test_mode' );
	}

	/**
	 * Checks if the gateway is enabled, and also if it's configured enough to accept payments from customers.
	 *
	 * Use parent method value alongside other business rules to make the decision.
	 *
	 * @return bool Whether the gateway is enabled and ready to accept payments.
	 */
	public function is_available() {
		if ( ! $this->is_in_dev_mode() && 'USD' !== get_woocommerce_currency() ) {
			return false;
		}

		return parent::is_available() && ! $this->needs_setup();
	}

	/**
	 * Checks if the setting to allow the user to save cards is enabled.
	 *
	 * @return bool Whether the setting to allow saved cards is enabled or not.
	 */
	public function is_saved_cards_enabled() {
		return 'yes' === $this->get_option( 'saved_cards' );
	}

	/**
	 * Add notice to WooCommerce Payments settings page explaining test mode when it's enabled.
	 */
	public function admin_options() {
		if ( $this->is_in_test_mode() ) {
			?>
			<div id="wcpay-test-mode-notice" class="notice notice-warning">
				<p>
					<b><?php esc_html_e( 'Test mode active: ', 'woocommerce-payments' ); ?></b>
					<?php esc_html_e( "All transactions are simulated. Customers can't make real purchases through WooCommerce Payments.", 'woocommerce-payments' ); ?>
				</p>
			</div>
			<?php
		}

		parent::admin_options();
	}

	/**
	 * Generates the configuration values, needed for payment fields.
	 *
	 * Isolated as a separate method in order to be avaiable both
	 * during the classic checkout, as well as the checkout block.
	 *
	 * @return array
	 */
	public function get_payment_fields_js_config() {
		return [
			'publishableKey'         => $this->account->get_publishable_key( $this->is_in_test_mode() ),
			'accountId'              => $this->account->get_stripe_account_id(),
			'ajaxUrl'                => admin_url( 'admin-ajax.php' ),
			'updateOrderStatusNonce' => wp_create_nonce( 'wcpay_update_order_status_nonce' ),
			'createSetupIntentNonce' => wp_create_nonce( 'wcpay_create_setup_intent_nonce' ),
			'genericErrorMessage'    => __( 'There was a problem processing the payment. Please check your email inbox and refresh the page to try again.', 'woocommerce-payments' ),
			'fraudServices'          => $this->account->get_fraud_services_config(),
		];
	}

	/**
	 * Registers all scripts, necessary for the gateway.
	 */
	public function register_scripts() {
		// Register Stripe's JavaScript using the same ID as the Stripe Gateway plugin. This prevents this JS being
		// loaded twice in the event a site has both plugins enabled. We still run the risk of different plugins
		// loading different versions however. If Stripe release a v4 of their JavaScript, we could consider
		// changing the ID to stripe_v4. This would allow older plugins to keep using v3 while we used any new
		// feature in v4. Stripe have allowed loading of 2 different versions of stripe.js in the past (
		// https://stripe.com/docs/stripe-js/elements/migrating).
		wp_register_script(
			'stripe',
			'https://js.stripe.com/v3/',
			[],
			'3.0',
			true
		);

		wp_register_script(
			'wcpay-checkout',
			plugins_url( 'dist/checkout.js', WCPAY_PLUGIN_FILE ),
			[ 'stripe', 'wc-checkout' ],
			WC_Payments::get_file_version( 'dist/checkout.js' ),
			true
		);
	}

	/**
	 * Displays the save to account checkbox.
	 *
	 * @param bool $force_checked True if the checkbox must be forced to "checked" state (and invisible).
	 */
	public function save_payment_method_checkbox( $force_checked = false ) {
		$id = 'wc-' . $this->id . '-new-payment-method';
		?>
		<div <?php echo $force_checked ? 'style="display:none;"' : ''; /* phpcs:ignore WordPress.Security.EscapeOutput.OutputNotEscaped */ ?>>
			<p class="form-row woocommerce-SavedPaymentMethods-saveNew">
				<input id="<?php echo esc_attr( $id ); ?>" name="<?php echo esc_attr( $id ); ?>" type="checkbox" value="true" style="width:auto;" <?php echo $force_checked ? 'checked' : ''; /* phpcs:ignore WordPress.Security.EscapeOutput.OutputNotEscaped */ ?> />
				<label for="<?php echo esc_attr( $id ); ?>" style="display:inline;">
					<?php echo esc_html( apply_filters( 'wc_payments_save_to_account_text', __( 'Save payment information to my account for future purchases.', 'woocommerce-payments' ) ) ); ?>
				</label>
			</p>
		</div>
		<?php
	}

	/**
	 * Renders the Credit Card input fields needed to get the user's payment information on the checkout page.
	 *
	 * We also add the JavaScript which drives the UI.
	 */
	public function payment_fields() {
		try {
			$display_tokenization = $this->supports( 'tokenization' ) && is_checkout();

			wp_localize_script( 'wcpay-checkout', 'wcpay_config', $this->get_payment_fields_js_config() );
			wp_enqueue_script( 'wcpay-checkout' );

			wp_enqueue_style(
				'wcpay-checkout',
				plugins_url( 'dist/checkout.css', WCPAY_PLUGIN_FILE ),
				[],
				WC_Payments::get_file_version( 'dist/checkout.css' )
			);

			// Output the form HTML.
			?>
			<?php if ( ! empty( $this->get_description() ) ) : ?>
				<p><?php echo wp_kses_post( $this->get_description() ); ?></p>
			<?php endif; ?>

			<?php if ( $this->is_in_test_mode() ) : ?>
				<p class="testmode-info">
				<?php
					echo WC_Payments_Utils::esc_interpolated_html(
						/* translators: link to Stripe testing page */
						__( '<strong>Test mode:</strong> use the test VISA card 4242424242424242 with any expiry date and CVC, or any test card numbers listed <a>here</a>.', 'woocommerce-payments' ),
						[
							'strong' => '<strong>',
							'a'      => '<a href="https://docs.woocommerce.com/document/payments/testing/#test-cards" target="_blank">',
						]
					);
				?>
				</p>
			<?php endif; ?>

			<?php
			if ( $display_tokenization ) {
				$this->tokenization_script();
				echo $this->saved_payment_methods(); // phpcs:ignore WordPress.Security.EscapeOutput.OutputNotEscaped
			}
			?>

			<fieldset id="wc-<?php echo esc_attr( $this->id ); ?>-cc-form" class="wc-credit-card-form wc-payment-form">
				<div id="wcpay-card-element"></div>
				<div id="wcpay-errors" role="alert"></div>
				<input id="wcpay-payment-method" type="hidden" name="wcpay-payment-method" />

			<?php
			if ( $this->is_saved_cards_enabled() ) {
				$force_save_payment = ( $display_tokenization && ! apply_filters( 'wc_payments_display_save_payment_method_checkbox', $display_tokenization ) ) || is_add_payment_method_page();
				$this->save_payment_method_checkbox( $force_save_payment );
			}
			?>

			</fieldset>
			<?php
		} catch ( Exception $e ) {
			// Output the error message.
			?>
			<div>
				<?php
				echo esc_html__( 'An error was encountered when preparing the payment form. Please try again later.', 'woocommerce-payments' );
				?>
			</div>
			<?php
		}
	}

	/**
	 * Process the payment for a given order.
	 *
	 * @param int $order_id Order ID to process the payment for.
	 *
	 * @return array|null An array with result of payment and redirect URL, or nothing.
	 */
	public function process_payment( $order_id ) {
		$order = wc_get_order( $order_id );

		try {
			$payment_information = $this->prepare_payment_information( $order );
			return $this->process_payment_for_order( WC()->cart, $payment_information );
		} catch ( Exception $e ) {
			// TODO: Create plugin specific exceptions so that we can be smarter about what we create notices for.
			wc_add_notice( $e->getMessage(), 'error' );

			$order->update_status( 'failed' );

			if ( ! empty( $payment_information ) ) {
				$note = sprintf(
					WC_Payments_Utils::esc_interpolated_html(
						/* translators: %1: the failed payment amount, %2: error message  */
						__(
							'A payment of %1$s <strong>failed</strong> to complete with the following message: <code>%2$s</code>.',
							'woocommerce-payments'
						),
						[
							'strong' => '<strong>',
							'code'   => '<code>',
						]
					),
					wc_price( $order->get_total() ),
					esc_html( rtrim( $e->getMessage(), '.' ) )
				);
				$order->add_order_note( $note );
			}

			return [
				'result'   => 'fail',
				'redirect' => '',
			];
		}
	}

	/**
	 * Prepares the payment information object.
	 *
	 * @param WC_Order $order The order whose payment will be processed.
	 * @return Payment_Information An object, which describes the payment.
	 */
	protected function prepare_payment_information( $order ) {
		// phpcs:ignore WordPress.Security.NonceVerification.Missing
		$payment_information = Payment_Information::from_payment_request( $_POST, $order, Payment_Type::SINGLE(), Payment_Initiated_By::CUSTOMER(), $this->get_capture_type() );

		// During normal orders the payment method is saved when the customer enters a new one and choses to save it.
		if ( ! empty( $_POST[ 'wc-' . self::GATEWAY_ID . '-new-payment-method' ] ) ) { // phpcs:ignore WordPress.Security.NonceVerification.Missing
			$payment_information->must_save_payment_method();
		}

		return $payment_information;
	}

	/**
	 * Process the payment for a given order.
	 *
	 * @param WC_Cart                   $cart Cart.
	 * @param WCPay\Payment_Information $payment_information Payment info.
	 *
	 * @return array|null                   An array with result of payment and redirect URL, or nothing.
	 * @throws API_Exception                Error processing the payment.
	 * @throws Add_Payment_Method_Exception When $0 order processing failed.
	 */
	public function process_payment_for_order( $cart, $payment_information ) {
		$order               = $payment_information->get_order();
		$save_payment_method = $payment_information->should_save_payment_method();

		$order_id = $order->get_id();
		$amount   = $order->get_total();
		$user     = $order->get_user() ?? wp_get_current_user();
		$name     = sanitize_text_field( $order->get_billing_first_name() ) . ' ' . sanitize_text_field( $order->get_billing_last_name() );
		$email    = sanitize_email( $order->get_billing_email() );
		$metadata = [
			'customer_name'  => $name,
			'customer_email' => $email,
			'site_url'       => esc_url( get_site_url() ),
			'order_id'       => $order_id,
			'payment_type'   => $payment_information->get_payment_type(),
		];

		// Determine the customer making the payment, create one if we don't have one already.
		$customer_id = $this->customer_service->get_customer_id_by_user_id( $user->ID );

		if ( null === $customer_id ) {
			// Create a new customer.
			$customer_id = $this->customer_service->create_customer_for_user( $user, $name, $email );
		} else {
			// Update the existing customer with the current details. In the event the old customer can't be
			// found a new one is created, so we update the customer ID here as well.
			$customer_id = $this->customer_service->update_customer_for_user( $customer_id, $user, $name, $email );
		}

		// Update saved payment method information with checkout values, as some saved methods might not have billing details.
		if ( $payment_information->is_using_saved_payment_method() ) {
			try {
				$this->customer_service->update_payment_method_with_billing_details_from_order( $payment_information->get_payment_method(), $order );
			} catch ( Exception $e ) {
				// If updating the payment method fails, log the error message but catch the error to avoid crashing the checkout flow.
				Logger::log( 'Error when updating saved payment method: ' . $e->getMessage() );
			}
		}

		$intent_failed  = false;
		$payment_needed = $amount > 0;

		// In case amount is 0 and we're not saving the payment method, we won't be using intents and can confirm the order payment.
		if ( ! $payment_needed && ! $save_payment_method ) {
			$order->payment_complete();
			return [
				'result'   => 'success',
				'redirect' => $this->get_return_url( $order ),
			];
		}

		if ( $payment_needed ) {
			// Create intention, try to confirm it & capture the charge (if 3DS is not required).
			$intent = $this->payments_api_client->create_and_confirm_intention(
				WC_Payments_Utils::prepare_amount( $amount, $order->get_currency() ),
				strtolower( $order->get_currency() ),
				$payment_information->get_payment_method(),
				$customer_id,
				$payment_information->is_using_manual_capture(),
				$save_payment_method,
				$metadata,
				$this->get_level3_data_from_order( $order ),
				$payment_information->is_merchant_initiated()
			);

			$intent_id     = $intent->get_id();
			$status        = $intent->get_status();
			$charge_id     = $intent->get_charge_id();
			$client_secret = $intent->get_client_secret();
			$currency      = $intent->get_currency();
		} else {
			// For $0 orders, we need to save the payment method using a setup intent.
			$intent = $this->payments_api_client->create_and_confirm_setup_intent(
				$payment_information->get_payment_method(),
				$customer_id
			);

			$intent_id     = $intent['id'];
			$status        = $intent['status'];
			$charge_id     = '';
			$client_secret = $intent['client_secret'];
			$currency      = $order->get_currency();
		}

		if ( ! empty( $intent ) ) {
			if ( 'succeeded' !== $status && 'requires_capture' !== $status ) {
				$intent_failed = true;
			}

			if ( $save_payment_method && ! $intent_failed ) {
				try {
					$token = $this->token_service->add_payment_method_to_user( $payment_information->get_payment_method(), $user );
					$payment_information->set_token( $token );
				} catch ( Exception $e ) {
					// If saving the token fails, log the error message but catch the error to avoid crashing the checkout flow.
					Logger::log( 'Error when saving payment method: ' . $e->getMessage() );
				}
			}

			if ( $payment_information->is_using_saved_payment_method() ) {
				$token = $payment_information->get_payment_token();
				$this->add_token_to_order( $order, $token );
			}

			switch ( $status ) {
				case 'succeeded':
					if ( $payment_needed ) {
						$note = sprintf(
							WC_Payments_Utils::esc_interpolated_html(
								/* translators: %1: the successfully charged amount, %2: transaction ID of the payment */
								__( 'A payment of %1$s was <strong>successfully charged</strong> using WooCommerce Payments (<code>%2$s</code>).', 'woocommerce-payments' ),
								[
									'strong' => '<strong>',
									'code'   => '<code>',
								]
							),
							wc_price( $amount ),
							$intent_id
						);
						$order->add_order_note( $note );
					}
					$order->payment_complete( $intent_id );
					break;
				case 'requires_capture':
					$note = sprintf(
						WC_Payments_Utils::esc_interpolated_html(
							/* translators: %1: the authorized amount, %2: transaction ID of the payment */
							__( 'A payment of %1$s was <strong>authorized</strong> using WooCommerce Payments (<code>%2$s</code>).', 'woocommerce-payments' ),
							[
								'strong' => '<strong>',
								'code'   => '<code>',
							]
						),
						wc_price( $amount ),
						$intent_id
					);

					$order->set_status( 'on-hold', $note );

					break;
				case 'requires_action':
					if ( $payment_needed ) {
						// Add a note in case the customer does not complete the payment (exits the page),
						// so the store owner has some information about what happened to create an order.
						$note = sprintf(
							WC_Payments_Utils::esc_interpolated_html(
							/* translators: %1: the authorized amount, %2: transaction ID of the payment */
								__( 'A payment of %1$s was <strong>started</strong> using WooCommerce Payments (<code>%2$s</code>).', 'woocommerce-payments' ),
								[
									'strong' => '<strong>',
									'code'   => '<code>',
								]
							),
							wc_price( $amount ),
							$intent_id
						);
						$order->add_order_note( $note );
					}

					$response = [
						'result'   => 'success',
						// Include a new nonce for update_order_status to ensure the update order
						// status call works when a guest user creates an account during checkout.
						'redirect' => sprintf(
							'#wcpay-confirm-%s:%s:%s:%s',
							$payment_needed ? 'pi' : 'si',
							$order_id,
							$client_secret,
							wp_create_nonce( 'wcpay_update_order_status_nonce' )
						),
					];
			}
		}

		$order->set_transaction_id( $intent_id );
		$order->update_meta_data( '_intent_id', $intent_id );
		$order->update_meta_data( '_charge_id', $charge_id );
		$order->update_meta_data( '_intention_status', $status );
		WC_Payments_Utils::set_order_intent_currency( $order, $currency );
		$order->save();

		if ( isset( $response ) ) {
			return $response;
		}

		wc_reduce_stock_levels( $order_id );
		if ( isset( $cart ) ) {
			$cart->empty_cart();
		}

		return [
			'result'   => 'success',
			'redirect' => $this->get_return_url( $order ),
		];
	}

	/**
	 * Saves the payment token to the order.
	 *
	 * @param WC_Order         $order The order.
	 * @param WC_Payment_Token $token The token to save.
	 */
	public function add_token_to_order( $order, $token ) {
		$payment_token = $this->get_payment_token( $order );

		// This could lead to tokens being saved twice in an order's payment tokens, but it is needed so that shoppers
		// may re-use a previous card for the same subscription, as we consider the last token to be the active one.
		// We can't remove the previous entry for the token because WC_Order does not support removal of tokens [1] and
		// we can't delete the token as it might be used somewhere else.
		// [1] https://github.com/woocommerce/woocommerce/issues/11857.
		if ( is_null( $payment_token ) || $token->get_id() !== $payment_token->get_id() ) {
			$order->add_payment_token( $token );
		}
	}

	/**
	 * Retrieve payment token from a subscription or order.
	 *
	 * @param WC_Order $order Order or subscription object.
	 *
	 * @return null|WC_Payment_Token Last token associated with order or subscription.
	 */
	protected function get_payment_token( $order ) {
		$order_tokens = $order->get_payment_tokens();
		$token_id     = end( $order_tokens );
		return ! $token_id ? null : WC_Payment_Tokens::get( $token_id );
	}

	/**
	 * Can the order be refunded?
	 *
	 * @param  WC_Order $order Order object.
	 * @return bool
	 */
	public function can_refund_order( $order ) {
		return $order && $order->get_meta( '_charge_id', true );
	}

	/**
	 * Refund a charge.
	 *
	 * @param  int    $order_id - the Order ID to process the refund for.
	 * @param  float  $amount   - the amount to refund.
	 * @param  string $reason   - the reason for refunding.
	 *
	 * @return bool|WP_Error - Whether the refund went through. Returns a WP_Error if an Exception occurs during execution.
	 */
	public function process_refund( $order_id, $amount = null, $reason = '' ) {
		$order    = wc_get_order( $order_id );
		$currency = WC_Payments_Utils::get_order_intent_currency( $order );

		if ( ! $order ) {
			return false;
		}

		// If this order is not captured yet, don't try and refund it. Instead, return an appropriate error message.
		if ( 'requires_capture' === $order->get_meta( '_intention_status', true ) ) {
			return new WP_Error(
				'uncaptured-payment',
				/* translators: an error message which will appear if a user tries to refund an order which is has been authorized but not yet charged. */
				__( "This payment is not captured yet. To cancel this order, please go to 'Order Actions' > 'Cancel Authorization'. To proceed with a refund, please go to 'Order Actions' > 'Capture charge' to charge the payment card, and then trigger a refund via the 'Refund' button.", 'woocommerce-payments' )
			);
		}

		$charge_id = $order->get_meta( '_charge_id', true );

		try {
			if ( is_null( $amount ) ) {
				$refund = $this->payments_api_client->refund_charge( $charge_id );
			} else {
				$refund = $this->payments_api_client->refund_charge( $charge_id, WC_Payments_Utils::prepare_amount( $amount, $order->get_currency() ) );
			}
			$currency = strtoupper( $refund['currency'] );
			Tracker::track_admin( 'wcpay_edit_order_refund_success' );
		} catch ( Exception $e ) {

			$note = sprintf(
				/* translators: %1: the successfully charged amount, %2: error message */
				__( 'A refund of %1$s failed to complete: %2$s', 'woocommerce-payments' ),
				wc_price( $amount, [ 'currency' => $currency ] ),
				$e->getMessage()
			);

			Logger::log( $note );
			$order->add_order_note( $note );

			Tracker::track_admin( 'wcpay_edit_order_refund_failure', [ 'reason' => $note ] );
			return new WP_Error( 'wcpay_edit_order_refund_failure', $e->getMessage() );
		}

		if ( empty( $reason ) ) {
			$note = sprintf(
				/* translators: %1: the successfully charged amount */
				__( 'A refund of %1$s was successfully processed using WooCommerce Payments.', 'woocommerce-payments' ),
				wc_price( $amount, [ 'currency' => $currency ] )
			);
		} else {
			$note = sprintf(
				/* translators: %1: the successfully charged amount, %2: reason */
				__( 'A refund of %1$s was successfully processed using WooCommerce Payments. Reason: %2$s', 'woocommerce-payments' ),
				wc_price( $amount, [ 'currency' => $currency ] ),
				$reason
			);
		}

		$order->add_order_note( $note );

		return true;
	}

	/**
	 * Overrides the original method in woo's WC_Settings_API in order to conditionally render the enabled checkbox.
	 *
	 * @param string $key Field key.
	 * @param array  $data Field data.
	 *
	 * @return string Checkbox markup or empty string.
	 */
	public function generate_checkbox_html( $key, $data ) {
		if ( 'enabled' === $key && ! $this->is_connected() ) {
			return '';
		}

		$in_dev_mode = $this->is_in_dev_mode();

		if ( 'test_mode' === $key && $in_dev_mode ) {
			$data['custom_attributes']['disabled'] = 'disabled';
			$data['label']                         = __( 'Dev mode is active so all transactions will be in test mode. This setting is only available to live accounts.', 'woocommerce-payments' );
		}

		if ( 'enable_logging' === $key && $in_dev_mode ) {
			$data['custom_attributes']['disabled'] = 'disabled';
			$data['label']                         = __( 'Dev mode is active so logging is on by default.', 'woocommerce-payments' );
		}

		return parent::generate_checkbox_html( $key, $data );
	}

	/**
	 * Outputs the container for account status information.
	 *
	 * @return string Container markup or empty if the account is not connected.
	 */
	public function generate_account_status_html() {
		if ( ! $this->is_connected() ) {
			return '';
		}

		ob_start();
		?>
		<tr valign="top">
			<th scope="row">
				<?php echo esc_html( __( 'Account status', 'woocommerce-payments' ) ); ?>
			</th>
			<td>
				<div id="wcpay-account-status-container"></div>
			</td>
		</tr>
		<?php
		return ob_get_clean();
	}

	/**
	 * Generates markup for the fees information section.
	 *
	 * @return string Markup or empty if the account is not connected.
	 */
	public function generate_account_fees_html() {
		if ( ! $this->is_connected() || empty( $this->account->get_fees() ) ) {
			return '';
		}

		ob_start();
		?>
		<tr valign="top">
			<th scope="row">
				<?php echo esc_html( __( 'Base fee', 'woocommerce-payments' ) ); ?>
			</th>
			<td>
				<div id="wcpay-account-fees-container"></div>
			</td>
		</tr>
		<?php
		return ob_get_clean();
	}

	/**
	 * Generates markup for account statement descriptor field.
	 *
	 * @param string $key Field key.
	 * @param array  $data Field data.
	 *
	 * @return string
	 */
	public function generate_account_statement_descriptor_html( $key, $data ) {
		if ( ! $this->is_connected() ) {
			return '';
		}

		return parent::generate_text_html( $key, $data );
	}

	/**
	 * Get option from DB or connected account.
	 *
	 * Overrides parent method to retrieve some options from connected account.
	 *
	 * @param  string $key Option key.
	 * @param  mixed  $empty_value Value when empty.
	 * @return string The value specified for the option or a default value for the option.
	 */
	public function get_option( $key, $empty_value = null ) {
		switch ( $key ) {
			case 'account_statement_descriptor':
				return $this->get_account_statement_descriptor();
			default:
				return parent::get_option( $key, $empty_value );
		}
	}

	/**
	 * Get payment capture type from WCPay settings.
	 *
	 * @return Payment_Capture_Type MANUAL or AUTOMATIC depending on the settings.
	 */
	protected function get_capture_type() {
		return 'yes' === $this->get_option( 'manual_capture' ) ? Payment_Capture_Type::MANUAL() : Payment_Capture_Type::AUTOMATIC();
	}

	/**
	 * Sanitizes plugin settings before saving them in site's DB.
	 *
	 * Filters out some values stored in connected account.
	 *
	 * @param array $settings Plugin settings.
	 * @return array Sanitized settings.
	 */
	public function sanitize_plugin_settings( $settings ) {
		if ( isset( $settings['account_statement_descriptor'] ) ) {
			$this->update_statement_descriptor( $settings['account_statement_descriptor'] );
			unset( $settings['account_statement_descriptor'] );
		}

		return $settings;
	}

	/**
	 * Gets connected account statement descriptor.
	 *
	 * @param mixed $empty_value Empty value to return when not connected or fails to fetch account descriptor.
	 *
	 * @return string Statement descriptor of default value.
	 */
	private function get_account_statement_descriptor( $empty_value = null ) {
		try {
			if ( ! $this->is_connected() ) {
				return $empty_value;
			}

			return $this->account->get_statement_descriptor();
		} catch ( Exception $e ) {
			Logger::error( 'Failed to get account statement descriptor.' . $e );
			return $empty_value;
		}
	}

	/**
	 * Handles statement descriptor update when plugin settings saved.
	 *
	 * Adds error message to display in admin notices in case of failure.
	 *
	 * @param string $statement_descriptor Statement descriptor value.
	 */
	private function update_statement_descriptor( $statement_descriptor ) {
		if ( empty( $statement_descriptor ) ) {
			return;
		}

		$account_settings = [
			'statement_descriptor' => $statement_descriptor,
		];
		$error_message    = $this->account->update_stripe_account( $account_settings );

		if ( is_string( $error_message ) ) {
			$msg = __( 'Failed to update Statement descriptor. ', 'woocommerce-payments' ) . $error_message;
			$this->add_error( $msg );
		}
	}

	/**
	 * Validates statement descriptor value
	 *
	 * @param  string $key Field key.
	 * @param  string $value Posted Value.
	 *
	 * @return string                   Sanitized statement descriptor.
	 * @throws InvalidArgumentException When statement descriptor is invalid.
	 */
	public function validate_account_statement_descriptor_field( $key, $value ) {
		// Since the value is escaped, and we are saving in a place that does not require escaping, apply stripslashes.
		$value = trim( stripslashes( $value ) );

		// Validation can be done with a single regex but splitting into multiple for better readability.
		$valid_length   = '/^.{5,22}$/';
		$has_one_letter = '/^.*[a-zA-Z]+/';
		$no_specials    = '/^[^*"\'<>]*$/';

		if (
			! preg_match( $valid_length, $value ) ||
			! preg_match( $has_one_letter, $value ) ||
			! preg_match( $no_specials, $value )
		) {
			throw new InvalidArgumentException( __( 'Customer bank statement is invalid. Statement should be between 5 and 22 characters long, contain at least single Latin character and does not contain special characters: \' " * &lt; &gt;', 'woocommerce-payments' ) );
		}

		return $value;
	}

	/**
	 * Generate markup for account actions
	 */
	public function generate_account_actions_html() {
		try {
			$stripe_connected = $this->account->try_is_stripe_connected();
			if ( $stripe_connected ) {
				$description = WC_Payments_Utils::esc_interpolated_html(
				/* translators: 1) dashboard login URL */
					'<a>' . __( 'View and edit account details', 'woocommerce-payments' ) . '</a>',
					[
						'a' => '<a href="' . WC_Payments_Account::get_login_url() . '">',
					]
				);
				$description .= wp_kses_post( '<p class="description">' . __( 'You will automatically be <em>signed in to Stripe</em> with your WooCommerce Payments account.', 'woocommerce-payments' ) . '</p>' );
			} else {
				// This should never happen, if the account is not connected the merchant should have been redirected to the onboarding screen.
				// @see WC_Payments_Account::check_stripe_account_status.
				$description = esc_html__( 'Error determining the connection status.', 'woocommerce-payments' );
			}
		} catch ( Exception $e ) {
			// do not render the actions if the server is unreachable.
			$description = esc_html__( 'Error determining the connection status.', 'woocommerce-payments' );
		}

		ob_start();
		?>
		<tr valign="top">
			<th scope="row">
				<?php echo esc_html( __( 'Account', 'woocommerce-payments' ) ); ?>
			</th>
			<td>
				<?php echo $description; // phpcs:ignore WordPress.Security.EscapeOutput.OutputNotEscaped ?>
			</td>
		</tr>
		<?php
		return ob_get_clean();
	}

	/**
	 * Add capture and cancel actions for orders with an authorized charge.
	 *
	 * @param array $actions - Actions to make available in order actions metabox.
	 */
	public function add_order_actions( $actions ) {
		global $theorder;

		if ( $this->id !== $theorder->get_payment_method() ) {
			return $actions;
		}

		if ( 'requires_capture' !== $theorder->get_meta( '_intention_status', true ) ) {
			return $actions;
		}

		$new_actions = [
			'capture_charge'       => __( 'Capture charge', 'woocommerce-payments' ),
			'cancel_authorization' => __( 'Cancel authorization', 'woocommerce-payments' ),
		];

		return array_merge( $new_actions, $actions );
	}

	/**
	 * Capture previously authorized charge.
	 *
	 * @param WC_Order $order - Order to capture charge on.
	 */
	public function capture_charge( $order ) {
		$amount                   = $order->get_total();
		$is_authorization_expired = false;
		$status                   = null;
		$error_message            = null;
		$currency                 = WC_Payments_Utils::get_order_intent_currency( $order );

		try {
			$intent = $this->payments_api_client->capture_intention(
				$order->get_transaction_id(),
				WC_Payments_Utils::prepare_amount( $amount, $order->get_currency() ),
				$this->get_level3_data_from_order( $order )
			);

			$status   = $intent->get_status();
			$currency = $intent->get_currency();

			$order->update_meta_data( '_intention_status', $status );
			$order->save();
		} catch ( API_Exception $e ) {
			try {
				$error_message = $e->getMessage();

				// Fetch the Intent to check if it's already expired and the site missed the "charge.expired" webhook.
				$intent = $this->payments_api_client->get_intent( $order->get_transaction_id() );
				if ( 'canceled' === $intent->get_status() ) {
					$is_authorization_expired = true;
				}
			} catch ( API_Exception $ge ) {
				// Ignore any errors during the intent retrieval, and add the failed capture note below with the
				// original error message.
				$status        = null;
				$error_message = $e->getMessage();
			}
		}

		Tracker::track_admin( 'wcpay_merchant_captured_auth' );

		if ( 'succeeded' === $status ) {
			$note = sprintf(
				WC_Payments_Utils::esc_interpolated_html(
					/* translators: %1: the successfully charged amount */
					__(
						'A payment of %1$s was <strong>successfully captured</strong> using WooCommerce Payments.',
						'woocommerce-payments'
					),
					[ 'strong' => '<strong>' ]
				),
				wc_price( $amount, [ 'currency' => $currency ] )
			);
			$order->add_order_note( $note );
			$order->payment_complete();
		} elseif ( ! empty( $error_message ) ) {
			$note = sprintf(
				WC_Payments_Utils::esc_interpolated_html(
					/* translators: %1: the failed capture amount, %2: error message  */
					__(
						'A capture of %1$s <strong>failed</strong> to complete with the following message: <code>%2$s</code>.',
						'woocommerce-payments'
					),
					[
						'strong' => '<strong>',
						'code'   => '<code>',
					]
				),
				wc_price( $amount, [ 'currency' => $currency ] ),
				esc_html( $error_message )
			);
			$order->add_order_note( $note );
		} else {
			$note = sprintf(
				WC_Payments_Utils::esc_interpolated_html(
					/* translators: %1: the failed capture amount */
					__( 'A capture of %1$s <strong>failed</strong> to complete.', 'woocommerce-payments' ),
					[ 'strong' => '<strong>' ]
				),
				wc_price( $amount, [ 'currency' => $currency ] )
			);
			$order->add_order_note( $note );
		}

		if ( $is_authorization_expired ) {
			WC_Payments_Utils::mark_payment_expired( $order );
		}
	}

	/**
	 * Cancel previously authorized charge.
	 *
	 * @param WC_Order $order - Order to cancel authorization on.
	 */
	public function cancel_authorization( $order ) {
		$status        = null;
		$error_message = null;

		try {
			$intent = $this->payments_api_client->cancel_intention( $order->get_transaction_id() );
			$status = $intent->get_status();
		} catch ( API_Exception $e ) {
			try {
				// Fetch the Intent to check if it's already expired and the site missed the "charge.expired" webhook.
				$intent = $this->payments_api_client->get_intent( $order->get_transaction_id() );
				$status = $intent->get_status();
				if ( 'canceled' !== $status ) {
					$error_message = $e->getMessage();
				}
			} catch ( API_Exception $ge ) {
				// Ignore any errors during the intent retrieval, and add the failed cancellation note below with the
				// original error message.
				$status        = null;
				$error_message = $e->getMessage();
			}
		}

		$order->update_meta_data( '_intention_status', $status );
		$order->save();

		if ( 'canceled' === $status ) {
			$order->update_status(
				'cancelled',
				WC_Payments_Utils::esc_interpolated_html(
					__( 'Payment authorization was successfully <strong>cancelled</strong>.', 'woocommerce-payments' ),
					[ 'strong' => '<strong>' ]
				)
			);
		} elseif ( ! empty( $error_message ) ) {
			$note = sprintf(
				WC_Payments_Utils::esc_interpolated_html(
					/* translators: %1: error message  */
					__(
						'Canceling authorization <strong>failed</strong> to complete with the following message: <code>%1$s</code>.',
						'woocommerce-payments'
					),
					[
						'strong' => '<strong>',
						'code'   => '<code>',
					]
				),
				esc_html( $error_message )
			);
			$order->add_order_note( $note );
		} else {
			$order->add_order_note(
				WC_Payments_Utils::esc_interpolated_html(
					__( 'Canceling authorization <strong>failed</strong> to complete.', 'woocommerce-payments' ),
					[ 'strong' => '<strong>' ]
				)
			);
		}
	}

	/**
	 * Create the level 3 data array to send to Stripe when making a purchase.
	 *
	 * @param WC_Order $order The order that is being paid for.
	 * @return array          The level 3 data to send to Stripe.
	 */
	public function get_level3_data_from_order( $order ) {
		// Get the order items. Don't need their keys, only their values.
		// Order item IDs are used as keys in the original order items array.
		$order_items = array_values( $order->get_items( [ 'line_item', 'fee' ] ) );
		$currency    = $order->get_currency();

		$process_item  = function( $item ) use ( $currency ) {

			// Check to see if it is a WC_Order_Item_Product or a WC_Order_Item_Fee.
			if ( is_a( $item, 'WC_Order_Item_Product' ) ) {
				$subtotal   = $item->get_subtotal();
				$product_id = $item->get_variation_id()
					? $item->get_variation_id()
					: $item->get_product_id();
			} else {
				$subtotal   = $item->get_total();
				$product_id = substr( sanitize_title( $item->get_name() ), 0, 12 );
			}

			$description     = substr( $item->get_name(), 0, 26 );
			$quantity        = $item->get_quantity();
			$unit_cost       = WC_Payments_Utils::prepare_amount( $subtotal / $quantity, $currency );
			$tax_amount      = WC_Payments_Utils::prepare_amount( $item->get_total_tax(), $currency );
			$discount_amount = WC_Payments_Utils::prepare_amount( $subtotal - $item->get_total(), $currency );

			return (object) [
				'product_code'        => (string) $product_id, // Up to 12 characters that uniquely identify the product.
				'product_description' => $description, // Up to 26 characters long describing the product.
				'unit_cost'           => $unit_cost, // Cost of the product, in cents, as a non-negative integer.
				'quantity'            => $quantity, // The number of items of this type sold, as a non-negative integer.
				'tax_amount'          => $tax_amount, // The amount of tax this item had added to it, in cents, as a non-negative integer.
				'discount_amount'     => $discount_amount, // The amount an item was discounted—if there was a sale,for example, as a non-negative integer.
			];
		};
		$items_to_send = array_map( $process_item, $order_items );

		$level3_data = [
			'merchant_reference' => (string) $order->get_id(), // An alphanumeric string of up to  characters in length. This unique value is assigned by the merchant to identify the order. Also known as an “Order ID”.
			'shipping_amount'    => WC_Payments_Utils::prepare_amount( (float) $order->get_shipping_total() + (float) $order->get_shipping_tax(), $currency ), // The shipping cost, in cents, as a non-negative integer.
			'line_items'         => $items_to_send,
		];

		// The customer’s U.S. shipping ZIP code.
		$shipping_address_zip = $order->get_shipping_postcode();
		if ( WC_Payments_Utils::is_valid_us_zip_code( $shipping_address_zip ) ) {
			$level3_data['shipping_address_zip'] = $shipping_address_zip;
		}

		// The merchant’s U.S. shipping ZIP code.
		$store_postcode = get_option( 'woocommerce_store_postcode' );
		if ( WC_Payments_Utils::is_valid_us_zip_code( $store_postcode ) ) {
			$level3_data['shipping_from_zip'] = $store_postcode;
		}

		return $level3_data;
	}

	/**
	 * Handle AJAX request after authenticating payment at checkout.
	 *
	 * This function is used to update the order status after the user has
	 * been asked to authenticate their payment.
	 *
	 * This function is used for both:
	 * - regular checkout
	 * - Pay for Order page
	 *
	 * @throws Exception - If nonce is invalid.
	 */
	public function update_order_status() {
		try {
			$is_nonce_valid = check_ajax_referer( 'wcpay_update_order_status_nonce', false, false );
			if ( ! $is_nonce_valid ) {
				throw new Process_Payment_Exception(
					__( "We're not able to process this payment. Please refresh the page and try again.", 'woocommerce-payments' ),
					'invalid_referrer'
				);
			}

			$order_id = isset( $_POST['order_id'] ) ? absint( $_POST['order_id'] ) : false;
			$order    = wc_get_order( $order_id );
			if ( ! $order ) {
				throw new Process_Payment_Exception(
					__( "We're not able to process this payment. Please try again later.", 'woocommerce-payments' ),
					'order_not_found'
				);
			}

			$intent_id          = $order->get_meta( '_intent_id', true );
			$intent_id_received = isset( $_POST['intent_id'] )
			? sanitize_text_field( wp_unslash( $_POST['intent_id'] ) )
			/* translators: This will be used to indicate an unknown value for an ID. */
			: __( 'unknown', 'woocommerce-payments' );

			if ( empty( $intent_id ) ) {
				throw new Intent_Authentication_Exception(
					__( "We're not able to process this payment. Please try again later.", 'woocommerce-payments' ),
					'empty_intent_id'
				);
			}

			$payment_method_id = isset( $_POST['payment_method_id'] ) ? wc_clean( wp_unslash( $_POST['payment_method_id'] ) ) : '';

			// Check that the intent saved in the order matches the intent used as part of the
			// authentication process. The ID of the intent used is sent with
			// the AJAX request. We are about to use the status of the intent saved in
			// the order, so we need to make sure the intent that was used for authentication
			// is the same as the one we're using to update the status.
			if ( $intent_id !== $intent_id_received ) {
				throw new Intent_Authentication_Exception(
					__( "We're not able to process this payment. Please try again later.", 'woocommerce-payments' ),
					'intent_id_mismatch'
				);
			}

			$amount = $order->get_total();

			if ( $amount > 0 ) {
				// An exception is thrown if an intent can't be found for the given intent ID.
				$intent = $this->payments_api_client->get_intent( $intent_id );
				$status = $intent->get_status();

				switch ( $status ) {
					case 'succeeded':
						$note = sprintf(
							WC_Payments_Utils::esc_interpolated_html(
								/* translators: %1: the successfully charged amount, %2: transaction ID of the payment */
								__( 'A payment of %1$s was <strong>successfully charged</strong> using WooCommerce Payments (<code>%2$s</code>).', 'woocommerce-payments' ),
								[
									'strong' => '<strong>',
									'code'   => '<code>',
								]
							),
							wc_price( $amount ),
							$intent_id
						);
						$order->add_order_note( $note );

						// The order is successful, so update it to reflect that.
						$order->update_meta_data( '_charge_id', $intent->get_charge_id() );

						$order->payment_complete( $intent_id );
						break;
					case 'requires_capture':
						$note = sprintf(
							WC_Payments_Utils::esc_interpolated_html(
								/* translators: %1: the authorized amount, %2: transaction ID of the payment */
								__( 'A payment of %1$s was <strong>authorized</strong> using WooCommerce Payments (<code>%2$s</code>).', 'woocommerce-payments' ),
								[
									'strong' => '<strong>',
									'code'   => '<code>',
								]
							),
							wc_price( $amount ),
							$intent_id
						);
						// Save the note separately because if there is no change in status
						// then the note is not saved using WC_Order::set_status.
						$order->add_order_note( $note );

						// The order is successful, so update it to reflect that.
						$order->update_meta_data( '_charge_id', $intent->get_charge_id() );

						$order->set_status( 'on-hold' );
						$order->set_transaction_id( $intent_id );
						break;
					case 'requires_payment_method':
						$note = sprintf(
							WC_Payments_Utils::esc_interpolated_html(
								/* translators: %1: the authorized amount, %2: transaction ID of the payment */
								__( 'A payment of %1$s <strong>failed</strong> using WooCommerce Payments (<code>%2$s</code>).', 'woocommerce-payments' ),
								[
									'strong' => '<strong>',
									'code'   => '<code>',
								]
							),
							wc_price( $amount ),
							$intent_id
						);
						// Save the note separately because if there is no change in status
						// then the note is not saved using WC_Order::set_status.
						$order->add_order_note( $note );
						$order->set_status( 'failed' );
						break;
				}
			} else {
				// For $0 orders, fetch the Setup Intent instead.
				$intent = $this->payments_api_client->get_setup_intent( $intent_id );
				$status = $intent['status'];

				switch ( $status ) {
					case 'succeeded':
						$order->payment_complete( $intent_id );
						break;
					case 'requires_payment_method':
						$note = sprintf(
							WC_Payments_Utils::esc_interpolated_html(
							/* translators: %1: the authorized amount, %2: transaction ID of the payment */
								__( 'A payment of %1$s <strong>failed</strong> using WooCommerce Payments (<code>%2$s</code>).', 'woocommerce-payments' ),
								[
									'strong' => '<strong>',
									'code'   => '<code>',
								]
							),
							wc_price( $amount ),
							$intent_id
						);
						// Save the note separately because if there is no change in status
						// then the note is not saved using WC_Order::set_status.
						$order->add_order_note( $note );
						$order->set_status( 'failed' );
						break;
				}
			}

			$order->update_meta_data( '_intention_status', $status );
			$order->save();

			if ( 'succeeded' === $status || 'requires_capture' === $status ) {
				wc_reduce_stock_levels( $order_id );
				WC()->cart->empty_cart();

				if ( ! empty( $payment_method_id ) ) {
					try {
						// TODO: Add token to subscriptions related to this order.
						$this->token_service->add_payment_method_to_user( $payment_method_id, wp_get_current_user() );
					} catch ( Exception $e ) {
						// If saving the token fails, log the error message but catch the error to avoid crashing the checkout flow.
						Logger::log( 'Error when saving payment method: ' . $e->getMessage() );
					}
				}

				// Send back redirect URL in the successful case.
				echo wp_json_encode(
					[
						'return_url' => $this->get_return_url( $order ),
					]
				);
				wp_die();
			}
		} catch ( Intent_Authentication_Exception $e ) {
			$error_code = $e->get_error_code();

			switch ( $error_code ) {
				case 'intent_id_mismatch':
				case 'empty_intent_id': // The empty_intent_id case needs the same handling.
					$note = sprintf(
						WC_Payments_Utils::esc_interpolated_html(
							/* translators: %1: transaction ID of the payment or a translated string indicating an unknown ID. */
							__( 'A payment with ID <code>%1$s</code> was used in an attempt to pay for this order. This payment intent ID does not match any payments for this order, so it was ignored and the order was not updated.', 'woocommerce-payments' ),
							[
								'code' => '<code>',
							]
						),
						$intent_id_received
					);
					$order->add_order_note( $note );
					break;
			}

			// Send back error so it can be displayed to the customer.
			echo wp_json_encode(
				[
					'error' => [
						'message' => $e->getMessage(),
					],
				]
			);
			wp_die();
		} catch ( Exception $e ) {
			// Send back error so it can be displayed to the customer.
			echo wp_json_encode(
				[
					'error' => [
						'message' => $e->getMessage(),
					],
				]
			);
			wp_die();
		}
	}

	/**
	 * Add payment method via account screen.
	 *
	 * @throws Add_Payment_Method_Exception If payment method is missing.
	 */
	public function add_payment_method() {
		try {

			// phpcs:ignore WordPress.Security.NonceVerification.Missing
			if ( ! isset( $_POST['wcpay-setup-intent'] ) ) {
				throw new Add_Payment_Method_Exception(
					__( 'A WooCommerce Payments payment method was not provided', 'woocommerce-payments' ),
					'payment_method_intent_not_provided'
				);
			}

			// phpcs:ignore WordPress.Security.NonceVerification.Missing,WordPress.Security.ValidatedSanitizedInput.MissingUnslash
			$setup_intent_id = ! empty( $_POST['wcpay-setup-intent'] ) ? wc_clean( $_POST['wcpay-setup-intent'] ) : false;

			$customer_id = $this->customer_service->get_customer_id_by_user_id( get_current_user_id() );

			if ( ! $setup_intent_id || null === $customer_id ) {
				throw new Add_Payment_Method_Exception(
					__( "We're not able to add this payment method. Please try again later", 'woocommerce-payments' ),
					'invalid_setup_intent_id'
				);
			}

			$setup_intent = $this->payments_api_client->get_setup_intent( $setup_intent_id );

			if ( 'succeeded' !== $setup_intent['status'] ) {
				throw new Add_Payment_Method_Exception(
					__( 'Failed to add the provided payment method. Please try again later', 'woocommerce-payments' ),
					'invalid_response_status'
				);
			}

			$payment_method = $setup_intent['payment_method'];
			$this->token_service->add_payment_method_to_user( $payment_method, wp_get_current_user() );

			return [
				'result'   => 'success',
				'redirect' => wc_get_endpoint_url( 'payment-methods' ),
			];
		} catch ( Exception $e ) {
			wc_add_notice( $e->getMessage(), 'error', [ 'icon' => 'error' ] );
			Logger::log( 'Error when adding payment method: ' . $e->getMessage() );
			return [
				'result' => 'error',
			];
		}
	}

	/**
	 * When an order is created, we want to add an ActionScheduler job to send this data to
	 * the payment server.
	 *
	 * @param int      $order_id  The ID of the order that has been created.
	 * @param WC_Order $order     The order that has been created.
	 */
	public function schedule_order_tracking( $order_id, $order ) {
<<<<<<< HEAD
=======
		// If Sift is not enabled, exit out and don't do the tracking here.
		if ( ! isset( $this->account->get_fraud_services_config()['sift'] ) ) {
			return;
		}

>>>>>>> 59fe65c0
		// We only want to track orders created by our payment gateway.
		if ( $order->get_payment_method() !== self::GATEWAY_ID ) {
			return;
		}

		// This event may fire multiple times during order creation. If it fires before the Intent ID is attached to the event, then we don't want to send the event yet.
		if ( empty( $order->get_meta( '_intent_id' ) ) ) {
			return;
		}

		if ( $order->get_meta( '_new_order_tracking_complete' ) !== 'yes' ) {
			// Schedule the action to send this information to the payment server.
			$this->action_scheduler_service->schedule_job(
				strtotime( 'now' ),
				'wcpay_track_new_order',
				[ array_merge( $order->get_data(), [ '_intent_id' => $order->get_meta( '_intent_id' ) ] ) ],
				self::GATEWAY_ID
			);

			// Update the metadata to reflect that the order creation event has been fired.
			$order->add_meta_data( '_new_order_tracking_complete', 'yes' );
			$order->save_meta_data();
		} else {
			// Schedule an update action.
			$this->action_scheduler_service->schedule_job(
				strtotime( 'now' ),
				'wcpay_track_update_order',
				[ array_merge( $order->get_data(), [ '_intent_id' => $order->get_meta( '_intent_id' ) ] ) ],
				self::GATEWAY_ID
			);
		}
	}

	/**
	 * Create a setup intent when adding cards using the my account page.
	 *
	 * @throws Exception - When an error occurs in setup intent creation.
	 */
	public function create_and_confirm_setup_intent() {
		// phpcs:ignore WordPress.Security.NonceVerification.Missing
		$payment_information = Payment_Information::from_payment_request( $_POST );

		// Determine the customer adding the payment method, create one if we don't have one already.
		$user        = wp_get_current_user();
		$customer_id = $this->customer_service->get_customer_id_by_user_id( $user->ID );
		if ( null === $customer_id ) {
			$customer_id = $this->customer_service->create_customer_for_user( $user, "{$user->first_name} {$user->last_name}", $user->user_email );
		}

		return $this->payments_api_client->create_and_confirm_setup_intent(
			$payment_information->get_payment_method(),
			$customer_id
		);
	}

	/**
	 * Handle AJAX request for creating a setup intent when adding cards using the my account page.
	 *
	 * @throws Add_Payment_Method_Exception - If nonce or setup intent is invalid.
	 */
	public function create_setup_intent_ajax() {
		try {
			$is_nonce_valid = check_ajax_referer( 'wcpay_create_setup_intent_nonce', false, false );
			if ( ! $is_nonce_valid ) {
				throw new Add_Payment_Method_Exception(
					__( "We're not able to add this payment method. Please refresh the page and try again.", 'woocommerce-payments' ),
					'invalid_referrer'
				);
			}

			$setup_intent = $this->create_and_confirm_setup_intent();

			wp_send_json_success( $setup_intent, 200 );
		} catch ( Exception $e ) {
			// Send back error so it can be displayed to the customer.
			wp_send_json_error(
				[
					'error' => [
						'message' => $e->getMessage(),
					],
				]
			);
		}
	}

	/**
	 * Add a url to the admin order page that links directly to the transactions detail view.
	 *
	 * @since 1.4.0
	 *
	 * @param WC_Order $order The context passed into this function when the user view the order details page in WordPress admin.
	 * @return string
	 */
	public function get_transaction_url( $order ) {
		$charge_id = $order->get_meta( '_charge_id' );

		if ( empty( $charge_id ) ) {
			return '';
		}

		return add_query_arg(
			[
				'page' => 'wc-admin',
				'path' => '/payments/transactions/details&',
				'id'   => $charge_id,
			],
			admin_url( 'admin.php' )
		);
	}

	/**
	 * Returns a formatted token list for a user.
	 *
	 * @param int $user_id The user ID.
	 */
	protected function get_user_formatted_tokens_array( $user_id ) {
		$tokens = WC_Payment_Tokens::get_tokens(
			[
				'user_id'    => $user_id,
				'gateway_id' => self::GATEWAY_ID,
			]
		);
		return array_map(
			function ( $token ) {
				return [
					'tokenId'         => $token->get_id(),
					'paymentMethodId' => $token->get_token(),
					'brand'           => $token->get_card_type(),
					'last4'           => $token->get_last4(),
					'expiryMonth'     => $token->get_expiry_month(),
					'expiryYear'      => $token->get_expiry_year(),
					'isDefault'       => $token->get_is_default(),
					'displayName'     => $token->get_display_name(),
				];
			},
			array_values( $tokens )
		);
	}

	/**
	 * Checks whether the gateway is enabled.
	 *
	 * @return bool The result.
	 */
	public function is_enabled() {
		return 'yes' === $this->get_option( 'enabled' );
	}

	/**
	 * Disables gateway.
	 */
	public function disable() {
		$this->update_option( 'enabled', 'no' );
	}

	/**
	 * Enables gateway.
	 */
	public function enable() {
		$this->update_option( 'enabled', 'yes' );
	}
}<|MERGE_RESOLUTION|>--- conflicted
+++ resolved
@@ -1609,14 +1609,11 @@
 	 * @param WC_Order $order     The order that has been created.
 	 */
 	public function schedule_order_tracking( $order_id, $order ) {
-<<<<<<< HEAD
-=======
 		// If Sift is not enabled, exit out and don't do the tracking here.
 		if ( ! isset( $this->account->get_fraud_services_config()['sift'] ) ) {
 			return;
 		}
 
->>>>>>> 59fe65c0
 		// We only want to track orders created by our payment gateway.
 		if ( $order->get_payment_method() !== self::GATEWAY_ID ) {
 			return;
