<?php
/**
 * Class WC_Payment_Gateway_WCPay
 *
 * @package WooCommerce\Payments
 */

if ( ! defined( 'ABSPATH' ) ) {
	exit; // Exit if accessed directly.
}

use WCPay\Exceptions\{ Add_Payment_Method_Exception, Amount_Too_Small_Exception, Process_Payment_Exception, Intent_Authentication_Exception, API_Exception };
use WCPay\Logger;
use WCPay\Payment_Information;
use WCPay\Constants\Payment_Type;
use WCPay\Constants\Payment_Initiated_By;
use WCPay\Constants\Payment_Capture_Type;
use WCPay\Tracker;
use WCPay\Payment_Methods\UPE_Payment_Gateway;

/**
 * Gateway class for WooCommerce Payments
 */
class WC_Payment_Gateway_WCPay extends WC_Payment_Gateway_CC {

	use WC_Payment_Gateway_WCPay_Subscriptions_Trait;

	/**
	 * Internal ID of the payment gateway.
	 *
	 * @type string
	 */
	const GATEWAY_ID = 'woocommerce_payments';

	const METHOD_ENABLED_KEY = 'enabled';

	const ACCOUNT_SETTINGS_MAPPING = [
		'account_statement_descriptor'     => 'statement_descriptor',
		'account_business_name'            => 'business_name',
		'account_business_url'             => 'business_url',
		'account_business_support_address' => 'business_support_address',
		'account_business_support_email'   => 'business_support_email',
		'account_business_support_phone'   => 'business_support_phone',
		'account_branding_logo'            => 'branding_logo',
		'account_branding_icon'            => 'branding_icon',
		'account_branding_primary_color'   => 'branding_primary_color',
		'account_branding_secondary_color' => 'branding_secondary_color',
	];

	/**
	 * Stripe intents that are treated as successfully created.
	 *
	 * @type array
	 */
	const SUCCESSFUL_INTENT_STATUS = [ 'succeeded', 'requires_capture', 'processing' ];

	/**
	 * Set of parameters to build the URL to the gateway's settings page.
	 *
	 * @var string[]
	 */
	private static $settings_url_params = [
		'page'    => 'wc-settings',
		'tab'     => 'checkout',
		'section' => self::GATEWAY_ID,
	];

	/**
	 * Client for making requests to the WooCommerce Payments API
	 *
	 * @var WC_Payments_API_Client
	 */
	protected $payments_api_client;

	/**
	 * WC_Payments_Account instance to get information about the account
	 *
	 * @var WC_Payments_Account
	 */
	protected $account;

	/**
	 * WC_Payments_Customer instance for working with customer information
	 *
	 * @var WC_Payments_Customer_Service
	 */
	protected $customer_service;

	/**
	 * WC_Payments_Token instance for working with customer tokens
	 *
	 * @var WC_Payments_Token_Service
	 */
	protected $token_service;

	/**
	 * WC_Payments_Order_Service instance
	 *
	 * @var WC_Payments_Order_Service
	 */
	protected $order_service;

	/**
	 * WC_Payments_Action_Scheduler_Service instance for scheduling ActionScheduler jobs.
	 *
	 * @var WC_Payments_Action_Scheduler_Service
	 */
	private $action_scheduler_service;

	/**
	 * Session_Rate_Limiter instance for limiting failed transactions.
	 *
	 * @var Session_Rate_Limiter
	 */
	protected $failed_transaction_rate_limiter;

	/**
	 * Mapping between capability keys and payment type keys
	 *
	 * @var array
	 */
	protected $payment_method_capability_key_map;

	/**
	 * WC_Payment_Gateway_WCPay constructor.
	 *
	 * @param WC_Payments_API_Client               $payments_api_client             - WooCommerce Payments API client.
	 * @param WC_Payments_Account                  $account                         - Account class instance.
	 * @param WC_Payments_Customer_Service         $customer_service                - Customer class instance.
	 * @param WC_Payments_Token_Service            $token_service                   - Token class instance.
	 * @param WC_Payments_Action_Scheduler_Service $action_scheduler_service        - Action Scheduler service instance.
	 * @param Session_Rate_Limiter                 $failed_transaction_rate_limiter - Rate Limiter for failed transactions.
	 * @param WC_Payments_Order_Service            $order_service                   - Order class instance.
	 */
	public function __construct(
		WC_Payments_API_Client $payments_api_client,
		WC_Payments_Account $account,
		WC_Payments_Customer_Service $customer_service,
		WC_Payments_Token_Service $token_service,
		WC_Payments_Action_Scheduler_Service $action_scheduler_service,
		Session_Rate_Limiter $failed_transaction_rate_limiter = null,
		WC_Payments_Order_Service $order_service
	) {
		$this->payments_api_client             = $payments_api_client;
		$this->account                         = $account;
		$this->customer_service                = $customer_service;
		$this->token_service                   = $token_service;
		$this->action_scheduler_service        = $action_scheduler_service;
		$this->failed_transaction_rate_limiter = $failed_transaction_rate_limiter;
		$this->order_service                   = $order_service;

		$this->id                 = static::GATEWAY_ID;
		$this->icon               = ''; // TODO: icon.
		$this->has_fields         = true;
		$this->method_title       = __( 'WooCommerce Payments', 'woocommerce-payments' );
		$this->method_description = __( 'Accept payments via credit card.', 'woocommerce-payments' );
		$this->title              = __( 'Credit card / debit card', 'woocommerce-payments' );
		$this->description        = __( 'Enter your card details', 'woocommerce-payments' );
		$this->supports           = [
			'products',
			'refunds',
		];

		// Define setting fields.
		$this->form_fields = [
			'enabled'                          => [
				'title'       => __( 'Enable/disable', 'woocommerce-payments' ),
				'label'       => __( 'Enable WooCommerce Payments', 'woocommerce-payments' ),
				'type'        => 'checkbox',
				'description' => '',
				'default'     => 'no',
			],
			'account_statement_descriptor'     => [
				'type'        => 'account_statement_descriptor',
				'title'       => __( 'Customer bank statement', 'woocommerce-payments' ),
				'description' => WC_Payments_Utils::esc_interpolated_html(
					__( 'Edit the way your store name appears on your customers’ bank statements (read more about requirements <a>here</a>).', 'woocommerce-payments' ),
					[ 'a' => '<a href="https://woocommerce.com/document/payments/bank-statement-descriptor/" target="_blank" rel="noopener noreferrer">' ]
				),
			],
			'manual_capture'                   => [
				'title'       => __( 'Manual capture', 'woocommerce-payments' ),
				'label'       => __( 'Issue an authorization on checkout, and capture later.', 'woocommerce-payments' ),
				'type'        => 'checkbox',
				'description' => __( 'Charge must be captured within 7 days of authorization, otherwise the authorization and order will be canceled.', 'woocommerce-payments' ),
				'default'     => 'no',
			],
			'saved_cards'                      => [
				'title'       => __( 'Saved cards', 'woocommerce-payments' ),
				'label'       => __( 'Enable payment via saved cards', 'woocommerce-payments' ),
				'type'        => 'checkbox',
				'description' => __( 'If enabled, users will be able to pay with a saved card during checkout. Card details are saved on our platform, not on your store.', 'woocommerce-payments' ),
				'default'     => 'yes',
				'desc_tip'    => true,
			],
			'test_mode'                        => [
				'title'       => __( 'Test mode', 'woocommerce-payments' ),
				'label'       => __( 'Enable test mode', 'woocommerce-payments' ),
				'type'        => 'checkbox',
				'description' => __( 'Simulate transactions using test card numbers.', 'woocommerce-payments' ),
				'default'     => 'no',
				'desc_tip'    => true,
			],
			'enable_logging'                   => [
				'title'       => __( 'Debug log', 'woocommerce-payments' ),
				'label'       => __( 'When enabled debug notes will be added to the log.', 'woocommerce-payments' ),
				'type'        => 'checkbox',
				'description' => '',
				'default'     => 'no',
			],
			'payment_request_details'          => [
				'title'       => __( 'Payment request buttons', 'woocommerce-payments' ),
				'type'        => 'title',
				'description' => '',
			],
			'payment_request'                  => [
				'title'       => __( 'Enable/disable', 'woocommerce-payments' ),
				'label'       => sprintf(
					/* translators: 1) br tag 2) Stripe anchor tag 3) Apple anchor tag */
					__( 'Enable payment request buttons (Apple Pay, Google Pay, and more). %1$sBy using Apple Pay, you agree to %2$s and %3$s\'s Terms of Service.', 'woocommerce-payments' ),
					'<br />',
					'<a href="https://stripe.com/apple-pay/legal" target="_blank">Stripe</a>',
					'<a href="https://developer.apple.com/apple-pay/acceptable-use-guidelines-for-websites/" target="_blank">Apple</a>'
				),
				'type'        => 'checkbox',
				'description' => __( 'If enabled, users will be able to pay using Apple Pay, Google Pay or the Payment Request API if supported by the browser.', 'woocommerce-payments' ),
				'default'     => empty( get_option( 'woocommerce_woocommerce_payments_settings' ) ) ? 'yes' : 'no', // Enable by default for new installations only.
				'desc_tip'    => true,
			],
			'payment_request_button_type'      => [
				'title'       => __( 'Button type', 'woocommerce-payments' ),
				'type'        => 'select',
				'description' => __( 'Select the button type you would like to show.', 'woocommerce-payments' ),
				'default'     => 'buy',
				'desc_tip'    => true,
				'options'     => [
					'default' => __( 'Only icon', 'woocommerce-payments' ),
					'buy'     => __( 'Buy', 'woocommerce-payments' ),
					'donate'  => __( 'Donate', 'woocommerce-payments' ),
					'book'    => __( 'Book', 'woocommerce-payments' ),
				],
			],
			'payment_request_button_theme'     => [
				'title'       => __( 'Button theme', 'woocommerce-payments' ),
				'type'        => 'select',
				'description' => __( 'Select the button theme you would like to show.', 'woocommerce-payments' ),
				'default'     => 'dark',
				'desc_tip'    => true,
				'options'     => [
					'dark'          => __( 'Dark', 'woocommerce-payments' ),
					'light'         => __( 'Light', 'woocommerce-payments' ),
					'light-outline' => __( 'Light-Outline', 'woocommerce-payments' ),
				],
			],
			'payment_request_button_height'    => [
				'title'       => __( 'Button height', 'woocommerce-payments' ),
				'type'        => 'text',
				'description' => __( 'Enter the height you would like the button to be in pixels. Width will always be 100%.', 'woocommerce-payments' ),
				'default'     => '44',
				'desc_tip'    => true,
			],
			'payment_request_button_label'     => [
				'title'       => __( 'Custom button label', 'woocommerce-payments' ),
				'type'        => 'text',
				'description' => __( 'Enter the custom text you would like the button to have.', 'woocommerce-payments' ),
				'default'     => __( 'Buy now', 'woocommerce-payments' ),
				'desc_tip'    => true,
			],
			'payment_request_button_locations' => [
				'title'             => __( 'Button locations', 'woocommerce-payments' ),
				'type'              => 'multiselect',
				'description'       => __( 'Select where you would like to display the button.', 'woocommerce-payments' ),
				'default'           => [
					'product',
					'cart',
					'checkout',
				],
				'class'             => 'wc-enhanced-select',
				'desc_tip'          => true,
				'options'           => [
					'product'  => __( 'Product', 'woocommerce-payments' ),
					'cart'     => __( 'Cart', 'woocommerce-payments' ),
					'checkout' => __( 'Checkout', 'woocommerce-payments' ),
				],
				'custom_attributes' => [
					'data-placeholder' => __( 'Select pages', 'woocommerce-payments' ),
				],
			],
			'upe_enabled_payment_method_ids'   => [
				'title'   => __( 'Payments accepted on checkout', 'woocommerce-payments' ),
				'type'    => 'multiselect',
				'default' => [ 'card' ],
				'options' => [],
			],
			'payment_request_button_size'      => [
				'title'       => __( 'Size of the button displayed for Express Checkouts', 'woocommerce-payments' ),
				'type'        => 'select',
				'description' => __( 'Select the size of the button.', 'woocommerce-payments' ),
				'default'     => 'default',
				'desc_tip'    => true,
				'options'     => [
					'default' => __( 'Default', 'woocommerce-payments' ),
					'medium'  => __( 'Medium', 'woocommerce-payments' ),
					'large'   => __( 'Large', 'woocommerce-payments' ),
				],
			],
		];

		// Capabilities have different keys than the payment method ID's,
		// so instead of appending '_payments' to the end of the ID, it'll be better
		// to have a map for it instead, just in case the pattern changes.
		$this->payment_method_capability_key_map = [
			'sofort'        => 'sofort_payments',
			'giropay'       => 'giropay_payments',
			'bancontact'    => 'bancontact_payments',
			'eps'           => 'eps_payments',
			'ideal'         => 'ideal_payments',
			'p24'           => 'p24_payments',
			'card'          => 'card_payments',
			'sepa_debit'    => 'sepa_debit_payments',
			'au_becs_debit' => 'au_becs_debit_payments',
		];

		// Load the settings.
		$this->init_settings();

		// Check if subscriptions are enabled and add support for them.
		$this->maybe_init_subscriptions();

		// If the setting to enable saved cards is enabled, then we should support tokenization and adding payment methods.
		if ( $this->is_saved_cards_enabled() ) {
			array_push( $this->supports, 'tokenization', 'add_payment_method' );
		}

		add_action( 'woocommerce_update_options_payment_gateways_' . $this->id, [ $this, 'process_admin_options' ] );
		add_action( 'admin_notices', [ $this, 'display_errors' ], 9999 );
		add_action( 'woocommerce_woocommerce_payments_admin_notices', [ $this, 'display_test_mode_notice' ] );
		add_action( 'admin_notices', [ $this, 'display_not_supported_currency_notice' ], 9999 );
		add_action( 'woocommerce_order_actions', [ $this, 'add_order_actions' ] );
		add_action( 'woocommerce_order_action_capture_charge', [ $this, 'capture_charge' ] );
		add_action( 'woocommerce_order_action_cancel_authorization', [ $this, 'cancel_authorization' ] );

		add_action( 'wp_ajax_update_order_status', [ $this, 'update_order_status' ] );
		add_action( 'wp_ajax_nopriv_update_order_status', [ $this, 'update_order_status' ] );

		add_action( 'wp_enqueue_scripts', [ $this, 'register_scripts' ] );
		add_action( 'wp_ajax_create_setup_intent', [ $this, 'create_setup_intent_ajax' ] );
		add_action( 'wp_ajax_nopriv_create_setup_intent', [ $this, 'create_setup_intent_ajax' ] );

		add_action( 'woocommerce_update_order', [ $this, 'schedule_order_tracking' ], 10, 2 );

		// Update the current request logged_in cookie after a guest user is created to avoid nonce inconsistencies.
		add_action( 'set_logged_in_cookie', [ $this, 'set_cookie_on_current_request' ] );
	}

	/**
	 * Add a new logo column on the right of "method" in the payment methods table.
	 *
	 * @param array $columns the columns in the "all payment methods" page.
	 * @return array
	 */
	public function add_all_payment_methods_logos_column( $columns ) {
		$logos  = [ 'logos' => '' ]; // Setting an ID for the column, but not a label.
		$offset = array_search( 'name', array_keys( $columns ), true ) + 1;

		return array_merge( array_slice( $columns, 0, $offset ), $logos, array_slice( $columns, $offset ) );
	}

	/**
	 * Add a list of payment method logos to WooCommerce Payment in the logo column.
	 *
	 * @param WC_Payment_Gateway $gateway the current gateway iterated over to be displayed in the "all payment methods" page.
	 */
	public function add_all_payment_methods_icon_logos( $gateway ) {
		if ( 'woocommerce_payments' !== $gateway->id ) {
			echo '<td class="logo"></td>';

			return;
		}

		$icons = [
			'visa',
			'mastercard',
			'amex',
			'apple-pay',
			'google-pay',
		];

		echo '<td class="logo">';
		?>
		<div>
			<?php foreach ( $icons as $icon ) : ?>
				<span class="payment-method__icon payment-method__brand payment-method__brand--<?php echo esc_attr( $icon ); ?>"/></span>
			<?php endforeach; ?>
		</div>
		<?php
		echo '</td>';
	}

	/**
	 * Proceed with current request using new login session (to ensure consistent nonce).
	 *
	 * @param string $cookie New cookie value.
	 */
	public function set_cookie_on_current_request( $cookie ) {
		$_COOKIE[ LOGGED_IN_COOKIE ] = $cookie;
	}

	/**
	 * Check if the payment gateway is connected. This method is also used by
	 * external plugins to check if a connection has been established.
	 */
	public function is_connected() {
		return $this->account->is_stripe_connected( false );
	}

	/**
	 * Returns true if the gateway needs additional configuration, false if it's ready to use.
	 *
	 * @see WC_Payment_Gateway::needs_setup
	 * @return bool
	 */
	public function needs_setup() {
		if ( ! $this->is_connected() ) {
			return true;
		}

		$account_status = $this->account->get_account_status_data();
		return parent::needs_setup() || ! empty( $account_status['error'] ) || ! $account_status['paymentsEnabled'];
	}

	/**
	 * Whether the current page is the WooCommerce Payments settings page.
	 *
	 * @return bool
	 */
	public static function is_current_page_settings() {
		return count( self::$settings_url_params ) === count( array_intersect_assoc( $_GET, self::$settings_url_params ) ); // phpcs:ignore WordPress.Security.NonceVerification.Recommended
	}

	/**
	 * Returns the URL of the configuration screen for this gateway, for use in internal links.
	 *
	 * @return string URL of the configuration screen for this gateway
	 */
	public static function get_settings_url() {
		return admin_url( add_query_arg( self::$settings_url_params, 'admin.php' ) );
	}

	/**
	 * Check the defined constant to determine the current plugin mode.
	 *
	 * @return bool
	 */
	public function is_in_dev_mode() {
		$is_extension_dev_mode        = defined( 'WCPAY_DEV_MODE' ) && WCPAY_DEV_MODE;
		$is_wordpress_dev_environment = function_exists( 'wp_get_environment_type' ) && in_array( wp_get_environment_type(), [ 'development', 'staging' ], true );
		return apply_filters( 'wcpay_dev_mode', $is_extension_dev_mode || $is_wordpress_dev_environment );
	}

	/**
	 * Returns whether test_mode or dev_mode is active for the gateway
	 *
	 * @return boolean Test mode enabled if true, disabled if false
	 */
	public function is_in_test_mode() {
		return $this->is_in_dev_mode() || 'yes' === $this->get_option( 'test_mode' );
	}


	/**
	 * Returns whether a store that is not in test mode needs to set https
	 * in the checkout
	 *
	 * @return boolean True if needs to set up forced ssl in checkout or https
	 */
	public function needs_https_setup() {
		return ! $this->is_in_test_mode() && ! wc_checkout_is_https();
	}

	/**
	 * Checks if the gateway is enabled, and also if it's configured enough to accept payments from customers.
	 *
	 * Use parent method value alongside other business rules to make the decision.
	 *
	 * @return bool Whether the gateway is enabled and ready to accept payments.
	 */
	public function is_available() {
		// Disable the gateway if using live mode without HTTPS set up or the currency is not
		// available in the country of the account.
		if ( $this->needs_https_setup() || ! $this->is_available_for_current_currency() ) {
			return false;
		}

		return parent::is_available() && ! $this->needs_setup();
	}

	/**
	 * Checks if the setting to allow the user to save cards is enabled.
	 *
	 * @return bool Whether the setting to allow saved cards is enabled or not.
	 */
	public function is_saved_cards_enabled() {
		return 'yes' === $this->get_option( 'saved_cards' );
	}

	/**
	 * Check if account is eligible for card present.
	 *
	 * @param false $empty_value - Default return value.
	 * @return bool
	 */
	public function is_card_present_eligible( $empty_value = false ) {
		try {
			return $this->account->is_card_present_eligible();
		} catch ( Exception $e ) {
			Logger::error( 'Failed to get account card present eligible .' . $e );
			return $empty_value;
		}
	}

	/**
	 * Checks if the account country is compatible with the current currency.
	 *
	 * @return bool Whether the currency is supported in the country set in the account.
	 */
	public function is_available_for_current_currency() {
		$supported_currencies = $this->account->get_account_customer_supported_currencies();
		$current_currency     = strtolower( get_woocommerce_currency() );

		if ( count( $supported_currencies ) === 0 ) {
			// If we don't have info related to the supported currencies
			// of the country, we won't disable the gateway.
			return true;
		}

		return in_array( $current_currency, $supported_currencies, true );
	}

	/**
	 * Add notice explaining test mode when it's enabled.
	 */
	public function display_test_mode_notice() {
		if ( $this->is_in_test_mode() ) {
			?>
			<div id="wcpay-test-mode-notice" class="notice notice-warning">
				<p>
					<b><?php esc_html_e( 'Test mode active: ', 'woocommerce-payments' ); ?></b>
					<?php esc_html_e( "All transactions are simulated. Customers can't make real purchases through WooCommerce Payments.", 'woocommerce-payments' ); ?>
				</p>
			</div>
			<?php
		}
	}

	/**
	 * Add notice explaining that the selected currency is not available.
	 */
	public function display_not_supported_currency_notice() {
		if ( ! current_user_can( 'manage_woocommerce' ) ) {
			return;
		}

		if ( ! $this->is_available_for_current_currency() ) {
			?>
			<div id="wcpay-unsupported-currency-notice" class="notice notice-warning">
				<p>
					<b>
						<?php esc_html_e( 'Unsupported currency:', 'woocommerce-payments' ); ?>
						<?php esc_html( ' ' . get_woocommerce_currency() ); ?>
					</b>
					<?php esc_html_e( 'The selected currency is not available for the country set in your WooCommerce Payments account.', 'woocommerce-payments' ); ?>
				</p>
			</div>
			<?php
		}
	}

	/**
	 * Admin Panel Options.
	 */
	public function admin_options() {
		// Add notices to the WooCommerce Payments settings page.
		do_action( 'woocommerce_woocommerce_payments_admin_notices' );

		$this->output_payments_settings_screen();
	}

	/**
	 * Generates markup for the settings screen.
	 */
	public function output_payments_settings_screen() {
		// hiding the save button because the react container has its own.
		global $hide_save_button;
		$hide_save_button = true;

		if ( ! empty( $_GET['method'] ) ) : // phpcs:ignore WordPress.Security.NonceVerification.Recommended
			?>
			<div
				id="wcpay-express-checkout-settings-container"
				data-method-id="<?php echo esc_attr( sanitize_text_field( wp_unslash( $_GET['method'] ) ) ); // phpcs:ignore WordPress.Security.NonceVerification.Recommended ?>"
			></div>
		<?php else : ?>
			<div id="wcpay-account-settings-container"></div>
			<?php
		endif;
	}

	/**
	 * Generates the configuration values, needed for payment fields.
	 *
	 * Isolated as a separate method in order to be available both
	 * during the classic checkout, as well as the checkout block.
	 *
	 * @return array
	 */
	public function get_payment_fields_js_config() {
		return [
<<<<<<< HEAD
			'publishableKey'                 => $this->account->get_publishable_key( $this->is_in_test_mode() ),
			'accountId'                      => $this->account->get_stripe_account_id(),
			'ajaxUrl'                        => admin_url( 'admin-ajax.php' ),
			'wcAjaxUrl'                      => WC_AJAX::get_endpoint( '%%endpoint%%' ),
			'createSetupIntentNonce'         => wp_create_nonce( 'wcpay_create_setup_intent_nonce' ),
			'createPaymentIntentNonce'       => wp_create_nonce( 'wcpay_create_payment_intent_nonce' ),
			'updatePaymentIntentNonce'       => wp_create_nonce( 'wcpay_update_payment_intent_nonce' ),
			'genericErrorMessage'            => __( 'There was a problem processing the payment. Please check your email inbox and refresh the page to try again.', 'woocommerce-payments' ),
			'fraudServices'                  => $this->account->get_fraud_services_config(),
			'features'                       => $this->supports,
			'forceNetworkSavedCards'         => WC_Payments::is_network_saved_cards_enabled(),
			'locale'                         => WC_Payments_Utils::convert_to_stripe_locale( get_locale() ),
			'isUPEEnabled'                   => WC_Payments_Features::is_upe_enabled(),
			'isSavedCardsEnabled'            => $this->is_saved_cards_enabled(),
			'isPlatformCheckoutEnabled'      => WC_Payments_Features::is_platform_checkout_enabled() && 'yes' === $this->get_option( 'platform_checkout', 'no' ),
			'platformCheckoutHost'           => defined( 'PLATFORM_CHECKOUT_FRONTEND_HOST' ) ? PLATFORM_CHECKOUT_FRONTEND_HOST : 'http://localhost:8090',
			'accountIdForIntentConfirmation' => apply_filters( 'wc_payments_account_id_for_intent_confirmation', '' ),
=======
			'publishableKey'            => $this->account->get_publishable_key( $this->is_in_test_mode() ),
			'accountId'                 => $this->account->get_stripe_account_id(),
			'ajaxUrl'                   => admin_url( 'admin-ajax.php' ),
			'wcAjaxUrl'                 => WC_AJAX::get_endpoint( '%%endpoint%%' ),
			'createSetupIntentNonce'    => wp_create_nonce( 'wcpay_create_setup_intent_nonce' ),
			'createPaymentIntentNonce'  => wp_create_nonce( 'wcpay_create_payment_intent_nonce' ),
			'updatePaymentIntentNonce'  => wp_create_nonce( 'wcpay_update_payment_intent_nonce' ),
			'genericErrorMessage'       => __( 'There was a problem processing the payment. Please check your email inbox and refresh the page to try again.', 'woocommerce-payments' ),
			'fraudServices'             => $this->account->get_fraud_services_config(),
			'features'                  => $this->supports,
			'forceNetworkSavedCards'    => WC_Payments::is_network_saved_cards_enabled(),
			'locale'                    => WC_Payments_Utils::convert_to_stripe_locale( get_locale() ),
			'isUPEEnabled'              => WC_Payments_Features::is_upe_enabled(),
			'isSavedCardsEnabled'       => $this->is_saved_cards_enabled(),
			'isPlatformCheckoutEnabled' => WC_Payments_Features::is_platform_checkout_enabled() && 'yes' === $this->get_option( 'platform_checkout', 'no' ),
			'platformCheckoutHost'      => defined( 'PLATFORM_CHECKOUT_FRONTEND_HOST' ) ? PLATFORM_CHECKOUT_FRONTEND_HOST : 'http://localhost:8090',
			'platformTrackerNonce'      => wp_create_nonce( 'platform_tracks_nonce' ),
>>>>>>> 2d59c53d
		];
	}

	/**
	 * Registers all scripts, necessary for the gateway.
	 */
	public function register_scripts() {
		// Register Stripe's JavaScript using the same ID as the Stripe Gateway plugin. This prevents this JS being
		// loaded twice in the event a site has both plugins enabled. We still run the risk of different plugins
		// loading different versions however. If Stripe release a v4 of their JavaScript, we could consider
		// changing the ID to stripe_v4. This would allow older plugins to keep using v3 while we used any new
		// feature in v4. Stripe have allowed loading of 2 different versions of stripe.js in the past (
		// https://stripe.com/docs/stripe-js/elements/migrating).
		wp_register_script(
			'stripe',
			'https://js.stripe.com/v3/',
			[],
			'3.0',
			true
		);

		$script_dependencies = [ 'stripe', 'wc-checkout' ];

		if ( $this->supports( 'tokenization' ) ) {
			$script_dependencies[] = 'woocommerce-tokenization-form';
		}

		wp_register_script(
			'WCPAY_CHECKOUT',
			plugins_url( 'dist/checkout.js', WCPAY_PLUGIN_FILE ),
			$script_dependencies,
			WC_Payments::get_file_version( 'dist/checkout.js' ),
			true
		);

		wp_set_script_translations( 'WCPAY_CHECKOUT', 'woocommerce-payments' );
	}

	/**
	 * Displays the save to account checkbox.
	 *
	 * @param bool $force_checked True if the checkbox must be forced to "checked" state (and invisible).
	 */
	public function save_payment_method_checkbox( $force_checked = false ) {
		$id = 'wc-' . $this->id . '-new-payment-method';
		?>
		<div <?php echo $force_checked ? 'style="display:none;"' : ''; /* phpcs:ignore WordPress.Security.EscapeOutput.OutputNotEscaped */ ?>>
			<p class="form-row woocommerce-SavedPaymentMethods-saveNew">
				<input id="<?php echo esc_attr( $id ); ?>" name="<?php echo esc_attr( $id ); ?>" type="checkbox" value="true" style="width:auto;" <?php echo $force_checked ? 'checked' : ''; /* phpcs:ignore WordPress.Security.EscapeOutput.OutputNotEscaped */ ?> />
				<label for="<?php echo esc_attr( $id ); ?>" style="display:inline;">
					<?php echo esc_html( apply_filters( 'wc_payments_save_to_account_text', __( 'Save payment information to my account for future purchases.', 'woocommerce-payments' ) ) ); ?>
				</label>
			</p>
		</div>
		<?php
	}

	/**
	 * Prepares customer data to be used on 'Pay for Order' or 'Add Payment Method' pages.
	 * Customer data is retrieved from order when on Pay for Order.
	 * Customer data is retrieved from customer when on 'Add Payment Method'.
	 *
	 * @return array|null An array with customer data or nothing.
	 */
	public function get_prepared_customer_data() {
		if ( ! isset( $_GET['pay_for_order'] ) && ! is_add_payment_method_page() ) { // phpcs:ignore WordPress.Security.NonceVerification.Recommended
			return null;
		}

		global $wp;
		$user_email = '';
		$firstname  = '';
		$lastname   = '';

		if ( isset( $_GET['pay_for_order'] ) && 'true' === $_GET['pay_for_order'] ) { // phpcs:ignore WordPress.Security.NonceVerification.Recommended
			$order_id = absint( $wp->query_vars['order-pay'] );
			$order    = wc_get_order( $order_id );

			if ( is_a( $order, 'WC_Order' ) ) {
				$firstname  = $order->get_billing_first_name();
				$lastname   = $order->get_billing_last_name();
				$name       = $firstname . ' ' . $lastname;
				$user_email = $order->get_billing_email();
			}
		}

		if ( is_add_payment_method_page() ) {
			$user = wp_get_current_user();

			if ( $user->ID ) {
				$firstname  = $user->user_firstname;
				$lastname   = $user->user_lastname;
				$user_email = get_user_meta( $user->ID, 'billing_email', true );
				$user_email = $user_email ? $user_email : $user->user_email;
			}
		}
		$prepared_customer_data = [
			'name'  => $firstname . ' ' . $lastname,
			'email' => $user_email,
		];

		return $prepared_customer_data;
	}
	/**
	 * Renders the credit card input fields needed to get the user's payment information on the checkout page.
	 *
	 * We also add the JavaScript which drives the UI.
	 */
	public function payment_fields() {
		try {
			$display_tokenization = $this->supports( 'tokenization' ) && ( is_checkout() || is_add_payment_method_page() );

			add_action( 'wp_footer', [ $this, 'enqueue_payment_scripts' ] );

			$prepared_customer_data = $this->get_prepared_customer_data();
			if ( ! empty( $prepared_customer_data ) ) {
				wp_localize_script( 'WCPAY_CHECKOUT', 'wcpayCustomerData', $prepared_customer_data );
			}

			wp_enqueue_style(
				'WCPAY_CHECKOUT',
				plugins_url( 'dist/checkout.css', WCPAY_PLUGIN_FILE ),
				[],
				WC_Payments::get_file_version( 'dist/checkout.css' )
			);

			// Output the form HTML.
			?>
			<?php if ( ! empty( $this->get_description() ) ) : ?>
				<p><?php echo wp_kses_post( $this->get_description() ); ?></p>
			<?php endif; ?>

			<?php if ( $this->is_in_test_mode() ) : ?>
				<p class="testmode-info">
				<?php
					echo WC_Payments_Utils::esc_interpolated_html(
						/* translators: link to Stripe testing page */
						__( '<strong>Test mode:</strong> use the test VISA card 4242424242424242 with any expiry date and CVC, or any test card numbers listed <a>here</a>.', 'woocommerce-payments' ),
						[
							'strong' => '<strong>',
							'a'      => '<a href="https://woocommerce.com/document/payments/testing/#test-cards" target="_blank">',
						]
					);
				?>
				</p>
			<?php endif; ?>

			<?php

			if ( $display_tokenization ) {
				$this->tokenization_script();
				echo $this->saved_payment_methods(); // phpcs:ignore WordPress.Security.EscapeOutput.OutputNotEscaped
			}
			?>

			<fieldset id="wc-<?php echo esc_attr( $this->id ); ?>-cc-form" class="wc-credit-card-form wc-payment-form">
				<div id="wcpay-card-element"></div>
				<div id="wcpay-errors" role="alert"></div>
				<input id="wcpay-payment-method" type="hidden" name="wcpay-payment-method" />

			<?php
			if ( $this->is_saved_cards_enabled() ) {
				$force_save_payment = ( $display_tokenization && ! apply_filters( 'wc_payments_display_save_payment_method_checkbox', $display_tokenization ) ) || is_add_payment_method_page();
				$this->save_payment_method_checkbox( $force_save_payment );
			}
			?>

			</fieldset>
			<?php

			do_action( 'wcpay_payment_fields_wcpay', $this->id );

		} catch ( Exception $e ) {
			// Output the error message.
			?>
			<div>
				<?php
				echo esc_html__( 'An error was encountered when preparing the payment form. Please try again later.', 'woocommerce-payments' );
				?>
			</div>
			<?php
		}
	}

	/**
	 * Enqueues and localizes WCPay's checkout scripts.
	 */
	public function enqueue_payment_scripts() {
		wp_localize_script( 'WCPAY_CHECKOUT', 'wcpay_config', $this->get_payment_fields_js_config() );
		wp_enqueue_script( 'WCPAY_CHECKOUT' );
	}

	/**
	 * Process the payment for a given order.
	 *
	 * @param int $order_id Order ID to process the payment for.
	 *
	 * @return array|null An array with result of payment and redirect URL, or nothing.
	 * @throws Process_Payment_Exception Error processing the payment.
	 * @throws Exception Error processing the payment.
	 */
	public function process_payment( $order_id ) {
		$order = wc_get_order( $order_id );

		try {
			if ( $this->failed_transaction_rate_limiter->is_limited() ) {
				throw new Process_Payment_Exception(
					__( 'Your payment was not processed.', 'woocommerce-payments' ),
					'rate_limiter_enabled'
				);
			}

			UPE_Payment_Gateway::remove_upe_payment_intent_from_session();

			$payment_information = $this->prepare_payment_information( $order );
			return $this->process_payment_for_order( WC()->cart, $payment_information );
		} catch ( Exception $e ) {
			/**
			 * TODO: Determine how to do this update with Order_Service.
			 * It seems that the status only needs to change in certain instances, and within those instances the intent
			 * information is not added to the order, as shown by tests.
			 */
			if ( empty( $payment_information ) || ! $payment_information->is_changing_payment_method_for_subscription() ) {
				$order->update_status( 'failed' );
			}

			if ( $e instanceof API_Exception && $this->should_bump_rate_limiter( $e->get_error_code() ) ) {
				$this->failed_transaction_rate_limiter->bump();
			}

			if ( ! empty( $payment_information ) ) {
				/* translators: %1: the failed payment amount, %2: error message  */
				$error_message = __(
					'A payment of %1$s <strong>failed</strong> to complete with the following message: <code>%2$s</code>.',
					'woocommerce-payments'
				);

				$error_details = esc_html( rtrim( $e->getMessage(), '.' ) );

				if ( $e instanceof API_Exception && 'card_error' === $e->get_error_type() && 'incorrect_zip' === $e->get_error_code() ) {
					/* translators: %1: the failed payment amount, %2: error message  */
					$error_message = __(
						'A payment of %1$s <strong>failed</strong>. %2$s',
						'woocommerce-payments'
					);

					$error_details = __(
						'We couldn’t verify the postal code in the billing address. If the issue persists, suggest the customer to reach out to the card issuing bank.',
						'woocommerce-payments'
					);
				}

				$note = sprintf(
					WC_Payments_Utils::esc_interpolated_html(
						$error_message,
						[
							'strong' => '<strong>',
							'code'   => '<code>',
						]
					),
					WC_Payments_Explicit_Price_Formatter::get_explicit_price( wc_price( $order->get_total(), [ 'currency' => $order->get_currency() ] ), $order ),
					$error_details
				);

				$order->add_order_note( $note );
			}

			if ( $e instanceof Process_Payment_Exception && 'rate_limiter_enabled' === $e->get_error_code() ) {
				$note = sprintf(
					WC_Payments_Utils::esc_interpolated_html(
						/* translators: %1: the failed payment amount */
						__(
							'A payment of %1$s <strong>failed</strong> to complete because of too many failed transactions. A rate limiter was enabled for the user to prevent more attempts temporarily.',
							'woocommerce-payments'
						),
						[
							'strong' => '<strong>',
						]
					),
					WC_Payments_Explicit_Price_Formatter::get_explicit_price( wc_price( $order->get_total(), [ 'currency' => $order->get_currency() ] ), $order )
				);
				$order->add_order_note( $note );
			}

			UPE_Payment_Gateway::remove_upe_payment_intent_from_session();

			// Re-throw the exception after setting everything up.
			// This makes the error notice show up both in the regular and block checkout.
			throw new Exception( WC_Payments_Utils::get_filtered_error_message( $e ) );
		}
	}

	/**
	 * Prepares the payment information object.
	 *
	 * @param WC_Order $order The order whose payment will be processed.
	 * @return Payment_Information An object, which describes the payment.
	 */
	protected function prepare_payment_information( $order ) {
		// phpcs:ignore WordPress.Security.NonceVerification.Missing
		$payment_information = Payment_Information::from_payment_request( $_POST, $order, Payment_Type::SINGLE(), Payment_Initiated_By::CUSTOMER(), $this->get_capture_type() );
		$payment_information = $this->maybe_prepare_subscription_payment_information( $payment_information, $order->get_id() );

		if ( ! empty( $_POST[ 'wc-' . static::GATEWAY_ID . '-new-payment-method' ] ) ) { // phpcs:ignore WordPress.Security.NonceVerification.Missing
			// During normal orders the payment method is saved when the customer enters a new one and chooses to save it.
			$payment_information->must_save_payment_method();
		}

		return $payment_information;
	}

	/**
	 * Manages customer details held on WCPay server for WordPress user associated with an order.
	 *
	 * @param WC_Order $order WC Order object.
	 *
	 * @return array First element is the new or updated WordPress user, the second element is the WCPay customer ID.
	 */
	protected function manage_customer_details_for_order( $order ) {
		$user = $order->get_user();
		if ( false === $user ) {
			$user = wp_get_current_user();
		}

		// Determine the customer making the payment, create one if we don't have one already.
		$customer_id   = $this->customer_service->get_customer_id_by_user_id( $user->ID );
		$customer_data = WC_Payments_Customer_Service::map_customer_data( $order, new WC_Customer( $user->ID ) );

		if ( null === $customer_id ) {
			// Create a new customer.
			$customer_id = $this->customer_service->create_customer_for_user( $user, $customer_data );
		} else {
			// Update the existing customer with the current details. In the event the old customer can't be
			// found a new one is created, so we update the customer ID here as well.
			$customer_id = $this->customer_service->update_customer_for_user( $customer_id, $user, $customer_data );
		}

		return [ $user, $customer_id ];
	}

	/**
	 * Process the payment for a given order.
	 *
	 * @param WC_Cart|null              $cart Cart.
	 * @param WCPay\Payment_Information $payment_information Payment info.
	 * @param array                     $additional_api_parameters Any additional fields required for payment method to pass to API.
	 *
	 * @return array|null                   An array with result of payment and redirect URL, or nothing.
	 * @throws API_Exception                Error processing the payment.
	 * @throws Add_Payment_Method_Exception When $0 order processing failed.
	 */
	public function process_payment_for_order( $cart, $payment_information, $additional_api_parameters = [] ) {
		$order                                       = $payment_information->get_order();
		$save_payment_method                         = $payment_information->should_save_payment_method();
		$is_changing_payment_method_for_subscription = $payment_information->is_changing_payment_method_for_subscription();

		$order_id = $order->get_id();
		$amount   = $order->get_total();
		$metadata = $this->get_metadata_from_order( $order, $payment_information->get_payment_type() );

		list( $user, $customer_id ) = $this->manage_customer_details_for_order( $order );

		// Update saved payment method information with checkout values, as some saved methods might not have billing details.
		if ( $payment_information->is_using_saved_payment_method() ) {
			try {
				$this->customer_service->update_payment_method_with_billing_details_from_order( $payment_information->get_payment_method(), $order );
			} catch ( Exception $e ) {
				// If updating the payment method fails, log the error message but catch the error to avoid crashing the checkout flow.
				Logger::log( 'Error when updating saved payment method: ' . $e->getMessage() );
			}
		}

		$intent_failed  = false;
		$payment_needed = $amount > 0;

		// Make sure that we attach the payment method and the customer ID to the order meta data.
		$payment_method = $payment_information->get_payment_method();
		$order->update_meta_data( '_payment_method_id', $payment_method );
		$order->update_meta_data( '_stripe_customer_id', $customer_id );

		// In case amount is 0 and we're not saving the payment method, we won't be using intents and can confirm the order payment.
		if ( ! $payment_needed && ! $save_payment_method ) {
			$order->payment_complete();

			if ( $payment_information->is_using_saved_payment_method() ) {
				// We need to make sure the saved payment method is saved to the order so we can
				// charge the payment method for a future payment.
				$this->add_token_to_order( $order, $payment_information->get_payment_token() );
			}

			if ( $is_changing_payment_method_for_subscription && $payment_information->is_using_saved_payment_method() ) {
				$payment_token = $payment_information->get_payment_token();
				$note          = sprintf(
					WC_Payments_Utils::esc_interpolated_html(
						/* translators: %1: the last 4 digit of the credit card */
						__( 'Payment method is changed to: <strong>Credit card ending in %1$s</strong>.', 'woocommerce-payments' ),
						[
							'strong' => '<strong>',
						]
					),
					$payment_token instanceof WC_Payment_Token_CC ? $payment_token->get_last4() : '----'
				);
				$order->add_order_note( $note );

				do_action( 'woocommerce_payments_changed_subscription_payment_method', $order, $payment_token );
			}

			$order->set_payment_method_title( __( 'Credit / Debit Card', 'woocommerce-payments' ) );
			$order->save();

			return [
				'result'   => 'success',
				'redirect' => $this->get_return_url( $order ),
			];
		}

		if ( $payment_needed ) {
			$converted_amount = WC_Payments_Utils::prepare_amount( $amount, $order->get_currency() );
			$currency         = strtolower( $order->get_currency() );

			// Try catching the error without reaching the API.
			$minimum_amount = WC_Payments_Utils::get_cached_minimum_amount( $currency );
			if ( $minimum_amount > $converted_amount ) {
				$e = new Amount_Too_Small_Exception( 'Amount too small', $minimum_amount, $currency, 400 );
				throw new Exception( WC_Payments_Utils::get_filtered_error_message( $e ) );
			}

			$payment_methods = WC_Payments::get_gateway()->get_payment_method_ids_enabled_at_checkout( null, true );

			// phpcs:ignore
			if ( ! empty( $_POST['platform-checkout-intent'] ) ) {
				// If the intent is included in the request use that intent.
				// phpcs:ignore
				$intent_id = wp_unslash( $_POST['platform-checkout-intent'] );
				$intent    = $this->payments_api_client->get_intent( $intent_id );
			} else {
				// Create intention, try to confirm it & capture the charge (if 3DS is not required).
				$intent = $this->payments_api_client->create_and_confirm_intention(
					$converted_amount,
					$currency,
					$payment_information->get_payment_method(),
					$customer_id,
					$payment_information->is_using_manual_capture(),
					$save_payment_method,
					$metadata,
					$this->get_level3_data_from_order( $order ),
					$payment_information->is_merchant_initiated(),
					$additional_api_parameters,
					$payment_methods
				);
			}

			$intent_id     = $intent->get_id();
			$status        = $intent->get_status();
			$charge_id     = $intent->get_charge_id();
			$client_secret = $intent->get_client_secret();
			$currency      = $intent->get_currency();
			$next_action   = $intent->get_next_action();

			if ( 'requires_action' === $status && $payment_information->is_merchant_initiated() ) {
				// Allow 3rd-party to trigger some action if needed.
				do_action( 'woocommerce_woocommerce_payments_payment_requires_action', $order, $intent_id, $payment_method, $customer_id, $charge_id, $currency );
				$this->order_service->mark_payment_failed( $order, $intent_id, $status, $charge_id );
			}
		} else {
			// For $0 orders, we need to save the payment method using a setup intent.
			$intent = $this->payments_api_client->create_and_confirm_setup_intent(
				$payment_information->get_payment_method(),
				$customer_id
			);

			$intent_id     = $intent['id'];
			$status        = $intent['status'];
			$charge_id     = '';
			$client_secret = $intent['client_secret'];
			$currency      = $order->get_currency();
			$next_action   = $intent['next_action'];
		}

		if ( ! empty( $intent ) ) {
			if ( ! in_array( $status, self::SUCCESSFUL_INTENT_STATUS, true ) ) {
				$intent_failed = true;
			}

			if ( $save_payment_method && ! $intent_failed ) {
				try {
					$token = $this->token_service->add_payment_method_to_user( $payment_information->get_payment_method(), $user );
					$payment_information->set_token( $token );
				} catch ( Exception $e ) {
					// If saving the token fails, log the error message but catch the error to avoid crashing the checkout flow.
					Logger::log( 'Error when saving payment method: ' . $e->getMessage() );
				}
			}

			if ( $payment_information->is_using_saved_payment_method() ) {
				$token = $payment_information->get_payment_token();
				$this->add_token_to_order( $order, $token );
			}

			if ( 'requires_action' === $status ) {
				if ( isset( $next_action['type'] ) && 'redirect_to_url' === $next_action['type'] && ! empty( $next_action['redirect_to_url']['url'] ) ) {
					$response = [
						'result'   => 'success',
						'redirect' => $next_action['redirect_to_url']['url'],
					];
				} else {
					$response = [
						'result'         => 'success',
						// Include a new nonce for update_order_status to ensure the update order
						// status call works when a guest user creates an account during checkout.
						'redirect'       => sprintf(
							'#wcpay-confirm-%s:%s:%s:%s',
							$payment_needed ? 'pi' : 'si',
							$order_id,
							$client_secret,
							wp_create_nonce( 'wcpay_update_order_status_nonce' )
						),
						// Include the payment method ID so the Blocks integration can save cards.
						'payment_method' => $payment_information->get_payment_method(),
					];
				}
			}
		}

		$this->attach_intent_info_to_order( $order, $intent_id, $status, $payment_method, $customer_id, $charge_id, $currency );
		$this->attach_exchange_info_to_order( $order, $charge_id );
		$this->update_order_status_from_intent( $order, $intent_id, $status, $charge_id );

		if ( isset( $response ) ) {
			return $response;
		}

		wc_reduce_stock_levels( $order_id );
		if ( isset( $cart ) ) {
			$cart->empty_cart();
		}

		if ( $payment_needed ) {
			$payment_method_details = $intent->get_payment_method_details();
			$payment_method_type    = $payment_method_details ? $payment_method_details['type'] : null;
		} else {
			$payment_method_details = false;
			$payment_method_options = isset( $intent['payment_method_options'] ) ? array_keys( $intent['payment_method_options'] ) : null;
			$payment_method_type    = $payment_method_options ? $payment_method_options[0] : null;
		}

		if ( empty( $_POST['payment_request_type'] ) ) { // phpcs:ignore WordPress.Security.NonceVerification
			$this->set_payment_method_title_for_order( $order, $payment_method_type, $payment_method_details );
		}

		return [
			'result'   => 'success',
			'redirect' => $this->get_return_url( $order ),
		];
	}

	/**
	 * By default this function does not do anything. But it can be overriden by child classes.
	 * It is used to set a formatted readable payment method title for order,
	 * using payment method details from accompanying charge.
	 *
	 * @param WC_Order   $order WC Order being processed.
	 * @param string     $payment_method_type Stripe payment method key.
	 * @param array|bool $payment_method_details Array of payment method details from charge or false.
	 */
	public function set_payment_method_title_for_order( $order, $payment_method_type, $payment_method_details ) {
	}

	/**
	 * Prepares Stripe metadata for a given order.
	 *
	 * @param WC_Order     $order        Order being processed.
	 * @param Payment_Type $payment_type Enum stating whether payment is single or recurring.
	 *
	 * @return array Array of keyed metadata values.
	 */
	protected function get_metadata_from_order( $order, $payment_type ) {
		$name     = sanitize_text_field( $order->get_billing_first_name() ) . ' ' . sanitize_text_field( $order->get_billing_last_name() );
		$email    = sanitize_email( $order->get_billing_email() );
		$metadata = [
			'customer_name'  => $name,
			'customer_email' => $email,
			'site_url'       => esc_url( get_site_url() ),
			'order_id'       => $order->get_id(),
			'order_key'      => $order->get_order_key(),
			'payment_type'   => $payment_type,
		];

		// If the order belongs to a WCPay Subscription, set the payment context to 'wcpay_subscription' (this helps with associating which fees belong to orders).
		if ( 'recurring' === (string) $payment_type && ! $this->is_subscriptions_plugin_active() ) {
			$subscriptions = wcs_get_subscriptions_for_order( $order, [ 'order_type' => 'any' ] );

			foreach ( $subscriptions as $subscription ) {
				if ( WC_Payments_Subscription_Service::is_wcpay_subscription( $subscription ) ) {
					$metadata['payment_context'] = 'wcpay_subscription';
					break;
				}
			}
		}

		return $metadata;
	}

	/**
	 * Given the charge data, checks if there was an exchange and adds it to the given order as metadata
	 *
	 * @param WC_Order $order The order to update.
	 * @param string   $charge_id ID of the charge to attach data from.
	 */
	public function attach_exchange_info_to_order( $order, $charge_id ) {
		if ( empty( $charge_id ) ) {
			return;
		}

		$currency_store   = strtolower( get_option( 'woocommerce_currency' ) );
		$currency_order   = strtolower( $order->get_currency() );
		$currency_account = strtolower( $this->account->get_account_default_currency() );

		// If the default currency for the store is different from the currency for the merchant's Stripe account,
		// the conversion rate provided by Stripe won't make sense, so we should not attach it to the order meta data
		// and instead we'll rely on the _wcpay_multi_currency_order_exchange_rate meta key for analytics.
		if ( $currency_store !== $currency_account ) {
			return;
		}

		if ( $currency_order !== $currency_account ) {
			// We check that the currency used in the order is different than the one set in the WC Payments account
			// to avoid requesting the charge if not needed.
			$charge        = $this->payments_api_client->get_charge( $charge_id );
			$exchange_rate = $charge['balance_transaction']['exchange_rate'] ?? null;
			if ( isset( $exchange_rate ) ) {
				$exchange_rate = WC_Payments_Utils::interpret_string_exchange_rate( $exchange_rate, $currency_order, $currency_account );
				$order->update_meta_data( '_wcpay_multi_currency_stripe_exchange_rate', $exchange_rate );
				$order->save_meta_data();
			}
		}
	}

	/**
	 * Given the payment intent data, adds it to the given order as metadata and parses any notes that need to be added
	 *
	 * @param WC_Order $order The order to update.
	 * @param string   $intent_id The intent ID.
	 * @param string   $intent_status Intent status.
	 * @param string   $payment_method Payment method ID.
	 * @param string   $customer_id Customer ID.
	 * @param string   $charge_id Charge ID.
	 * @param string   $currency Currency code.
	 */
	public function attach_intent_info_to_order( $order, $intent_id, $intent_status, $payment_method, $customer_id, $charge_id, $currency ) {
		// first, let's save all the metadata that needed for refunds, required for status change etc.
		$order->set_transaction_id( $intent_id );
		$order->update_meta_data( '_intent_id', $intent_id );
		$order->update_meta_data( '_charge_id', $charge_id );
		$order->update_meta_data( '_intention_status', $intent_status );
		$order->update_meta_data( '_payment_method_id', $payment_method );
		$order->update_meta_data( '_stripe_customer_id', $customer_id );
		WC_Payments_Utils::set_order_intent_currency( $order, $currency );
		$order->save();
	}

	/**
	 * Parse the payment intent data and add any necessary notes to the order and update the order status accordingly.
	 *
	 * @param WC_Order $order The order to update.
	 * @param string   $intent_id The intent ID.
	 * @param string   $intent_status Intent status.
	 * @param string   $charge_id Charge ID.
	 */
	public function update_order_status_from_intent( $order, $intent_id, $intent_status, $charge_id ) {
		switch ( $intent_status ) {
			case 'succeeded':
				$this->order_service->mark_payment_completed( $order, $intent_id, $intent_status, $charge_id );
				break;
			case 'processing':
			case 'requires_capture':
				$this->order_service->mark_payment_authorized( $order, $intent_id, $intent_status, $charge_id );
				break;
			case 'requires_action':
			case 'requires_payment_method':
				$this->order_service->mark_payment_started( $order, $intent_id, $intent_status, $charge_id );
				break;
			default:
				Logger::error( 'Uncaught payment intent status of ' . $intent_status . ' passed for order id: ' . $order->get_id() );
				break;
		}
	}

	/**
	 * Saves the payment token to the order.
	 *
	 * @param WC_Order         $order The order.
	 * @param WC_Payment_Token $token The token to save.
	 */
	public function add_token_to_order( $order, $token ) {
		$payment_token = $this->get_payment_token( $order );

		// This could lead to tokens being saved twice in an order's payment tokens, but it is needed so that shoppers
		// may re-use a previous card for the same subscription, as we consider the last token to be the active one.
		// We can't remove the previous entry for the token because WC_Order does not support removal of tokens [1] and
		// we can't delete the token as it might be used somewhere else.
		// [1] https://github.com/woocommerce/woocommerce/issues/11857.
		if ( is_null( $payment_token ) || $token->get_id() !== $payment_token->get_id() ) {
			$order->add_payment_token( $token );
		}

		$this->maybe_add_token_to_subscription_order( $order, $token );
	}

	/**
	 * Retrieve payment token from a subscription or order.
	 *
	 * @param WC_Order $order Order or subscription object.
	 *
	 * @return null|WC_Payment_Token Last token associated with order or subscription.
	 */
	protected function get_payment_token( $order ) {
		$order_tokens = $order->get_payment_tokens();
		$token_id     = end( $order_tokens );
		return ! $token_id ? null : WC_Payment_Tokens::get( $token_id );
	}

	/**
	 * Can the order be refunded?
	 *
	 * @param  WC_Order $order Order object.
	 * @return bool
	 */
	public function can_refund_order( $order ) {
		return $order && $order->get_meta( '_charge_id', true );
	}

	/**
	 * Refund a charge.
	 *
	 * @param  int    $order_id - the Order ID to process the refund for.
	 * @param  float  $amount   - the amount to refund.
	 * @param  string $reason   - the reason for refunding.
	 *
	 * @return bool|WP_Error - Whether the refund went through. Returns a WP_Error if an Exception occurs during execution.
	 */
	public function process_refund( $order_id, $amount = null, $reason = '' ) {
		$order    = wc_get_order( $order_id );
		$currency = WC_Payments_Utils::get_order_intent_currency( $order );

		if ( ! $order ) {
			return false;
		}

		// If this order is not captured yet, don't try and refund it. Instead, return an appropriate error message.
		if ( 'requires_capture' === $order->get_meta( '_intention_status', true ) ) {
			return new WP_Error(
				'uncaptured-payment',
				/* translators: an error message which will appear if a user tries to refund an order which is has been authorized but not yet charged. */
				__( "This payment is not captured yet. To cancel this order, please go to 'Order Actions' > 'Cancel authorization'. To proceed with a refund, please go to 'Order Actions' > 'Capture charge' to charge the payment card, and then trigger a refund via the 'Refund' button.", 'woocommerce-payments' )
			);
		}

		// If the entered amount is not valid stop without making a request.
		if ( $amount <= 0 || $amount > $order->get_total() ) {
			return new WP_Error(
				'invalid-amount',
				__( 'The refund amount is not valid.', 'woocommerce-payments' )
			);
		}

		$charge_id = $order->get_meta( '_charge_id', true );

		try {
			if ( is_null( $amount ) ) {
				// If amount is null, the default is the entire charge.
				$refund = $this->payments_api_client->refund_charge( $charge_id );
			} else {
				$refund = $this->payments_api_client->refund_charge( $charge_id, WC_Payments_Utils::prepare_amount( $amount, $order->get_currency() ) );
			}
			$currency = strtoupper( $refund['currency'] );
			Tracker::track_admin( 'wcpay_edit_order_refund_success' );
		} catch ( Exception $e ) {

			$note = sprintf(
				/* translators: %1: the successfully charged amount, %2: error message */
				__( 'A refund of %1$s failed to complete: %2$s', 'woocommerce-payments' ),
				WC_Payments_Explicit_Price_Formatter::get_explicit_price( wc_price( $amount, [ 'currency' => $currency ] ), $order ),
				$e->getMessage()
			);

			Logger::log( $note );
			$order->add_order_note( $note );
			$order->update_meta_data( '_wcpay_refund_status', 'failed' );
			$order->save();

			Tracker::track_admin( 'wcpay_edit_order_refund_failure', [ 'reason' => $note ] );
			return new WP_Error( 'wcpay_edit_order_refund_failure', $e->getMessage() );
		}

		if ( empty( $reason ) ) {
			$note = sprintf(
				/* translators: %1: the successfully charged amount */
				__( 'A refund of %1$s was successfully processed using WooCommerce Payments.', 'woocommerce-payments' ),
				WC_Payments_Explicit_Price_Formatter::get_explicit_price( wc_price( $amount, [ 'currency' => $currency ] ), $order )
			);
		} else {
			$note = sprintf(
				/* translators: %1: the successfully charged amount, %2: reason */
				__( 'A refund of %1$s was successfully processed using WooCommerce Payments. Reason: %2$s', 'woocommerce-payments' ),
				WC_Payments_Explicit_Price_Formatter::get_explicit_price( wc_price( $amount, [ 'currency' => $currency ] ), $order ),
				$reason
			);
		}

		$order->add_order_note( $note );
		$order->update_meta_data( '_wcpay_refund_status', 'successful' );
		$order->save();

		return true;
	}

	/**
	 * Checks whether a refund through the gateway has already failed.
	 *
	 * @param WC_Order $order The order to check.
	 * @return boolean
	 */
	public function has_refund_failed( $order ) {
		return 'failed' === $order->get_meta( '_wcpay_refund_status', true );
	}

	/**
	 * Overrides the original method in woo's WC_Settings_API in order to conditionally render the enabled checkbox.
	 *
	 * @param string $key Field key.
	 * @param array  $data Field data.
	 *
	 * @return string Checkbox markup or empty string.
	 */
	public function generate_checkbox_html( $key, $data ) {
		if ( 'enabled' === $key && ! $this->is_connected() ) {
			return '';
		}

		$in_dev_mode = $this->is_in_dev_mode();

		if ( 'test_mode' === $key && $in_dev_mode ) {
			$data['custom_attributes']['disabled'] = 'disabled';
			$data['label']                         = __( 'Dev mode is active so all transactions will be in test mode. This setting is only available to live accounts.', 'woocommerce-payments' );
		}

		if ( 'enable_logging' === $key && $in_dev_mode ) {
			$data['custom_attributes']['disabled'] = 'disabled';
			$data['label']                         = __( 'Dev mode is active so logging is on by default.', 'woocommerce-payments' );
		}

		return parent::generate_checkbox_html( $key, $data );
	}

	/**
	 * Generates markup for account statement descriptor field.
	 *
	 * @param string $key Field key.
	 * @param array  $data Field data.
	 *
	 * @return string
	 */
	public function generate_account_statement_descriptor_html( $key, $data ) {
		if ( ! $this->is_connected() ) {
			return '';
		}

		return parent::generate_text_html( $key, $data );
	}

	/**
	 * Get option from DB or connected account.
	 *
	 * Overrides parent method to retrieve some options from connected account.
	 *
	 * @param  string $key         Option key.
	 * @param  mixed  $empty_value Value when empty.
	 * @return string|array        The value specified for the option or a default value for the option.
	 */
	public function get_option( $key, $empty_value = null ) {
		switch ( $key ) {
			case 'enabled':
				return parent::get_option( static::METHOD_ENABLED_KEY, $empty_value );
			case 'account_statement_descriptor':
				return $this->get_account_statement_descriptor();
			case 'account_business_name':
				return $this->get_account_business_name();
			case 'account_business_url':
				return $this->get_account_business_url();
			case 'account_business_support_address':
				return $this->get_account_business_support_address();
			case 'account_business_support_email':
				return $this->get_account_business_support_email();
			case 'account_business_support_phone':
				return $this->get_account_business_support_phone();
			case 'account_branding_logo':
				return $this->get_account_branding_logo();
			case 'account_branding_icon':
				return $this->get_account_branding_icon();
			case 'account_branding_primary_color':
				return $this->get_account_branding_primary_color();
			case 'account_branding_secondary_color':
				return $this->get_account_branding_secondary_color();
			default:
				return parent::get_option( $key, $empty_value );
		}
	}

	/**
	 * Return the name of the option in the WP DB.
	 * Overrides parent method so the option key is the same as the parent class.
	 */
	public function get_option_key() {
		// Intentionally using self instead of static so options are loaded from main gateway settings.
		return $this->plugin_id . self::GATEWAY_ID . '_settings';
	}


	/**
	 * Update a single option.
	 * Overrides parent method to use different key for `enabled`.
	 *
	 * @param string $key Option key.
	 * @param mixed  $value Value to set.
	 * @return bool was anything saved?
	 */
	public function update_option( $key, $value = '' ) {
		if ( 'enabled' === $key ) {
			$key = static::METHOD_ENABLED_KEY;
		}
		return parent::update_option( $key, $value );
	}

	/**
	 * Updates whether platform checkout is enabled or disabled.
	 *
	 * @param bool $is_platform_checkout_enabled Whether platform checkout should be enabled.
	 */
	public function update_is_platform_checkout_enabled( $is_platform_checkout_enabled ) {
		$current_is_platform_checkout_enabled = 'yes' === $this->get_option( 'platform_checkout', 'no' );
		if ( $is_platform_checkout_enabled !== $current_is_platform_checkout_enabled ) {
			wc_admin_record_tracks_event( $is_platform_checkout_enabled ? 'platform_checkout_enabled' : 'platform_checkout_disabled' );
			$this->update_option( 'platform_checkout', $is_platform_checkout_enabled ? 'yes' : 'no' );
		}
	}

	/**
	 * Init settings for gateways.
	 */
	public function init_settings() {
		parent::init_settings();
		$this->enabled = ! empty( $this->settings[ static::METHOD_ENABLED_KEY ] ) && 'yes' === $this->settings[ static::METHOD_ENABLED_KEY ] ? 'yes' : 'no';
	}

	/**
	 * Get payment capture type from WCPay settings.
	 *
	 * @return Payment_Capture_Type MANUAL or AUTOMATIC depending on the settings.
	 */
	protected function get_capture_type() {
		return 'yes' === $this->get_option( 'manual_capture' ) ? Payment_Capture_Type::MANUAL() : Payment_Capture_Type::AUTOMATIC();
	}

	/**
	 * Map fields that need to be updated and update the fields server side.
	 *
	 * @param array $settings Plugin settings.
	 * @return array Updated fields.
	 */
	public function update_account_settings( array $settings ) : array {
		$account_settings = [];
		foreach ( static::ACCOUNT_SETTINGS_MAPPING as $name => $account_key ) {
			if ( isset( $settings[ $name ] ) ) {
				$account_settings[ $account_key ] = $settings[ $name ];
			}
		}
		$this->update_account( $account_settings );

		return $account_settings;
	}

	/**
	 * Gets connected account statement descriptor.
	 *
	 * @param string $empty_value Empty value to return when not connected or fails to fetch account descriptor.
	 *
	 * @return string Statement descriptor of default value.
	 */
	protected function get_account_statement_descriptor( string $empty_value = '' ): string {
		try {
			if ( $this->is_connected() ) {
				return $this->account->get_statement_descriptor();
			}
		} catch ( Exception $e ) {
			Logger::error( 'Failed to get account statement descriptor.' . $e );
		}
		return $empty_value;
	}

	/**
	 * Gets connected account business name.
	 *
	 * @param string $default_value Value to return when not connected or failed to fetch business name.
	 *
	 * @return string Business name or default value.
	 */
	protected function get_account_business_name( $default_value = '' ): string {
		try {
			if ( $this->is_connected() ) {
				return $this->account->get_business_name();
			}
		} catch ( Exception $e ) {
			Logger::error( 'Failed to get account business name.' . $e );
		}

		return $default_value;
	}

	/**
	 * Gets connected account business url.
	 *
	 * @param string $default_value Value to return when not connected or failed to fetch business url.
	 *
	 * @return string Business url or default value.
	 */
	protected function get_account_business_url( $default_value = '' ): string {
		try {
			if ( $this->is_connected() ) {
				return $this->account->get_business_url();
			}
		} catch ( Exception $e ) {
			Logger::error( 'Failed to get account business name.' . $e );
		}

		return $default_value;
	}

	/**
	 * Gets connected account business address.
	 *
	 * @param array $default_value Value to return when not connected or failed to fetch business address.
	 *
	 * @return array Business address or default value.
	 */
	protected function get_account_business_support_address( $default_value = [] ): array {
		try {
			if ( $this->is_connected() ) {
				return $this->account->get_business_support_address();
			}
		} catch ( Exception $e ) {
			Logger::error( 'Failed to get account business name.' . $e );
		}

		return $default_value;
	}

	/**
	 * Gets connected account business support email.
	 *
	 * @param string $default_value Value to return when not connected or failed to fetch business support email.
	 *
	 * @return string Business support email or default value.
	 */
	protected function get_account_business_support_email( $default_value = '' ): string {
		try {
			if ( $this->is_connected() ) {
				return $this->account->get_business_support_email();
			}
		} catch ( Exception $e ) {
			Logger::error( 'Failed to get account business name.' . $e );
		}

		return $default_value;
	}

	/**
	 * Gets connected account business support phone.
	 *
	 * @param string $default_value Value to return when not connected or failed to fetch business support phone.
	 *
	 * @return string Business support phone or default value.
	 */
	protected function get_account_business_support_phone( $default_value = '' ): string {
		try {
			if ( $this->is_connected() ) {
				return $this->account->get_business_support_phone();
			}
		} catch ( Exception $e ) {
			Logger::error( 'Failed to get account business name.' . $e );
		}

		return $default_value;
	}

	/**
	 * Gets connected account branding logo.
	 *
	 * @param string $default_value Value to return when not connected or failed to fetch branding logo.
	 *
	 * @return string Business support branding logo or default value.
	 */
	protected function get_account_branding_logo( $default_value = '' ): string {
		try {
			if ( $this->is_connected() ) {
				return $this->account->get_branding_logo();
			}
		} catch ( Exception $e ) {
			Logger::error( 'Failed to get account business name.' . $e );
		}

		return $default_value;
	}

	/**
	 * Gets connected account branding icon.
	 *
	 * @param string $default_value Value to return when not connected or failed to fetch branding icon.
	 *
	 * @return string Business support branding icon or default value.
	 */
	protected function get_account_branding_icon( $default_value = '' ): string {
		try {
			if ( $this->is_connected() ) {
				return $this->account->get_branding_icon();
			}
		} catch ( Exception $e ) {
			Logger::error( 'Failed to get account business name.' . $e );
		}

		return $default_value;
	}

	/**
	 * Gets connected account branding primary color.
	 *
	 * @param string $default_value Value to return when not connected or failed to fetch branding primary color.
	 *
	 * @return string Business support branding primary color or default value.
	 */
	protected function get_account_branding_primary_color( $default_value = '' ): string {
		try {
			if ( $this->is_connected() ) {
				return $this->account->get_branding_primary_color();
			}
		} catch ( Exception $e ) {
			Logger::error( 'Failed to get account business name.' . $e );
		}

		return $default_value;
	}

	/**
	 * Gets connected account branding secondary color.
	 *
	 * @param string $default_value Value to return when not connected or failed to fetch branding secondary color.
	 *
	 * @return string Business support branding secondary color or default value.
	 */
	protected function get_account_branding_secondary_color( $default_value = '' ): string {
		try {
			if ( $this->is_connected() ) {
				return $this->account->get_branding_secondary_color();
			}
		} catch ( Exception $e ) {
			Logger::error( 'Failed to get account business name.' . $e );
		}

		return $default_value;
	}

	/**
	 * Handles connected account update when plugin settings saved.
	 *
	 * Adds error message to display in admin notices in case of failure.
	 *
	 * @param array $account_settings Stripe account settings.
	 * Supported: statement_descriptor, business_name, business_url, business_support_address,
	 * business_support_email, business_support_phone, branding_logo, branding_icon,
	 * branding_primary_color, branding_secondary_color.
	 */
	public function update_account( $account_settings ) {
		if ( empty( $account_settings ) ) {
			return;
		}

		$error_message = $this->account->update_stripe_account( $account_settings );

		if ( is_string( $error_message ) ) {
			$msg = __( 'Failed to update Stripe account. ', 'woocommerce-payments' ) . $error_message;
			$this->add_error( $msg );
		}
	}

	/**
	 * Validates statement descriptor value
	 *
	 * @param  string $key Field key.
	 * @param  string $value Posted Value.
	 *
	 * @return string                   Sanitized statement descriptor.
	 * @throws InvalidArgumentException When statement descriptor is invalid.
	 */
	public function validate_account_statement_descriptor_field( $key, $value ) {
		// Since the value is escaped, and we are saving in a place that does not require escaping, apply stripslashes.
		$value = trim( stripslashes( $value ) );

		// Validation can be done with a single regex but splitting into multiple for better readability.
		$valid_length   = '/^.{5,22}$/';
		$has_one_letter = '/^.*[a-zA-Z]+/';
		$no_specials    = '/^[^*"\'<>]*$/';

		if (
			! preg_match( $valid_length, $value ) ||
			! preg_match( $has_one_letter, $value ) ||
			! preg_match( $no_specials, $value )
		) {
			throw new InvalidArgumentException( __( 'Customer bank statement is invalid. Statement should be between 5 and 22 characters long, contain at least single Latin character and does not contain special characters: \' " * &lt; &gt;', 'woocommerce-payments' ) );
		}

		return $value;
	}

	/**
	 * Add capture and cancel actions for orders with an authorized charge.
	 *
	 * @param array $actions - Actions to make available in order actions metabox.
	 */
	public function add_order_actions( $actions ) {
		global $theorder;

		if ( $this->id !== $theorder->get_payment_method() ) {
			return $actions;
		}

		if ( 'requires_capture' !== $theorder->get_meta( '_intention_status', true ) ) {
			return $actions;
		}

		$new_actions = [
			'capture_charge'       => __( 'Capture charge', 'woocommerce-payments' ),
			'cancel_authorization' => __( 'Cancel authorization', 'woocommerce-payments' ),
		];

		return array_merge( $new_actions, $actions );
	}

	/**
	 * Capture previously authorized charge.
	 *
	 * @param WC_Order $order - Order to capture charge on.
	 *
	 * @return array An array containing the status (succeeded/failed), id (intent ID), message (error message if any), and http code
	 */
	public function capture_charge( $order ) {
		$amount                   = $order->get_total();
		$is_authorization_expired = false;
		$intent                   = null;
		$status                   = null;
		$error_message            = null;
		$http_code                = null;
		$currency                 = WC_Payments_Utils::get_order_intent_currency( $order );

		try {
			$intent_id    = $order->get_transaction_id();
			$intent       = $this->payments_api_client->get_intent( $intent_id );
			$payment_type = $this->is_payment_recurring( $order->get_id() ) ? Payment_Type::RECURRING() : Payment_Type::SINGLE();

			$metadata_from_intent = $intent->get_metadata(); // mobile app may have set metadata.
			$metadata_from_order  = $this->get_metadata_from_order( $order, $payment_type );
			$merged_metadata      = array_merge( (array) $metadata_from_order, (array) $metadata_from_intent ); // prioritize metadata from mobile app.

			$this->payments_api_client->update_intention_metadata(
				$intent_id,
				$merged_metadata
			);

			$intent = $this->payments_api_client->capture_intention(
				$intent_id,
				WC_Payments_Utils::prepare_amount( $amount, $order->get_currency() ),
				$this->get_level3_data_from_order( $order )
			);

			$status    = $intent->get_status();
			$currency  = $intent->get_currency();
			$http_code = 200;
		} catch ( API_Exception $e ) {
			try {
				$error_message = $e->getMessage();
				$http_code     = $e->get_http_code();

				// Fetch the Intent to check if it's already expired and the site missed the "charge.expired" webhook.
				$intent = $this->payments_api_client->get_intent( $order->get_transaction_id() );
				if ( 'canceled' === $intent->get_status() ) {
					$is_authorization_expired = true;
				}
			} catch ( API_Exception $ge ) {
				// Ignore any errors during the intent retrieval, and add the failed capture note below with the
				// original error message.
				$status        = null;
				$error_message = $e->getMessage();
				$http_code     = $e->get_http_code();
			}
		}

		Tracker::track_admin( 'wcpay_merchant_captured_auth' );

		// There is a possibility of the intent being null, so we need to get the charge_id safely.
		$charge_id = ! empty( $intent ) ? $intent->get_charge_id() : $order->get_meta( '_charge_id' );

		$this->attach_exchange_info_to_order( $order, $charge_id );

		if ( 'succeeded' === $status ) {
			$this->order_service->mark_payment_capture_completed( $order, $intent_id, $status, $charge_id );
		} elseif ( $is_authorization_expired ) {
			$this->order_service->mark_payment_capture_expired( $order, $intent_id, 'canceled', $charge_id );
		} else {
			if ( ! empty( $error_message ) ) {
				$error_message = esc_html( $error_message );
			} else {
				$http_code = 502;
			}

			$this->order_service->mark_payment_capture_failed( $order, $intent_id, 'requires_capture', $charge_id, $error_message );
		}

		return [
			'status'    => $status ?? 'failed',
			'id'        => ! empty( $intent ) ? $intent->get_id() : null,
			'message'   => $error_message,
			'http_code' => $http_code,
		];
	}

	/**
	 * Cancel previously authorized charge.
	 *
	 * @param WC_Order $order - Order to cancel authorization on.
	 */
	public function cancel_authorization( $order ) {
		$status        = null;
		$error_message = null;

		try {
			$intent = $this->payments_api_client->cancel_intention( $order->get_transaction_id() );
			$status = $intent->get_status();
		} catch ( API_Exception $e ) {
			try {
				// Fetch the Intent to check if it's already expired and the site missed the "charge.expired" webhook.
				$intent = $this->payments_api_client->get_intent( $order->get_transaction_id() );
				$status = $intent->get_status();
				if ( 'canceled' !== $status ) {
					$error_message = $e->getMessage();
				}
			} catch ( API_Exception $ge ) {
				// Ignore any errors during the intent retrieval, and add the failed cancellation note below with the
				// original error message.
				$status        = null;
				$error_message = $e->getMessage();
			}
		}

		if ( 'canceled' === $status ) {
			$this->order_service->mark_payment_capture_cancelled( $order, $intent->get_id(), $status, $intent->get_charge_id() );
			return;
		} elseif ( ! empty( $error_message ) ) {
			$note = sprintf(
				WC_Payments_Utils::esc_interpolated_html(
					/* translators: %1: error message  */
					__(
						'Canceling authorization <strong>failed</strong> to complete with the following message: <code>%1$s</code>.',
						'woocommerce-payments'
					),
					[
						'strong' => '<strong>',
						'code'   => '<code>',
					]
				),
				esc_html( $error_message )
			);
			$order->add_order_note( $note );
		} else {
			$order->add_order_note(
				WC_Payments_Utils::esc_interpolated_html(
					__( 'Canceling authorization <strong>failed</strong> to complete.', 'woocommerce-payments' ),
					[ 'strong' => '<strong>' ]
				)
			);
		}

		$order->update_meta_data( '_intention_status', $status );
		$order->save();
	}

	/**
	 * Create the level 3 data array to send to Stripe when making a purchase.
	 *
	 * @param WC_Order $order The order that is being paid for.
	 * @return array          The level 3 data to send to Stripe.
	 */
	public function get_level3_data_from_order( WC_Order $order ): array {
		$merchant_country = $this->account->get_account_country();
		// We do not need to send level3 data if merchant account country is non-US.
		if ( 'US' !== $merchant_country ) {
			return [];
		}

		// Get the order items. Don't need their keys, only their values.
		// Order item IDs are used as keys in the original order items array.
		$order_items = array_values( $order->get_items( [ 'line_item', 'fee' ] ) );
		$currency    = $order->get_currency();

		$process_item  = static function( $item ) use ( $currency ) {
			// Check to see if it is a WC_Order_Item_Product or a WC_Order_Item_Fee.
			if ( is_a( $item, 'WC_Order_Item_Product' ) ) {
				$subtotal   = $item->get_subtotal();
				$product_id = $item->get_variation_id()
					? $item->get_variation_id()
					: $item->get_product_id();
			} else {
				$subtotal   = $item->get_total();
				$product_id = substr( sanitize_title( $item->get_name() ), 0, 12 );
			}

			$description     = substr( $item->get_name(), 0, 26 );
			$quantity        = ceil( $item->get_quantity() );
			$unit_cost       = WC_Payments_Utils::prepare_amount( $subtotal / $quantity, $currency );
			$tax_amount      = WC_Payments_Utils::prepare_amount( $item->get_total_tax(), $currency );
			$discount_amount = WC_Payments_Utils::prepare_amount( $subtotal - $item->get_total(), $currency );

			return (object) [
				'product_code'        => (string) $product_id, // Up to 12 characters that uniquely identify the product.
				'product_description' => $description, // Up to 26 characters long describing the product.
				'unit_cost'           => $unit_cost, // Cost of the product, in cents, as a non-negative integer.
				'quantity'            => $quantity, // The number of items of this type sold, as a non-negative integer.
				'tax_amount'          => $tax_amount, // The amount of tax this item had added to it, in cents, as a non-negative integer.
				'discount_amount'     => $discount_amount, // The amount an item was discounted—if there was a sale,for example, as a non-negative integer.
			];
		};
		$items_to_send = array_map( $process_item, $order_items );

		if ( count( $items_to_send ) > 200 ) {
			// If more than 200 items are present, bundle the last ones in a single item.
			$items_to_send = array_merge(
				array_slice( $items_to_send, 0, 199 ),
				[ $this->bundle_level3_data_from_items( array_slice( $items_to_send, 200 ) ) ]
			);
		}

		$level3_data = [
			'merchant_reference' => (string) $order->get_id(), // An alphanumeric string of up to  characters in length. This unique value is assigned by the merchant to identify the order. Also known as an “Order ID”.
			'customer_reference' => (string) $order->get_id(),
			'shipping_amount'    => WC_Payments_Utils::prepare_amount( (float) $order->get_shipping_total() + (float) $order->get_shipping_tax(), $currency ), // The shipping cost, in cents, as a non-negative integer.
			'line_items'         => $items_to_send,
		];

		// The customer’s U.S. shipping ZIP code.
		$shipping_address_zip = $order->get_shipping_postcode();
		if ( WC_Payments_Utils::is_valid_us_zip_code( $shipping_address_zip ) ) {
			$level3_data['shipping_address_zip'] = $shipping_address_zip;
		}

		// The merchant’s U.S. shipping ZIP code.
		$store_postcode = get_option( 'woocommerce_store_postcode' );
		if ( WC_Payments_Utils::is_valid_us_zip_code( $store_postcode ) ) {
			$level3_data['shipping_from_zip'] = $store_postcode;
		}

		return $level3_data;
	}

	/**
	 * Handle AJAX request after authenticating payment at checkout.
	 *
	 * This function is used to update the order status after the user has
	 * been asked to authenticate their payment.
	 *
	 * This function is used for both:
	 * - regular checkout
	 * - Pay for Order page
	 *
	 * @throws Exception - If nonce is invalid.
	 */
	public function update_order_status() {
		try {
			$is_nonce_valid = check_ajax_referer( 'wcpay_update_order_status_nonce', false, false );
			if ( ! $is_nonce_valid ) {
				throw new Process_Payment_Exception(
					__( "We're not able to process this payment. Please refresh the page and try again.", 'woocommerce-payments' ),
					'invalid_referrer'
				);
			}

			$order_id = isset( $_POST['order_id'] ) ? absint( $_POST['order_id'] ) : false;
			$order    = wc_get_order( $order_id );
			if ( ! $order ) {
				throw new Process_Payment_Exception(
					__( "We're not able to process this payment. Please try again later.", 'woocommerce-payments' ),
					'order_not_found'
				);
			}

			$intent_id          = $order->get_meta( '_intent_id', true );
			$intent_id_received = isset( $_POST['intent_id'] )
			? sanitize_text_field( wp_unslash( $_POST['intent_id'] ) )
			/* translators: This will be used to indicate an unknown value for an ID. */
			: __( 'unknown', 'woocommerce-payments' );

			if ( empty( $intent_id ) ) {
				throw new Intent_Authentication_Exception(
					__( "We're not able to process this payment. Please try again later.", 'woocommerce-payments' ),
					'empty_intent_id'
				);
			}

			$payment_method_id = isset( $_POST['payment_method_id'] ) ? wc_clean( wp_unslash( $_POST['payment_method_id'] ) ) : '';
			if ( 'null' === $payment_method_id ) {
				$payment_method_id = '';
			}

			// Check that the intent saved in the order matches the intent used as part of the
			// authentication process. The ID of the intent used is sent with
			// the AJAX request. We are about to use the status of the intent saved in
			// the order, so we need to make sure the intent that was used for authentication
			// is the same as the one we're using to update the status.
			if ( $intent_id !== $intent_id_received ) {
				throw new Intent_Authentication_Exception(
					__( "We're not able to process this payment. Please try again later.", 'woocommerce-payments' ),
					'intent_id_mismatch'
				);
			}

			$amount = $order->get_total();

			if ( $amount > 0 ) {
				// An exception is thrown if an intent can't be found for the given intent ID.
				$intent    = $this->payments_api_client->get_intent( $intent_id );
				$status    = $intent->get_status();
				$charge_id = $intent->get_charge_id();

				$this->attach_exchange_info_to_order( $order, $charge_id );
				$this->attach_intent_info_to_order( $order, $intent_id, $status, $intent->get_payment_method_id(), $intent->get_customer_id(), $charge_id, $intent->get_currency() );
			} else {
				// For $0 orders, fetch the Setup Intent instead.
				$intent    = $this->payments_api_client->get_setup_intent( $intent_id );
				$status    = $intent['status'];
				$charge_id = '';
			}

			switch ( $status ) {
				case 'succeeded':
					$this->order_service->mark_payment_completed( $order, $intent_id, $status, $charge_id );
					break;
				case 'processing':
				case 'requires_capture':
					$this->order_service->mark_payment_authorized( $order, $intent_id, $status, $charge_id );
					break;
				case 'requires_payment_method':
					$this->order_service->mark_payment_failed( $order, $intent_id, $status, $charge_id );
					break;
			}

			if ( in_array( $status, self::SUCCESSFUL_INTENT_STATUS, true ) ) {
				wc_reduce_stock_levels( $order_id );
				WC()->cart->empty_cart();

				if ( ! empty( $payment_method_id ) ) {
					try {
						$token = $this->token_service->add_payment_method_to_user( $payment_method_id, wp_get_current_user() );
						$this->add_token_to_order( $order, $token );
					} catch ( Exception $e ) {
						// If saving the token fails, log the error message but catch the error to avoid crashing the checkout flow.
						Logger::log( 'Error when saving payment method: ' . $e->getMessage() );
					}
				}

				// Send back redirect URL in the successful case.
				echo wp_json_encode(
					[
						'return_url' => $this->get_return_url( $order ),
					]
				);
				wp_die();
			}
		} catch ( Intent_Authentication_Exception $e ) {
			$error_code = $e->get_error_code();

			switch ( $error_code ) {
				case 'intent_id_mismatch':
				case 'empty_intent_id': // The empty_intent_id case needs the same handling.
					$note = sprintf(
						WC_Payments_Utils::esc_interpolated_html(
							/* translators: %1: transaction ID of the payment or a translated string indicating an unknown ID. */
							__( 'A payment with ID <code>%1$s</code> was used in an attempt to pay for this order. This payment intent ID does not match any payments for this order, so it was ignored and the order was not updated.', 'woocommerce-payments' ),
							[
								'code' => '<code>',
							]
						),
						$intent_id_received
					);
					$order->add_order_note( $note );
					break;
			}

			// Send back error so it can be displayed to the customer.
			echo wp_json_encode(
				[
					'error' => [
						'message' => $e->getMessage(),
					],
				]
			);
			wp_die();
		} catch ( Exception $e ) {
			// Send back error so it can be displayed to the customer.
			echo wp_json_encode(
				[
					'error' => [
						'message' => $e->getMessage(),
					],
				]
			);
			wp_die();
		}
	}

	/**
	 * Add payment method via account screen.
	 *
	 * @throws Add_Payment_Method_Exception If payment method is missing.
	 */
	public function add_payment_method() {
		try {

			// phpcs:ignore WordPress.Security.NonceVerification.Missing
			if ( ! isset( $_POST['wcpay-setup-intent'] ) ) {
				throw new Add_Payment_Method_Exception(
					__( 'A WooCommerce Payments payment method was not provided', 'woocommerce-payments' ),
					'payment_method_intent_not_provided'
				);
			}

			// phpcs:ignore WordPress.Security.NonceVerification.Missing,WordPress.Security.ValidatedSanitizedInput.MissingUnslash
			$setup_intent_id = ! empty( $_POST['wcpay-setup-intent'] ) ? wc_clean( $_POST['wcpay-setup-intent'] ) : false;

			$customer_id = $this->customer_service->get_customer_id_by_user_id( get_current_user_id() );

			if ( ! $setup_intent_id || null === $customer_id ) {
				throw new Add_Payment_Method_Exception(
					__( "We're not able to add this payment method. Please try again later", 'woocommerce-payments' ),
					'invalid_setup_intent_id'
				);
			}

			$setup_intent = $this->payments_api_client->get_setup_intent( $setup_intent_id );

			if ( 'succeeded' !== $setup_intent['status'] ) {
				throw new Add_Payment_Method_Exception(
					__( 'Failed to add the provided payment method. Please try again later', 'woocommerce-payments' ),
					'invalid_response_status'
				);
			}

			$payment_method = $setup_intent['payment_method'];
			$this->token_service->add_payment_method_to_user( $payment_method, wp_get_current_user() );

			return [
				'result'   => 'success',
				'redirect' => apply_filters( 'wcpay_get_add_payment_method_redirect_url', wc_get_endpoint_url( 'payment-methods' ) ),
			];
		} catch ( Exception $e ) {
			wc_add_notice( WC_Payments_Utils::get_filtered_error_message( $e ), 'error', [ 'icon' => 'error' ] );
			Logger::log( 'Error when adding payment method: ' . $e->getMessage() );
			return [
				'result' => 'error',
			];
		}
	}

	/**
	 * When an order is created/updated, we want to add an ActionScheduler job to send this data to
	 * the payment server.
	 *
	 * @param int           $order_id  The ID of the order that has been created.
	 * @param WC_Order|null $order     The order that has been created.
	 */
	public function schedule_order_tracking( $order_id, $order = null ) {
		$this->maybe_schedule_subscription_order_tracking( $order_id, $order );

		// If Sift is not enabled, exit out and don't do the tracking here.
		if ( ! isset( $this->account->get_fraud_services_config()['sift'] ) ) {
			return;
		}

		// Sometimes the woocommerce_update_order hook might be called with just the order ID parameter,
		// so we need to fetch the order here.
		if ( is_null( $order ) ) {
			$order = wc_get_order( $order_id );
		}

		// We only want to track orders created by our payment gateway, and orders with a payment method set.
		if ( $order->get_payment_method() !== self::GATEWAY_ID || empty( $order->get_meta_data( '_payment_method_id' ) ) ) {
			return;
		}

		// Check whether this is an order we haven't previously tracked a creation event for.
		if ( $order->get_meta( '_new_order_tracking_complete' ) !== 'yes' ) {
			// Schedule the action to send this information to the payment server.
			$this->action_scheduler_service->schedule_job(
				strtotime( '+5 seconds' ),
				'wcpay_track_new_order',
				[ 'order_id' => $order_id ]
			);
		} else {
			// Schedule an update action to send this information to the payment server.
			$this->action_scheduler_service->schedule_job(
				strtotime( '+5 seconds' ),
				'wcpay_track_update_order',
				[ 'order_id' => $order_id ]
			);
		}
	}

	/**
	 * Create a payment intent without confirming the intent.
	 *
	 * @param WC_Order $order - Order based on which to create intent.
	 * @param array    $payment_methods - A list of allowed payment methods. Eg. card, card_present.
	 * @param string   $capture_method - Controls when the funds will be captured from the customer's account ("automatic" or "manual").
	 *  It must be "manual" for in-person (terminal) payments.
	 *
	 * @return array|WP_Error On success, an array containing info about the newly created intent. On failure, WP_Error object.
	 *
	 * @throws Exception - When an error occurs in intent creation.
	 */
	public function create_intent( WC_Order $order, array $payment_methods, string $capture_method = 'automatic' ) {
		$currency         = strtolower( $order->get_currency() );
		$converted_amount = WC_Payments_Utils::prepare_amount( $order->get_total(), $currency );
		$intent           = null;

		try {
			$intent = $this->payments_api_client->create_intention(
				$converted_amount,
				$currency,
				$payment_methods,
				$order->get_id(),
				$capture_method
			);

			return [
				'id' => ! empty( $intent ) ? $intent->get_id() : null,
			];
		} catch ( API_Exception $e ) {
			return new WP_Error(
				'wcpay_intent_creation_error',
				sprintf(
					// translators: %s: the error message.
					__( 'Intent creation failed with the following message: %s', 'woocommerce-payments' ),
					$e->getMessage() ?? __( 'Unknown error', 'woocommerce-payments' )
				),
				[ 'status' => $e->get_http_code() ]
			);
		}
	}

	/**
	 * Create a setup intent when adding cards using the my account page.
	 *
	 * @throws Exception - When an error occurs in setup intent creation.
	 */
	public function create_and_confirm_setup_intent() {
		// phpcs:ignore WordPress.Security.NonceVerification.Missing
		$payment_information = Payment_Information::from_payment_request( $_POST );

		// Determine the customer adding the payment method, create one if we don't have one already.
		$user        = wp_get_current_user();
		$customer_id = $this->customer_service->get_customer_id_by_user_id( $user->ID );
		if ( null === $customer_id ) {
			$customer_data = WC_Payments_Customer_Service::map_customer_data( null, new WC_Customer( $user->ID ) );
			$customer_id   = $this->customer_service->create_customer_for_user( $user, $customer_data );
		}

		return $this->payments_api_client->create_and_confirm_setup_intent(
			$payment_information->get_payment_method(),
			$customer_id
		);
	}

	/**
	 * Handle AJAX request for creating a setup intent when adding cards using the my account page.
	 *
	 * @throws Add_Payment_Method_Exception - If nonce or setup intent is invalid.
	 */
	public function create_setup_intent_ajax() {
		try {
			$is_nonce_valid = check_ajax_referer( 'wcpay_create_setup_intent_nonce', false, false );
			if ( ! $is_nonce_valid ) {
				throw new Add_Payment_Method_Exception(
					__( "We're not able to add this payment method. Please refresh the page and try again.", 'woocommerce-payments' ),
					'invalid_referrer'
				);
			}

			$setup_intent = $this->create_and_confirm_setup_intent();

			wp_send_json_success( $setup_intent, 200 );
		} catch ( Exception $e ) {
			// Send back error so it can be displayed to the customer.
			wp_send_json_error(
				[
					'error' => [
						'message' => WC_Payments_Utils::get_filtered_error_message( $e ),
					],
				]
			);
		}
	}

	/**
	 * Add a url to the admin order page that links directly to the transactions detail view.
	 *
	 * @since 1.4.0
	 *
	 * @param WC_Order $order The context passed into this function when the user view the order details page in WordPress admin.
	 * @return string
	 */
	public function get_transaction_url( $order ) {
		$charge_id = $order->get_meta( '_charge_id' );
		return $this->compose_transaction_url( $charge_id );
	}

	/**
	 * Composes url for transaction details page.
	 *
	 * @param  string $charge_id Charge id.
	 * @return string            Transaction details page url.
	 */
	protected function compose_transaction_url( $charge_id ) {
		if ( empty( $charge_id ) ) {
			return '';
		}

		return add_query_arg(
			[
				'page' => 'wc-admin',
				'path' => '/payments/transactions/details',
				'id'   => $charge_id,
			],
			admin_url( 'admin.php' )
		);
	}

	/**
	 * Returns a formatted token list for a user.
	 *
	 * @param int $user_id The user ID.
	 */
	protected function get_user_formatted_tokens_array( $user_id ) {
		$tokens = WC_Payment_Tokens::get_tokens(
			[
				'user_id'    => $user_id,
				'gateway_id' => self::GATEWAY_ID,
			]
		);
		return array_map(
			static function ( WC_Payment_Token $token ): array {
				return [
					'tokenId'         => $token->get_id(),
					'paymentMethodId' => $token->get_token(),
					'isDefault'       => $token->get_is_default(),
					'displayName'     => $token->get_display_name(),
				];
			},
			array_values( $tokens )
		);
	}

	/**
	 * Checks whether the gateway is enabled.
	 *
	 * @return bool The result.
	 */
	public function is_enabled() {
		return 'yes' === $this->get_option( 'enabled' );
	}

	/**
	 * Disables gateway.
	 */
	public function disable() {
		$this->update_option( 'enabled', 'no' );
	}

	/**
	 * Enables gateway.
	 */
	public function enable() {
		$this->update_option( 'enabled', 'yes' );
	}

	/**
	 * Returns the list of enabled payment method types for UPE.
	 *
	 * @return string[]
	 */
	public function get_upe_enabled_payment_method_ids() {
		return $this->get_option(
			'upe_enabled_payment_method_ids',
			[
				'card',
			]
		);
	}

	/**
	 * Returns the list of statuses and capabilities available for UPE payment methods in the cached account.
	 *
	 * @return mixed[] The payment method statuses.
	 */
	public function get_upe_enabled_payment_method_statuses() {
		$account_data = $this->account->get_cached_account_data();
		$capabilities = $account_data['capabilities'] ?? [];
		$requirements = $account_data['capability_requirements'] ?? [];
		$statuses     = [];

		if ( $capabilities ) {
			foreach ( $capabilities as $capability_id => $status ) {
				$statuses[ $capability_id ] = [
					'status'       => $status,
					'requirements' => $requirements[ $capability_id ] ?? [],
				];
			}
		}

		return 0 === count( $statuses ) ? [
			'card_payments' => [
				'status'       => 'active',
				'requirements' => [],
			],
		] : $statuses;
	}

	/**
	 * Returns the mapping list between capability keys and payment type keys
	 *
	 * @return string[]
	 */
	public function get_payment_method_capability_key_map(): array {
		return $this->payment_method_capability_key_map;
	}

	/**
	 * Updates the account cache with the new payment method status, until it gets fetched again from the server.
	 *
	 * @return  void
	 */
	public function refresh_cached_account_data() {
		$this->account->refresh_account_data();
	}

	/**
	 * Returns the list of enabled payment method types that will function with the current checkout.
	 *
	 * @param string $order_id optional Order ID.
	 * @param bool   $force_currency_check optional Whether the currency check is required even if is_admin().
	 * @return string[]
	 */
	public function get_payment_method_ids_enabled_at_checkout( $order_id = null, $force_currency_check = false ) {
		return [
			'card',
		];
	}

	/**
	 * Returns the list of available payment method types for UPE.
	 * See https://stripe.com/docs/stripe-js/payment-element#web-create-payment-intent for a complete list.
	 *
	 * @return string[]
	 */
	public function get_upe_available_payment_methods() {
		return [
			'card',
		];
	}

	/**
	 * Text provided to users during onboarding setup.
	 *
	 * @return string
	 */
	public function get_setup_help_text() {
		return __( 'Next we’ll ask you to share a few details about your business to create your account.', 'woocommerce-payments' );
	}

	/**
	 * Get the connection URL.
	 *
	 * @return string Connection URL.
	 */
	public function get_connection_url() {
		return html_entity_decode( WC_Payments_Account::get_connect_url( 'WCADMIN_PAYMENT_TASK' ) );
	}

	/**
	 * Returns true if the code returned from the API represents an error that should be rate-limited.
	 *
	 * @param string $error_code The error code returned from the API.
	 *
	 * @return bool Whether the rate limiter should be bumped.
	 */
	protected function should_bump_rate_limiter( string $error_code ): bool {
		return in_array( $error_code, [ 'card_declined', 'incorrect_number', 'incorrect_cvc' ], true );
	}

	/**
	 * Returns a bundle of products passed as an argument. Useful when working with Stripe's level 3 data
	 *
	 * @param array $items The Stripe's level 3 array of items.
	 *
	 * @return object A bundle of the products passed.
	 */
	public function bundle_level3_data_from_items( array $items ) {
		// Total cost is the sum of each product cost * quantity.
		$items_count = count( $items );
		$total_cost  = array_sum(
			array_map(
				function( $cost, $qty ) {
					return $cost * $qty;
				},
				array_column( $items, 'unit_cost' ),
				array_column( $items, 'quantity' )
			)
		);

		return (object) [
			'product_code'        => (string) substr( uniqid(), 0, 26 ),
			'product_description' => "{$items_count} more items",
			'unit_cost'           => $total_cost,
			'quantity'            => 1,
			'tax_amount'          => array_sum( array_column( $items, 'tax_amount' ) ),
			'discount_amount'     => array_sum( array_column( $items, 'discount_amount' ) ),
		];
	}
}<|MERGE_RESOLUTION|>--- conflicted
+++ resolved
@@ -616,7 +616,6 @@
 	 */
 	public function get_payment_fields_js_config() {
 		return [
-<<<<<<< HEAD
 			'publishableKey'                 => $this->account->get_publishable_key( $this->is_in_test_mode() ),
 			'accountId'                      => $this->account->get_stripe_account_id(),
 			'ajaxUrl'                        => admin_url( 'admin-ajax.php' ),
@@ -634,25 +633,6 @@
 			'isPlatformCheckoutEnabled'      => WC_Payments_Features::is_platform_checkout_enabled() && 'yes' === $this->get_option( 'platform_checkout', 'no' ),
 			'platformCheckoutHost'           => defined( 'PLATFORM_CHECKOUT_FRONTEND_HOST' ) ? PLATFORM_CHECKOUT_FRONTEND_HOST : 'http://localhost:8090',
 			'accountIdForIntentConfirmation' => apply_filters( 'wc_payments_account_id_for_intent_confirmation', '' ),
-=======
-			'publishableKey'            => $this->account->get_publishable_key( $this->is_in_test_mode() ),
-			'accountId'                 => $this->account->get_stripe_account_id(),
-			'ajaxUrl'                   => admin_url( 'admin-ajax.php' ),
-			'wcAjaxUrl'                 => WC_AJAX::get_endpoint( '%%endpoint%%' ),
-			'createSetupIntentNonce'    => wp_create_nonce( 'wcpay_create_setup_intent_nonce' ),
-			'createPaymentIntentNonce'  => wp_create_nonce( 'wcpay_create_payment_intent_nonce' ),
-			'updatePaymentIntentNonce'  => wp_create_nonce( 'wcpay_update_payment_intent_nonce' ),
-			'genericErrorMessage'       => __( 'There was a problem processing the payment. Please check your email inbox and refresh the page to try again.', 'woocommerce-payments' ),
-			'fraudServices'             => $this->account->get_fraud_services_config(),
-			'features'                  => $this->supports,
-			'forceNetworkSavedCards'    => WC_Payments::is_network_saved_cards_enabled(),
-			'locale'                    => WC_Payments_Utils::convert_to_stripe_locale( get_locale() ),
-			'isUPEEnabled'              => WC_Payments_Features::is_upe_enabled(),
-			'isSavedCardsEnabled'       => $this->is_saved_cards_enabled(),
-			'isPlatformCheckoutEnabled' => WC_Payments_Features::is_platform_checkout_enabled() && 'yes' === $this->get_option( 'platform_checkout', 'no' ),
-			'platformCheckoutHost'      => defined( 'PLATFORM_CHECKOUT_FRONTEND_HOST' ) ? PLATFORM_CHECKOUT_FRONTEND_HOST : 'http://localhost:8090',
-			'platformTrackerNonce'      => wp_create_nonce( 'platform_tracks_nonce' ),
->>>>>>> 2d59c53d
 		];
 	}
 
