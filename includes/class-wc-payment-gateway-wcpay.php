<?php
/**
 * Class WC_Payment_Gateway_WCPay
 *
 * @package WooCommerce\Payments
 */

if ( ! defined( 'ABSPATH' ) ) {
	exit; // Exit if accessed directly.
}

<<<<<<< HEAD
use WCPay\Core\Mode;
=======
use WCPay\Constants\Order_Status;
use WCPay\Constants\Payment_Capture_Type;
use WCPay\Constants\Payment_Initiated_By;
use WCPay\Constants\Payment_Intent_Status;
use WCPay\Constants\Payment_Type;
use WCPay\Constants\Payment_Method;
>>>>>>> f592aafc
use WCPay\Exceptions\{ Add_Payment_Method_Exception, Amount_Too_Small_Exception, Process_Payment_Exception, Intent_Authentication_Exception, API_Exception };
use WCPay\Core\Server\Request\Cancel_Intention;
use WCPay\Core\Server\Request\Capture_Intention;
use WCPay\Core\Server\Request\Create_And_Confirm_Intention;
use WCPay\Core\Server\Request\Create_And_Confirm_Setup_Intention;
use WCPay\Core\Server\Request\Get_Charge;
use WCPay\Core\Server\Request\Get_Intention;
use WCPay\Core\Server\Request\Update_Intention;
use WCPay\Fraud_Prevention\Fraud_Prevention_Service;
use WCPay\Logger;
use WCPay\Payment_Information;
use WCPay\Payment_Methods\UPE_Payment_Gateway;
use WCPay\Payment_Methods\Link_Payment_Method;
use WCPay\Platform_Checkout\Platform_Checkout_Order_Status_Sync;
use WCPay\Platform_Checkout\Platform_Checkout_Utilities;
use WCPay\Session_Rate_Limiter;
use WCPay\Tracker;

/**
 * Gateway class for WooCommerce Payments
 */
class WC_Payment_Gateway_WCPay extends WC_Payment_Gateway_CC {

	use WC_Payment_Gateway_WCPay_Subscriptions_Trait;

	/**
	 * Internal ID of the payment gateway.
	 *
	 * @type string
	 */
	const GATEWAY_ID = 'woocommerce_payments';

	const METHOD_ENABLED_KEY = 'enabled';

	const ACCOUNT_SETTINGS_MAPPING = [
		'account_statement_descriptor'     => 'statement_descriptor',
		'account_business_name'            => 'business_name',
		'account_business_url'             => 'business_url',
		'account_business_support_address' => 'business_support_address',
		'account_business_support_email'   => 'business_support_email',
		'account_business_support_phone'   => 'business_support_phone',
		'account_branding_logo'            => 'branding_logo',
		'account_branding_icon'            => 'branding_icon',
		'account_branding_primary_color'   => 'branding_primary_color',
		'account_branding_secondary_color' => 'branding_secondary_color',

		'deposit_schedule_interval'        => 'deposit_schedule_interval',
		'deposit_schedule_weekly_anchor'   => 'deposit_schedule_weekly_anchor',
		'deposit_schedule_monthly_anchor'  => 'deposit_schedule_monthly_anchor',
	];

	/**
	 * Stripe intents that are treated as successfully created.
	 *
	 * @type array
	 */
	const SUCCESSFUL_INTENT_STATUS = [
		Payment_Intent_Status::SUCCEEDED,
		Payment_Intent_Status::REQUIRES_CAPTURE,
		Payment_Intent_Status::PROCESSING,
	];

	const UPDATE_SAVED_PAYMENT_METHOD = 'wcpay_update_saved_payment_method';

	/**
	 * Set a large limit argument for retrieving user tokens.
	 *
	 * @type int
	 */

	const USER_FORMATTED_TOKENS_LIMIT = 100;

	/**
	 * Key name for saving the current processing order_id to WC Session with the purpose
	 * of preventing duplicate payments in a single order.
	 *
	 * @type string
	 */
	const SESSION_KEY_PROCESSING_ORDER = 'wcpay_processing_order';

	/**
	 * Flag to indicate that a previous order with the same cart content has already paid.
	 *
	 * @type string
	 */
	const FLAG_PREVIOUS_ORDER_PAID = 'wcpay_paid_for_previous_order';

	/**
	 * Flag to indicate that a previous intention attached to the order was successful.
	 */
	const FLAG_PREVIOUS_SUCCESSFUL_INTENT = 'wcpay_previous_successful_intent';

	/**
	 * Client for making requests to the WooCommerce Payments API
	 *
	 * @var WC_Payments_API_Client
	 */
	protected $payments_api_client;

	/**
	 * WC_Payments_Account instance to get information about the account
	 *
	 * @var WC_Payments_Account
	 */
	protected $account;

	/**
	 * WC_Payments_Customer instance for working with customer information
	 *
	 * @var WC_Payments_Customer_Service
	 */
	protected $customer_service;

	/**
	 * WC_Payments_Token instance for working with customer tokens
	 *
	 * @var WC_Payments_Token_Service
	 */
	protected $token_service;

	/**
	 * WC_Payments_Order_Service instance
	 *
	 * @var WC_Payments_Order_Service
	 */
	protected $order_service;

	/**
	 * WC_Payments_Action_Scheduler_Service instance for scheduling ActionScheduler jobs.
	 *
	 * @var WC_Payments_Action_Scheduler_Service
	 */
	private $action_scheduler_service;

	/**
	 * Session_Rate_Limiter instance for limiting failed transactions.
	 *
	 * @var Session_Rate_Limiter
	 */
	protected $failed_transaction_rate_limiter;

	/**
	 * Mapping between capability keys and payment type keys
	 *
	 * @var array
	 */
	protected $payment_method_capability_key_map;

	/**
	 * Platform checkout utilities.
	 *
	 * @var Platform_Checkout_Utilities
	 */
	protected $platform_checkout_util;

	/**
	 * WC_Payment_Gateway_WCPay constructor.
	 *
	 * @param WC_Payments_API_Client               $payments_api_client             - WooCommerce Payments API client.
	 * @param WC_Payments_Account                  $account                         - Account class instance.
	 * @param WC_Payments_Customer_Service         $customer_service                - Customer class instance.
	 * @param WC_Payments_Token_Service            $token_service                   - Token class instance.
	 * @param WC_Payments_Action_Scheduler_Service $action_scheduler_service        - Action Scheduler service instance.
	 * @param Session_Rate_Limiter                 $failed_transaction_rate_limiter - Rate Limiter for failed transactions.
	 * @param WC_Payments_Order_Service            $order_service                   - Order class instance.
	 */
	public function __construct(
		WC_Payments_API_Client $payments_api_client,
		WC_Payments_Account $account,
		WC_Payments_Customer_Service $customer_service,
		WC_Payments_Token_Service $token_service,
		WC_Payments_Action_Scheduler_Service $action_scheduler_service,
		Session_Rate_Limiter $failed_transaction_rate_limiter = null,
		WC_Payments_Order_Service $order_service
	) {
		$this->payments_api_client             = $payments_api_client;
		$this->account                         = $account;
		$this->customer_service                = $customer_service;
		$this->token_service                   = $token_service;
		$this->action_scheduler_service        = $action_scheduler_service;
		$this->failed_transaction_rate_limiter = $failed_transaction_rate_limiter;
		$this->order_service                   = $order_service;

		$this->id                 = static::GATEWAY_ID;
		$this->icon               = ''; // TODO: icon.
		$this->has_fields         = true;
		$this->method_title       = __( 'WooCommerce Payments', 'woocommerce-payments' );
		$this->method_description = WC_Payments_Utils::esc_interpolated_html(
			/* translators: tosLink: Link to terms of service page, privacyLink: Link to privacy policy page */
			__(
				'WooCommerce Payments gives your store flexibility to accept credit cards, debit cards, and Apple Pay. Enable popular local payment methods and other digital wallets like Google Pay to give customers even more choice.<br/><br/>
			By using WooCommerce Payments you agree to be bound by our <tosLink>Terms of Service</tosLink>  and acknowledge that you have read our <privacyLink>Privacy Policy</privacyLink>',
				'woocommerce-payments'
			),
			[
				'br'          => '<br/>',
				'tosLink'     => '<a href="https://wordpress.com/tos/" target="_blank" rel="noopener noreferrer">',
				'privacyLink' => '<a href="https://automattic.com/privacy/" target="_blank" rel="noopener noreferrer">',
			]
		);
		$this->title       = __( 'Credit card / debit card', 'woocommerce-payments' );
		$this->description = __( 'Enter your card details', 'woocommerce-payments' );
		$this->supports    = [
			'products',
			'refunds',
		];

		// Define setting fields.
		$this->form_fields = [
			'enabled'                          => [
				'title'       => __( 'Enable/disable', 'woocommerce-payments' ),
				'label'       => __( 'Enable WooCommerce Payments', 'woocommerce-payments' ),
				'type'        => 'checkbox',
				'description' => '',
				'default'     => 'no',
			],
			'account_statement_descriptor'     => [
				'type'        => 'account_statement_descriptor',
				'title'       => __( 'Customer bank statement', 'woocommerce-payments' ),
				'description' => WC_Payments_Utils::esc_interpolated_html(
					__( 'Edit the way your store name appears on your customers’ bank statements (read more about requirements <a>here</a>).', 'woocommerce-payments' ),
					[ 'a' => '<a href="https://woocommerce.com/document/payments/bank-statement-descriptor/" target="_blank" rel="noopener noreferrer">' ]
				),
			],
			'manual_capture'                   => [
				'title'       => __( 'Manual capture', 'woocommerce-payments' ),
				'label'       => __( 'Issue an authorization on checkout, and capture later.', 'woocommerce-payments' ),
				'type'        => 'checkbox',
				'description' => __( 'Charge must be captured within 7 days of authorization, otherwise the authorization and order will be canceled.', 'woocommerce-payments' ),
				'default'     => 'no',
			],
			'saved_cards'                      => [
				'title'       => __( 'Saved cards', 'woocommerce-payments' ),
				'label'       => __( 'Enable payment via saved cards', 'woocommerce-payments' ),
				'type'        => 'checkbox',
				'description' => __( 'If enabled, users will be able to pay with a saved card during checkout. Card details are saved on our platform, not on your store.', 'woocommerce-payments' ),
				'default'     => 'yes',
				'desc_tip'    => true,
			],
			'test_mode'                        => [
				'title'       => __( 'Test mode', 'woocommerce-payments' ),
				'label'       => __( 'Enable test mode', 'woocommerce-payments' ),
				'type'        => 'checkbox',
				'description' => __( 'Simulate transactions using test card numbers.', 'woocommerce-payments' ),
				'default'     => 'no',
				'desc_tip'    => true,
			],
			'enable_logging'                   => [
				'title'       => __( 'Debug log', 'woocommerce-payments' ),
				'label'       => __( 'When enabled debug notes will be added to the log.', 'woocommerce-payments' ),
				'type'        => 'checkbox',
				'description' => '',
				'default'     => 'no',
			],
			'payment_request_details'          => [
				'title'       => __( 'Payment request buttons', 'woocommerce-payments' ),
				'type'        => 'title',
				'description' => '',
			],
			'payment_request'                  => [
				'title'       => __( 'Enable/disable', 'woocommerce-payments' ),
				'label'       => sprintf(
					/* translators: 1) br tag 2) Stripe anchor tag 3) Apple anchor tag */
					__( 'Enable payment request buttons (Apple Pay, Google Pay, and more). %1$sBy using Apple Pay, you agree to %2$s and %3$s\'s Terms of Service.', 'woocommerce-payments' ),
					'<br />',
					'<a href="https://stripe.com/apple-pay/legal" target="_blank">Stripe</a>',
					'<a href="https://developer.apple.com/apple-pay/acceptable-use-guidelines-for-websites/" target="_blank">Apple</a>'
				),
				'type'        => 'checkbox',
				'description' => __( 'If enabled, users will be able to pay using Apple Pay, Google Pay or the Payment Request API if supported by the browser.', 'woocommerce-payments' ),
				'default'     => empty( get_option( 'woocommerce_woocommerce_payments_settings' ) ) ? 'yes' : 'no', // Enable by default for new installations only.
				'desc_tip'    => true,
			],
			'payment_request_button_type'      => [
				'title'       => __( 'Button type', 'woocommerce-payments' ),
				'type'        => 'select',
				'description' => __( 'Select the button type you would like to show.', 'woocommerce-payments' ),
				'default'     => 'buy',
				'desc_tip'    => true,
				'options'     => [
					'default' => __( 'Only icon', 'woocommerce-payments' ),
					'buy'     => __( 'Buy', 'woocommerce-payments' ),
					'donate'  => __( 'Donate', 'woocommerce-payments' ),
					'book'    => __( 'Book', 'woocommerce-payments' ),
				],
			],
			'payment_request_button_theme'     => [
				'title'       => __( 'Button theme', 'woocommerce-payments' ),
				'type'        => 'select',
				'description' => __( 'Select the button theme you would like to show.', 'woocommerce-payments' ),
				'default'     => 'dark',
				'desc_tip'    => true,
				'options'     => [
					'dark'          => __( 'Dark', 'woocommerce-payments' ),
					'light'         => __( 'Light', 'woocommerce-payments' ),
					'light-outline' => __( 'Light-Outline', 'woocommerce-payments' ),
				],
			],
			'payment_request_button_height'    => [
				'title'       => __( 'Button height', 'woocommerce-payments' ),
				'type'        => 'text',
				'description' => __( 'Enter the height you would like the button to be in pixels. Width will always be 100%.', 'woocommerce-payments' ),
				'default'     => '44',
				'desc_tip'    => true,
			],
			'payment_request_button_label'     => [
				'title'       => __( 'Custom button label', 'woocommerce-payments' ),
				'type'        => 'text',
				'description' => __( 'Enter the custom text you would like the button to have.', 'woocommerce-payments' ),
				'default'     => __( 'Buy now', 'woocommerce-payments' ),
				'desc_tip'    => true,
			],
			'payment_request_button_locations' => [
				'title'             => __( 'Button locations', 'woocommerce-payments' ),
				'type'              => 'multiselect',
				'description'       => __( 'Select where you would like to display the button.', 'woocommerce-payments' ),
				'default'           => [
					'product',
					'cart',
					'checkout',
				],
				'class'             => 'wc-enhanced-select',
				'desc_tip'          => true,
				'options'           => [
					'product'  => __( 'Product', 'woocommerce-payments' ),
					'cart'     => __( 'Cart', 'woocommerce-payments' ),
					'checkout' => __( 'Checkout', 'woocommerce-payments' ),
				],
				'custom_attributes' => [
					'data-placeholder' => __( 'Select pages', 'woocommerce-payments' ),
				],
			],
			'upe_enabled_payment_method_ids'   => [
				'title'   => __( 'Payments accepted on checkout', 'woocommerce-payments' ),
				'type'    => 'multiselect',
				'default' => [ 'card' ],
				'options' => [],
			],
			'payment_request_button_size'      => [
				'title'       => __( 'Size of the button displayed for Express Checkouts', 'woocommerce-payments' ),
				'type'        => 'select',
				'description' => __( 'Select the size of the button.', 'woocommerce-payments' ),
				'default'     => 'default',
				'desc_tip'    => true,
				'options'     => [
					'default' => __( 'Default', 'woocommerce-payments' ),
					'medium'  => __( 'Medium', 'woocommerce-payments' ),
					'large'   => __( 'Large', 'woocommerce-payments' ),
				],
			],
		];

		// Capabilities have different keys than the payment method ID's,
		// so instead of appending '_payments' to the end of the ID, it'll be better
		// to have a map for it instead, just in case the pattern changes.
		$this->payment_method_capability_key_map = [
			'sofort'        => 'sofort_payments',
			'giropay'       => 'giropay_payments',
			'bancontact'    => 'bancontact_payments',
			'eps'           => 'eps_payments',
			'ideal'         => 'ideal_payments',
			'p24'           => 'p24_payments',
			'card'          => 'card_payments',
			'sepa_debit'    => 'sepa_debit_payments',
			'au_becs_debit' => 'au_becs_debit_payments',
			'link'          => 'link_payments',
		];

		// Platform checkout utilities.
		$this->platform_checkout_util = new Platform_Checkout_Utilities();

		// Load the settings.
		$this->init_settings();

		// Check if subscriptions are enabled and add support for them.
		$this->maybe_init_subscriptions();

		// If the setting to enable saved cards is enabled, then we should support tokenization and adding payment methods.
		if ( $this->is_saved_cards_enabled() ) {
			array_push( $this->supports, 'tokenization', 'add_payment_method' );
		}

		add_action( 'woocommerce_update_options_payment_gateways_' . $this->id, [ $this, 'process_admin_options' ] );
		add_action( 'admin_notices', [ $this, 'display_errors' ], 9999 );
		add_action( 'woocommerce_order_actions', [ $this, 'add_order_actions' ] );
		add_action( 'woocommerce_order_action_capture_charge', [ $this, 'capture_charge' ] );
		add_action( 'woocommerce_order_action_cancel_authorization', [ $this, 'cancel_authorization' ] );

		add_action( 'wp_ajax_update_order_status', [ $this, 'update_order_status' ] );
		add_action( 'wp_ajax_nopriv_update_order_status', [ $this, 'update_order_status' ] );

		add_action( 'wp_enqueue_scripts', [ $this, 'register_scripts' ] );
		add_action( 'wp_ajax_create_setup_intent', [ $this, 'create_setup_intent_ajax' ] );
		add_action( 'wp_ajax_nopriv_create_setup_intent', [ $this, 'create_setup_intent_ajax' ] );

		add_action( 'woocommerce_update_order', [ $this, 'schedule_order_tracking' ], 10, 2 );

		// Update the current request logged_in cookie after a guest user is created to avoid nonce inconsistencies.
		add_action( 'set_logged_in_cookie', [ $this, 'set_cookie_on_current_request' ] );

		add_action( self::UPDATE_SAVED_PAYMENT_METHOD, [ $this, 'update_saved_payment_method' ], 10, 3 );

		// Update the email field position.
		add_filter( 'woocommerce_billing_fields', [ $this, 'checkout_update_email_field_priority' ], 50 );

		// Priority 21 to run right after wc_clear_cart_after_payment.
		add_action( 'template_redirect', [ $this, 'clear_session_processing_order_after_landing_order_received_page' ], 21 );
	}

	/**
	 * Proceed with current request using new login session (to ensure consistent nonce).
	 *
	 * @param string $cookie New cookie value.
	 */
	public function set_cookie_on_current_request( $cookie ) {
		$_COOKIE[ LOGGED_IN_COOKIE ] = $cookie;
	}

	/**
	 * Check if the payment gateway is connected. This method is also used by
	 * external plugins to check if a connection has been established.
	 */
	public function is_connected() {
		return $this->account->is_stripe_connected();
	}

	/**
	 * Returns true if the gateway needs additional configuration, false if it's ready to use.
	 *
	 * @see WC_Payment_Gateway::needs_setup
	 * @return bool
	 */
	public function needs_setup() {
		if ( ! $this->is_connected() ) {
			return true;
		}

		$account_status = $this->account->get_account_status_data();
		return parent::needs_setup() || ! empty( $account_status['error'] ) || ! $account_status['paymentsEnabled'];
	}

	/**
	 * Returns whether a store that is not in test mode needs to set https
	 * in the checkout
	 *
	 * @return boolean True if needs to set up forced ssl in checkout or https
	 */
	public function needs_https_setup() {
		return ! WC_Payments::mode()->is_test() && ! wc_checkout_is_https();
	}

	/**
	 * Checks if the gateway is enabled, and also if it's configured enough to accept payments from customers.
	 *
	 * Use parent method value alongside other business rules to make the decision.
	 *
	 * @return bool Whether the gateway is enabled and ready to accept payments.
	 */
	public function is_available() {
		// Disable the gateway if using live mode without HTTPS set up or the currency is not
		// available in the country of the account.
		if ( $this->needs_https_setup() || ! $this->is_available_for_current_currency() ) {
			return false;
		}

		return parent::is_available() && ! $this->needs_setup();
	}

	/**
	 * Checks if the setting to allow the user to save cards is enabled.
	 *
	 * @return bool Whether the setting to allow saved cards is enabled or not.
	 */
	public function is_saved_cards_enabled() {
		return 'yes' === $this->get_option( 'saved_cards' );
	}

	/**
	 * Check if account is eligible for card present.
	 *
	 * @return bool
	 */
	public function is_card_present_eligible(): bool {
		try {
			return $this->account->is_card_present_eligible();
		} catch ( Exception $e ) {
			Logger::error( 'Failed to get account card present eligible. ' . $e );
			return false;
		}
	}

	/**
	 * Check if account is eligible for card testing protection.
	 *
	 * @return bool
	 */
	public function is_card_testing_protection_eligible(): bool {
		try {
			return $this->account->is_card_testing_protection_eligible();
		} catch ( Exception $e ) {
			Logger::error( 'Failed to get account card testing protection eligible. ' . $e );
			return false;
		}
	}

	/**
	 * Checks if the account country is compatible with the current currency.
	 *
	 * @return bool Whether the currency is supported in the country set in the account.
	 */
	public function is_available_for_current_currency() {
		$supported_currencies = $this->account->get_account_customer_supported_currencies();
		$current_currency     = strtolower( get_woocommerce_currency() );

		if ( count( $supported_currencies ) === 0 ) {
			// If we don't have info related to the supported currencies
			// of the country, we won't disable the gateway.
			return true;
		}

		return in_array( $current_currency, $supported_currencies, true );
	}

	/**
	 * Admin Panel Options.
	 */
	public function admin_options() {
		// Add notices to the WooCommerce Payments settings page.
		do_action( 'woocommerce_woocommerce_payments_admin_notices' );

		$this->output_payments_settings_screen();
	}

	/**
	 * Generates markup for the settings screen.
	 */
	public function output_payments_settings_screen() {
		// hiding the save button because the react container has its own.
		global $hide_save_button;
		$hide_save_button = true;

		if ( ! empty( $_GET['method'] ) ) : // phpcs:ignore WordPress.Security.NonceVerification.Recommended
			?>
			<div
				id="wcpay-express-checkout-settings-container"
				data-method-id="<?php echo esc_attr( sanitize_text_field( wp_unslash( $_GET['method'] ) ) ); // phpcs:ignore WordPress.Security.NonceVerification.Recommended ?>"
			></div>
		<?php else : ?>
			<div id="wcpay-account-settings-container"></div>
			<?php
		endif;
	}

	/**
	 * Registers all scripts, necessary for the gateway.
	 */
	public function register_scripts() {
		// Register Stripe's JavaScript using the same ID as the Stripe Gateway plugin. This prevents this JS being
		// loaded twice in the event a site has both plugins enabled. We still run the risk of different plugins
		// loading different versions however. If Stripe release a v4 of their JavaScript, we could consider
		// changing the ID to stripe_v4. This would allow older plugins to keep using v3 while we used any new
		// feature in v4. Stripe have allowed loading of 2 different versions of stripe.js in the past (
		// https://stripe.com/docs/stripe-js/elements/migrating).
		wp_register_script(
			'stripe',
			'https://js.stripe.com/v3/',
			[],
			'3.0',
			true
		);

		$script_dependencies = [ 'stripe', 'wc-checkout' ];

		if ( $this->supports( 'tokenization' ) ) {
			$script_dependencies[] = 'woocommerce-tokenization-form';
		}

		wp_register_script(
			'WCPAY_CHECKOUT',
			plugins_url( 'dist/checkout.js', WCPAY_PLUGIN_FILE ),
			$script_dependencies,
			WC_Payments::get_file_version( 'dist/checkout.js' ),
			true
		);

		wp_set_script_translations( 'WCPAY_CHECKOUT', 'woocommerce-payments' );
	}

	/**
	 * Displays the save to account checkbox.
	 *
	 * @param bool $force_checked True if the checkbox must be forced to "checked" state (and invisible).
	 */
	public function save_payment_method_checkbox( $force_checked = false ) {
		$id          = 'wc-' . $this->id . '-new-payment-method';
		$should_hide = $force_checked || $this->should_use_stripe_platform_on_checkout_page();
		?>
		<div <?php echo $should_hide ? 'style="display:none;"' : ''; /* phpcs:ignore WordPress.Security.EscapeOutput.OutputNotEscaped */ ?>>
			<p class="form-row woocommerce-SavedPaymentMethods-saveNew">
				<input id="<?php echo esc_attr( $id ); ?>" name="<?php echo esc_attr( $id ); ?>" type="checkbox" value="true" style="width:auto;" <?php echo $force_checked ? 'checked' : ''; /* phpcs:ignore WordPress.Security.EscapeOutput.OutputNotEscaped */ ?> />
				<label for="<?php echo esc_attr( $id ); ?>" style="display:inline;">
					<?php echo esc_html( apply_filters( 'wc_payments_save_to_account_text', __( 'Save payment information to my account for future purchases.', 'woocommerce-payments' ) ) ); ?>
				</label>
			</p>
		</div>
		<?php
	}

	/**
	 * Whether we should use the platform account to initialize Stripe on the checkout page.
	 *
	 * @return bool
	 */
	public function should_use_stripe_platform_on_checkout_page() {
		if (
			WC_Payments_Features::is_platform_checkout_eligible() &&
			'yes' === $this->get_option( 'platform_checkout', 'no' ) &&
			! WC_Payments_Features::is_upe_enabled() &&
			( is_checkout() || has_block( 'woocommerce/checkout' ) ) &&
			! is_wc_endpoint_url( 'order-pay' ) &&
			! WC()->cart->is_empty() &&
			WC()->cart->needs_payment()
		) {
			return true;
		}

		return false;
	}

	/**
	 * Renders the credit card input fields needed to get the user's payment information on the checkout page.
	 *
	 * We also add the JavaScript which drives the UI.
	 */
	public function payment_fields() {
		do_action( 'wc_payments_add_payment_fields' );
	}

	/**
	 * Process the payment for a given order.
	 *
	 * @param int $order_id Order ID to process the payment for.
	 *
	 * @return array|null An array with result of payment and redirect URL, or nothing.
	 * @throws Process_Payment_Exception Error processing the payment.
	 * @throws Exception Error processing the payment.
	 */
	public function process_payment( $order_id ) {
		$order = wc_get_order( $order_id );

		try {
			// Check if session exists before instantiating Fraud_Prevention_Service.
			if ( WC()->session ) {
				$fraud_prevention_service = Fraud_Prevention_Service::get_instance();
				// phpcs:ignore WordPress.Security.NonceVerification.Missing,WordPress.Security.ValidatedSanitizedInput.MissingUnslash,WordPress.Security.ValidatedSanitizedInput.InputNotSanitized
				if ( $fraud_prevention_service->is_enabled() && ! $fraud_prevention_service->verify_token( $_POST['wcpay-fraud-prevention-token'] ?? null ) ) {
					throw new Process_Payment_Exception(
						__( "We're not able to process this payment. Please refresh the page and try again.", 'woocommerce-payments' ),
						'fraud_prevention_enabled'
					);
				}
			}

			if ( $this->failed_transaction_rate_limiter->is_limited() ) {
				throw new Process_Payment_Exception(
					__( 'Your payment was not processed.', 'woocommerce-payments' ),
					'rate_limiter_enabled'
				);
			}

			// The request is a preflight check from WooPay.
			// phpcs:ignore WordPress.Security.NonceVerification.Missing
			if ( ! empty( $_POST['is-woopay-preflight-check'] ) ) {
				// Set the order status to "pending payment".
				$order->update_status( 'pending' );

				// Bail out with success so we don't process the payment now,
				// but still let WooPay continue with the payment processing.
				return [
					'result'   => 'success',
					'redirect' => '',
				];
			}

			UPE_Payment_Gateway::remove_upe_payment_intent_from_session();

			$check_session_order = $this->check_against_session_processing_order( $order );
			if ( is_array( $check_session_order ) ) {
				return $check_session_order;
			}
			$this->maybe_update_session_processing_order( $order_id );

			$check_existing_intention = $this->check_payment_intent_attached_to_order_succeeded( $order );
			if ( is_array( $check_existing_intention ) ) {
				return $check_existing_intention;
			}

			$payment_information = $this->prepare_payment_information( $order );
			return $this->process_payment_for_order( WC()->cart, $payment_information );
		} catch ( Exception $e ) {
			/**
			 * TODO: Determine how to do this update with Order_Service.
			 * It seems that the status only needs to change in certain instances, and within those instances the intent
			 * information is not added to the order, as shown by tests.
			 */
			if ( empty( $payment_information ) || ! $payment_information->is_changing_payment_method_for_subscription() ) {
				$order->update_status( Order_Status::FAILED );
			}

			if ( $e instanceof API_Exception && $this->should_bump_rate_limiter( $e->get_error_code() ) ) {
				$this->failed_transaction_rate_limiter->bump();
			}

			if ( ! empty( $payment_information ) ) {
				/* translators: %1: the failed payment amount, %2: error message  */
				$error_message = __(
					'A payment of %1$s <strong>failed</strong> to complete with the following message: <code>%2$s</code>.',
					'woocommerce-payments'
				);

				$error_details = esc_html( rtrim( $e->getMessage(), '.' ) );

				if ( $e instanceof API_Exception && 'card_error' === $e->get_error_type() && 'incorrect_zip' === $e->get_error_code() ) {
					/* translators: %1: the failed payment amount, %2: error message  */
					$error_message = __(
						'A payment of %1$s <strong>failed</strong>. %2$s',
						'woocommerce-payments'
					);

					$error_details = __(
						'We couldn’t verify the postal code in the billing address. If the issue persists, suggest the customer to reach out to the card issuing bank.',
						'woocommerce-payments'
					);
				}

				$note = sprintf(
					WC_Payments_Utils::esc_interpolated_html(
						$error_message,
						[
							'strong' => '<strong>',
							'code'   => '<code>',
						]
					),
					WC_Payments_Explicit_Price_Formatter::get_explicit_price( wc_price( $order->get_total(), [ 'currency' => $order->get_currency() ] ), $order ),
					$error_details
				);

				$order->add_order_note( $note );
			}

			if ( $e instanceof Process_Payment_Exception && 'rate_limiter_enabled' === $e->get_error_code() ) {
				$note = sprintf(
					WC_Payments_Utils::esc_interpolated_html(
						/* translators: %1: the failed payment amount */
						__(
							'A payment of %1$s <strong>failed</strong> to complete because of too many failed transactions. A rate limiter was enabled for the user to prevent more attempts temporarily.',
							'woocommerce-payments'
						),
						[
							'strong' => '<strong>',
						]
					),
					WC_Payments_Explicit_Price_Formatter::get_explicit_price( wc_price( $order->get_total(), [ 'currency' => $order->get_currency() ] ), $order )
				);
				$order->add_order_note( $note );
			}

			UPE_Payment_Gateway::remove_upe_payment_intent_from_session();

			// Re-throw the exception after setting everything up.
			// This makes the error notice show up both in the regular and block checkout.
			throw new Exception( WC_Payments_Utils::get_filtered_error_message( $e ) );
		}
	}

	/**
	 * Prepares the payment information object.
	 *
	 * @param WC_Order $order The order whose payment will be processed.
	 * @return Payment_Information An object, which describes the payment.
	 */
	protected function prepare_payment_information( $order ) {
		// phpcs:ignore WordPress.Security.NonceVerification.Missing
		$payment_information = Payment_Information::from_payment_request( $_POST, $order, Payment_Type::SINGLE(), Payment_Initiated_By::CUSTOMER(), $this->get_capture_type() );
		$payment_information = $this->maybe_prepare_subscription_payment_information( $payment_information, $order->get_id() );

		if ( ! empty( $_POST[ 'wc-' . static::GATEWAY_ID . '-new-payment-method' ] ) ) { // phpcs:ignore WordPress.Security.NonceVerification.Missing
			// During normal orders the payment method is saved when the customer enters a new one and chooses to save it.
			$payment_information->must_save_payment_method_to_store();
		}

		if ( $this->platform_checkout_util->should_save_platform_customer() ) {
			do_action( 'woocommerce_payments_save_user_in_platform_checkout' );
			$payment_information->must_save_payment_method_to_platform();
		}

		return $payment_information;
	}

	/**
	 * Update the customer details with the incoming order data, in a CRON job.
	 *
	 * @param \WC_Order $order        WC order id.
	 * @param string    $customer_id  The customer id to update details for.
	 * @param bool      $is_test_mode Whether to run the CRON job in test mode.
	 * @param bool      $is_woopay    Whether CRON job was queued from WooPay.
	 */
	public function update_customer_with_order_data( $order, $customer_id, $is_test_mode = false, $is_woopay = false ) {
		// Since this CRON job may have been created in test_mode, when the CRON job runs, it
		// may lose the test_mode context. So, instead, we pass that context when creating
		// the CRON job and apply the context here.
		$apply_test_mode_context = function () use ( $is_test_mode ) {
			return $is_test_mode;
		};
		add_filter( 'wcpay_test_mode', $apply_test_mode_context );

		$user = $order->get_user();
		if ( false === $user ) {
			$user = wp_get_current_user();
		}

		// Since this function will run in a CRON job, "wp_get_current_user()" will default
		// to user with ID of 0. So, instead, we replace it with the user from the $order,
		// when updating a WooPay user.
		$apply_order_user_email = function ( $params ) use ( $user, $is_woopay ) {
			if ( $is_woopay ) {
				$params['email'] = $user->user_email;
			}

			return $params;
		};
		add_filter( 'wcpay_api_request_params', $apply_order_user_email, 20, 1 );

		// Update the existing customer with the current order details.
		$customer_data = WC_Payments_Customer_Service::map_customer_data( $order, new WC_Customer( $user->ID ) );
		$this->customer_service->update_customer_for_user( $customer_id, $user, $customer_data );
	}

	/**
	 * Manages customer details held on WCPay server for WordPress user associated with an order.
	 *
	 * @param WC_Order $order   WC Order object.
	 * @param array    $options Additional options to apply.
	 *
	 * @return array First element is the new or updated WordPress user, the second element is the WCPay customer ID.
	 */
	protected function manage_customer_details_for_order( $order, $options = [] ) {
		$user = $order->get_user();
		if ( false === $user ) {
			$user = wp_get_current_user();
		}

		// Determine the customer making the payment, create one if we don't have one already.
		$customer_id = $this->customer_service->get_customer_id_by_user_id( $user->ID );

		if ( null === $customer_id ) {
			$customer_data = WC_Payments_Customer_Service::map_customer_data( $order, new WC_Customer( $user->ID ) );
			// Create a new customer.
			$customer_id = $this->customer_service->create_customer_for_user( $user, $customer_data );
		} else {
			// Update the customer with order data async.
<<<<<<< HEAD
			$this->action_scheduler_service->schedule_job(
				time(),
				self::UPDATE_CUSTOMER_WITH_ORDER_DATA,
				[
					'order_id'     => $order->get_id(),
					'customer_id'  => $customer_id,
					'is_test_mode' => WC_Payments::mode()->is_test(),
					'is_woopay'    => $options['is_woopay'] ?? false,
				]
			);
=======
			$this->update_customer_with_order_data( $order, $customer_id, $this->is_in_test_mode(), $options['is_woopay'] ?? false );
>>>>>>> f592aafc
		}

		return [ $user, $customer_id ];
	}

	/**
	 * Update the saved payment method information with checkout values, in a CRON job.
	 *
	 * @param string $payment_method The payment method to update.
	 * @param int    $order_id       WC order id.
	 * @param bool   $is_test_mode   Whether to run the CRON job in test mode.
	 */
	public function update_saved_payment_method( $payment_method, $order_id, $is_test_mode = false ) {
		// Since this CRON job may have been created in test_mode, when the CRON job runs, it
		// may lose the test_mode context. So, instead, we pass that context when creating
		// the CRON job and apply the context here.
		$apply_test_mode_context = function () use ( $is_test_mode ) {
			return $is_test_mode;
		};
		add_filter( 'wcpay_test_mode', $apply_test_mode_context );

		$order = wc_get_order( $order_id );

		try {
			$this->customer_service->update_payment_method_with_billing_details_from_order( $payment_method, $order );
		} catch ( Exception $e ) {
			// If updating the payment method fails, log the error message.
			Logger::log( 'Error when updating saved payment method: ' . $e->getMessage() );
		}
	}

	/**
	 * Process the payment for a given order.
	 *
	 * @param WC_Cart|null              $cart Cart.
	 * @param WCPay\Payment_Information $payment_information Payment info.
	 * @param bool                      $scheduled_subscription_payment Used to determinate is scheduled subscription payment to add more fields into API request.
	 *
	 * @return array|null                      An array with result of payment and redirect URL, or nothing.
	 * @throws API_Exception
	 * @throws Intent_Authentication_Exception When the payment intent could not be authenticated.
	 * @throws \WCPay\Core\Exceptions\Server\Request\Extend_Request_Exception When request class filter filed to extend request class because of incompatibility.
	 * @throws \WCPay\Core\Exceptions\Server\Request\Immutable_Parameter_Exception When immutable parameter gets changed in request class.
	 * @throws \WCPay\Core\Exceptions\Server\Request\Invalid_Request_Parameter_Exception When you send incorrect request value via setters.
	 */
	public function process_payment_for_order( $cart, $payment_information, $scheduled_subscription_payment = false ) {
		$order                                       = $payment_information->get_order();
		$save_payment_method_to_store                = $payment_information->should_save_payment_method_to_store();
		$is_changing_payment_method_for_subscription = $payment_information->is_changing_payment_method_for_subscription();

		$order_id = $order->get_id();
		$amount   = $order->get_total();
		$metadata = $this->get_metadata_from_order( $order, $payment_information->get_payment_type() );

		$customer_details_options   = [
			'is_woopay' => filter_var( $metadata['paid_on_woopay'] ?? false, FILTER_VALIDATE_BOOLEAN ),
		];
		list( $user, $customer_id ) = $this->manage_customer_details_for_order( $order, $customer_details_options );

		// Update saved payment method async to include billing details, if missing.
		if ( $payment_information->is_using_saved_payment_method() ) {
			$this->action_scheduler_service->schedule_job(
				time(),
				self::UPDATE_SAVED_PAYMENT_METHOD,
				[
					'payment_method' => $payment_information->get_payment_method(),
					'order_id'       => $order->get_id(),
					'is_test_mode'   => WC_Payments::mode()->is_test(),
				]
			);
		}

		$intent_failed  = false;
		$payment_needed = $amount > 0;

		// Make sure that we attach the payment method and the customer ID to the order meta data.
		$payment_method = $payment_information->get_payment_method();
		$this->order_service->set_payment_method_id_for_order( $order, $payment_method );
		$this->order_service->set_customer_id_for_order( $order, $customer_id );
		$order->update_meta_data( '_wcpay_mode', WC_Payments::mode()->is_test() ? 'test' : 'prod' );

		// In case amount is 0 and we're not saving the payment method, we won't be using intents and can confirm the order payment.
		if ( apply_filters( 'wcpay_confirm_without_payment_intent', ! $payment_needed && ! $save_payment_method_to_store ) ) {
			$order->payment_complete();

			if ( $payment_information->is_using_saved_payment_method() ) {
				// We need to make sure the saved payment method is saved to the order so we can
				// charge the payment method for a future payment.
				$this->add_token_to_order( $order, $payment_information->get_payment_token() );
			}

			if ( $is_changing_payment_method_for_subscription && $payment_information->is_using_saved_payment_method() ) {
				$payment_token = $payment_information->get_payment_token();
				$note          = sprintf(
					WC_Payments_Utils::esc_interpolated_html(
						/* translators: %1: the last 4 digit of the credit card */
						__( 'Payment method is changed to: <strong>Credit card ending in %1$s</strong>.', 'woocommerce-payments' ),
						[
							'strong' => '<strong>',
						]
					),
					$payment_token instanceof WC_Payment_Token_CC ? $payment_token->get_last4() : '----'
				);
				$order->add_order_note( $note );

				do_action( 'woocommerce_payments_changed_subscription_payment_method', $order, $payment_token );
			}

			$order->set_payment_method_title( __( 'Credit / Debit Card', 'woocommerce-payments' ) );
			$order->save();

			return [
				'result'   => 'success',
				'redirect' => $this->get_return_url( $order ),
			];
		}

		if ( $payment_needed ) {
			$converted_amount = WC_Payments_Utils::prepare_amount( $amount, $order->get_currency() );
			$currency         = strtolower( $order->get_currency() );

			// Try catching the error without reaching the API.
			$minimum_amount = WC_Payments_Utils::get_cached_minimum_amount( $currency );
			if ( $minimum_amount > $converted_amount ) {
				$e = new Amount_Too_Small_Exception( 'Amount too small', $minimum_amount, $currency, 400 );
				throw new Exception( WC_Payments_Utils::get_filtered_error_message( $e ) );
			}

			$payment_methods = WC_Payments::get_gateway()->get_payment_method_ids_enabled_at_checkout( null, true );

			// The sanitize_user call here is deliberate: it seems the most appropriate sanitization function
			// for a string that will only contain latin alphanumeric characters and underscores.
			// phpcs:ignore WordPress.Security.NonceVerification.Missing
			$platform_checkout_intent_id = sanitize_user( wp_unslash( $_POST['platform-checkout-intent'] ?? '' ), true );

			// Initializing the intent variable here to ensure we don't try to use an undeclared
			// variable later.
			$intent = null;
			if ( ! empty( $platform_checkout_intent_id ) ) {
				// If the intent is included in the request use that intent.
				$request = Get_Intention::create( $platform_checkout_intent_id );
				$intent  = $request->send( 'wcpay_get_intent_request', $order );

				$intent_meta_order_id_raw = $intent->get_metadata()['order_id'] ?? '';
				$intent_meta_order_id     = is_numeric( $intent_meta_order_id_raw ) ? intval( $intent_meta_order_id_raw ) : 0;

				if ( $intent_meta_order_id !== $order_id ) {
					throw new Intent_Authentication_Exception(
						__( "We're not able to process this payment. Please try again later.", 'woocommerce-payments' ),
						'order_id_mismatch'
					);
				}
			}

			if ( empty( $intent ) ) {
				$request = Create_And_Confirm_Intention::create();
				$request->set_amount( $converted_amount );
				$request->set_currency_code( $currency );
				$request->set_payment_method( $payment_information->get_payment_method() );
				$request->set_customer( $customer_id );
				$request->set_capture_method( $payment_information->is_using_manual_capture() );
				$request->set_metadata( $metadata );
				$request->set_level3( $this->get_level3_data_from_order( $order ) );
				$request->set_off_session( $payment_information->is_merchant_initiated() );
				$request->set_payment_methods( $payment_methods );
				$request->set_cvc_confirmation( $payment_information->get_cvc_confirmation() );
				// Make sure that setting fingerprint is performed after setting metadata becaouse metadata will override any values you set before for metadata param.
				$request->set_fingerprint( $payment_information->get_fingerprint() );
				if ( $save_payment_method_to_store ) {
					$request->setup_future_usage();
				}
				if ( $scheduled_subscription_payment ) {
					$mandate = $this->get_mandate_param_for_renewal_order( $order );
					if ( $mandate ) {
						$request->set_mandate( $mandate );
					}
				}

				$intent = $request->send( 'wcpay_create_intention_request', $payment_information );
			}

			$intent_id     = $intent->get_id();
			$status        = $intent->get_status();
			$charge        = $intent->get_charge();
			$charge_id     = $charge ? $charge->get_id() : null;
			$client_secret = $intent->get_client_secret();
			$currency      = $intent->get_currency();
			$next_action   = $intent->get_next_action();
			$processing    = $intent->get_processing();
			// We update the payment method ID server side when it's necessary to clone payment methods,
			// for example when saving a payment method to a platform customer account. When this happens
			// we need to make sure the payment method on the order matches the one on the merchant account
			// not the one on the platform account. The payment method ID is updated on the order further
			// down.
			$payment_method = $intent->get_payment_method_id() ?? $payment_method;

			if ( Payment_Intent_Status::REQUIRES_ACTION === $status && $payment_information->is_merchant_initiated() ) {
				// Allow 3rd-party to trigger some action if needed.
				do_action( 'woocommerce_woocommerce_payments_payment_requires_action', $order, $intent_id, $payment_method, $customer_id, $charge_id, $currency );
				$this->order_service->mark_payment_failed( $order, $intent_id, $status, $charge_id );
			}
		} else {
			// phpcs:ignore WordPress.Security.NonceVerification.Missing
			$platform_checkout_intent_id = sanitize_user( wp_unslash( $_POST['platform-checkout-intent'] ?? '' ), true );

			if ( ! empty( $platform_checkout_intent_id ) ) {
				// If the setup intent is included in the request use that intent.
				$intent = $this->payments_api_client->get_setup_intent( $platform_checkout_intent_id );

				$intent_meta_order_id_raw = ! empty( $intent['metadata'] ) ? $intent['metadata']['order_id'] ?? '' : '';
				$intent_meta_order_id     = is_numeric( $intent_meta_order_id_raw ) ? intval( $intent_meta_order_id_raw ) : 0;

				if ( $intent_meta_order_id !== $order_id ) {
					throw new Intent_Authentication_Exception(
						__( "We're not able to process this payment. Please try again later.", 'woocommerce-payments' ),
						'order_id_mismatch'
					);
				}
			} else {
				$save_user_in_platform_checkout = false;

				if ( $this->platform_checkout_util->should_save_platform_customer() ) {
					$save_user_in_platform_checkout = true;
					$metadata_from_order            = apply_filters(
						'wcpay_metadata_from_order',
						[
							'customer_email' => $order->get_billing_email(),
						],
						$order
					);
					$metadata                       = array_merge( (array) $metadata_from_order, (array) $metadata ); // prioritize metadata from mobile app.

					do_action( 'woocommerce_payments_save_user_in_platform_checkout' );
				}

				// For $0 orders, we need to save the payment method using a setup intent.
				$request = Create_And_Confirm_Setup_Intention::create();
				$request->set_customer( $customer_id );
				$request->set_payment_method( $payment_information->get_payment_method() );
				$request->set_metadata( $metadata );
				$intent = $request->send( 'wcpay_create_and_confirm_setup_intention_request', $payment_information, false, $save_user_in_platform_checkout );
				$intent = $intent->to_array();
			}

			$intent_id     = $intent['id'];
			$status        = $intent['status'];
			$charge_id     = '';
			$client_secret = $intent['client_secret'];
			$currency      = $order->get_currency();
			$next_action   = $intent['next_action'];
			$processing    = [];
		}

		if ( ! empty( $intent ) ) {
			if ( ! in_array( $status, self::SUCCESSFUL_INTENT_STATUS, true ) ) {
				$intent_failed = true;
			}

			if ( $save_payment_method_to_store && ! $intent_failed ) {
				try {
					$token = null;

					// Setup intents are currently not deserialized as payment intents are, so check if it's an array first.
					// For WooPay checkouts, we may provide a platform payment method from `$payment_information`, but we need
					// to return a connected payment method. So we should always retrieve the payment method from the intent.
					$payment_method_id = is_array( $intent ) ? $intent['payment_method'] : $intent->get_payment_method_id();

					// Handle orders that are paid via WooPay and contain subscriptions.
					if ( $order->get_meta( 'is_woopay' ) && function_exists( 'wcs_order_contains_subscription' ) && wcs_order_contains_subscription( $order ) ) {

						$customer_tokens = WC_Payment_Tokens::get_customer_tokens( $order->get_user_id(), self::GATEWAY_ID );

						// Use the existing token if we already have one for the incoming payment method.
						foreach ( $customer_tokens as $saved_token ) {
							if ( $saved_token->get_token() === $payment_method_id ) {
								$token = $saved_token;
								break;
							}
						}
					}

					// Store a new token if we're not paying for a subscription in WooPay,
					// or if we are, but we didn't find a stored token for the selected payment method.
					if ( empty( $token ) ) {
						$token = $this->token_service->add_payment_method_to_user( $payment_method_id, $user );
					}
					$payment_information->set_token( $token );
				} catch ( Exception $e ) {
					// If saving the token fails, log the error message but catch the error to avoid crashing the checkout flow.
					Logger::log( 'Error when saving payment method: ' . $e->getMessage() );
				}
			}

			if ( $payment_information->is_using_saved_payment_method() ) {
				$token = $payment_information->get_payment_token();
				$this->add_token_to_order( $order, $token );

				if ( $order->get_meta( '_woopay_has_subscription' ) ) {
					$token->update_meta_data( 'is_attached_to_subscription', '1' );
					$token->save_meta_data();
				}
			}

			if ( Payment_Intent_Status::REQUIRES_ACTION === $status ) {
				if ( isset( $next_action['type'] ) && 'redirect_to_url' === $next_action['type'] && ! empty( $next_action['redirect_to_url']['url'] ) ) {
					$response = [
						'result'   => 'success',
						'redirect' => $next_action['redirect_to_url']['url'],
					];
				} else {
					$response = [
						'result'         => 'success',
						// Include a new nonce for update_order_status to ensure the update order
						// status call works when a guest user creates an account during checkout.
						'redirect'       => sprintf(
							'#wcpay-confirm-%s:%s:%s:%s',
							$payment_needed ? 'pi' : 'si',
							$order_id,
							WC_Payments_Utils::encrypt_client_secret( $this->account->get_stripe_account_id(), $client_secret ),
							wp_create_nonce( 'wcpay_update_order_status_nonce' )
						),
						// Include the payment method ID so the Blocks integration can save cards.
						'payment_method' => $payment_information->get_payment_method(),
					];
				}
			}
		}

		$this->order_service->attach_intent_info_to_order( $order, $intent_id, $status, $payment_method, $customer_id, $charge_id, $currency );
		$this->attach_exchange_info_to_order( $order, $charge_id );
		$this->update_order_status_from_intent( $order, $intent_id, $status, $charge_id );

		$this->maybe_add_customer_notification_note( $order, $processing );

		if ( isset( $response ) ) {
			return $response;
		}

		wc_reduce_stock_levels( $order_id );
		if ( isset( $cart ) ) {
			$cart->empty_cart();
		}

		if ( $payment_needed ) {
			$charge                 = $intent ? $intent->get_charge() : null;
			$payment_method_details = $charge ? $charge->get_payment_method_details() : [];
			$payment_method_type    = $payment_method_details ? $payment_method_details['type'] : null;

			if ( $order->get_meta( 'is_woopay' ) && 'card' === $payment_method_type && isset( $payment_method_details['card']['last4'] ) ) {
				$order->add_meta_data( 'last4', $payment_method_details['card']['last4'], true );
				$order->save_meta_data();
			}
		} else {
			$payment_method_details = false;
			$payment_method_options = isset( $intent['payment_method_options'] ) ? array_keys( $intent['payment_method_options'] ) : null;
			$payment_method_type    = $payment_method_options ? $payment_method_options[0] : null;
		}

		if ( empty( $_POST['payment_request_type'] ) ) { // phpcs:ignore WordPress.Security.NonceVerification
			$this->set_payment_method_title_for_order( $order, $payment_method_type, $payment_method_details );
		}

		return [
			'result'   => 'success',
			'redirect' => $this->get_return_url( $order ),
		];
	}

	/**
	 * By default this function does not do anything. But it can be overriden by child classes.
	 * It is used to set a formatted readable payment method title for order,
	 * using payment method details from accompanying charge.
	 *
	 * @param WC_Order   $order WC Order being processed.
	 * @param string     $payment_method_type Stripe payment method key.
	 * @param array|bool $payment_method_details Array of payment method details from charge or false.
	 */
	public function set_payment_method_title_for_order( $order, $payment_method_type, $payment_method_details ) {
	}

	/**
	 * Prepares Stripe metadata for a given order. The metadata later injected into intents, and
	 * used in transactions listing/details. If merchant connects an account to new store, listing/details
	 * keeps working even if orders are not available anymore - the metadata provides needed details.
	 *
	 * @param WC_Order     $order        Order being processed.
	 * @param Payment_Type $payment_type Enum stating whether payment is single or recurring.
	 *
	 * @return array Array of keyed metadata values.
	 */
	protected function get_metadata_from_order( $order, $payment_type ) {
		$name     = sanitize_text_field( $order->get_billing_first_name() ) . ' ' . sanitize_text_field( $order->get_billing_last_name() );
		$email    = sanitize_email( $order->get_billing_email() );
		$metadata = [
			'customer_name'  => $name,
			'customer_email' => $email,
			'site_url'       => esc_url( get_site_url() ),
			'order_id'       => $order->get_id(),
			'order_number'   => $order->get_order_number(),
			'order_key'      => $order->get_order_key(),
			'payment_type'   => $payment_type,
		];

		// If the order belongs to a WCPay Subscription, set the payment context to 'wcpay_subscription' (this helps with associating which fees belong to orders).
		if ( 'recurring' === (string) $payment_type && ! $this->is_subscriptions_plugin_active() ) {
			$subscriptions = wcs_get_subscriptions_for_order( $order, [ 'order_type' => 'any' ] );

			foreach ( $subscriptions as $subscription ) {
				if ( WC_Payments_Subscription_Service::is_wcpay_subscription( $subscription ) ) {
					$metadata['payment_context'] = 'wcpay_subscription';
					break;
				}
			}
		}

		return apply_filters( 'wcpay_metadata_from_order', $metadata, $order, $payment_type );
	}

	/**
	 * Given the charge data, checks if there was an exchange and adds it to the given order as metadata
	 *
	 * @param WC_Order $order The order to update.
	 * @param string   $charge_id ID of the charge to attach data from.
	 */
	public function attach_exchange_info_to_order( $order, $charge_id ) {
		if ( empty( $charge_id ) ) {
			return;
		}

		$currency_store   = strtolower( get_option( 'woocommerce_currency' ) );
		$currency_order   = strtolower( $order->get_currency() );
		$currency_account = strtolower( $this->account->get_account_default_currency() );

		// If the default currency for the store is different from the currency for the merchant's Stripe account,
		// the conversion rate provided by Stripe won't make sense, so we should not attach it to the order meta data
		// and instead we'll rely on the _wcpay_multi_currency_order_exchange_rate meta key for analytics.
		if ( $currency_store !== $currency_account ) {
			return;
		}

		if ( $currency_order !== $currency_account ) {
			// We check that the currency used in the order is different than the one set in the WC Payments account
			// to avoid requesting the charge if not needed.
			$request = Get_Charge::create( $charge_id );
			$charge  = $request->send( 'wcpay_get_charge_request', $charge_id );

			$exchange_rate = $charge['balance_transaction']['exchange_rate'] ?? null;
			if ( isset( $exchange_rate ) ) {
				$exchange_rate = WC_Payments_Utils::interpret_string_exchange_rate( $exchange_rate, $currency_order, $currency_account );
				$order->update_meta_data( '_wcpay_multi_currency_stripe_exchange_rate', $exchange_rate );
				$order->save_meta_data();
			}
		}
	}

	/**
	 * Parse the payment intent data and add any necessary notes to the order and update the order status accordingly.
	 *
	 * @param WC_Order $order The order to update.
	 * @param string   $intent_id The intent ID.
	 * @param string   $intent_status Intent status.
	 * @param string   $charge_id Charge ID.
	 */
	public function update_order_status_from_intent( $order, $intent_id, $intent_status, $charge_id ) {
		switch ( $intent_status ) {
			case Payment_Intent_Status::SUCCEEDED:
				$this->remove_session_processing_order( $order->get_id() );
				$this->order_service->mark_payment_completed( $order, $intent_id, $intent_status, $charge_id );
				break;
			case Payment_Intent_Status::PROCESSING:
			case Payment_Intent_Status::REQUIRES_CAPTURE:
				$this->order_service->mark_payment_authorized( $order, $intent_id, $intent_status, $charge_id );
				break;
			case Payment_Intent_Status::REQUIRES_ACTION:
			case Payment_Intent_Status::REQUIRES_PAYMENT_METHOD:
				$this->order_service->mark_payment_started( $order, $intent_id, $intent_status, $charge_id );
				break;
			default:
				Logger::error( 'Uncaught payment intent status of ' . $intent_status . ' passed for order id: ' . $order->get_id() );
				break;
		}
	}

	/**
	 * Saves the payment token to the order.
	 *
	 * @param WC_Order         $order The order.
	 * @param WC_Payment_Token $token The token to save.
	 */
	public function add_token_to_order( $order, $token ) {
		$payment_token = $this->get_payment_token( $order );

		// This could lead to tokens being saved twice in an order's payment tokens, but it is needed so that shoppers
		// may re-use a previous card for the same subscription, as we consider the last token to be the active one.
		// We can't remove the previous entry for the token because WC_Order does not support removal of tokens [1] and
		// we can't delete the token as it might be used somewhere else.
		// [1] https://github.com/woocommerce/woocommerce/issues/11857.
		if ( is_null( $payment_token ) || $token->get_id() !== $payment_token->get_id() ) {
			$order->add_payment_token( $token );
		}

		$this->maybe_add_token_to_subscription_order( $order, $token );
	}

	/**
	 * Retrieve payment token from a subscription or order.
	 *
	 * @param WC_Order $order Order or subscription object.
	 *
	 * @return null|WC_Payment_Token Last token associated with order or subscription.
	 */
	protected function get_payment_token( $order ) {
		$order_tokens = $order->get_payment_tokens();
		$token_id     = end( $order_tokens );
		return ! $token_id ? null : WC_Payment_Tokens::get( $token_id );
	}

	/**
	 * Can the order be refunded?
	 *
	 * @param  WC_Order $order Order object.
	 * @return bool
	 */
	public function can_refund_order( $order ) {
		return $order && $this->order_service->get_charge_id_for_order( $order );
	}

	/**
	 * Refund a charge.
	 *
	 * @param  int    $order_id - the Order ID to process the refund for.
	 * @param  float  $amount   - the amount to refund.
	 * @param  string $reason   - the reason for refunding.
	 *
	 * @return bool|WP_Error - Whether the refund went through. Returns a WP_Error if an Exception occurs during execution.
	 */
	public function process_refund( $order_id, $amount = null, $reason = '' ) {
		$order    = wc_get_order( $order_id );
		$currency = $this->order_service->get_wcpay_intent_currency_for_order( $order );

		if ( ! $order ) {
			return false;
		}

		// If this order is not captured yet, don't try and refund it. Instead, return an appropriate error message.
<<<<<<< HEAD
		if ( 'requires_capture' === $this->order_service->get_intention_status_for_order( $order ) ) {
=======
		if ( Payment_Intent_Status::REQUIRES_CAPTURE === $order->get_meta( '_intention_status', true ) ) {
>>>>>>> f592aafc
			return new WP_Error(
				'uncaptured-payment',
				/* translators: an error message which will appear if a user tries to refund an order which is has been authorized but not yet charged. */
				__( "This payment is not captured yet. To cancel this order, please go to 'Order Actions' > 'Cancel authorization'. To proceed with a refund, please go to 'Order Actions' > 'Capture charge' to charge the payment card, and then trigger a refund via the 'Refund' button.", 'woocommerce-payments' )
			);
		}

		// If the entered amount is not valid stop without making a request.
		if ( $amount <= 0 || $amount > $order->get_total() ) {
			return new WP_Error(
				'invalid-amount',
				__( 'The refund amount is not valid.', 'woocommerce-payments' )
			);
		}

		$charge_id = $this->order_service->get_charge_id_for_order( $order );

		try {
			// If the payment method is Interac, the refund already exists (refunded via Mobile app).
			$is_refunded_off_session = Payment_Method::INTERAC_PRESENT === $this->get_payment_method_type_for_order( $order );
			if ( $is_refunded_off_session ) {
				$refund_amount = WC_Payments_Utils::prepare_amount( $amount ?? $order->get_total(), $order->get_currency() );
				$refunds       = array_filter(
					$this->payments_api_client->list_refunds( $charge_id )['data'],
					static function ( $refund ) use ( $refund_amount ) {
							return 'succeeded' === $refund['status'] && $refund_amount === $refund['amount'];
					}
				);

				if ( [] === $refunds ) {
					return new WP_Error(
						'wcpay_edit_order_refund_not_possible',
						__( 'You shall refund this payment in the same application where the payment was made.', 'woocommerce-payments' )
					);
				}

				$refund = array_pop( $refunds );
			} else {
				if ( null === $amount ) {
					// If amount is null, the default is the entire charge.
					$refund = $this->payments_api_client->refund_charge( $charge_id );
				} else {
					$refund = $this->payments_api_client->refund_charge( $charge_id, WC_Payments_Utils::prepare_amount( $amount, $order->get_currency() ) );
				}
			}
			$currency = strtoupper( $refund['currency'] );
			Tracker::track_admin( 'wcpay_edit_order_refund_success' );
		} catch ( Exception $e ) {

			$note = sprintf(
				/* translators: %1: the successfully charged amount, %2: error message */
				__( 'A refund of %1$s failed to complete: %2$s', 'woocommerce-payments' ),
				WC_Payments_Explicit_Price_Formatter::get_explicit_price( wc_price( $amount, [ 'currency' => $currency ] ), $order ),
				$e->getMessage()
			);

			Logger::log( $note );
			$order->add_order_note( $note );
			$this->order_service->set_wcpay_refund_status_for_order( $order, 'failed' );
			$order->save();

			Tracker::track_admin( 'wcpay_edit_order_refund_failure', [ 'reason' => $note ] );
			return new WP_Error( 'wcpay_edit_order_refund_failure', $e->getMessage() );
		}

		if ( empty( $reason ) ) {
			$note = sprintf(
				WC_Payments_Utils::esc_interpolated_html(
					/* translators: %1: the successfully charged amount, %2: refund id */
					__( 'A refund of %1$s was successfully processed using WooCommerce Payments (<code>%2$s</code>).', 'woocommerce-payments' ),
					[
						'code' => '<code>',
					]
				),
				WC_Payments_Explicit_Price_Formatter::get_explicit_price( wc_price( $amount, [ 'currency' => $currency ] ), $order ),
				$refund['id']
			);
		} else {
			$note = sprintf(
				WC_Payments_Utils::esc_interpolated_html(
					/* translators: %1: the successfully charged amount, %2: refund id, %3: reason */
					__( 'A refund of %1$s was successfully processed using WooCommerce Payments. Reason: %2$s. (<code>%3$s</code>)', 'woocommerce-payments' ),
					[
						'code' => '<code>',
					]
				),
				WC_Payments_Explicit_Price_Formatter::get_explicit_price( wc_price( $amount, [ 'currency' => $currency ] ), $order ),
				$reason,
				$refund['id']
			);
		}

		// Get the last created WC refund from order and save WCPay refund id as meta.
		$wc_last_refund = WC_Payments_Utils::get_last_refund_from_order_id( $order_id );
		if ( $wc_last_refund ) {
			$this->order_service->set_wcpay_refund_id_for_order( $wc_last_refund, $refund['id'] );
			$wc_last_refund->save_meta_data();
		}

		$order->add_order_note( $note );
		$this->order_service->set_wcpay_refund_status_for_order( $order, 'successful' );
		$order->save();

		return true;
	}

	/**
	 * Checks whether a refund through the gateway has already failed.
	 *
	 * @param WC_Order $order The order to check.
	 * @return boolean
	 */
	public function has_refund_failed( $order ) {
		return 'failed' === $this->order_service->get_wcpay_refund_status_for_order( $order );
	}

	/**
	 * Gets the payment method type used for an order, if any
	 *
	 * @param WC_Order $order The order to get the payment method type for.
	 * @return string
	 */
	private function get_payment_method_type_for_order( $order ): string {
		if ( $this->order_service->get_payment_method_id_for_order( $order ) ) {
			$payment_method_id      = $this->order_service->get_payment_method_id_for_order( $order );
			$payment_method_details = $this->payments_api_client->get_payment_method( $payment_method_id );
		} elseif ( $this->order_service->get_intent_id_for_order( $order ) ) {
			$payment_intent_id = $this->order_service->get_intent_id_for_order( $order );
			$request           = Get_Intention::create( $payment_intent_id );
			$payment_intent    = $request->send( 'wcpay_get_intent_request', $order );

			$charge                 = $payment_intent ? $payment_intent->get_charge() : null;
			$payment_method_details = $charge ? $charge->get_payment_method_details() : [];
		}

		return $payment_method_details['type'] ?? 'unknown';
	}

	/**
	 * Overrides the original method in woo's WC_Settings_API in order to conditionally render the enabled checkbox.
	 *
	 * @param string $key Field key.
	 * @param array  $data Field data.
	 *
	 * @return string Checkbox markup or empty string.
	 */
	public function generate_checkbox_html( $key, $data ) {
		if ( 'enabled' === $key && ! $this->is_connected() ) {
			return '';
		}

		$in_dev_mode = WC_Payments::mode()->is_dev();

		if ( 'test_mode' === $key && $in_dev_mode ) {
			$data['custom_attributes']['disabled'] = 'disabled';
			$data['label']                         = __( 'Dev mode is active so all transactions will be in test mode. This setting is only available to live accounts.', 'woocommerce-payments' );
		}

		if ( 'enable_logging' === $key && $in_dev_mode ) {
			$data['custom_attributes']['disabled'] = 'disabled';
			$data['label']                         = __( 'Dev mode is active so logging is on by default.', 'woocommerce-payments' );
		}

		return parent::generate_checkbox_html( $key, $data );
	}

	/**
	 * Generates markup for account statement descriptor field.
	 *
	 * @param string $key Field key.
	 * @param array  $data Field data.
	 *
	 * @return string
	 */
	public function generate_account_statement_descriptor_html( $key, $data ) {
		if ( ! $this->is_connected() ) {
			return '';
		}

		return parent::generate_text_html( $key, $data );
	}

	/**
	 * Get option from DB or connected account.
	 *
	 * Overrides parent method to retrieve some options from connected account.
	 *
	 * @param  string $key           Option key.
	 * @param  mixed  $empty_value   Value when empty.
	 * @return string|array|int|bool The value specified for the option or a default value for the option.
	 */
	public function get_option( $key, $empty_value = null ) {
		switch ( $key ) {
			case 'enabled':
				return parent::get_option( static::METHOD_ENABLED_KEY, $empty_value );
			case 'account_statement_descriptor':
				return $this->get_account_statement_descriptor();
			case 'account_business_name':
				return $this->get_account_business_name();
			case 'account_business_url':
				return $this->get_account_business_url();
			case 'account_business_support_address':
				return $this->get_account_business_support_address();
			case 'account_business_support_email':
				return $this->get_account_business_support_email();
			case 'account_business_support_phone':
				return $this->get_account_business_support_phone();
			case 'account_branding_logo':
				return $this->get_account_branding_logo();
			case 'account_branding_icon':
				return $this->get_account_branding_icon();
			case 'account_branding_primary_color':
				return $this->get_account_branding_primary_color();
			case 'account_branding_secondary_color':
				return $this->get_account_branding_secondary_color();
			case 'deposit_schedule_interval':
				return $this->get_deposit_schedule_interval();
			case 'deposit_schedule_weekly_anchor':
				return $this->get_deposit_schedule_weekly_anchor();
			case 'deposit_schedule_monthly_anchor':
				return $this->get_deposit_schedule_monthly_anchor();
			case 'deposit_delay_days':
				return $this->get_deposit_delay_days();
			case 'deposit_status':
				return $this->get_deposit_status();
			case 'deposit_completed_waiting_period':
				return $this->get_deposit_completed_waiting_period();

			default:
				return parent::get_option( $key, $empty_value );
		}
	}

	/**
	 * Return the name of the option in the WP DB.
	 * Overrides parent method so the option key is the same as the parent class.
	 */
	public function get_option_key() {
		// Intentionally using self instead of static so options are loaded from main gateway settings.
		return $this->plugin_id . self::GATEWAY_ID . '_settings';
	}


	/**
	 * Update a single option.
	 * Overrides parent method to use different key for `enabled`.
	 *
	 * @param string $key Option key.
	 * @param mixed  $value Value to set.
	 * @return bool was anything saved?
	 */
	public function update_option( $key, $value = '' ) {
		if ( 'enabled' === $key ) {
			$key = static::METHOD_ENABLED_KEY;
		}
		return parent::update_option( $key, $value );
	}

	/**
	 * Updates whether platform checkout is enabled or disabled.
	 *
	 * @param bool $is_platform_checkout_enabled Whether platform checkout should be enabled.
	 */
	public function update_is_platform_checkout_enabled( $is_platform_checkout_enabled ) {
		$current_is_platform_checkout_enabled = 'yes' === $this->get_option( 'platform_checkout', 'no' );
		if ( $is_platform_checkout_enabled !== $current_is_platform_checkout_enabled ) {
			wc_admin_record_tracks_event(
				$is_platform_checkout_enabled ? 'platform_checkout_enabled' : 'platform_checkout_disabled',
				[ 'test_mode' => WC_Payments::mode()->is_test() ? 1 : 0 ]
			);
			$this->update_option( 'platform_checkout', $is_platform_checkout_enabled ? 'yes' : 'no' );
			if ( ! $is_platform_checkout_enabled ) {
				Platform_Checkout_Order_Status_Sync::remove_webhook();
			}
		}
	}

	/**
	 * Init settings for gateways.
	 */
	public function init_settings() {
		parent::init_settings();
		$this->enabled = ! empty( $this->settings[ static::METHOD_ENABLED_KEY ] ) && 'yes' === $this->settings[ static::METHOD_ENABLED_KEY ] ? 'yes' : 'no';
	}

	/**
	 * Get payment capture type from WCPay settings.
	 *
	 * @return Payment_Capture_Type MANUAL or AUTOMATIC depending on the settings.
	 */
	protected function get_capture_type() {
		return 'yes' === $this->get_option( 'manual_capture' ) ? Payment_Capture_Type::MANUAL() : Payment_Capture_Type::AUTOMATIC();
	}

	/**
	 * Map fields that need to be updated and update the fields server side.
	 *
	 * @param array $settings Plugin settings.
	 * @return array Updated fields.
	 */
	public function update_account_settings( array $settings ) : array {
		$account_settings = [];
		foreach ( static::ACCOUNT_SETTINGS_MAPPING as $name => $account_key ) {
			if ( isset( $settings[ $name ] ) ) {
				$account_settings[ $account_key ] = $settings[ $name ];
			}
		}
		$this->update_account( $account_settings );

		return $account_settings;
	}

	/**
	 * Gets connected account statement descriptor.
	 *
	 * @param string $empty_value Empty value to return when not connected or fails to fetch account descriptor.
	 *
	 * @return string Statement descriptor of default value.
	 */
	public function get_account_statement_descriptor( string $empty_value = '' ): string {
		try {
			if ( $this->is_connected() ) {
				return $this->account->get_statement_descriptor();
			}
		} catch ( Exception $e ) {
			Logger::error( 'Failed to get account statement descriptor.' . $e );
		}
		return $empty_value;
	}

	/**
	 * Gets connected account business name.
	 *
	 * @param string $default_value Value to return when not connected or failed to fetch business name.
	 *
	 * @return string Business name or default value.
	 */
	protected function get_account_business_name( $default_value = '' ): string {
		try {
			if ( $this->is_connected() ) {
				return $this->account->get_business_name();
			}
		} catch ( Exception $e ) {
			Logger::error( 'Failed to get account business name.' . $e );
		}

		return $default_value;
	}

	/**
	 * Gets connected account business url.
	 *
	 * @param string $default_value Value to return when not connected or failed to fetch business url.
	 *
	 * @return string Business url or default value.
	 */
	protected function get_account_business_url( $default_value = '' ): string {
		try {
			if ( $this->is_connected() ) {
				return $this->account->get_business_url();
			}
		} catch ( Exception $e ) {
			Logger::error( 'Failed to get account business name.' . $e );
		}

		return $default_value;
	}

	/**
	 * Gets connected account business address.
	 *
	 * @param array $default_value Value to return when not connected or failed to fetch business address.
	 *
	 * @return array Business address or default value.
	 */
	protected function get_account_business_support_address( $default_value = [] ): array {
		try {
			if ( $this->is_connected() ) {
				return $this->account->get_business_support_address();
			}
		} catch ( Exception $e ) {
			Logger::error( 'Failed to get account business name.' . $e );
		}

		return $default_value;
	}

	/**
	 * Gets connected account business support email.
	 *
	 * @param string $default_value Value to return when not connected or failed to fetch business support email.
	 *
	 * @return string Business support email or default value.
	 */
	protected function get_account_business_support_email( $default_value = '' ): string {
		try {
			if ( $this->is_connected() ) {
				return $this->account->get_business_support_email();
			}
		} catch ( Exception $e ) {
			Logger::error( 'Failed to get account business name.' . $e );
		}

		return $default_value;
	}

	/**
	 * Gets connected account business support phone.
	 *
	 * @param string $default_value Value to return when not connected or failed to fetch business support phone.
	 *
	 * @return string Business support phone or default value.
	 */
	protected function get_account_business_support_phone( $default_value = '' ): string {
		try {
			if ( $this->is_connected() ) {
				return $this->account->get_business_support_phone();
			}
		} catch ( Exception $e ) {
			Logger::error( 'Failed to get account business name.' . $e );
		}

		return $default_value;
	}

	/**
	 * Gets connected account branding logo.
	 *
	 * @param string $default_value Value to return when not connected or failed to fetch branding logo.
	 *
	 * @return string Business support branding logo or default value.
	 */
	protected function get_account_branding_logo( $default_value = '' ): string {
		try {
			if ( $this->is_connected() ) {
				return $this->account->get_branding_logo();
			}
		} catch ( Exception $e ) {
			Logger::error( 'Failed to get account business name.' . $e );
		}

		return $default_value;
	}

	/**
	 * Gets connected account branding icon.
	 *
	 * @param string $default_value Value to return when not connected or failed to fetch branding icon.
	 *
	 * @return string Business support branding icon or default value.
	 */
	protected function get_account_branding_icon( $default_value = '' ): string {
		try {
			if ( $this->is_connected() ) {
				return $this->account->get_branding_icon();
			}
		} catch ( Exception $e ) {
			Logger::error( 'Failed to get account business name.' . $e );
		}

		return $default_value;
	}

	/**
	 * Checks if the attached payment intent was successful for the current order.
	 *
	 * @param  WC_Order $order Current order to check.
	 *
	 * @return array|void A successful response in case the attached intent was successful, null if none.
	 */
	protected function check_payment_intent_attached_to_order_succeeded( WC_Order $order ) {
		$intent_id = (string) $order->get_meta( '_intent_id', true );
		if ( empty( $intent_id ) ) {
			return;
		}

		// We only care about payment intent.
		$is_payment_intent = 'pi_' === substr( $intent_id, 0, 3 );
		if ( ! $is_payment_intent ) {
			return;
		}

		try {
			$intent        = $this->payments_api_client->get_intent( $intent_id );
			$intent_status = $intent->get_status();
		} catch ( Exception $e ) {
			Logger::error( 'Failed to fetch attached payment intent: ' . $e );
			return;
		};

		if ( ! in_array( $intent_status, self::SUCCESSFUL_INTENT_STATUS, true ) ) {
			return;
		}

		$intent_meta_order_id_raw = $intent->get_metadata()['order_id'] ?? '';
		$intent_meta_order_id     = is_numeric( $intent_meta_order_id_raw ) ? intval( $intent_meta_order_id_raw ) : 0;
		if ( $intent_meta_order_id !== $order->get_id() ) {
			return;
		}

		$charge    = $intent->get_charge();
		$charge_id = $charge ? $charge->get_id() : null;
		$this->update_order_status_from_intent( $order, $intent_id, $intent_status, $charge_id );

		$return_url = $this->get_return_url( $order );
		$return_url = add_query_arg( self::FLAG_PREVIOUS_SUCCESSFUL_INTENT, 'yes', $return_url );
		return [
			'result'                               => 'success',
			'redirect'                             => $return_url,
			'wcpay_upe_previous_successful_intent' => 'yes', // This flag is needed for UPE flow.
		];
	}

	/**
	 * Checks if the current order has the same content with the session processing order, which was already paid (ex. by a webhook).
	 *
	 * @param  WC_Order $current_order Current order in process_payment.
	 *
	 * @return array|void A successful response in case the session processing order was paid, null if none.
	 */
	protected function check_against_session_processing_order( WC_Order $current_order ) {
		$session_order_id = $this->get_session_processing_order();
		if ( null === $session_order_id ) {
			return;
		}

		$session_order = wc_get_order( $session_order_id );
		if ( ! is_a( $session_order, 'WC_Order' ) ) {
			return;
		}

		if ( $current_order->get_cart_hash() !== $session_order->get_cart_hash() ) {
			return;
		}

		if ( ! $session_order->has_status( wc_get_is_paid_statuses() ) ) {
			return;
		}

		$session_order->add_order_note(
			sprintf(
				/* translators: order ID integer number */
				__( 'WooCommerce Payments: detected and deleted order ID %d, which has duplicate cart content with this order.', 'woocommerce-payments' ),
				$current_order->get_id()
			)
		);
		$current_order->delete();

		$this->remove_session_processing_order( $session_order_id );

		$return_url = $this->get_return_url( $session_order );
		$return_url = add_query_arg( self::FLAG_PREVIOUS_ORDER_PAID, 'yes', $return_url );

		return [
			'result'                            => 'success',
			'redirect'                          => $return_url,
			'wcpay_upe_paid_for_previous_order' => 'yes', // This flag is needed for UPE flow.
		];
	}

	/**
	 * Update the processing order ID for the current session.
	 *
	 * @param  int $order_id Order ID.
	 *
	 * @return void
	 */
	protected function maybe_update_session_processing_order( int $order_id ) {
		if ( WC()->session ) {
			WC()->session->set( self::SESSION_KEY_PROCESSING_ORDER, $order_id );
		}
	}

	/**
	 * Remove the provided order ID from the current session if it matches with the ID in the session.
	 *
	 * @param  int $order_id Order ID to remove from the session.
	 *
	 * @return void
	 */
	protected function remove_session_processing_order( int $order_id ) {
		$current_session_id = $this->get_session_processing_order();
		if ( $order_id === $current_session_id && WC()->session ) {
			WC()->session->set( self::SESSION_KEY_PROCESSING_ORDER, null );
		}
	}

	/**
	 * Get the processing order ID for the current session.
	 *
	 * @return integer|null Order ID. Null if the value is not set.
	 */
	protected function get_session_processing_order() {
		$session = WC()->session;
		if ( null === $session ) {
			return null;
		}

		$val = $session->get( self::SESSION_KEY_PROCESSING_ORDER );
		return null === $val ? null : absint( $val );
	}

	/**
	 * Action to remove the order ID when customers reach its order-received page.
	 *
	 * @return void
	 */
	public function clear_session_processing_order_after_landing_order_received_page() {
		global $wp;

		if ( is_order_received_page() && isset( $wp->query_vars['order-received'] ) ) {
			$order_id = absint( $wp->query_vars['order-received'] );
			$this->remove_session_processing_order( $order_id );
		}
	}

	/**
	 * Gets connected account branding primary color.
	 *
	 * @param string $default_value Value to return when not connected or failed to fetch branding primary color.
	 *
	 * @return string Business support branding primary color or default value.
	 */
	protected function get_account_branding_primary_color( $default_value = '' ): string {
		try {
			if ( $this->is_connected() ) {
				return $this->account->get_branding_primary_color();
			}
		} catch ( Exception $e ) {
			Logger::error( 'Failed to get account business name.' . $e );
		}

		return $default_value;
	}

	/**
	 * Gets connected account branding secondary color.
	 *
	 * @param string $default_value Value to return when not connected or failed to fetch branding secondary color.
	 *
	 * @return string Business support branding secondary color or default value.
	 */
	protected function get_account_branding_secondary_color( $default_value = '' ): string {
		try {
			if ( $this->is_connected() ) {
				return $this->account->get_branding_secondary_color();
			}
		} catch ( Exception $e ) {
			Logger::error( 'Failed to get account business name.' . $e );
		}

		return $default_value;
	}

	/**
	 * Gets connected account deposit schedule interval.
	 *
	 * @param string $empty_value Empty value to return when not connected or fails to fetch deposit schedule.
	 *
	 * @return string Interval or default value.
	 */
	protected function get_deposit_schedule_interval( string $empty_value = '' ): string {
		try {
			if ( $this->is_connected() ) {
				return $this->account->get_deposit_schedule_interval();
			}
		} catch ( Exception $e ) {
			Logger::error( 'Failed to get deposit schedule interval.' . $e );
		}
		return $empty_value;
	}

	/**
	 * Gets connected account deposit schedule weekly anchor.
	 *
	 * @param string $empty_value Empty value to return when not connected or fails to fetch deposit schedule weekly anchor.
	 *
	 * @return string Weekly anchor or default value.
	 */
	protected function get_deposit_schedule_weekly_anchor( string $empty_value = '' ): string {
		try {
			if ( $this->is_connected() ) {
				return $this->account->get_deposit_schedule_weekly_anchor();
			}
		} catch ( Exception $e ) {
			Logger::error( 'Failed to get deposit schedule weekly anchor.' . $e );
		}
		return $empty_value;
	}

	/**
	 * Gets connected account deposit schedule monthly anchor.
	 *
	 * @param int|null $empty_value Empty value to return when not connected or fails to fetch deposit schedule monthly anchor.
	 *
	 * @return int|null Monthly anchor or default value.
	 */
	protected function get_deposit_schedule_monthly_anchor( $empty_value = null ) {
		try {
			if ( $this->is_connected() ) {
				return $this->account->get_deposit_schedule_monthly_anchor();
			}
		} catch ( Exception $e ) {
			Logger::error( 'Failed to get deposit schedule monthly anchor.' . $e );
		}
		return null === $empty_value ? null : (int) $empty_value;
	}

	/**
	 * Gets connected account deposit delay days.
	 *
	 * @param int $default_value Value to return when not connected or fails to fetch deposit delay days. Default is 7 days.
	 *
	 * @return int number of days.
	 */
	protected function get_deposit_delay_days( int $default_value = 7 ): int {
		try {
			if ( $this->is_connected() ) {
				return $this->account->get_deposit_delay_days() ?? $default_value;
			}
		} catch ( Exception $e ) {
			Logger::error( 'Failed to get deposit delay days.' . $e );
		}
		return $default_value;
	}

	/**
	 * Gets connected account deposit status.
	 *
	 * @param string $empty_value Empty value to return when not connected or fails to fetch deposit status.
	 *
	 * @return string deposit status or default value.
	 */
	protected function get_deposit_status( string $empty_value = '' ): string {
		try {
			if ( $this->is_connected() ) {
				return $this->account->get_deposit_status();
			}
		} catch ( Exception $e ) {
			Logger::error( 'Failed to get deposit status.' . $e );
		}
		return $empty_value;
	}

	/**
	 * Gets the completed deposit waiting period value.
	 *
	 * @param bool $empty_value Empty value to return when not connected or fails to fetch the completed deposit waiting period value.
	 *
	 * @return bool The completed deposit waiting period value or default value.
	 */
	protected function get_deposit_completed_waiting_period( bool $empty_value = false ): bool {
		try {
			if ( $this->is_connected() ) {
				return $this->account->get_deposit_completed_waiting_period();
			}
		} catch ( Exception $e ) {
			Logger::error( 'Failed to get the deposit waiting period value.' . $e );
		}
		return $empty_value;
	}

	/**
	 * Handles connected account update when plugin settings saved.
	 *
	 * Adds error message to display in admin notices in case of failure.
	 *
	 * @param array $account_settings Stripe account settings.
	 * Supported: statement_descriptor, business_name, business_url, business_support_address,
	 * business_support_email, business_support_phone, branding_logo, branding_icon,
	 * branding_primary_color, branding_secondary_color.
	 */
	public function update_account( $account_settings ) {
		if ( empty( $account_settings ) ) {
			return;
		}

		$error_message = $this->account->update_stripe_account( $account_settings );

		if ( is_string( $error_message ) ) {
			$msg = __( 'Failed to update Stripe account. ', 'woocommerce-payments' ) . $error_message;
			$this->add_error( $msg );
		}
	}

	/**
	 * Validates statement descriptor value
	 *
	 * @param  string $key Field key.
	 * @param  string $value Posted Value.
	 *
	 * @return string                   Sanitized statement descriptor.
	 * @throws InvalidArgumentException When statement descriptor is invalid.
	 */
	public function validate_account_statement_descriptor_field( $key, $value ) {
		// Since the value is escaped, and we are saving in a place that does not require escaping, apply stripslashes.
		$value = trim( stripslashes( $value ) );

		// Validation can be done with a single regex but splitting into multiple for better readability.
		$valid_length   = '/^.{5,22}$/';
		$has_one_letter = '/^.*[a-zA-Z]+/';
		$no_specials    = '/^[^*"\'<>]*$/';

		if (
			! preg_match( $valid_length, $value ) ||
			! preg_match( $has_one_letter, $value ) ||
			! preg_match( $no_specials, $value )
		) {
			throw new InvalidArgumentException( __( 'Customer bank statement is invalid. Statement should be between 5 and 22 characters long, contain at least single Latin character and does not contain special characters: \' " * &lt; &gt;', 'woocommerce-payments' ) );
		}

		return $value;
	}

	/**
	 * Add capture and cancel actions for orders with an authorized charge.
	 *
	 * @param array $actions - Actions to make available in order actions metabox.
	 */
	public function add_order_actions( $actions ) {
		global $theorder;

		if ( ! is_object( $theorder ) ) {
			return $actions;
		}

		if ( $this->id !== $theorder->get_payment_method() ) {
			return $actions;
		}

<<<<<<< HEAD
		if ( 'requires_capture' !== $this->order_service->get_intention_status_for_order( $theorder ) ) {
=======
		if ( Payment_Intent_Status::REQUIRES_CAPTURE !== $theorder->get_meta( '_intention_status', true ) ) {
>>>>>>> f592aafc
			return $actions;
		}

		// if order is already completed, we shouldn't capture the charge anymore.
		if ( in_array( $theorder->get_status(), wc_get_is_paid_statuses(), true ) ) {
			return $actions;
		}

		$new_actions = [
			'capture_charge'       => __( 'Capture charge', 'woocommerce-payments' ),
			'cancel_authorization' => __( 'Cancel authorization', 'woocommerce-payments' ),
		];

		return array_merge( $new_actions, $actions );
	}

	/**
	 * Capture previously authorized charge.
	 *
	 * @param WC_Order $order - Order to capture charge on.
	 * @param bool     $include_level3 - Whether to include level 3 data in payment intent.
	 *
	 * @return array An array containing the status (succeeded/failed), id (intent ID), message (error message if any), and http code
	 */
	public function capture_charge( $order, $include_level3 = true ) {
		$amount                   = $order->get_total();
		$is_authorization_expired = false;
		$intent                   = null;
		$status                   = null;
		$error_message            = null;
		$http_code                = null;
		$currency                 = $this->order_service->get_wcpay_intent_currency_for_order( $order );

		try {
			$intent_id = $order->get_transaction_id();

			$request = Get_Intention::create( $intent_id );
			$intent  = $request->send( 'wcpay_get_intent_request', $order );

			$payment_type = $this->is_payment_recurring( $order->get_id() ) ? Payment_Type::RECURRING() : Payment_Type::SINGLE();

			$metadata_from_intent = $intent->get_metadata(); // mobile app may have set metadata.
			$metadata_from_order  = $this->get_metadata_from_order( $order, $payment_type );
			$merged_metadata      = array_merge( (array) $metadata_from_order, (array) $metadata_from_intent ); // prioritize metadata from mobile app.

			$wcpay_request = Update_Intention::create( $intent_id );
			$wcpay_request->set_metadata( $merged_metadata );
			$wcpay_request->send( 'wcpay_prepare_intention_for_capture', $order );

			$capture_intention_request = Capture_Intention::create( $intent_id );
			$capture_intention_request->set_amount_to_capture( WC_Payments_Utils::prepare_amount( $amount, $order->get_currency() ) );
			if ( $include_level3 ) {
				$capture_intention_request->set_level3( $this->get_level3_data_from_order( $order ) );
			}
			$intent = $capture_intention_request->send( 'wcpay_capture_intent_request', $order );

			$status    = $intent->get_status();
			$currency  = $intent->get_currency();
			$http_code = 200;
		} catch ( API_Exception $e ) {
			try {
				$error_message = $e->getMessage();
				$http_code     = $e->get_http_code();

				// Fetch the Intent to check if it's already expired and the site missed the "charge.expired" webhook.
<<<<<<< HEAD
				$intent = $request->send( 'wcpay_get_intent_request', $order );

				if ( 'canceled' === $intent->get_status() ) {
=======
				$intent = $this->payments_api_client->get_intent( $order->get_transaction_id() );
				if ( Payment_Intent_Status::CANCELED === $intent->get_status() ) {
>>>>>>> f592aafc
					$is_authorization_expired = true;
				}
			} catch ( API_Exception $ge ) {
				// Ignore any errors during the intent retrieval, and add the failed capture note below with the
				// original error message.
				$status        = null;
				$error_message = $e->getMessage();
				$http_code     = $e->get_http_code();
			}
		}

		Tracker::track_admin( 'wcpay_merchant_captured_auth' );

		// There is a possibility of the intent being null, so we need to get the charge_id safely.
		$charge    = ! empty( $intent ) ? $intent->get_charge() : null;
		$charge_id = ! empty( $charge ) ? $charge->get_id() : $this->order_service->get_charge_id_for_order( $order );

		$this->attach_exchange_info_to_order( $order, $charge_id );

		if ( Payment_Intent_Status::SUCCEEDED === $status ) {
			$this->order_service->mark_payment_capture_completed( $order, $intent_id, $status, $charge_id );
		} elseif ( $is_authorization_expired ) {
			$this->order_service->mark_payment_capture_expired( $order, $intent_id, Payment_Intent_Status::CANCELED, $charge_id );
		} else {
			if ( ! empty( $error_message ) ) {
				$error_message = esc_html( $error_message );
			} else {
				$http_code = 502;
			}

			$this->order_service->mark_payment_capture_failed( $order, $intent_id, Payment_Intent_Status::REQUIRES_CAPTURE, $charge_id, $error_message );
		}

		return [
			'status'    => $status ?? 'failed',
			'id'        => ! empty( $intent ) ? $intent->get_id() : null,
			'message'   => $error_message,
			'http_code' => $http_code,
		];
	}

	/**
	 * Cancel previously authorized charge.
	 *
	 * @param WC_Order $order - Order to cancel authorization on.
	 */
	public function cancel_authorization( $order ) {
		$status        = null;
		$error_message = null;

		try {
			$request = Cancel_Intention::create( $order->get_transaction_id() );
			$intent  = $request->send( 'wcpay_cancel_intent_request', $order );
			$status  = $intent->get_status();
		} catch ( API_Exception $e ) {
			try {
				// Fetch the Intent to check if it's already expired and the site missed the "charge.expired" webhook.
				$request = Get_Intention::create( $order->get_transaction_id() );
				$intent  = $request->send( 'wcpay_get_intent_request', $order );

				$status = $intent->get_status();
				if ( Payment_Intent_Status::CANCELED !== $status ) {
					$error_message = $e->getMessage();
				}
			} catch ( API_Exception $ge ) {
				// Ignore any errors during the intent retrieval, and add the failed cancellation note below with the
				// original error message.
				$status        = null;
				$error_message = $e->getMessage();
			}
		}

		if ( Payment_Intent_Status::CANCELED === $status ) {
			$charge    = $intent->get_charge();
			$charge_id = ! empty( $charge ) ? $charge->get_id() : null;

			$this->order_service->mark_payment_capture_cancelled( $order, $intent->get_id(), $status );
			return;
		} elseif ( ! empty( $error_message ) ) {
			$note = sprintf(
				WC_Payments_Utils::esc_interpolated_html(
					/* translators: %1: error message  */
					__(
						'Canceling authorization <strong>failed</strong> to complete with the following message: <code>%1$s</code>.',
						'woocommerce-payments'
					),
					[
						'strong' => '<strong>',
						'code'   => '<code>',
					]
				),
				esc_html( $error_message )
			);
			$order->add_order_note( $note );
		} else {
			$order->add_order_note(
				WC_Payments_Utils::esc_interpolated_html(
					__( 'Canceling authorization <strong>failed</strong> to complete.', 'woocommerce-payments' ),
					[ 'strong' => '<strong>' ]
				)
			);
		}

		$this->order_service->set_intention_status_for_order( $order, $status );
		$order->save();
	}

	/**
	 * Create the level 3 data array to send to Stripe when making a purchase.
	 *
	 * @param WC_Order $order The order that is being paid for.
	 * @return array          The level 3 data to send to Stripe.
	 */
	public function get_level3_data_from_order( WC_Order $order ): array {
		$merchant_country = $this->account->get_account_country();
		// We do not need to send level3 data if merchant account country is non-US.
		if ( 'US' !== $merchant_country ) {
			return [];
		}

		// Get the order items. Don't need their keys, only their values.
		// Order item IDs are used as keys in the original order items array.
		$order_items = array_values( $order->get_items( [ 'line_item', 'fee' ] ) );
		$currency    = $order->get_currency();

		$process_item  = static function( $item ) use ( $currency ) {
			// Check to see if it is a WC_Order_Item_Product or a WC_Order_Item_Fee.
			if ( is_a( $item, 'WC_Order_Item_Product' ) ) {
				$subtotal     = $item->get_subtotal();
				$product_id   = $item->get_variation_id()
					? $item->get_variation_id()
					: $item->get_product_id();
				$product_code = substr( $product_id, 0, 12 );
			} else {
				$subtotal     = $item->get_total();
				$product_code = substr( sanitize_title( $item->get_name() ), 0, 12 );
			}

			$description = substr( $item->get_name(), 0, 26 );
			$quantity    = ceil( $item->get_quantity() );
			$tax_amount  = WC_Payments_Utils::prepare_amount( $item->get_total_tax(), $currency );
			if ( $subtotal >= 0 ) {
				$unit_cost       = WC_Payments_Utils::prepare_amount( $subtotal / $quantity, $currency );
				$discount_amount = WC_Payments_Utils::prepare_amount( $subtotal - $item->get_total(), $currency );
			} else {
				// It's possible to create products with negative price - represent it as free one with discount.
				$discount_amount = abs( WC_Payments_Utils::prepare_amount( $subtotal / $quantity, $currency ) );
				$unit_cost       = 0;
			}

			return (object) [
				'product_code'        => (string) $product_code, // Up to 12 characters that uniquely identify the product.
				'product_description' => $description, // Up to 26 characters long describing the product.
				'unit_cost'           => $unit_cost, // Cost of the product, in cents, as a non-negative integer.
				'quantity'            => $quantity, // The number of items of this type sold, as a non-negative integer.
				'tax_amount'          => $tax_amount, // The amount of tax this item had added to it, in cents, as a non-negative integer.
				'discount_amount'     => $discount_amount, // The amount an item was discounted—if there was a sale,for example, as a non-negative integer.
			];
		};
		$items_to_send = array_map( $process_item, $order_items );

		if ( count( $items_to_send ) > 200 ) {
			// If more than 200 items are present, bundle the last ones in a single item.
			$items_to_send = array_merge(
				array_slice( $items_to_send, 0, 199 ),
				[ $this->bundle_level3_data_from_items( array_slice( $items_to_send, 200 ) ) ]
			);
		}

		$level3_data = [
			'merchant_reference' => (string) $order->get_id(), // An alphanumeric string of up to  characters in length. This unique value is assigned by the merchant to identify the order. Also known as an “Order ID”.
			'customer_reference' => (string) $order->get_id(),
			'shipping_amount'    => WC_Payments_Utils::prepare_amount( (float) $order->get_shipping_total() + (float) $order->get_shipping_tax(), $currency ), // The shipping cost, in cents, as a non-negative integer.
			'line_items'         => $items_to_send,
		];

		// The customer’s U.S. shipping ZIP code.
		$shipping_address_zip = $order->get_shipping_postcode();
		if ( WC_Payments_Utils::is_valid_us_zip_code( $shipping_address_zip ) ) {
			$level3_data['shipping_address_zip'] = $shipping_address_zip;
		}

		// The merchant’s U.S. shipping ZIP code.
		$store_postcode = get_option( 'woocommerce_store_postcode' );
		if ( WC_Payments_Utils::is_valid_us_zip_code( $store_postcode ) ) {
			$level3_data['shipping_from_zip'] = $store_postcode;
		}

		return $level3_data;
	}

	/**
	 * Handle AJAX request after authenticating payment at checkout.
	 *
	 * This function is used to update the order status after the user has
	 * been asked to authenticate their payment.
	 *
	 * This function is used for both:
	 * - regular checkout
	 * - Pay for Order page
	 *
	 * @throws Exception - If nonce is invalid.
	 */
	public function update_order_status() {
		try {
			$is_nonce_valid = check_ajax_referer( 'wcpay_update_order_status_nonce', false, false );
			if ( ! $is_nonce_valid ) {
				throw new Process_Payment_Exception(
					__( "We're not able to process this payment. Please refresh the page and try again.", 'woocommerce-payments' ),
					'invalid_referrer'
				);
			}

			$order_id = isset( $_POST['order_id'] ) ? absint( $_POST['order_id'] ) : false;
			$order    = wc_get_order( $order_id );
			if ( ! $order ) {
				throw new Process_Payment_Exception(
					__( "We're not able to process this payment. Please try again later.", 'woocommerce-payments' ),
					'order_not_found'
				);
			}

			$intent_id          = $this->order_service->get_intent_id_for_order( $order );
			$intent_id_received = isset( $_POST['intent_id'] )
			? sanitize_text_field( wp_unslash( $_POST['intent_id'] ) )
			/* translators: This will be used to indicate an unknown value for an ID. */
			: __( 'unknown', 'woocommerce-payments' );

			if ( empty( $intent_id ) ) {
				throw new Intent_Authentication_Exception(
					__( "We're not able to process this payment. Please try again later.", 'woocommerce-payments' ),
					'empty_intent_id'
				);
			}

			$payment_method_id = isset( $_POST['payment_method_id'] ) ? wc_clean( wp_unslash( $_POST['payment_method_id'] ) ) : '';
			if ( 'null' === $payment_method_id ) {
				$payment_method_id = '';
			}

			// Check that the intent saved in the order matches the intent used as part of the
			// authentication process. The ID of the intent used is sent with
			// the AJAX request. We are about to use the status of the intent saved in
			// the order, so we need to make sure the intent that was used for authentication
			// is the same as the one we're using to update the status.
			if ( $intent_id !== $intent_id_received ) {
				throw new Intent_Authentication_Exception(
					__( "We're not able to process this payment. Please try again later.", 'woocommerce-payments' ),
					'intent_id_mismatch'
				);
			}

			$amount = $order->get_total();

			if ( $amount > 0 ) {
				// An exception is thrown if an intent can't be found for the given intent ID.
				$request = Get_Intention::create( $intent_id );
				$intent  = $request->send( 'wcpay_get_intent_request', $order );

				$status    = $intent->get_status();
				$charge    = $intent->get_charge();
				$charge_id = ! empty( $charge ) ? $charge->get_id() : null;

				$this->attach_exchange_info_to_order( $order, $charge_id );
				$this->order_service->attach_intent_info_to_order( $order, $intent_id, $status, $intent->get_payment_method_id(), $intent->get_customer_id(), $charge_id, $intent->get_currency() );
			} else {
				// For $0 orders, fetch the Setup Intent instead.
				$intent    = $this->payments_api_client->get_setup_intent( $intent_id );
				$status    = $intent['status'];
				$charge_id = '';
			}

			switch ( $status ) {
				case Payment_Intent_Status::SUCCEEDED:
					$this->remove_session_processing_order( $order->get_id() );
					$this->order_service->mark_payment_completed( $order, $intent_id, $status, $charge_id );
					break;
				case Payment_Intent_Status::PROCESSING:
				case Payment_Intent_Status::REQUIRES_CAPTURE:
					$this->order_service->mark_payment_authorized( $order, $intent_id, $status, $charge_id );
					break;
				case Payment_Intent_Status::REQUIRES_PAYMENT_METHOD:
					$this->order_service->mark_payment_failed( $order, $intent_id, $status, $charge_id );
					break;
			}

			if ( in_array( $status, self::SUCCESSFUL_INTENT_STATUS, true ) ) {
				wc_reduce_stock_levels( $order_id );
				WC()->cart->empty_cart();

				if ( ! empty( $payment_method_id ) ) {
					try {
						$token = $this->token_service->add_payment_method_to_user( $payment_method_id, wp_get_current_user() );
						$this->add_token_to_order( $order, $token );
					} catch ( Exception $e ) {
						// If saving the token fails, log the error message but catch the error to avoid crashing the checkout flow.
						Logger::log( 'Error when saving payment method: ' . $e->getMessage() );
					}
				}

				// Send back redirect URL in the successful case.
				echo wp_json_encode(
					[
						'return_url' => $this->get_return_url( $order ),
					]
				);
				wp_die();
			}
		} catch ( Intent_Authentication_Exception $e ) {
			$error_code = $e->get_error_code();

			switch ( $error_code ) {
				case 'intent_id_mismatch':
				case 'empty_intent_id': // The empty_intent_id case needs the same handling.
					$note = sprintf(
						WC_Payments_Utils::esc_interpolated_html(
							/* translators: %1: transaction ID of the payment or a translated string indicating an unknown ID. */
							__( 'A payment with ID <code>%1$s</code> was used in an attempt to pay for this order. This payment intent ID does not match any payments for this order, so it was ignored and the order was not updated.', 'woocommerce-payments' ),
							[
								'code' => '<code>',
							]
						),
						$intent_id_received
					);
					$order->add_order_note( $note );
					break;
			}

			// Send back error so it can be displayed to the customer.
			echo wp_json_encode(
				[
					'error' => [
						'message' => $e->getMessage(),
					],
				]
			);
			wp_die();
		} catch ( Exception $e ) {
			// Send back error so it can be displayed to the customer.
			echo wp_json_encode(
				[
					'error' => [
						'message' => $e->getMessage(),
					],
				]
			);
			wp_die();
		}
	}

	/**
	 * Add payment method via account screen.
	 *
	 * @throws Add_Payment_Method_Exception If payment method is missing.
	 */
	public function add_payment_method() {
		try {

			// phpcs:ignore WordPress.Security.NonceVerification.Missing
			if ( ! isset( $_POST['wcpay-setup-intent'] ) ) {
				throw new Add_Payment_Method_Exception(
					__( 'A WooCommerce Payments payment method was not provided', 'woocommerce-payments' ),
					'payment_method_intent_not_provided'
				);
			}

			// phpcs:ignore WordPress.Security.NonceVerification.Missing,WordPress.Security.ValidatedSanitizedInput.MissingUnslash
			$setup_intent_id = ! empty( $_POST['wcpay-setup-intent'] ) ? wc_clean( $_POST['wcpay-setup-intent'] ) : false;

			$customer_id = $this->customer_service->get_customer_id_by_user_id( get_current_user_id() );

			if ( ! $setup_intent_id || null === $customer_id ) {
				throw new Add_Payment_Method_Exception(
					__( "We're not able to add this payment method. Please try again later", 'woocommerce-payments' ),
					'invalid_setup_intent_id'
				);
			}

			$setup_intent = $this->payments_api_client->get_setup_intent( $setup_intent_id );

			if ( Payment_Intent_Status::SUCCEEDED !== $setup_intent['status'] ) {
				throw new Add_Payment_Method_Exception(
					__( 'Failed to add the provided payment method. Please try again later', 'woocommerce-payments' ),
					'invalid_response_status'
				);
			}

			$payment_method = $setup_intent['payment_method'];
			$this->token_service->add_payment_method_to_user( $payment_method, wp_get_current_user() );

			return [
				'result'   => 'success',
				'redirect' => apply_filters( 'wcpay_get_add_payment_method_redirect_url', wc_get_endpoint_url( 'payment-methods' ) ),
			];
		} catch ( Exception $e ) {
			wc_add_notice( WC_Payments_Utils::get_filtered_error_message( $e ), 'error', [ 'icon' => 'error' ] );
			Logger::log( 'Error when adding payment method: ' . $e->getMessage() );
			return [
				'result' => 'error',
			];
		}
	}

	/**
	 * When an order is created/updated, we want to add an ActionScheduler job to send this data to
	 * the payment server.
	 *
	 * @param int           $order_id  The ID of the order that has been created.
	 * @param WC_Order|null $order     The order that has been created.
	 */
	public function schedule_order_tracking( $order_id, $order = null ) {
		$this->maybe_schedule_subscription_order_tracking( $order_id, $order );

		// If Sift is not enabled, exit out and don't do the tracking here.
		if ( ! isset( $this->account->get_fraud_services_config()['sift'] ) ) {
			return;
		}

		// Sometimes the woocommerce_update_order hook might be called with just the order ID parameter,
		// so we need to fetch the order here.
		if ( is_null( $order ) ) {
			$order = wc_get_order( $order_id );
		}

		// We only want to track orders created by our payment gateway, and orders with a payment method set.
		if ( $order->get_payment_method() !== self::GATEWAY_ID || empty( $this->order_service->get_payment_method_id_for_order( $order ) ) ) {
			return;
		}

		// Check whether this is an order we haven't previously tracked a creation event for.
		if ( $order->get_meta( '_new_order_tracking_complete' ) !== 'yes' ) {
			// Schedule the action to send this information to the payment server.
			$this->action_scheduler_service->schedule_job(
				strtotime( '+5 seconds' ),
				'wcpay_track_new_order',
				[ 'order_id' => $order_id ]
			);
		} else {
			// Schedule an update action to send this information to the payment server.
			$this->action_scheduler_service->schedule_job(
				strtotime( '+5 seconds' ),
				'wcpay_track_update_order',
				[ 'order_id' => $order_id ]
			);
		}
	}

	/**
	 * Create a setup intent when adding cards using the my account page.
	 *
	 * @return mixed|\WCPay\Core\Server\Response
	 * @throws API_Exception
	 * @throws \WCPay\Core\Exceptions\Server\Request\Extend_Request_Exception
	 * @throws \WCPay\Core\Exceptions\Server\Request\Immutable_Parameter_Exception
	 * @throws \WCPay\Core\Exceptions\Server\Request\Invalid_Request_Parameter_Exception
	 */
	public function create_and_confirm_setup_intent() {
		$payment_information             = Payment_Information::from_payment_request( $_POST ); // phpcs:ignore WordPress.Security.NonceVerification
		$should_save_in_platform_account = false;

		// phpcs:ignore WordPress.Security.NonceVerification.Missing
		if ( ! empty( $_POST['save_payment_method_in_platform_account'] ) && filter_var( wp_unslash( $_POST['save_payment_method_in_platform_account'] ), FILTER_VALIDATE_BOOLEAN ) ) {
			$should_save_in_platform_account = true;
		}

		// Determine the customer adding the payment method, create one if we don't have one already.
		$user        = wp_get_current_user();
		$customer_id = $this->customer_service->get_customer_id_by_user_id( $user->ID );
		if ( null === $customer_id ) {
			$customer_data = WC_Payments_Customer_Service::map_customer_data( null, new WC_Customer( $user->ID ) );
			$customer_id   = $this->customer_service->create_customer_for_user( $user, $customer_data );
		}

		$request = Create_And_Confirm_Setup_Intention::create();
		$request->set_customer( $customer_id );
		$request->set_payment_method( $payment_information->get_payment_method() );
		return $request->send( 'wcpay_create_and_confirm_setup_intention_request', $payment_information, $should_save_in_platform_account, false );
	}

	/**
	 * Handle AJAX request for creating a setup intent when adding cards using the my account page.
	 *
	 * @throws Add_Payment_Method_Exception - If nonce or setup intent is invalid.
	 */
	public function create_setup_intent_ajax() {
		try {
			$is_nonce_valid = check_ajax_referer( 'wcpay_create_setup_intent_nonce', false, false );
			if ( ! $is_nonce_valid ) {
				throw new Add_Payment_Method_Exception(
					__( "We're not able to add this payment method. Please refresh the page and try again.", 'woocommerce-payments' ),
					'invalid_referrer'
				);
			}

			$setup_intent = $this->create_and_confirm_setup_intent();

			if ( $setup_intent['client_secret'] ) {
				$setup_intent['client_secret'] = WC_Payments_Utils::encrypt_client_secret( $this->account->get_stripe_account_id(), $setup_intent['client_secret'] );
			}

			wp_send_json_success( $setup_intent->to_array(), 200 );
		} catch ( Exception $e ) {
			// Send back error so it can be displayed to the customer.
			wp_send_json_error(
				[
					'error' => [
						'message' => WC_Payments_Utils::get_filtered_error_message( $e ),
					],
				]
			);
		}
	}

	/**
	 * Add a url to the admin order page that links directly to the transactions detail view.
	 *
	 * @since 1.4.0
	 *
	 * @param WC_Order $order The context passed into this function when the user view the order details page in WordPress admin.
	 * @return string
	 */
	public function get_transaction_url( $order ) {
		$intent_id = $this->order_service->get_intent_id_for_order( $order );
		$charge_id = $this->order_service->get_charge_id_for_order( $order );

		return WC_Payments_Utils::compose_transaction_url( $intent_id, $charge_id );
	}

	/**
	 * Returns a formatted token list for a user.
	 *
	 * @param int $user_id The user ID.
	 */
	protected function get_user_formatted_tokens_array( $user_id ) {
		$tokens = WC_Payment_Tokens::get_tokens(
			[
				'user_id'    => $user_id,
				'gateway_id' => self::GATEWAY_ID,
				'limit'      => self::USER_FORMATTED_TOKENS_LIMIT,
			]
		);

		return array_map(
			static function ( WC_Payment_Token $token ): array {
				return [
					'tokenId'         => $token->get_id(),
					'paymentMethodId' => $token->get_token(),
					'isDefault'       => $token->get_is_default(),
					'displayName'     => $token->get_display_name(),
				];
			},
			array_values( $tokens )
		);
	}

	/**
	 * Checks whether the gateway is enabled.
	 *
	 * @return bool The result.
	 */
	public function is_enabled() {
		return 'yes' === $this->get_option( 'enabled' );
	}

	/**
	 * Disables gateway.
	 */
	public function disable() {
		$this->update_option( 'enabled', 'no' );
	}

	/**
	 * Enables gateway.
	 */
	public function enable() {
		$this->update_option( 'enabled', 'yes' );
	}

	/**
	 * Returns the list of enabled payment method types for UPE.
	 *
	 * @return string[]
	 */
	public function get_upe_enabled_payment_method_ids() {
		return $this->get_option(
			'upe_enabled_payment_method_ids',
			[
				'card',
			]
		);
	}

	/**
	 * Returns the list of statuses and capabilities available for UPE payment methods in the cached account.
	 *
	 * @return mixed[] The payment method statuses.
	 */
	public function get_upe_enabled_payment_method_statuses() {
		$account_data = $this->account->get_cached_account_data();
		$capabilities = $account_data['capabilities'] ?? [];
		$requirements = $account_data['capability_requirements'] ?? [];
		$statuses     = [];

		if ( $capabilities ) {
			foreach ( $capabilities as $capability_id => $status ) {
				$statuses[ $capability_id ] = [
					'status'       => $status,
					'requirements' => $requirements[ $capability_id ] ?? [],
				];
			}
		}

		return 0 === count( $statuses ) ? [
			'card_payments' => [
				'status'       => 'active',
				'requirements' => [],
			],
		] : $statuses;
	}

	/**
	 * Returns the mapping list between capability keys and payment type keys
	 *
	 * @return string[]
	 */
	public function get_payment_method_capability_key_map(): array {
		return $this->payment_method_capability_key_map;
	}

	/**
	 * Updates the account cache with the new payment method status, until it gets fetched again from the server.
	 *
	 * @return  void
	 */
	public function refresh_cached_account_data() {
		$this->account->refresh_account_data();
	}

	/**
	 * Returns the list of enabled payment method types that will function with the current checkout.
	 *
	 * @param string $order_id optional Order ID.
	 * @param bool   $force_currency_check optional Whether the currency check is required even if is_admin().
	 * @return string[]
	 */
	public function get_payment_method_ids_enabled_at_checkout( $order_id = null, $force_currency_check = false ) {
		return [
			'card',
		];
	}

	/**
	 * Returns the list of enabled payment method types that will function with the current checkout filtered by fees.
	 *
	 * @param string $order_id optional Order ID.
	 * @param bool   $force_currency_check optional Whether the currency check is required even if is_admin().
	 * @return string[]
	 */
	public function get_payment_method_ids_enabled_at_checkout_filtered_by_fees( $order_id = null, $force_currency_check = false ) {
		return $this->get_payment_method_ids_enabled_at_checkout( $order_id, $force_currency_check );
	}

	/**
	 * Returns the list of available payment method types for UPE.
	 * See https://stripe.com/docs/stripe-js/payment-element#web-create-payment-intent for a complete list.
	 *
	 * @return string[]
	 */
	public function get_upe_available_payment_methods() {
		return [
			'card',
		];
	}

	/**
	 * Text provided to users during onboarding setup.
	 *
	 * @return string
	 */
	public function get_setup_help_text() {
		return __( 'Next we’ll ask you to share a few details about your business to create your account.', 'woocommerce-payments' );
	}

	/**
	 * Get the connection URL.
	 *
	 * @return string Connection URL.
	 */
	public function get_connection_url() {
		if ( WC_Payments_Utils::is_in_onboarding_treatment_mode() ) {
			// Configure step button will show `Set up` instead of `Connect`.
			return '';
		}
		$account_data = $this->account->get_cached_account_data();

		// The onboarding is finished if account_id is set. `Set up` will be shown instead of `Connect`.
		if ( isset( $account_data['account_id'] ) ) {
			return '';
		}
		return html_entity_decode( WC_Payments_Account::get_connect_url( 'WCADMIN_PAYMENT_TASK' ) );
	}

	/**
	 * Returns true if the code returned from the API represents an error that should be rate-limited.
	 *
	 * @param string $error_code The error code returned from the API.
	 *
	 * @return bool Whether the rate limiter should be bumped.
	 */
	protected function should_bump_rate_limiter( string $error_code ): bool {
		return in_array( $error_code, [ 'card_declined', 'incorrect_number', 'incorrect_cvc' ], true );
	}

	/**
	 * Returns a bundle of products passed as an argument. Useful when working with Stripe's level 3 data
	 *
	 * @param array $items The Stripe's level 3 array of items.
	 *
	 * @return object A bundle of the products passed.
	 */
	public function bundle_level3_data_from_items( array $items ) {
		// Total cost is the sum of each product cost * quantity.
		$items_count = count( $items );
		$total_cost  = array_sum(
			array_map(
				function( $cost, $qty ) {
					return $cost * $qty;
				},
				array_column( $items, 'unit_cost' ),
				array_column( $items, 'quantity' )
			)
		);

		return (object) [
			'product_code'        => (string) substr( uniqid(), 0, 26 ),
			'product_description' => "{$items_count} more items",
			'unit_cost'           => $total_cost,
			'quantity'            => 1,
			'tax_amount'          => array_sum( array_column( $items, 'tax_amount' ) ),
			'discount_amount'     => array_sum( array_column( $items, 'discount_amount' ) ),
		];
	}

	/**
	 * Move the email field to the top of the Checkout page.
	 *
	 * @param array $fields WooCommerce checkout fields.
	 *
	 * @return array WooCommerce checkout fields.
	 */
	public function checkout_update_email_field_priority( $fields ) {
		$is_link_enabled = in_array(
			Link_Payment_Method::PAYMENT_METHOD_STRIPE_ID,
			\WC_Payments::get_gateway()->get_payment_method_ids_enabled_at_checkout_filtered_by_fees( null, true ),
			true
		);

		if ( $is_link_enabled ) {
			// Update the field priority.
			$fields['billing_email']['priority'] = 1;

			// Add extra `wcpay-checkout-email-field` class.
			$fields['billing_email']['class'][] = 'wcpay-checkout-email-field';

			add_filter( 'woocommerce_form_field_email', [ $this, 'append_stripelink_button' ], 10, 4 );
		}

		return $fields;
	}

	/**
	 * Append StripeLink button within email field for logged in users.
	 *
	 * @param string $field    - HTML content within email field.
	 * @param string $key      - Key.
	 * @param array  $args     - Arguments.
	 * @param string $value    - Default value.
	 *
	 * @return string $field    - Updated email field content with the button appended.
	 */
	public function append_stripelink_button( $field, $key, $args, $value ) {
		if ( 'billing_email' === $key ) {
			$field = str_replace( '</span>', '<button class="wcpay-stripelink-modal-trigger"></button></span>', $field );
		}
		return $field;
	}

	/**
	 * Returns the URL of the configuration screen for this gateway, for use in internal links.
	 *
	 * @return string URL of the configuration screen for this gateway
	 */
	public static function get_settings_url() {
		return WC_Payments_Admin_Settings::get_settings_url();
	}

	// Start: Deprecated functions.

	/**
	 * Check the defined constant to determine the current plugin mode.
	 *
	 * @return bool
	 */
	public function is_in_dev_mode() {
		wc_deprecated_function( __FUNCTION__, Mode::AVAILABLE_SINCE, 'WC_Payments::mode()->is_dev()' );
		return WC_Payments::mode()->is_dev();
	}

	/**
	 * Returns whether test_mode or dev_mode is active for the gateway
	 *
	 * @return boolean Test mode enabled if true, disabled if false
	 */
	public function is_in_test_mode() {
		wc_deprecated_function( __FUNCTION__, Mode::AVAILABLE_SINCE, 'WC_Payments::mode()->is_test()' );
		return WC_Payments::mode()->is_test();
	}

	/**
	 * Whether the current page is the WooCommerce Payments settings page.
	 *
	 * @deprecated 5.0.0
	 *
	 * @return bool
	 */
	public static function is_current_page_settings() {
		wc_deprecated_function( __FUNCTION__, '5.0.0', 'WC_Payments_Admin_Settings::is_current_page_settings' );
		return WC_Payments_Admin_Settings::is_current_page_settings();
	}

	/**
	 * Generates the configuration values, needed for payment fields.
	 *
	 * Isolated as a separate method in order to be available both
	 * during the classic checkout, as well as the checkout block.
	 *
	 * @deprecated use WC_Payments_Checkout::get_payment_fields_js_config instead.
	 *
	 * @return array
	 */
	public function get_payment_fields_js_config() {
		wc_deprecated_function( __FUNCTION__, '5.0.0', 'WC_Payments_Checkout::get_payment_fields_js_config' );
		return WC_Payments::get_wc_payments_checkout()->get_payment_fields_js_config();
	}

	/**
	 * Prepares customer data to be used on 'Pay for Order' or 'Add Payment Method' pages.
	 * Customer data is retrieved from order when on Pay for Order.
	 * Customer data is retrieved from customer when on 'Add Payment Method'.
	 *
	 * @deprecated use WC_Payments_Customer_Service::get_prepared_customer_data() instead.
	 *
	 * @return array|null An array with customer data or nothing.
	 */
	public function get_prepared_customer_data() {
		wc_deprecated_function( __FUNCTION__, '5.0.0', 'WC_Payments_Customer_Service::get_prepared_customer_data' );
		return WC_Payments::get_customer_service()->get_prepared_customer_data();
	}

	// End: Deprecated functions.

	/**
	 * Determine if current payment method is a platform payment method.
	 *
	 * @param boolean $is_using_saved_payment_method If it is using saved payment method.
	 *
	 * @return boolean True if it is a platform payment method.
	 */
	private function is_platform_payment_method( bool $is_using_saved_payment_method ) {
		// Return false for express checkout method.
		if ( isset( $_POST['payment_request_type'] ) ) { // phpcs:ignore WordPress.Security.NonceVerification
			return false;
		}

		// Make sure the payment method being charged was created in the platform.
		if (
			! $is_using_saved_payment_method &&
			$this->should_use_stripe_platform_on_checkout_page()
		) {
			// This payment method was created under the platform account.
			return true;
		}

		return false;
	}
}<|MERGE_RESOLUTION|>--- conflicted
+++ resolved
@@ -9,17 +9,14 @@
 	exit; // Exit if accessed directly.
 }
 
-<<<<<<< HEAD
-use WCPay\Core\Mode;
-=======
 use WCPay\Constants\Order_Status;
 use WCPay\Constants\Payment_Capture_Type;
 use WCPay\Constants\Payment_Initiated_By;
 use WCPay\Constants\Payment_Intent_Status;
 use WCPay\Constants\Payment_Type;
 use WCPay\Constants\Payment_Method;
->>>>>>> f592aafc
 use WCPay\Exceptions\{ Add_Payment_Method_Exception, Amount_Too_Small_Exception, Process_Payment_Exception, Intent_Authentication_Exception, API_Exception };
+use WCPay\Core\Mode;
 use WCPay\Core\Server\Request\Cancel_Intention;
 use WCPay\Core\Server\Request\Capture_Intention;
 use WCPay\Core\Server\Request\Create_And_Confirm_Intention;
@@ -880,20 +877,7 @@
 			$customer_id = $this->customer_service->create_customer_for_user( $user, $customer_data );
 		} else {
 			// Update the customer with order data async.
-<<<<<<< HEAD
-			$this->action_scheduler_service->schedule_job(
-				time(),
-				self::UPDATE_CUSTOMER_WITH_ORDER_DATA,
-				[
-					'order_id'     => $order->get_id(),
-					'customer_id'  => $customer_id,
-					'is_test_mode' => WC_Payments::mode()->is_test(),
-					'is_woopay'    => $options['is_woopay'] ?? false,
-				]
-			);
-=======
-			$this->update_customer_with_order_data( $order, $customer_id, $this->is_in_test_mode(), $options['is_woopay'] ?? false );
->>>>>>> f592aafc
+			$this->update_customer_with_order_data( $order, $customer_id, WC_Payments::mode()->is_test(), $options['is_woopay'] ?? false );
 		}
 
 		return [ $user, $customer_id ];
@@ -1439,11 +1423,7 @@
 		}
 
 		// If this order is not captured yet, don't try and refund it. Instead, return an appropriate error message.
-<<<<<<< HEAD
-		if ( 'requires_capture' === $this->order_service->get_intention_status_for_order( $order ) ) {
-=======
-		if ( Payment_Intent_Status::REQUIRES_CAPTURE === $order->get_meta( '_intention_status', true ) ) {
->>>>>>> f592aafc
+		if ( Payment_Intent_Status::REQUIRES_CAPTURE === $this->order_service->get_intention_status_for_order( $order ) ) {
 			return new WP_Error(
 				'uncaptured-payment',
 				/* translators: an error message which will appear if a user tries to refund an order which is has been authorized but not yet charged. */
@@ -1927,7 +1907,8 @@
 		}
 
 		try {
-			$intent        = $this->payments_api_client->get_intent( $intent_id );
+			$request       = Get_Intention::create( $intent_id );
+			$intent        = $request->send( 'wcpay_get_intention_request' );
 			$intent_status = $intent->get_status();
 		} catch ( Exception $e ) {
 			Logger::error( 'Failed to fetch attached payment intent: ' . $e );
@@ -2274,11 +2255,7 @@
 			return $actions;
 		}
 
-<<<<<<< HEAD
-		if ( 'requires_capture' !== $this->order_service->get_intention_status_for_order( $theorder ) ) {
-=======
-		if ( Payment_Intent_Status::REQUIRES_CAPTURE !== $theorder->get_meta( '_intention_status', true ) ) {
->>>>>>> f592aafc
+		if ( Payment_Intent_Status::REQUIRES_CAPTURE !== $this->order_service->get_intention_status_for_order( $theorder ) ) {
 			return $actions;
 		}
 
@@ -2344,14 +2321,9 @@
 				$http_code     = $e->get_http_code();
 
 				// Fetch the Intent to check if it's already expired and the site missed the "charge.expired" webhook.
-<<<<<<< HEAD
 				$intent = $request->send( 'wcpay_get_intent_request', $order );
 
-				if ( 'canceled' === $intent->get_status() ) {
-=======
-				$intent = $this->payments_api_client->get_intent( $order->get_transaction_id() );
 				if ( Payment_Intent_Status::CANCELED === $intent->get_status() ) {
->>>>>>> f592aafc
 					$is_authorization_expired = true;
 				}
 			} catch ( API_Exception $ge ) {
