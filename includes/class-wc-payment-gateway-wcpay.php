<?php
/**
 * Class WC_Payment_Gateway_WCPay
 *
 * @package WooCommerce\Payments
 */

if ( ! defined( 'ABSPATH' ) ) {
	exit; // Exit if accessed directly.
}

use WCPay\Exceptions\{ Add_Payment_Method_Exception, Amount_Too_Small_Exception, Process_Payment_Exception, Intent_Authentication_Exception, API_Exception };
use WCPay\Fraud_Prevention\Fraud_Prevention_Service;
use WCPay\Logger;
use WCPay\Payment_Information;
use WCPay\Constants\Payment_Type;
use WCPay\Constants\Payment_Initiated_By;
use WCPay\Constants\Payment_Capture_Type;
use WCPay\Constants\Payment_Method;
use WCPay\Tracker;
use WCPay\Payment_Methods\UPE_Payment_Gateway;
use WCPay\Platform_Checkout\Platform_Checkout_Utilities;
use WCPay\Session_Rate_Limiter;
use WCPay\Payment_Methods\Link_Payment_Method;
use WCPay\Platform_Checkout\Platform_Checkout_Order_Status_Sync;

/**
 * Gateway class for WooCommerce Payments
 */
class WC_Payment_Gateway_WCPay extends WC_Payment_Gateway_CC {

	use WC_Payment_Gateway_WCPay_Subscriptions_Trait;

	/**
	 * Internal ID of the payment gateway.
	 *
	 * @type string
	 */
	const GATEWAY_ID = 'woocommerce_payments';

	const METHOD_ENABLED_KEY = 'enabled';

	const ACCOUNT_SETTINGS_MAPPING = [
		'account_statement_descriptor'     => 'statement_descriptor',
		'account_business_name'            => 'business_name',
		'account_business_url'             => 'business_url',
		'account_business_support_address' => 'business_support_address',
		'account_business_support_email'   => 'business_support_email',
		'account_business_support_phone'   => 'business_support_phone',
		'account_branding_logo'            => 'branding_logo',
		'account_branding_icon'            => 'branding_icon',
		'account_branding_primary_color'   => 'branding_primary_color',
		'account_branding_secondary_color' => 'branding_secondary_color',
	];

	/**
	 * Stripe intents that are treated as successfully created.
	 *
	 * @type array
	 */
	const SUCCESSFUL_INTENT_STATUS = [ 'succeeded', 'requires_capture', 'processing' ];

	const UPDATE_SAVED_PAYMENT_METHOD     = 'wcpay_update_saved_payment_method';
	const UPDATE_CUSTOMER_WITH_ORDER_DATA = 'wcpay_update_customer_with_order_data';

	/**
	 * Set of parameters to build the URL to the gateway's settings page.
	 *
	 * @var string[]
	 */
	private static $settings_url_params = [
		'page'    => 'wc-settings',
		'tab'     => 'checkout',
		'section' => self::GATEWAY_ID,
	];

	/**
	 * Client for making requests to the WooCommerce Payments API
	 *
	 * @var WC_Payments_API_Client
	 */
	protected $payments_api_client;

	/**
	 * WC_Payments_Account instance to get information about the account
	 *
	 * @var WC_Payments_Account
	 */
	protected $account;

	/**
	 * WC_Payments_Customer instance for working with customer information
	 *
	 * @var WC_Payments_Customer_Service
	 */
	protected $customer_service;

	/**
	 * WC_Payments_Token instance for working with customer tokens
	 *
	 * @var WC_Payments_Token_Service
	 */
	protected $token_service;

	/**
	 * WC_Payments_Order_Service instance
	 *
	 * @var WC_Payments_Order_Service
	 */
	protected $order_service;

	/**
	 * WC_Payments_Action_Scheduler_Service instance for scheduling ActionScheduler jobs.
	 *
	 * @var WC_Payments_Action_Scheduler_Service
	 */
	private $action_scheduler_service;

	/**
	 * Session_Rate_Limiter instance for limiting failed transactions.
	 *
	 * @var Session_Rate_Limiter
	 */
	protected $failed_transaction_rate_limiter;

	/**
	 * Mapping between capability keys and payment type keys
	 *
	 * @var array
	 */
	protected $payment_method_capability_key_map;

	/**
	 * WC_Payment_Gateway_WCPay constructor.
	 *
	 * @param WC_Payments_API_Client               $payments_api_client             - WooCommerce Payments API client.
	 * @param WC_Payments_Account                  $account                         - Account class instance.
	 * @param WC_Payments_Customer_Service         $customer_service                - Customer class instance.
	 * @param WC_Payments_Token_Service            $token_service                   - Token class instance.
	 * @param WC_Payments_Action_Scheduler_Service $action_scheduler_service        - Action Scheduler service instance.
	 * @param Session_Rate_Limiter                 $failed_transaction_rate_limiter - Rate Limiter for failed transactions.
	 * @param WC_Payments_Order_Service            $order_service                   - Order class instance.
	 */
	public function __construct(
		WC_Payments_API_Client $payments_api_client,
		WC_Payments_Account $account,
		WC_Payments_Customer_Service $customer_service,
		WC_Payments_Token_Service $token_service,
		WC_Payments_Action_Scheduler_Service $action_scheduler_service,
		Session_Rate_Limiter $failed_transaction_rate_limiter = null,
		WC_Payments_Order_Service $order_service
	) {
		$this->payments_api_client             = $payments_api_client;
		$this->account                         = $account;
		$this->customer_service                = $customer_service;
		$this->token_service                   = $token_service;
		$this->action_scheduler_service        = $action_scheduler_service;
		$this->failed_transaction_rate_limiter = $failed_transaction_rate_limiter;
		$this->order_service                   = $order_service;

		$this->id                 = static::GATEWAY_ID;
		$this->icon               = ''; // TODO: icon.
		$this->has_fields         = true;
		$this->method_title       = __( 'WooCommerce Payments', 'woocommerce-payments' );
		$this->method_description = WC_Payments_Utils::esc_interpolated_html(
			/* translators: tosLink: Link to terms of service page, privacyLink: Link to privacy policy page */
			__(
				'Payments made simple, with no monthly fees – designed exclusively for WooCommerce stores. Accept credit cards, debit cards, and other popular payment methods.<br/><br/>
			By using WooCommerce Payments you agree to be bound by our <tosLink>Terms of Service</tosLink>  and acknowledge that you have read our <privacyLink>Privacy Policy</privacyLink>',
				'woocommerce-payments'
			),
			[
				'br'          => '<br/>',
				'tosLink'     => '<a href="https://wordpress.com/tos/" target="_blank" rel="noopener noreferrer">',
				'privacyLink' => '<a href="https://automattic.com/privacy/" target="_blank" rel="noopener noreferrer">',
			]
		);
		$this->title       = __( 'Credit card / debit card', 'woocommerce-payments' );
		$this->description = __( 'Enter your card details', 'woocommerce-payments' );
		$this->supports    = [
			'products',
			'refunds',
		];

		// Define setting fields.
		$this->form_fields = [
			'enabled'                          => [
				'title'       => __( 'Enable/disable', 'woocommerce-payments' ),
				'label'       => __( 'Enable WooCommerce Payments', 'woocommerce-payments' ),
				'type'        => 'checkbox',
				'description' => '',
				'default'     => 'no',
			],
			'account_statement_descriptor'     => [
				'type'        => 'account_statement_descriptor',
				'title'       => __( 'Customer bank statement', 'woocommerce-payments' ),
				'description' => WC_Payments_Utils::esc_interpolated_html(
					__( 'Edit the way your store name appears on your customers’ bank statements (read more about requirements <a>here</a>).', 'woocommerce-payments' ),
					[ 'a' => '<a href="https://woocommerce.com/document/payments/bank-statement-descriptor/" target="_blank" rel="noopener noreferrer">' ]
				),
			],
			'manual_capture'                   => [
				'title'       => __( 'Manual capture', 'woocommerce-payments' ),
				'label'       => __( 'Issue an authorization on checkout, and capture later.', 'woocommerce-payments' ),
				'type'        => 'checkbox',
				'description' => __( 'Charge must be captured within 7 days of authorization, otherwise the authorization and order will be canceled.', 'woocommerce-payments' ),
				'default'     => 'no',
			],
			'saved_cards'                      => [
				'title'       => __( 'Saved cards', 'woocommerce-payments' ),
				'label'       => __( 'Enable payment via saved cards', 'woocommerce-payments' ),
				'type'        => 'checkbox',
				'description' => __( 'If enabled, users will be able to pay with a saved card during checkout. Card details are saved on our platform, not on your store.', 'woocommerce-payments' ),
				'default'     => 'yes',
				'desc_tip'    => true,
			],
			'test_mode'                        => [
				'title'       => __( 'Test mode', 'woocommerce-payments' ),
				'label'       => __( 'Enable test mode', 'woocommerce-payments' ),
				'type'        => 'checkbox',
				'description' => __( 'Simulate transactions using test card numbers.', 'woocommerce-payments' ),
				'default'     => 'no',
				'desc_tip'    => true,
			],
			'enable_logging'                   => [
				'title'       => __( 'Debug log', 'woocommerce-payments' ),
				'label'       => __( 'When enabled debug notes will be added to the log.', 'woocommerce-payments' ),
				'type'        => 'checkbox',
				'description' => '',
				'default'     => 'no',
			],
			'payment_request_details'          => [
				'title'       => __( 'Payment request buttons', 'woocommerce-payments' ),
				'type'        => 'title',
				'description' => '',
			],
			'payment_request'                  => [
				'title'       => __( 'Enable/disable', 'woocommerce-payments' ),
				'label'       => sprintf(
					/* translators: 1) br tag 2) Stripe anchor tag 3) Apple anchor tag */
					__( 'Enable payment request buttons (Apple Pay, Google Pay, and more). %1$sBy using Apple Pay, you agree to %2$s and %3$s\'s Terms of Service.', 'woocommerce-payments' ),
					'<br />',
					'<a href="https://stripe.com/apple-pay/legal" target="_blank">Stripe</a>',
					'<a href="https://developer.apple.com/apple-pay/acceptable-use-guidelines-for-websites/" target="_blank">Apple</a>'
				),
				'type'        => 'checkbox',
				'description' => __( 'If enabled, users will be able to pay using Apple Pay, Google Pay or the Payment Request API if supported by the browser.', 'woocommerce-payments' ),
				'default'     => empty( get_option( 'woocommerce_woocommerce_payments_settings' ) ) ? 'yes' : 'no', // Enable by default for new installations only.
				'desc_tip'    => true,
			],
			'payment_request_button_type'      => [
				'title'       => __( 'Button type', 'woocommerce-payments' ),
				'type'        => 'select',
				'description' => __( 'Select the button type you would like to show.', 'woocommerce-payments' ),
				'default'     => 'buy',
				'desc_tip'    => true,
				'options'     => [
					'default' => __( 'Only icon', 'woocommerce-payments' ),
					'buy'     => __( 'Buy', 'woocommerce-payments' ),
					'donate'  => __( 'Donate', 'woocommerce-payments' ),
					'book'    => __( 'Book', 'woocommerce-payments' ),
				],
			],
			'payment_request_button_theme'     => [
				'title'       => __( 'Button theme', 'woocommerce-payments' ),
				'type'        => 'select',
				'description' => __( 'Select the button theme you would like to show.', 'woocommerce-payments' ),
				'default'     => 'dark',
				'desc_tip'    => true,
				'options'     => [
					'dark'          => __( 'Dark', 'woocommerce-payments' ),
					'light'         => __( 'Light', 'woocommerce-payments' ),
					'light-outline' => __( 'Light-Outline', 'woocommerce-payments' ),
				],
			],
			'payment_request_button_height'    => [
				'title'       => __( 'Button height', 'woocommerce-payments' ),
				'type'        => 'text',
				'description' => __( 'Enter the height you would like the button to be in pixels. Width will always be 100%.', 'woocommerce-payments' ),
				'default'     => '44',
				'desc_tip'    => true,
			],
			'payment_request_button_label'     => [
				'title'       => __( 'Custom button label', 'woocommerce-payments' ),
				'type'        => 'text',
				'description' => __( 'Enter the custom text you would like the button to have.', 'woocommerce-payments' ),
				'default'     => __( 'Buy now', 'woocommerce-payments' ),
				'desc_tip'    => true,
			],
			'payment_request_button_locations' => [
				'title'             => __( 'Button locations', 'woocommerce-payments' ),
				'type'              => 'multiselect',
				'description'       => __( 'Select where you would like to display the button.', 'woocommerce-payments' ),
				'default'           => [
					'product',
					'cart',
					'checkout',
				],
				'class'             => 'wc-enhanced-select',
				'desc_tip'          => true,
				'options'           => [
					'product'  => __( 'Product', 'woocommerce-payments' ),
					'cart'     => __( 'Cart', 'woocommerce-payments' ),
					'checkout' => __( 'Checkout', 'woocommerce-payments' ),
				],
				'custom_attributes' => [
					'data-placeholder' => __( 'Select pages', 'woocommerce-payments' ),
				],
			],
			'upe_enabled_payment_method_ids'   => [
				'title'   => __( 'Payments accepted on checkout', 'woocommerce-payments' ),
				'type'    => 'multiselect',
				'default' => [ 'card' ],
				'options' => [],
			],
			'payment_request_button_size'      => [
				'title'       => __( 'Size of the button displayed for Express Checkouts', 'woocommerce-payments' ),
				'type'        => 'select',
				'description' => __( 'Select the size of the button.', 'woocommerce-payments' ),
				'default'     => 'default',
				'desc_tip'    => true,
				'options'     => [
					'default' => __( 'Default', 'woocommerce-payments' ),
					'medium'  => __( 'Medium', 'woocommerce-payments' ),
					'large'   => __( 'Large', 'woocommerce-payments' ),
				],
			],
		];

		// Capabilities have different keys than the payment method ID's,
		// so instead of appending '_payments' to the end of the ID, it'll be better
		// to have a map for it instead, just in case the pattern changes.
		$this->payment_method_capability_key_map = [
			'sofort'        => 'sofort_payments',
			'giropay'       => 'giropay_payments',
			'bancontact'    => 'bancontact_payments',
			'eps'           => 'eps_payments',
			'ideal'         => 'ideal_payments',
			'p24'           => 'p24_payments',
			'card'          => 'card_payments',
			'sepa_debit'    => 'sepa_debit_payments',
			'au_becs_debit' => 'au_becs_debit_payments',
			'link'          => 'link_payments',
		];

		// Load the settings.
		$this->init_settings();

		// Check if subscriptions are enabled and add support for them.
		$this->maybe_init_subscriptions();

		// If the setting to enable saved cards is enabled, then we should support tokenization and adding payment methods.
		if ( $this->is_saved_cards_enabled() ) {
			array_push( $this->supports, 'tokenization', 'add_payment_method' );
		}

		add_action( 'woocommerce_update_options_payment_gateways_' . $this->id, [ $this, 'process_admin_options' ] );
		add_action( 'admin_notices', [ $this, 'display_errors' ], 9999 );
		add_action( 'woocommerce_woocommerce_payments_admin_notices', [ $this, 'display_test_mode_notice' ] );
		add_action( 'admin_notices', [ $this, 'display_not_supported_currency_notice' ], 9999 );
		add_action( 'woocommerce_order_actions', [ $this, 'add_order_actions' ] );
		add_action( 'woocommerce_order_action_capture_charge', [ $this, 'capture_charge' ] );
		add_action( 'woocommerce_order_action_cancel_authorization', [ $this, 'cancel_authorization' ] );

		add_action( 'wp_ajax_update_order_status', [ $this, 'update_order_status' ] );
		add_action( 'wp_ajax_nopriv_update_order_status', [ $this, 'update_order_status' ] );

		add_action( 'wp_enqueue_scripts', [ $this, 'register_scripts' ] );
		add_action( 'wp_ajax_create_setup_intent', [ $this, 'create_setup_intent_ajax' ] );
		add_action( 'wp_ajax_nopriv_create_setup_intent', [ $this, 'create_setup_intent_ajax' ] );

		add_action( 'woocommerce_update_order', [ $this, 'schedule_order_tracking' ], 10, 2 );

		// Update the current request logged_in cookie after a guest user is created to avoid nonce inconsistencies.
		add_action( 'set_logged_in_cookie', [ $this, 'set_cookie_on_current_request' ] );

		add_action( self::UPDATE_SAVED_PAYMENT_METHOD, [ $this, 'update_saved_payment_method' ], 10, 2 );
		add_action( self::UPDATE_CUSTOMER_WITH_ORDER_DATA, [ $this, 'update_customer_with_order_data' ], 10, 2 );

		// Update the email field position.
		add_filter( 'woocommerce_billing_fields', [ $this, 'checkout_update_email_field_priority' ], 50 );
	}

	/**
	 * Add a new logo column on the right of "method" in the payment methods table.
	 *
	 * @param array $columns the columns in the "all payment methods" page.
	 * @return array
	 */
	public function add_all_payment_methods_logos_column( $columns ) {
		$logos  = [ 'logos' => '' ]; // Setting an ID for the column, but not a label.
		$offset = array_search( 'name', array_keys( $columns ), true ) + 1;

		return array_merge( array_slice( $columns, 0, $offset ), $logos, array_slice( $columns, $offset ) );
	}

	/**
	 * Add a list of payment method logos to WooCommerce Payment in the logo column.
	 *
	 * @param WC_Payment_Gateway $gateway the current gateway iterated over to be displayed in the "all payment methods" page.
	 */
	public function add_all_payment_methods_icon_logos( $gateway ) {
		if ( 'woocommerce_payments' !== $gateway->id ) {
			echo '<td class="logo"></td>';

			return;
		}

		$icons = [
			'visa',
			'mastercard',
			'amex',
			'apple-pay',
			'google-pay',
		];

		echo '<td class="logo">';
		?>
		<div>
			<?php foreach ( $icons as $icon ) : ?>
				<span class="payment-method__icon payment-method__brand payment-method__brand--<?php echo esc_attr( $icon ); ?>"/></span>
			<?php endforeach; ?>
		</div>
		<?php
		echo '</td>';
	}

	/**
	 * Proceed with current request using new login session (to ensure consistent nonce).
	 *
	 * @param string $cookie New cookie value.
	 */
	public function set_cookie_on_current_request( $cookie ) {
		$_COOKIE[ LOGGED_IN_COOKIE ] = $cookie;
	}

	/**
	 * Check if the payment gateway is connected. This method is also used by
	 * external plugins to check if a connection has been established.
	 */
	public function is_connected() {
		return $this->account->is_stripe_connected( false );
	}

	/**
	 * Returns true if the gateway needs additional configuration, false if it's ready to use.
	 *
	 * @see WC_Payment_Gateway::needs_setup
	 * @return bool
	 */
	public function needs_setup() {
		if ( ! $this->is_connected() ) {
			return true;
		}

		$account_status = $this->account->get_account_status_data();
		return parent::needs_setup() || ! empty( $account_status['error'] ) || ! $account_status['paymentsEnabled'];
	}

	/**
	 * Whether the current page is the WooCommerce Payments settings page.
	 *
	 * @return bool
	 */
	public static function is_current_page_settings() {
		return count( self::$settings_url_params ) === count( array_intersect_assoc( $_GET, self::$settings_url_params ) ); // phpcs:ignore WordPress.Security.NonceVerification.Recommended
	}

	/**
	 * Returns the URL of the configuration screen for this gateway, for use in internal links.
	 *
	 * @return string URL of the configuration screen for this gateway
	 */
	public static function get_settings_url() {
		return admin_url( add_query_arg( self::$settings_url_params, 'admin.php' ) );
	}

	/**
	 * Check the defined constant to determine the current plugin mode.
	 *
	 * @return bool
	 */
	public function is_in_dev_mode() {
		$is_extension_dev_mode        = defined( 'WCPAY_DEV_MODE' ) && WCPAY_DEV_MODE;
		$is_wordpress_dev_environment = function_exists( 'wp_get_environment_type' ) && in_array( wp_get_environment_type(), [ 'development', 'staging' ], true );
		return apply_filters( 'wcpay_dev_mode', $is_extension_dev_mode || $is_wordpress_dev_environment );
	}

	/**
	 * Returns whether test_mode or dev_mode is active for the gateway
	 *
	 * @return boolean Test mode enabled if true, disabled if false
	 */
	public function is_in_test_mode() {
		return apply_filters( 'wcpay_test_mode', $this->is_in_dev_mode() || 'yes' === $this->get_option( 'test_mode' ) );
	}


	/**
	 * Returns whether a store that is not in test mode needs to set https
	 * in the checkout
	 *
	 * @return boolean True if needs to set up forced ssl in checkout or https
	 */
	public function needs_https_setup() {
		return ! $this->is_in_test_mode() && ! wc_checkout_is_https();
	}

	/**
	 * Checks if the gateway is enabled, and also if it's configured enough to accept payments from customers.
	 *
	 * Use parent method value alongside other business rules to make the decision.
	 *
	 * @return bool Whether the gateway is enabled and ready to accept payments.
	 */
	public function is_available() {
		// Disable the gateway if using live mode without HTTPS set up or the currency is not
		// available in the country of the account.
		if ( $this->needs_https_setup() || ! $this->is_available_for_current_currency() ) {
			return false;
		}

		return parent::is_available() && ! $this->needs_setup();
	}

	/**
	 * Checks if the setting to allow the user to save cards is enabled.
	 *
	 * @return bool Whether the setting to allow saved cards is enabled or not.
	 */
	public function is_saved_cards_enabled() {
		return 'yes' === $this->get_option( 'saved_cards' );
	}

	/**
	 * Check if account is eligible for card present.
	 *
	 * @return bool
	 */
	public function is_card_present_eligible(): bool {
		try {
			return $this->account->is_card_present_eligible();
		} catch ( Exception $e ) {
			Logger::error( 'Failed to get account card present eligible. ' . $e );
			return false;
		}
	}

	/**
	 * Check if account is eligible for card testing protection.
	 *
	 * @return bool
	 */
	public function is_card_testing_protection_eligible(): bool {
		try {
			return $this->account->is_card_testing_protection_eligible();
		} catch ( Exception $e ) {
			Logger::error( 'Failed to get account card testing protection eligible. ' . $e );
			return false;
		}
	}

	/**
	 * Checks if the account country is compatible with the current currency.
	 *
	 * @return bool Whether the currency is supported in the country set in the account.
	 */
	public function is_available_for_current_currency() {
		$supported_currencies = $this->account->get_account_customer_supported_currencies();
		$current_currency     = strtolower( get_woocommerce_currency() );

		if ( count( $supported_currencies ) === 0 ) {
			// If we don't have info related to the supported currencies
			// of the country, we won't disable the gateway.
			return true;
		}

		return in_array( $current_currency, $supported_currencies, true );
	}

	/**
	 * Add notice explaining test mode when it's enabled.
	 */
	public function display_test_mode_notice() {
		if ( $this->is_in_test_mode() ) {
			?>
			<div id="wcpay-test-mode-notice" class="notice notice-warning">
				<p>
					<b><?php esc_html_e( 'Test mode active: ', 'woocommerce-payments' ); ?></b>
					<?php esc_html_e( "All transactions are simulated. Customers can't make real purchases through WooCommerce Payments.", 'woocommerce-payments' ); ?>
				</p>
			</div>
			<?php
		}
	}

	/**
	 * Add notice explaining that the selected currency is not available.
	 */
	public function display_not_supported_currency_notice() {
		if ( ! current_user_can( 'manage_woocommerce' ) ) {
			return;
		}

		if ( ! $this->is_available_for_current_currency() ) {
			?>
			<div id="wcpay-unsupported-currency-notice" class="notice notice-warning">
				<p>
					<b>
						<?php esc_html_e( 'Unsupported currency:', 'woocommerce-payments' ); ?>
						<?php esc_html( ' ' . get_woocommerce_currency() ); ?>
					</b>
					<?php esc_html_e( 'The selected currency is not available for the country set in your WooCommerce Payments account.', 'woocommerce-payments' ); ?>
				</p>
			</div>
			<?php
		}
	}

	/**
	 * Admin Panel Options.
	 */
	public function admin_options() {
		// Add notices to the WooCommerce Payments settings page.
		do_action( 'woocommerce_woocommerce_payments_admin_notices' );

		$this->output_payments_settings_screen();
	}

	/**
	 * Generates markup for the settings screen.
	 */
	public function output_payments_settings_screen() {
		// hiding the save button because the react container has its own.
		global $hide_save_button;
		$hide_save_button = true;

		if ( ! empty( $_GET['method'] ) ) : // phpcs:ignore WordPress.Security.NonceVerification.Recommended
			?>
			<div
				id="wcpay-express-checkout-settings-container"
				data-method-id="<?php echo esc_attr( sanitize_text_field( wp_unslash( $_GET['method'] ) ) ); // phpcs:ignore WordPress.Security.NonceVerification.Recommended ?>"
			></div>
		<?php else : ?>
			<div id="wcpay-account-settings-container"></div>
			<?php
		endif;
	}

	/**
	 * Generates the configuration values, needed for payment fields.
	 *
	 * Isolated as a separate method in order to be available both
	 * during the classic checkout, as well as the checkout block.
	 *
	 * @return array
	 */
	public function get_payment_fields_js_config() {
		$platform_checkout_util = new Platform_Checkout_Utilities();

		return [
			'publishableKey'                 => $this->account->get_publishable_key( $this->is_in_test_mode() ),
			'testMode'                       => $this->is_in_test_mode(),
			'accountId'                      => $this->account->get_stripe_account_id(),
			'ajaxUrl'                        => admin_url( 'admin-ajax.php' ),
			'wcAjaxUrl'                      => WC_AJAX::get_endpoint( '%%endpoint%%' ),
			'createSetupIntentNonce'         => wp_create_nonce( 'wcpay_create_setup_intent_nonce' ),
			'createPaymentIntentNonce'       => wp_create_nonce( 'wcpay_create_payment_intent_nonce' ),
			'updatePaymentIntentNonce'       => wp_create_nonce( 'wcpay_update_payment_intent_nonce' ),
			'initPlatformCheckoutNonce'      => wp_create_nonce( 'wcpay_init_platform_checkout_nonce' ),
			'genericErrorMessage'            => __( 'There was a problem processing the payment. Please check your email inbox and refresh the page to try again.', 'woocommerce-payments' ),
			'fraudServices'                  => $this->account->get_fraud_services_config(),
			'features'                       => $this->supports,
			'forceNetworkSavedCards'         => WC_Payments::is_network_saved_cards_enabled() || $this->should_use_stripe_platform_on_checkout_page(),
			'locale'                         => WC_Payments_Utils::convert_to_stripe_locale( get_locale() ),
			'isUPEEnabled'                   => WC_Payments_Features::is_upe_enabled(),
			'isSavedCardsEnabled'            => $this->is_saved_cards_enabled(),
			'isPlatformCheckoutEnabled'      => $platform_checkout_util->should_enable_platform_checkout( $this ),
			'platformCheckoutHost'           => defined( 'PLATFORM_CHECKOUT_FRONTEND_HOST' ) ? PLATFORM_CHECKOUT_FRONTEND_HOST : 'https://pay.woo.com',
			'platformTrackerNonce'           => wp_create_nonce( 'platform_tracks_nonce' ),
			'accountIdForIntentConfirmation' => apply_filters( 'wc_payments_account_id_for_intent_confirmation', '' ),
			'wcpayVersionNumber'             => WCPAY_VERSION_NUMBER,
			'platformCheckoutNeedLogin'      => ! is_user_logged_in() && $platform_checkout_util->is_subscription_item_in_cart(),
			'userExistsEndpoint'             => get_rest_url( null, '/wc/v3/users/exists' ),
		];
	}

	/**
	 * Registers all scripts, necessary for the gateway.
	 */
	public function register_scripts() {
		// Register Stripe's JavaScript using the same ID as the Stripe Gateway plugin. This prevents this JS being
		// loaded twice in the event a site has both plugins enabled. We still run the risk of different plugins
		// loading different versions however. If Stripe release a v4 of their JavaScript, we could consider
		// changing the ID to stripe_v4. This would allow older plugins to keep using v3 while we used any new
		// feature in v4. Stripe have allowed loading of 2 different versions of stripe.js in the past (
		// https://stripe.com/docs/stripe-js/elements/migrating).
		wp_register_script(
			'stripe',
			'https://js.stripe.com/v3/',
			[],
			'3.0',
			true
		);

		$script_dependencies = [ 'stripe', 'wc-checkout' ];

		if ( $this->supports( 'tokenization' ) ) {
			$script_dependencies[] = 'woocommerce-tokenization-form';
		}

		wp_register_script(
			'WCPAY_CHECKOUT',
			plugins_url( 'dist/checkout.js', WCPAY_PLUGIN_FILE ),
			$script_dependencies,
			WC_Payments::get_file_version( 'dist/checkout.js' ),
			true
		);

		wp_set_script_translations( 'WCPAY_CHECKOUT', 'woocommerce-payments' );
	}

	/**
	 * Displays the save to account checkbox.
	 *
	 * @param bool $force_checked True if the checkbox must be forced to "checked" state (and invisible).
	 */
	public function save_payment_method_checkbox( $force_checked = false ) {
		$id          = 'wc-' . $this->id . '-new-payment-method';
		$should_hide = $force_checked || $this->should_use_stripe_platform_on_checkout_page();
		?>
		<div <?php echo $should_hide ? 'style="display:none;"' : ''; /* phpcs:ignore WordPress.Security.EscapeOutput.OutputNotEscaped */ ?>>
			<p class="form-row woocommerce-SavedPaymentMethods-saveNew">
				<input id="<?php echo esc_attr( $id ); ?>" name="<?php echo esc_attr( $id ); ?>" type="checkbox" value="true" style="width:auto;" <?php echo $force_checked ? 'checked' : ''; /* phpcs:ignore WordPress.Security.EscapeOutput.OutputNotEscaped */ ?> />
				<label for="<?php echo esc_attr( $id ); ?>" style="display:inline;">
					<?php echo esc_html( apply_filters( 'wc_payments_save_to_account_text', __( 'Save payment information to my account for future purchases.', 'woocommerce-payments' ) ) ); ?>
				</label>
			</p>
		</div>
		<?php
	}

	/**
	 * Whether we should use the platform account to initialize Stripe on the checkout page.
	 *
	 * @return bool
	 */
	public function should_use_stripe_platform_on_checkout_page() {
		// TODO: Add support for blocks checkout.
		if (
			WC_Payments_Features::is_platform_checkout_eligible() &&
			'yes' === $this->get_option( 'platform_checkout', 'no' ) &&
			! WC_Payments_Features::is_upe_enabled() &&
			is_checkout() &&
			! has_block( 'woocommerce/checkout' ) &&
			! is_wc_endpoint_url( 'order-pay' ) &&
			! WC()->cart->is_empty()
		) {
			return true;
		}

		return false;
	}

	/**
	 * Prepares customer data to be used on 'Pay for Order' or 'Add Payment Method' pages.
	 * Customer data is retrieved from order when on Pay for Order.
	 * Customer data is retrieved from customer when on 'Add Payment Method'.
	 *
	 * @return array|null An array with customer data or nothing.
	 */
	public function get_prepared_customer_data() {
		if ( ! isset( $_GET['pay_for_order'] ) && ! is_add_payment_method_page() ) { // phpcs:ignore WordPress.Security.NonceVerification.Recommended
			return null;
		}

		global $wp;
		$user_email = '';
		$firstname  = '';
		$lastname   = '';

		if ( isset( $_GET['pay_for_order'] ) && 'true' === $_GET['pay_for_order'] ) { // phpcs:ignore WordPress.Security.NonceVerification.Recommended
			$order_id = absint( $wp->query_vars['order-pay'] );
			$order    = wc_get_order( $order_id );

			if ( is_a( $order, 'WC_Order' ) ) {
				$firstname  = $order->get_billing_first_name();
				$lastname   = $order->get_billing_last_name();
				$name       = $firstname . ' ' . $lastname;
				$user_email = $order->get_billing_email();
			}
		}

		if ( is_add_payment_method_page() ) {
			$user = wp_get_current_user();

			if ( $user->ID ) {
				$firstname  = $user->user_firstname;
				$lastname   = $user->user_lastname;
				$user_email = get_user_meta( $user->ID, 'billing_email', true );
				$user_email = $user_email ? $user_email : $user->user_email;
			}
		}
		$prepared_customer_data = [
			'name'  => $firstname . ' ' . $lastname,
			'email' => $user_email,
		];

		return $prepared_customer_data;
	}
	/**
	 * Renders the credit card input fields needed to get the user's payment information on the checkout page.
	 *
	 * We also add the JavaScript which drives the UI.
	 */
	public function payment_fields() {
		try {
			$display_tokenization = $this->supports( 'tokenization' ) && ( is_checkout() || is_add_payment_method_page() );

			add_action( 'wp_footer', [ $this, 'enqueue_payment_scripts' ] );

			$prepared_customer_data = $this->get_prepared_customer_data();
			if ( ! empty( $prepared_customer_data ) ) {
				wp_localize_script( 'WCPAY_CHECKOUT', 'wcpayCustomerData', $prepared_customer_data );
			}

			wp_enqueue_style(
				'WCPAY_CHECKOUT',
				plugins_url( 'dist/checkout.css', WCPAY_PLUGIN_FILE ),
				[],
				WC_Payments::get_file_version( 'dist/checkout.css' )
			);

			// Output the form HTML.
			?>
			<?php if ( ! empty( $this->get_description() ) ) : ?>
				<p><?php echo wp_kses_post( $this->get_description() ); ?></p>
			<?php endif; ?>

			<?php if ( $this->is_in_test_mode() ) : ?>
				<p class="testmode-info">
				<?php
					echo WC_Payments_Utils::esc_interpolated_html(
						/* translators: link to Stripe testing page */
						__( '<strong>Test mode:</strong> use the test VISA card 4242424242424242 with any expiry date and CVC, or any test card numbers listed <a>here</a>.', 'woocommerce-payments' ),
						[
							'strong' => '<strong>',
							'a'      => '<a href="https://woocommerce.com/document/payments/testing/#test-cards" target="_blank">',
						]
					);
				?>
				</p>
			<?php endif; ?>

			<?php

			if ( $display_tokenization ) {
				$this->tokenization_script();
				echo $this->saved_payment_methods(); // phpcs:ignore WordPress.Security.EscapeOutput.OutputNotEscaped
			}
			?>

			<fieldset id="wc-<?php echo esc_attr( $this->id ); ?>-cc-form" class="wc-credit-card-form wc-payment-form">
				<div id="wcpay-card-element"></div>
				<div id="wcpay-errors" role="alert"></div>
				<input id="wcpay-payment-method" type="hidden" name="wcpay-payment-method" />
				<input type="hidden" name="wcpay-is-platform-payment-method" value="<?php echo esc_attr( $this->should_use_stripe_platform_on_checkout_page() ); ?>" />
			<?php
			if ( $this->is_saved_cards_enabled() ) {
				$force_save_payment = ( $display_tokenization && ! apply_filters( 'wc_payments_display_save_payment_method_checkbox', $display_tokenization ) ) || is_add_payment_method_page();
				$this->save_payment_method_checkbox( $force_save_payment );
			}
			?>

			</fieldset>

			<?php if ( Fraud_Prevention_Service::get_instance()->is_enabled() ) : ?>
				<input type="hidden" name="wcpay-fraud-prevention-token" value="<?php echo esc_attr( Fraud_Prevention_Service::get_instance()->get_token() ); ?>">
			<?php endif; ?>

			<?php

			do_action( 'wcpay_payment_fields_wcpay', $this->id );

		} catch ( Exception $e ) {
			// Output the error message.
			?>
			<div>
				<?php
				echo esc_html__( 'An error was encountered when preparing the payment form. Please try again later.', 'woocommerce-payments' );
				?>
			</div>
			<?php
		}
	}

	/**
	 * Enqueues and localizes WCPay's checkout scripts.
	 */
	public function enqueue_payment_scripts() {
		wp_localize_script( 'WCPAY_CHECKOUT', 'wcpay_config', $this->get_payment_fields_js_config() );
		wp_enqueue_script( 'WCPAY_CHECKOUT' );
	}

	/**
	 * Process the payment for a given order.
	 *
	 * @param int $order_id Order ID to process the payment for.
	 *
	 * @return array|null An array with result of payment and redirect URL, or nothing.
	 * @throws Process_Payment_Exception Error processing the payment.
	 * @throws Exception Error processing the payment.
	 */
	public function process_payment( $order_id ) {
		$order = wc_get_order( $order_id );

		try {
			$fraud_prevention_service = Fraud_Prevention_Service::get_instance();
			// phpcs:ignore WordPress.Security.NonceVerification.Missing,WordPress.Security.ValidatedSanitizedInput.MissingUnslash,WordPress.Security.ValidatedSanitizedInput.InputNotSanitized
			if ( $fraud_prevention_service->is_enabled() && ! $fraud_prevention_service->verify_token( $_POST['wcpay-fraud-prevention-token'] ?? null ) ) {
				throw new Process_Payment_Exception(
					__( "We're not able to process this payment. Please refresh the page and try again.", 'woocommerce-payments' ),
					'fraud_prevention_enabled'
				);
			}

			if ( $this->failed_transaction_rate_limiter->is_limited() ) {
				throw new Process_Payment_Exception(
					__( 'Your payment was not processed.', 'woocommerce-payments' ),
					'rate_limiter_enabled'
				);
			}

			UPE_Payment_Gateway::remove_upe_payment_intent_from_session();

			$payment_information = $this->prepare_payment_information( $order );
			return $this->process_payment_for_order( WC()->cart, $payment_information );
		} catch ( Exception $e ) {
			/**
			 * TODO: Determine how to do this update with Order_Service.
			 * It seems that the status only needs to change in certain instances, and within those instances the intent
			 * information is not added to the order, as shown by tests.
			 */
			if ( empty( $payment_information ) || ! $payment_information->is_changing_payment_method_for_subscription() ) {
				$order->update_status( 'failed' );
			}

			if ( $e instanceof API_Exception && $this->should_bump_rate_limiter( $e->get_error_code() ) ) {
				$this->failed_transaction_rate_limiter->bump();
			}

			if ( ! empty( $payment_information ) ) {
				/* translators: %1: the failed payment amount, %2: error message  */
				$error_message = __(
					'A payment of %1$s <strong>failed</strong> to complete with the following message: <code>%2$s</code>.',
					'woocommerce-payments'
				);

				$error_details = esc_html( rtrim( $e->getMessage(), '.' ) );

				if ( $e instanceof API_Exception && 'card_error' === $e->get_error_type() && 'incorrect_zip' === $e->get_error_code() ) {
					/* translators: %1: the failed payment amount, %2: error message  */
					$error_message = __(
						'A payment of %1$s <strong>failed</strong>. %2$s',
						'woocommerce-payments'
					);

					$error_details = __(
						'We couldn’t verify the postal code in the billing address. If the issue persists, suggest the customer to reach out to the card issuing bank.',
						'woocommerce-payments'
					);
				}

				$note = sprintf(
					WC_Payments_Utils::esc_interpolated_html(
						$error_message,
						[
							'strong' => '<strong>',
							'code'   => '<code>',
						]
					),
					WC_Payments_Explicit_Price_Formatter::get_explicit_price( wc_price( $order->get_total(), [ 'currency' => $order->get_currency() ] ), $order ),
					$error_details
				);

				$order->add_order_note( $note );
			}

			if ( $e instanceof Process_Payment_Exception && 'rate_limiter_enabled' === $e->get_error_code() ) {
				$note = sprintf(
					WC_Payments_Utils::esc_interpolated_html(
						/* translators: %1: the failed payment amount */
						__(
							'A payment of %1$s <strong>failed</strong> to complete because of too many failed transactions. A rate limiter was enabled for the user to prevent more attempts temporarily.',
							'woocommerce-payments'
						),
						[
							'strong' => '<strong>',
						]
					),
					WC_Payments_Explicit_Price_Formatter::get_explicit_price( wc_price( $order->get_total(), [ 'currency' => $order->get_currency() ] ), $order )
				);
				$order->add_order_note( $note );
			}

			UPE_Payment_Gateway::remove_upe_payment_intent_from_session();

			// Re-throw the exception after setting everything up.
			// This makes the error notice show up both in the regular and block checkout.
			throw new Exception( WC_Payments_Utils::get_filtered_error_message( $e ) );
		}
	}

	/**
	 * Prepares the payment information object.
	 *
	 * @param WC_Order $order The order whose payment will be processed.
	 * @return Payment_Information An object, which describes the payment.
	 */
	protected function prepare_payment_information( $order ) {
		// phpcs:ignore WordPress.Security.NonceVerification.Missing
		$payment_information = Payment_Information::from_payment_request( $_POST, $order, Payment_Type::SINGLE(), Payment_Initiated_By::CUSTOMER(), $this->get_capture_type() );
		$payment_information = $this->maybe_prepare_subscription_payment_information( $payment_information, $order->get_id() );

		if ( ! empty( $_POST[ 'wc-' . static::GATEWAY_ID . '-new-payment-method' ] ) ) { // phpcs:ignore WordPress.Security.NonceVerification.Missing
			// During normal orders the payment method is saved when the customer enters a new one and chooses to save it.
			$payment_information->must_save_payment_method_to_store();
		}

		// phpcs:ignore WordPress.Security.NonceVerification.Missing,WordPress.Security.ValidatedSanitizedInput.MissingUnslash
		if ( ! empty( $_POST['save_user_in_platform_checkout'] ) && filter_var( $_POST['save_user_in_platform_checkout'], FILTER_VALIDATE_BOOLEAN ) ) {
			do_action( 'woocommerce_payments_save_user_in_platform_checkout' );
			$payment_information->must_save_payment_method_to_platform();
		}

		return $payment_information;
	}

	/**
	 * Update the customer details with the incoming order data.
	 *
	 * @param int    $order_id       WC order id.
	 * @param string $customer_id    The customer id to update details for.
	 */
	public function update_customer_with_order_data( $order_id, $customer_id ) {
		$order = wc_get_order( $order_id );
		$user  = $order->get_user();

		// Update the existing customer with the current order details.
		$customer_data = WC_Payments_Customer_Service::map_customer_data( $order, new WC_Customer( $user->ID ) );
		$this->customer_service->update_customer_for_user( $customer_id, $user, $customer_data );
	}

	/**
	 * Manages customer details held on WCPay server for WordPress user associated with an order.
	 *
	 * @param WC_Order $order WC Order object.
	 *
	 * @return array First element is the new or updated WordPress user, the second element is the WCPay customer ID.
	 */
	protected function manage_customer_details_for_order( $order ) {
		$user = $order->get_user();
		if ( false === $user ) {
			$user = wp_get_current_user();
		}

		// Determine the customer making the payment, create one if we don't have one already.
		$customer_id = $this->customer_service->get_customer_id_by_user_id( $user->ID );

		if ( null === $customer_id ) {
			$customer_data = WC_Payments_Customer_Service::map_customer_data( $order, new WC_Customer( $user->ID ) );
			// Create a new customer.
			$customer_id = $this->customer_service->create_customer_for_user( $user, $customer_data );
		} else {
			// Update the customer with order data async.
			$this->action_scheduler_service->schedule_job(
				time(),
				self::UPDATE_CUSTOMER_WITH_ORDER_DATA,
				[
					'order_id'    => $order->get_id(),
					'customer_id' => $customer_id,
				]
			);
		}

		return [ $user, $customer_id ];
	}

	/**
	 * Update the saved payment method information with checkout values.
	 *
	 * @param string $payment_method The payment method to update.
	 * @param int    $order_id       WC order id.
	 */
	public function update_saved_payment_method( $payment_method, $order_id ) {
		$order = wc_get_order( $order_id );

		try {
			$this->customer_service->update_payment_method_with_billing_details_from_order( $payment_method, $order );
		} catch ( Exception $e ) {
			// If updating the payment method fails, log the error message.
			Logger::log( 'Error when updating saved payment method: ' . $e->getMessage() );
		}
	}

	/**
	 * Process the payment for a given order.
	 *
	 * @param WC_Cart|null              $cart Cart.
	 * @param WCPay\Payment_Information $payment_information Payment info.
	 * @param array                     $additional_api_parameters Any additional fields required for payment method to pass to API.
	 *
	 * @return array|null                      An array with result of payment and redirect URL, or nothing.
	 * @throws API_Exception                   Error processing the payment.
	 * @throws Add_Payment_Method_Exception    When $0 order processing failed.
	 * @throws Intent_Authentication_Exception When the payment intent could not be authenticated.
	 */
	public function process_payment_for_order( $cart, $payment_information, $additional_api_parameters = [] ) {
		$order                                       = $payment_information->get_order();
		$save_payment_method_to_store                = $payment_information->should_save_payment_method_to_store();
		$is_changing_payment_method_for_subscription = $payment_information->is_changing_payment_method_for_subscription();

		$order_id = $order->get_id();
		$amount   = $order->get_total();
		$metadata = $this->get_metadata_from_order( $order, $payment_information->get_payment_type() );

		list( $user, $customer_id ) = $this->manage_customer_details_for_order( $order );

		// Update saved payment method async to include billing details, if missing.
		if ( $payment_information->is_using_saved_payment_method() ) {
			$this->action_scheduler_service->schedule_job(
				time(),
				self::UPDATE_SAVED_PAYMENT_METHOD,
				[
					'payment_method' => $payment_information->get_payment_method(),
					'order_id'       => $order->get_id(),
				]
			);
		}

		$intent_failed  = false;
		$payment_needed = $amount > 0;

		// Make sure that we attach the payment method and the customer ID to the order meta data.
		$payment_method = $payment_information->get_payment_method();
		$order->update_meta_data( '_payment_method_id', $payment_method );
		$order->update_meta_data( '_stripe_customer_id', $customer_id );
		$order->update_meta_data( '_wcpay_mode', $this->is_in_test_mode() ? 'test' : 'prod' );

		// In case amount is 0 and we're not saving the payment method, we won't be using intents and can confirm the order payment.
		if ( apply_filters( 'wcpay_confirm_without_payment_intent', ! $payment_needed && ! $save_payment_method_to_store ) ) {
			$order->payment_complete();

			if ( $payment_information->is_using_saved_payment_method() ) {
				// We need to make sure the saved payment method is saved to the order so we can
				// charge the payment method for a future payment.
				$this->add_token_to_order( $order, $payment_information->get_payment_token() );
			}

			if ( $is_changing_payment_method_for_subscription && $payment_information->is_using_saved_payment_method() ) {
				$payment_token = $payment_information->get_payment_token();
				$note          = sprintf(
					WC_Payments_Utils::esc_interpolated_html(
						/* translators: %1: the last 4 digit of the credit card */
						__( 'Payment method is changed to: <strong>Credit card ending in %1$s</strong>.', 'woocommerce-payments' ),
						[
							'strong' => '<strong>',
						]
					),
					$payment_token instanceof WC_Payment_Token_CC ? $payment_token->get_last4() : '----'
				);
				$order->add_order_note( $note );

				do_action( 'woocommerce_payments_changed_subscription_payment_method', $order, $payment_token );
			}

			$order->set_payment_method_title( __( 'Credit / Debit Card', 'woocommerce-payments' ) );
			$order->save();

			return [
				'result'   => 'success',
				'redirect' => $this->get_return_url( $order ),
			];
		}

		if ( $payment_needed ) {
			$converted_amount = WC_Payments_Utils::prepare_amount( $amount, $order->get_currency() );
			$currency         = strtolower( $order->get_currency() );

			// Try catching the error without reaching the API.
			$minimum_amount = WC_Payments_Utils::get_cached_minimum_amount( $currency );
			if ( $minimum_amount > $converted_amount ) {
				$e = new Amount_Too_Small_Exception( 'Amount too small', $minimum_amount, $currency, 400 );
				throw new Exception( WC_Payments_Utils::get_filtered_error_message( $e ) );
			}

			$payment_methods = WC_Payments::get_gateway()->get_payment_method_ids_enabled_at_checkout( null, true );

			// Make sure the payment method being charged was created in the platform.
			if (
				! $payment_information->is_using_saved_payment_method() &&
				$this->should_use_stripe_platform_on_checkout_page() &&
				// This flag is useful to differentiate between PRB, blocks and shortcode checkout, since this endpoint is being used for all of them.
				! empty( $_POST['wcpay-is-platform-payment-method'] ) && // phpcs:ignore WordPress.Security.NonceVerification
				filter_var( $_POST['wcpay-is-platform-payment-method'], FILTER_VALIDATE_BOOLEAN ) // phpcs:ignore WordPress.Security.NonceVerification,WordPress.Security.ValidatedSanitizedInput.MissingUnslash
			) {
				// This payment method was created under the platform account.
				$additional_api_parameters['is_platform_payment_method'] = 'true';
			}

			// This meta is only set by WooPay.
			// We want to handle the intention creation differently when there are subscriptions.
			// We're using simple products on WooPay so the current logic for WCPay subscriptions won't work there.
			if ( '1' === $order->get_meta( '_woopay_has_subscription' ) ) {
				$additional_api_parameters['woopay_has_subscription'] = 'true';
			}

			// The sanitize_user call here is deliberate: it seems the most appropriate sanitization function
			// for a string that will only contain latin alphanumeric characters and underscores.
			// phpcs:ignore WordPress.Security.NonceVerification.Missing
			$platform_checkout_intent_id = sanitize_user( wp_unslash( $_POST['platform-checkout-intent'] ?? '' ), true );

			// Initializing the intent variable here to ensure we don't try to use an undeclared
			// variable later.
			$intent = null;
			if ( ! empty( $platform_checkout_intent_id ) ) {
				// If the intent is included in the request use that intent.
				$intent                   = $this->payments_api_client->get_intent( $platform_checkout_intent_id );
				$intent_meta_order_id_raw = $intent->get_metadata()['order_id'] ?? '';
				$intent_meta_order_id     = is_numeric( $intent_meta_order_id_raw ) ? intval( $intent_meta_order_id_raw ) : 0;

				if ( $intent_meta_order_id !== $order_id ) {
					throw new Intent_Authentication_Exception(
						__( "We're not able to process this payment. Please try again later.", 'woocommerce-payments' ),
						'order_id_mismatch'
					);
				}
			}

			if ( empty( $intent ) ) {
				// Create intention, try to confirm it & capture the charge (if 3DS is not required).
				$intent = $this->payments_api_client->create_and_confirm_intention(
					$converted_amount,
					$currency,
					$payment_information->get_payment_method(),
					$customer_id,
					$payment_information->is_using_manual_capture(),
					$save_payment_method_to_store,
					$payment_information->should_save_payment_method_to_platform(),
					$metadata,
					$this->get_level3_data_from_order( $order ),
					$payment_information->is_merchant_initiated(),
					$additional_api_parameters,
					$payment_methods,
					$payment_information->get_cvc_confirmation()
				);
			}

			$intent_id     = $intent->get_id();
			$status        = $intent->get_status();
			$charge        = $intent->get_charge();
			$charge_id     = $charge ? $charge->get_id() : null;
			$client_secret = $intent->get_client_secret();
			$currency      = $intent->get_currency();
			$next_action   = $intent->get_next_action();
			// We update the payment method ID server side when it's necessary to clone payment methods,
			// for example when saving a payment method to a platform customer account. When this happens
			// we need to make sure the payment method on the order matches the one on the merchant account
			// not the one on the platform account. The payment method ID is updated on the order further
			// down.
			$payment_method = $intent->get_payment_method_id() ?? $payment_method;

			if ( 'requires_action' === $status && $payment_information->is_merchant_initiated() ) {
				// Allow 3rd-party to trigger some action if needed.
				do_action( 'woocommerce_woocommerce_payments_payment_requires_action', $order, $intent_id, $payment_method, $customer_id, $charge_id, $currency );
				$this->order_service->mark_payment_failed( $order, $intent_id, $status, $charge_id );
			}
		} else {
			// phpcs:ignore WordPress.Security.NonceVerification.Missing
			$platform_checkout_intent_id = sanitize_user( wp_unslash( $_POST['platform-checkout-intent'] ?? '' ), true );

			if ( ! empty( $platform_checkout_intent_id ) ) {
				// If the setup intent is included in the request use that intent.
				$intent = $this->payments_api_client->get_setup_intent( $platform_checkout_intent_id );
<<<<<<< HEAD
			} else {
				$save_user_in_platform_checkout = false;
				$metadata                       = [];

				// phpcs:ignore WordPress.Security.NonceVerification.Missing,WordPress.Security.ValidatedSanitizedInput.MissingUnslash
				if ( ! empty( $_POST['save_user_in_platform_checkout'] ) && filter_var( $_POST['save_user_in_platform_checkout'], FILTER_VALIDATE_BOOLEAN ) ) {
					$save_user_in_platform_checkout = true;
					$metadata                       = apply_filters(
						'wcpay_metadata_from_order',
						[
							'customer_email' => $order->get_billing_email(),
						],
						$order
					);

					do_action( 'woocommerce_payments_save_user_in_platform_checkout' );
				}

=======

				$intent_meta_order_id_raw = ! empty( $intent['metadata'] ) ? $intent['metadata']['order_id'] ?? '' : '';
				$intent_meta_order_id     = is_numeric( $intent_meta_order_id_raw ) ? intval( $intent_meta_order_id_raw ) : 0;

				if ( $intent_meta_order_id !== $order_id ) {
					throw new Intent_Authentication_Exception(
						__( "We're not able to process this payment. Please try again later.", 'woocommerce-payments' ),
						'order_id_mismatch'
					);
				}
			} else {
>>>>>>> 23a3b08b
				// For $0 orders, we need to save the payment method using a setup intent.
				$intent = $this->payments_api_client->create_and_confirm_setup_intent(
					$payment_information->get_payment_method(),
					$customer_id,
					false,
<<<<<<< HEAD
					$save_user_in_platform_checkout,
=======
>>>>>>> 23a3b08b
					$metadata
				);
			}

			$intent_id     = $intent['id'];
			$status        = $intent['status'];
			$charge_id     = '';
			$client_secret = $intent['client_secret'];
			$currency      = $order->get_currency();
			$next_action   = $intent['next_action'];
		}

		if ( ! empty( $intent ) ) {
			if ( ! in_array( $status, self::SUCCESSFUL_INTENT_STATUS, true ) ) {
				$intent_failed = true;
			}

			if ( $save_payment_method_to_store && ! $intent_failed ) {
				try {
					$token = null;

					// Setup intents are currently not deserialized as payment intents are, so check if it's an array first.
					// For payment intents, we may provide a platform payment method from `$payment_information`, but we need
					// to return a connected payment method. So we should always retrieve the payment method from the intent.
					$payment_method_id = is_array( $intent ) ? $payment_information->get_payment_method() : $intent->get_payment_method_id();

					// Handle orders that are paid via WooPay and contain subscriptions.
					if ( $order->get_meta( 'is_woopay' ) && function_exists( 'wcs_order_contains_subscription' ) && wcs_order_contains_subscription( $order ) ) {

						$customer_tokens = WC_Payment_Tokens::get_customer_tokens( $order->get_user_id(), self::GATEWAY_ID );

						// Use the existing token if we already have one for the incoming payment method.
						foreach ( $customer_tokens as $saved_token ) {
							if ( $saved_token->get_token() === $payment_method_id ) {
								$token = $saved_token;
								break;
							}
						}
					}

					// Store a new token if we're not paying for a subscription in WooPay,
					// or if we are, but we didn't find a stored token for the selected payment method.
					if ( empty( $token ) ) {
						$token = $this->token_service->add_payment_method_to_user( $payment_method_id, $user );
					}
					$payment_information->set_token( $token );
				} catch ( Exception $e ) {
					// If saving the token fails, log the error message but catch the error to avoid crashing the checkout flow.
					Logger::log( 'Error when saving payment method: ' . $e->getMessage() );
				}
			}

			if ( $payment_information->is_using_saved_payment_method() ) {
				$token = $payment_information->get_payment_token();
				$this->add_token_to_order( $order, $token );
			}

			if ( 'requires_action' === $status ) {
				if ( isset( $next_action['type'] ) && 'redirect_to_url' === $next_action['type'] && ! empty( $next_action['redirect_to_url']['url'] ) ) {
					$response = [
						'result'   => 'success',
						'redirect' => $next_action['redirect_to_url']['url'],
					];
				} else {
					$response = [
						'result'         => 'success',
						// Include a new nonce for update_order_status to ensure the update order
						// status call works when a guest user creates an account during checkout.
						'redirect'       => sprintf(
							'#wcpay-confirm-%s:%s:%s:%s',
							$payment_needed ? 'pi' : 'si',
							$order_id,
							$client_secret,
							wp_create_nonce( 'wcpay_update_order_status_nonce' )
						),
						// Include the payment method ID so the Blocks integration can save cards.
						'payment_method' => $payment_information->get_payment_method(),
					];
				}
			}
		}

		$this->attach_intent_info_to_order( $order, $intent_id, $status, $payment_method, $customer_id, $charge_id, $currency );
		$this->attach_exchange_info_to_order( $order, $charge_id );
		$this->update_order_status_from_intent( $order, $intent_id, $status, $charge_id );

		if ( isset( $response ) ) {
			return $response;
		}

		wc_reduce_stock_levels( $order_id );
		if ( isset( $cart ) ) {
			$cart->empty_cart();
		}

		if ( $payment_needed ) {
			$charge                 = $intent ? $intent->get_charge() : null;
			$payment_method_details = $charge ? $charge->get_payment_method_details() : [];
			$payment_method_type    = $payment_method_details ? $payment_method_details['type'] : null;

			if ( $order->get_meta( 'is_woopay' ) && 'card' === $payment_method_type && isset( $payment_method_details['card']['last4'] ) ) {
				$order->add_meta_data( 'last4', $payment_method_details['card']['last4'], true );
				$order->save_meta_data();
			}
		} else {
			$payment_method_details = false;
			$payment_method_options = isset( $intent['payment_method_options'] ) ? array_keys( $intent['payment_method_options'] ) : null;
			$payment_method_type    = $payment_method_options ? $payment_method_options[0] : null;
		}

		if ( empty( $_POST['payment_request_type'] ) ) { // phpcs:ignore WordPress.Security.NonceVerification
			$this->set_payment_method_title_for_order( $order, $payment_method_type, $payment_method_details );
		}

		return [
			'result'   => 'success',
			'redirect' => $this->get_return_url( $order ),
		];
	}

	/**
	 * By default this function does not do anything. But it can be overriden by child classes.
	 * It is used to set a formatted readable payment method title for order,
	 * using payment method details from accompanying charge.
	 *
	 * @param WC_Order   $order WC Order being processed.
	 * @param string     $payment_method_type Stripe payment method key.
	 * @param array|bool $payment_method_details Array of payment method details from charge or false.
	 */
	public function set_payment_method_title_for_order( $order, $payment_method_type, $payment_method_details ) {
	}

	/**
	 * Prepares Stripe metadata for a given order. The metadata later injected into intents, and
	 * used in transactions listing/details. If merchant connects an account to new store, listing/details
	 * keeps working even if orders are not available anymore - the metadata provides needed details.
	 *
	 * @param WC_Order     $order        Order being processed.
	 * @param Payment_Type $payment_type Enum stating whether payment is single or recurring.
	 *
	 * @return array Array of keyed metadata values.
	 */
	protected function get_metadata_from_order( $order, $payment_type ) {
		$name     = sanitize_text_field( $order->get_billing_first_name() ) . ' ' . sanitize_text_field( $order->get_billing_last_name() );
		$email    = sanitize_email( $order->get_billing_email() );
		$metadata = [
			'customer_name'  => $name,
			'customer_email' => $email,
			'site_url'       => esc_url( get_site_url() ),
			'order_id'       => $order->get_id(),
			'order_number'   => $order->get_order_number(),
			'order_key'      => $order->get_order_key(),
			'payment_type'   => $payment_type,
		];

		// If the order belongs to a WCPay Subscription, set the payment context to 'wcpay_subscription' (this helps with associating which fees belong to orders).
		if ( 'recurring' === (string) $payment_type && ! $this->is_subscriptions_plugin_active() ) {
			$subscriptions = wcs_get_subscriptions_for_order( $order, [ 'order_type' => 'any' ] );

			foreach ( $subscriptions as $subscription ) {
				if ( WC_Payments_Subscription_Service::is_wcpay_subscription( $subscription ) ) {
					$metadata['payment_context'] = 'wcpay_subscription';
					break;
				}
			}
		}

		return apply_filters( 'wcpay_metadata_from_order', $metadata, $order, $payment_type );
	}

	/**
	 * Given the charge data, checks if there was an exchange and adds it to the given order as metadata
	 *
	 * @param WC_Order $order The order to update.
	 * @param string   $charge_id ID of the charge to attach data from.
	 */
	public function attach_exchange_info_to_order( $order, $charge_id ) {
		if ( empty( $charge_id ) ) {
			return;
		}

		$currency_store   = strtolower( get_option( 'woocommerce_currency' ) );
		$currency_order   = strtolower( $order->get_currency() );
		$currency_account = strtolower( $this->account->get_account_default_currency() );

		// If the default currency for the store is different from the currency for the merchant's Stripe account,
		// the conversion rate provided by Stripe won't make sense, so we should not attach it to the order meta data
		// and instead we'll rely on the _wcpay_multi_currency_order_exchange_rate meta key for analytics.
		if ( $currency_store !== $currency_account ) {
			return;
		}

		if ( $currency_order !== $currency_account ) {
			// We check that the currency used in the order is different than the one set in the WC Payments account
			// to avoid requesting the charge if not needed.
			$charge        = $this->payments_api_client->get_charge( $charge_id );
			$exchange_rate = $charge['balance_transaction']['exchange_rate'] ?? null;
			if ( isset( $exchange_rate ) ) {
				$exchange_rate = WC_Payments_Utils::interpret_string_exchange_rate( $exchange_rate, $currency_order, $currency_account );
				$order->update_meta_data( '_wcpay_multi_currency_stripe_exchange_rate', $exchange_rate );
				$order->save_meta_data();
			}
		}
	}

	/**
	 * Given the payment intent data, adds it to the given order as metadata and parses any notes that need to be added
	 *
	 * @param WC_Order $order The order to update.
	 * @param string   $intent_id The intent ID.
	 * @param string   $intent_status Intent status.
	 * @param string   $payment_method Payment method ID.
	 * @param string   $customer_id Customer ID.
	 * @param string   $charge_id Charge ID.
	 * @param string   $currency Currency code.
	 */
	public function attach_intent_info_to_order( $order, $intent_id, $intent_status, $payment_method, $customer_id, $charge_id, $currency ) {
		// first, let's save all the metadata that needed for refunds, required for status change etc.
		$order->set_transaction_id( $intent_id );
		$order->update_meta_data( '_intent_id', $intent_id );
		$order->update_meta_data( '_charge_id', $charge_id );
		$order->update_meta_data( '_intention_status', $intent_status );
		$order->update_meta_data( '_payment_method_id', $payment_method );
		$order->update_meta_data( '_stripe_customer_id', $customer_id );
		WC_Payments_Utils::set_order_intent_currency( $order, $currency );
		$order->save();
	}

	/**
	 * Parse the payment intent data and add any necessary notes to the order and update the order status accordingly.
	 *
	 * @param WC_Order $order The order to update.
	 * @param string   $intent_id The intent ID.
	 * @param string   $intent_status Intent status.
	 * @param string   $charge_id Charge ID.
	 */
	public function update_order_status_from_intent( $order, $intent_id, $intent_status, $charge_id ) {
		switch ( $intent_status ) {
			case 'succeeded':
				$this->order_service->mark_payment_completed( $order, $intent_id, $intent_status, $charge_id );
				break;
			case 'processing':
			case 'requires_capture':
				$this->order_service->mark_payment_authorized( $order, $intent_id, $intent_status, $charge_id );
				break;
			case 'requires_action':
			case 'requires_payment_method':
				$this->order_service->mark_payment_started( $order, $intent_id, $intent_status, $charge_id );
				break;
			default:
				Logger::error( 'Uncaught payment intent status of ' . $intent_status . ' passed for order id: ' . $order->get_id() );
				break;
		}
	}

	/**
	 * Saves the payment token to the order.
	 *
	 * @param WC_Order         $order The order.
	 * @param WC_Payment_Token $token The token to save.
	 */
	public function add_token_to_order( $order, $token ) {
		$payment_token = $this->get_payment_token( $order );

		// This could lead to tokens being saved twice in an order's payment tokens, but it is needed so that shoppers
		// may re-use a previous card for the same subscription, as we consider the last token to be the active one.
		// We can't remove the previous entry for the token because WC_Order does not support removal of tokens [1] and
		// we can't delete the token as it might be used somewhere else.
		// [1] https://github.com/woocommerce/woocommerce/issues/11857.
		if ( is_null( $payment_token ) || $token->get_id() !== $payment_token->get_id() ) {
			$order->add_payment_token( $token );
		}

		$this->maybe_add_token_to_subscription_order( $order, $token );
	}

	/**
	 * Retrieve payment token from a subscription or order.
	 *
	 * @param WC_Order $order Order or subscription object.
	 *
	 * @return null|WC_Payment_Token Last token associated with order or subscription.
	 */
	protected function get_payment_token( $order ) {
		$order_tokens = $order->get_payment_tokens();
		$token_id     = end( $order_tokens );
		return ! $token_id ? null : WC_Payment_Tokens::get( $token_id );
	}

	/**
	 * Can the order be refunded?
	 *
	 * @param  WC_Order $order Order object.
	 * @return bool
	 */
	public function can_refund_order( $order ) {
		return $order && $order->get_meta( '_charge_id', true );
	}

	/**
	 * Refund a charge.
	 *
	 * @param  int    $order_id - the Order ID to process the refund for.
	 * @param  float  $amount   - the amount to refund.
	 * @param  string $reason   - the reason for refunding.
	 *
	 * @return bool|WP_Error - Whether the refund went through. Returns a WP_Error if an Exception occurs during execution.
	 */
	public function process_refund( $order_id, $amount = null, $reason = '' ) {
		$order    = wc_get_order( $order_id );
		$currency = WC_Payments_Utils::get_order_intent_currency( $order );

		if ( ! $order ) {
			return false;
		}

		// If this order is not captured yet, don't try and refund it. Instead, return an appropriate error message.
		if ( 'requires_capture' === $order->get_meta( '_intention_status', true ) ) {
			return new WP_Error(
				'uncaptured-payment',
				/* translators: an error message which will appear if a user tries to refund an order which is has been authorized but not yet charged. */
				__( "This payment is not captured yet. To cancel this order, please go to 'Order Actions' > 'Cancel authorization'. To proceed with a refund, please go to 'Order Actions' > 'Capture charge' to charge the payment card, and then trigger a refund via the 'Refund' button.", 'woocommerce-payments' )
			);
		}

		// If the entered amount is not valid stop without making a request.
		if ( $amount <= 0 || $amount > $order->get_total() ) {
			return new WP_Error(
				'invalid-amount',
				__( 'The refund amount is not valid.', 'woocommerce-payments' )
			);
		}

		$charge_id = $order->get_meta( '_charge_id', true );

		try {
			// If the payment method is Interac, the refund already exists (refunded via Mobile app).
			$is_refunded_off_session = Payment_Method::INTERAC_PRESENT === $this->get_payment_method_type_for_order( $order );
			if ( $is_refunded_off_session ) {
				$refund_amount = WC_Payments_Utils::prepare_amount( $amount ?? $order->get_total(), $order->get_currency() );
				$refunds       = array_filter(
					$this->payments_api_client->list_refunds( $charge_id )['data'],
					static function ( $refund ) use ( $refund_amount ) {
							return 'succeeded' === $refund['status'] && $refund_amount === $refund['amount'];
					}
				);

				if ( [] === $refunds ) {
					return new WP_Error(
						'wcpay_edit_order_refund_not_possible',
						__( 'You shall refund this payment in the same application where the payment was made.', 'woocommerce-payments' )
					);
				}

				$refund = array_pop( $refunds );
			} else {
				if ( null === $amount ) {
					// If amount is null, the default is the entire charge.
					$refund = $this->payments_api_client->refund_charge( $charge_id );
				} else {
					$refund = $this->payments_api_client->refund_charge( $charge_id, WC_Payments_Utils::prepare_amount( $amount, $order->get_currency() ) );
				}
			}
			$currency = strtoupper( $refund['currency'] );
			Tracker::track_admin( 'wcpay_edit_order_refund_success' );
		} catch ( Exception $e ) {

			$note = sprintf(
				/* translators: %1: the successfully charged amount, %2: error message */
				__( 'A refund of %1$s failed to complete: %2$s', 'woocommerce-payments' ),
				WC_Payments_Explicit_Price_Formatter::get_explicit_price( wc_price( $amount, [ 'currency' => $currency ] ), $order ),
				$e->getMessage()
			);

			Logger::log( $note );
			$order->add_order_note( $note );
			$order->update_meta_data( '_wcpay_refund_status', 'failed' );
			$order->save();

			Tracker::track_admin( 'wcpay_edit_order_refund_failure', [ 'reason' => $note ] );
			return new WP_Error( 'wcpay_edit_order_refund_failure', $e->getMessage() );
		}

		if ( empty( $reason ) ) {
			$note = sprintf(
				WC_Payments_Utils::esc_interpolated_html(
					/* translators: %1: the successfully charged amount, %2: refund id */
					__( 'A refund of %1$s was successfully processed using WooCommerce Payments (<code>%2$s</code>).', 'woocommerce-payments' ),
					[
						'code' => '<code>',
					]
				),
				WC_Payments_Explicit_Price_Formatter::get_explicit_price( wc_price( $amount, [ 'currency' => $currency ] ), $order ),
				$refund['id']
			);
		} else {
			$note = sprintf(
				WC_Payments_Utils::esc_interpolated_html(
					/* translators: %1: the successfully charged amount, %2: refund id, %3: reason */
					__( 'A refund of %1$s was successfully processed using WooCommerce Payments. Reason: %2$s. (<code>%3$s</code>)', 'woocommerce-payments' ),
					[
						'code' => '<code>',
					]
				),
				WC_Payments_Explicit_Price_Formatter::get_explicit_price( wc_price( $amount, [ 'currency' => $currency ] ), $order ),
				$reason,
				$refund['id']
			);
		}

		// Get the last created WC refund from order and save WCPay refund id as meta.
		$wc_last_refund = WC_Payments_Utils::get_last_refund_from_order_id( $order_id );
		if ( $wc_last_refund ) {
			$wc_last_refund->update_meta_data( '_wcpay_refund_id', $refund['id'] );
			$wc_last_refund->save_meta_data();
		}

		$order->add_order_note( $note );
		$order->update_meta_data( '_wcpay_refund_status', 'successful' );
		$order->save();

		return true;
	}

	/**
	 * Checks whether a refund through the gateway has already failed.
	 *
	 * @param WC_Order $order The order to check.
	 * @return boolean
	 */
	public function has_refund_failed( $order ) {
		return 'failed' === $order->get_meta( '_wcpay_refund_status', true );
	}

	/**
	 * Gets the payment method type used for an order, if any
	 *
	 * @param WC_Order $order The order to get the payment method type for.
	 * @return string
	 */
	private function get_payment_method_type_for_order( $order ): string {
		if ( $order->meta_exists( '_payment_method_id' ) && '' !== $order->get_meta( '_payment_method_id', true ) ) {
			$payment_method_id      = $order->get_meta( '_payment_method_id', true );
			$payment_method_details = $this->payments_api_client->get_payment_method( $payment_method_id );
		} elseif ( $order->meta_exists( '_intent_id' ) ) {
			$payment_intent_id      = $order->get_meta( '_intent_id', true );
			$payment_intent         = $this->payments_api_client->get_intent( $payment_intent_id );
			$charge                 = $payment_intent ? $payment_intent->get_charge() : null;
			$payment_method_details = $charge ? $charge->get_payment_method_details() : [];
		}

		return $payment_method_details['type'] ?? 'unknown';
	}

	/**
	 * Overrides the original method in woo's WC_Settings_API in order to conditionally render the enabled checkbox.
	 *
	 * @param string $key Field key.
	 * @param array  $data Field data.
	 *
	 * @return string Checkbox markup or empty string.
	 */
	public function generate_checkbox_html( $key, $data ) {
		if ( 'enabled' === $key && ! $this->is_connected() ) {
			return '';
		}

		$in_dev_mode = $this->is_in_dev_mode();

		if ( 'test_mode' === $key && $in_dev_mode ) {
			$data['custom_attributes']['disabled'] = 'disabled';
			$data['label']                         = __( 'Dev mode is active so all transactions will be in test mode. This setting is only available to live accounts.', 'woocommerce-payments' );
		}

		if ( 'enable_logging' === $key && $in_dev_mode ) {
			$data['custom_attributes']['disabled'] = 'disabled';
			$data['label']                         = __( 'Dev mode is active so logging is on by default.', 'woocommerce-payments' );
		}

		return parent::generate_checkbox_html( $key, $data );
	}

	/**
	 * Generates markup for account statement descriptor field.
	 *
	 * @param string $key Field key.
	 * @param array  $data Field data.
	 *
	 * @return string
	 */
	public function generate_account_statement_descriptor_html( $key, $data ) {
		if ( ! $this->is_connected() ) {
			return '';
		}

		return parent::generate_text_html( $key, $data );
	}

	/**
	 * Get option from DB or connected account.
	 *
	 * Overrides parent method to retrieve some options from connected account.
	 *
	 * @param  string $key         Option key.
	 * @param  mixed  $empty_value Value when empty.
	 * @return string|array        The value specified for the option or a default value for the option.
	 */
	public function get_option( $key, $empty_value = null ) {
		switch ( $key ) {
			case 'enabled':
				return parent::get_option( static::METHOD_ENABLED_KEY, $empty_value );
			case 'account_statement_descriptor':
				return $this->get_account_statement_descriptor();
			case 'account_business_name':
				return $this->get_account_business_name();
			case 'account_business_url':
				return $this->get_account_business_url();
			case 'account_business_support_address':
				return $this->get_account_business_support_address();
			case 'account_business_support_email':
				return $this->get_account_business_support_email();
			case 'account_business_support_phone':
				return $this->get_account_business_support_phone();
			case 'account_branding_logo':
				return $this->get_account_branding_logo();
			case 'account_branding_icon':
				return $this->get_account_branding_icon();
			case 'account_branding_primary_color':
				return $this->get_account_branding_primary_color();
			case 'account_branding_secondary_color':
				return $this->get_account_branding_secondary_color();
			default:
				return parent::get_option( $key, $empty_value );
		}
	}

	/**
	 * Return the name of the option in the WP DB.
	 * Overrides parent method so the option key is the same as the parent class.
	 */
	public function get_option_key() {
		// Intentionally using self instead of static so options are loaded from main gateway settings.
		return $this->plugin_id . self::GATEWAY_ID . '_settings';
	}


	/**
	 * Update a single option.
	 * Overrides parent method to use different key for `enabled`.
	 *
	 * @param string $key Option key.
	 * @param mixed  $value Value to set.
	 * @return bool was anything saved?
	 */
	public function update_option( $key, $value = '' ) {
		if ( 'enabled' === $key ) {
			$key = static::METHOD_ENABLED_KEY;
		}
		return parent::update_option( $key, $value );
	}

	/**
	 * Updates whether platform checkout is enabled or disabled.
	 *
	 * @param bool $is_platform_checkout_enabled Whether platform checkout should be enabled.
	 */
	public function update_is_platform_checkout_enabled( $is_platform_checkout_enabled ) {
		$current_is_platform_checkout_enabled = 'yes' === $this->get_option( 'platform_checkout', 'no' );
		if ( $is_platform_checkout_enabled !== $current_is_platform_checkout_enabled ) {
			wc_admin_record_tracks_event(
				$is_platform_checkout_enabled ? 'platform_checkout_enabled' : 'platform_checkout_disabled',
				[ 'test_mode' => $this->is_in_test_mode() ? 1 : 0 ]
			);
			$this->update_option( 'platform_checkout', $is_platform_checkout_enabled ? 'yes' : 'no' );
			if ( ! $is_platform_checkout_enabled ) {
				Platform_Checkout_Order_Status_Sync::remove_webhook();
			}
		}
	}

	/**
	 * Init settings for gateways.
	 */
	public function init_settings() {
		parent::init_settings();
		$this->enabled = ! empty( $this->settings[ static::METHOD_ENABLED_KEY ] ) && 'yes' === $this->settings[ static::METHOD_ENABLED_KEY ] ? 'yes' : 'no';
	}

	/**
	 * Get payment capture type from WCPay settings.
	 *
	 * @return Payment_Capture_Type MANUAL or AUTOMATIC depending on the settings.
	 */
	protected function get_capture_type() {
		return 'yes' === $this->get_option( 'manual_capture' ) ? Payment_Capture_Type::MANUAL() : Payment_Capture_Type::AUTOMATIC();
	}

	/**
	 * Map fields that need to be updated and update the fields server side.
	 *
	 * @param array $settings Plugin settings.
	 * @return array Updated fields.
	 */
	public function update_account_settings( array $settings ) : array {
		$account_settings = [];
		foreach ( static::ACCOUNT_SETTINGS_MAPPING as $name => $account_key ) {
			if ( isset( $settings[ $name ] ) ) {
				$account_settings[ $account_key ] = $settings[ $name ];
			}
		}
		$this->update_account( $account_settings );

		return $account_settings;
	}

	/**
	 * Gets connected account statement descriptor.
	 *
	 * @param string $empty_value Empty value to return when not connected or fails to fetch account descriptor.
	 *
	 * @return string Statement descriptor of default value.
	 */
	protected function get_account_statement_descriptor( string $empty_value = '' ): string {
		try {
			if ( $this->is_connected() ) {
				return $this->account->get_statement_descriptor();
			}
		} catch ( Exception $e ) {
			Logger::error( 'Failed to get account statement descriptor.' . $e );
		}
		return $empty_value;
	}

	/**
	 * Gets connected account business name.
	 *
	 * @param string $default_value Value to return when not connected or failed to fetch business name.
	 *
	 * @return string Business name or default value.
	 */
	protected function get_account_business_name( $default_value = '' ): string {
		try {
			if ( $this->is_connected() ) {
				return $this->account->get_business_name();
			}
		} catch ( Exception $e ) {
			Logger::error( 'Failed to get account business name.' . $e );
		}

		return $default_value;
	}

	/**
	 * Gets connected account business url.
	 *
	 * @param string $default_value Value to return when not connected or failed to fetch business url.
	 *
	 * @return string Business url or default value.
	 */
	protected function get_account_business_url( $default_value = '' ): string {
		try {
			if ( $this->is_connected() ) {
				return $this->account->get_business_url();
			}
		} catch ( Exception $e ) {
			Logger::error( 'Failed to get account business name.' . $e );
		}

		return $default_value;
	}

	/**
	 * Gets connected account business address.
	 *
	 * @param array $default_value Value to return when not connected or failed to fetch business address.
	 *
	 * @return array Business address or default value.
	 */
	protected function get_account_business_support_address( $default_value = [] ): array {
		try {
			if ( $this->is_connected() ) {
				return $this->account->get_business_support_address();
			}
		} catch ( Exception $e ) {
			Logger::error( 'Failed to get account business name.' . $e );
		}

		return $default_value;
	}

	/**
	 * Gets connected account business support email.
	 *
	 * @param string $default_value Value to return when not connected or failed to fetch business support email.
	 *
	 * @return string Business support email or default value.
	 */
	protected function get_account_business_support_email( $default_value = '' ): string {
		try {
			if ( $this->is_connected() ) {
				return $this->account->get_business_support_email();
			}
		} catch ( Exception $e ) {
			Logger::error( 'Failed to get account business name.' . $e );
		}

		return $default_value;
	}

	/**
	 * Gets connected account business support phone.
	 *
	 * @param string $default_value Value to return when not connected or failed to fetch business support phone.
	 *
	 * @return string Business support phone or default value.
	 */
	protected function get_account_business_support_phone( $default_value = '' ): string {
		try {
			if ( $this->is_connected() ) {
				return $this->account->get_business_support_phone();
			}
		} catch ( Exception $e ) {
			Logger::error( 'Failed to get account business name.' . $e );
		}

		return $default_value;
	}

	/**
	 * Gets connected account branding logo.
	 *
	 * @param string $default_value Value to return when not connected or failed to fetch branding logo.
	 *
	 * @return string Business support branding logo or default value.
	 */
	protected function get_account_branding_logo( $default_value = '' ): string {
		try {
			if ( $this->is_connected() ) {
				return $this->account->get_branding_logo();
			}
		} catch ( Exception $e ) {
			Logger::error( 'Failed to get account business name.' . $e );
		}

		return $default_value;
	}

	/**
	 * Gets connected account branding icon.
	 *
	 * @param string $default_value Value to return when not connected or failed to fetch branding icon.
	 *
	 * @return string Business support branding icon or default value.
	 */
	protected function get_account_branding_icon( $default_value = '' ): string {
		try {
			if ( $this->is_connected() ) {
				return $this->account->get_branding_icon();
			}
		} catch ( Exception $e ) {
			Logger::error( 'Failed to get account business name.' . $e );
		}

		return $default_value;
	}

	/**
	 * Gets connected account branding primary color.
	 *
	 * @param string $default_value Value to return when not connected or failed to fetch branding primary color.
	 *
	 * @return string Business support branding primary color or default value.
	 */
	protected function get_account_branding_primary_color( $default_value = '' ): string {
		try {
			if ( $this->is_connected() ) {
				return $this->account->get_branding_primary_color();
			}
		} catch ( Exception $e ) {
			Logger::error( 'Failed to get account business name.' . $e );
		}

		return $default_value;
	}

	/**
	 * Gets connected account branding secondary color.
	 *
	 * @param string $default_value Value to return when not connected or failed to fetch branding secondary color.
	 *
	 * @return string Business support branding secondary color or default value.
	 */
	protected function get_account_branding_secondary_color( $default_value = '' ): string {
		try {
			if ( $this->is_connected() ) {
				return $this->account->get_branding_secondary_color();
			}
		} catch ( Exception $e ) {
			Logger::error( 'Failed to get account business name.' . $e );
		}

		return $default_value;
	}

	/**
	 * Handles connected account update when plugin settings saved.
	 *
	 * Adds error message to display in admin notices in case of failure.
	 *
	 * @param array $account_settings Stripe account settings.
	 * Supported: statement_descriptor, business_name, business_url, business_support_address,
	 * business_support_email, business_support_phone, branding_logo, branding_icon,
	 * branding_primary_color, branding_secondary_color.
	 */
	public function update_account( $account_settings ) {
		if ( empty( $account_settings ) ) {
			return;
		}

		$error_message = $this->account->update_stripe_account( $account_settings );

		if ( is_string( $error_message ) ) {
			$msg = __( 'Failed to update Stripe account. ', 'woocommerce-payments' ) . $error_message;
			$this->add_error( $msg );
		}
	}

	/**
	 * Validates statement descriptor value
	 *
	 * @param  string $key Field key.
	 * @param  string $value Posted Value.
	 *
	 * @return string                   Sanitized statement descriptor.
	 * @throws InvalidArgumentException When statement descriptor is invalid.
	 */
	public function validate_account_statement_descriptor_field( $key, $value ) {
		// Since the value is escaped, and we are saving in a place that does not require escaping, apply stripslashes.
		$value = trim( stripslashes( $value ) );

		// Validation can be done with a single regex but splitting into multiple for better readability.
		$valid_length   = '/^.{5,22}$/';
		$has_one_letter = '/^.*[a-zA-Z]+/';
		$no_specials    = '/^[^*"\'<>]*$/';

		if (
			! preg_match( $valid_length, $value ) ||
			! preg_match( $has_one_letter, $value ) ||
			! preg_match( $no_specials, $value )
		) {
			throw new InvalidArgumentException( __( 'Customer bank statement is invalid. Statement should be between 5 and 22 characters long, contain at least single Latin character and does not contain special characters: \' " * &lt; &gt;', 'woocommerce-payments' ) );
		}

		return $value;
	}

	/**
	 * Add capture and cancel actions for orders with an authorized charge.
	 *
	 * @param array $actions - Actions to make available in order actions metabox.
	 */
	public function add_order_actions( $actions ) {
		global $theorder;

		if ( ! is_object( $theorder ) ) {
			return $actions;
		}

		if ( $this->id !== $theorder->get_payment_method() ) {
			return $actions;
		}

		if ( 'requires_capture' !== $theorder->get_meta( '_intention_status', true ) ) {
			return $actions;
		}

		$new_actions = [
			'capture_charge'       => __( 'Capture charge', 'woocommerce-payments' ),
			'cancel_authorization' => __( 'Cancel authorization', 'woocommerce-payments' ),
		];

		return array_merge( $new_actions, $actions );
	}

	/**
	 * Capture previously authorized charge.
	 *
	 * @param WC_Order $order - Order to capture charge on.
	 * @param bool     $include_level3 - Whether to include level 3 data in payment intent.
	 *
	 * @return array An array containing the status (succeeded/failed), id (intent ID), message (error message if any), and http code
	 */
	public function capture_charge( $order, $include_level3 = true ) {
		$amount                   = $order->get_total();
		$is_authorization_expired = false;
		$intent                   = null;
		$status                   = null;
		$error_message            = null;
		$http_code                = null;
		$currency                 = WC_Payments_Utils::get_order_intent_currency( $order );

		try {
			$intent_id    = $order->get_transaction_id();
			$intent       = $this->payments_api_client->get_intent( $intent_id );
			$payment_type = $this->is_payment_recurring( $order->get_id() ) ? Payment_Type::RECURRING() : Payment_Type::SINGLE();

			$metadata_from_intent = $intent->get_metadata(); // mobile app may have set metadata.
			$metadata_from_order  = $this->get_metadata_from_order( $order, $payment_type );
			$merged_metadata      = array_merge( (array) $metadata_from_order, (array) $metadata_from_intent ); // prioritize metadata from mobile app.

			$this->payments_api_client->prepare_intention_for_capture(
				$intent_id,
				$merged_metadata
			);

			$intent = $this->payments_api_client->capture_intention(
				$intent_id,
				WC_Payments_Utils::prepare_amount( $amount, $order->get_currency() ),
				$include_level3 ? $this->get_level3_data_from_order( $order ) : []
			);

			$status    = $intent->get_status();
			$currency  = $intent->get_currency();
			$http_code = 200;
		} catch ( API_Exception $e ) {
			try {
				$error_message = $e->getMessage();
				$http_code     = $e->get_http_code();

				// Fetch the Intent to check if it's already expired and the site missed the "charge.expired" webhook.
				$intent = $this->payments_api_client->get_intent( $order->get_transaction_id() );
				if ( 'canceled' === $intent->get_status() ) {
					$is_authorization_expired = true;
				}
			} catch ( API_Exception $ge ) {
				// Ignore any errors during the intent retrieval, and add the failed capture note below with the
				// original error message.
				$status        = null;
				$error_message = $e->getMessage();
				$http_code     = $e->get_http_code();
			}
		}

		Tracker::track_admin( 'wcpay_merchant_captured_auth' );

		// There is a possibility of the intent being null, so we need to get the charge_id safely.
		$charge    = ! empty( $intent ) ? $intent->get_charge() : null;
		$charge_id = ! empty( $charge ) ? $charge->get_id() : $order->get_meta( '_charge_id' );

		$this->attach_exchange_info_to_order( $order, $charge_id );

		if ( 'succeeded' === $status ) {
			$this->order_service->mark_payment_capture_completed( $order, $intent_id, $status, $charge_id );
		} elseif ( $is_authorization_expired ) {
			$this->order_service->mark_payment_capture_expired( $order, $intent_id, 'canceled', $charge_id );
		} else {
			if ( ! empty( $error_message ) ) {
				$error_message = esc_html( $error_message );
			} else {
				$http_code = 502;
			}

			$this->order_service->mark_payment_capture_failed( $order, $intent_id, 'requires_capture', $charge_id, $error_message );
		}

		return [
			'status'    => $status ?? 'failed',
			'id'        => ! empty( $intent ) ? $intent->get_id() : null,
			'message'   => $error_message,
			'http_code' => $http_code,
		];
	}

	/**
	 * Cancel previously authorized charge.
	 *
	 * @param WC_Order $order - Order to cancel authorization on.
	 */
	public function cancel_authorization( $order ) {
		$status        = null;
		$error_message = null;

		try {
			$intent = $this->payments_api_client->cancel_intention( $order->get_transaction_id() );
			$status = $intent->get_status();
		} catch ( API_Exception $e ) {
			try {
				// Fetch the Intent to check if it's already expired and the site missed the "charge.expired" webhook.
				$intent = $this->payments_api_client->get_intent( $order->get_transaction_id() );
				$status = $intent->get_status();
				if ( 'canceled' !== $status ) {
					$error_message = $e->getMessage();
				}
			} catch ( API_Exception $ge ) {
				// Ignore any errors during the intent retrieval, and add the failed cancellation note below with the
				// original error message.
				$status        = null;
				$error_message = $e->getMessage();
			}
		}

		if ( 'canceled' === $status ) {
			$charge    = $intent->get_charge();
			$charge_id = ! empty( $charge ) ? $charge->get_id() : null;

			$this->order_service->mark_payment_capture_cancelled( $order, $intent->get_id(), $status );
			return;
		} elseif ( ! empty( $error_message ) ) {
			$note = sprintf(
				WC_Payments_Utils::esc_interpolated_html(
					/* translators: %1: error message  */
					__(
						'Canceling authorization <strong>failed</strong> to complete with the following message: <code>%1$s</code>.',
						'woocommerce-payments'
					),
					[
						'strong' => '<strong>',
						'code'   => '<code>',
					]
				),
				esc_html( $error_message )
			);
			$order->add_order_note( $note );
		} else {
			$order->add_order_note(
				WC_Payments_Utils::esc_interpolated_html(
					__( 'Canceling authorization <strong>failed</strong> to complete.', 'woocommerce-payments' ),
					[ 'strong' => '<strong>' ]
				)
			);
		}

		$order->update_meta_data( '_intention_status', $status );
		$order->save();
	}

	/**
	 * Create the level 3 data array to send to Stripe when making a purchase.
	 *
	 * @param WC_Order $order The order that is being paid for.
	 * @return array          The level 3 data to send to Stripe.
	 */
	public function get_level3_data_from_order( WC_Order $order ): array {
		$merchant_country = $this->account->get_account_country();
		// We do not need to send level3 data if merchant account country is non-US.
		if ( 'US' !== $merchant_country ) {
			return [];
		}

		// Get the order items. Don't need their keys, only their values.
		// Order item IDs are used as keys in the original order items array.
		$order_items = array_values( $order->get_items( [ 'line_item', 'fee' ] ) );
		$currency    = $order->get_currency();

		$process_item  = static function( $item ) use ( $currency ) {
			// Check to see if it is a WC_Order_Item_Product or a WC_Order_Item_Fee.
			if ( is_a( $item, 'WC_Order_Item_Product' ) ) {
				$subtotal   = $item->get_subtotal();
				$product_id = $item->get_variation_id()
					? $item->get_variation_id()
					: $item->get_product_id();
			} else {
				$subtotal   = $item->get_total();
				$product_id = substr( sanitize_title( $item->get_name() ), 0, 12 );
			}

			$description = substr( $item->get_name(), 0, 26 );
			$quantity    = ceil( $item->get_quantity() );
			$tax_amount  = WC_Payments_Utils::prepare_amount( $item->get_total_tax(), $currency );
			if ( $subtotal >= 0 ) {
				$unit_cost       = WC_Payments_Utils::prepare_amount( $subtotal / $quantity, $currency );
				$discount_amount = WC_Payments_Utils::prepare_amount( $subtotal - $item->get_total(), $currency );
			} else {
				// It's possible to create products with negative price - represent it as free one with discount.
				$discount_amount = abs( WC_Payments_Utils::prepare_amount( $subtotal / $quantity, $currency ) );
				$unit_cost       = 0;
			}

			return (object) [
				'product_code'        => (string) $product_id, // Up to 12 characters that uniquely identify the product.
				'product_description' => $description, // Up to 26 characters long describing the product.
				'unit_cost'           => $unit_cost, // Cost of the product, in cents, as a non-negative integer.
				'quantity'            => $quantity, // The number of items of this type sold, as a non-negative integer.
				'tax_amount'          => $tax_amount, // The amount of tax this item had added to it, in cents, as a non-negative integer.
				'discount_amount'     => $discount_amount, // The amount an item was discounted—if there was a sale,for example, as a non-negative integer.
			];
		};
		$items_to_send = array_map( $process_item, $order_items );

		if ( count( $items_to_send ) > 200 ) {
			// If more than 200 items are present, bundle the last ones in a single item.
			$items_to_send = array_merge(
				array_slice( $items_to_send, 0, 199 ),
				[ $this->bundle_level3_data_from_items( array_slice( $items_to_send, 200 ) ) ]
			);
		}

		$level3_data = [
			'merchant_reference' => (string) $order->get_id(), // An alphanumeric string of up to  characters in length. This unique value is assigned by the merchant to identify the order. Also known as an “Order ID”.
			'customer_reference' => (string) $order->get_id(),
			'shipping_amount'    => WC_Payments_Utils::prepare_amount( (float) $order->get_shipping_total() + (float) $order->get_shipping_tax(), $currency ), // The shipping cost, in cents, as a non-negative integer.
			'line_items'         => $items_to_send,
		];

		// The customer’s U.S. shipping ZIP code.
		$shipping_address_zip = $order->get_shipping_postcode();
		if ( WC_Payments_Utils::is_valid_us_zip_code( $shipping_address_zip ) ) {
			$level3_data['shipping_address_zip'] = $shipping_address_zip;
		}

		// The merchant’s U.S. shipping ZIP code.
		$store_postcode = get_option( 'woocommerce_store_postcode' );
		if ( WC_Payments_Utils::is_valid_us_zip_code( $store_postcode ) ) {
			$level3_data['shipping_from_zip'] = $store_postcode;
		}

		return $level3_data;
	}

	/**
	 * Handle AJAX request after authenticating payment at checkout.
	 *
	 * This function is used to update the order status after the user has
	 * been asked to authenticate their payment.
	 *
	 * This function is used for both:
	 * - regular checkout
	 * - Pay for Order page
	 *
	 * @throws Exception - If nonce is invalid.
	 */
	public function update_order_status() {
		try {
			$is_nonce_valid = check_ajax_referer( 'wcpay_update_order_status_nonce', false, false );
			if ( ! $is_nonce_valid ) {
				throw new Process_Payment_Exception(
					__( "We're not able to process this payment. Please refresh the page and try again.", 'woocommerce-payments' ),
					'invalid_referrer'
				);
			}

			$order_id = isset( $_POST['order_id'] ) ? absint( $_POST['order_id'] ) : false;
			$order    = wc_get_order( $order_id );
			if ( ! $order ) {
				throw new Process_Payment_Exception(
					__( "We're not able to process this payment. Please try again later.", 'woocommerce-payments' ),
					'order_not_found'
				);
			}

			$intent_id          = $order->get_meta( '_intent_id', true );
			$intent_id_received = isset( $_POST['intent_id'] )
			? sanitize_text_field( wp_unslash( $_POST['intent_id'] ) )
			/* translators: This will be used to indicate an unknown value for an ID. */
			: __( 'unknown', 'woocommerce-payments' );

			if ( empty( $intent_id ) ) {
				throw new Intent_Authentication_Exception(
					__( "We're not able to process this payment. Please try again later.", 'woocommerce-payments' ),
					'empty_intent_id'
				);
			}

			$payment_method_id = isset( $_POST['payment_method_id'] ) ? wc_clean( wp_unslash( $_POST['payment_method_id'] ) ) : '';
			if ( 'null' === $payment_method_id ) {
				$payment_method_id = '';
			}

			// Check that the intent saved in the order matches the intent used as part of the
			// authentication process. The ID of the intent used is sent with
			// the AJAX request. We are about to use the status of the intent saved in
			// the order, so we need to make sure the intent that was used for authentication
			// is the same as the one we're using to update the status.
			if ( $intent_id !== $intent_id_received ) {
				throw new Intent_Authentication_Exception(
					__( "We're not able to process this payment. Please try again later.", 'woocommerce-payments' ),
					'intent_id_mismatch'
				);
			}

			$amount = $order->get_total();

			if ( $amount > 0 ) {
				// An exception is thrown if an intent can't be found for the given intent ID.
				$intent    = $this->payments_api_client->get_intent( $intent_id );
				$status    = $intent->get_status();
				$charge    = $intent->get_charge();
				$charge_id = ! empty( $charge ) ? $charge->get_id() : null;

				$this->attach_exchange_info_to_order( $order, $charge_id );
				$this->attach_intent_info_to_order( $order, $intent_id, $status, $intent->get_payment_method_id(), $intent->get_customer_id(), $charge_id, $intent->get_currency() );
			} else {
				// For $0 orders, fetch the Setup Intent instead.
				$intent    = $this->payments_api_client->get_setup_intent( $intent_id );
				$status    = $intent['status'];
				$charge_id = '';
			}

			switch ( $status ) {
				case 'succeeded':
					$this->order_service->mark_payment_completed( $order, $intent_id, $status, $charge_id );
					break;
				case 'processing':
				case 'requires_capture':
					$this->order_service->mark_payment_authorized( $order, $intent_id, $status, $charge_id );
					break;
				case 'requires_payment_method':
					$this->order_service->mark_payment_failed( $order, $intent_id, $status, $charge_id );
					break;
			}

			if ( in_array( $status, self::SUCCESSFUL_INTENT_STATUS, true ) ) {
				wc_reduce_stock_levels( $order_id );
				WC()->cart->empty_cart();

				if ( ! empty( $payment_method_id ) ) {
					try {
						$token = $this->token_service->add_payment_method_to_user( $payment_method_id, wp_get_current_user() );
						$this->add_token_to_order( $order, $token );
					} catch ( Exception $e ) {
						// If saving the token fails, log the error message but catch the error to avoid crashing the checkout flow.
						Logger::log( 'Error when saving payment method: ' . $e->getMessage() );
					}
				}

				// Send back redirect URL in the successful case.
				echo wp_json_encode(
					[
						'return_url' => $this->get_return_url( $order ),
					]
				);
				wp_die();
			}
		} catch ( Intent_Authentication_Exception $e ) {
			$error_code = $e->get_error_code();

			switch ( $error_code ) {
				case 'intent_id_mismatch':
				case 'empty_intent_id': // The empty_intent_id case needs the same handling.
					$note = sprintf(
						WC_Payments_Utils::esc_interpolated_html(
							/* translators: %1: transaction ID of the payment or a translated string indicating an unknown ID. */
							__( 'A payment with ID <code>%1$s</code> was used in an attempt to pay for this order. This payment intent ID does not match any payments for this order, so it was ignored and the order was not updated.', 'woocommerce-payments' ),
							[
								'code' => '<code>',
							]
						),
						$intent_id_received
					);
					$order->add_order_note( $note );
					break;
			}

			// Send back error so it can be displayed to the customer.
			echo wp_json_encode(
				[
					'error' => [
						'message' => $e->getMessage(),
					],
				]
			);
			wp_die();
		} catch ( Exception $e ) {
			// Send back error so it can be displayed to the customer.
			echo wp_json_encode(
				[
					'error' => [
						'message' => $e->getMessage(),
					],
				]
			);
			wp_die();
		}
	}

	/**
	 * Add payment method via account screen.
	 *
	 * @throws Add_Payment_Method_Exception If payment method is missing.
	 */
	public function add_payment_method() {
		try {

			// phpcs:ignore WordPress.Security.NonceVerification.Missing
			if ( ! isset( $_POST['wcpay-setup-intent'] ) ) {
				throw new Add_Payment_Method_Exception(
					__( 'A WooCommerce Payments payment method was not provided', 'woocommerce-payments' ),
					'payment_method_intent_not_provided'
				);
			}

			// phpcs:ignore WordPress.Security.NonceVerification.Missing,WordPress.Security.ValidatedSanitizedInput.MissingUnslash
			$setup_intent_id = ! empty( $_POST['wcpay-setup-intent'] ) ? wc_clean( $_POST['wcpay-setup-intent'] ) : false;

			$customer_id = $this->customer_service->get_customer_id_by_user_id( get_current_user_id() );

			if ( ! $setup_intent_id || null === $customer_id ) {
				throw new Add_Payment_Method_Exception(
					__( "We're not able to add this payment method. Please try again later", 'woocommerce-payments' ),
					'invalid_setup_intent_id'
				);
			}

			$setup_intent = $this->payments_api_client->get_setup_intent( $setup_intent_id );

			if ( 'succeeded' !== $setup_intent['status'] ) {
				throw new Add_Payment_Method_Exception(
					__( 'Failed to add the provided payment method. Please try again later', 'woocommerce-payments' ),
					'invalid_response_status'
				);
			}

			$payment_method = $setup_intent['payment_method'];
			$this->token_service->add_payment_method_to_user( $payment_method, wp_get_current_user() );

			return [
				'result'   => 'success',
				'redirect' => apply_filters( 'wcpay_get_add_payment_method_redirect_url', wc_get_endpoint_url( 'payment-methods' ) ),
			];
		} catch ( Exception $e ) {
			wc_add_notice( WC_Payments_Utils::get_filtered_error_message( $e ), 'error', [ 'icon' => 'error' ] );
			Logger::log( 'Error when adding payment method: ' . $e->getMessage() );
			return [
				'result' => 'error',
			];
		}
	}

	/**
	 * When an order is created/updated, we want to add an ActionScheduler job to send this data to
	 * the payment server.
	 *
	 * @param int           $order_id  The ID of the order that has been created.
	 * @param WC_Order|null $order     The order that has been created.
	 */
	public function schedule_order_tracking( $order_id, $order = null ) {
		$this->maybe_schedule_subscription_order_tracking( $order_id, $order );

		// If Sift is not enabled, exit out and don't do the tracking here.
		if ( ! isset( $this->account->get_fraud_services_config()['sift'] ) ) {
			return;
		}

		// Sometimes the woocommerce_update_order hook might be called with just the order ID parameter,
		// so we need to fetch the order here.
		if ( is_null( $order ) ) {
			$order = wc_get_order( $order_id );
		}

		// We only want to track orders created by our payment gateway, and orders with a payment method set.
		if ( $order->get_payment_method() !== self::GATEWAY_ID || empty( $order->get_meta_data( '_payment_method_id' ) ) ) {
			return;
		}

		// Check whether this is an order we haven't previously tracked a creation event for.
		if ( $order->get_meta( '_new_order_tracking_complete' ) !== 'yes' ) {
			// Schedule the action to send this information to the payment server.
			$this->action_scheduler_service->schedule_job(
				strtotime( '+5 seconds' ),
				'wcpay_track_new_order',
				[ 'order_id' => $order_id ]
			);
		} else {
			// Schedule an update action to send this information to the payment server.
			$this->action_scheduler_service->schedule_job(
				strtotime( '+5 seconds' ),
				'wcpay_track_update_order',
				[ 'order_id' => $order_id ]
			);
		}
	}

	/**
	 * Create a payment intent without confirming the intent.
	 *
	 * @param WC_Order    $order           - Order based on which to create intent.
	 * @param array       $payment_methods - A list of allowed payment methods. Eg. card, card_present.
	 * @param string      $capture_method  - Controls when the funds will be captured from the customer's account ("automatic" or "manual").
	 *  It must be "manual" for in-person (terminal) payments.
	 * @param array       $metadata        - A list of intent metadata.
	 * @param string|null $customer_id     - Customer id for intent.
	 *
	 * @return array|WP_Error On success, an array containing info about the newly created intent. On failure, WP_Error object.
	 *
	 * @throws Exception - When an error occurs in intent creation.
	 */
	public function create_intent( WC_Order $order, array $payment_methods, string $capture_method = 'automatic', array $metadata = [], string $customer_id = null ) {
		$currency         = strtolower( $order->get_currency() );
		$converted_amount = WC_Payments_Utils::prepare_amount( $order->get_total(), $currency );

		try {
			$intent = $this->payments_api_client->create_intention(
				$converted_amount,
				$currency,
				$payment_methods,
				$order->get_order_number(),
				$capture_method,
				$metadata,
				$customer_id
			);

			return [
				'id' => ! empty( $intent ) ? $intent->get_id() : null,
			];
		} catch ( API_Exception $e ) {
			return new WP_Error(
				'wcpay_intent_creation_error',
				sprintf(
					// translators: %s: the error message.
					__( 'Intent creation failed with the following message: %s', 'woocommerce-payments' ),
					$e->getMessage() ?? __( 'Unknown error', 'woocommerce-payments' )
				),
				[ 'status' => $e->get_http_code() ]
			);
		}
	}

	/**
	 * Create a setup intent when adding cards using the my account page.
	 *
	 * @throws Exception - When an error occurs in setup intent creation.
	 */
	public function create_and_confirm_setup_intent() {
		$payment_information             = Payment_Information::from_payment_request( $_POST ); // phpcs:ignore WordPress.Security.NonceVerification
		$should_save_in_platform_account = false;

		// phpcs:ignore WordPress.Security.NonceVerification.Missing
		if ( ! empty( $_POST['save_payment_method_in_platform_account'] ) && filter_var( wp_unslash( $_POST['save_payment_method_in_platform_account'] ), FILTER_VALIDATE_BOOLEAN ) ) {
			$should_save_in_platform_account = true;
		}

		// Determine the customer adding the payment method, create one if we don't have one already.
		$user        = wp_get_current_user();
		$customer_id = $this->customer_service->get_customer_id_by_user_id( $user->ID );
		if ( null === $customer_id ) {
			$customer_data = WC_Payments_Customer_Service::map_customer_data( null, new WC_Customer( $user->ID ) );
			$customer_id   = $this->customer_service->create_customer_for_user( $user, $customer_data );
		}

		return $this->payments_api_client->create_and_confirm_setup_intent(
			$payment_information->get_payment_method(),
			$customer_id,
			$should_save_in_platform_account
		);
	}

	/**
	 * Handle AJAX request for creating a setup intent when adding cards using the my account page.
	 *
	 * @throws Add_Payment_Method_Exception - If nonce or setup intent is invalid.
	 */
	public function create_setup_intent_ajax() {
		try {
			$is_nonce_valid = check_ajax_referer( 'wcpay_create_setup_intent_nonce', false, false );
			if ( ! $is_nonce_valid ) {
				throw new Add_Payment_Method_Exception(
					__( "We're not able to add this payment method. Please refresh the page and try again.", 'woocommerce-payments' ),
					'invalid_referrer'
				);
			}

			$setup_intent = $this->create_and_confirm_setup_intent();

			wp_send_json_success( $setup_intent, 200 );
		} catch ( Exception $e ) {
			// Send back error so it can be displayed to the customer.
			wp_send_json_error(
				[
					'error' => [
						'message' => WC_Payments_Utils::get_filtered_error_message( $e ),
					],
				]
			);
		}
	}

	/**
	 * Add a url to the admin order page that links directly to the transactions detail view.
	 *
	 * @since 1.4.0
	 *
	 * @param WC_Order $order The context passed into this function when the user view the order details page in WordPress admin.
	 * @return string
	 */
	public function get_transaction_url( $order ) {
		$intent_id = $order->get_meta( '_intent_id', true );
		$charge_id = $order->get_meta( '_charge_id', true );

		return WC_Payments_Utils::compose_transaction_url( $intent_id, $charge_id );
	}

	/**
	 * Returns a formatted token list for a user.
	 *
	 * @param int $user_id The user ID.
	 */
	protected function get_user_formatted_tokens_array( $user_id ) {
		$tokens = WC_Payment_Tokens::get_tokens(
			[
				'user_id'    => $user_id,
				'gateway_id' => self::GATEWAY_ID,
			]
		);
		return array_map(
			static function ( WC_Payment_Token $token ): array {
				return [
					'tokenId'         => $token->get_id(),
					'paymentMethodId' => $token->get_token(),
					'isDefault'       => $token->get_is_default(),
					'displayName'     => $token->get_display_name(),
				];
			},
			array_values( $tokens )
		);
	}

	/**
	 * Checks whether the gateway is enabled.
	 *
	 * @return bool The result.
	 */
	public function is_enabled() {
		return 'yes' === $this->get_option( 'enabled' );
	}

	/**
	 * Disables gateway.
	 */
	public function disable() {
		$this->update_option( 'enabled', 'no' );
	}

	/**
	 * Enables gateway.
	 */
	public function enable() {
		$this->update_option( 'enabled', 'yes' );
	}

	/**
	 * Returns the list of enabled payment method types for UPE.
	 *
	 * @return string[]
	 */
	public function get_upe_enabled_payment_method_ids() {
		return $this->get_option(
			'upe_enabled_payment_method_ids',
			[
				'card',
			]
		);
	}

	/**
	 * Returns the list of statuses and capabilities available for UPE payment methods in the cached account.
	 *
	 * @return mixed[] The payment method statuses.
	 */
	public function get_upe_enabled_payment_method_statuses() {
		$account_data = $this->account->get_cached_account_data();
		$capabilities = $account_data['capabilities'] ?? [];
		$requirements = $account_data['capability_requirements'] ?? [];
		$statuses     = [];

		if ( $capabilities ) {
			foreach ( $capabilities as $capability_id => $status ) {
				$statuses[ $capability_id ] = [
					'status'       => $status,
					'requirements' => $requirements[ $capability_id ] ?? [],
				];
			}
		}

		return 0 === count( $statuses ) ? [
			'card_payments' => [
				'status'       => 'active',
				'requirements' => [],
			],
		] : $statuses;
	}

	/**
	 * Returns the mapping list between capability keys and payment type keys
	 *
	 * @return string[]
	 */
	public function get_payment_method_capability_key_map(): array {
		return $this->payment_method_capability_key_map;
	}

	/**
	 * Updates the account cache with the new payment method status, until it gets fetched again from the server.
	 *
	 * @return  void
	 */
	public function refresh_cached_account_data() {
		$this->account->refresh_account_data();
	}

	/**
	 * Returns the list of enabled payment method types that will function with the current checkout.
	 *
	 * @param string $order_id optional Order ID.
	 * @param bool   $force_currency_check optional Whether the currency check is required even if is_admin().
	 * @return string[]
	 */
	public function get_payment_method_ids_enabled_at_checkout( $order_id = null, $force_currency_check = false ) {
		return [
			'card',
		];
	}

	/**
	 * Returns the list of available payment method types for UPE.
	 * See https://stripe.com/docs/stripe-js/payment-element#web-create-payment-intent for a complete list.
	 *
	 * @return string[]
	 */
	public function get_upe_available_payment_methods() {
		return [
			'card',
		];
	}

	/**
	 * Text provided to users during onboarding setup.
	 *
	 * @return string
	 */
	public function get_setup_help_text() {
		return __( 'Next we’ll ask you to share a few details about your business to create your account.', 'woocommerce-payments' );
	}

	/**
	 * Get the connection URL.
	 *
	 * @return string Connection URL.
	 */
	public function get_connection_url() {
		if ( WC_Payments_Utils::is_in_onboarding_treatment_mode() ) {
			// Configure step button will show `Set up` instead of `Connect`.
			return '';
		}
		$account_data = $this->account->get_cached_account_data();

		// The onboarding is finished if account_id is set. `Set up` will be shown instead of `Connect`.
		if ( isset( $account_data['account_id'] ) ) {
			return '';
		}
		return html_entity_decode( WC_Payments_Account::get_connect_url( 'WCADMIN_PAYMENT_TASK' ) );
	}

	/**
	 * Returns true if the code returned from the API represents an error that should be rate-limited.
	 *
	 * @param string $error_code The error code returned from the API.
	 *
	 * @return bool Whether the rate limiter should be bumped.
	 */
	protected function should_bump_rate_limiter( string $error_code ): bool {
		return in_array( $error_code, [ 'card_declined', 'incorrect_number', 'incorrect_cvc' ], true );
	}

	/**
	 * Returns a bundle of products passed as an argument. Useful when working with Stripe's level 3 data
	 *
	 * @param array $items The Stripe's level 3 array of items.
	 *
	 * @return object A bundle of the products passed.
	 */
	public function bundle_level3_data_from_items( array $items ) {
		// Total cost is the sum of each product cost * quantity.
		$items_count = count( $items );
		$total_cost  = array_sum(
			array_map(
				function( $cost, $qty ) {
					return $cost * $qty;
				},
				array_column( $items, 'unit_cost' ),
				array_column( $items, 'quantity' )
			)
		);

		return (object) [
			'product_code'        => (string) substr( uniqid(), 0, 26 ),
			'product_description' => "{$items_count} more items",
			'unit_cost'           => $total_cost,
			'quantity'            => 1,
			'tax_amount'          => array_sum( array_column( $items, 'tax_amount' ) ),
			'discount_amount'     => array_sum( array_column( $items, 'discount_amount' ) ),
		];
	}

	/**
	 * Move the email field to the top of the Checkout page.
	 *
	 * @param array $fields WooCommerce checkout fields.
	 *
	 * @return array WooCommerce checkout fields.
	 */
	public function checkout_update_email_field_priority( $fields ) {
		$is_link_enabled = in_array(
			Link_Payment_Method::PAYMENT_METHOD_STRIPE_ID,
			\WC_Payments::get_gateway()->get_payment_method_ids_enabled_at_checkout( null, true ),
			true
		);

		if ( $is_link_enabled ) {
			// Update the field priority.
			$fields['billing_email']['priority'] = 1;

			// Add extra `wcpay-checkout-email-field` class.
			$fields['billing_email']['class'][] = 'wcpay-checkout-email-field';

			// Append StripeLink modal trigger button for logged in users.
			$fields['billing_email']['label'] = $fields['billing_email']['label']
				. ' <button class="wcpay-stripelink-modal-trigger"></button>';
		}

		return $fields;
	}
}<|MERGE_RESOLUTION|>--- conflicted
+++ resolved
@@ -1282,26 +1282,6 @@
 			if ( ! empty( $platform_checkout_intent_id ) ) {
 				// If the setup intent is included in the request use that intent.
 				$intent = $this->payments_api_client->get_setup_intent( $platform_checkout_intent_id );
-<<<<<<< HEAD
-			} else {
-				$save_user_in_platform_checkout = false;
-				$metadata                       = [];
-
-				// phpcs:ignore WordPress.Security.NonceVerification.Missing,WordPress.Security.ValidatedSanitizedInput.MissingUnslash
-				if ( ! empty( $_POST['save_user_in_platform_checkout'] ) && filter_var( $_POST['save_user_in_platform_checkout'], FILTER_VALIDATE_BOOLEAN ) ) {
-					$save_user_in_platform_checkout = true;
-					$metadata                       = apply_filters(
-						'wcpay_metadata_from_order',
-						[
-							'customer_email' => $order->get_billing_email(),
-						],
-						$order
-					);
-
-					do_action( 'woocommerce_payments_save_user_in_platform_checkout' );
-				}
-
-=======
 
 				$intent_meta_order_id_raw = ! empty( $intent['metadata'] ) ? $intent['metadata']['order_id'] ?? '' : '';
 				$intent_meta_order_id     = is_numeric( $intent_meta_order_id_raw ) ? intval( $intent_meta_order_id_raw ) : 0;
@@ -1313,16 +1293,29 @@
 					);
 				}
 			} else {
->>>>>>> 23a3b08b
+				$save_user_in_platform_checkout = false;
+
+				// phpcs:ignore WordPress.Security.NonceVerification.Missing,WordPress.Security.ValidatedSanitizedInput.MissingUnslash
+				if ( ! empty( $_POST['save_user_in_platform_checkout'] ) && filter_var( $_POST['save_user_in_platform_checkout'], FILTER_VALIDATE_BOOLEAN ) ) {
+					$save_user_in_platform_checkout = true;
+					$metadata_from_order            = apply_filters(
+						'wcpay_metadata_from_order',
+						[
+							'customer_email' => $order->get_billing_email(),
+						],
+						$order
+					);
+					$metadata                       = array_merge( (array) $metadata_from_order, (array) $metadata ); // prioritize metadata from mobile app.
+
+					do_action( 'woocommerce_payments_save_user_in_platform_checkout' );
+				}
+
 				// For $0 orders, we need to save the payment method using a setup intent.
 				$intent = $this->payments_api_client->create_and_confirm_setup_intent(
 					$payment_information->get_payment_method(),
 					$customer_id,
 					false,
-<<<<<<< HEAD
 					$save_user_in_platform_checkout,
-=======
->>>>>>> 23a3b08b
 					$metadata
 				);
 			}
