--- conflicted
+++ resolved
@@ -1628,29 +1628,6 @@
 			$gateway_type = 'legacy_upe';
 		} else {
 			$gateway_type = 'legacy_card';
-<<<<<<< HEAD
-		}
-		$name     = sanitize_text_field( $order->get_billing_first_name() ) . ' ' . sanitize_text_field( $order->get_billing_last_name() );
-		$email    = sanitize_email( $order->get_billing_email() );
-		$metadata = [
-			'customer_name'        => $name,
-			'customer_email'       => $email,
-			'site_url'             => esc_url( get_site_url() ),
-			'order_id'             => $order->get_id(),
-			'order_number'         => $order->get_order_number(),
-			'order_key'            => $order->get_order_key(),
-			'payment_type'         => $payment_type,
-			'gateway_type'         => $gateway_type,
-			'checkout_type'        => $order->get_created_via(),
-			'client_version'       => WCPAY_VERSION_NUMBER,
-			'subscription_payment' => 'no',
-		];
-
-		if ( 'recurring' === (string) $payment_type && function_exists( 'wcs_order_contains_subscription' ) && wcs_order_contains_subscription( $order, 'any' ) ) {
-			$metadata['subscription_payment'] = wcs_order_contains_renewal( $order ) ? 'renewal' : 'initial';
-			$metadata['payment_context']      = WC_Payments_Features::should_use_stripe_billing() ? 'wcpay_subscription' : 'regular_subscription';
-=======
->>>>>>> 06204557
 		}
 		$metadata['gateway_type'] = $gateway_type;
 
