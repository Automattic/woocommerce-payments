<?php
/**
 * Class WC_Payments_Features
 *
 * @package WooCommerce\Payments
 */

if ( ! defined( 'ABSPATH' ) ) {
	exit; // Exit if accessed directly.
}

/**
 * WC Payments Features class
 */
class WC_Payments_Features {
	const UPE_FLAG_NAME                     = '_wcpay_feature_upe';
	const WCPAY_SUBSCRIPTIONS_FLAG_NAME     = '_wcpay_feature_subscriptions';
	const WOOPAY_EXPRESS_CHECKOUT_FLAG_NAME = '_wcpay_feature_woopay_express_checkout';
	const AUTH_AND_CAPTURE_FLAG_NAME        = '_wcpay_feature_auth_and_capture';

	/**
	 * Checks whether the UPE gateway is enabled
	 *
	 * @return bool
	 */
	public static function is_upe_enabled() {
		return '1' === get_option( self::UPE_FLAG_NAME, '0' );
	}

	/**
	 * Checks whether the UPE gateway is enabled
	 *
	 * @return bool
	 */
	public static function did_merchant_disable_upe() {
		return 'disabled' === get_option( self::UPE_FLAG_NAME, '0' );
	}

	/**
	 * Checks whether the UPE settings redesign is enabled
	 *
	 * @return bool
	 */
	public static function is_upe_settings_preview_enabled() {
		return '1' === get_option( '_wcpay_feature_upe_settings_preview', '1' );
	}

	/**
	 * Checks whether the customer Multi-Currency feature is enabled
	 *
	 * @return bool
	 */
	public static function is_customer_multi_currency_enabled() {
		return '1' === get_option( '_wcpay_feature_customer_multi_currency', '1' );
	}

	/**
	 * Returns if the encryption libraries are loaded and the encrypt method exists.
	 *
	 * @return bool
	 */
	public static function is_client_secret_encryption_eligible() {
		return extension_loaded( 'openssl' ) && function_exists( 'openssl_encrypt' );
	}

	/**
	 * Checks whether the client secret encryption feature is enabled.
	 *
	 * @return  bool
	 */
	public static function is_client_secret_encryption_enabled() {
		$enabled = '1' === get_option( '_wcpay_feature_client_secret_encryption', '0' );
		// Check if it can be enabled when it's enabled, it needs openssl to operate.
		if ( $enabled && ! self::is_client_secret_encryption_eligible() ) {
			update_option( '_wcpay_feature_client_secret_encryption', '0' );
			$enabled = false;
		}
		return $enabled;
	}

	/**
	 * Checks whether Account Overview page is enabled
	 *
	 * @return bool
	 */
	public static function is_account_overview_task_list_enabled() {
		return get_option( '_wcpay_feature_account_overview_task_list', '1' );
	}

	/**
	 * Checks whether WCPay Subscriptions is enabled.
	 *
	 * @return bool
	 */
	public static function is_wcpay_subscriptions_enabled() {
		$enabled = get_option( self::WCPAY_SUBSCRIPTIONS_FLAG_NAME, null );

		// Enable the feature by default for stores that are eligible.
		if ( null === $enabled && function_exists( 'wc_get_base_location' ) && self::is_wcpay_subscriptions_eligible() ) {
			$enabled = '1';
			update_option( self::WCPAY_SUBSCRIPTIONS_FLAG_NAME, $enabled );
		}

		return apply_filters( 'wcpay_is_wcpay_subscriptions_enabled', '1' === $enabled );
	}

	/**
	 * Returns whether WCPay Subscriptions is eligible, based on the stores base country.
	 *
	 * @return bool
	 */
	public static function is_wcpay_subscriptions_eligible() {
		$store_base_location = wc_get_base_location();
		return ! empty( $store_base_location['country'] ) && 'US' === $store_base_location['country'];
	}

	/**
	 * Checks whether platform checkout is enabled.
	 *
	 * @return bool
	 */
	public static function is_platform_checkout_eligible() {
		// read directly from cache, ignore cache expiration check.
		$account = WC_Payments::get_database_cache()->get( WCPay\Database_Cache::ACCOUNT_KEY, true );
		return is_array( $account ) && ( $account['platform_checkout_eligible'] ?? false );
	}

	/**
	 * Checks whether documents section is enabled.
	 *
	 * @return bool
	 */
	public static function is_documents_section_enabled() {
		$account              = WC_Payments::get_database_cache()->get( WCPay\Database_Cache::ACCOUNT_KEY );
		$is_documents_enabled = is_array( $account ) && ( $account['is_documents_enabled'] ?? false );
		return '1' === get_option( '_wcpay_feature_documents', $is_documents_enabled ? '1' : '0' );
	}

	/**
	 * Checks whether custom deposit schedules are enabled.
	 *
	 * @return bool
	 */
	public static function is_custom_deposit_schedules_enabled() {
		return '1' === get_option( '_wcpay_feature_custom_deposit_schedules', '1' );
	}

	/**
	 * Checks whether WooPay Express Checkout is enabled.
	 *
	 * @return bool
	 */
	public static function is_woopay_express_checkout_enabled() {
		// Confirm platform checkout eligibility as well.
		return '1' === get_option( self::WOOPAY_EXPRESS_CHECKOUT_FLAG_NAME, '0' ) && self::is_platform_checkout_eligible();
	}

	/**
	 * Checks whether Auth & Capture (uncaptured transactions tab, capture from payment details page) is enabled.
	 *
	 * @return bool
	 */
	public static function is_auth_and_capture_enabled() {
		return '1' === get_option( self::AUTH_AND_CAPTURE_FLAG_NAME, '0' );
	}

	/**
	 * Returns feature flags as an array suitable for display on the front-end.
	 *
	 * @return bool[]
	 */
	public static function to_array() {
		return array_filter(
			[
				'upe'                     => self::is_upe_enabled(),
				'upeSettingsPreview'      => self::is_upe_settings_preview_enabled(),
				'multiCurrency'           => self::is_customer_multi_currency_enabled(),
				'accountOverviewTaskList' => self::is_account_overview_task_list_enabled(),
				'platformCheckout'        => self::is_platform_checkout_eligible(),
				'documents'               => self::is_documents_section_enabled(),
				'customDepositSchedules'  => self::is_custom_deposit_schedules_enabled(),
<<<<<<< HEAD
				'clientSecretEncryption'  => self::is_client_secret_encryption_enabled(),
=======
				'woopayExpressCheckout'   => self::is_woopay_express_checkout_enabled(),
>>>>>>> 472fd4fb
				'isAuthAndCaptureEnabled' => self::is_auth_and_capture_enabled(),
			]
		);
	}
}<|MERGE_RESOLUTION|>--- conflicted
+++ resolved
@@ -179,11 +179,8 @@
 				'platformCheckout'        => self::is_platform_checkout_eligible(),
 				'documents'               => self::is_documents_section_enabled(),
 				'customDepositSchedules'  => self::is_custom_deposit_schedules_enabled(),
-<<<<<<< HEAD
 				'clientSecretEncryption'  => self::is_client_secret_encryption_enabled(),
-=======
 				'woopayExpressCheckout'   => self::is_woopay_express_checkout_enabled(),
->>>>>>> 472fd4fb
 				'isAuthAndCaptureEnabled' => self::is_auth_and_capture_enabled(),
 			]
 		);
