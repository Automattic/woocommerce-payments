<?php
/**
 * Class WC_Payments_Features
 *
 * @package WooCommerce\Payments
 */

if ( ! defined( 'ABSPATH' ) ) {
	exit; // Exit if accessed directly.
}

/**
 * WC Payments Features class
 */
class WC_Payments_Features {
	const UPE_FLAG_NAME                     = '_wcpay_feature_upe';
	const UPE_SPLIT_FLAG_NAME               = '_wcpay_feature_upe_split';
	const UPE_DEFERRED_INTENT_FLAG_NAME     = '_wcpay_feature_upe_deferred_intent';
	const WCPAY_SUBSCRIPTIONS_FLAG_NAME     = '_wcpay_feature_subscriptions';
	const WOOPAY_EXPRESS_CHECKOUT_FLAG_NAME = '_wcpay_feature_woopay_express_checkout';
	const AUTH_AND_CAPTURE_FLAG_NAME        = '_wcpay_feature_auth_and_capture';
	const PROGRESSIVE_ONBOARDING_FLAG_NAME  = '_wcpay_feature_progressive_onboarding';

	/**
	 * Checks whether any UPE gateway is enabled.
	 *
	 * @return bool
	 */
	public static function is_upe_enabled() {
		return self::is_upe_legacy_enabled() || self::is_upe_split_enabled() || self::is_upe_deferred_intent_enabled();
	}

	/**
	 * Returns the "type" of UPE that will be displayed at checkout.
	 *
	 * @return string
	 */
	public static function get_enabled_upe_type() {
		if ( self::is_upe_split_enabled() || self::is_upe_deferred_intent_enabled() ) {
			return 'split';
		}

		if ( self::is_upe_legacy_enabled() ) {
			return 'legacy';
		}

		return '';
	}

	/**
	 * Checks whether the legacy UPE gateway is enabled
	 *
	 * @return bool
	 */
	public static function is_upe_legacy_enabled() {
		$upe_flag_value = '1' === get_option( self::UPE_FLAG_NAME, '0' );
		if ( $upe_flag_value ) {
			return true;
		}

		$upe_split_flag_value    = '1' === get_option( self::UPE_SPLIT_FLAG_NAME, '0' );
		$upe_deferred_flag_value = '1' === get_option( self::UPE_DEFERRED_INTENT_FLAG_NAME, '0' );

		// if the merchant is not eligible for the Split UPE, but they have the flag enabled, fallback to the "legacy" UPE (for now).
		return ( $upe_split_flag_value || $upe_deferred_flag_value )
			&& ! self::is_upe_split_eligible();
	}

	/**
	 * Checks whether the Split-UPE gateway is enabled
	 */
	public static function is_upe_split_enabled() {
		return '1' === get_option( self::UPE_SPLIT_FLAG_NAME, '0' ) && self::is_upe_split_eligible();
	}

	/**
	 * Checks whether the Split UPE with deferred intent is enabled
	 */
	public static function is_upe_deferred_intent_enabled() {
		return '1' === get_option( self::UPE_DEFERRED_INTENT_FLAG_NAME, '0' ) && self::is_upe_split_eligible();
	}

	/**
	 * Checks for the requirements to have the split-UPE enabled.
	 */
	private static function is_upe_split_eligible() {
		$account = WC_Payments::get_database_cache()->get( WCPay\Database_Cache::ACCOUNT_KEY, true );
		if ( empty( $account['capabilities']['sepa_debit_payments'] ) ) {
			return true;
		}

		return 'active' !== $account['capabilities']['sepa_debit_payments'];
	}

	/**
	 * Checks whether the UPE gateway is enabled
	 *
	 * @return bool
	 */
	public static function did_merchant_disable_upe() {
		return 'disabled' === get_option( self::UPE_FLAG_NAME, '0' ) || 'disabled' === get_option( self::UPE_SPLIT_FLAG_NAME, '0' );
	}

	/**
	 * Checks whether the UPE settings redesign is enabled
	 *
	 * @return bool
	 */
	public static function is_upe_settings_preview_enabled() {
		return '1' === get_option( '_wcpay_feature_upe_settings_preview', '1' );
	}

	/**
	 * Indicates whether card payments are enabled for this (Stripe) account.
	 *
	 * @return bool True if account can accept card payments, false otherwise.
	 */
	public static function are_payments_enabled() {
		$account = WC_Payments::get_database_cache()->get( WCPay\Database_Cache::ACCOUNT_KEY, true );

		return is_array( $account ) && ( $account['payments_enabled'] ?? false );
	}

	/**
	 * Checks if WooPay is enabled.
	 *
	 * @return bool
	 */
	public static function is_woopay_enabled() {
		$is_woopay_eligible               = self::is_woopay_eligible(); // Feature flag.
		$is_woopay_enabled                = 'yes' === WC_Payments::get_gateway()->get_option( 'platform_checkout' );
		$is_woopay_express_button_enabled = self::is_woopay_express_checkout_enabled();

		return $is_woopay_eligible && $is_woopay_enabled && $is_woopay_express_button_enabled;
	}

	/**
	 * Checks whether the customer Multi-Currency feature is enabled
	 *
	 * @return bool
	 */
	public static function is_customer_multi_currency_enabled() {
		return '1' === get_option( '_wcpay_feature_customer_multi_currency', '1' );
	}

	/**
	 * Returns if the encryption libraries are loaded and the encrypt method exists.
	 *
	 * @return bool
	 */
	public static function is_client_secret_encryption_eligible() {
		return extension_loaded( 'openssl' ) && function_exists( 'openssl_encrypt' );
	}

	/**
	 * Checks whether the client secret encryption feature is enabled.
	 *
	 * @return  bool
	 */
	public static function is_client_secret_encryption_enabled() {
		$enabled = '1' === get_option( '_wcpay_feature_client_secret_encryption', '0' );
		// Check if it can be enabled when it's enabled, it needs openssl to operate.
		if ( $enabled && ! self::is_client_secret_encryption_eligible() ) {
			update_option( '_wcpay_feature_client_secret_encryption', '0' );
			$enabled = false;
		}
		return $enabled;
	}

	/**
	 * Checks whether Account Overview page is enabled
	 *
	 * @return bool
	 */
	public static function is_account_overview_task_list_enabled() {
		return '1' === get_option( '_wcpay_feature_account_overview_task_list', '1' );
	}

	/**
	 * Checks whether WCPay Subscriptions is enabled.
	 *
	 * @return bool
	 */
	public static function is_wcpay_subscriptions_enabled() {
		$enabled = get_option( self::WCPAY_SUBSCRIPTIONS_FLAG_NAME, null );

		// Enable the feature by default for stores that are eligible.
		if ( null === $enabled && function_exists( 'wc_get_base_location' ) && self::is_wcpay_subscriptions_eligible() ) {
			$enabled = '1';
			update_option( self::WCPAY_SUBSCRIPTIONS_FLAG_NAME, $enabled );
		}

		return apply_filters( 'wcpay_is_wcpay_subscriptions_enabled', '1' === $enabled );
	}

	/**
	 * Returns whether WCPay Subscriptions is eligible, based on the stores base country.
	 *
	 * @return bool
	 */
	public static function is_wcpay_subscriptions_eligible() {
		$store_base_location = wc_get_base_location();
		return ! empty( $store_base_location['country'] ) && 'US' === $store_base_location['country'];
	}

	/**
	 * Checks whether woopay is enabled.
	 *
	 * @return bool
	 */
	public static function is_woopay_eligible() {
		// Checks for the dependency on Store API AbstractCartRoute.
		if ( ! class_exists( 'Automattic\WooCommerce\StoreApi\Routes\V1\AbstractCartRoute' ) ) {
			return false;
		}

		// read directly from cache, ignore cache expiration check.
		$account = WC_Payments::get_database_cache()->get( WCPay\Database_Cache::ACCOUNT_KEY, true );
		return is_array( $account ) && ( $account['platform_checkout_eligible'] ?? false );
	}

	/**
	 * Checks whether documents section is enabled.
	 *
	 * @return bool
	 */
	public static function is_documents_section_enabled() {
		$account              = WC_Payments::get_database_cache()->get( WCPay\Database_Cache::ACCOUNT_KEY );
		$is_documents_enabled = is_array( $account ) && ( $account['is_documents_enabled'] ?? false );
		return '1' === get_option( '_wcpay_feature_documents', $is_documents_enabled ? '1' : '0' );
	}

	/**
	 * Checks whether WooPay Express Checkout is enabled.
	 *
	 * @return bool
	 */
	public static function is_woopay_express_checkout_enabled() {
		// Confirm woopay eligibility as well.
		return '1' === get_option( self::WOOPAY_EXPRESS_CHECKOUT_FLAG_NAME, '1' ) && self::is_woopay_eligible();
	}

	/**
	 * Checks whether Auth & Capture (uncaptured transactions tab, capture from payment details page) is enabled.
	 *
	 * @return bool
	 */
	public static function is_auth_and_capture_enabled() {
		return '1' === get_option( self::AUTH_AND_CAPTURE_FLAG_NAME, '1' );
	}

	/**
	 * Checks whether Progressive Onboarding is enabled.
	 *
	 * @return bool
	 */
	public static function is_progressive_onboarding_enabled(): bool {
		return '1' === get_option( self::PROGRESSIVE_ONBOARDING_FLAG_NAME, '0' );
	}

	/**
	 * Checks whether the Fraud and Risk Tools feature flag is enabled.
	 *
	 * @return  bool
	 */
	public static function is_frt_review_feature_active(): bool {
		return '1' === get_option( 'wcpay_frt_review_feature_active', '0' );
	}

	/**
	 * Checks whether the Fraud and Risk Tools welcome tour was dismissed.
	 *
	 * @return bool
	 */
	public static function is_fraud_protection_welcome_tour_dismissed(): bool {
		return '1' === get_option( 'wcpay_fraud_protection_welcome_tour_dismissed', '0' );
	}

	/**
<<<<<<< HEAD
	 * Checks whether Simplify Deposits UI is enabled. Enabled by default.
	 *
	 * @return bool
	 */
	public static function is_simplify_deposits_ui_enabled(): bool {
		return '1' === get_option( self::SIMPLIFY_DEPOSITS_UI_FLAG_NAME, '1' );
	}

	/**
	 * Checks whether the BNPL Affirm Afterpay is enabled.
	 */
	public static function is_bnpl_affirm_afterpay_enabled(): bool {
		$account = WC_Payments::get_account_service()->get_cached_account_data();
		return ! isset( $account['is_bnpl_affirm_afterpay_enabled'] ) || true === $account['is_bnpl_affirm_afterpay_enabled'];
	}

	/**
=======
>>>>>>> 265a257b
	 * Returns feature flags as an array suitable for display on the front-end.
	 *
	 * @return bool[]
	 */
	public static function to_array() {
		return array_filter(
			[
				'upe'                     => self::is_upe_enabled(),
				'upeSplit'                => self::is_upe_split_enabled(),
				'upeDeferred'             => self::is_upe_deferred_intent_enabled(),
				'upeSettingsPreview'      => self::is_upe_settings_preview_enabled(),
				'multiCurrency'           => self::is_customer_multi_currency_enabled(),
				'accountOverviewTaskList' => self::is_account_overview_task_list_enabled(),
				'woopay'                  => self::is_woopay_eligible(),
				'documents'               => self::is_documents_section_enabled(),
				'clientSecretEncryption'  => self::is_client_secret_encryption_enabled(),
				'woopayExpressCheckout'   => self::is_woopay_express_checkout_enabled(),
				'isAuthAndCaptureEnabled' => self::is_auth_and_capture_enabled(),
				'progressiveOnboarding'   => self::is_progressive_onboarding_enabled(),
			]
		);
	}
}<|MERGE_RESOLUTION|>--- conflicted
+++ resolved
@@ -277,7 +277,7 @@
 	}
 
 	/**
-<<<<<<< HEAD
+
 	 * Checks whether Simplify Deposits UI is enabled. Enabled by default.
 	 *
 	 * @return bool
@@ -295,8 +295,7 @@
 	}
 
 	/**
-=======
->>>>>>> 265a257b
+
 	 * Returns feature flags as an array suitable for display on the front-end.
 	 *
 	 * @return bool[]
