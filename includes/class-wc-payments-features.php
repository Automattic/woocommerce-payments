--- conflicted
+++ resolved
@@ -22,14 +22,10 @@
 	const WOOPAY_FIRST_PARTY_AUTH_FLAG_NAME = '_wcpay_feature_woopay_first_party_auth';
 	const AUTH_AND_CAPTURE_FLAG_NAME        = '_wcpay_feature_auth_and_capture';
 	const PROGRESSIVE_ONBOARDING_FLAG_NAME  = '_wcpay_feature_progressive_onboarding';
-<<<<<<< HEAD
-	const DISPUTE_ON_TRANSACTION_PAGE       = '_wcpay_feature_dispute_on_transaction_page';
-	const STREAMLINE_REFUNDS_FLAG_NAME      = '_wcpay_feature_streamline_refunds';
-=======
 	const PAY_FOR_ORDER_FLOW                = '_wcpay_feature_pay_for_order_flow';
 	const DEFERRED_UPE_SERVER_FLAG_NAME     = 'is_deferred_intent_creation_upe_enabled';
 	const DISPUTE_ISSUER_EVIDENCE           = '_wcpay_feature_dispute_issuer_evidence';
->>>>>>> 1417f14d
+	const STREAMLINE_REFUNDS_FLAG_NAME      = '_wcpay_feature_streamline_refunds';
 
 	/**
 	 * Checks whether any UPE gateway is enabled.
@@ -461,21 +457,6 @@
 	public static function to_array() {
 		return array_filter(
 			[
-<<<<<<< HEAD
-				'upe'                               => self::is_upe_enabled(),
-				'upeSplit'                          => self::is_upe_split_enabled(),
-				'upeDeferred'                       => self::is_upe_deferred_intent_enabled(),
-				'upeSettingsPreview'                => self::is_upe_settings_preview_enabled(),
-				'multiCurrency'                     => self::is_customer_multi_currency_enabled(),
-				'woopay'                            => self::is_woopay_eligible(),
-				'documents'                         => self::is_documents_section_enabled(),
-				'clientSecretEncryption'            => self::is_client_secret_encryption_enabled(),
-				'woopayExpressCheckout'             => self::is_woopay_express_checkout_enabled(),
-				'isAuthAndCaptureEnabled'           => self::is_auth_and_capture_enabled(),
-				'progressiveOnboarding'             => self::is_progressive_onboarding_enabled(),
-				'isDisputeOnTransactionPageEnabled' => self::is_dispute_on_transaction_page_enabled(),
-				'isRefundControlsEnabled'           => self::is_streamline_refunds_enabled(),
-=======
 				'upe'                            => self::is_upe_enabled(),
 				'upeSplit'                       => self::is_upe_split_enabled(),
 				'upeDeferred'                    => self::is_upe_deferred_intent_enabled(),
@@ -489,7 +470,7 @@
 				'progressiveOnboarding'          => self::is_progressive_onboarding_enabled(),
 				'isPayForOrderFlowEnabled'       => self::is_pay_for_order_flow_enabled(),
 				'isDisputeIssuerEvidenceEnabled' => self::is_dispute_issuer_evidence_enabled(),
->>>>>>> 1417f14d
+				'isRefundControlsEnabled'        => self::is_streamline_refunds_enabled(),
 			]
 		);
 	}
