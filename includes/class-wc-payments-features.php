--- conflicted
+++ resolved
@@ -59,7 +59,6 @@
 	}
 
 	/**
-<<<<<<< HEAD
 	 * Returns feature flags as an array suitable for display on the front-end.
 	 *
 	 * @return bool[]
@@ -72,13 +71,14 @@
 			'sofort'          => self::is_sofort_enabled(),
 			'upe'             => self::is_upe_enabled(),
 		];
-=======
+	}
+
+	/**
 	 * Checks whether the customer multi-currency feature is enabled
 	 *
 	 * @return bool
 	 */
 	public static function is_customer_multi_currency_enabled() {
 		return '1' === get_option( '_wcpay_feature_customer_multi_currency', '0' );
->>>>>>> b67e2764
 	}
 }