<?php
/**
 * Class WC_Payments_Features
 *
 * @package WooCommerce\Payments
 */

if ( ! defined( 'ABSPATH' ) ) {
	exit; // Exit if accessed directly.
}

/**
 * WC Payments Features class
 */
class WC_Payments_Features {
	const UPE_FLAG_NAME                     = '_wcpay_feature_upe';
	const UPE_SPLIT_FLAG_NAME               = '_wcpay_feature_upe_split';
	const UPE_DEFERRED_INTENT_FLAG_NAME     = '_wcpay_feature_upe_deferred_intent';
	const WCPAY_SUBSCRIPTIONS_FLAG_NAME     = '_wcpay_feature_subscriptions';
	const WOOPAY_EXPRESS_CHECKOUT_FLAG_NAME = '_wcpay_feature_woopay_express_checkout';
	const AUTH_AND_CAPTURE_FLAG_NAME        = '_wcpay_feature_auth_and_capture';
	const PROGRESSIVE_ONBOARDING_FLAG_NAME  = '_wcpay_feature_progressive_onboarding';
<<<<<<< HEAD
=======
	const MC_ORDER_META_HELPER_FLAG_NAME    = '_wcpay_feature_mc_order_meta_helper';
	const DISPUTE_ON_TRANSACTION_PAGE       = '_wcpay_feature_dispute_on_transaction_page';
>>>>>>> 4442b54a

	/**
	 * Checks whether any UPE gateway is enabled.
	 *
	 * @return bool
	 */
	public static function is_upe_enabled() {
		return self::is_upe_legacy_enabled() || self::is_upe_split_enabled() || self::is_upe_deferred_intent_enabled();
	}

	/**
	 * Returns the "type" of UPE that will be displayed at checkout.
	 *
	 * @return string
	 */
	public static function get_enabled_upe_type() {
		if ( self::is_upe_split_enabled() || self::is_upe_deferred_intent_enabled() ) {
			return 'split';
		}

		if ( self::is_upe_legacy_enabled() ) {
			return 'legacy';
		}

		return '';
	}

	/**
	 * Checks whether the legacy UPE gateway is enabled
	 *
	 * @return bool
	 */
	public static function is_upe_legacy_enabled() {
		$upe_flag_value = '1' === get_option( self::UPE_FLAG_NAME, '0' );
		if ( $upe_flag_value ) {
			return true;
		}

		$upe_split_flag_value    = '1' === get_option( self::UPE_SPLIT_FLAG_NAME, '0' );
		$upe_deferred_flag_value = '1' === get_option( self::UPE_DEFERRED_INTENT_FLAG_NAME, '0' );

		// if the merchant is not eligible for the Split UPE, but they have the flag enabled, fallback to the "legacy" UPE (for now).
		return ( $upe_split_flag_value || $upe_deferred_flag_value )
			&& ! self::is_upe_split_eligible();
	}

	/**
	 * Checks whether the Split-UPE gateway is enabled
	 */
	public static function is_upe_split_enabled() {
		return '1' === get_option( self::UPE_SPLIT_FLAG_NAME, '0' ) && self::is_upe_split_eligible();
	}

	/**
	 * Checks whether the Split UPE with deferred intent is enabled
	 */
	public static function is_upe_deferred_intent_enabled() {
		return '1' === get_option( self::UPE_DEFERRED_INTENT_FLAG_NAME, '0' ) && self::is_upe_split_eligible();
	}

	/**
	 * Checks for the requirements to have the split-UPE enabled.
	 */
	private static function is_upe_split_eligible() {
		$account = WC_Payments::get_database_cache()->get( WCPay\Database_Cache::ACCOUNT_KEY, true );
		if ( empty( $account['capabilities']['sepa_debit_payments'] ) ) {
			return true;
		}

		return 'active' !== $account['capabilities']['sepa_debit_payments'];
	}

	/**
	 * Checks whether the UPE gateway is enabled
	 *
	 * @return bool
	 */
	public static function did_merchant_disable_upe() {
		return 'disabled' === get_option( self::UPE_FLAG_NAME, '0' ) || 'disabled' === get_option( self::UPE_SPLIT_FLAG_NAME, '0' );
	}

	/**
	 * Checks whether the UPE settings redesign is enabled
	 *
	 * @return bool
	 */
	public static function is_upe_settings_preview_enabled() {
		return '1' === get_option( '_wcpay_feature_upe_settings_preview', '1' );
	}

	/**
	 * Indicates whether card payments are enabled for this (Stripe) account.
	 *
	 * @return bool True if account can accept card payments, false otherwise.
	 */
	public static function are_payments_enabled() {
		$account = WC_Payments::get_database_cache()->get( WCPay\Database_Cache::ACCOUNT_KEY, true );

		return is_array( $account ) && ( $account['payments_enabled'] ?? false );
	}

	/**
	 * Checks if WooPay is enabled.
	 *
	 * @return bool
	 */
	public static function is_woopay_enabled() {
		$is_woopay_eligible               = self::is_woopay_eligible(); // Feature flag.
		$is_woopay_enabled                = 'yes' === WC_Payments::get_gateway()->get_option( 'platform_checkout' );
		$is_woopay_express_button_enabled = self::is_woopay_express_checkout_enabled();

		return $is_woopay_eligible && $is_woopay_enabled && $is_woopay_express_button_enabled;
	}

	/**
	 * Checks whether the customer Multi-Currency feature is enabled
	 *
	 * @return bool
	 */
	public static function is_customer_multi_currency_enabled() {
		return '1' === get_option( '_wcpay_feature_customer_multi_currency', '1' );
	}

	/**
	 * Returns if the encryption libraries are loaded and the encrypt method exists.
	 *
	 * @return bool
	 */
	public static function is_client_secret_encryption_eligible() {
		return extension_loaded( 'openssl' ) && function_exists( 'openssl_encrypt' );
	}

	/**
	 * Checks whether the client secret encryption feature is enabled.
	 *
	 * @return  bool
	 */
	public static function is_client_secret_encryption_enabled() {
		$enabled = '1' === get_option( '_wcpay_feature_client_secret_encryption', '0' );
		// Check if it can be enabled when it's enabled, it needs openssl to operate.
		if ( $enabled && ! self::is_client_secret_encryption_eligible() ) {
			update_option( '_wcpay_feature_client_secret_encryption', '0' );
			$enabled = false;
		}
		return $enabled;
	}

	/**
	 * Checks whether WCPay Subscriptions is enabled.
	 *
	 * @return bool
	 */
	public static function is_wcpay_subscriptions_enabled() {
		// After completing the WooCommerce onboarding, check if the merchant has chosen Subscription product types and enable the feature flag.
		if ( (bool) get_option( 'wcpay_check_subscriptions_eligibility_after_onboarding', false ) ) {
			if ( defined( 'WC_VERSION' ) && version_compare( WC_VERSION, '7.9.0', '<' ) ) {
				self::maybe_enable_wcpay_subscriptions_after_onboarding( [], get_option( 'woocommerce_onboarding_profile', [] ) );
			}

			delete_option( 'wcpay_check_subscriptions_eligibility_after_onboarding' );
		}

		return apply_filters( 'wcpay_is_wcpay_subscriptions_enabled', '1' === get_option( self::WCPAY_SUBSCRIPTIONS_FLAG_NAME, '0' ) );
	}

	/**
	 * Returns whether WCPay Subscriptions is eligible, based on the stores base country.
	 *
	 * @return bool
	 */
	public static function is_wcpay_subscriptions_eligible() {
		if ( ! function_exists( 'wc_get_base_location' ) ) {
			return false;
		}

		$store_base_location = wc_get_base_location();
		return ! empty( $store_base_location['country'] ) && 'US' === $store_base_location['country'];
	}

	/**
	 * Checks whether Deposits details UI on Transaction Details page is enabled. Disabled by default.
	 *
	 * @return bool
	 */
	public static function is_dispute_on_transaction_page_enabled(): bool {
		return '1' === get_option( self::DISPUTE_ON_TRANSACTION_PAGE, '0' );
	}

	/**
	 * Checks whether the merchant has chosen Subscription product types during onboarding
	 * WooCommerce and is elible for WCPay Subscriptions, if so, enables the feature flag.
	 *
	 * @since 6.2.0
	 *
	 * @param array $onboarding_data Onboarding data.
	 * @param array $updated         Updated onboarding settings.
	 *
	 * @return void
	 */
	public static function maybe_enable_wcpay_subscriptions_after_onboarding( $onboarding_data, $updated ) {
		if ( empty( $updated['product_types'] ) || ! is_array( $updated['product_types'] ) || ! in_array( 'subscriptions', $updated['product_types'], true ) ) {
			return;
		}

		if ( ! self::is_wcpay_subscriptions_eligible() ) {
			return;
		}

		update_option( self::WCPAY_SUBSCRIPTIONS_FLAG_NAME, '1' );
	}

	/**
	 * Returns whether WCPay Subscription migration is enabled
	 *
	 * @return bool
	 */
	public static function is_subscription_migration_enabled() {
		return '1' === get_option( '_wcpay_feature_allow_subscription_migrations', '0' );
	}

	/**
	 * Checks whether woopay is enabled.
	 *
	 * @return bool
	 */
	public static function is_woopay_eligible() {
		// Checks for the dependency on Store API AbstractCartRoute.
		if ( ! class_exists( 'Automattic\WooCommerce\StoreApi\Routes\V1\AbstractCartRoute' ) ) {
			return false;
		}

		// read directly from cache, ignore cache expiration check.
		$account = WC_Payments::get_database_cache()->get( WCPay\Database_Cache::ACCOUNT_KEY, true );
		return is_array( $account ) && ( $account['platform_checkout_eligible'] ?? false );
	}

	/**
	 * Checks whether documents section is enabled.
	 *
	 * @return bool
	 */
	public static function is_documents_section_enabled() {
		$account              = WC_Payments::get_database_cache()->get( WCPay\Database_Cache::ACCOUNT_KEY );
		$is_documents_enabled = is_array( $account ) && ( $account['is_documents_enabled'] ?? false );
		return '1' === get_option( '_wcpay_feature_documents', $is_documents_enabled ? '1' : '0' );
	}

	/**
	 * Checks whether WooPay Express Checkout is enabled.
	 *
	 * @return bool
	 */
	public static function is_woopay_express_checkout_enabled() {
		// Confirm woopay eligibility as well.
		return '1' === get_option( self::WOOPAY_EXPRESS_CHECKOUT_FLAG_NAME, '1' ) && self::is_woopay_eligible();
	}

	/**
	 * Checks whether Auth & Capture (uncaptured transactions tab, capture from payment details page) is enabled.
	 *
	 * @return bool
	 */
	public static function is_auth_and_capture_enabled() {
		return '1' === get_option( self::AUTH_AND_CAPTURE_FLAG_NAME, '1' );
	}

	/**
	 * Checks whether Progressive Onboarding is enabled.
	 *
	 * @return bool
	 */
	public static function is_progressive_onboarding_enabled(): bool {
		return '1' === get_option( self::PROGRESSIVE_ONBOARDING_FLAG_NAME, '0' );
	}

	/**
	 * Checks whether the Fraud and Risk Tools feature flag is enabled.
	 *
	 * @return  bool
	 */
	public static function is_frt_review_feature_active(): bool {
		return '1' === get_option( 'wcpay_frt_review_feature_active', '0' );
	}

	/**
	 * Checks whether the Fraud and Risk Tools welcome tour was dismissed.
	 *
	 * @return bool
	 */
	public static function is_fraud_protection_welcome_tour_dismissed(): bool {
		return '1' === get_option( 'wcpay_fraud_protection_welcome_tour_dismissed', '0' );
	}

	/**
	 * Checks whether the BNPL Affirm Afterpay is enabled.
	 */
	public static function is_bnpl_affirm_afterpay_enabled(): bool {
		$account = WC_Payments::get_account_service()->get_cached_account_data();
		return ! isset( $account['is_bnpl_affirm_afterpay_enabled'] ) || true === $account['is_bnpl_affirm_afterpay_enabled'];
	}

	/**
	 * Returns feature flags as an array suitable for display on the front-end.
	 *
	 * @return bool[]
	 */
	public static function to_array() {
		return array_filter(
			[
<<<<<<< HEAD
				'upe'                     => self::is_upe_enabled(),
				'upeSplit'                => self::is_upe_split_enabled(),
				'upeDeferred'             => self::is_upe_deferred_intent_enabled(),
				'upeSettingsPreview'      => self::is_upe_settings_preview_enabled(),
				'multiCurrency'           => self::is_customer_multi_currency_enabled(),
				'woopay'                  => self::is_woopay_eligible(),
				'documents'               => self::is_documents_section_enabled(),
				'clientSecretEncryption'  => self::is_client_secret_encryption_enabled(),
				'woopayExpressCheckout'   => self::is_woopay_express_checkout_enabled(),
				'isAuthAndCaptureEnabled' => self::is_auth_and_capture_enabled(),
				'progressiveOnboarding'   => self::is_progressive_onboarding_enabled(),
=======
				'upe'                               => self::is_upe_enabled(),
				'upeSplit'                          => self::is_upe_split_enabled(),
				'upeDeferred'                       => self::is_upe_deferred_intent_enabled(),
				'upeSettingsPreview'                => self::is_upe_settings_preview_enabled(),
				'multiCurrency'                     => self::is_customer_multi_currency_enabled(),
				'woopay'                            => self::is_woopay_eligible(),
				'documents'                         => self::is_documents_section_enabled(),
				'clientSecretEncryption'            => self::is_client_secret_encryption_enabled(),
				'woopayExpressCheckout'             => self::is_woopay_express_checkout_enabled(),
				'isAuthAndCaptureEnabled'           => self::is_auth_and_capture_enabled(),
				'progressiveOnboarding'             => self::is_progressive_onboarding_enabled(),
				'mcOrderMetaHelper'                 => self::is_mc_order_meta_helper_enabled(),
				'isDisputeOnTransactionPageEnabled' => self::is_dispute_on_transaction_page_enabled(),
>>>>>>> 4442b54a
			]
		);
	}
}<|MERGE_RESOLUTION|>--- conflicted
+++ resolved
@@ -20,11 +20,7 @@
 	const WOOPAY_EXPRESS_CHECKOUT_FLAG_NAME = '_wcpay_feature_woopay_express_checkout';
 	const AUTH_AND_CAPTURE_FLAG_NAME        = '_wcpay_feature_auth_and_capture';
 	const PROGRESSIVE_ONBOARDING_FLAG_NAME  = '_wcpay_feature_progressive_onboarding';
-<<<<<<< HEAD
-=======
-	const MC_ORDER_META_HELPER_FLAG_NAME    = '_wcpay_feature_mc_order_meta_helper';
 	const DISPUTE_ON_TRANSACTION_PAGE       = '_wcpay_feature_dispute_on_transaction_page';
->>>>>>> 4442b54a
 
 	/**
 	 * Checks whether any UPE gateway is enabled.
@@ -334,19 +330,6 @@
 	public static function to_array() {
 		return array_filter(
 			[
-<<<<<<< HEAD
-				'upe'                     => self::is_upe_enabled(),
-				'upeSplit'                => self::is_upe_split_enabled(),
-				'upeDeferred'             => self::is_upe_deferred_intent_enabled(),
-				'upeSettingsPreview'      => self::is_upe_settings_preview_enabled(),
-				'multiCurrency'           => self::is_customer_multi_currency_enabled(),
-				'woopay'                  => self::is_woopay_eligible(),
-				'documents'               => self::is_documents_section_enabled(),
-				'clientSecretEncryption'  => self::is_client_secret_encryption_enabled(),
-				'woopayExpressCheckout'   => self::is_woopay_express_checkout_enabled(),
-				'isAuthAndCaptureEnabled' => self::is_auth_and_capture_enabled(),
-				'progressiveOnboarding'   => self::is_progressive_onboarding_enabled(),
-=======
 				'upe'                               => self::is_upe_enabled(),
 				'upeSplit'                          => self::is_upe_split_enabled(),
 				'upeDeferred'                       => self::is_upe_deferred_intent_enabled(),
@@ -358,9 +341,7 @@
 				'woopayExpressCheckout'             => self::is_woopay_express_checkout_enabled(),
 				'isAuthAndCaptureEnabled'           => self::is_auth_and_capture_enabled(),
 				'progressiveOnboarding'             => self::is_progressive_onboarding_enabled(),
-				'mcOrderMetaHelper'                 => self::is_mc_order_meta_helper_enabled(),
 				'isDisputeOnTransactionPageEnabled' => self::is_dispute_on_transaction_page_enabled(),
->>>>>>> 4442b54a
 			]
 		);
 	}
