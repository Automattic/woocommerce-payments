<?php
/**
 * Class WC_Payments_Features
 *
 * @package WooCommerce\Payments
 */

if ( ! defined( 'ABSPATH' ) ) {
	exit; // Exit if accessed directly.
}

/**
 * WC Payments Features class
 */
class WC_Payments_Features {
	const UPE_FLAG_NAME                     = '_wcpay_feature_upe';
	const UPE_SPLIT_FLAG_NAME               = '_wcpay_feature_upe_split';
	const UPE_DEFERRED_INTENT_FLAG_NAME     = '_wcpay_feature_upe_deferred_intent';
	const WCPAY_SUBSCRIPTIONS_FLAG_NAME     = '_wcpay_feature_subscriptions';
	const STRIPE_BILLING_FLAG_NAME          = '_wcpay_feature_stripe_billing';
	const WOOPAY_EXPRESS_CHECKOUT_FLAG_NAME = '_wcpay_feature_woopay_express_checkout';
	const AUTH_AND_CAPTURE_FLAG_NAME        = '_wcpay_feature_auth_and_capture';
	const PROGRESSIVE_ONBOARDING_FLAG_NAME  = '_wcpay_feature_progressive_onboarding';
	const DISPUTE_ON_TRANSACTION_PAGE       = '_wcpay_feature_dispute_on_transaction_page';
<<<<<<< HEAD
	const DEFERRED_UPE_SERVER_FLAG_NAME     = 'is_deferred_intent_creation_upe_enabled';
=======
	const PAY_FOR_ORDER_FLOW                = '_wcpay_feature_pay_for_order_flow';
>>>>>>> 995374d2

	/**
	 * Checks whether any UPE gateway is enabled.
	 *
	 * @return bool
	 */
	public static function is_upe_enabled() {
		return self::is_upe_legacy_enabled() || self::is_upe_split_enabled() || self::is_upe_deferred_intent_enabled();
	}

	/**
	 * Returns the "type" of UPE that will be displayed at checkout.
	 *
	 * @return string
	 */
	public static function get_enabled_upe_type() {
		// New stores created in 6.4.0 or 6.5.0, and legacy card stores that migrated to dUPE in 6.4.0 or 6.5.0.
		$has_store_enabled_dupe_from_previous_plugin_version = self::has_store_enabled_dupe_from_previous_plugin_version();
		$has_store_enabled_upe_and_dupe_server_flag          = self::has_store_enabled_upe_and_dupe_server_flag();

		// Stores which first self-migrated and then forced migrated to dUPE.
		if ( $has_store_enabled_dupe_from_previous_plugin_version && $has_store_enabled_upe_and_dupe_server_flag ) {
			return 'deferred_intent_upe_without_fallback';
		}

		// Stores which forced migrated to dUPE.
		if ( $has_store_enabled_upe_and_dupe_server_flag ) {
			return 'deferred_intent_upe_without_fallback';
		}

		// Stores which self-migrated to dUPE.
		if ( $has_store_enabled_dupe_from_previous_plugin_version ) {
			return 'deferred_intent_upe_with_fallback';
		}

		if ( self::is_upe_split_enabled() ) {
			return 'split';
		}

		if ( self::is_upe_legacy_enabled() ) {
			return 'legacy';
		}

		return '';
	}

	/**
	 * Checks whether the legacy UPE gateway is enabled
	 *
	 * @return bool
	 */
	public static function is_upe_legacy_enabled() {
		return '1' === get_option( self::UPE_FLAG_NAME, '0' );
	}

	/**
	 * Checks whether the Split-UPE gateway is enabled
	 */
	public static function is_upe_split_enabled() {
		return '1' === get_option( self::UPE_SPLIT_FLAG_NAME, '0' ) && self::is_upe_split_eligible();
	}

	/**
	 * Checks whether the Split UPE with deferred intent is enabled
	 */
	public static function is_upe_deferred_intent_enabled() {
		// Support new stores created in 6.4.0 or 6.5.0, and legacy card stores that migrated to dUPE in 6.4.0 or 6.5.0.
		$has_store_enabled_dupe_from_previous_plugin_version = self::has_store_enabled_dupe_from_previous_plugin_version();
		$has_store_enabled_upe_and_dupe_server_flag          = self::has_store_enabled_upe_and_dupe_server_flag();

		return $has_store_enabled_dupe_from_previous_plugin_version || $has_store_enabled_upe_and_dupe_server_flag;
	}

	/**
	 * Checks if the store has DUPE enabled from a previous version.
	 */
	private static function has_store_enabled_dupe_from_previous_plugin_version() {
		return '1' === get_option( self::UPE_DEFERRED_INTENT_FLAG_NAME, '0' );
	}

	/**
	 * Checks if the store has UPE enabled and the server-side feature flag is enabled.
	 */
	private static function has_store_enabled_upe_and_dupe_server_flag() {
		return ( self::is_upe_split_enabled() || self::is_upe_legacy_enabled() ) && self::is_deferred_upe_server_flag_enabled();
	}


	/**
	 * Checks if the Deferred UPE server-side feature flag is enabled.
	 */
	private static function is_deferred_upe_server_flag_enabled() {
		$account = WC_Payments::get_database_cache()->get( WCPay\Database_Cache::ACCOUNT_KEY, true );
		return is_array( $account ) && ( $account[ self::DEFERRED_UPE_SERVER_FLAG_NAME ] ?? false );
	}

	/**
	 * Checks for the requirements to have the split-UPE enabled.
	 */
	private static function is_upe_split_eligible() {
		$account = WC_Payments::get_database_cache()->get( WCPay\Database_Cache::ACCOUNT_KEY, true );
		if ( empty( $account['capabilities']['sepa_debit_payments'] ) ) {
			return true;
		}

		return 'active' !== $account['capabilities']['sepa_debit_payments'];
	}

	/**
	 * Checks whether the UPE gateway is enabled
	 *
	 * @return bool
	 */
	public static function did_merchant_disable_upe() {
		return 'disabled' === get_option( self::UPE_FLAG_NAME, '0' ) || 'disabled' === get_option( self::UPE_SPLIT_FLAG_NAME, '0' );
	}

	/**
	 * Checks whether the UPE settings redesign is enabled
	 *
	 * @return bool
	 */
	public static function is_upe_settings_preview_enabled() {
		return '1' === get_option( '_wcpay_feature_upe_settings_preview', '1' );
	}

	/**
	 * Indicates whether card payments are enabled for this (Stripe) account.
	 *
	 * @return bool True if account can accept card payments, false otherwise.
	 */
	public static function are_payments_enabled() {
		$account = WC_Payments::get_database_cache()->get( WCPay\Database_Cache::ACCOUNT_KEY, true );

		return is_array( $account ) && ( $account['payments_enabled'] ?? false );
	}

	/**
	 * Checks if WooPay is enabled.
	 *
	 * @return bool
	 */
	public static function is_woopay_enabled() {
		$is_woopay_eligible               = self::is_woopay_eligible(); // Feature flag.
		$is_woopay_enabled                = 'yes' === WC_Payments::get_gateway()->get_option( 'platform_checkout' );
		$is_woopay_express_button_enabled = self::is_woopay_express_checkout_enabled();

		return $is_woopay_eligible && $is_woopay_enabled && $is_woopay_express_button_enabled;
	}

	/**
	 * Checks whether the customer Multi-Currency feature is enabled
	 *
	 * @return bool
	 */
	public static function is_customer_multi_currency_enabled() {
		return '1' === get_option( '_wcpay_feature_customer_multi_currency', '1' );
	}

	/**
	 * Returns if the encryption libraries are loaded and the encrypt method exists.
	 *
	 * @return bool
	 */
	public static function is_client_secret_encryption_eligible() {
		return extension_loaded( 'openssl' ) && function_exists( 'openssl_encrypt' );
	}

	/**
	 * Checks whether the client secret encryption feature is enabled.
	 *
	 * @return  bool
	 */
	public static function is_client_secret_encryption_enabled() {
		$enabled = '1' === get_option( '_wcpay_feature_client_secret_encryption', '0' );
		// Check if it can be enabled when it's enabled, it needs openssl to operate.
		if ( $enabled && ! self::is_client_secret_encryption_eligible() ) {
			update_option( '_wcpay_feature_client_secret_encryption', '0' );
			$enabled = false;
		}
		return $enabled;
	}

	/**
	 * Checks whether WCPay Subscriptions is enabled.
	 *
	 * @return bool
	 */
	public static function is_wcpay_subscriptions_enabled() {
		// After completing the WooCommerce onboarding, check if the merchant has chosen Subscription product types and enable the feature flag.
		if ( (bool) get_option( 'wcpay_check_subscriptions_eligibility_after_onboarding', false ) ) {
			if ( defined( 'WC_VERSION' ) && version_compare( WC_VERSION, '7.9.0', '<' ) ) {
				self::maybe_enable_wcpay_subscriptions_after_onboarding( [], get_option( 'woocommerce_onboarding_profile', [] ) );
			}

			delete_option( 'wcpay_check_subscriptions_eligibility_after_onboarding' );
		}

		return apply_filters( 'wcpay_is_wcpay_subscriptions_enabled', '1' === get_option( self::WCPAY_SUBSCRIPTIONS_FLAG_NAME, '0' ) );
	}

	/**
	 * Returns whether WCPay Subscriptions is eligible, based on the stores base country.
	 *
	 * @return bool
	 */
	public static function is_wcpay_subscriptions_eligible() {
		if ( ! function_exists( 'wc_get_base_location' ) ) {
			return false;
		}

		$store_base_location = wc_get_base_location();
		return ! empty( $store_base_location['country'] ) && 'US' === $store_base_location['country'];
	}

	/**
	 * Checks whether Deposits details UI on Transaction Details page is enabled. Disabled by default.
	 *
	 * @return bool
	 */
	public static function is_dispute_on_transaction_page_enabled(): bool {
		return '1' === get_option( self::DISPUTE_ON_TRANSACTION_PAGE, '0' );
	}

	/**
	 * Checks whether the merchant has chosen Subscription product types during onboarding
	 * WooCommerce and is elible for WCPay Subscriptions, if so, enables the feature flag.
	 *
	 * @since 6.2.0
	 *
	 * @param array $onboarding_data Onboarding data.
	 * @param array $updated         Updated onboarding settings.
	 *
	 * @return void
	 */
	public static function maybe_enable_wcpay_subscriptions_after_onboarding( $onboarding_data, $updated ) {
		if ( empty( $updated['product_types'] ) || ! is_array( $updated['product_types'] ) || ! in_array( 'subscriptions', $updated['product_types'], true ) ) {
			return;
		}

		if ( ! self::is_wcpay_subscriptions_eligible() ) {
			return;
		}

		update_option( self::WCPAY_SUBSCRIPTIONS_FLAG_NAME, '1' );
	}

	/**
	 * Returns whether WCPay Subscription migration is enabled
	 *
	 * @return bool
	 */
	public static function is_subscription_migration_enabled() {
		return '1' === get_option( '_wcpay_feature_allow_subscription_migrations', '0' );
	}

	/**
	 * Checks whether woopay is enabled.
	 *
	 * @return bool
	 */
	public static function is_woopay_eligible() {
		// Checks for the dependency on Store API AbstractCartRoute.
		if ( ! class_exists( 'Automattic\WooCommerce\StoreApi\Routes\V1\AbstractCartRoute' ) ) {
			return false;
		}

		// read directly from cache, ignore cache expiration check.
		$account = WC_Payments::get_database_cache()->get( WCPay\Database_Cache::ACCOUNT_KEY, true );
		return is_array( $account ) && ( $account['platform_checkout_eligible'] ?? false );
	}

	/**
	 * Checks whether documents section is enabled.
	 *
	 * @return bool
	 */
	public static function is_documents_section_enabled() {
		$account              = WC_Payments::get_database_cache()->get( WCPay\Database_Cache::ACCOUNT_KEY );
		$is_documents_enabled = is_array( $account ) && ( $account['is_documents_enabled'] ?? false );
		return '1' === get_option( '_wcpay_feature_documents', $is_documents_enabled ? '1' : '0' );
	}

	/**
	 * Checks whether WooPay Express Checkout is enabled.
	 *
	 * @return bool
	 */
	public static function is_woopay_express_checkout_enabled() {
		// Confirm woopay eligibility as well.
		return '1' === get_option( self::WOOPAY_EXPRESS_CHECKOUT_FLAG_NAME, '1' ) && self::is_woopay_eligible();
	}

	/**
	 * Checks whether Auth & Capture (uncaptured transactions tab, capture from payment details page) is enabled.
	 *
	 * @return bool
	 */
	public static function is_auth_and_capture_enabled() {
		return '1' === get_option( self::AUTH_AND_CAPTURE_FLAG_NAME, '1' );
	}

	/**
	 * Checks whether Progressive Onboarding is enabled.
	 *
	 * @return bool
	 */
	public static function is_progressive_onboarding_enabled(): bool {
		return '1' === get_option( self::PROGRESSIVE_ONBOARDING_FLAG_NAME, '0' );
	}

	/**
	 * Checks whether the Fraud and Risk Tools feature flag is enabled.
	 *
	 * @return  bool
	 */
	public static function is_frt_review_feature_active(): bool {
		return '1' === get_option( 'wcpay_frt_review_feature_active', '0' );
	}

	/**
	 * Checks whether the Fraud and Risk Tools welcome tour was dismissed.
	 *
	 * @return bool
	 */
	public static function is_fraud_protection_welcome_tour_dismissed(): bool {
		return '1' === get_option( 'wcpay_fraud_protection_welcome_tour_dismissed', '0' );
	}

	/**
	 * Checks whether the BNPL Affirm Afterpay is enabled.
	 */
	public static function is_bnpl_affirm_afterpay_enabled(): bool {
		$account = WC_Payments::get_account_service()->get_cached_account_data();
		return ! isset( $account['is_bnpl_affirm_afterpay_enabled'] ) || true === $account['is_bnpl_affirm_afterpay_enabled'];
	}

	/**
	 * Checks whether the Stripe Billing feature is enabled.
	 *
	 * @return bool
	 */
	public static function is_stripe_billing_enabled(): bool {
		return '1' === get_option( self::STRIPE_BILLING_FLAG_NAME, '0' );
	}

	/**
	 * Checks if the site is eligible for Stripe Billing.
	 *
	 * Only US merchants are eligible for Stripe Billing.
	 *
	 * @return bool
	 */
	public static function is_stripe_billing_eligible() {
		if ( ! function_exists( 'wc_get_base_location' ) ) {
			return false;
		}

		$store_base_location = wc_get_base_location();
		return ! empty( $store_base_location['country'] ) && 'US' === $store_base_location['country'];
	}

	/**
	 * Checks whether the merchant is using WCPay Subscription or opted into Stripe Billing.
	 *
	 * Note: Stripe Billing is only used when the merchant is using WooCommerce Subscriptions and turned it on or is still using WCPay Subscriptions.
	 *
	 * @return bool
	 */
	public static function should_use_stripe_billing() {
		// We intentionally check for the existence of the 'WC_Subscriptions' class here as we want to confirm the Plugin is active.
		if ( self::is_wcpay_subscriptions_enabled() && ! class_exists( 'WC_Subscriptions' ) ) {
			return true;
		}

		if ( self::is_stripe_billing_enabled() && class_exists( 'WC_Subscriptions' ) ) {
			return true;
		}

		return false;
	}

	/**
	 * Checks whether the pay for order flow is enabled
	 *
	 * @return bool
	 */
	public static function is_pay_for_order_flow_enabled() {
		return '1' === get_option( self::PAY_FOR_ORDER_FLOW, '0' );
	}

	/**
	 * Returns feature flags as an array suitable for display on the front-end.
	 *
	 * @return bool[]
	 */
	public static function to_array() {
		return array_filter(
			[
				'upe'                               => self::is_upe_enabled(),
				'upeSplit'                          => self::is_upe_split_enabled(),
				'upeDeferred'                       => self::is_upe_deferred_intent_enabled(),
				'upeSettingsPreview'                => self::is_upe_settings_preview_enabled(),
				'multiCurrency'                     => self::is_customer_multi_currency_enabled(),
				'woopay'                            => self::is_woopay_eligible(),
				'documents'                         => self::is_documents_section_enabled(),
				'clientSecretEncryption'            => self::is_client_secret_encryption_enabled(),
				'woopayExpressCheckout'             => self::is_woopay_express_checkout_enabled(),
				'isAuthAndCaptureEnabled'           => self::is_auth_and_capture_enabled(),
				'progressiveOnboarding'             => self::is_progressive_onboarding_enabled(),
				'isDisputeOnTransactionPageEnabled' => self::is_dispute_on_transaction_page_enabled(),
				'isPayForOrderFlowEnabled'          => self::is_pay_for_order_flow_enabled(),
			]
		);
	}
}<|MERGE_RESOLUTION|>--- conflicted
+++ resolved
@@ -22,11 +22,8 @@
 	const AUTH_AND_CAPTURE_FLAG_NAME        = '_wcpay_feature_auth_and_capture';
 	const PROGRESSIVE_ONBOARDING_FLAG_NAME  = '_wcpay_feature_progressive_onboarding';
 	const DISPUTE_ON_TRANSACTION_PAGE       = '_wcpay_feature_dispute_on_transaction_page';
-<<<<<<< HEAD
+	const PAY_FOR_ORDER_FLOW                = '_wcpay_feature_pay_for_order_flow';
 	const DEFERRED_UPE_SERVER_FLAG_NAME     = 'is_deferred_intent_creation_upe_enabled';
-=======
-	const PAY_FOR_ORDER_FLOW                = '_wcpay_feature_pay_for_order_flow';
->>>>>>> 995374d2
 
 	/**
 	 * Checks whether any UPE gateway is enabled.
