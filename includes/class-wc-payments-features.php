<?php
/**
 * Class WC_Payments_Features
 *
 * @package WooCommerce\Payments
 */

if ( ! defined( 'ABSPATH' ) ) {
	exit; // Exit if accessed directly.
}

/**
 * WC Payments Features class
 */
class WC_Payments_Features {
	/**
	 * Checks whether the grouped settings feature is enabled
	 *
	 * @return bool
	 */
	public static function is_grouped_settings_enabled() {
		return '1' === get_option( '_wcpay_feature_grouped_settings', '0' );
	}

	/**
	 * Checks whether the Sepa gateway feature is enabled
	 *
	 * @return bool
	 */
	public static function is_sepa_enabled() {
		return '1' === get_option( '_wcpay_feature_sepa', '0' );
	}

	/**
<<<<<<< HEAD
	 * Checks whether the Sofort gateway feature is enabled
	 *
	 * @return bool
	 */
	public static function is_sofort_enabled() {
		return '1' === get_option( '_wcpay_feature_sofort', '0' );
=======
	 * Checks whether the Giropay gateway feature is enabled
	 *
	 * @return bool
	 */
	public static function is_giropay_enabled() {
		return '1' === get_option( '_wcpay_feature_giropay', '0' );
>>>>>>> 4c6539c2
	}
}<|MERGE_RESOLUTION|>--- conflicted
+++ resolved
@@ -23,6 +23,15 @@
 	}
 
 	/**
+	 * Checks whether the Giropay gateway feature is enabled
+	 *
+	 * @return bool
+	 */
+	public static function is_giropay_enabled() {
+		return '1' === get_option( '_wcpay_feature_giropay', '0' );
+	}
+
+	/**
 	 * Checks whether the Sepa gateway feature is enabled
 	 *
 	 * @return bool
@@ -32,20 +41,11 @@
 	}
 
 	/**
-<<<<<<< HEAD
 	 * Checks whether the Sofort gateway feature is enabled
 	 *
 	 * @return bool
 	 */
 	public static function is_sofort_enabled() {
 		return '1' === get_option( '_wcpay_feature_sofort', '0' );
-=======
-	 * Checks whether the Giropay gateway feature is enabled
-	 *
-	 * @return bool
-	 */
-	public static function is_giropay_enabled() {
-		return '1' === get_option( '_wcpay_feature_giropay', '0' );
->>>>>>> 4c6539c2
 	}
 }