<?php
/**
 * Class WC_Payments_Features
 *
 * @package WooCommerce\Payments
 */

use WCPay\Constants\Country_Code;

if ( ! defined( 'ABSPATH' ) ) {
	exit; // Exit if accessed directly.
}

/**
 * WC Payments Features class
 */
class WC_Payments_Features {
	const WCPAY_SUBSCRIPTIONS_FLAG_NAME     = '_wcpay_feature_subscriptions';
	const STRIPE_BILLING_FLAG_NAME          = '_wcpay_feature_stripe_billing';
	const STRIPE_ECE_FLAG_NAME              = '_wcpay_feature_stripe_ece';
	const WOOPAY_EXPRESS_CHECKOUT_FLAG_NAME = '_wcpay_feature_woopay_express_checkout';
	const WOOPAY_FIRST_PARTY_AUTH_FLAG_NAME = '_wcpay_feature_woopay_first_party_auth';
	const WOOPAY_DIRECT_CHECKOUT_FLAG_NAME  = '_wcpay_feature_woopay_direct_checkout';
	const AUTH_AND_CAPTURE_FLAG_NAME        = '_wcpay_feature_auth_and_capture';
	const DISPUTE_ISSUER_EVIDENCE           = '_wcpay_feature_dispute_issuer_evidence';
	const STREAMLINE_REFUNDS_FLAG_NAME      = '_wcpay_feature_streamline_refunds';
	const TOKENIZED_CART_PRB_FLAG_NAME      = '_wcpay_feature_tokenized_cart_prb';

	/**
	 * Indicates whether card payments are enabled for this (Stripe) account.
	 *
	 * @return bool True if account can accept card payments, false otherwise.
	 */
	public static function are_payments_enabled() {
		$account = WC_Payments::get_database_cache()->get( WCPay\Database_Cache::ACCOUNT_KEY, true );

		return is_array( $account ) && ( $account['payments_enabled'] ?? false );
	}

	/**
	 * Checks whether the "tokenized cart" feature for PRBs is enabled.
	 *
	 * @return bool
	 */
	public static function is_tokenized_cart_prb_enabled(): bool {
		return '1' === get_option( self::TOKENIZED_CART_PRB_FLAG_NAME, '0' );
	}

	/**
	 * Checks whether streamline refunds is enabled.
	 *
	 * @return bool
	 */
	public static function is_streamline_refunds_enabled(): bool {
		return '1' === get_option( self::STREAMLINE_REFUNDS_FLAG_NAME, '0' );
	}

	/**
	 * Checks if WooPay is enabled.
	 *
	 * @return bool
	 */
	public static function is_woopay_enabled() {
		$is_woopay_eligible               = self::is_woopay_eligible(); // Feature flag.
		$is_woopay_enabled                = 'yes' === WC_Payments::get_gateway()->get_option( 'platform_checkout' );
		$is_woopay_express_button_enabled = self::is_woopay_express_checkout_enabled();

		return $is_woopay_eligible && $is_woopay_enabled && $is_woopay_express_button_enabled;
	}

	/**
	 * Checks whether the customer Multi-Currency feature is enabled
	 *
	 * @return bool
	 */
	public static function is_customer_multi_currency_enabled() {
		return '1' === get_option( '_wcpay_feature_customer_multi_currency', '1' );
	}

	/**
	 * Checks whether WCPay Subscriptions is enabled.
	 *
	 * @return bool
	 */
	public static function is_wcpay_subscriptions_enabled() {
		// After completing the WooCommerce onboarding, check if the merchant has chosen Subscription product types and enable the feature flag.
		if ( (bool) get_option( 'wcpay_check_subscriptions_eligibility_after_onboarding', false ) ) {
			if ( defined( 'WC_VERSION' ) && version_compare( WC_VERSION, '7.9.0', '<' ) ) {
				self::maybe_enable_wcpay_subscriptions_after_onboarding( [], get_option( 'woocommerce_onboarding_profile', [] ) );
			}

			delete_option( 'wcpay_check_subscriptions_eligibility_after_onboarding' );
		}

		return apply_filters( 'wcpay_is_wcpay_subscriptions_enabled', '1' === get_option( self::WCPAY_SUBSCRIPTIONS_FLAG_NAME, '0' ) );
	}

	/**
	 * Returns whether the store is eligible to use WCPay Subscriptions (the free subscriptions bundled in WooPayments)
	 *
	 * Stores are eligible for the WCPay Subscriptions feature if:
	 * 1. The store has existing WCPay Subscriptions, or
	 * 2. The store has Stripe Billing product metadata on at least 1 product subscription product.
	 *
	 * @return bool
	 */
	public static function is_wcpay_subscriptions_eligible() {
		/**
		 * Check if they have at least 1 WCPay Subscription.
		 *
		 * Note: this is only possible if WCPay Subscriptions is enabled, otherwise the wcs_get_subscriptions function wouldn't exist.
		 */
		if ( function_exists( 'wcs_get_subscriptions' ) ) {
			$wcpay_subscriptions = wcs_get_subscriptions(
				[
					'subscriptions_per_page' => 1,
					'subscription_status'    => 'any',
					'meta_query'             => [ // phpcs:ignore WordPress.DB.SlowDBQuery.slow_db_query_meta_query
						[
							'key'     => '_wcpay_subscription_id',
							'compare' => 'EXISTS',
						],
					],
				]
			);

			if ( ( is_countable( $wcpay_subscriptions ) ? count( $wcpay_subscriptions ) : 0 ) > 0 ) {
				return true;
			}
		}

		/**
		 * Check if they have at least 1 Stripe Billing enabled product.
		 */
		$stripe_billing_meta_query_handler = function ( $query, $query_vars ) {
			if ( ! empty( $query_vars['stripe_billing_product'] ) ) {
				$query['meta_query'][] = [
					'key'     => '_wcpay_product_hash',
					'compare' => 'EXISTS',
				];
			}

			return $query;
		};

		add_filter( 'woocommerce_product_data_store_cpt_get_products_query', $stripe_billing_meta_query_handler, 10, 2 );

		$subscription_products = wc_get_products(
			[
				'limit'                  => 1,
				'type'                   => [ 'subscription', 'variable-subscription' ],
				'status'                 => 'publish',
				'return'                 => 'ids',
				'stripe_billing_product' => 'true',
			]
		);

		remove_filter( 'woocommerce_product_data_store_cpt_get_products_query', $stripe_billing_meta_query_handler, 10, 2 );

		if ( ( is_countable( $subscription_products ) ? count( $subscription_products ) : 0 ) > 0 ) {
			return true;
		}

		return false;
	}

	/**
	 * Checks whether the merchant has chosen Subscription product types during onboarding
	 * WooCommerce and is elible for WCPay Subscriptions, if so, enables the feature flag.
	 *
	 * @since 6.2.0
	 *
	 * @param array $onboarding_data Onboarding data.
	 * @param array $updated         Updated onboarding settings.
	 *
	 * @return void
	 */
	public static function maybe_enable_wcpay_subscriptions_after_onboarding( $onboarding_data, $updated ) {
		if ( empty( $updated['product_types'] ) || ! is_array( $updated['product_types'] ) || ! in_array( 'subscriptions', $updated['product_types'], true ) ) {
			return;
		}

		if ( ! self::is_wcpay_subscriptions_eligible() ) {
			return;
		}

		update_option( self::WCPAY_SUBSCRIPTIONS_FLAG_NAME, '1' );
	}

	/**
	 * Returns whether WCPay Subscription migration is enabled
	 *
	 * @return bool
	 */
	public static function is_subscription_migration_enabled() {
		return '1' === get_option( '_wcpay_feature_allow_subscription_migrations', '0' );
	}

	/**
	 * Checks whether woopay is enabled.
	 *
	 * @return bool
	 */
	public static function is_woopay_eligible() {
		// Checks for the dependency on Store API AbstractCartRoute.
		if ( ! class_exists( 'Automattic\WooCommerce\StoreApi\Routes\V1\AbstractCartRoute' ) ) {
			return false;
		}

		// read directly from cache, ignore cache expiration check.
		$account = WC_Payments::get_database_cache()->get( WCPay\Database_Cache::ACCOUNT_KEY, true );

		$is_account_rejected = WC_Payments::get_account_service()->is_account_rejected();

		$is_account_under_review = WC_Payments::get_account_service()->is_account_under_review();

		return is_array( $account )
			&& ( $account['platform_checkout_eligible'] ?? false )
			&& ! $is_account_rejected
			&& ! $is_account_under_review;
	}

	/**
	 * Checks whether documents section is enabled.
	 *
	 * @return bool
	 */
	public static function is_documents_section_enabled() {
		$account              = WC_Payments::get_database_cache()->get( WCPay\Database_Cache::ACCOUNT_KEY );
		$is_documents_enabled = is_array( $account ) && ( $account['is_documents_enabled'] ?? false );
		return '1' === get_option( '_wcpay_feature_documents', $is_documents_enabled ? '1' : '0' );
	}

	/**
	 * Checks whether WooPay Express Checkout is enabled.
	 *
	 * @return bool
	 */
	public static function is_woopay_express_checkout_enabled() {
		// Confirm woopay eligibility as well.
		return '1' === get_option( self::WOOPAY_EXPRESS_CHECKOUT_FLAG_NAME, '1' ) && self::is_woopay_eligible();
	}

	/**
	 * Checks whether WooPay First Party Auth is enabled.
	 *
	 * @return bool
	 */
	public static function is_woopay_first_party_auth_enabled() {
		return '1' === get_option( self::WOOPAY_FIRST_PARTY_AUTH_FLAG_NAME, '1' ) && self::is_woopay_express_checkout_enabled();
	}

	/**
	 * Checks whether WooPay Direct Checkout is enabled.
	 *
	 * @return bool True if Direct Checkout is enabled, false otherwise.
	 */
	public static function is_woopay_direct_checkout_enabled() {
		$account_cache                   = WC_Payments::get_database_cache()->get( WCPay\Database_Cache::ACCOUNT_KEY, true );
		$is_direct_checkout_eligible     = is_array( $account_cache ) && ( $account_cache['platform_direct_checkout_eligible'] ?? false );
		$is_direct_checkout_flag_enabled = '1' === get_option( self::WOOPAY_DIRECT_CHECKOUT_FLAG_NAME, '1' );

		return $is_direct_checkout_eligible && $is_direct_checkout_flag_enabled && self::is_woopay_enabled();
	}

	/**
	 * Checks whether Auth & Capture (uncaptured transactions tab, capture from payment details page) is enabled.
	 *
	 * @return bool
	 */
	public static function is_auth_and_capture_enabled() {
		return '1' === get_option( self::AUTH_AND_CAPTURE_FLAG_NAME, '1' );
	}

	/**
	 * Checks whether the Fraud and Risk Tools feature flag is enabled.
	 *
	 * @return  bool
	 */
	public static function is_frt_review_feature_active(): bool {
		return '1' === get_option( 'wcpay_frt_review_feature_active', '0' );
	}

	/**
	 * Checks whether the Fraud and Risk Tools welcome tour was dismissed.
	 *
	 * @return bool
	 */
	public static function is_fraud_protection_welcome_tour_dismissed(): bool {
		return '1' === get_option( 'wcpay_fraud_protection_welcome_tour_dismissed', '0' );
	}

	/**
	 * Checks whether the Stripe Billing feature is enabled.
	 *
	 * @return bool
	 */
	public static function is_stripe_billing_enabled(): bool {
		return '1' === get_option( self::STRIPE_BILLING_FLAG_NAME, '0' );
	}

	/**
	 * Checks if the site is eligible for Stripe Billing.
	 *
	 * Only US merchants are eligible for Stripe Billing.
	 *
	 * @return bool
	 */
	public static function is_stripe_billing_eligible() {
		if ( ! function_exists( 'wc_get_base_location' ) ) {
			return false;
		}

		$store_base_location = wc_get_base_location();
		return ! empty( $store_base_location['country'] ) && Country_Code::UNITED_STATES === $store_base_location['country'];
	}

	/**
	 * Checks whether the merchant is using WCPay Subscription or opted into Stripe Billing.
	 *
	 * Note: Stripe Billing is only used when the merchant is using WooCommerce Subscriptions and turned it on or is still using WCPay Subscriptions.
	 *
	 * @return bool
	 */
	public static function should_use_stripe_billing() {
		// We intentionally check for the existence of the 'WC_Subscriptions' class here as we want to confirm the Plugin is active.
		if ( self::is_wcpay_subscriptions_enabled() && ! class_exists( 'WC_Subscriptions' ) ) {
			return true;
		}

		if ( self::is_stripe_billing_enabled() && class_exists( 'WC_Subscriptions' ) ) {
			return true;
		}

		return false;
	}

	/**
	 * Checks whether the Stripe Express Checkout Element feature is enabled.
	 *
	 * @return bool
	 */
	public static function is_stripe_ece_enabled(): bool {
		return '1' === get_option( self::STRIPE_ECE_FLAG_NAME, '0' );
	}

	/**
	 * Checks whether Dispute issuer evidence feature should be enabled. Disabled by default.
	 *
	 * @return bool
	 */
	public static function is_dispute_issuer_evidence_enabled(): bool {
		return '1' === get_option( self::DISPUTE_ISSUER_EVIDENCE, '0' );
	}

	/**
	 * Checks whether the next deposit notice on the deposits list screen has been dismissed.
	 *
	 * @return bool
	 */
	public static function is_next_deposit_notice_dismissed(): bool {
		return '1' === get_option( 'wcpay_next_deposit_notice_dismissed', '0' );
	}

	/**
	 * Returns feature flags as an array suitable for display on the front-end.
	 *
	 * @return bool[]
	 */
	public static function to_array() {
		return array_filter(
			[
				'multiCurrency'                  => self::is_customer_multi_currency_enabled(),
				'woopay'                         => self::is_woopay_eligible(),
				'documents'                      => self::is_documents_section_enabled(),
				'woopayExpressCheckout'          => self::is_woopay_express_checkout_enabled(),
				'isAuthAndCaptureEnabled'        => self::is_auth_and_capture_enabled(),
				'isDisputeIssuerEvidenceEnabled' => self::is_dispute_issuer_evidence_enabled(),
				'isRefundControlsEnabled'        => self::is_streamline_refunds_enabled(),
<<<<<<< HEAD
=======
				'isPaymentOverviewWidgetEnabled' => self::is_payment_overview_widget_ui_enabled(),
				'isStripeEceEnabled'             => self::is_stripe_ece_enabled(),
>>>>>>> f63e3f61
			]
		);
	}
}<|MERGE_RESOLUTION|>--- conflicted
+++ resolved
@@ -377,11 +377,7 @@
 				'isAuthAndCaptureEnabled'        => self::is_auth_and_capture_enabled(),
 				'isDisputeIssuerEvidenceEnabled' => self::is_dispute_issuer_evidence_enabled(),
 				'isRefundControlsEnabled'        => self::is_streamline_refunds_enabled(),
-<<<<<<< HEAD
-=======
-				'isPaymentOverviewWidgetEnabled' => self::is_payment_overview_widget_ui_enabled(),
 				'isStripeEceEnabled'             => self::is_stripe_ece_enabled(),
->>>>>>> f63e3f61
 			]
 		);
 	}
