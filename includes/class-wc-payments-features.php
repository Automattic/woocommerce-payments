<?php
/**
 * Class WC_Payments_Features
 *
 * @package WooCommerce\Payments
 */

if ( ! defined( 'ABSPATH' ) ) {
	exit; // Exit if accessed directly.
}

/**
 * WC Payments Features class
 */
class WC_Payments_Features {
	const UPE_FLAG_NAME                     = '_wcpay_feature_upe';
	const UPE_SPLIT_FLAG_NAME               = '_wcpay_feature_upe_split';
	const UPE_DEFERRED_INTENT_FLAG_NAME     = '_wcpay_feature_upe_deferred_intent';
	const WCPAY_SUBSCRIPTIONS_FLAG_NAME     = '_wcpay_feature_subscriptions';
	const WOOPAY_EXPRESS_CHECKOUT_FLAG_NAME = '_wcpay_feature_woopay_express_checkout';
	const AUTH_AND_CAPTURE_FLAG_NAME        = '_wcpay_feature_auth_and_capture';
	const PROGRESSIVE_ONBOARDING_FLAG_NAME  = '_wcpay_feature_progressive_onboarding';
	const SIMPLIFY_DEPOSITS_UI_FLAG_NAME    = '_wcpay_feature_simplify_deposits_ui';

	/**
	 * Checks whether any UPE gateway is enabled.
	 *
	 * @return bool
	 */
	public static function is_upe_enabled() {
		return self::is_upe_legacy_enabled() || self::is_upe_split_enabled() || self::is_upe_deferred_intent_enabled();
	}

	/**
	 * Returns the "type" of UPE that will be displayed at checkout.
	 *
	 * @return string
	 */
	public static function get_enabled_upe_type() {
		if ( self::is_upe_split_enabled() || self::is_upe_deferred_intent_enabled() ) {
			return 'split';
		}

		if ( self::is_upe_legacy_enabled() ) {
			return 'legacy';
		}

		return '';
	}

	/**
	 * Checks whether the legacy UPE gateway is enabled
	 *
	 * @return bool
	 */
	public static function is_upe_legacy_enabled() {
		$upe_flag_value = '1' === get_option( self::UPE_FLAG_NAME, '0' );
		if ( $upe_flag_value ) {
			return true;
		}

		$upe_split_flag_value    = '1' === get_option( self::UPE_SPLIT_FLAG_NAME, '0' );
		$upe_deferred_flag_value = '1' === get_option( self::UPE_DEFERRED_INTENT_FLAG_NAME, '0' );

		// if the merchant is not eligible for the Split UPE, but they have the flag enabled, fallback to the "legacy" UPE (for now).
<<<<<<< HEAD
		return ( '1' === get_option( self::UPE_SPLIT_FLAG_NAME, '0' ) || '1' === get_option( self::UPE_DEFERRED_INTENT_FLAG_NAME, '0' ) )
=======
		return ( $upe_split_flag_value || $upe_deferred_flag_value )
>>>>>>> ae116e18
			&& ! self::is_upe_split_eligible();
	}

	/**
	 * Checks whether the Split-UPE gateway is enabled
	 */
	public static function is_upe_split_enabled() {
		return '1' === get_option( self::UPE_SPLIT_FLAG_NAME, '0' ) && self::is_upe_split_eligible();
	}

	/**
	 * Checks whether the Split UPE with deferred intent is enabled
	 */
	public static function is_upe_deferred_intent_enabled() {
		return '1' === get_option( self::UPE_DEFERRED_INTENT_FLAG_NAME, '0' ) && self::is_upe_split_eligible();
	}

	/**
	 * Checks for the requirements to have the split-UPE enabled.
	 */
	private static function is_upe_split_eligible() {
		$account = WC_Payments::get_database_cache()->get( WCPay\Database_Cache::ACCOUNT_KEY, true );
		if ( empty( $account['capabilities']['sepa_debit_payments'] ) ) {
			return true;
		}

		return 'active' !== $account['capabilities']['sepa_debit_payments'];
	}

	/**
	 * Checks whether the UPE gateway is enabled
	 *
	 * @return bool
	 */
	public static function did_merchant_disable_upe() {
		return 'disabled' === get_option( self::UPE_FLAG_NAME, '0' ) || 'disabled' === get_option( self::UPE_SPLIT_FLAG_NAME, '0' );
	}

	/**
	 * Checks whether the UPE settings redesign is enabled
	 *
	 * @return bool
	 */
	public static function is_upe_settings_preview_enabled() {
		return '1' === get_option( '_wcpay_feature_upe_settings_preview', '1' );
	}

	/**
	 * Checks whether the customer Multi-Currency feature is enabled
	 *
	 * @return bool
	 */
	public static function is_customer_multi_currency_enabled() {
		return '1' === get_option( '_wcpay_feature_customer_multi_currency', '1' );
	}

	/**
	 * Returns if the encryption libraries are loaded and the encrypt method exists.
	 *
	 * @return bool
	 */
	public static function is_client_secret_encryption_eligible() {
		return extension_loaded( 'openssl' ) && function_exists( 'openssl_encrypt' );
	}

	/**
	 * Checks whether the client secret encryption feature is enabled.
	 *
	 * @return  bool
	 */
	public static function is_client_secret_encryption_enabled() {
		$enabled = '1' === get_option( '_wcpay_feature_client_secret_encryption', '0' );
		// Check if it can be enabled when it's enabled, it needs openssl to operate.
		if ( $enabled && ! self::is_client_secret_encryption_eligible() ) {
			update_option( '_wcpay_feature_client_secret_encryption', '0' );
			$enabled = false;
		}
		return $enabled;
	}

	/**
	 * Checks whether Account Overview page is enabled
	 *
	 * @return bool
	 */
	public static function is_account_overview_task_list_enabled() {
		return '1' === get_option( '_wcpay_feature_account_overview_task_list', '1' );
	}

	/**
	 * Checks whether WCPay Subscriptions is enabled.
	 *
	 * @return bool
	 */
	public static function is_wcpay_subscriptions_enabled() {
		$enabled = get_option( self::WCPAY_SUBSCRIPTIONS_FLAG_NAME, null );

		// Enable the feature by default for stores that are eligible.
		if ( null === $enabled && function_exists( 'wc_get_base_location' ) && self::is_wcpay_subscriptions_eligible() ) {
			$enabled = '1';
			update_option( self::WCPAY_SUBSCRIPTIONS_FLAG_NAME, $enabled );
		}

		return apply_filters( 'wcpay_is_wcpay_subscriptions_enabled', '1' === $enabled );
	}

	/**
	 * Returns whether WCPay Subscriptions is eligible, based on the stores base country.
	 *
	 * @return bool
	 */
	public static function is_wcpay_subscriptions_eligible() {
		$store_base_location = wc_get_base_location();
		return ! empty( $store_base_location['country'] ) && 'US' === $store_base_location['country'];
	}

	/**
	 * Checks whether platform checkout is enabled.
	 *
	 * @return bool
	 */
	public static function is_platform_checkout_eligible() {
		// read directly from cache, ignore cache expiration check.
		$account = WC_Payments::get_database_cache()->get( WCPay\Database_Cache::ACCOUNT_KEY, true );
		return is_array( $account ) && ( $account['platform_checkout_eligible'] ?? false );
	}

	/**
	 * Checks whether documents section is enabled.
	 *
	 * @return bool
	 */
	public static function is_documents_section_enabled() {
		$account              = WC_Payments::get_database_cache()->get( WCPay\Database_Cache::ACCOUNT_KEY );
		$is_documents_enabled = is_array( $account ) && ( $account['is_documents_enabled'] ?? false );
		return '1' === get_option( '_wcpay_feature_documents', $is_documents_enabled ? '1' : '0' );
	}

	/**
	 * Checks whether WooPay Express Checkout is enabled.
	 *
	 * @return bool
	 */
	public static function is_woopay_express_checkout_enabled() {
		// Confirm platform checkout eligibility as well.
		return '1' === get_option( self::WOOPAY_EXPRESS_CHECKOUT_FLAG_NAME, '1' ) && self::is_platform_checkout_eligible();
	}

	/**
	 * Checks whether Auth & Capture (uncaptured transactions tab, capture from payment details page) is enabled.
	 *
	 * @return bool
	 */
	public static function is_auth_and_capture_enabled() {
		return '1' === get_option( self::AUTH_AND_CAPTURE_FLAG_NAME, '1' );
	}

	/**
	 * Checks whether Progressive Onboarding is enabled.
	 *
	 * @return bool
	 */
	public static function is_progressive_onboarding_enabled(): bool {
		return '1' === get_option( self::PROGRESSIVE_ONBOARDING_FLAG_NAME, '0' );
	}

	/**
	 * Checks whether the Fraud and Risk Tools feature flag is enabled.
	 *
	 * @return  bool
	 */
	public static function is_fraud_protection_settings_enabled(): bool {
		return '1' === get_option( 'wcpay_fraud_protection_settings_active', '0' );
	}

	/**
	 * Checks whether the Fraud and Risk Tools welcome tour was dismissed.
	 *
	 * @return bool
	 */
	public static function is_fraud_protection_welcome_tour_dismissed(): bool {
		return '1' === get_option( 'wcpay_fraud_protection_welcome_tour_dismissed', '0' );
	}

	/**
	 * Checks whether Simplify Deposits UI is enabled.
	 *
	 * @return bool
	 */
	public static function is_simplify_deposits_ui_enabled(): bool {
		return '1' === get_option( self::SIMPLIFY_DEPOSITS_UI_FLAG_NAME, '0' );
	}

	/**
	 * Returns feature flags as an array suitable for display on the front-end.
	 *
	 * @return bool[]
	 */
	public static function to_array() {
		return array_filter(
			[
				'upe'                     => self::is_upe_enabled(),
				'upeSplit'                => self::is_upe_split_enabled(),
				'upeDeferred'             => self::is_upe_deferred_intent_enabled(),
				'upeSettingsPreview'      => self::is_upe_settings_preview_enabled(),
				'multiCurrency'           => self::is_customer_multi_currency_enabled(),
				'accountOverviewTaskList' => self::is_account_overview_task_list_enabled(),
				'platformCheckout'        => self::is_platform_checkout_eligible(),
				'documents'               => self::is_documents_section_enabled(),
				'clientSecretEncryption'  => self::is_client_secret_encryption_enabled(),
				'woopayExpressCheckout'   => self::is_woopay_express_checkout_enabled(),
				'isAuthAndCaptureEnabled' => self::is_auth_and_capture_enabled(),
				'progressiveOnboarding'   => self::is_progressive_onboarding_enabled(),
				'simplifyDepositsUi'      => self::is_simplify_deposits_ui_enabled(),
			]
		);
	}
}<|MERGE_RESOLUTION|>--- conflicted
+++ resolved
@@ -63,11 +63,7 @@
 		$upe_deferred_flag_value = '1' === get_option( self::UPE_DEFERRED_INTENT_FLAG_NAME, '0' );
 
 		// if the merchant is not eligible for the Split UPE, but they have the flag enabled, fallback to the "legacy" UPE (for now).
-<<<<<<< HEAD
-		return ( '1' === get_option( self::UPE_SPLIT_FLAG_NAME, '0' ) || '1' === get_option( self::UPE_DEFERRED_INTENT_FLAG_NAME, '0' ) )
-=======
 		return ( $upe_split_flag_value || $upe_deferred_flag_value )
->>>>>>> ae116e18
 			&& ! self::is_upe_split_eligible();
 	}
 
