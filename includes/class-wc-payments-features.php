<?php
/**
 * Class WC_Payments_Features
 *
 * @package WooCommerce\Payments
 */

if ( ! defined( 'ABSPATH' ) ) {
	exit; // Exit if accessed directly.
}

/**
 * WC Payments Features class
 */
class WC_Payments_Features {
	const UPE_FLAG_NAME                     = '_wcpay_feature_upe';
	const UPE_SPLIT_FLAG_NAME               = '_wcpay_feature_upe_split';
	const UPE_DEFERRED_INTENT_FLAG_NAME     = '_wcpay_feature_upe_deferred_intent';
	const WCPAY_SUBSCRIPTIONS_FLAG_NAME     = '_wcpay_feature_subscriptions';
	const WOOPAY_EXPRESS_CHECKOUT_FLAG_NAME = '_wcpay_feature_woopay_express_checkout';
	const AUTH_AND_CAPTURE_FLAG_NAME        = '_wcpay_feature_auth_and_capture';
	const PROGRESSIVE_ONBOARDING_FLAG_NAME  = '_wcpay_feature_progressive_onboarding';

	/**
	 * Checks whether any UPE gateway is enabled.
	 *
	 * @return bool
	 */
	public static function is_upe_enabled() {
		return self::is_upe_legacy_enabled() || self::is_upe_split_enabled() || self::is_upe_deferred_intent_enabled();
	}

	/**
	 * Returns the "type" of UPE that will be displayed at checkout.
	 *
	 * @return string
	 */
	public static function get_enabled_upe_type() {
		if ( self::is_upe_split_enabled() || self::is_upe_deferred_intent_enabled() ) {
			return 'split';
		}

		if ( self::is_upe_legacy_enabled() ) {
			return 'legacy';
		}

		return '';
	}

	/**
	 * Checks whether the legacy UPE gateway is enabled
	 *
	 * @return bool
	 */
	public static function is_upe_legacy_enabled() {
		$upe_flag_value = '1' === get_option( self::UPE_FLAG_NAME, '0' );
		if ( $upe_flag_value ) {
			return true;
		}

		$upe_split_flag_value    = '1' === get_option( self::UPE_SPLIT_FLAG_NAME, '0' );
		$upe_deferred_flag_value = '1' === get_option( self::UPE_DEFERRED_INTENT_FLAG_NAME, '0' );

		// if the merchant is not eligible for the Split UPE, but they have the flag enabled, fallback to the "legacy" UPE (for now).
		return ( $upe_split_flag_value || $upe_deferred_flag_value )
			&& ! self::is_upe_split_eligible();
	}

	/**
	 * Checks whether the Split-UPE gateway is enabled
	 */
	public static function is_upe_split_enabled() {
		return '1' === get_option( self::UPE_SPLIT_FLAG_NAME, '0' ) && self::is_upe_split_eligible();
	}

	/**
	 * Checks whether the Split UPE with deferred intent is enabled
	 */
	public static function is_upe_deferred_intent_enabled() {
		return '1' === get_option( self::UPE_DEFERRED_INTENT_FLAG_NAME, '0' ) && self::is_upe_split_eligible();
	}

	/**
	 * Checks for the requirements to have the split-UPE enabled.
	 */
	private static function is_upe_split_eligible() {
		$account = WC_Payments::get_database_cache()->get( WCPay\Database_Cache::ACCOUNT_KEY, true );
		if ( empty( $account['capabilities']['sepa_debit_payments'] ) ) {
			return true;
		}

		return 'active' !== $account['capabilities']['sepa_debit_payments'];
	}

	/**
	 * Checks whether the UPE gateway is enabled
	 *
	 * @return bool
	 */
	public static function did_merchant_disable_upe() {
		return 'disabled' === get_option( self::UPE_FLAG_NAME, '0' ) || 'disabled' === get_option( self::UPE_SPLIT_FLAG_NAME, '0' );
	}

	/**
	 * Checks whether the UPE settings redesign is enabled
	 *
	 * @return bool
	 */
	public static function is_upe_settings_preview_enabled() {
		return '1' === get_option( '_wcpay_feature_upe_settings_preview', '1' );
	}

	/**
	 * Indicates whether card payments are enabled for this (Stripe) account.
	 *
	 * @return bool True if account can accept card payments, false otherwise.
	 */
	public static function are_payments_enabled() {
		$account = WC_Payments::get_database_cache()->get( WCPay\Database_Cache::ACCOUNT_KEY, true );

		return is_array( $account ) && ( $account['payments_enabled'] ?? false );
	}

	/**
	 * Checks if WooPay is enabled.
	 *
	 * @return bool
	 */
	public static function is_woopay_enabled() {
		$is_woopay_eligible               = self::is_woopay_eligible(); // Feature flag.
		$is_woopay_enabled                = 'yes' === WC_Payments::get_gateway()->get_option( 'platform_checkout' );
		$is_woopay_express_button_enabled = self::is_woopay_express_checkout_enabled();

		return $is_woopay_eligible && $is_woopay_enabled && $is_woopay_express_button_enabled;
	}

	/**
	 * Checks whether the customer Multi-Currency feature is enabled
	 *
	 * @return bool
	 */
	public static function is_customer_multi_currency_enabled() {
		return '1' === get_option( '_wcpay_feature_customer_multi_currency', '1' );
	}

	/**
	 * Returns if the encryption libraries are loaded and the encrypt method exists.
	 *
	 * @return bool
	 */
	public static function is_client_secret_encryption_eligible() {
		return extension_loaded( 'openssl' ) && function_exists( 'openssl_encrypt' );
	}

	/**
	 * Checks whether the client secret encryption feature is enabled.
	 *
	 * @return  bool
	 */
	public static function is_client_secret_encryption_enabled() {
		$enabled = '1' === get_option( '_wcpay_feature_client_secret_encryption', '0' );
		// Check if it can be enabled when it's enabled, it needs openssl to operate.
		if ( $enabled && ! self::is_client_secret_encryption_eligible() ) {
			update_option( '_wcpay_feature_client_secret_encryption', '0' );
			$enabled = false;
		}
		return $enabled;
	}

	/**
	 * Checks whether Account Overview page is enabled
	 *
	 * @return bool
	 */
	public static function is_account_overview_task_list_enabled() {
		return '1' === get_option( '_wcpay_feature_account_overview_task_list', '1' );
	}

	/**
	 * Checks whether WCPay Subscriptions is enabled.
	 *
	 * @return bool
	 */
	public static function is_wcpay_subscriptions_enabled() {
		$enabled = get_option( self::WCPAY_SUBSCRIPTIONS_FLAG_NAME, null );

		// Enable the feature by default for stores that are eligible.
		if ( null === $enabled && function_exists( 'wc_get_base_location' ) && self::is_wcpay_subscriptions_eligible() ) {
			$enabled = '1';
			update_option( self::WCPAY_SUBSCRIPTIONS_FLAG_NAME, $enabled );
		}

		return apply_filters( 'wcpay_is_wcpay_subscriptions_enabled', '1' === $enabled );
	}

	/**
	 * Returns whether WCPay Subscriptions is eligible, based on the stores base country.
	 *
	 * @return bool
	 */
	public static function is_wcpay_subscriptions_eligible() {
		$store_base_location = wc_get_base_location();
		return ! empty( $store_base_location['country'] ) && 'US' === $store_base_location['country'];
	}

	/**
	 * Checks whether woopay is enabled.
	 *
	 * @return bool
	 */
	public static function is_woopay_eligible() {
		// Checks for the dependency on Store API AbstractCartRoute.
		if ( ! class_exists( 'Automattic\WooCommerce\StoreApi\Routes\V1\AbstractCartRoute' ) ) {
			return false;
		}

		// read directly from cache, ignore cache expiration check.
		$account = WC_Payments::get_database_cache()->get( WCPay\Database_Cache::ACCOUNT_KEY, true );
		return is_array( $account ) && ( $account['platform_checkout_eligible'] ?? false );
	}

	/**
	 * Checks whether documents section is enabled.
	 *
	 * @return bool
	 */
	public static function is_documents_section_enabled() {
		$account              = WC_Payments::get_database_cache()->get( WCPay\Database_Cache::ACCOUNT_KEY );
		$is_documents_enabled = is_array( $account ) && ( $account['is_documents_enabled'] ?? false );
		return '1' === get_option( '_wcpay_feature_documents', $is_documents_enabled ? '1' : '0' );
	}

	/**
	 * Checks whether WooPay Express Checkout is enabled.
	 *
	 * @return bool
	 */
	public static function is_woopay_express_checkout_enabled() {
		// Confirm woopay eligibility as well.
		return '1' === get_option( self::WOOPAY_EXPRESS_CHECKOUT_FLAG_NAME, '1' ) && self::is_woopay_eligible();
	}

	/**
	 * Checks whether Auth & Capture (uncaptured transactions tab, capture from payment details page) is enabled.
	 *
	 * @return bool
	 */
	public static function is_auth_and_capture_enabled() {
		return '1' === get_option( self::AUTH_AND_CAPTURE_FLAG_NAME, '1' );
	}

	/**
	 * Checks whether Progressive Onboarding is enabled.
	 *
	 * @return bool
	 */
	public static function is_progressive_onboarding_enabled(): bool {
		return '1' === get_option( self::PROGRESSIVE_ONBOARDING_FLAG_NAME, '0' );
	}

	/**
	 * Checks whether the Fraud and Risk Tools feature flag is enabled.
	 *
	 * @return  bool
	 */
	public static function is_frt_review_feature_active(): bool {
		return '1' === get_option( 'wcpay_frt_review_feature_active', '0' );
	}

	/**
	 * Checks whether the Fraud and Risk Tools welcome tour was dismissed.
	 *
	 * @return bool
	 */
	public static function is_fraud_protection_welcome_tour_dismissed(): bool {
		return '1' === get_option( 'wcpay_fraud_protection_welcome_tour_dismissed', '0' );
	}

	/**
<<<<<<< HEAD
=======
	 * Checks whether Simplify Deposits UI is enabled. Enabled by default.
	 *
	 * @return bool
	 */
	public static function is_simplify_deposits_ui_enabled(): bool {
		return '1' === get_option( self::SIMPLIFY_DEPOSITS_UI_FLAG_NAME, '1' );
	}

	/**
	 * Checks whether the BNPL Affirm Afterpay is enabled.
	 */
	public static function is_bnpl_affirm_afterpay_enabled(): bool {
		$account = WC_Payments::get_account_service()->get_cached_account_data();
		return ! isset( $account['is_bnpl_affirm_afterpay_enabled'] ) || true === $account['is_bnpl_affirm_afterpay_enabled'];
	}

	/**
>>>>>>> 6a8a6246
	 * Returns feature flags as an array suitable for display on the front-end.
	 *
	 * @return bool[]
	 */
	public static function to_array() {
		return array_filter(
			[
				'upe'                     => self::is_upe_enabled(),
				'upeSplit'                => self::is_upe_split_enabled(),
				'upeDeferred'             => self::is_upe_deferred_intent_enabled(),
				'upeSettingsPreview'      => self::is_upe_settings_preview_enabled(),
				'multiCurrency'           => self::is_customer_multi_currency_enabled(),
				'accountOverviewTaskList' => self::is_account_overview_task_list_enabled(),
				'woopay'                  => self::is_woopay_eligible(),
				'documents'               => self::is_documents_section_enabled(),
				'clientSecretEncryption'  => self::is_client_secret_encryption_enabled(),
				'woopayExpressCheckout'   => self::is_woopay_express_checkout_enabled(),
				'isAuthAndCaptureEnabled' => self::is_auth_and_capture_enabled(),
				'progressiveOnboarding'   => self::is_progressive_onboarding_enabled(),
			]
		);
	}
}<|MERGE_RESOLUTION|>--- conflicted
+++ resolved
@@ -277,8 +277,6 @@
 	}
 
 	/**
-<<<<<<< HEAD
-=======
 	 * Checks whether Simplify Deposits UI is enabled. Enabled by default.
 	 *
 	 * @return bool
@@ -296,7 +294,6 @@
 	}
 
 	/**
->>>>>>> 6a8a6246
 	 * Returns feature flags as an array suitable for display on the front-end.
 	 *
 	 * @return bool[]
