--- conflicted
+++ resolved
@@ -24,10 +24,7 @@
 	const PROGRESSIVE_ONBOARDING_FLAG_NAME  = '_wcpay_feature_progressive_onboarding';
 	const PAY_FOR_ORDER_FLOW                = '_wcpay_feature_pay_for_order_flow';
 	const DEFERRED_UPE_SERVER_FLAG_NAME     = 'is_deferred_intent_creation_upe_enabled';
-<<<<<<< HEAD
-=======
 	const DISPUTE_ISSUER_EVIDENCE           = '_wcpay_feature_dispute_issuer_evidence';
->>>>>>> 06204557
 
 	/**
 	 * Checks whether any UPE gateway is enabled.
@@ -44,28 +41,8 @@
 	 * @return string
 	 */
 	public static function get_enabled_upe_type() {
-<<<<<<< HEAD
 		if ( self::is_upe_deferred_intent_enabled() ) {
 			return 'deferred_intent';
-=======
-		// New stores created in 6.4.0 or 6.5.0, and legacy card stores that self-migrated to dUPE in 6.4.0 or 6.5.0.
-		$has_store_enabled_dupe_from_previous_plugin_version = self::has_store_enabled_dupe_from_previous_plugin_version();
-		$has_store_enabled_upe_and_dupe_server_flag          = self::has_store_enabled_upe_and_dupe_server_flag();
-
-		// Stores which first self-migrated and then had deferred intent creation UPE enabled by default.
-		if ( $has_store_enabled_dupe_from_previous_plugin_version && $has_store_enabled_upe_and_dupe_server_flag ) {
-			return 'deferred_intent_upe_without_fallback';
-		}
-
-		// Stores which have deferred intent creation UPE enabled by default.
-		if ( $has_store_enabled_upe_and_dupe_server_flag ) {
-			return 'deferred_intent_upe_without_fallback';
-		}
-
-		// Stores which self-migrated to dUPE (e.g. legacy card stores from 6.4.0 or 6.5.0).
-		if ( $has_store_enabled_dupe_from_previous_plugin_version ) {
-			return 'deferred_intent_upe_with_fallback';
->>>>>>> 06204557
 		}
 
 		if ( self::is_upe_split_enabled() ) {
@@ -99,42 +76,6 @@
 	 * Checks whether the Split UPE with deferred intent creation is enabled
 	 */
 	public static function is_upe_deferred_intent_enabled() {
-<<<<<<< HEAD
-=======
-		// Support new stores created in 6.4.0 or 6.5.0, and legacy card stores that migrated to deferred UPE in 6.4.0 or 6.5.0.
-		$has_store_enabled_dupe_from_previous_plugin_version = self::has_store_enabled_dupe_from_previous_plugin_version();
-		$has_store_enabled_upe_and_dupe_server_flag          = self::has_store_enabled_upe_and_dupe_server_flag();
-
-		return $has_store_enabled_dupe_from_previous_plugin_version || $has_store_enabled_upe_and_dupe_server_flag;
-	}
-
-	/**
-	 * Checks if the store has deferred intent creation UPE enabled from a previous version.
-	 * This is applicable to:
-	 * * legacy card stores that self-migrated to deferred UPE in 6.4.0 or 6.5.0
-	 * * new stores starting 6.4.0
-	 */
-	private static function has_store_enabled_dupe_from_previous_plugin_version() {
-		return '1' === get_option( self::UPE_DEFERRED_INTENT_FLAG_NAME, '0' );
-	}
-
-	/**
-	 * Checks if the store has UPE enabled and the server-side feature flag is enabled.
-	 * This is applicable to:
-	 * * Split UPE stores starting 6.4.0
-	 * * Legacy UPE stores starting 6.6.0
-	 */
-	private static function has_store_enabled_upe_and_dupe_server_flag() {
-		return ( self::is_upe_split_enabled() || self::is_upe_legacy_enabled() ) && self::is_deferred_upe_server_flag_enabled();
-	}
-
-
-	/**
-	 * Checks if the Deferred UPE server-side feature flag is enabled.
-	 * The flag should be always returned, and if it's not present, server assumes it's enabled.
-	 */
-	private static function is_deferred_upe_server_flag_enabled() {
->>>>>>> 06204557
 		$account = WC_Payments::get_database_cache()->get( WCPay\Database_Cache::ACCOUNT_KEY, true );
 		return is_array( $account ) && ( $account[ self::DEFERRED_UPE_SERVER_FLAG_NAME ] ?? false );
 	}
