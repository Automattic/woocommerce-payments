--- conflicted
+++ resolved
@@ -120,12 +120,8 @@
 				'upeSettingsPreview'      => self::is_upe_settings_preview_enabled(),
 				'multiCurrency'           => self::is_customer_multi_currency_enabled(),
 				'accountOverviewTaskList' => self::is_account_overview_task_list_enabled(),
-<<<<<<< HEAD
-				'platformCheckout'        => self::is_platform_checkout_enabled(),
+				'platformCheckout'        => self::is_platform_checkout_eligible(),
 				'documents'               => self::is_documents_section_enabled(),
-=======
-				'platformCheckout'        => self::is_platform_checkout_eligible(),
->>>>>>> c720b99f
 			]
 		);
 	}
