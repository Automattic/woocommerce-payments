--- conflicted
+++ resolved
@@ -110,12 +110,8 @@
 		$customer_id = $this->payments_api_client->create_customer( $customer_data );
 
 		if ( $user->ID > 0 ) {
-<<<<<<< HEAD
 			$global = apply_filters( 'wcpay_force_network_saved_cards', false );
-			$result = update_user_option( $user->ID, self::WCPAY_CUSTOMER_ID_OPTION, $customer_id, $global );
-=======
-			$result = update_user_option( $user->ID, $this->get_customer_id_option(), $customer_id );
->>>>>>> d5e64830
+			$result = update_user_option( $user->ID, $this->get_customer_id_option(), $customer_id, $global );
 			if ( ! $result ) {
 				// Log the error, but continue since we have the customer ID we need.
 				Logger::error( 'Failed to store new customer ID for user ' . $user->ID );
