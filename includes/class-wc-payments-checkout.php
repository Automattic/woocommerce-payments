--- conflicted
+++ resolved
@@ -211,22 +211,6 @@
 		 */
 		$payment_fields = apply_filters( 'wcpay_payment_fields_js_config', $js_config );
 
-<<<<<<< HEAD
-		$payment_fields['accountDescriptor']        = $this->gateway->get_account_statement_descriptor();
-		$payment_fields['addPaymentReturnURL']      = wc_get_account_endpoint_url( 'payment-methods' );
-		$payment_fields['gatewayId']                = WC_Payment_Gateway_WCPay::GATEWAY_ID;
-		$payment_fields['isCheckout']               = is_checkout();
-		$payment_fields['isCart']                   = is_cart();
-		$payment_fields['isCartBlock']              = has_block( 'woocommerce/cart' );
-		$payment_fields['paymentMethodsConfig']     = $this->get_enabled_payment_method_config();
-		$payment_fields['testMode']                 = WC_Payments::mode()->is_test();
-		$payment_fields['upeAppearance']            = get_transient( WC_Payment_Gateway_WCPay::UPE_APPEARANCE_TRANSIENT );
-		$payment_fields['wcBlocksUPEAppearance']    = get_transient( WC_Payment_Gateway_WCPay::WC_BLOCKS_UPE_APPEARANCE_TRANSIENT );
-		$payment_fields['cartContainsSubscription'] = $this->gateway->is_subscription_item_in_cart();
-		$payment_fields['currency']                 = get_woocommerce_currency();
-		$cart_total                                 = ( WC()->cart ? WC()->cart->get_total( '' ) : 0 );
-		$payment_fields['cartTotal']                = WC_Payments_Utils::prepare_amount( $cart_total, get_woocommerce_currency() );
-=======
 		$payment_fields['accountDescriptor']          = $this->gateway->get_account_statement_descriptor();
 		$payment_fields['addPaymentReturnURL']        = wc_get_account_endpoint_url( 'payment-methods' );
 		$payment_fields['gatewayId']                  = WC_Payment_Gateway_WCPay::GATEWAY_ID;
@@ -240,7 +224,6 @@
 		$payment_fields['currency']                   = get_woocommerce_currency();
 		$cart_total                                   = ( WC()->cart ? WC()->cart->get_total( '' ) : 0 );
 		$payment_fields['cartTotal']                  = WC_Payments_Utils::prepare_amount( $cart_total, get_woocommerce_currency() );
->>>>>>> fa5adee0
 
 		$enabled_billing_fields = [];
 		foreach ( WC()->checkout()->get_checkout_fields( 'billing' ) as $billing_field => $billing_field_options ) {
