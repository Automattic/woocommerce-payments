<?php
/**
 * WooCommerce Payments Multi-currency Settings
 *
 * @package WooCommerce\Admin
 */

namespace WCPay\MultiCurrency;

defined( 'ABSPATH' ) || exit;

/**
 * Settings.
 */
class Settings extends \WC_Settings_Page {

	/**
	 * The id of the plugin.
	 *
	 * @var string
	 */
	public $id;

	/**
	 * The tab label.
	 *
	 * @var string
	 */
	public $label;

	/**
	 * Instance of MultiCurrency class.
	 *
	 * @var MultiCurrency
	 */
	protected $multi_currency;

	/**
	 * Constructor.
	 *
	 * @param MultiCurrency $multi_currency The MultiCurrency instance.
	 */
	public function __construct( MultiCurrency $multi_currency ) {
		$this->multi_currency = $multi_currency;
		$this->id             = $this->multi_currency->id;
		$this->label          = _x( 'Multi-currency', 'Settings tab label', 'woocommerce-payments' );

		// TODO: We need to re-enable it on every screen we use emoji flags. Until WC Admin decide if they will enable it too: https://github.com/woocommerce/woocommerce-admin/issues/6388.
		add_action( 'admin_print_scripts', 'print_emoji_detection_script' );
		add_action( 'woocommerce_admin_field_wcpay_multi_currency_settings_page', [ $this, 'wcpay_multi_currency_settings_page' ] );

		parent::__construct();
	}

	/**
	 * Get settings array.
	 *
	 * @param string $current_section Section being shown.
	 * @return array
	 */
	public function get_settings( $current_section = '' ) {
<<<<<<< HEAD
		$settings = [];

		if ( '' === $current_section ) {
			$settings = apply_filters(
				$this->id . '_enabled_currencies_settings',
				[
					[
						'type' => 'wcpay_enabled_currencies_list',
					],

					[
						'type' => 'sectionend',
						'id'   => $this->id . '_enabled_currencies',
					],

					[
						'type' => 'wcpay_currencies_settings_section_start',
					],

					[
						'type'  => 'title',
						'id'    => $this->id . '_store_settings',
						'class' => $this->id . '_store_settings_input',
					],

					[
						'desc'     => __( 'Automatically switch customers to their local currency if it is enabled above.', 'woocommerce-payments' ),
						'desc_tip' => __( 'Customers will be notified via store alert banner.', 'woocommerce-payments' ) . '&nbsp;<span id="preview-pane-placeholder"></span>',
						'id'       => $this->id . '_enable_auto_currency',
						'default'  => 'yes',
						'type'     => 'checkbox',
						'class'    => 'components-checkbox-control__input',
					],

					[
						'desc' => sprintf(
						/* translators: %s: url to the widgets page */
							__( 'A currency switcher is available in your widgets. <a href="%s">Configure now</a>', 'woocommerce-payments' ),
							'widgets.php'
						),
						'type' => 'title',
						'id'   => $this->id . '_store_settings_widgets_link',
					],

					[
						'type' => 'sectionend',
						'id'   => $this->id . 'store_settings',
					],

					[
						'type' => 'wcpay_currencies_settings_section_end',
					],
				]
			);
		} else {
			$settings = $this->get_currency_setting( $this->multi_currency->get_enabled_currencies()[ strtoupper( $current_section ) ] );
		}

		return apply_filters( 'woocommerce_get_settings_' . $this->id, $settings, $current_section );
	}

	/**
	 * Output the settings.
	 */
	public function output() {
		global $current_section;

		$settings = $this->get_settings( $current_section );
		\WC_Admin_Settings::output_fields( $settings );
	}

	/**
	 * Output container for enabled currencies list.
	 */
	public function enabled_currencies_list() {
		?>
		<tr valign="top">
			<td class="wcpay_enabled_currencies_wrapper">
				<div id="wcpay_enabled_currencies_list" aria-describedby="wcpay_enabled_currencies-description"></div>
			</td>
		</tr>
		<?php
	}

	/**
	 * Output section start for store settings.
	 */
	public function currencies_settings_section_start() {
		?>
		<div id="wcpay_currencies_settings_section" style="display: none;">
		<?php
	}

	/**
	 * Output section end for store settings.
	 */
	public function currencies_settings_section_end() {
		?>
		</div>
		<?php
	}

	/**
	 * Output hidden fields for preview.
	 */
	public function single_currency_preview_helper() {
		global $current_section;
		$available_currencies = $this->multi_currency->get_available_currencies();
		$currency             = $available_currencies[ strtoupper( $current_section ) ];
		$default_currency     = $this->multi_currency->get_default_currency();

		?>
		<tr valign="top">
			<th scope="row" class="titledesc">
				<label for="wcpay_multi_currency_preview_default"><?php echo esc_html( $default_currency->get_name() ); ?></label>
			</th>
			<td class="forminp forminp-text">
				<span style="line-height:30px"><?php echo esc_html( $default_currency->get_symbol() ); ?></span>
				<input name="wcpay_multi_currency_preview_default" id="wcpay_multi_currency_preview_default" type="text" value="20.00" placeholder="20.00">
			</td>
		</tr>
		<tr valign="top">
			<th scope="row" class="titledesc">
				<label for="wcpay_multi_currency_preview_converted"><?php echo esc_html( $currency->get_name() ); ?></label>
			</th>
			<td>
				<div id="wcpay_multi_currency_preview_converted">
					<span style="display:inline-block;"></span>
				</div>
				<input type="hidden"
					name="<?php echo esc_attr( $this->id . '_is_zero_decimal' ); ?>"
					value="<?php echo esc_attr( $available_currencies[ $currency->get_code() ]->get_is_zero_decimal() ); ?>"
				/>
				<input type="hidden"
					name="<?php echo esc_attr( $this->id . '_automatic_exchange_rate' ); ?>"
					value="<?php echo esc_attr( $available_currencies[ $currency->get_code() ]->get_rate() ); ?>"
				/>
			</td>
		</tr>
		<?php
	}

	/**
	 * Returns the settings for the single currency.
	 *
	 * @param Currency $currency The currency object we're getting settings for.
	 *
	 * @return array Array of settings.
	 */
	public function get_currency_setting( $currency ) {
		$available_currencies = $this->multi_currency->get_available_currencies();
		$default_currency     = $this->multi_currency->get_default_currency();
		$page_id              = $this->id . '_single_currency';

		if ( $default_currency->get_is_zero_decimal() ) {
			$default_rate   = '1,000' . $default_currency->get_code();
			$converted_rate = number_format( $available_currencies[ $currency->get_code() ]->get_rate() * 1000, 4 ) . ' ' . $currency->get_code();
		} else {
			$default_rate   = '1' . $default_currency->get_code();
			$converted_rate = number_format( $available_currencies[ $currency->get_code() ]->get_rate(), 4 ) . ' ' . $currency->get_code();
		}

		$last_updated = ! is_null( $available_currencies[ $currency->get_code() ]->get_last_updated() )
			? $this->format_last_updated_date( $available_currencies[ $currency->get_code() ]->get_last_updated() )
			: 'Error - Unable to fetch automatic rate for this currency';

		$exchange_rate_options = [
			'automatic' => sprintf(
				/* translators: %1$s: default currency rate, %2$s: new currency exchange rate, %3$s: time rates were last updated. */
				__( 'Fetch rate automatically. Current rate: %1$s = %2$s (Last updated: %3$s)', 'woocommerce-payments' ),
				$default_rate,
				$converted_rate,
				$last_updated
			),
			'manual'    => __( 'Manual rate. Enter your own fixed rate of exchange.', 'woocommerce-payments' ),
		];

		$decimal_currency_rounding_options      = [
			'none'  => __( 'None', 'woocommerce-payments' ),
			'0.25'  => '0.25',
			'0.50'  => '0.50',
			'1.00'  => '1.00 (recommended)',
			'5.00'  => '5.00',
			'10.00' => '10.00',
		];
		$zero_decimal_currency_rounding_options = [
			'1'    => '1',
			'10'   => '10',
			'25'   => '25',
			'50'   => '50',
			'100'  => '100 (recommended)',
			'500'  => '500',
			'1000' => '1000',
		];

		$rounding_options = apply_filters(
			$this->id . '_price_rounding_options',
			$currency->get_is_zero_decimal() ? $zero_decimal_currency_rounding_options : $decimal_currency_rounding_options
		);

		$decimal_currency_charm_options      = [
			'0.00'  => __( 'None', 'woocommerce-payments' ),
			'-0.01' => '-0.01',
			'-0.05' => '-0.05',
		];
		$zero_decimal_currency_charm_options = [
			'0.00' => __( 'None', 'woocommerce-payments' ),
			'-1'   => '-1',
			'-5'   => '-5',
			'-10'  => '-10',
			'-20'  => '-20',
			'-25'  => '-25',
			'-50'  => '-50',
			'-100' => '-100',
		];

		$charm_options = apply_filters(
			$this->id . '_charm_options',
			$currency->get_is_zero_decimal() ? $zero_decimal_currency_charm_options : $decimal_currency_charm_options
		);

		$preview_desc = sprintf(
			/* translators: %1$s: default currency of the store, %2$s currency being converted to. */
			__( 'Enter a price in your default currency of %1$s to see it converted into %2$s using the exchange rate and formatting rules above.', 'woocommerce-payments' ),
			$default_currency->get_code(),
			$currency->get_code()
		);

		return apply_filters(
			$this->id . '_single_settings',
=======
		return [
>>>>>>> dfad82ac
			[
				'type' => 'wcpay_multi_currency_settings_page',
			],
		];
	}

	/**
	 * Output container for enabled currencies list.
	 */
	public function wcpay_multi_currency_settings_page() {
		// Hide original save button.
		$GLOBALS['hide_save_button'] = true;
		?>
			<script>
				document.addEventListener('DOMContentLoaded', () => {
					window.wcSettings.dateFormat = "<?php echo esc_attr( get_option( 'date_format', 'F j, Y' ) ); ?>";
					window.wcSettings.timeFormat = "<?php echo esc_attr( get_option( 'time_format', 'g:i a' ) ); ?>";
				});
			</script>
			<div id="wcpay_multi_currency_settings_container" aria-describedby="wcpay_multi_currency_settings_container-description"></div>
		<?php
	}
}<|MERGE_RESOLUTION|>--- conflicted
+++ resolved
@@ -59,240 +59,7 @@
 	 * @return array
 	 */
 	public function get_settings( $current_section = '' ) {
-<<<<<<< HEAD
-		$settings = [];
-
-		if ( '' === $current_section ) {
-			$settings = apply_filters(
-				$this->id . '_enabled_currencies_settings',
-				[
-					[
-						'type' => 'wcpay_enabled_currencies_list',
-					],
-
-					[
-						'type' => 'sectionend',
-						'id'   => $this->id . '_enabled_currencies',
-					],
-
-					[
-						'type' => 'wcpay_currencies_settings_section_start',
-					],
-
-					[
-						'type'  => 'title',
-						'id'    => $this->id . '_store_settings',
-						'class' => $this->id . '_store_settings_input',
-					],
-
-					[
-						'desc'     => __( 'Automatically switch customers to their local currency if it is enabled above.', 'woocommerce-payments' ),
-						'desc_tip' => __( 'Customers will be notified via store alert banner.', 'woocommerce-payments' ) . '&nbsp;<span id="preview-pane-placeholder"></span>',
-						'id'       => $this->id . '_enable_auto_currency',
-						'default'  => 'yes',
-						'type'     => 'checkbox',
-						'class'    => 'components-checkbox-control__input',
-					],
-
-					[
-						'desc' => sprintf(
-						/* translators: %s: url to the widgets page */
-							__( 'A currency switcher is available in your widgets. <a href="%s">Configure now</a>', 'woocommerce-payments' ),
-							'widgets.php'
-						),
-						'type' => 'title',
-						'id'   => $this->id . '_store_settings_widgets_link',
-					],
-
-					[
-						'type' => 'sectionend',
-						'id'   => $this->id . 'store_settings',
-					],
-
-					[
-						'type' => 'wcpay_currencies_settings_section_end',
-					],
-				]
-			);
-		} else {
-			$settings = $this->get_currency_setting( $this->multi_currency->get_enabled_currencies()[ strtoupper( $current_section ) ] );
-		}
-
-		return apply_filters( 'woocommerce_get_settings_' . $this->id, $settings, $current_section );
-	}
-
-	/**
-	 * Output the settings.
-	 */
-	public function output() {
-		global $current_section;
-
-		$settings = $this->get_settings( $current_section );
-		\WC_Admin_Settings::output_fields( $settings );
-	}
-
-	/**
-	 * Output container for enabled currencies list.
-	 */
-	public function enabled_currencies_list() {
-		?>
-		<tr valign="top">
-			<td class="wcpay_enabled_currencies_wrapper">
-				<div id="wcpay_enabled_currencies_list" aria-describedby="wcpay_enabled_currencies-description"></div>
-			</td>
-		</tr>
-		<?php
-	}
-
-	/**
-	 * Output section start for store settings.
-	 */
-	public function currencies_settings_section_start() {
-		?>
-		<div id="wcpay_currencies_settings_section" style="display: none;">
-		<?php
-	}
-
-	/**
-	 * Output section end for store settings.
-	 */
-	public function currencies_settings_section_end() {
-		?>
-		</div>
-		<?php
-	}
-
-	/**
-	 * Output hidden fields for preview.
-	 */
-	public function single_currency_preview_helper() {
-		global $current_section;
-		$available_currencies = $this->multi_currency->get_available_currencies();
-		$currency             = $available_currencies[ strtoupper( $current_section ) ];
-		$default_currency     = $this->multi_currency->get_default_currency();
-
-		?>
-		<tr valign="top">
-			<th scope="row" class="titledesc">
-				<label for="wcpay_multi_currency_preview_default"><?php echo esc_html( $default_currency->get_name() ); ?></label>
-			</th>
-			<td class="forminp forminp-text">
-				<span style="line-height:30px"><?php echo esc_html( $default_currency->get_symbol() ); ?></span>
-				<input name="wcpay_multi_currency_preview_default" id="wcpay_multi_currency_preview_default" type="text" value="20.00" placeholder="20.00">
-			</td>
-		</tr>
-		<tr valign="top">
-			<th scope="row" class="titledesc">
-				<label for="wcpay_multi_currency_preview_converted"><?php echo esc_html( $currency->get_name() ); ?></label>
-			</th>
-			<td>
-				<div id="wcpay_multi_currency_preview_converted">
-					<span style="display:inline-block;"></span>
-				</div>
-				<input type="hidden"
-					name="<?php echo esc_attr( $this->id . '_is_zero_decimal' ); ?>"
-					value="<?php echo esc_attr( $available_currencies[ $currency->get_code() ]->get_is_zero_decimal() ); ?>"
-				/>
-				<input type="hidden"
-					name="<?php echo esc_attr( $this->id . '_automatic_exchange_rate' ); ?>"
-					value="<?php echo esc_attr( $available_currencies[ $currency->get_code() ]->get_rate() ); ?>"
-				/>
-			</td>
-		</tr>
-		<?php
-	}
-
-	/**
-	 * Returns the settings for the single currency.
-	 *
-	 * @param Currency $currency The currency object we're getting settings for.
-	 *
-	 * @return array Array of settings.
-	 */
-	public function get_currency_setting( $currency ) {
-		$available_currencies = $this->multi_currency->get_available_currencies();
-		$default_currency     = $this->multi_currency->get_default_currency();
-		$page_id              = $this->id . '_single_currency';
-
-		if ( $default_currency->get_is_zero_decimal() ) {
-			$default_rate   = '1,000' . $default_currency->get_code();
-			$converted_rate = number_format( $available_currencies[ $currency->get_code() ]->get_rate() * 1000, 4 ) . ' ' . $currency->get_code();
-		} else {
-			$default_rate   = '1' . $default_currency->get_code();
-			$converted_rate = number_format( $available_currencies[ $currency->get_code() ]->get_rate(), 4 ) . ' ' . $currency->get_code();
-		}
-
-		$last_updated = ! is_null( $available_currencies[ $currency->get_code() ]->get_last_updated() )
-			? $this->format_last_updated_date( $available_currencies[ $currency->get_code() ]->get_last_updated() )
-			: 'Error - Unable to fetch automatic rate for this currency';
-
-		$exchange_rate_options = [
-			'automatic' => sprintf(
-				/* translators: %1$s: default currency rate, %2$s: new currency exchange rate, %3$s: time rates were last updated. */
-				__( 'Fetch rate automatically. Current rate: %1$s = %2$s (Last updated: %3$s)', 'woocommerce-payments' ),
-				$default_rate,
-				$converted_rate,
-				$last_updated
-			),
-			'manual'    => __( 'Manual rate. Enter your own fixed rate of exchange.', 'woocommerce-payments' ),
-		];
-
-		$decimal_currency_rounding_options      = [
-			'none'  => __( 'None', 'woocommerce-payments' ),
-			'0.25'  => '0.25',
-			'0.50'  => '0.50',
-			'1.00'  => '1.00 (recommended)',
-			'5.00'  => '5.00',
-			'10.00' => '10.00',
-		];
-		$zero_decimal_currency_rounding_options = [
-			'1'    => '1',
-			'10'   => '10',
-			'25'   => '25',
-			'50'   => '50',
-			'100'  => '100 (recommended)',
-			'500'  => '500',
-			'1000' => '1000',
-		];
-
-		$rounding_options = apply_filters(
-			$this->id . '_price_rounding_options',
-			$currency->get_is_zero_decimal() ? $zero_decimal_currency_rounding_options : $decimal_currency_rounding_options
-		);
-
-		$decimal_currency_charm_options      = [
-			'0.00'  => __( 'None', 'woocommerce-payments' ),
-			'-0.01' => '-0.01',
-			'-0.05' => '-0.05',
-		];
-		$zero_decimal_currency_charm_options = [
-			'0.00' => __( 'None', 'woocommerce-payments' ),
-			'-1'   => '-1',
-			'-5'   => '-5',
-			'-10'  => '-10',
-			'-20'  => '-20',
-			'-25'  => '-25',
-			'-50'  => '-50',
-			'-100' => '-100',
-		];
-
-		$charm_options = apply_filters(
-			$this->id . '_charm_options',
-			$currency->get_is_zero_decimal() ? $zero_decimal_currency_charm_options : $decimal_currency_charm_options
-		);
-
-		$preview_desc = sprintf(
-			/* translators: %1$s: default currency of the store, %2$s currency being converted to. */
-			__( 'Enter a price in your default currency of %1$s to see it converted into %2$s using the exchange rate and formatting rules above.', 'woocommerce-payments' ),
-			$default_currency->get_code(),
-			$currency->get_code()
-		);
-
-		return apply_filters(
-			$this->id . '_single_settings',
-=======
 		return [
->>>>>>> dfad82ac
 			[
 				'type' => 'wcpay_multi_currency_settings_page',
 			],
