<?php
/**
 * Class PaymentMethodsCompatibility
 *
 * @package WooCommerce\Payments\MultiCurrency
 */

namespace WCPay\MultiCurrency;

use WC_Payment_Gateway_WCPay;

defined( 'ABSPATH' ) || exit;

/**
 * It ensures that when a payment method is added from the settings, the needed currency is also added.
 */
class PaymentMethodsCompatibility {
	/**
	 * The multi currency class instance.
	 *
	 * @var MultiCurrency
	 */
	private $multi_currency;

	/**
	 * The WCPay gateway class instance.
	 *
	 * @var WC_Payment_Gateway_WCPay
	 */
	private $gateway;

	/**
	 * A map between payment methods and the currency code they require.
	 *
	 * @var string[]
	 */
	private $payment_method_currency_map = [
<<<<<<< HEAD
		'bancontact' => 'EUR',
		'giropay'    => 'EUR',
		'sepa_debit' => 'EUR',
		'sofort'     => 'EUR',
=======
		'giropay'    => [ 'EUR' ],
		'p24'        => [ 'EUR', 'PLN' ],
		'sepa_debit' => [ 'EUR' ],
		'sofort'     => [ 'EUR' ],
		'ideal'      => [ 'EUR' ],
>>>>>>> 8f84227e
	];

	/**
	 * Constructor
	 *
	 * @param MultiCurrency            $multi_currency The multi currency class instance.
	 * @param WC_Payment_Gateway_WCPay $gateway The WCPay gateway class instance.
	 */
	public function __construct( MultiCurrency $multi_currency, WC_Payment_Gateway_WCPay $gateway ) {
		$this->multi_currency = $multi_currency;
		$this->gateway        = $gateway;

		add_action(
			'update_option_woocommerce_woocommerce_payments_settings',
			[
				$this,
				'add_missing_currencies',
			]
		);
	}

	/**
	 * Ensures that when a payment method is added from the settings, the needed currency is also added.
	 */
	public function add_missing_currencies() {
		$enabled_payment_method_ids       = $this->gateway->get_upe_enabled_payment_method_ids();
		$payment_methods_needing_currency = array_filter(
			$enabled_payment_method_ids,
			function ( $method ) {
				return isset( $this->payment_method_currency_map[ $method ] );
			}
		);
		if ( empty( $payment_methods_needing_currency ) ) {
			return;
		}

		$enabled_currencies   = $this->multi_currency->get_enabled_currencies();
		$available_currencies = $this->multi_currency->get_available_currencies();

		$missing_currency_codes = [];

		// TODO: we need to find something about having a currency not available for the method in case of having disabled currencies in the future.
		// First option, not do display it if the available currency is blocked by something else (Stripe, merchant, WCPay etc.)
		// Second option, showing a notice that it can't be selected because the currency is not available to use.

		// we have payments needing some currency being enabled, let's ensure the currency is present.
		foreach ( $payment_methods_needing_currency as $payment_method ) {
			$needed_currency_codes = $this->payment_method_currency_map[ $payment_method ];
			foreach ( $needed_currency_codes as $needed_currency_code ) {
				if ( ! isset( $available_currencies[ $needed_currency_code ] ) ) {
					continue;
				}
				if ( isset( $enabled_currencies[ $needed_currency_code ] ) ) {
					continue;
				}

				$missing_currency_codes[] = $needed_currency_code;
			}
		}

		$missing_currency_codes = array_unique( $missing_currency_codes );

		if ( empty( $missing_currency_codes ) ) {
			return;
		}

		$this->multi_currency->set_enabled_currencies( array_merge( array_keys( $enabled_currencies ), $missing_currency_codes ) );
	}
}<|MERGE_RESOLUTION|>--- conflicted
+++ resolved
@@ -35,18 +35,12 @@
 	 * @var string[]
 	 */
 	private $payment_method_currency_map = [
-<<<<<<< HEAD
-		'bancontact' => 'EUR',
-		'giropay'    => 'EUR',
-		'sepa_debit' => 'EUR',
-		'sofort'     => 'EUR',
-=======
+		'bancontact' => [ 'EUR' ],
 		'giropay'    => [ 'EUR' ],
 		'p24'        => [ 'EUR', 'PLN' ],
 		'sepa_debit' => [ 'EUR' ],
 		'sofort'     => [ 'EUR' ],
 		'ideal'      => [ 'EUR' ],
->>>>>>> 8f84227e
 	];
 
 	/**
