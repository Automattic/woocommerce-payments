<?php
/**
 * Class Compatibility
 *
 * @package WooCommerce\Payments\Compatibility
 */

namespace WCPay\MultiCurrency;

use WC_Order;
use WC_Order_Refund;
<<<<<<< HEAD
use WCPay\MultiCurrency\Compatibility\WooCommerceDeposits;
=======
use WC_Product;
use WCPay\MultiCurrency\Compatibility\WooCommerceFedEx;
use WCPay\MultiCurrency\Compatibility\WooCommerceUPS;
>>>>>>> df68ceed

defined( 'ABSPATH' ) || exit;

/**
 * Class that controls Multi-Currency Compatibility.
 */
class Compatibility {

	const ADDONS_CONVERTED_META_KEY = '_wcpay_multi_currency_addons_converted';
	const FILTER_PREFIX             = 'wcpay_multi_currency_';

	/**
	 * Subscription switch cart item.
	 *
	 * @var string
	 */
	public $switch_cart_item = '';

	/**
	 * MultiCurrency class.
	 *
	 * @var MultiCurrency
	 */
	private $multi_currency;

	/**
	 * Utils class.
	 *
	 * @var Utils
	 */
	private $utils;

	/**
	 * Constructor.
	 *
	 * @param MultiCurrency $multi_currency MultiCurrency class.
	 * @param Utils         $utils Utils class.
	 */
	public function __construct( MultiCurrency $multi_currency, Utils $utils ) {
		$this->multi_currency = $multi_currency;
		$this->utils          = $utils;
		$this->init_filters();

<<<<<<< HEAD
		if ( ! is_admin() && ! defined( 'DOING_CRON' ) ) {
			add_filter( 'option_woocommerce_subscriptions_multiple_purchase', [ $this, 'maybe_disable_mixed_cart' ], 50 );
			add_filter( 'woocommerce_subscriptions_product_price', [ $this, 'get_subscription_product_price' ], 50, 2 );
			add_filter( 'woocommerce_product_get__subscription_sign_up_fee', [ $this, 'get_subscription_product_signup_fee' ], 50, 2 );
			add_filter( 'woocommerce_product_variation_get__subscription_sign_up_fee', [ $this, 'get_subscription_product_signup_fee' ], 50, 2 );
		}

		if ( defined( 'DOING_CRON' ) ) {
			add_filter( 'woocommerce_admin_sales_record_milestone_enabled', [ $this, 'attach_order_modifier' ] );
		}

		$compatibility_classes[] = new WooCommerceDeposits( $multi_currency, $utils );
=======
		$compatibility_classes[] = new WooCommerceFedEx( $multi_currency, $utils );
		$compatibility_classes[] = new WooCommerceUPS( $multi_currency, $utils );
>>>>>>> df68ceed
	}

	/**
	 * Converts subscription prices, if needed.
	 *
	 * @param mixed  $price   The price to be filtered.
	 * @param object $product The product that will have a filtered price.
	 *
	 * @return mixed The price as a string or float.
	 */
	public function get_subscription_product_price( $price, $product ) {
		if ( ! $price || ! $this->should_convert_product_price( $product ) ) {
			return $price;
		}

		return $this->multi_currency->get_price( $price, 'product' );
	}

	/**
	 * Converts subscription sign up prices, if needed.
	 *
	 * @param mixed  $price   The price to be filtered.
	 * @param object $product The product that will have a filtered price.
	 *
	 * @return mixed The price as a string or float.
	 */
	public function get_subscription_product_signup_fee( $price, $product ) {
		if ( ! $price ) {
			return $price;
		}

		$switch_cart_items = $this->get_subscription_switch_cart_items();
		if ( 0 < count( $switch_cart_items ) ) {

			// There should only ever be one item, so use that item.
			$item                   = array_shift( $switch_cart_items );
			$item_id                = isset( $item['variation_id'] ) ? $item['variation_id'] : $item['product_id'];
			$switch_cart_item       = $this->switch_cart_item;
			$this->switch_cart_item = $item['key'];

			if ( $product->get_id() === $item_id ) {

				/**
				 * These tests get mildly complex due to, when switching, the sign up fee is queried
				 * several times to determine prorated costs. This means we have to test to see when
				 * the fee actually needs be converted.
				 */

				if ( $this->utils->is_call_in_backtrace( [ 'WC_Subscriptions_Cart::set_subscription_prices_for_calculation' ] ) ) {
					return $price;
				}

				// Check to see if it's currently determining prorated prices.
				if ( $this->utils->is_call_in_backtrace( [ 'WC_Subscriptions_Product::get_sign_up_fee' ] )
					&& $this->utils->is_call_in_backtrace( [ 'WC_Cart->calculate_totals' ] )
					&& $item['key'] === $switch_cart_item
					&& ! $this->utils->is_call_in_backtrace( [ 'WCS_Switch_Totals_Calculator->apportion_sign_up_fees' ] ) ) {
						return $price;
				}

				// Check to see if the _subscription_sign_up_fee meta for the product has already been updated.
				if ( $item['key'] === $switch_cart_item ) {
					foreach ( $product->get_meta_data() as $meta ) {
						if ( '_subscription_sign_up_fee' === $meta->get_data()['key'] && 0 < count( $meta->get_changes() ) ) {
							return $price;
						}
					}
				}
			}
		}

		return $this->multi_currency->get_price( $price, 'product' );
	}

	/**
	 * Disables the mixed cart if needed.
	 *
	 * @param string|bool $value Option from the database, or false.
	 *
	 * @return mixed False, yes, or no.
	 */
	public function maybe_disable_mixed_cart( $value ) {
		// If there's a subscription switch in the cart, disable multiple items in the cart.
		// This is so that subscriptions with different currencies cannot be added to the cart.
		if ( 0 < count( $this->get_subscription_switch_cart_items() ) ) {
			return 'no';
		}

		return $value;
	}

	/**
	 * Checks to see if the if the selected currency needs to be overridden.
	 *
	 * @return mixed Three letter currency code or false if not.
	 */
	public function override_selected_currency() {
		$subscription_renewal = $this->cart_contains_renewal();
		if ( $subscription_renewal ) {
			return get_post_meta( $subscription_renewal['subscription_renewal']['renewal_order_id'], '_order_currency', true );
		}

		$switch_id = $this->get_subscription_switch_id_from_superglobal();
		if ( $switch_id ) {
			return get_post_meta( $switch_id, '_order_currency', true );
		}

		$switch_cart_items = $this->get_subscription_switch_cart_items();
		if ( 0 < count( $switch_cart_items ) ) {
			$switch_cart_item = array_shift( $switch_cart_items );
			return get_post_meta( $switch_cart_item['subscription_switch']['subscription_id'], '_order_currency', true );
		}

		$subscription_resubscribe = $this->cart_contains_resubscribe();
		if ( $subscription_resubscribe ) {
			return get_post_meta( $subscription_resubscribe['subscription_resubscribe']['subscription_id'], '_order_currency', true );
		}

		return false;
	}

	/**
	 * Checks to see if the widgets should be hidden.
	 *
	 * @return bool False if it shouldn't be hidden, true if it should.
	 */
	public function should_hide_widgets(): bool {
		if ( $this->cart_contains_renewal()
			|| $this->get_subscription_switch_id_from_superglobal()
			|| 0 < count( $this->get_subscription_switch_cart_items() )
			|| $this->cart_contains_resubscribe() ) {
			return true;
		}

		return false;
	}

	/**
	 * Checks to see if the coupon's amount should be converted.
	 *
	 * @param object $coupon Coupon object to test.
	 *
	 * @return bool True if it should be converted.
	 */
	public function should_convert_coupon_amount( $coupon = null ): bool {
		if ( ! $coupon ) {
			return true;
		}

		// We do not need to convert percentage coupons.
		if ( $this->is_coupon_type( $coupon, 'subscription_percent' ) ) {
			return false;
		}

		// If there's not a renewal in the cart, we can convert.
		$subscription_renewal = $this->cart_contains_renewal();
		if ( ! $subscription_renewal ) {
			return true;
		}

		/**
		 * We need to allow the early renewal to convert the cost, as it pulls the original value of the coupon.
		 * Subsequent queries for the amount use the first converted amount.
		 * This also works for normal manual renewals.
		 */
		if ( ! $this->utils->is_call_in_backtrace( [ 'WCS_Cart_Early_Renewal->setup_cart' ] )
			&& $this->utils->is_call_in_backtrace( [ 'WC_Discounts->apply_coupon' ] )
			&& $this->is_coupon_type( $coupon, 'subscription_recurring' ) ) {
			return false;
		}

		return true;
	}

	/**
	 * Checks to see if the product's price should be converted.
	 *
	 * @param object $product Product object to test.
	 *
	 * @return bool True if it should be converted.
	 */
	public function should_convert_product_price( $product = null ): bool {
		if ( ! $product ) {
			return true;
		}

		// Check for cart items to see if they have already been converted.
		if ( 1 === $product->get_meta( self::ADDONS_CONVERTED_META_KEY ) ) {
			return false;
		}

		// Check for subscription renewal or resubscribe.
		if ( $this->is_product_subscription_type_in_cart( $product, 'renewal' )
			|| $this->is_product_subscription_type_in_cart( $product, 'resubscribe' ) ) {
			$calls = [
				'WC_Cart_Totals->calculate_item_totals',
				'WC_Cart->get_product_subtotal',
				'wc_get_price_excluding_tax',
				'wc_get_price_including_tax',
			];
			if ( $this->utils->is_call_in_backtrace( $calls ) ) {
				return false;
			}
		}

		// WCPay Subs does a check against the product price and the total, we need to return the actual product price for this check.
		if ( $this->utils->is_call_in_backtrace( [ 'WC_Payments_Subscription_Service->get_recurring_item_data_for_subscription' ] )
			&& $this->utils->is_call_in_backtrace( [ 'WC_Product->get_price' ] ) ) {
			return false;
		}

		return true;
	}

	/**
	 * Determines if the store currency should be returned or not.
	 *
	 * @return bool
	 */
	public function should_return_store_currency(): bool {
		return apply_filters( self::FILTER_PREFIX . 'should_return_store_currency', false );
	}

	/**
	 * This filter is called when the best sales day logic is called. We use it to add another filter which will
	 * convert the order prices used in this inbox notification.
	 *
	 * @param bool $arg Whether or not the best sales day logic should execute. We will just return this as is to
	 * respect the existing behaviour.
	 *
	 * @return bool
	 */
	public function attach_order_modifier( $arg ) {
		// Attach our filter to modify the order prices.
		add_filter( 'woocommerce_order_query', [ $this, 'convert_order_prices' ] );

		// This will be a bool value indication whether the best day logic should be run. Let's just return it as is.
		return $arg;
	}

	/**
	 * When a request is made by the "Best Sales Day" Inbox notification, we want to hook into this and convert
	 * the order totals to the store default currency.
	 *
	 * @param WC_Order[]|WC_Order_Refund[] $results The results returned by the orders query.
	 *
	 * @return array
	 */
	public function convert_order_prices( $results ): array {
		$backtrace_calls = [
			'Automattic\WooCommerce\Admin\Notes\NewSalesRecord::sum_sales_for_date',
			'Automattic\WooCommerce\Admin\Notes\NewSalesRecord::possibly_add_note',
		];

		// If the call we're expecting isn't in the backtrace, then just do nothing and return the results.
		if ( ! $this->utils->is_call_in_backtrace( $backtrace_calls ) ) {
			return $results;
		}

		$default_currency = $this->multi_currency->get_default_currency();
		if ( ! $default_currency ) {
			return $results;
		}

		foreach ( $results as $order ) {
			if ( ! $order ||
				$order->get_currency() === $default_currency->get_code() ||
				! $order->get_meta( '_wcpay_multi_currency_order_exchange_rate', true ) ||
				$order->get_meta( '_wcpay_multi_currency_order_default_currency', true ) !== $default_currency->get_code()
			) {
				continue;
			}

			$exchange_rate = $order->get_meta( '_wcpay_multi_currency_order_exchange_rate', true );
			$order->set_total( number_format( $order->get_total() * ( 1 / $exchange_rate ), wc_get_price_decimals() ) );
		}

		remove_filter( 'woocommerce_order_query', [ $this, 'convert_order_prices' ] );

		return $results;
	}

	/**
	 * Converts the price of an addon from WooCommerce Products Add-on extension.
	 *
	 * @param mixed $price   The price to be filtered.
	 * @param array $type    The type of the addon.

	 * @return mixed         The price as a string or float.
	 */
	public function get_addons_price( $price, $type ) {
		if ( 'percentage_based' === $type['price_type'] ) {
			// If the addon is a percentage_based type $price is actually a percentage
			// and doesn't need any conversion.
			return $price;
		}

		return $this->multi_currency->get_price( $price, 'product' );
	}

	/**
	 * Gets the product price during ajax requests from the product page.
	 *
	 * @param float       $price    Price to get converted.
	 * @param int         $quantity Quantity of the product selected.
	 * @param \WC_Product $product  WC_Product related to the price.
	 *
	 * @return float Adjusted price.
	 */
	public function get_product_calculation_price( float $price, int $quantity, \WC_Product $product ): float {
		return $this->multi_currency->get_price( $price / $quantity, 'product' ) * $quantity;
	}

	/**
	 * Filters the meta data for order line items so that we can properly set values in the names.
	 *
	 * @param array                  $meta_data A key/value for the meta data to be inserted for the line item.
	 * @param array                  $addon     The addon being processed.
	 * @param \WC_Order_Item_Product $item      Order item data.
	 * @param array                  $values    Order item values.
	 *
	 * @return array A key/value for the meta data to be inserted for the line item.
	 */
	public function order_line_item_meta( array $meta_data, array $addon, \WC_Order_Item_Product $item, array $values ): array {

		// If there is an add-on price, add the price of the add-on to the label name.
		if ( $addon['price'] && apply_filters( 'woocommerce_addons_add_price_to_name', true ) ) {
			$product = $item->get_product();

			if ( 'percentage_based' === $addon['price_type'] && 0.0 !== (float) $product->get_price() ) {
				// Calculate the percentage price.
				$addon_price = $product->get_price() * ( $addon['price'] / 100 );
			} elseif ( 'custom_price' === $addon['field_type'] ) {
				// Custom prices do not get converted.
				$addon_price = $addon['price'];
			} elseif ( 'input_multiplier' === $addon['field_type'] ) {
				// Quantity/multiplier add on needs to be split, calculated, then multiplied by input value.
				$addon_price = $this->multi_currency->get_price( $addon['price'] / $addon['value'], 'product' ) * $addon['value'];
			} else {
				// Convert all others.
				$addon_price = $this->multi_currency->get_price( $addon['price'], 'product' );
			}

			/**
			 * Get the display price.
			 *
			 * The WC_Product_Addons_Helper is defined in Product Add Ons.
			 * This method in WCPay is only called if Product Add Ons is installed and active.
			 *
			 * @psalm-suppress UndefinedClass
			 */
			$price          = html_entity_decode(
				wp_strip_all_tags( wc_price( \WC_Product_Addons_Helper::get_product_addon_price_for_display( $addon_price, $values['data'] ) ) ),
				ENT_QUOTES,
				get_bloginfo( 'charset' )
			);
			$addon['name'] .= ' (' . $price . ')';
		}

		if ( 'custom_price' === $addon['field_type'] ) {
			$addon['value'] = $addon['price'];
		}

		return [
			'key'   => $addon['name'],
			'value' => $addon['value'],
		];
	}

	/**
	 * Updates the product price according to converted add on values.
	 *
	 * @param array $updated_prices Prices updated by Product Add-Ons (unused).
	 * @param array $cart_item      Cart item meta data.
	 * @param array $prices         Original prices passed to Product Add-Ons for calculations.
	 *
	 * @return array
	 */
	public function update_product_price( $updated_prices, $cart_item, $prices ): array {
		$price         = $this->multi_currency->get_price( $prices['price'], 'product' );
		$regular_price = $this->multi_currency->get_price( $prices['regular_price'], 'product' );
		$sale_price    = $this->multi_currency->get_price( $prices['sale_price'], 'product' );
		$quantity      = $cart_item['quantity'];

		// TODO: Check compat with Smart Coupons.
		// Compatibility with Smart Coupons self declared gift amount purchase.
		$credit_called = ! empty( $_POST['credit_called'] ) ? $_POST['credit_called'] : null;  // phpcs:ignore
		if ( empty( $price ) && ! empty( $credit_called ) ) {
			// Variable $_POST['credit_called'] is an array.
			if ( isset( $credit_called[ $cart_item['data']->get_id() ] ) ) {
				$price         = (float) $credit_called[ $cart_item['data']->get_id() ];
				$regular_price = $price;
				$sale_price    = $price;
			}
		}

		if ( empty( $price ) && ! empty( $cart_item['credit_amount'] ) ) {
			$price         = (float) $cart_item['credit_amount'];
			$regular_price = $price;
			$sale_price    = $price;
		}

		foreach ( $cart_item['addons'] as $addon ) {
			// Percentage based and custom defined addon prices do not get converted, all others do.
			if ( 'percentage_based' === $addon['price_type'] || 'custom_price' === $addon['field_type'] ) {
				$addon_price = $addon['price'];
			} elseif ( 'input_multiplier' === $addon['field_type'] ) {
				// Quantity/multiplier add on needs to be split, calculated, then multiplied by input value.
				$addon_price = $this->multi_currency->get_price( $addon['price'] / $addon['value'], 'product' ) * $addon['value'];
			} else {
				$addon_price = $this->multi_currency->get_price( $addon['price'], 'product' );
			}

			switch ( $addon['price_type'] ) {
				case 'percentage_based':
					$price         += (float) ( $cart_item['data']->get_price( 'view' ) * ( $addon_price / 100 ) );
					$regular_price += (float) ( $regular_price * ( $addon_price / 100 ) );
					$sale_price    += (float) ( $sale_price * ( $addon_price / 100 ) );
					break;
				case 'flat_fee':
					$price         += (float) ( $addon_price / $quantity );
					$regular_price += (float) ( $addon_price / $quantity );
					$sale_price    += (float) ( $addon_price / $quantity );
					break;
				default:
					$price         += (float) $addon_price;
					$regular_price += (float) $addon_price;
					$sale_price    += (float) $addon_price;
					break;
			}
		}

		// Let ourselves know this item has had add ons converted.
		$cart_item['data']->update_meta_data( self::ADDONS_CONVERTED_META_KEY, 1 );

		return [
			'price'         => $price,
			'regular_price' => $regular_price,
			'sale_price'    => $sale_price,
		];
	}

	/**
	 * Filters the cart item data meta so we can provide the proper name with converted add on price.
	 *
	 * @param array $addon_data The addon data we are filtering/replacing.
	 * @param array $addon      The addon being processed.
	 * @param array $cart_item  The cart item being processed.
	 *
	 * @return array
	 */
	public function get_item_data( $addon_data, $addon, $cart_item ): array {
		$price = isset( $cart_item['addons_price_before_calc'] ) ? $cart_item['addons_price_before_calc'] : $addon['price'];
		$name  = $addon['name'];

		if ( 0.0 === $addon['price'] ) {
			$name .= '';
		} elseif ( 'percentage_based' === $addon['price_type'] && 0.0 === $price ) {
			$name .= '';
		} elseif ( 'custom_price' === $addon['field_type'] ) {
			$name .= ' (' . wc_price( $addon['price'] ) . ')';
		} elseif ( 'percentage_based' !== $addon['price_type'] && $addon['price'] && apply_filters( 'woocommerce_addons_add_price_to_name', '__return_true' ) ) {
			// Get our converted and tax adjusted price to put in the add on name.
			$price = $this->multi_currency->get_price( $addon['price'], 'product' );
			if ( 'input_multiplier' === $addon['field_type'] ) {
				// Quantity/multiplier add on needs to be split, calculated, then multiplied by input value.
				$price = $this->multi_currency->get_price( $addon['price'] / $addon['value'], 'product' ) * $addon['value'];
			}
			/**
			 * The WC_Product_Addons_Helper is defined in Product Add Ons.
			 * This method in WCPay is only called if Product Add Ons is installed and active.
			 *
			 * @psalm-suppress UndefinedClass
			 */
			$price = \WC_Product_Addons_Helper::get_product_addon_price_for_display( $price, $cart_item['data'] );
			$name .= ' (' . wc_price( $price ) . ')';
		} else {
			// Get the percentage cost in the currency in use, and set the meta data on the product that the value was converted.
			$_product = wc_get_product( $cart_item['product_id'] );
			$price    = $this->multi_currency->get_price( $price, 'product' );
			$_product->set_price( $price * ( $addon['price'] / 100 ) );
			$_product->update_meta_data( self::ADDONS_CONVERTED_META_KEY, 1 );
			$name .= ' (' . WC()->cart->get_product_price( $_product ) . ')';
		}

		return [
			'name'    => $name,
			'value'   => $addon['value'],
			'display' => isset( $addon['display'] ) ? $addon['display'] : '',
		];
	}

	/**
	 * Fixes currency formatting issues in Product Add-Ons. PAO gets these values directly from the db options,
	 * so those values aren't filtered. Luckily, there's a filter.
	 *
	 * @param array $params Product Add-Ons global parameters.
	 *
	 * @return array Adjust parameters.
	 */
	public function product_addons_params( array $params ): array {
		$params['currency_format_num_decimals'] = wc_get_price_decimals();
		$params['currency_format_decimal_sep']  = wc_get_price_decimal_separator();
		$params['currency_format_thousand_sep'] = wc_get_price_thousand_separator();

		return $params;
	}

	/**
	 * Initializes our filters for compatibility.
	 *
	 * @return void
	 */
	private function init_filters() {
		if ( ! is_admin() && ! defined( 'DOING_CRON' ) ) {
			// Subscriptions filters.
			add_filter( 'option_woocommerce_subscriptions_multiple_purchase', [ $this, 'maybe_disable_mixed_cart' ], 50 );
			add_filter( 'woocommerce_subscriptions_product_price', [ $this, 'get_subscription_product_price' ], 50, 2 );
			add_filter( 'woocommerce_product_get__subscription_sign_up_fee', [ $this, 'get_subscription_product_signup_fee' ], 50, 2 );
			add_filter( 'woocommerce_product_variation_get__subscription_sign_up_fee', [ $this, 'get_subscription_product_signup_fee' ], 50, 2 );

			// Product Add-Ons filters.
			add_filter( 'woocommerce_product_addons_option_price_raw', [ $this, 'get_addons_price' ], 50, 2 );
			add_filter( 'woocommerce_product_addons_price_raw', [ $this, 'get_addons_price' ], 50, 2 );
			add_filter( 'woocommerce_product_addons_params', [ $this, 'product_addons_params' ], 50, 1 );
			add_filter( 'woocommerce_product_addons_get_item_data', [ $this, 'get_item_data' ], 50, 3 );
			add_filter( 'woocommerce_product_addons_update_product_price', [ $this, 'update_product_price' ], 50, 4 );
			add_filter( 'woocommerce_product_addons_order_line_item_meta', [ $this, 'order_line_item_meta' ], 50, 4 );
		}

		if ( wp_doing_ajax() ) {
			// Product Add-Ons filters.
			add_filter( 'woocommerce_product_addons_ajax_get_product_price_including_tax', [ $this, 'get_product_calculation_price' ], 50, 3 );
			add_filter( 'woocommerce_product_addons_ajax_get_product_price_excluding_tax', [ $this, 'get_product_calculation_price' ], 50, 3 );
		}

		if ( defined( 'DOING_CRON' ) ) {
			add_filter( 'woocommerce_admin_sales_record_milestone_enabled', [ $this, 'attach_order_modifier' ] );
		}
	}

	/**
	 * Checks the cart to see if it contains a subscription product renewal.
	 *
	 * @return mixed The cart item containing the renewal as an array, else false.
	 */
	private function cart_contains_renewal() {
		if ( ! function_exists( 'wcs_cart_contains_renewal' ) ) {
			return false;
		}
		return wcs_cart_contains_renewal();
	}

	/**
	 * Gets the subscription switch items out of the cart.
	 *
	 * @return array Empty array or the cart items in an array..
	 */
	private function get_subscription_switch_cart_items(): array {
		if ( ! function_exists( 'wcs_get_order_type_cart_items' ) ) {
			return [];
		}
		return wcs_get_order_type_cart_items( 'switch' );
	}

	/**
	 * Checks $_GET superglobal for a switch id and returns it if found.
	 *
	 * @return mixed Id of the sub being switched, or false.
	 */
	private function get_subscription_switch_id_from_superglobal() {
		if ( isset( $_GET['_wcsnonce'] ) && wp_verify_nonce( sanitize_key( $_GET['_wcsnonce'] ), 'wcs_switch_request' ) ) {
			if ( isset( $_GET['switch-subscription'] ) ) {
				return (int) $_GET['switch-subscription'];
			}
		}
		return false;
	}

	/**
	 * Checks the cart to see if it contains a resubscription.
	 *
	 * @return mixed The cart item containing the resubscription as an array, else false.
	 */
	private function cart_contains_resubscribe() {
		if ( ! function_exists( 'wcs_cart_contains_resubscribe' ) ) {
			return false;
		}
		return wcs_cart_contains_resubscribe();
	}

	/**
	 * Checks to see if the product passed is in the cart as a subscription type.
	 *
	 * @param object $product Product to test.
	 * @param string $type    Type of subscription.
	 *
	 * @return bool True if found in the cart, false if not.
	 */
	private function is_product_subscription_type_in_cart( $product, $type ): bool {
		$subscription = false;

		switch ( $type ) {
			case 'renewal':
				$subscription = $this->cart_contains_renewal();
				break;

			case 'resubscribe':
				$subscription = $this->cart_contains_resubscribe();
				break;
		}

		if ( $subscription && $product ) {
			if ( ( isset( $subscription['variation_id'] ) && $subscription['variation_id'] === $product->get_id() )
				|| $subscription['product_id'] === $product->get_id() ) {
				return true;
			}
		}

		return false;
	}

	/**
	 * Checks to see if the coupon passed is of a specified type.
	 *
	 * @param \WC_Coupon $coupon Coupon to test.
	 * @param string     $type   Type of coupon to test for.
	 *
	 * @return bool True on match.
	 */
	private function is_coupon_type( $coupon, string $type ) {

		switch ( $type ) {
			case 'subscription_percent':
				$types = [ 'recurring_percent', 'sign_up_fee_percent', 'renewal_percent' ];
				break;

			case 'subscription_recurring':
				$types = [ 'recurring_fee', 'recurring_percent', 'renewal_fee', 'renewal_percent', 'renewal_cart' ];
				break;
		}

		if ( in_array( $coupon->get_discount_type(), $types, true ) ) {
			return true;
		}
		return false;
	}
}<|MERGE_RESOLUTION|>--- conflicted
+++ resolved
@@ -9,13 +9,10 @@
 
 use WC_Order;
 use WC_Order_Refund;
-<<<<<<< HEAD
-use WCPay\MultiCurrency\Compatibility\WooCommerceDeposits;
-=======
 use WC_Product;
 use WCPay\MultiCurrency\Compatibility\WooCommerceFedEx;
 use WCPay\MultiCurrency\Compatibility\WooCommerceUPS;
->>>>>>> df68ceed
+use WCPay\MultiCurrency\Compatibility\WooCommerceDeposits;
 
 defined( 'ABSPATH' ) || exit;
 
@@ -59,23 +56,9 @@
 		$this->utils          = $utils;
 		$this->init_filters();
 
-<<<<<<< HEAD
-		if ( ! is_admin() && ! defined( 'DOING_CRON' ) ) {
-			add_filter( 'option_woocommerce_subscriptions_multiple_purchase', [ $this, 'maybe_disable_mixed_cart' ], 50 );
-			add_filter( 'woocommerce_subscriptions_product_price', [ $this, 'get_subscription_product_price' ], 50, 2 );
-			add_filter( 'woocommerce_product_get__subscription_sign_up_fee', [ $this, 'get_subscription_product_signup_fee' ], 50, 2 );
-			add_filter( 'woocommerce_product_variation_get__subscription_sign_up_fee', [ $this, 'get_subscription_product_signup_fee' ], 50, 2 );
-		}
-
-		if ( defined( 'DOING_CRON' ) ) {
-			add_filter( 'woocommerce_admin_sales_record_milestone_enabled', [ $this, 'attach_order_modifier' ] );
-		}
-
 		$compatibility_classes[] = new WooCommerceDeposits( $multi_currency, $utils );
-=======
 		$compatibility_classes[] = new WooCommerceFedEx( $multi_currency, $utils );
 		$compatibility_classes[] = new WooCommerceUPS( $multi_currency, $utils );
->>>>>>> df68ceed
 	}
 
 	/**
