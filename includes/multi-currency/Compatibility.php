<?php
/**
 * Class Compatibility
 *
 * @package WooCommerce\Payments\Compatibility
 */

namespace WCPay\MultiCurrency;

use WC_Order;
use WC_Order_Refund;
<<<<<<< HEAD
use WCPay\MultiCurrency\Compatibility\BaseCompatibility;
=======
use WC_Product;
>>>>>>> 989319be
use WCPay\MultiCurrency\Compatibility\WooCommerceBookings;
use WCPay\MultiCurrency\Compatibility\WooCommerceFedEx;
use WCPay\MultiCurrency\Compatibility\WooCommerceProductAddOns;
use WCPay\MultiCurrency\Compatibility\WooCommerceSubscriptions;
use WCPay\MultiCurrency\Compatibility\WooCommerceUPS;

defined( 'ABSPATH' ) || exit;

/**
 * Class that controls Multi-Currency Compatibility.
 */
<<<<<<< HEAD
class Compatibility extends BaseCompatibility {
=======
class Compatibility {

	/**
	 * MultiCurrency class.
	 *
	 * @var MultiCurrency
	 */
	private $multi_currency;

	/**
	 * Utils class.
	 *
	 * @var Utils
	 */
	private $utils;
>>>>>>> 989319be

	/**
	 * Constructor.
	 *
	 * @param MultiCurrency $multi_currency MultiCurrency class.
	 * @param Utils         $utils          Utils class.
	 */
	public function __construct( MultiCurrency $multi_currency, Utils $utils ) {
		parent::__construct( $multi_currency, $utils );
		$this->init_filters();

		add_action( 'init', [ $this, 'init_compatibility_classes' ], 11 );
	}

	/**
	 * Initializes our compatibility classes.
	 *
	 * @return void
	 */
	public function init_compatibility_classes() {
		$compatibility_classes[] = new WooCommerceBookings( $this->multi_currency, $this->utils, $this->multi_currency->get_frontend_currencies() );
		$compatibility_classes[] = new WooCommerceFedEx( $this->multi_currency, $this->utils );
		$compatibility_classes[] = new WooCommerceProductAddOns( $this->multi_currency, $this->utils );
		$compatibility_classes[] = new WooCommerceSubscriptions( $this->multi_currency, $this->utils );
		$compatibility_classes[] = new WooCommerceUPS( $this->multi_currency, $this->utils );
	}

	/**
	 * Checks to see if the if the selected currency needs to be overridden.
	 *
	 * @return mixed Three letter currency code or false if not.
	 */
	public function override_selected_currency() {
<<<<<<< HEAD
		return apply_filters( self::FILTER_PREFIX . 'override_selected_currency', false );
=======
		return apply_filters( MultiCurrency::FILTER_PREFIX . 'override_selected_currency', false );
>>>>>>> 989319be
	}

	/**
	 * Checks to see if the widgets should be hidden.
	 *
	 * @return bool False if it shouldn't be hidden, true if it should.
	 */
	public function should_hide_widgets(): bool {
<<<<<<< HEAD
		return apply_filters( self::FILTER_PREFIX . 'should_hide_widgets', false );
=======
		return apply_filters( MultiCurrency::FILTER_PREFIX . 'should_hide_widgets', false );
>>>>>>> 989319be
	}

	/**
	 * Checks to see if the coupon's amount should be converted.
	 *
	 * @param object $coupon Coupon object to test.
	 *
	 * @return bool True if it should be converted.
	 */
	public function should_convert_coupon_amount( $coupon = null ): bool {
		if ( ! $coupon ) {
			return true;
		}

<<<<<<< HEAD
		return apply_filters( self::FILTER_PREFIX . 'should_convert_coupon_amount', true, $coupon );
=======
		return apply_filters( MultiCurrency::FILTER_PREFIX . 'should_convert_coupon_amount', true, $coupon );
>>>>>>> 989319be
	}

	/**
	 * Checks to see if the product's price should be converted.
	 *
	 * @param object $product Product object to test.
	 *
	 * @return bool True if it should be converted.
	 */
	public function should_convert_product_price( $product = null ): bool {
		if ( ! $product ) {
			return true;
		}

<<<<<<< HEAD
		return apply_filters( self::FILTER_PREFIX . 'should_convert_product_price', true, $product );
=======
		return apply_filters( MultiCurrency::FILTER_PREFIX . 'should_convert_product_price', true, $product );
>>>>>>> 989319be
	}

	/**
	 * Determines if the store currency should be returned or not.
	 *
	 * @return bool
	 */
	public function should_return_store_currency(): bool {
		return apply_filters( MultiCurrency::FILTER_PREFIX . 'should_return_store_currency', false );
	}

	/**
	 * This filter is called when the best sales day logic is called. We use it to add another filter which will
	 * convert the order prices used in this inbox notification.
	 *
	 * @param bool $arg Whether or not the best sales day logic should execute. We will just return this as is to
	 * respect the existing behaviour.
	 *
	 * @return bool
	 */
	public function attach_order_modifier( $arg ) {
		// Attach our filter to modify the order prices.
		add_filter( 'woocommerce_order_query', [ $this, 'convert_order_prices' ] );

		// This will be a bool value indication whether the best day logic should be run. Let's just return it as is.
		return $arg;
	}

	/**
	 * When a request is made by the "Best Sales Day" Inbox notification, we want to hook into this and convert
	 * the order totals to the store default currency.
	 *
	 * @param WC_Order[]|WC_Order_Refund[] $results The results returned by the orders query.
	 *
	 * @return array
	 */
	public function convert_order_prices( $results ): array {
		$backtrace_calls = [
			'Automattic\WooCommerce\Admin\Notes\NewSalesRecord::sum_sales_for_date',
			'Automattic\WooCommerce\Admin\Notes\NewSalesRecord::possibly_add_note',
		];

		// If the call we're expecting isn't in the backtrace, then just do nothing and return the results.
		if ( ! $this->utils->is_call_in_backtrace( $backtrace_calls ) ) {
			return $results;
		}

		$default_currency = $this->multi_currency->get_default_currency();
		if ( ! $default_currency ) {
			return $results;
		}

		foreach ( $results as $order ) {
			if ( ! $order ||
				$order->get_currency() === $default_currency->get_code() ||
				! $order->get_meta( '_wcpay_multi_currency_order_exchange_rate', true ) ||
				$order->get_meta( '_wcpay_multi_currency_order_default_currency', true ) !== $default_currency->get_code()
			) {
				continue;
			}

			$exchange_rate = $order->get_meta( '_wcpay_multi_currency_order_exchange_rate', true );
			$order->set_total( number_format( $order->get_total() * ( 1 / $exchange_rate ), wc_get_price_decimals() ) );
		}

		remove_filter( 'woocommerce_order_query', [ $this, 'convert_order_prices' ] );

		return $results;
	}

	/**
	 * Initializes our filters for compatibility.
	 *
	 * @return void
	 */
	private function init_filters() {
		if ( defined( 'DOING_CRON' ) ) {
			add_filter( 'woocommerce_admin_sales_record_milestone_enabled', [ $this, 'attach_order_modifier' ] );
		}
	}
}<|MERGE_RESOLUTION|>--- conflicted
+++ resolved
@@ -9,11 +9,7 @@
 
 use WC_Order;
 use WC_Order_Refund;
-<<<<<<< HEAD
 use WCPay\MultiCurrency\Compatibility\BaseCompatibility;
-=======
-use WC_Product;
->>>>>>> 989319be
 use WCPay\MultiCurrency\Compatibility\WooCommerceBookings;
 use WCPay\MultiCurrency\Compatibility\WooCommerceFedEx;
 use WCPay\MultiCurrency\Compatibility\WooCommerceProductAddOns;
@@ -25,25 +21,7 @@
 /**
  * Class that controls Multi-Currency Compatibility.
  */
-<<<<<<< HEAD
 class Compatibility extends BaseCompatibility {
-=======
-class Compatibility {
-
-	/**
-	 * MultiCurrency class.
-	 *
-	 * @var MultiCurrency
-	 */
-	private $multi_currency;
-
-	/**
-	 * Utils class.
-	 *
-	 * @var Utils
-	 */
-	private $utils;
->>>>>>> 989319be
 
 	/**
 	 * Constructor.
@@ -77,11 +55,7 @@
 	 * @return mixed Three letter currency code or false if not.
 	 */
 	public function override_selected_currency() {
-<<<<<<< HEAD
-		return apply_filters( self::FILTER_PREFIX . 'override_selected_currency', false );
-=======
 		return apply_filters( MultiCurrency::FILTER_PREFIX . 'override_selected_currency', false );
->>>>>>> 989319be
 	}
 
 	/**
@@ -90,11 +64,7 @@
 	 * @return bool False if it shouldn't be hidden, true if it should.
 	 */
 	public function should_hide_widgets(): bool {
-<<<<<<< HEAD
-		return apply_filters( self::FILTER_PREFIX . 'should_hide_widgets', false );
-=======
 		return apply_filters( MultiCurrency::FILTER_PREFIX . 'should_hide_widgets', false );
->>>>>>> 989319be
 	}
 
 	/**
@@ -109,11 +79,7 @@
 			return true;
 		}
 
-<<<<<<< HEAD
-		return apply_filters( self::FILTER_PREFIX . 'should_convert_coupon_amount', true, $coupon );
-=======
 		return apply_filters( MultiCurrency::FILTER_PREFIX . 'should_convert_coupon_amount', true, $coupon );
->>>>>>> 989319be
 	}
 
 	/**
@@ -128,11 +94,7 @@
 			return true;
 		}
 
-<<<<<<< HEAD
-		return apply_filters( self::FILTER_PREFIX . 'should_convert_product_price', true, $product );
-=======
 		return apply_filters( MultiCurrency::FILTER_PREFIX . 'should_convert_product_price', true, $product );
->>>>>>> 989319be
 	}
 
 	/**
