<?php
/**
 * Class Compatibility
 *
 * @package WooCommerce\Payments\Compatibility
 */

namespace WCPay\MultiCurrency;

use WC_Order;
use WC_Order_Refund;
use WC_Product;
use WCPay\MultiCurrency\Compatibility\WooCommerceBookings;
use WCPay\MultiCurrency\Compatibility\WooCommerceFedEx;
use WCPay\MultiCurrency\Compatibility\WooCommerceProductAddOns;
use WCPay\MultiCurrency\Compatibility\WooCommerceSubscriptions;
use WCPay\MultiCurrency\Compatibility\WooCommerceUPS;

defined( 'ABSPATH' ) || exit;

/**
 * Class that controls Multi-Currency Compatibility.
 */
class Compatibility {

	/**
	 * MultiCurrency class.
	 *
	 * @var MultiCurrency
	 */
	private $multi_currency;

	/**
	 * Utils class.
	 *
	 * @var Utils
	 */
	private $utils;

	/**
	 * Constructor.
	 *
	 * @param MultiCurrency $multi_currency MultiCurrency class.
	 * @param Utils         $utils Utils class.
	 */
	public function __construct( MultiCurrency $multi_currency, Utils $utils ) {
		$this->multi_currency = $multi_currency;
		$this->utils          = $utils;
		$this->init_filters();

		add_action( 'init', [ $this, 'init_compatibility_classes' ], 11 );
	}

	/**
	 * Initializes our compatibility classes.
	 *
	 * @return void
	 */
	public function init_compatibility_classes() {
		$compatibility_classes[] = new WooCommerceBookings( $this->multi_currency, $this->utils, $this->multi_currency->get_frontend_currencies() );
		$compatibility_classes[] = new WooCommerceFedEx( $this->multi_currency, $this->utils );
		$compatibility_classes[] = new WooCommerceProductAddOns( $this->multi_currency, $this->utils );
		$compatibility_classes[] = new WooCommerceSubscriptions( $this->multi_currency, $this->utils );
		$compatibility_classes[] = new WooCommerceUPS( $this->multi_currency, $this->utils );
	}

	/**
	 * Checks to see if the if the selected currency needs to be overridden.
	 *
	 * @return mixed Three letter currency code or false if not.
	 */
	public function override_selected_currency() {
		return apply_filters( self::FILTER_PREFIX . 'override_selected_currency', false );
	}

	/**
	 * Checks to see if the widgets should be hidden.
	 *
	 * @return bool False if it shouldn't be hidden, true if it should.
	 */
	public function should_hide_widgets(): bool {
		return apply_filters( self::FILTER_PREFIX . 'should_hide_widgets', false );
	}

	/**
	 * Checks to see if the coupon's amount should be converted.
	 *
	 * @param object $coupon Coupon object to test.
	 *
	 * @return bool True if it should be converted.
	 */
	public function should_convert_coupon_amount( $coupon = null ): bool {
		if ( ! $coupon ) {
			return true;
		}

		return apply_filters( self::FILTER_PREFIX . 'should_convert_coupon_amount', true, $coupon );
	}

	/**
	 * Checks to see if the product's price should be converted.
	 *
	 * @param object $product Product object to test.
	 *
	 * @return bool True if it should be converted.
	 */
	public function should_convert_product_price( $product = null ): bool {
		if ( ! $product ) {
			return true;
		}

<<<<<<< HEAD
		return apply_filters( self::FILTER_PREFIX . 'should_convert_product_price', true, $product );
=======
		// Check for subscription renewal or resubscribe.
		if ( $this->is_product_subscription_type_in_cart( $product, 'renewal' )
			|| $this->is_product_subscription_type_in_cart( $product, 'resubscribe' ) ) {
			$calls = [
				'WC_Cart_Totals->calculate_item_totals',
				'WC_Cart->get_product_subtotal',
				'wc_get_price_excluding_tax',
				'wc_get_price_including_tax',
			];
			if ( $this->utils->is_call_in_backtrace( $calls ) ) {
				return false;
			}
		}

		// WCPay Subs does a check against the product price and the total, we need to return the actual product price for this check.
		if ( $this->utils->is_call_in_backtrace( [ 'WC_Payments_Subscription_Service->get_recurring_item_data_for_subscription' ] )
			&& $this->utils->is_call_in_backtrace( [ 'WC_Product->get_price' ] ) ) {
			return false;
		}

		return apply_filters( MultiCurrency::FILTER_PREFIX . 'should_convert_product_price', true, $product );
>>>>>>> e7f4eceb
	}

	/**
	 * Determines if the store currency should be returned or not.
	 *
	 * @return bool
	 */
	public function should_return_store_currency(): bool {
		return apply_filters( MultiCurrency::FILTER_PREFIX . 'should_return_store_currency', false );
	}

	/**
	 * This filter is called when the best sales day logic is called. We use it to add another filter which will
	 * convert the order prices used in this inbox notification.
	 *
	 * @param bool $arg Whether or not the best sales day logic should execute. We will just return this as is to
	 * respect the existing behaviour.
	 *
	 * @return bool
	 */
	public function attach_order_modifier( $arg ) {
		// Attach our filter to modify the order prices.
		add_filter( 'woocommerce_order_query', [ $this, 'convert_order_prices' ] );

		// This will be a bool value indication whether the best day logic should be run. Let's just return it as is.
		return $arg;
	}

	/**
	 * When a request is made by the "Best Sales Day" Inbox notification, we want to hook into this and convert
	 * the order totals to the store default currency.
	 *
	 * @param WC_Order[]|WC_Order_Refund[] $results The results returned by the orders query.
	 *
	 * @return array
	 */
	public function convert_order_prices( $results ): array {
		$backtrace_calls = [
			'Automattic\WooCommerce\Admin\Notes\NewSalesRecord::sum_sales_for_date',
			'Automattic\WooCommerce\Admin\Notes\NewSalesRecord::possibly_add_note',
		];

		// If the call we're expecting isn't in the backtrace, then just do nothing and return the results.
		if ( ! $this->utils->is_call_in_backtrace( $backtrace_calls ) ) {
			return $results;
		}

		$default_currency = $this->multi_currency->get_default_currency();
		if ( ! $default_currency ) {
			return $results;
		}

		foreach ( $results as $order ) {
			if ( ! $order ||
				$order->get_currency() === $default_currency->get_code() ||
				! $order->get_meta( '_wcpay_multi_currency_order_exchange_rate', true ) ||
				$order->get_meta( '_wcpay_multi_currency_order_default_currency', true ) !== $default_currency->get_code()
			) {
				continue;
			}

			$exchange_rate = $order->get_meta( '_wcpay_multi_currency_order_exchange_rate', true );
			$order->set_total( number_format( $order->get_total() * ( 1 / $exchange_rate ), wc_get_price_decimals() ) );
		}

		remove_filter( 'woocommerce_order_query', [ $this, 'convert_order_prices' ] );

		return $results;
	}

	/**
	 * Initializes our filters for compatibility.
	 *
	 * @return void
	 */
	private function init_filters() {
		if ( defined( 'DOING_CRON' ) ) {
			add_filter( 'woocommerce_admin_sales_record_milestone_enabled', [ $this, 'attach_order_modifier' ] );
		}
	}
}<|MERGE_RESOLUTION|>--- conflicted
+++ resolved
@@ -109,31 +109,7 @@
 			return true;
 		}
 
-<<<<<<< HEAD
 		return apply_filters( self::FILTER_PREFIX . 'should_convert_product_price', true, $product );
-=======
-		// Check for subscription renewal or resubscribe.
-		if ( $this->is_product_subscription_type_in_cart( $product, 'renewal' )
-			|| $this->is_product_subscription_type_in_cart( $product, 'resubscribe' ) ) {
-			$calls = [
-				'WC_Cart_Totals->calculate_item_totals',
-				'WC_Cart->get_product_subtotal',
-				'wc_get_price_excluding_tax',
-				'wc_get_price_including_tax',
-			];
-			if ( $this->utils->is_call_in_backtrace( $calls ) ) {
-				return false;
-			}
-		}
-
-		// WCPay Subs does a check against the product price and the total, we need to return the actual product price for this check.
-		if ( $this->utils->is_call_in_backtrace( [ 'WC_Payments_Subscription_Service->get_recurring_item_data_for_subscription' ] )
-			&& $this->utils->is_call_in_backtrace( [ 'WC_Product->get_price' ] ) ) {
-			return false;
-		}
-
-		return apply_filters( MultiCurrency::FILTER_PREFIX . 'should_convert_product_price', true, $product );
->>>>>>> e7f4eceb
 	}
 
 	/**
