--- conflicted
+++ resolved
@@ -1585,7 +1585,6 @@
 	}
 
 	/**
-<<<<<<< HEAD
 	 * Logs a message and throws InvalidCurrencyException.
 	 *
 	 * @param string $method        The method that's actually throwing the exception.
@@ -1598,7 +1597,9 @@
 		$message = 'Invalid currency passed to ' . $method . ': ' . $currency_code;
 		Logger::error( $message );
 		throw new InvalidCurrencyException( $message, 'wcpay_multi_currency_invalid_currency', $code );
-=======
+	}
+
+	/**
 	 * Checks if the customer currencies data is valid.
 	 *
 	 * @param mixed $currencies The currencies to check.
@@ -1607,6 +1608,5 @@
 	 */
 	private function is_customer_currencies_data_valid( $currencies ) {
 		return ! empty( $currencies ) && is_array( $currencies );
->>>>>>> 9b72d3df
 	}
 }