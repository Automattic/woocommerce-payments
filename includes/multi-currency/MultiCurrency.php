--- conflicted
+++ resolved
@@ -1367,11 +1367,7 @@
 			}
 		);
 
-<<<<<<< HEAD
-		if ( isset( $data['currencies'] ) && is_array( $data['currencies'] ) ) {
-=======
 		if ( ! empty( $data['currencies'] ) && is_array( $data['currencies'] ) ) {
->>>>>>> b60b547d
 			return $data['currencies'];
 		}
 
