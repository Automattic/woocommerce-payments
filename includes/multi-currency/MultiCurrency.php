--- conflicted
+++ resolved
@@ -90,19 +90,18 @@
 	protected $frontend_currencies;
 
 	/**
-<<<<<<< HEAD
 	 * BackendCurrencies instance.
 	 *
 	 * @var BackendCurrencies
 	 */
 	protected $backend_currencies;
-=======
+  
+  /*
 	 * StorefrontIntegration instance.
 	 *
 	 * @var StorefrontIntegration
 	 */
 	protected $storefront_integration;
->>>>>>> a10fe849
 
 	/**
 	 * The available currencies.
