<?php
/**
 * Class MultiCurrency
 *
 * @package WooCommerce\Payments\MultiCurrency
 */

namespace WCPay\MultiCurrency;

use WC_Payments;
use WC_Payments_Account;
use WC_Payments_API_Client;
use WC_Payments_Localization_Service;
use WCPay\Exceptions\API_Exception;
use WCPay\MultiCurrency\Notes\NoteMultiCurrencyAvailable;

defined( 'ABSPATH' ) || exit;

/**
 * Class that controls Multi Currency functionality.
 */
class MultiCurrency {

	const CURRENCY_SESSION_KEY     = 'wcpay_currency';
	const CURRENCY_META_KEY        = 'wcpay_currency';
	const CURRENCY_CACHE_OPTION    = 'wcpay_multi_currency_cached_currencies';
	const CURRENCY_RETRIEVAL_ERROR = 'error';

	/**
	 * The plugin's ID.
	 *
	 * @var string
	 */
	public $id = 'wcpay_multi_currency';

	/**
	 * The single instance of the class.
	 *
	 * @var ?MultiCurrency
	 */
	protected static $instance = null;

	/**
	 * Compatibility instance.
	 *
	 * @var Compatibility
	 */
	protected $compatibility;

	/**
	 * Geolocation instance.
	 *
	 * @var Geolocation
	 */
	protected $geolocation;

	/**
	 * Utils instance.
	 *
	 * @var Utils
	 */
	protected $utils;

	/**
	 * Analytics instance.
	 *
	 * @var Analytics
	 */
	protected $analytics;

	/**
	 * FrontendPrices instance.
	 *
	 * @var FrontendPrices
	 */
	protected $frontend_prices;

	/**
	 * FrontendCurrencies instance.
	 *
	 * @var FrontendCurrencies
	 */
	protected $frontend_currencies;

	/**
	 * The available currencies.
	 *
	 * @var array
	 */
	protected $available_currencies;

	/**
	 * The default currency.
	 *
	 * @var Currency
	 */
	protected $default_currency;

	/**
	 * The enabled currencies.
	 *
	 * @var array
	 */
	protected $enabled_currencies;

	/**
	 * Client for making requests to the WooCommerce Payments API
	 *
	 * @var WC_Payments_API_Client
	 */
	private $payments_api_client;

	/**
	 * Instance of WC_Payments_Account.
	 *
	 * @var WC_Payments_Account
	 */
	private $payments_account;

	/**
	 * Instance of WC_Payments_Localization_Service.
	 *
	 * @var WC_Payments_Localization_Service
	 */
	private $localization_service;

	/**
	 * Main MultiCurrency Instance.
	 *
	 * Ensures only one instance of MultiCurrency is loaded or can be loaded.
	 *
	 * @static
	 * @return MultiCurrency - Main instance.
	 */
	public static function instance() {
		if ( is_null( self::$instance ) ) {
			self::$instance = new self( WC_Payments::get_payments_api_client(), WC_Payments::get_account_service(), WC_Payments::get_localization_service() );
		}
		return self::$instance;
	}

	/**
	 * Class constructor.
	 *
	 * @param WC_Payments_API_Client           $payments_api_client  Payments API client.
	 * @param WC_Payments_Account              $payments_account     Payments Account instance.
	 * @param WC_Payments_Localization_Service $localization_service Localization Service instance.
	 */
<<<<<<< HEAD
	public function __construct( WC_Payments_API_Client $payments_api_client ) {
		$this->payments_api_client = $payments_api_client;
		$this->locale              = new Locale();
		$this->utils               = new Utils();
		$this->compatibility       = new Compatibility( $this, $this->utils );
		$this->analytics           = new Analytics( $this );
=======
	public function __construct( WC_Payments_API_Client $payments_api_client, WC_Payments_Account $payments_account, WC_Payments_Localization_Service $localization_service ) {
		$this->payments_api_client  = $payments_api_client;
		$this->payments_account     = $payments_account;
		$this->localization_service = $localization_service;
		$this->geolocation          = new Geolocation( $this->localization_service );
		$this->utils                = new Utils();
		$this->compatibility        = new Compatibility( $this, $this->utils );
>>>>>>> 8d3e443a

		add_action( 'init', [ $this, 'init' ] );
		add_action( 'rest_api_init', [ $this, 'init_rest_api' ] );
		add_action( 'widgets_init', [ $this, 'init_widgets' ] );

		$is_frontend_request = ! is_admin() && ! defined( 'DOING_CRON' ) && ! WC()->is_rest_api_request();

		if ( $is_frontend_request ) {
			// Make sure that this runs after the main init function.
			add_action( 'init', [ $this, 'update_selected_currency_by_url' ], 11 );
			add_action( 'init', [ $this, 'update_selected_currency_by_geolocation' ], 12 );
		}
	}

	/**
	 * Called after the WooCommerce session has been initialized. Initialises the available currencies,
	 * default currency and enabled currencies for the multi currency plugin.
	 *
	 * @return void
	 */
	public function init() {
		$store_currency_updated = $this->check_store_currency_for_change();

		// If the store currency has been updated, clear the cache to make sure we fetch fresh rates from the server.
		if ( $store_currency_updated ) {
			$this->clear_cache();
		}

		$this->initialize_available_currencies();
		$this->set_default_currency();
		$this->initialize_enabled_currencies();

		// If the store currency has been updated, we need to update the notice that will display any manual currencies.
		if ( $store_currency_updated ) {
			$this->update_manual_rate_currencies_notice_option();
		}

		new PaymentMethodsCompatibility( $this, WC_Payments::get_gateway() );
		new AdminNotices();
		new UserSettings( $this );

		$this->frontend_prices     = new FrontendPrices( $this, $this->compatibility );
		$this->frontend_currencies = new FrontendCurrencies( $this, $this->localization_service );

		add_action( 'admin_enqueue_scripts', [ $this, 'enqueue_admin_scripts' ] );
		add_action( 'woocommerce_order_refunded', [ $this, 'add_order_meta_on_refund' ], 50, 2 );

		if ( is_admin() ) {
			add_filter( 'woocommerce_get_settings_pages', [ $this, 'init_settings_pages' ] );
			add_action( 'admin_init', [ __CLASS__, 'add_woo_admin_notes' ] );
		}
	}

	/**
	 * Initialize the REST API controller.
	 *
	 * @return void
	 */
	public function init_rest_api() {
		$api_controller = new RestController( \WC_Payments::create_api_client() );
		$api_controller->register_routes();
	}

	/**
	 * Initialize the Widgets.
	 *
	 * @return void
	 */
	public function init_widgets() {
		register_widget( new CurrencySwitcherWidget( $this, $this->compatibility ) );
	}

	/**
	 * Initialize the Settings Pages.
	 *
	 * @param array $settings_pages The settings pages.
	 *
	 * @return array The new settings pages.
	 */
	public function init_settings_pages( $settings_pages ): array {
		$settings_pages[] = new Settings( $this );
		return $settings_pages;
	}

	/**
	 * Register the CSS and JS admin scripts.
	 *
	 * @return void
	 */
	public function register_admin_scripts() {
		$script_src_url    = plugins_url( 'dist/multi-currency.js', WCPAY_PLUGIN_FILE );
		$script_asset_path = WCPAY_ABSPATH . 'dist/multi-currency.asset.php';
		$script_asset      = file_exists( $script_asset_path ) ? require_once $script_asset_path : [ 'dependencies' => [] ];
		wp_register_script(
			'WCPAY_MULTI_CURRENCY_SETTINGS',
			$script_src_url,
			$script_asset['dependencies'],
			\WC_Payments::get_file_version( 'dist/multi-currency.js' ),
			true
		);

		wp_register_style(
			'WCPAY_MULTI_CURRENCY_SETTINGS',
			plugins_url( 'dist/multi-currency.css', WCPAY_PLUGIN_FILE ),
			[ 'wc-components' ],
			\WC_Payments::get_file_version( 'dist/multi-currency.css' )
		);
	}

	/**
	 * Load the admin assets.
	 *
	 * @return void
	 */
	public function enqueue_admin_scripts() {
		global $current_tab, $current_section;

		$this->register_admin_scripts();

		// TODO: Set this to only display when needed.
		// Output the settings JS and CSS only on the settings page.
		wp_enqueue_script( 'WCPAY_MULTI_CURRENCY_SETTINGS' );
		wp_enqueue_style( 'WCPAY_MULTI_CURRENCY_SETTINGS' );
	}

	/**
	 * Wipes the cached currency data option, forcing to re-fetch the data from WPCOM.
	 *
	 * @return void
	 */
	public function clear_cache() {
		delete_option( self::CURRENCY_CACHE_OPTION );
	}

	/**
	 * Gets and caches the data for the currency rates from the server.
	 * Will be returned as an array with three keys, 'currencies' (the currencies), 'expires' (the expiry time)
	 * and 'updated' (when this data was fetched from the API).
	 *
	 * @return ?array
	 */
	public function get_cached_currencies() {
		if ( ! $this->payments_api_client->is_server_connected() ) {
			return null;
		}

		$cache_data = $this->read_currencies_from_cache();

		// If the option contains the error value, return false early and do not attempt another API call.
		if ( isset( $cache_data['currencies'] ) && self::CURRENCY_RETRIEVAL_ERROR === $cache_data['currencies'] ) {
			return null;
		}

		// If an array of currencies was returned from the cache, return it here.
		if ( null !== $cache_data ) {
			return $cache_data;
		}

		// If the cache was expired or something went wrong, make a call to the server to get the
		// currency data.
		try {
			$currency_data = $this->payments_api_client->get_currency_rates( get_woocommerce_currency() );
		} catch ( API_Exception $e ) {
			// Failed to retrieve currencies from the server. Exception is logged in http client.
			// Rate limit for a short amount of time by caching the failure.
			$this->cache_currencies( self::CURRENCY_RETRIEVAL_ERROR, time(), 1 * MINUTE_IN_SECONDS );

			// Return null to signal currency retrieval error.
			return null;
		}

		$updated = time();

		// Cache the currency data so we don't call the server every time.
		$this->cache_currencies( $currency_data, $updated, 6 * HOUR_IN_SECONDS );

		return [
			'currencies' => $currency_data,
			'updated'    => $updated,
		];
	}

	/**
	 * Returns the Compatibility instance.
	 *
	 * @return Compatibility
	 */
	public function get_compatibility() {
		return $this->compatibility;
	}

	/**
	 * Returns the FrontendPrices instance.
	 *
	 * @return FrontendPrices
	 */
	public function get_frontend_prices(): FrontendPrices {
		return $this->frontend_prices;
	}

	/**
	 * Returns the FrontendCurrencies instance.
	 *
	 * @return FrontendCurrencies
	 */
	public function get_frontend_currencies(): FrontendCurrencies {
		return $this->frontend_currencies;
	}

	/**
	 * Sets up the available currencies, which are alphabetical by name.
	 *
	 * @return void
	 */
	private function initialize_available_currencies() {
		// Add default store currency with a rate of 1.0.
		$woocommerce_currency                                = get_woocommerce_currency();
		$this->available_currencies[ $woocommerce_currency ] = new Currency( $woocommerce_currency, 1.0 );

		$available_currencies = [];

		$currencies = $this->get_account_available_currencies();
		$cache_data = $this->get_cached_currencies();

		foreach ( $currencies as $currency_code ) {
			$currency_rate = $cache_data['currencies'][ $currency_code ] ?? 1.0;
			$update_time   = $cache_data['updated'] ?? null;
			$new_currency  = new Currency( $currency_code, $currency_rate, $update_time );

			// Add this to our list of available currencies.
			$available_currencies[ $new_currency->get_name() ] = $new_currency;
		}

		ksort( $available_currencies );

		foreach ( $available_currencies as $currency ) {
			$this->available_currencies[ $currency->get_code() ] = $currency;
		}
	}

	/**
	 * Sets up the enabled currencies.
	 *
	 * @return void
	 */
	private function initialize_enabled_currencies() {
		$available_currencies     = $this->get_available_currencies();
		$enabled_currency_codes   = get_option( $this->id . '_enabled_currencies', [] );
		$default_code             = $this->get_default_currency()->get_code();
		$default                  = [];
		$enabled_currency_codes[] = $default_code;

		// This allows to keep the alphabetical sorting by name.
		$enabled_currencies = array_filter(
			$available_currencies,
			function( $currency ) use ( $enabled_currency_codes ) {
				return in_array( $currency->get_code(), $enabled_currency_codes, true );
			}
		);

		$this->enabled_currencies = [];

		foreach ( $enabled_currencies as $enabled_currency ) {
			// Get the charm and rounding for each enabled currency and add the currencies to the object property.
			$currency = clone $enabled_currency;
			$charm    = get_option( $this->id . '_price_charm_' . $currency->get_id(), 0.00 );
			$rounding = get_option( $this->id . '_price_rounding_' . $currency->get_id(), $currency->get_is_zero_decimal() ? '100' : '1.00' );
			$currency->set_charm( $charm );
			$currency->set_rounding( $rounding );

			// If the currency is set to be manual, set the rate to the stored manual rate.
			$type = get_option( $this->id . '_exchange_rate_' . $currency->get_id(), 'automatic' );
			if ( 'manual' === $type ) {
				$manual_rate = get_option( $this->id . '_manual_rate_' . $currency->get_id(), $currency->get_rate() );
				$currency->set_rate( $manual_rate );
			}

			$this->enabled_currencies[ $currency->get_code() ] = $currency;
		}

		// Set default currency to the top of the list.
		$default[ $default_code ] = $this->enabled_currencies[ $default_code ];
		unset( $this->enabled_currencies[ $default_code ] );
		$this->enabled_currencies = array_merge( $default, $this->enabled_currencies );
	}

	/**
	 * Sets the default currency.
	 *
	 * @return void
	 */
	private function set_default_currency() {
		$this->default_currency = $this->available_currencies[ get_woocommerce_currency() ] ?? null;
	}

	/**
	 * Gets the currencies available.
	 *
	 * @return Currency[] Array of Currency objects.
	 */
	public function get_available_currencies(): array {
		return $this->available_currencies;
	}

	/**
	 * Gets the store base currency.
	 *
	 * @return Currency The store base currency.
	 */
	public function get_default_currency(): Currency {
		return $this->default_currency;
	}

	/**
	 * Gets the currently enabled currencies.
	 *
	 * @return Currency[] Array of Currency objects.
	 */
	public function get_enabled_currencies(): array {
		return $this->enabled_currencies;
	}

	/**
	 * Sets the enabled currencies for the store.
	 *
	 * @param string[] $currencies Array of currency codes to be enabled.
	 *
	 * @return void
	 */
	public function set_enabled_currencies( $currencies = [] ) {
		if ( 0 < count( $currencies ) ) {
			// Get the currencies that were removed before they are updated.
			$removed_currencies = array_diff( array_keys( $this->enabled_currencies ), $currencies );

			// Update the enabled currencies and reinitialize.
			update_option( $this->id . '_enabled_currencies', $currencies );
			$this->initialize_enabled_currencies();

			// Now remove the removed currencies settings.
			$this->remove_currencies_settings( $removed_currencies );
		}
	}

	/**
	 * Gets the user selected currency, or `$default_currency` if is not set.
	 *
	 * @return Currency
	 */
	public function get_selected_currency(): Currency {
		$code = $this->get_stored_currency_code();

		$code = $this->compatibility->override_selected_currency() ? $this->compatibility->override_selected_currency() : $code;

		return $this->get_enabled_currencies()[ $code ] ?? $this->default_currency;
	}

	/**
	 * Update the selected currency from a currency code.
	 *
	 * @param string $currency_code Three letter currency code.
	 *
	 * @return void
	 */
	public function update_selected_currency( string $currency_code ) {
		$code     = strtoupper( $currency_code );
		$user_id  = get_current_user_id();
		$currency = $this->get_enabled_currencies()[ $code ] ?? null;

		if ( null === $currency ) {
			return;
		}

		if ( 0 === $user_id && WC()->session ) {
			WC()->session->set( self::CURRENCY_SESSION_KEY, $currency->get_code() );
			// Set the session cookie if is not yet to persist the selected currency.
			if ( ! WC()->session->has_session() && ! headers_sent() ) {
				WC()->session->set_customer_session_cookie( true );
			}
		} elseif ( $user_id ) {
			update_user_meta( $user_id, self::CURRENCY_META_KEY, $currency->get_code() );
		}

		// Recalculate cart when currency changes.
		if ( did_action( 'wp_loaded' ) ) {
			$this->recalculate_cart();
		} else {
			add_action( 'wp_loaded', [ $this, 'recalculate_cart' ] );
		}
	}

	/**
	 * Update the selected currency from url param `currency`.
	 *
	 * @return void
	 */
	public function update_selected_currency_by_url() {
		if ( ! isset( $_GET['currency'] ) ) { // phpcs:ignore WordPress.Security.NonceVerification
			return;
		}

		$this->update_selected_currency( sanitize_text_field( wp_unslash( $_GET['currency'] ) ) ); // phpcs:ignore WordPress.Security.NonceVerification
	}

	/**
	 * Update the selected currency from the user's geolocation country.
	 *
	 * @return void
	 */
	public function update_selected_currency_by_geolocation() {
		// We only want to automatically set the currency if it's already not set.
		if ( $this->is_using_auto_currency_switching() && ! $this->get_stored_currency_code() ) {
			$currency = $this->geolocation->get_currency_by_customer_location();

			// Update currency and display notice if enabled.
			if ( ! empty( $this->get_enabled_currencies()[ $currency ] ) ) {
				$this->update_selected_currency( $currency );
				add_action( 'wp_footer', [ $this, 'display_geolocation_currency_update_notice' ] );
			}
		}
	}


	/**
	 * Gets the configured value for apply charm pricing only to products.
	 *
	 * @return mixed The configured value.
	 */
	public function get_apply_charm_only_to_products() {
		return apply_filters( 'wcpay_multi_currency_apply_charm_only_to_products', true );
	}

	/**
	 * Gets the converted price using the current currency with the rounding and charm pricing settings.
	 *
	 * @param mixed  $price The price to be converted.
	 * @param string $type The type of price being converted. One of 'product', 'shipping', 'tax', 'coupon', or 'exchange_rate'.
	 *
	 * @return float The converted price.
	 */
	public function get_price( $price, string $type ): float {
		$supported_types = [ 'product', 'shipping', 'tax', 'coupon', 'exchange_rate' ];
		$currency        = $this->get_selected_currency();

		if ( ! in_array( $type, $supported_types, true ) || $currency->get_is_default() ) {
			return (float) $price;
		}

		$converted_price = ( (float) $price ) * $currency->get_rate();

		if ( 'tax' === $type || 'coupon' === $type || 'exchange_rate' === $type ) {
			return $converted_price;
		}

		$charm_compatible_types = [ 'product', 'shipping' ];
		$apply_charm_pricing    = $this->get_apply_charm_only_to_products()
			? 'product' === $type
			: in_array( $type, $charm_compatible_types, true );

		return $this->get_adjusted_price( $converted_price, $apply_charm_pricing, $currency );
	}

	/**
	 * Recalculates WooCommerce cart totals.
	 *
	 * @return void
	 */
	public function recalculate_cart() {
		WC()->cart->calculate_totals();
	}

	/**
<<<<<<< HEAD
	 * When an order is refunded, a new psuedo order is created to represent the refund.
	 * We want to check if the original order was a multi-currency order, and if so, copy the meta data
	 * to the new order.
	 *
	 * @param int $order_id The order ID.
	 * @param int $refund_id The refund order ID.
	 */
	public function add_order_meta_on_refund( $order_id, $refund_id ) {
		$default_currency = $this->get_default_currency();

		$order  = wc_get_order( $order_id );
		$refund = wc_get_order( $refund_id );

		// Do not add exchange rate if order was made in the store's default currency.
		if ( ! $order || ! $refund || $default_currency->get_code() === $order->get_currency() ) {
			return;
		}

		$order_exchange_rate    = $order->get_meta( '_wcpay_multi_currency_order_exchange_rate', true );
		$order_default_currency = $order->get_meta( '_wcpay_multi_currency_order_default_currency', true );

		$refund->update_meta_data( '_wcpay_multi_currency_order_exchange_rate', $order_exchange_rate );
		$refund->update_meta_data( '_wcpay_multi_currency_order_default_currency', $order_default_currency );
		$refund->save_meta_data();
=======
	 * Displays a notice on the frontend informing the customer of the
	 * automatic currency switch.
	 */
	public function display_geolocation_currency_update_notice() {
		$current_currency = $this->get_selected_currency();
		$store_currency   = get_option( 'woocommerce_currency' );
		$country          = $this->geolocation->get_country_by_customer_location();
		$currencies       = get_woocommerce_currencies();

		// Do not display notice if using the store's default currency.
		if ( $store_currency === $current_currency->get_code() ) {
			return;
		}

		$message = sprintf(
			/* translators: %1 User's country, %2 Selected currency name, %3 Default store currency name */
			__( 'We noticed you\'re visiting from %1$s. We\'ve updated our prices to %2$s for your shopping convenience. <a>Use %3$s instead.</a>', 'woocommerce-payments' ),
			WC()->countries->countries[ $country ],
			$current_currency->get_name(),
			$currencies[ $store_currency ]
		);

		$notice_id = md5( $message );

		echo '<p class="woocommerce-store-notice demo_store" data-notice-id="' . esc_attr( $notice_id . 2 ) . '" style="display:none;">';
		echo \WC_Payments_Utils::esc_interpolated_html(
			$message,
			[
				'a' => '<a href="?currency=' . $store_currency . '">',
			]
		);
		echo ' <a href="#" class="woocommerce-store-notice__dismiss-link">' . esc_html__( 'Dismiss', 'woocommerce-payments' ) . '</a></p>';

>>>>>>> 8d3e443a
	}

	/**
	 * Adds Multi-Currency notes to the WC-Admin inbox.
	 *
	 * @return void
	 */
	public static function add_woo_admin_notes() {
		if ( defined( 'WC_VERSION' ) && version_compare( WC_VERSION, '4.4.0', '>=' ) ) {
			NoteMultiCurrencyAvailable::possibly_add_note();
		}
	}

	/**
	 * Removes Multi-Currency notes from the WC-Admin inbox.
	 *
	 * @return void
	 */
	public static function remove_woo_admin_notes() {
		if ( defined( 'WC_VERSION' ) && version_compare( WC_VERSION, '4.4.0', '>=' ) ) {
			NoteMultiCurrencyAvailable::possibly_delete_note();
		}
	}

	/**
	 * Gets the price after adjusting it with the rounding and charm settings.
	 *
	 * @param float    $price               The price to be adjusted.
	 * @param bool     $apply_charm_pricing Whether charm pricing should be applied.
	 * @param Currency $currency The currency to be used when adjusting.
	 *
	 * @return float The adjusted price.
	 */
	protected function get_adjusted_price( $price, $apply_charm_pricing, $currency ): float {
		if ( 'none' !== $currency->get_rounding() ) {
			$price = $this->ceil_price( $price, floatval( $currency->get_rounding() ) );
		}

		if ( $apply_charm_pricing ) {
			$price += floatval( $currency->get_charm() );
		}

		// Do not return negative prices (possible because of $currency->get_charm()).
		return max( 0, $price );
	}

	/**
	 * Ceils the price to the next number based on the rounding value.
	 *
	 * @param float $price    The price to be ceiled.
	 * @param float $rounding The rounding option.
	 *
	 * @return float The ceiled price.
	 */
	protected function ceil_price( float $price, float $rounding ): float {
		if ( 0.00 === $rounding ) {
			return $price;
		}
		return ceil( $price / $rounding ) * $rounding;
	}

	/**
	 * Returns the currency code stored for the user or in the session.
	 *
	 * @return string|null Currency code.
	 */
	private function get_stored_currency_code() {
		$user_id = get_current_user_id();
		$code    = null;

		if ( 0 === $user_id && WC()->session ) {
			$code = WC()->session->get( self::CURRENCY_SESSION_KEY );
		} elseif ( $user_id ) {
			$code = get_user_meta( $user_id, self::CURRENCY_META_KEY, true );
		}

		return $code;
	}

	/**
	 * Caches currency data for a period of time.
	 *
	 * @param string|array $currencies - Currency data to cache.
	 * @param int|null     $updated    - The time the data was fetched from the server.
	 * @param int|null     $expiration - The length of time to cache the currency data, in seconds.
	 *
	 * @return bool
	 */
	private function cache_currencies( $currencies, int $updated = null, int $expiration = null ): bool {
		// Default $expiration to 6 hours if not set.
		if ( null === $expiration ) {
			$expiration = 6 * HOUR_IN_SECONDS;
		}

		// Default $updated to the current time.
		if ( null === $updated ) {
			$updated = time();
		}

		// Add the currency data, expiry time, and time updated to the array we're caching.
		$currency_cache = [
			'currencies' => $currencies,
			'expires'    => time() + $expiration,
			'updated'    => $updated,
		];

		// Create or update the currency option cache.
		if ( false === get_option( self::CURRENCY_CACHE_OPTION ) ) {
			$result = add_option( self::CURRENCY_CACHE_OPTION, $currency_cache, '', 'no' );
		} else {
			$result = update_option( self::CURRENCY_CACHE_OPTION, $currency_cache, 'no' );
		}

		return $result;
	}

	/**
	 * Checks to see if the store currency has changed. If it has, this will
	 * also update the option containing the store currency.
	 *
	 * @return bool
	 */
	private function check_store_currency_for_change(): bool {
		$last_known_currency  = get_option( $this->id . '_store_currency', false );
		$woocommerce_currency = get_woocommerce_currency();

		// If the last known currency was not set, update the option to set it and return false.
		if ( ! $last_known_currency ) {
			update_option( $this->id . '_store_currency', $woocommerce_currency );
			return false;
		}

		if ( $last_known_currency !== $woocommerce_currency ) {
			update_option( $this->id . '_store_currency', $woocommerce_currency );
			return true;
		}

		return false;
	}

	/**
	 * Called when the store currency has changed. Puts any manual rate currencies into an option for a notice to display.
	 *
	 * @return void
	 */
	private function update_manual_rate_currencies_notice_option() {
		$enabled_currencies = $this->get_enabled_currencies();
		$manual_currencies  = [];

		// Check enabled currencies for manual rates.
		foreach ( $enabled_currencies as $currency ) {
			$rate_type = get_option( $this->id . '_exchange_rate_' . $currency->get_id(), false );
			if ( 'manual' === $rate_type ) {
				$manual_currencies[] = $currency->get_name();
			}
		}

		if ( 0 < count( $manual_currencies ) ) {
			update_option( $this->id . '_show_store_currency_changed_notice', $manual_currencies );
		}
	}


	/**
	 * Read the currency data from the WP option we cache it in.
	 *
	 * @return ?array
	 */
	private function read_currencies_from_cache() {
		$currency_cache = get_option( self::CURRENCY_CACHE_OPTION );

		if ( false === $currency_cache || ! is_array( $currency_cache ) || ! isset( $currency_cache['currencies'] ) || ! isset( $currency_cache['expires'] ) || ! isset( $currency_cache['updated'] ) ) {
			// No option found or the data isn't in the format we expect.
			return null;
		}

		// Return false if the cache has expired, triggering another fetch.
		if ( $currency_cache['expires'] < time() ) {
			return null;
		}

		// We have fresh currency data in the cache, so return it.
		return $currency_cache;
	}

	/**
	 * Accepts an array of currencies that should have their settings removed.
	 *
	 * @param array $currencies Array of Currency objects or 3 letter currency codes.
	 *
	 * @return void
	 */
	private function remove_currencies_settings( array $currencies ) {

		foreach ( $currencies as $currency ) {
			$this->remove_currency_settings( $currency );
		}
	}

	/**
	 * Will remove a currency's settings if it is not enabled.
	 *
	 * @param mixed $currency Currency object or 3 letter currency code.
	 *
	 * @return void
	 */
	private function remove_currency_settings( $currency ) {
		$code = is_a( $currency, Currency::class ) ? $currency->get_code() : strtoupper( $currency );

		// Bail if the currency code passed is not 3 characters, or if the currency is presently enabled.
		if ( 3 !== strlen( $code ) || isset( $this->enabled_currencies[ $code ] ) ) {
			return;
		}

		$settings = [
			'price_charm',
			'price_rounding',
			'manual_rate',
			'exchange_rate',
		];

		// Go through each setting and remove them.
		foreach ( $settings as $setting ) {
			delete_option( $this->id . '_' . $setting . '_' . strtolower( $code ) );
		}
	}

	/**
	 * Returns the currencies enabled for the Stripe account that are
	 * also available in WC.
	 *
	 * Can be filtered with the 'wcpay_multi_currency_available_currencies' hook.
	 *
	 * @return array Array with the available currencies' codes.
	 */
	private function get_account_available_currencies(): array {
		$wc_currencies      = array_keys( get_woocommerce_currencies() );
		$account_currencies = $wc_currencies;

		$account = $this->payments_account->get_cached_account_data();

		if ( $account && ! empty( $account['presentment_currencies'] ) ) {
			$account_currencies = array_map( 'strtoupper', $account['presentment_currencies'] );
		}

		/**
		 * Filter the available currencies for WooCommerce Multi-Currency.
		 *
		 * This filter can be used to modify the currencies available for WC Pay
		 * Multi-Currency. Currencies have to be added in uppercase and should
		 * also be available in `get_woocommerce_currencies` for them to work.
		 *
		 * @since 2.8.0
		 *
		 * @param array $available_currencies Current available currencies. Calculated based on
		 *                                    WC Pay's account currencies and WC currencies.
		 */
		return apply_filters( 'wcpay_multi_currency_available_currencies', array_intersect( $account_currencies, $wc_currencies ) );
	}

	/**
	 * Checks if the merchant has enabled automatic currency switching and geolocation.
	 *
	 * @return bool
	 */
	private function is_using_auto_currency_switching(): bool {
		return 'yes' === get_option( $this->id . '_enable_auto_currency', false );
	}
}<|MERGE_RESOLUTION|>--- conflicted
+++ resolved
@@ -146,14 +146,6 @@
 	 * @param WC_Payments_Account              $payments_account     Payments Account instance.
 	 * @param WC_Payments_Localization_Service $localization_service Localization Service instance.
 	 */
-<<<<<<< HEAD
-	public function __construct( WC_Payments_API_Client $payments_api_client ) {
-		$this->payments_api_client = $payments_api_client;
-		$this->locale              = new Locale();
-		$this->utils               = new Utils();
-		$this->compatibility       = new Compatibility( $this, $this->utils );
-		$this->analytics           = new Analytics( $this );
-=======
 	public function __construct( WC_Payments_API_Client $payments_api_client, WC_Payments_Account $payments_account, WC_Payments_Localization_Service $localization_service ) {
 		$this->payments_api_client  = $payments_api_client;
 		$this->payments_account     = $payments_account;
@@ -161,7 +153,7 @@
 		$this->geolocation          = new Geolocation( $this->localization_service );
 		$this->utils                = new Utils();
 		$this->compatibility        = new Compatibility( $this, $this->utils );
->>>>>>> 8d3e443a
+		$this->analytics            = new Analytics( $this );
 
 		add_action( 'init', [ $this, 'init' ] );
 		add_action( 'rest_api_init', [ $this, 'init_rest_api' ] );
@@ -633,7 +625,6 @@
 	}
 
 	/**
-<<<<<<< HEAD
 	 * When an order is refunded, a new psuedo order is created to represent the refund.
 	 * We want to check if the original order was a multi-currency order, and if so, copy the meta data
 	 * to the new order.
@@ -658,7 +649,9 @@
 		$refund->update_meta_data( '_wcpay_multi_currency_order_exchange_rate', $order_exchange_rate );
 		$refund->update_meta_data( '_wcpay_multi_currency_order_default_currency', $order_default_currency );
 		$refund->save_meta_data();
-=======
+	}
+
+	/**
 	 * Displays a notice on the frontend informing the customer of the
 	 * automatic currency switch.
 	 */
@@ -691,8 +684,6 @@
 			]
 		);
 		echo ' <a href="#" class="woocommerce-store-notice__dismiss-link">' . esc_html__( 'Dismiss', 'woocommerce-payments' ) . '</a></p>';
-
->>>>>>> 8d3e443a
 	}
 
 	/**
