--- conflicted
+++ resolved
@@ -257,20 +257,8 @@
 		$this->cache_currencies( $currency_data, $updated, 6 * HOUR_IN_SECONDS );
 
 		return [
-<<<<<<< HEAD
 			'currencies' => $currency_data,
 			'updated'    => $updated,
-=======
-			[ 'CAD', 1.206823 ],
-			[ 'GBP', 0.708099 ],
-			[ 'EUR', 0.826381 ],
-			[ 'AED', 3.6732 ],
-			[ 'CDF', 2000 ],
-			[ 'NZD', 1.387163 ],
-			[ 'DKK', 6.144615 ],
-			[ 'BIF', 1974 ], // Zero decimal currency.
-			[ 'CLP', 706.8 ], // Zero decimal currency.
->>>>>>> 1d678c40
 		];
 	}
 
@@ -309,21 +297,11 @@
 	 * Sets up the available currencies.
 	 */
 	private function initialize_available_currencies() {
-<<<<<<< HEAD
 		$currency_data = $this->get_cached_currencies();
 		if ( isset( $currency_data['currencies'] ) && is_array( $currency_data['currencies'] ) ) {
 			foreach ( $currency_data['currencies'] as $currency_code => $currency_rate ) {
 				$this->available_currencies[ strtoupper( $currency_code ) ] = new Currency( strtoupper( $currency_code ), $currency_rate );
 			}
-=======
-		// Add default store currency with a rate of 1.0.
-		$woocommerce_currency                                = get_woocommerce_currency();
-		$this->available_currencies[ $woocommerce_currency ] = new Currency( $woocommerce_currency, 1.0 );
-
-		$currencies = $this->get_stored_currencies();
-		foreach ( $currencies as $currency ) {
-			$this->available_currencies[ $currency[0] ] = new Currency( $currency[0], $currency[1] );
->>>>>>> 1d678c40
 		}
 	}
 
