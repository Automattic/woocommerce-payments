<?php
/**
 * Class Multi_Currency
 *
 * @package WooCommerce\Payments\Multi_Currency
 */

namespace WCPay\Multi_Currency;

use WC_Payments;
use WC_Payments_API_Client;
use WCPay\Exceptions\API_Exception;

defined( 'ABSPATH' ) || exit;

/**
 * Class that controls Multi Currency functionality.
 */
class Multi_Currency {

	const CURRENCY_SESSION_KEY     = 'wcpay_currency';
	const CURRENCY_META_KEY        = 'wcpay_currency';
	const CURRENCY_CACHE_OPTION    = 'wcpay_multi_currency_cached_currencies';
	const CURRENCY_RETRIEVAL_ERROR = 'error';

	/**
	 * The plugin's ID.
	 *
	 * @var string
	 */
	public $id = 'wcpay_multi_currency';

	/**
	 * The single instance of the class.
	 *
	 * @var Multi_Currency
	 */
	protected static $instance = null;

	/**
	 * Frontend_Prices instance.
	 *
	 * @var Frontend_Prices
	 */
	protected $frontend_prices;

	/**
	 * Frontend_Currencies instance.
	 *
	 * @var Frontend_Currencies
	 */
	protected $frontend_currencies;

	/**
	 * The available currencies.
	 *
	 * @var array
	 */
	protected $available_currencies;

	/**
	 * The default currency.
	 *
	 * @var object
	 */
	protected $default_currency;

	/**
	 * The enabled currencies.
	 *
	 * @var array
	 */
	protected $enabled_currencies;

	/**
	 * Client for making requests to the WooCommerce Payments API
	 *
	 * @var WC_Payments_API_Client
	 */
	private $payments_api_client;

	/**
	 * Main Multi_Currency Instance.
	 *
	 * Ensures only one instance of Multi_Currency is loaded or can be loaded.
	 *
	 * @static
	 * @return Multi_Currency - Main instance.
	 */
	public static function instance() {
		if ( is_null( self::$instance ) ) {
			self::$instance = new self( WC_Payments::get_payments_api_client() );
		}
		return self::$instance;
	}

	/**
	 * Class constructor.
	 *
	 * @param WC_Payments_API_Client $payments_api_client Payments API client.
	 */
	public function __construct( WC_Payments_API_Client $payments_api_client ) {
		// Load the include files.
		$this->includes();

		$this->payments_api_client = $payments_api_client;

		add_action( 'init', [ $this, 'init' ] );
		add_action( 'rest_api_init', [ $this, 'init_rest_api' ] );
		add_action( 'widgets_init', [ $this, 'init_widgets' ] );

		$is_frontend_request = ! is_admin() && ! defined( 'DOING_CRON' ) && ! WC()->is_rest_api_request();

		if ( $is_frontend_request ) {
			// Make sure that this runs after the main init function.
			add_action( 'init', [ $this, 'update_selected_currency_by_url' ], 11 );
		}
	}

	/**
	 * Called after the WooCommerce session has been initialized. Initialises the available currencies,
	 * default currency and enabled currencies for the multi currency plugin.
	 */
	public function init() {
		$this->initialize_available_currencies();
		$this->set_default_currency();
		$this->initialize_enabled_currencies();

		new User_Settings( $this );

		$this->frontend_prices     = new Frontend_Prices( $this );
		$this->frontend_currencies = new Frontend_Currencies( $this );

		add_action( 'admin_enqueue_scripts', [ $this, 'enqueue_scripts' ] );

		if ( is_admin() ) {
			add_filter( 'woocommerce_get_settings_pages', [ $this, 'init_settings_pages' ] );
			add_action( 'admin_init', [ __CLASS__, 'add_woo_admin_notes' ] );
		}
	}

	/**
	 * Initialize the REST API controller.
	 */
	public function init_rest_api() {
		include_once WCPAY_ABSPATH . 'includes/multi-currency/class-wc-rest-controller.php';

		$api_controller = new WC_REST_Controller( \WC_Payments::create_api_client() );
		$api_controller->register_routes();
	}

	/**
	 * Initialize the Widgets.
	 */
	public function init_widgets() {
		register_widget( new Currency_Switcher_Widget( $this ) );
	}

	/**
	 * Initialize the Settings Pages.
	 *
	 * @param array $settings_pages The settings pages.
	 *
	 * @return array The new settings pages.
	 */
	public function init_settings_pages( $settings_pages ): array {
		include_once WCPAY_ABSPATH . 'includes/multi-currency/class-settings.php';

		$settings_pages[] = new Settings( $this );
		return $settings_pages;
	}

	/**
	 * Register the CSS and JS scripts.
	 */
	public function register_scripts() {
		$script_src_url    = plugins_url( 'dist/multi-currency.js', WCPAY_PLUGIN_FILE );
		$script_asset_path = WCPAY_ABSPATH . 'dist/multi-currency.asset.php';
		$script_asset      = file_exists( $script_asset_path ) ? require_once $script_asset_path : [ 'dependencies' => [] ];
		wp_register_script(
			'WCPAY_MULTI_CURRENCY_SETTINGS',
			$script_src_url,
			$script_asset['dependencies'],
			\WC_Payments::get_file_version( 'dist/multi-currency.js' ),
			true
		);

		wp_register_style(
			'WCPAY_MULTI_CURRENCY_SETTINGS',
			plugins_url( 'dist/multi-currency.css', WCPAY_PLUGIN_FILE ),
			[ 'wc-components' ],
			\WC_Payments::get_file_version( 'dist/multi-currency.css' )
		);
	}

	/**
	 * Load the assets.
	 */
	public function enqueue_scripts() {
		global $current_tab, $current_section;

		$this->register_scripts();

		// TODO: Set this to only display when needed.
		// Output the settings JS and CSS only on the settings page.
		wp_enqueue_script( 'WCPAY_MULTI_CURRENCY_SETTINGS' );
		wp_enqueue_style( 'WCPAY_MULTI_CURRENCY_SETTINGS' );
	}

	/**
	 * Wipes the cached currency data option, forcing to re-fetch the data from WPCOM.
	 *
	 * @return void
	 */
	public function clear_cache() {
		delete_option( self::CURRENCY_CACHE_OPTION );
	}

	/**
	 * Gets and caches the data for the currency rates from the server.
	 * Will be returned as an array with three keys, 'currencies' (the currencies), 'expires' (the expiry time)
	 * and 'updated' (when this data was fetched from the API).
	 *
	 * @return ?array
	 */
	public function get_cached_currencies() {
		if ( ! $this->payments_api_client->is_server_connected() ) {
			return null;
		}

		$cache_data = $this->read_currencies_from_cache();

		// If the option contains the error value, return false early and do not attempt another API call.
		if ( isset( $cache_data['currencies'] ) && self::CURRENCY_RETRIEVAL_ERROR === $cache_data['currencies'] ) {
			return null;
		}

		// If an array of currencies was returned from the cache, return it here.
		if ( null !== $cache_data ) {
			return $cache_data;
		}

		// If the cache was expired or something went wrong, make a call to the server to get the
		// currency data.
		try {
			$currency_data = $this->payments_api_client->get_currency_rates( get_woocommerce_currency() );
		} catch ( API_Exception $e ) {
			// Failed to retrieve currencies from the server. Exception is logged in http client.
			// Rate limit for a short amount of time by caching the failure.
			$this->cache_currencies( self::CURRENCY_RETRIEVAL_ERROR, time(), 1 * MINUTE_IN_SECONDS );

			// Return null to signal currency retrieval error.
			return null;
		}

		$updated = time();

		// Cache the currency data so we don't call the server every time.
		$this->cache_currencies( $currency_data, $updated, 6 * HOUR_IN_SECONDS );

		return [
			'currencies' => $currency_data,
			'updated'    => $updated,
		];
	}

	/**
	 * Returns the Frontend_Prices instance.
	 *
	 * @return Frontend_Prices
	 */
	public function get_frontend_prices(): Frontend_Prices {
		return $this->frontend_prices;
	}

	/**
	 * Returns the Frontend_Currencies instance.
	 *
	 * @return Frontend_Currencies
	 */
	public function get_frontend_currencies(): Frontend_Currencies {
		return $this->frontend_currencies;
	}

	/**
	 * Sets up the available currencies, which are alphabetical by name.
	 */
	private function initialize_available_currencies() {
		// Add default store currency with a rate of 1.0.
		$woocommerce_currency                                = get_woocommerce_currency();
		$this->available_currencies[ $woocommerce_currency ] = new Currency( $woocommerce_currency, 1.0 );

		$available_currencies = [];

		$wc_currencies = get_woocommerce_currencies();
		$cache_data    = $this->get_cached_currencies();

		foreach ( $wc_currencies as $currency_code => $currency_name ) {
			$currency_rate = $cache_data['currencies'][ $currency_code ] ?? 1.0;
			$new_currency  = new Currency( $currency_code, $currency_rate );

			// Add this to our list of available currencies.
			$available_currencies[ $new_currency->get_name() ] = $new_currency;
		}

		ksort( $available_currencies );

		foreach ( $available_currencies as $currency ) {
			$this->available_currencies[ $currency->get_code() ] = $currency;
		}
	}

	/**
	 * Sets up the enabled currencies.
	 */
	private function initialize_enabled_currencies() {
		$available_currencies     = $this->get_available_currencies();
		$enabled_currency_codes   = get_option( $this->id . '_enabled_currencies', [] );
		$default_code             = $this->get_default_currency()->get_code();
		$enabled_currency_codes[] = $default_code;

		// This allows to keep the alphabetical sorting by name.
		$enabled_currencies = array_filter(
			$available_currencies,
			function( $currency ) use ( $enabled_currency_codes ) {
				return in_array( $currency->get_code(), $enabled_currency_codes, true );
			}
		);

		foreach ( $enabled_currencies as $enabled_currency ) {
			// Get the charm and rounding for each enabled currency and add the currencies to the object property.
			$currency = clone $enabled_currency;
			$charm    = get_option( $this->id . '_price_charm_' . $currency->get_id(), 0.00 );
			$rounding = get_option( $this->id . '_price_rounding_' . $currency->get_id(), 'none' );
			$currency->set_charm( $charm );
			$currency->set_rounding( $rounding );

			// If the currency is set to be manual, set the rate to the stored manual rate.
			$type = get_option( $this->id . '_exchange_rate_' . $currency->get_id(), 'automatic' );
			if ( 'manual' === $type ) {
				$manual_rate = get_option( $this->id . '_manual_rate_' . $currency->get_id(), $currency->get_rate() );
				$currency->set_rate( $manual_rate );
			}

			$this->enabled_currencies[ $currency->get_code() ] = $currency;
		}

		// Set default currency to the top of the list.
		$default[ $default_code ] = $this->enabled_currencies[ $default_code ];
		unset( $this->enabled_currencies[ $default_code ] );
		$this->enabled_currencies = array_merge( $default, $this->enabled_currencies );
	}

	/**
	 * Sets the default currency.
	 */
	private function set_default_currency() {
		$this->default_currency = $this->available_currencies[ get_woocommerce_currency() ] ?? null;
	}

	/**
	 * Gets the currencies available.
	 *
	 * @return array Array of Currency objects.
	 */
	public function get_available_currencies(): array {
		return $this->available_currencies;
	}

	/**
	 * Gets the store base currency.
	 *
	 * @return Currency The store base currency.
	 */
	public function get_default_currency(): Currency {
		return $this->default_currency;
	}

	/**
	 * Gets the currently enabled currencies.
	 *
	 * @return array Array of Currency objects.
	 */
	public function get_enabled_currencies(): array {
		return $this->enabled_currencies;
	}

	/**
	 * Gets the user selected currency, or `$default_currency` if is not set.
	 *
	 * @return Currency
	 */
	public function get_selected_currency(): Currency {
		$user_id = get_current_user_id();
		$code    = null;

		if ( 0 === $user_id && WC()->session ) {
			$code = WC()->session->get( self::CURRENCY_SESSION_KEY );
		} elseif ( $user_id ) {
			$code = get_user_meta( $user_id, self::CURRENCY_META_KEY, true );
		}

		return $this->get_enabled_currencies()[ $code ] ?? $this->default_currency;
	}

	/**
	 * Update the selected currency from a currency code.
	 *
	 * @param string $currency_code Three letter currency code.
	 *
	 * @return void
	 */
	public function update_selected_currency( string $currency_code ) {
		$code     = strtoupper( $currency_code );
		$user_id  = get_current_user_id();
		$currency = $this->get_enabled_currencies()[ $code ] ?? null;

		if ( null === $currency ) {
			return;
		}

		if ( 0 === $user_id && WC()->session ) {
			WC()->session->set( self::CURRENCY_SESSION_KEY, $currency->get_code() );
			// Set the session cookie if is not yet to persist the selected currency.
			if ( ! WC()->session->has_session() && ! headers_sent() ) {
				WC()->session->set_customer_session_cookie( true );
			}
		} elseif ( $user_id ) {
			update_user_meta( $user_id, self::CURRENCY_META_KEY, $currency->get_code() );
		}
	}

	/**
	 * Sets the enabled currencies for the store.
	 *
	 * @param array $currencies Array of currency codes to be enabled.
	 *
	 * @return void
	 */
	public function set_enabled_currencies( $currencies = [] ) {
		if ( 0 < count( $currencies ) ) {
			update_option( $this->id . '_enabled_currencies', $currencies );
		}
	}

	/**
	 * Update the selected currency from url param `currency`.
	 *
	 * @return void
	 */
	public function update_selected_currency_by_url() {
		if ( ! isset( $_GET['currency'] ) ) { // phpcs:ignore WordPress.Security.NonceVerification
			return;
		}

		$this->update_selected_currency( sanitize_text_field( wp_unslash( $_GET['currency'] ) ) ); // phpcs:ignore WordPress.Security.NonceVerification

		// Recalculate cart when currency changes.
		add_action( 'wp_loaded', [ $this, 'recalculate_cart' ] );
	}

	/**
	 * Gets the configured value for apply charm pricing only to products.
	 *
	 * @return mixed The configured value.
	 */
	public function get_apply_charm_only_to_products() {
		return apply_filters( 'wcpay_multi_currency_apply_charm_only_to_products', true );
	}

	/**
	 * Gets the converted price using the current currency with the rounding and charm pricing settings.
	 *
	 * @param mixed $price The price to be converted.
	 * @param bool  $type  The type of price being converted. One of 'product', 'shipping', 'tax', or 'coupon'.
	 *
	 * @return float The converted price.
	 */
	public function get_price( $price, $type ): float {
		$supported_types = [ 'product', 'shipping', 'tax', 'coupon' ];
		$currency        = $this->get_selected_currency();

		if ( ! in_array( $type, $supported_types, true ) || $currency->get_is_default() ) {
			return (float) $price;
		}

		$converted_price = ( (float) $price ) * $currency->get_rate();

		if ( 'tax' === $type || 'coupon' === $type ) {
			return $converted_price;
		}

		$charm_compatible_types = [ 'product', 'shipping' ];
		$apply_charm_pricing    = $this->get_apply_charm_only_to_products()
			? 'product' === $type
			: in_array( $type, $charm_compatible_types, true );

		return $this->get_adjusted_price( $converted_price, $apply_charm_pricing, $currency );
	}

	/**
	 * Recalculates WooCommerce cart totals.
	 */
	public function recalculate_cart() {
		WC()->cart->calculate_totals();
	}

	/**
	 * Gets the price after adjusting it with the rounding and charm settings.
	 *
	 * @param float    $price               The price to be adjusted.
	 * @param bool     $apply_charm_pricing Whether charm pricing should be applied.
	 * @param Currency $currency The currency to be used when adjusting.
	 *
	 * @return float The adjusted price.
	 */
	protected function get_adjusted_price( $price, $apply_charm_pricing, $currency ): float {
		if ( 'none' !== $currency->get_rounding() ) {
			$price = $this->ceil_price( $price, intval( $currency->get_rounding() ) );
		}

		if ( $apply_charm_pricing ) {
			$price += floatval( $currency->get_charm() );
		}

		// Do not return negative prices (possible because of $currency->get_charm()).
		return max( 0, $price );
	}

	/**
	 * Ceils the price to the next number based on the precision.
	 *
	 * @param float $price     The price to be ceiled.
	 * @param int   $precision The precision to be used.
	 *
	 * @return float The ceiled price.
	 */
	protected function ceil_price( $price, $precision ): float {
		$precision_modifier = pow( 10, $precision );
		return ceil( $price * $precision_modifier ) / $precision_modifier;
	}

	/**
	 * Include required core files used in admin and on the frontend.
	 */
	protected function includes() {
		include_once WCPAY_ABSPATH . 'includes/multi-currency/class-currency.php';
		include_once WCPAY_ABSPATH . 'includes/multi-currency/class-currency-switcher-widget.php';
		include_once WCPAY_ABSPATH . 'includes/multi-currency/class-country-flags.php';
		include_once WCPAY_ABSPATH . 'includes/multi-currency/class-frontend-prices.php';
		include_once WCPAY_ABSPATH . 'includes/multi-currency/class-frontend-currencies.php';
		include_once WCPAY_ABSPATH . 'includes/multi-currency/class-user-settings.php';
	}

	/**
<<<<<<< HEAD
	 * Caches currency data for a period of time.
	 *
	 * @param string|array $currencies - Currency data to cache.
	 * @param int|null     $updated    - The time the data was fetched from the server.
	 * @param int|null     $expiration - The length of time to cache the currency data, in seconds.
	 *
	 * @return bool
	 */
	private function cache_currencies( $currencies, int $updated = null, int $expiration = null ): bool {
		// Default $expiration to 6 hours if not set.
		if ( null === $expiration ) {
			$expiration = 6 * HOUR_IN_SECONDS;
		}

		// Default $updated to the current time.
		if ( null === $updated ) {
			$updated = time();
		}

		// Add the currency data, expiry time, and time updated to the array we're caching.
		$currency_cache = [
			'currencies' => $currencies,
			'expires'    => time() + $expiration,
			'updated'    => $updated,
		];

		// Create or update the currency option cache.
		if ( false === get_option( self::CURRENCY_CACHE_OPTION ) ) {
			$result = add_option( self::CURRENCY_CACHE_OPTION, $currency_cache, '', 'no' );
		} else {
			$result = update_option( self::CURRENCY_CACHE_OPTION, $currency_cache, 'no' );
		}

		return $result;
	}

	/**
	 * Read the currency data from the WP option we cache it in.
	 *
	 * @return ?array
	 */
	private function read_currencies_from_cache() {
		$currency_cache = get_option( self::CURRENCY_CACHE_OPTION );

		if ( false === $currency_cache || ! isset( $currency_cache['currencies'] ) || ! isset( $currency_cache['expires'] ) || ! isset( $currency_cache['updated'] ) ) {
			// No option found or the data isn't in the format we expect.
			return null;
		}

		// Return false if the cache has expired, triggering another fetch.
		if ( $currency_cache['expires'] < time() ) {
			return null;
		}

		// We have fresh currency data in the cache, so return it.
		return $currency_cache;
=======
	 * Adds Multi-Currency notes to the WC-Admin inbox.
	 */
	public static function add_woo_admin_notes() {
		if ( defined( 'WC_VERSION' ) && version_compare( WC_VERSION, '4.4.0', '>=' ) ) {
			require_once WCPAY_ABSPATH . 'includes/multi-currency/notes/class-note-multi-currency-available.php';
			Note_Multi_Currency_Available::possibly_add_note();
		}
	}

	/**
	 * Removes Multi-Currency notes from the WC-Admin inbox.
	 */
	public static function remove_woo_admin_notes() {
		if ( defined( 'WC_VERSION' ) && version_compare( WC_VERSION, '4.4.0', '>=' ) ) {
			require_once WCPAY_ABSPATH . 'includes/multi-currency/notes/class-note-multi-currency-available.php';
			Note_Multi_Currency_Available::possibly_delete_note();
		}
>>>>>>> 6d9eaa5f
	}
}<|MERGE_RESOLUTION|>--- conflicted
+++ resolved
@@ -506,6 +506,26 @@
 	}
 
 	/**
+	 * Adds Multi-Currency notes to the WC-Admin inbox.
+	 */
+	public static function add_woo_admin_notes() {
+		if ( defined( 'WC_VERSION' ) && version_compare( WC_VERSION, '4.4.0', '>=' ) ) {
+			require_once WCPAY_ABSPATH . 'includes/multi-currency/notes/class-note-multi-currency-available.php';
+			Note_Multi_Currency_Available::possibly_add_note();
+		}
+	}
+
+	/**
+	 * Removes Multi-Currency notes from the WC-Admin inbox.
+	 */
+	public static function remove_woo_admin_notes() {
+		if ( defined( 'WC_VERSION' ) && version_compare( WC_VERSION, '4.4.0', '>=' ) ) {
+			require_once WCPAY_ABSPATH . 'includes/multi-currency/notes/class-note-multi-currency-available.php';
+			Note_Multi_Currency_Available::possibly_delete_note();
+		}
+	}
+
+	/**
 	 * Gets the price after adjusting it with the rounding and charm settings.
 	 *
 	 * @param float    $price               The price to be adjusted.
@@ -553,7 +573,6 @@
 	}
 
 	/**
-<<<<<<< HEAD
 	 * Caches currency data for a period of time.
 	 *
 	 * @param string|array $currencies - Currency data to cache.
@@ -610,24 +629,5 @@
 
 		// We have fresh currency data in the cache, so return it.
 		return $currency_cache;
-=======
-	 * Adds Multi-Currency notes to the WC-Admin inbox.
-	 */
-	public static function add_woo_admin_notes() {
-		if ( defined( 'WC_VERSION' ) && version_compare( WC_VERSION, '4.4.0', '>=' ) ) {
-			require_once WCPAY_ABSPATH . 'includes/multi-currency/notes/class-note-multi-currency-available.php';
-			Note_Multi_Currency_Available::possibly_add_note();
-		}
-	}
-
-	/**
-	 * Removes Multi-Currency notes from the WC-Admin inbox.
-	 */
-	public static function remove_woo_admin_notes() {
-		if ( defined( 'WC_VERSION' ) && version_compare( WC_VERSION, '4.4.0', '>=' ) ) {
-			require_once WCPAY_ABSPATH . 'includes/multi-currency/notes/class-note-multi-currency-available.php';
-			Note_Multi_Currency_Available::possibly_delete_note();
-		}
->>>>>>> 6d9eaa5f
 	}
 }