--- conflicted
+++ resolved
@@ -77,7 +77,7 @@
 		$this->get_default_currency();
 		$this->get_enabled_currencies();
 
-<<<<<<< HEAD
+    add_action( 'init', [ $this, 'update_selected_currency_by_url' ] );
 		add_action( 'rest_api_init', [ __CLASS__, 'init_rest_api' ] );
 	}
 
@@ -88,9 +88,6 @@
 		include_once WCPAY_ABSPATH . 'includes/multi-currency/class-wc-rest-controller.php';
 		$api_controller = new WC_REST_Controller( \WC_Payments::create_api_client() );
 		$api_controller->register_routes();
-=======
-		add_action( 'init', [ $this, 'update_selected_currency_by_url' ] );
->>>>>>> bf29dd7e
 	}
 
 	/**
