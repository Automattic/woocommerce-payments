--- conflicted
+++ resolved
@@ -560,17 +560,11 @@
 	 *
 	 * @return float The ceiled price.
 	 */
-<<<<<<< HEAD
 	protected function ceil_price( float $price, float $rounding ) {
 		if ( 0.00 === $rounding ) {
 			return $price;
 		}
 		return ceil( $price / $rounding ) * $rounding;
-=======
-	protected function ceil_price( $price, $precision ): float {
-		$precision_modifier = pow( 10, $precision );
-		return ceil( $price * $precision_modifier ) / $precision_modifier;
->>>>>>> 0b9f113a
 	}
 
 	/**
