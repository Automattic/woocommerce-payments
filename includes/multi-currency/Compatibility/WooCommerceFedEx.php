<?php
/**
 * Class WooCommerceFedEx
 *
 * @package WCPay\MultiCurrency\Compatibility
 */

namespace WCPay\MultiCurrency\Compatibility;

use WCPay\MultiCurrency\MultiCurrency;
use WCPay\MultiCurrency\Utils;

/**
 * Class that controls Multi Currency Compatibility with WooCommerce FedEx Plugin.
 */
class WooCommerceFedEx extends BaseCompatibility {
<<<<<<< HEAD

	/**
	 * Constructor.
	 *
	 * @param MultiCurrency $multi_currency MultiCurrency class.
	 * @param Utils         $utils          Utils class.
	 */
	public function __construct( MultiCurrency $multi_currency, Utils $utils ) {
		parent::__construct( $multi_currency, $utils );
		$this->initialize_hooks();
	}
=======
>>>>>>> 1caefac6


	/**
	 * Init the class.
	 *
	 * @return void
	 */
	protected function init() {
		// Add needed actions and filters if FedEx is active.
		if ( class_exists( 'WC_Shipping_Fedex_Init' ) ) {
			add_filter( MultiCurrency::FILTER_PREFIX . 'should_return_store_currency', [ $this, 'should_return_store_currency' ] );
		}
	}

	/**
	 * Determine whether to return the store currency or not.
	 *
	 * @param bool $return Whether to return the store currency or not.
	 *
	 * @return bool
	 */
	public function should_return_store_currency( bool $return ): bool {
		// If it's already true, return it.
		if ( $return ) {
			return $return;
		}

		$calls = [
			'WC_Shipping_Fedex->set_settings',
			'WC_Shipping_Fedex->per_item_shipping',
			'WC_Shipping_Fedex->box_shipping',
			'WC_Shipping_Fedex->get_fedex_api_request',
			'WC_Shipping_Fedex->get_fedex_requests',
			'WC_Shipping_Fedex->process_result',
		];
		if ( $this->utils->is_call_in_backtrace( $calls ) ) {
			return true;
		}

		return $return;
	}
}<|MERGE_RESOLUTION|>--- conflicted
+++ resolved
@@ -14,21 +14,6 @@
  * Class that controls Multi Currency Compatibility with WooCommerce FedEx Plugin.
  */
 class WooCommerceFedEx extends BaseCompatibility {
-<<<<<<< HEAD
-
-	/**
-	 * Constructor.
-	 *
-	 * @param MultiCurrency $multi_currency MultiCurrency class.
-	 * @param Utils         $utils          Utils class.
-	 */
-	public function __construct( MultiCurrency $multi_currency, Utils $utils ) {
-		parent::__construct( $multi_currency, $utils );
-		$this->initialize_hooks();
-	}
-=======
->>>>>>> 1caefac6
-
 
 	/**
 	 * Init the class.
