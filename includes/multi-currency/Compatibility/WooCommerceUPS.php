<?php
/**
 * Class WooCommerceUPS
 *
 * @package WCPay\MultiCurrency\Compatibility
 */

namespace WCPay\MultiCurrency\Compatibility;

use WCPay\MultiCurrency\MultiCurrency;
use WCPay\MultiCurrency\Utils;

/**
 * Class that controls Multi Currency Compatibility with WooCommerce UPS Plugin.
 */
<<<<<<< HEAD
class WooCommerceUPS extends BaseCompatibility {
=======
class WooCommerceUPS {

	/**
	 * MultiCurrency class.
	 *
	 * @var MultiCurrency
	 */
	private $multi_currency;

	/**
	 * Utils class.
	 *
	 * @var Utils
	 */
	private $utils;
>>>>>>> 989319be

	/**
	 * Constructor.
	 *
	 * @param MultiCurrency $multi_currency MultiCurrency class.
	 * @param Utils         $utils          Utils class.
	 */
	public function __construct( MultiCurrency $multi_currency, Utils $utils ) {
		parent::__construct( $multi_currency, $utils );
		$this->initialize_hooks();
	}

	/**
	 * Adds compatibility filters if the plugin exists and loaded
	 *
	 * @return  void
	 */
	protected function initialize_hooks() {
		if ( class_exists( 'WC_Shipping_UPS_Init' ) ) {
			add_filter( MultiCurrency::FILTER_PREFIX . 'should_return_store_currency', [ $this, 'should_return_store_currency' ] );
		}
	}

	/**
	 * Determine whether to return the store currency or not.
	 *
	 * @param bool $return Whether to return the store currency or not.
	 *
	 * @return bool
	 */
	public function should_return_store_currency( bool $return ): bool {
		// If it's already true, return it.
		if ( $return ) {
			return $return;
		}

		$calls = [
			'WC_Shipping_UPS->per_item_shipping',
			'WC_Shipping_UPS->box_shipping',
			'WC_Shipping_UPS->calculate_shipping',
		];
		if ( $this->utils->is_call_in_backtrace( $calls ) ) {
			return true;
		}

		return $return;
	}
}<|MERGE_RESOLUTION|>--- conflicted
+++ resolved
@@ -13,25 +13,7 @@
 /**
  * Class that controls Multi Currency Compatibility with WooCommerce UPS Plugin.
  */
-<<<<<<< HEAD
 class WooCommerceUPS extends BaseCompatibility {
-=======
-class WooCommerceUPS {
-
-	/**
-	 * MultiCurrency class.
-	 *
-	 * @var MultiCurrency
-	 */
-	private $multi_currency;
-
-	/**
-	 * Utils class.
-	 *
-	 * @var Utils
-	 */
-	private $utils;
->>>>>>> 989319be
 
 	/**
 	 * Constructor.
