<?php
/**
 * WooCommerce Payments Multi Currency Locale Class
 *
 * @package WooCommerce\Admin
 */

namespace WCPay\MultiCurrency;

defined( 'ABSPATH' ) || exit;

/**
 * Locale.
 */
class Locale {
	/**
	 * Multi-Currency currency formatting map.
	 *
	 * @var array
	 */
	protected $currency_format = [];

	/**
	 * Constructor.
	 */
	public function __construct() {
		$this->load_locale_data();
	}

	/**
	 * Gets the currency formatting options.
	 *
	 * @param string $currency_code The 3 letter currency code.
	 *
	 * @return array|bool Returns array of the formatting data if found, false if not.
	 */
	public function get_currency_format( string $currency_code ) {
		if ( ! empty( $this->currency_format[ $currency_code ] ) ) {
			return $this->currency_format[ $currency_code ];
		}
		return false;
	}

	/**
	 * Returns the user locale.
	 *
	 * @return string The locale.
	 */
	public function get_user_locale(): string {
		return get_user_locale();
	}

	/**
	 * Loads locale data from WooCommerce core (/i18n/locale-info.php) and maps it
	 * to be used by currency.
	 *
	 * @return void
	 */
	private function load_locale_data() {
<<<<<<< HEAD
		$transient_name = 'wcpay_multi_currency_locale_data';
		$transient_data = get_transient( $transient_name );
		if ( $transient_data ) {
			$this->currency_format = $transient_data;
			return;
		}

		$locale_info = include WC()->plugin_path() . '/i18n/locale-info.php';
=======
		$locale_info_path = WC()->plugin_path() . '/i18n/locale-info.php';
>>>>>>> c2ef75ba

		// The full locale data was introduced in the currency-info.php file.
		// If it doesn't exist we have to use the fallback.
		if ( ! file_exists( WC()->plugin_path() . '/i18n/currency-info.php' ) ) {
			$locale_info_path = WCPAY_ABSPATH . 'i18n/locale-info.php';
		}

		$locale_info = include $locale_info_path;

		if ( is_array( $locale_info ) && 0 < count( $locale_info ) ) {
			// Extract the currency formatting options from the locale info.
			foreach ( $locale_info as $country_data ) {
				$currency_code = $country_data['currency_code'];

				foreach ( $country_data['locales'] as $locale => $locale_data ) {
					if ( empty( $locale_data ) ) {
						continue;
					}

					$this->currency_format[ $currency_code ][ $locale ] = [
						'currency_pos' => $locale_data['currency_pos'],
						'thousand_sep' => $locale_data['thousand_sep'],
						'decimal_sep'  => $locale_data['decimal_sep'],
						'num_decimals' => $country_data['num_decimals'],
					];
				}
			}

			set_transient( $transient_name, $this->currency_format, DAY_IN_SECONDS );
		}
	}
}<|MERGE_RESOLUTION|>--- conflicted
+++ resolved
@@ -57,7 +57,6 @@
 	 * @return void
 	 */
 	private function load_locale_data() {
-<<<<<<< HEAD
 		$transient_name = 'wcpay_multi_currency_locale_data';
 		$transient_data = get_transient( $transient_name );
 		if ( $transient_data ) {
@@ -65,10 +64,7 @@
 			return;
 		}
 
-		$locale_info = include WC()->plugin_path() . '/i18n/locale-info.php';
-=======
 		$locale_info_path = WC()->plugin_path() . '/i18n/locale-info.php';
->>>>>>> c2ef75ba
 
 		// The full locale data was introduced in the currency-info.php file.
 		// If it doesn't exist we have to use the fallback.
