--- conflicted
+++ resolved
@@ -49,30 +49,14 @@
 	 * @return void
 	 */
 	public function update_compatibility_data() {
-<<<<<<< HEAD
 		try {
 			$this->payments_api_client->update_compatibility_data( $this->get_compatibility_data() );
-=======
-		$active_plugins   = get_option( 'active_plugins', [] );
-		$post_types_count = $this->get_post_types_count();
-		try {
-			$this->payments_api_client->update_compatibility_data(
-				[
-					'woopayments_version' => WCPAY_VERSION_NUMBER,
-					'woocommerce_version' => WC_VERSION,
-					'blog_theme'          => get_stylesheet(),
-					'active_plugins'      => $active_plugins,
-					'post_types_count'    => $post_types_count,
-				]
-			);
->>>>>>> 983a4720
 		} catch ( API_Exception $e ) { // phpcs:ignore Generic.CodeAnalysis.EmptyStatement.DetectedCatch
 			// The exception is already logged if logging is on, nothing else needed.
 		}
 	}
 
 	/**
-<<<<<<< HEAD
 	 * Adds the compatibility data to the onboarding args.
 	 *
 	 * @param array $args The args being sent when onboarding.
@@ -90,15 +74,19 @@
 	 * @return array
 	 */
 	private function get_compatibility_data(): array {
-		$active_plugins = get_option( 'active_plugins', [] );
+		$active_plugins   = get_option( 'active_plugins', [] );
+		$post_types_count = $this->get_post_types_count();
 
 		return [
 			'woopayments_version' => WCPAY_VERSION_NUMBER,
 			'woocommerce_version' => WC_VERSION,
 			'blog_theme'          => get_stylesheet(),
 			'active_plugins'      => $active_plugins,
+			'post_types_count'    => $post_types_count,
 		];
-=======
+	}
+
+	/**
 	 * Gets the count of public posts for each post type.
 	 *
 	 * @return array<\WP_Post_Type|string, string>
@@ -113,11 +101,9 @@
 		$post_types_count = [];
 
 		foreach ( $post_types as $post_type ) {
-			$post_types_count[ $post_type ] = wp_count_posts( $post_type )->publish;
+			$post_types_count[ $post_type ] = (int) wp_count_posts( $post_type )->publish;
 		}
 
 		return $post_types_count;
-
->>>>>>> 983a4720
 	}
 }