<?php
/**
 * Compatibility_Service class
 *
 * @package WooCommerce\Payments
 */

namespace WCPay;

use WC_Payments_API_Client;
use WCPay\Exceptions\API_Exception;

defined( 'ABSPATH' ) || exit; // block direct access.

/**
 * Class to send compatibility data to the server.
 */
class Compatibility_Service {
	/**
	 * Client for making requests to the WooCommerce Payments API
	 *
	 * @var WC_Payments_API_Client
	 */
	private $payments_api_client;

	/**
	 * Constructor for Compatibility_Service.
	 *
	 * @param WC_Payments_API_Client $payments_api_client WooCommerce Payments API client.
	 */
	public function __construct( WC_Payments_API_Client $payments_api_client ) {
		$this->payments_api_client = $payments_api_client;
	}

	/**
	 * Initializes this class's WP hooks.
	 *
	 * @return void
	 */
	public function init_hooks() {
		add_action( 'woocommerce_payments_account_refreshed', [ $this, 'update_compatibility_data' ] );
		add_action( 'after_switch_theme', [ $this, 'update_compatibility_data' ] );
	}

	/**
	 * Gets the data we need to confirm compatibility and sends it to the server.
	 *
	 * @return void
	 */
	public function update_compatibility_data() {
		$post_types_count = $this->get_post_types_count();
		try {
			$this->payments_api_client->update_compatibility_data(
				[
					'woopayments_version' => WCPAY_VERSION_NUMBER,
					'woocommerce_version' => WC_VERSION,
<<<<<<< HEAD
					'post_types_count'    => $post_types_count,
=======
					'blog_theme'          => get_stylesheet(),
>>>>>>> 3919df5c
				]
			);
		} catch ( API_Exception $e ) { // phpcs:ignore Generic.CodeAnalysis.EmptyStatement.DetectedCatch
			// The exception is already logged if logging is on, nothing else needed.
		}
	}

	/**
	 * Gets the count of public posts for each post type.
	 *
	 * @return array
	 */
	private function get_post_types_count(): array {
		$post_types = get_post_types(
			[
				'public' => true,
			]
		);

		$post_types_count = [];

		foreach ( $post_types as $post_type ) {
			$post_types_count[ $post_type ] = wp_count_posts( $post_type )->publish;
		}

		return $post_types_count;

	}
}<|MERGE_RESOLUTION|>--- conflicted
+++ resolved
@@ -54,11 +54,8 @@
 				[
 					'woopayments_version' => WCPAY_VERSION_NUMBER,
 					'woocommerce_version' => WC_VERSION,
-<<<<<<< HEAD
+					'blog_theme'          => get_stylesheet(),
 					'post_types_count'    => $post_types_count,
-=======
-					'blog_theme'          => get_stylesheet(),
->>>>>>> 3919df5c
 				]
 			);
 		} catch ( API_Exception $e ) { // phpcs:ignore Generic.CodeAnalysis.EmptyStatement.DetectedCatch
