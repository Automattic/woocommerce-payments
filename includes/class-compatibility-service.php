<?php
/**
 * Compatibility_Service class
 *
 * @package WooCommerce\Payments
 */

namespace WCPay;

use WC_Payments_API_Client;
use WCPay\Exceptions\API_Exception;

defined( 'ABSPATH' ) || exit; // block direct access.

/**
 * Class to send compatibility data to the server.
 */
class Compatibility_Service {
	/**
	 * Client for making requests to the WooCommerce Payments API
	 *
	 * @var WC_Payments_API_Client
	 */
	private $payments_api_client;

	/**
	 * Constructor for Compatibility_Service.
	 *
	 * @param WC_Payments_API_Client $payments_api_client WooCommerce Payments API client.
	 */
	public function __construct( WC_Payments_API_Client $payments_api_client ) {
		$this->payments_api_client = $payments_api_client;
	}

	/**
	 * Initializes this class's WP hooks.
	 *
	 * @return void
	 */
	public function init_hooks() {
		add_action( 'woocommerce_payments_account_refreshed', [ $this, 'update_compatibility_data' ] );
		add_action( 'after_switch_theme', [ $this, 'update_compatibility_data' ] );
	}

	/**
	 * Gets the data we need to confirm compatibility and sends it to the server.
	 *
	 * @return void
	 */
	public function update_compatibility_data() {
<<<<<<< HEAD
		$post_types_count = $this->get_post_types_count();
=======
		$active_plugins = get_option( 'active_plugins', [] );

>>>>>>> 64ef7154
		try {
			$this->payments_api_client->update_compatibility_data(
				[
					'woopayments_version' => WCPAY_VERSION_NUMBER,
					'woocommerce_version' => WC_VERSION,
					'blog_theme'          => get_stylesheet(),
<<<<<<< HEAD
					'post_types_count'    => $post_types_count,
=======
					'active_plugins'      => $active_plugins,
>>>>>>> 64ef7154
				]
			);
		} catch ( API_Exception $e ) { // phpcs:ignore Generic.CodeAnalysis.EmptyStatement.DetectedCatch
			// The exception is already logged if logging is on, nothing else needed.
		}
	}

	/**
	 * Gets the count of public posts for each post type.
	 *
	 * @return array
	 */
	private function get_post_types_count(): array {
		$post_types = get_post_types(
			[
				'public' => true,
			]
		);

		$post_types_count = [];

		foreach ( $post_types as $post_type ) {
			$post_types_count[ $post_type ] = wp_count_posts( $post_type )->publish;
		}

		return $post_types_count;

	}
}<|MERGE_RESOLUTION|>--- conflicted
+++ resolved
@@ -48,23 +48,16 @@
 	 * @return void
 	 */
 	public function update_compatibility_data() {
-<<<<<<< HEAD
+		$active_plugins   = get_option( 'active_plugins', [] );
 		$post_types_count = $this->get_post_types_count();
-=======
-		$active_plugins = get_option( 'active_plugins', [] );
-
->>>>>>> 64ef7154
 		try {
 			$this->payments_api_client->update_compatibility_data(
 				[
 					'woopayments_version' => WCPAY_VERSION_NUMBER,
 					'woocommerce_version' => WC_VERSION,
 					'blog_theme'          => get_stylesheet(),
-<<<<<<< HEAD
+					'active_plugins'      => $active_plugins,
 					'post_types_count'    => $post_types_count,
-=======
-					'active_plugins'      => $active_plugins,
->>>>>>> 64ef7154
 				]
 			);
 		} catch ( API_Exception $e ) { // phpcs:ignore Generic.CodeAnalysis.EmptyStatement.DetectedCatch
