--- conflicted
+++ resolved
@@ -55,11 +55,8 @@
 				[
 					'woopayments_version' => WCPAY_VERSION_NUMBER,
 					'woocommerce_version' => WC_VERSION,
-<<<<<<< HEAD
+					'blog_theme'          => get_stylesheet(),
 					'active_plugins'      => $active_plugins,
-=======
-					'blog_theme'          => get_stylesheet(),
->>>>>>> 8cfa0083
 				]
 			);
 		} catch ( API_Exception $e ) { // phpcs:ignore Generic.CodeAnalysis.EmptyStatement.DetectedCatch
