--- conflicted
+++ resolved
@@ -37,8 +37,6 @@
 	 */
 	public static function log( $message, $level = 'info' ) {
 		wcpay_get_container()->get( InternalLogger::class )->log( $message );
-<<<<<<< HEAD
-=======
 	}
 
 	/**
@@ -48,7 +46,6 @@
 	 */
 	public static function can_log() {
 		return wcpay_get_container()->get( InternalLogger::class )->can_log();
->>>>>>> 1417f14d
 	}
 
 	/**
