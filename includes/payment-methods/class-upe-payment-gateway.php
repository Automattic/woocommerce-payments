--- conflicted
+++ resolved
@@ -155,257 +155,7 @@
 	 * @return UPE_Payment_Method|false UPE payment method instance.
 	 */
 	public function get_selected_payment_method( $payment_method_type ) {
-<<<<<<< HEAD
-		if ( ! $payment_method_type ) {
-			return false;
-		}
-
-		if ( ! isset( $this->payment_methods[ $payment_method_type ] ) ) {
-			return false;
-		}
-		return $this->payment_methods[ $payment_method_type ];
-	}
-
-	/**
-	 * Handle AJAX request for updating a payment intent for Stripe UPE.
-	 *
-	 * @throws Process_Payment_Exception - If nonce or setup intent is invalid.
-	 */
-	public function update_payment_intent_ajax() {
-		try {
-			$is_nonce_valid = check_ajax_referer( 'wcpay_update_payment_intent_nonce', false, false );
-			if ( ! $is_nonce_valid ) {
-				throw new Process_Payment_Exception(
-					__( "We're not able to process this payment. Please refresh the page and try again.", 'woocommerce-payments' ),
-					'wcpay_upe_intent_error'
-				);
-			}
-
-			$order_id                  = isset( $_POST['wcpay_order_id'] ) ? absint( $_POST['wcpay_order_id'] ) : null;
-			$payment_intent_id         = isset( $_POST['wc_payment_intent_id'] ) ? wc_clean( wp_unslash( $_POST['wc_payment_intent_id'] ) ) : '';
-			$fingerprint               = isset( $_POST['wcpay-fingerprint'] ) ? wc_clean( wp_unslash( $_POST['wcpay-fingerprint'] ) ) : '';
-			$save_payment_method       = isset( $_POST['save_payment_method'] ) ? 'yes' === wc_clean( wp_unslash( $_POST['save_payment_method'] ) ) : false;
-			$selected_upe_payment_type = ! empty( $_POST['wcpay_selected_upe_payment_type'] ) ? wc_clean( wp_unslash( $_POST['wcpay_selected_upe_payment_type'] ) ) : '';
-			$payment_country           = ! empty( $_POST['wcpay_payment_country'] ) ? wc_clean( wp_unslash( $_POST['wcpay_payment_country'] ) ) : null;
-
-			wp_send_json_success( $this->update_payment_intent( $payment_intent_id, $order_id, $save_payment_method, $selected_upe_payment_type, $payment_country, $fingerprint ), 200 );
-		} catch ( Exception $e ) {
-			// Send back error so it can be displayed to the customer.
-			wp_send_json_error(
-				[
-					'error' => [
-						'message' => WC_Payments_Utils::get_filtered_error_message( $e ),
-					],
-				],
-				WC_Payments_Utils::get_filtered_error_status_code( $e ),
-			);
-		}
-	}
-
-	/**
-	 * Updates payment intent to be able to save payment method.
-	 *
-	 * @param string  $payment_intent_id         The id of the payment intent to update.
-	 * @param int     $order_id                  The id of the order if intent created from Order.
-	 * @param boolean $save_payment_method       True if saving the payment method.
-	 * @param string  $selected_upe_payment_type The name of the selected UPE payment type or empty string.
-	 * @param ?string $payment_country           The payment two-letter iso country code or null.
-	 * @param ?string $fingerprint               Fingerprint data.
-	 *
-	 * @return array|null An array with result of the update, or nothing
-	 */
-	public function update_payment_intent( $payment_intent_id = '', $order_id = null, $save_payment_method = false, $selected_upe_payment_type = '', $payment_country = null, $fingerprint = '' ) {
-		$order = wc_get_order( $order_id );
-		if ( ! is_a( $order, 'WC_Order' ) ) {
-			return;
-		}
-
-		$check_session_order = $this->duplicate_payment_prevention_service->check_against_session_processing_order( $order );
-		if ( is_array( $check_session_order ) ) {
-			return $check_session_order;
-		}
-		$this->duplicate_payment_prevention_service->maybe_update_session_processing_order( $order_id );
-
-		$check_existing_intention = $this->duplicate_payment_prevention_service->check_payment_intent_attached_to_order_succeeded( $order );
-		if ( is_array( $check_existing_intention ) ) {
-			return $check_existing_intention;
-		}
-
-		$amount   = $order->get_total();
-		$currency = $order->get_currency();
-
-		if ( $payment_intent_id ) {
-			list( $user, $customer_id ) = $this->manage_customer_details_for_order( $order );
-			$payment_type               = $this->is_payment_recurring( $order_id ) ? Payment_Type::RECURRING() : Payment_Type::SINGLE();
-			$payment_methods            = $this->get_selected_upe_payment_methods( (string) $selected_upe_payment_type, $this->get_payment_method_ids_enabled_at_checkout( null, true ) ?? [] );
-			$request                    = Update_Intention::create( $payment_intent_id );
-			$request->set_currency_code( strtolower( $currency ) );
-			$request->set_amount( WC_Payments_Utils::prepare_amount( $amount, $currency ) );
-			$request->set_metadata( $this->get_metadata_from_order( $order, $payment_type ) );
-			$request->set_level3( $this->get_level3_data_from_order( $order ) );
-			$request->set_payment_method_types( $payment_methods );
-			$request->set_fingerprint( $fingerprint );
-			$request->set_hook_args( $order, $payment_intent_id );
-			if ( $payment_country ) {
-				$request->set_payment_country( $payment_country );
-			}
-			if ( true === $save_payment_method ) {
-				$request->setup_future_usage();
-			}
-			if ( $customer_id ) {
-				$request->set_customer( $customer_id );
-			}
-
-			$updated_payment_intent = $request->send();
-
-			// Attach the intent and exchange info to the order before doing the redirect,
-			// so that when processing redirect, the up-to-date intent information is available.
-			$charge    = $updated_payment_intent->get_charge();
-			$charge_id = $charge ? $charge->get_id() : null;
-
-			$this->order_service->attach_intent_info_to_order( $order, $updated_payment_intent );
-			$this->attach_exchange_info_to_order( $order, $charge_id );
-		}
-
-		return [
-			'success' => true,
-		];
-	}
-
-	/**
-	 * Creates payment intent using current cart or order and store details.
-	 *
-	 * @param array    $displayed_payment_methods Array of enabled payment methods to display in payment element.
-	 * @param int|null $order_id The id of the order if intent created from Order.
-	 * @param string   $fingerprint User fingerprint.
-	 *
-	 * @return array
-	 */
-	public function create_payment_intent( $displayed_payment_methods, $order_id = null, $fingerprint = '' ) {
-		$request  = null;
-		$amount   = WC()->cart->get_total( '' );
-		$currency = get_woocommerce_currency();
-		$number   = 0;
-		$order    = wc_get_order( $order_id );
-		$metadata = [];
-		if ( is_a( $order, 'WC_Order' ) ) {
-			$amount                   = $order->get_total();
-			$currency                 = $order->get_currency();
-			$metadata['order_number'] = $order->get_order_number();
-		}
-
-		$converted_amount = WC_Payments_Utils::prepare_amount( $amount, $currency );
-		if ( 1 > $converted_amount ) {
-			return $this->create_setup_intent( $displayed_payment_methods );
-		}
-
-		$minimum_amount = WC_Payments_Utils::get_cached_minimum_amount( $currency );
-		if ( ! is_null( $minimum_amount ) && $converted_amount < $minimum_amount ) {
-			// Use the minimum amount in order to create an intent and display fields.
-			$converted_amount = $minimum_amount;
-		}
-
-		$manual_capture = ! empty( $this->settings['manual_capture'] ) && 'yes' === $this->settings['manual_capture'];
-
-		try {
-			$request = Create_Intention::create();
-			$request->set_amount( $converted_amount );
-			$request->set_currency_code( strtolower( $currency ) );
-			$request->set_payment_method_types( array_values( $displayed_payment_methods ) );
-			$request->set_metadata( $metadata );
-			$request->set_capture_method( $manual_capture );
-			$request->set_fingerprint( $fingerprint );
-			$request->set_hook_args( $order );
-			$payment_intent = $request->send();
-		} catch ( Amount_Too_Small_Exception $e ) {
-			$minimum_amount = $e->get_minimum_amount();
-
-			WC_Payments_Utils::cache_minimum_amount( $e->get_currency(), $minimum_amount );
-
-			/**
-			 * Try to create a new payment intent with the minimum amount
-			 * in order to display fields on the checkout page and allow
-			 * customers to select a shipping method, which might make
-			 * the total amount of the order higher than the minimum
-			 * amount for the API.
-			 */
-			$request->set_amount( $minimum_amount );
-			$payment_intent = $request->send();
-		}
-
-		return [
-			'id'            => $payment_intent->get_id(),
-			'client_secret' => $payment_intent->get_client_secret(),
-		];
-	}
-
-	/**
-	 * Handle AJAX request for creating a setup intent without confirmation for Stripe UPE.
-	 *
-	 * @throws Add_Payment_Method_Exception - If nonce or setup intent is invalid.
-	 */
-	public function init_setup_intent_ajax() {
-		try {
-			$is_nonce_valid = check_ajax_referer( 'wcpay_create_setup_intent_nonce', false, false );
-			if ( ! $is_nonce_valid ) {
-				throw new Add_Payment_Method_Exception(
-					__( "We're not able to add this payment method. Please refresh the page and try again.", 'woocommerce-payments' ),
-					'invalid_referrer'
-				);
-			}
-
-			$enabled_payment_methods = array_filter( $this->get_upe_enabled_payment_method_ids(), [ $this, 'is_enabled_for_saved_payments' ] );
-			$response                = $this->create_setup_intent( $enabled_payment_methods );
-
-			// Encrypt client secret before exposing it to the browser.
-			if ( $response['client_secret'] ) {
-				$response['client_secret'] = WC_Payments_Utils::encrypt_client_secret( $this->account->get_stripe_account_id(), $response['client_secret'] );
-			}
-
-			$this->add_upe_setup_intent_to_session( $response['id'], $response['client_secret'] );
-
-			wp_send_json_success( $response, 200 );
-		} catch ( Exception $e ) {
-			// Send back error so it can be displayed to the customer.
-			wp_send_json_error(
-				[
-					'error' => [
-						'message' => WC_Payments_Utils::get_filtered_error_message( $e ),
-					],
-				],
-				WC_Payments_Utils::get_filtered_error_status_code( $e ),
-			);
-		}
-	}
-
-	/**
-	 * Creates setup intent without confirmation.
-	 *
-	 * @param array $displayed_payment_methods Array of enabled payment methods to display on element.
-	 * @return array
-	 */
-	public function create_setup_intent( $displayed_payment_methods ) {
-		// Determine the customer managing the payment methods, create one if we don't have one already.
-		$user        = wp_get_current_user();
-		$customer_id = $this->customer_service->get_customer_id_by_user_id( $user->ID );
-		if ( null === $customer_id ) {
-			$customer_data = WC_Payments_Customer_Service::map_customer_data( null, new \WC_Customer( $user->ID ) );
-			$customer_id   = $this->customer_service->create_customer_for_user( $user, $customer_data );
-		}
-
-		$request = Create_Setup_Intention::create();
-		$request->set_customer( $customer_id );
-		$request->set_payment_method_types( array_values( $displayed_payment_methods ) );
-		/** @var WC_Payments_API_Setup_Intention $setup_intent */  // phpcs:ignore Generic.Commenting.DocComment.MissingShort
-		$setup_intent = $request->send();
-
-		return [
-			'id'            => $setup_intent->get_id(),
-			'client_secret' => $setup_intent->get_client_secret(),
-		];
-=======
 		return WC_Payments::get_payment_method_by_id( $payment_method_type );
->>>>>>> b6a36697
 	}
 
 	/**
