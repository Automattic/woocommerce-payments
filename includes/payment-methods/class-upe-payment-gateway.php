--- conflicted
+++ resolved
@@ -107,8 +107,6 @@
 	}
 
 	/**
-<<<<<<< HEAD
-=======
 	 * Handle AJAX request for creating a setup intent without confirmation for Stripe UPE.
 	 *
 	 * @throws Add_Payment_Method_Exception - If nonce or setup intent is invalid.
@@ -152,7 +150,7 @@
 
 		$setup_intent = $this->payments_api_client->create_setup_intention(
 			$customer_id,
-			$this->get_enabled_payment_gateways()
+			$this->get_upe_enabled_payment_method_ids()
 		);
 		return [
 			'id'            => $setup_intent['id'],
@@ -161,17 +159,6 @@
 	}
 
 	/**
-	 * Returns enabled payment gateways.
-	 *
-	 * @return array
-	 */
-	public function get_enabled_payment_gateways() {
-		$enabled_gateways = [ 'card' ];
-		return $enabled_gateways;
-	}
-
-	/**
->>>>>>> 6d9eaa5f
 	 * Create and confirm payment intent. Saved payment methods do not follow UPE workflow.
 	 *
 	 * @param int $order_id Order ID to process the payment for.
