<?php
/**
 * Class UPE_Payment_Gateway
 *
 * @package WCPay\Payment_Methods
 */

namespace WCPay\Payment_Methods;

use WC_Order;
use WP_User;
use WCPay\Exceptions\Add_Payment_Method_Exception;
use WCPay\Exceptions\API_Exception;
use WCPay\Logger;
use WCPay\Payment_Information;
use WCPay\Constants\Payment_Type;
use WC_Payment_Gateway_WCPay;
use WC_Payments_Account;
use WC_Payments_Action_Scheduler_Service;
use WC_Payments_API_Client;
use WC_Payments_Customer_Service;
use WC_Payments_Token_Service;
use WC_Payment_Token_CC;
use WC_Payments;
use WC_Payments_Utils;
use Session_Rate_Limiter;

use Exception;
use WCPay\Exceptions\Process_Payment_Exception;


/**
 * UPE Payment method extended from WCPay generic Gateway.
 */
class UPE_Payment_Gateway extends WC_Payment_Gateway_WCPay {
	/**
	 * Internal ID of the payment gateway.
	 *
	 * @type string
	 */
	const GATEWAY_ID = 'woocommerce_payments';

	const METHOD_ENABLED_KEY = 'enabled';

	const UPE_APPEARANCE_TRANSIENT = 'wcpay_upe_appearance';

	/**
	 * Array mapping payment method string IDs to classes
	 *
	 * @var array
	 */
	protected $payment_methods = [];

	/**
	 * Generic gateway title to be displayed at checkout, if more than one payment method is enabled.
	 *
	 * @var string
	 */
	protected $checkout_title;

	/**
	 * UPE Constructor same parameters as WC_Payment_Gateway_WCPay constructor.
	 *
	 * @param WC_Payments_API_Client               $payments_api_client      - WooCommerce Payments API client.
	 * @param WC_Payments_Account                  $account                  - Account class instance.
	 * @param WC_Payments_Customer_Service         $customer_service         - Customer class instance.
	 * @param WC_Payments_Token_Service            $token_service            - Token class instance.
	 * @param WC_Payments_Action_Scheduler_Service $action_scheduler_service - Action Scheduler service instance.
	 * @param array                                $payment_methods          - Array of UPE payment methods.
	 * @param Session_Rate_Limiter                 $failed_transaction_rate_limiter             - Session Rate Limiter instance.
	 */
	public function __construct( WC_Payments_API_Client $payments_api_client, WC_Payments_Account $account, WC_Payments_Customer_Service $customer_service, WC_Payments_Token_Service $token_service, WC_Payments_Action_Scheduler_Service $action_scheduler_service, array $payment_methods, Session_Rate_Limiter $failed_transaction_rate_limiter ) {
		parent::__construct( $payments_api_client, $account, $customer_service, $token_service, $action_scheduler_service, $failed_transaction_rate_limiter );
		$this->method_title       = __( 'WooCommerce Payments', 'woocommerce-payments' );
		$this->method_description = __( 'Payments made simple, with no monthly fees - designed exclusively for WooCommerce stores. Accept credit cards, debit cards, and other popular payment methods.', 'woocommerce-payments' );
		$this->description        = '';
		$this->checkout_title     = __( 'Popular payment methods', 'woocommerce-payments' );
		$this->payment_methods    = $payment_methods;

		add_action( 'wc_ajax_wcpay_create_payment_intent', [ $this, 'create_payment_intent_ajax' ] );
		add_action( 'wc_ajax_wcpay_update_payment_intent', [ $this, 'update_payment_intent_ajax' ] );
		add_action( 'wc_ajax_wcpay_init_setup_intent', [ $this, 'init_setup_intent_ajax' ] );

		add_action( 'wp_ajax_save_upe_appearance', [ $this, 'save_upe_appearance_ajax' ] );
		add_action( 'wp_ajax_nopriv_save_upe_appearance', [ $this, 'save_upe_appearance_ajax' ] );
		add_action( 'switch_theme', [ $this, 'clear_upe_appearance_transient' ] );

		add_action( 'wp', [ $this, 'maybe_process_upe_redirect' ] );
	}

	/**
	 * Registers all scripts, necessary for the gateway.
	 */
	public function register_scripts() {
		// Register Stripe's JavaScript using the same ID as the Stripe Gateway plugin. This prevents this JS being
		// loaded twice in the event a site has both plugins enabled. We still run the risk of different plugins
		// loading different versions however. If Stripe release a v4 of their JavaScript, we could consider
		// changing the ID to stripe_v4. This would allow older plugins to keep using v3 while we used any new
		// feature in v4. Stripe have allowed loading of 2 different versions of stripe.js in the past (
		// https://stripe.com/docs/stripe-js/elements/migrating).
		wp_register_script(
			'stripe',
			'https://js.stripe.com/v3/',
			[],
			'3.0',
			true
		);

		wp_register_script(
			'wcpay-upe-checkout',
			plugins_url( 'dist/upe_checkout.js', WCPAY_PLUGIN_FILE ),
			[ 'stripe', 'wc-checkout' ],
			WC_Payments::get_file_version( 'dist/upe_checkout.js' ),
			true
		);
	}

	/**
	 * Handle AJAX request for updating a payment intent for Stripe UPE.
	 *
	 * @throws Process_Payment_Exception - If nonce or setup intent is invalid.
	 */
	public function update_payment_intent_ajax() {
		try {
			$is_nonce_valid = check_ajax_referer( 'wcpay_update_payment_intent_nonce', false, false );
			if ( ! $is_nonce_valid ) {
				throw new Process_Payment_Exception(
					__( "We're not able to process this payment. Please refresh the page and try again.", 'woocommerce-payments' ),
					'wcpay_upe_intent_error'
				);
			}

			$order_id                  = isset( $_POST['wcpay_order_id'] ) ? absint( $_POST['wcpay_order_id'] ) : null;
			$payment_intent_id         = isset( $_POST['wc_payment_intent_id'] ) ? wc_clean( wp_unslash( $_POST['wc_payment_intent_id'] ) ) : '';
			$save_payment_method       = isset( $_POST['save_payment_method'] ) ? 'yes' === wc_clean( wp_unslash( $_POST['save_payment_method'] ) ) : false;
			$selected_upe_payment_type = ! empty( $_POST['wcpay_selected_upe_payment_type'] ) ? wc_clean( wp_unslash( $_POST['wcpay_selected_upe_payment_type'] ) ) : '';

			wp_send_json_success( $this->update_payment_intent( $payment_intent_id, $order_id, $save_payment_method, $selected_upe_payment_type ), 200 );
		} catch ( Exception $e ) {
			// Send back error so it can be displayed to the customer.
			wp_send_json_error(
				[
					'error' => [
						'message' => $e->getMessage(),
					],
				]
			);
		}
	}

	/**
	 * Updates payment intent to be able to save payment method.
	 *
	 * @param {string}  $payment_intent_id         The id of the payment intent to update.
	 * @param {int}     $order_id                  The id of the order if intent created from Order.
	 * @param {boolean} $save_payment_method       True if saving the payment method.
	 * @param {string}  $selected_upe_payment_type The name of the selected UPE payment type or empty string.
	 *
	 * @return array|null An array with result of the update, or nothing
	 */
	public function update_payment_intent( $payment_intent_id = '', $order_id = null, $save_payment_method = false, $selected_upe_payment_type = '' ) {
		$order = wc_get_order( $order_id );
		if ( ! is_a( $order, 'WC_Order' ) ) {
			return;
		}
		$amount   = $order->get_total();
		$currency = $order->get_currency();

		if ( $payment_intent_id ) {
			list( $user, $customer_id ) = $this->manage_customer_details_for_order( $order );
			$payment_type               = $this->is_payment_recurring( $order_id ) ? Payment_Type::RECURRING() : Payment_Type::SINGLE();

			$this->payments_api_client->update_intention(
				$payment_intent_id,
				WC_Payments_Utils::prepare_amount( $amount, $currency ),
				strtolower( $currency ),
				$save_payment_method,
				$customer_id,
				$this->get_metadata_from_order( $order, $payment_type ),
				$this->get_level3_data_from_order( $order ),
				$selected_upe_payment_type
			);
		}

		return [
			'success' => true,
		];
	}

	/**
	 * Handle AJAX request for creating a payment intent for Stripe UPE.
	 *
	 * @throws Process_Payment_Exception - If nonce or setup intent is invalid.
	 */
	public function create_payment_intent_ajax() {
		try {
			$is_nonce_valid = check_ajax_referer( 'wcpay_create_payment_intent_nonce', false, false );
			if ( ! $is_nonce_valid ) {
				throw new Process_Payment_Exception(
					__( "We're not able to process this payment. Please refresh the page and try again.", 'woocommerce-payments' ),
					'wcpay_upe_intent_error'
				);
			}

			// If paying from order, we need to get the total from the order instead of the cart.
			$order_id = isset( $_POST['wcpay_order_id'] ) ? absint( $_POST['wcpay_order_id'] ) : null;

			wp_send_json_success( $this->create_payment_intent( $order_id ), 200 );
		} catch ( Exception $e ) {
			// Send back error so it can be displayed to the customer.
			wp_send_json_error(
				[
					'error' => [
						'message' => $e->getMessage(),
					],
				]
			);
		}
	}

	/**
	 * Creates payment intent using current cart or order and store details.
	 *
	 * @param {int} $order_id The id of the order if intent created from Order.
	 *
	 * @return array
	 */
	public function create_payment_intent( $order_id = null ) {
		$amount = WC()->cart->get_total( false );
		$order  = wc_get_order( $order_id );
		if ( is_a( $order, 'WC_Order' ) ) {
			$amount = $order->get_total();
		}

		$currency         = get_woocommerce_currency();
		$converted_amount = WC_Payments_Utils::prepare_amount( $amount, $currency );
		if ( 1 > $converted_amount ) {
			return $this->create_setup_intent();
		}

		$minimum_amount = $this->get_cached_minimum_amount( $currency );
		if ( ! is_null( $minimum_amount ) && $converted_amount < $minimum_amount ) {
			// Use the minimum amount in order to create an intent and display fields.
			$converted_amount = $minimum_amount;
		}

		$enabled_payment_methods = array_filter( $this->get_upe_enabled_payment_method_ids(), [ $this, 'is_enabled_at_checkout' ] );

		try {
			$payment_intent = $this->payments_api_client->create_intention(
				$converted_amount,
				strtolower( $currency ),
				array_values( $enabled_payment_methods ),
				$order_id ?? 0
			);
		} catch ( API_Exception $e ) {
			$minimum_amount = $this->extract_minimum_amount( $e, $currency );
			if ( ! is_null( $minimum_amount ) ) {
				/**
				 * Try to create a new payment intent with the minimum amount
				 * in order to display fields om the checkout page and allow
				 * customers to select a shipping method, which might make
				 * the total amount of the order higher than the minimum
				 * amount for the API.
				 */
				$payment_intent = $this->payments_api_client->create_intention(
					$minimum_amount,
					strtolower( $currency ),
					array_values( $enabled_payment_methods ),
					$order_id ?? 0
				);
			}
		}

		return [
			'id'            => $payment_intent->get_id(),
			'client_secret' => $payment_intent->get_client_secret(),
		];
	}

	/**
	 * Extracts the minimum required amount for a charge from an exception.
	 *
	 * If an amount is found, it is stored within a transient, as the amount
	 * might/will change based on exchange rates and merchant bank accounts.
	 *
	 * @param API_Exception $e        The exception that was thrown.
	 * @param string        $currency The currency used when the exceptionw as thrown.
	 *
	 * @return int|null Either the minimum amount (if the exception contains one)
	 *                  or `null` whenever the exception is of another type.
	 */
	public function extract_minimum_amount( API_Exception $e, string $currency ) {
		if ( 'amount_too_small' !== $e->get_error_code() ) {
			return null;
		}

		$pattern = "/([\d\.]+).*$currency/iu";
		$message = $e->getMessage();

		if ( ! preg_match( $pattern, $message, $matches ) ) {
			Logger::log( 'Error: Could not extract minimum amount from the following string: "' . $message . '"' );
			return null;
		}

		$required = WC_Payments_Utils::prepare_amount( $matches[1], $currency );

		// Cache the result.
		set_transient( 'wcpay_minimum_amount_' . strtolower( $currency ), $required, DAY_IN_SECONDS );

		return $required;
	}

	/**
	 * Checks if there is a minimum amount required for transactions in a given currency.
	 *
	 * @param string $currency The currency to check for.
	 *
	 * @return int|null Either the minimum amount, or `null` if not available.
	 */
	protected function get_cached_minimum_amount( $currency ) {
		$cached = get_transient( 'wcpay_minimum_amount_' . strtolower( $currency ) );
		return intval( $cached ) ? intval( $cached ) : null;
	}

	/**
	 * Handle AJAX request for creating a setup intent without confirmation for Stripe UPE.
	 *
	 * @throws Add_Payment_Method_Exception - If nonce or setup intent is invalid.
	 */
	public function init_setup_intent_ajax() {
		try {
			$is_nonce_valid = check_ajax_referer( 'wcpay_create_setup_intent_nonce', false, false );
			if ( ! $is_nonce_valid ) {
				throw new Add_Payment_Method_Exception(
					__( "We're not able to add this payment method. Please refresh the page and try again.", 'woocommerce-payments' ),
					'invalid_referrer'
				);
			}

			wp_send_json_success( $this->create_setup_intent(), 200 );
		} catch ( Exception $e ) {
			// Send back error so it can be displayed to the customer.
			wp_send_json_error(
				[
					'error' => [
						'message' => $e->getMessage(),
					],
				]
			);
		}
	}

	/**
	 * Creates setup intent without confirmation.
	 *
	 * @return array
	 */
	public function create_setup_intent() {
		// Determine the customer managing the payment methods, create one if we don't have one already.
		$user        = wp_get_current_user();
		$customer_id = $this->customer_service->get_customer_id_by_user_id( $user->ID );
		if ( null === $customer_id ) {
			$customer_data = WC_Payments_Customer_Service::map_customer_data( null, new \WC_Customer( $user->ID ) );
			$customer_id   = $this->customer_service->create_customer_for_user( $user, $customer_data );
		}

		$enabled_payment_methods = array_filter( $this->get_upe_enabled_payment_method_ids(), [ $this, 'is_enabled_for_saved_payments' ] );

		$setup_intent = $this->payments_api_client->create_setup_intention(
			$customer_id,
			array_values( $enabled_payment_methods )
		);
		return [
			'id'            => $setup_intent['id'],
			'client_secret' => $setup_intent['client_secret'],
		];
	}

	/**
	 * Create and confirm payment intent. Function used to route any payments that do not use the UPE flow through the parent process payment.
	 *
	 * @param int $order_id Order ID to process the payment for.
	 *
	 * @return array|null An array with result of payment and redirect URL, or nothing.
	 */
	public function parent_process_payment( $order_id ) {
		return parent::process_payment( $order_id );
	}

	/**
	 * Update payment intent for completed checkout and return redirect URL for Stripe to confirm payment.
	 *
	 * @param int $order_id Order ID to process the payment for.
	 *
	 * @return array|null An array with result of payment and redirect URL, or nothing.
	 */
	public function process_payment( $order_id ) {
		$payment_intent_id         = isset( $_POST['wc_payment_intent_id'] ) ? wc_clean( wp_unslash( $_POST['wc_payment_intent_id'] ) ) : ''; // phpcs:ignore WordPress.Security.NonceVerification.Missing
		$order                     = wc_get_order( $order_id );
		$amount                    = $order->get_total();
		$currency                  = $order->get_currency();
		$converted_amount          = WC_Payments_Utils::prepare_amount( $amount, $currency );
		$payment_needed            = 0 < $converted_amount;
		$save_payment_method       = ! empty( $_POST[ 'wc-' . static::GATEWAY_ID . '-new-payment-method' ] ); // phpcs:ignore WordPress.Security.NonceVerification.Missing
		$token                     = Payment_Information::get_token_from_request( $_POST ); // phpcs:ignore WordPress.Security.NonceVerification.Missing
		$selected_upe_payment_type = ! empty( $_POST['wcpay_selected_upe_payment_type'] ) ? wc_clean( wp_unslash( $_POST['wcpay_selected_upe_payment_type'] ) ) : ''; // phpcs:ignore WordPress.Security.NonceVerification.Missing
		$payment_type              = $this->is_payment_recurring( $order_id ) ? Payment_Type::RECURRING() : Payment_Type::SINGLE();

		if ( $payment_intent_id ) {
			list( $user, $customer_id ) = $this->manage_customer_details_for_order( $order );

			if ( $payment_needed ) {
<<<<<<< HEAD
				// Try catching the error without reaching the API.
				$minimum_amount = $this->get_cached_minimum_amount( $currency );
				if ( $minimum_amount > $converted_amount ) {
					$message = $this->generate_minimum_amount_error_message( $minimum_amount, $currency );
					wc_add_notice( $message, 'error' );
					return false;
				}

				try {
					$this->payments_api_client->update_intention(
						$payment_intent_id,
						$converted_amount,
						strtolower( $currency ),
						$save_payment_method,
						$customer_id,
						$this->get_metadata_from_order( $order, $payment_type ),
						$this->get_level3_data_from_order( $order ),
						$selected_upe_payment_type
					);
				} catch ( API_Exception $e ) {
					$minimum_amount = $this->extract_minimum_amount( $e, $currency );
					if ( ! is_null( $minimum_amount ) ) {
						$message = $this->generate_minimum_amount_error_message( $minimum_amount, $currency );
						wc_add_notice( $message, 'error' );
						return false;
					}
=======
				if ( $this->failed_transaction_rate_limiter->is_limited() ) {
					wc_add_notice( __( 'Your payment was not processed.', 'woocommerce-payments' ), 'error' );
					return [
						'result'       => 'fail',
						'redirect_url' => '',
					];
				}

				$updated_payment_intent  = $this->payments_api_client->update_intention(
					$payment_intent_id,
					$converted_amount,
					strtolower( $currency ),
					$save_payment_method,
					$customer_id,
					$this->get_metadata_from_order( $order, $payment_type ),
					$this->get_level3_data_from_order( $order ),
					$selected_upe_payment_type
				);
				$last_payment_error_code = $updated_payment_intent->get_last_payment_error()['code'] ?? '';
				if ( 'card_declined' === $last_payment_error_code ) {
					// UPE method gives us the error of the previous payment attempt, so we use that for the Rate Limiter.
					$this->failed_transaction_rate_limiter->bump();
>>>>>>> 3893c9c3
				}
			}
		} else {
			return $this->parent_process_payment( $order_id );
		}

		return [
			'result'         => 'success',
			'payment_needed' => $payment_needed,
			'redirect_url'   => wp_sanitize_redirect(
				esc_url_raw(
					add_query_arg(
						[
							'order_id'            => $order_id,
							'wc_payment_method'   => self::GATEWAY_ID,
							'_wpnonce'            => wp_create_nonce( 'wcpay_process_redirect_order_nonce' ),
							'save_payment_method' => $save_payment_method ? 'yes' : 'no',
						],
						$this->get_return_url( $order )
					)
				)
			),
		];
	}

	/**
	 * Generates the error message, displayed when the minimum amount is not met.
	 *
	 * @param int    $minimum_amount A Stripe-formatted minimum amount.
	 * @param string $currency       The currency code for the transaction.
	 *
	 * @return string A user-facing message.
	 */
	protected function generate_minimum_amount_error_message( $minimum_amount, $currency ) {
		$interpreted_amount = WC_Payments_Utils::interpret_stripe_amount( $minimum_amount, $currency );

		return sprintf(
			// translators: %1: payment method name, %2 a formatted price.
			__(
				'The selected payment method (%1$s) requires a total amount of at least %2$s.',
				'woocommerce-payments'
			),
			$this->title,
			wc_price( $interpreted_amount, [ 'currency' => $currency ] )
		);
	}

	/**
	 * Returns true when viewing payment methods page.
	 *
	 * @return bool
	 */
	private function is_payment_methods_page() {
		global $wp;

		$page_id = wc_get_page_id( 'myaccount' );

		return ( $page_id && is_page( $page_id ) && ( isset( $wp->query_vars['payment-methods'] ) ) );
	}

	/**
	 * Check for a redirect payment method on order received page or setup intent on payment methods page.
	 */
	public function maybe_process_upe_redirect() {
		if ( $this->is_payment_methods_page() ) {
			// If a payment method was added using UPE, we need to clear the cache and notify the user.
			if ( $this->is_setup_intent_success_creation_redirection() ) {
					wc_add_notice( __( 'Payment method successfully added.', 'woocommerce-payments' ) );
					$user = wp_get_current_user();
					$this->customer_service->clear_cached_payment_methods_for_user( $user->ID );
			}
			return;
		}

		if ( ! is_order_received_page() ) {
			return;
		}

		$payment_method = isset( $_GET['wc_payment_method'] ) ? wc_clean( wp_unslash( $_GET['wc_payment_method'] ) ) : '';
		if ( self::GATEWAY_ID !== $payment_method ) {
			return;
		}

		$is_nonce_valid = check_admin_referer( 'wcpay_process_redirect_order_nonce' );
		if ( ! $is_nonce_valid || empty( $_GET['wc_payment_method'] ) ) {
			return;
		}

		if ( ! empty( $_GET['payment_intent_client_secret'] ) ) {
			$intent_id = isset( $_GET['payment_intent'] ) ? wc_clean( wp_unslash( $_GET['payment_intent'] ) ) : '';
		} elseif ( ! empty( $_GET['setup_intent_client_secret'] ) ) {
			$intent_id = isset( $_GET['setup_intent'] ) ? wc_clean( wp_unslash( $_GET['setup_intent'] ) ) : '';
		} else {
			return;
		}

		$order_id            = isset( $_GET['order_id'] ) ? wc_clean( wp_unslash( $_GET['order_id'] ) ) : '';
		$save_payment_method = isset( $_GET['save_payment_method'] ) ? 'yes' === wc_clean( wp_unslash( $_GET['save_payment_method'] ) ) : false;

		if ( empty( $intent_id ) || empty( $order_id ) ) {
			return;
		}

		$this->process_redirect_payment( $order_id, $intent_id, $save_payment_method );
	}

	/**
	 * Processes redirect payments.
	 *
	 * @param int    $order_id The order ID being processed.
	 * @param string $intent_id The Stripe setup/payment intent ID for the order payment.
	 * @param bool   $save_payment_method Boolean representing whether payment method for order should be saved.
	 *
	 * @throws Process_Payment_Exception When the payment intent has an error.
	 */
	public function process_redirect_payment( $order_id, $intent_id, $save_payment_method ) {
		try {
			$order = wc_get_order( $order_id );

			if ( ! is_object( $order ) ) {
				return;
			}

			if ( $order->has_status( [ 'processing', 'completed', 'on-hold' ] ) ) {
				return;
			}

			Logger::log( "Begin processing UPE redirect payment for order $order_id for the amount of {$order->get_total()}" );

			// Get user/customer for order.
			list( $user, $customer_id ) = $this->manage_customer_details_for_order( $order );

			$payment_needed = 0 < $order->get_total();

			// Get payment intent to confirm status.
			if ( $payment_needed ) {
				$intent                 = $this->payments_api_client->get_intent( $intent_id );
				$client_secret          = $intent->get_client_secret();
				$status                 = $intent->get_status();
				$charge_id              = $intent->get_charge_id();
				$currency               = $intent->get_currency();
				$payment_method_id      = $intent->get_payment_method_id();
				$payment_method_details = $intent->get_payment_method_details();
				$payment_method_type    = $payment_method_details ? $payment_method_details['type'] : null;
				$error                  = $intent->get_last_payment_error();
			} else {
				$intent                 = $this->payments_api_client->get_setup_intent( $intent_id );
				$client_secret          = $intent['client_secret'];
				$status                 = $intent['status'];
				$charge_id              = '';
				$currency               = $order->get_currency();
				$payment_method_id      = $intent['payment_method'];
				$payment_method_details = false;
				$payment_method_options = array_keys( $intent['payment_method_options'] );
				$payment_method_type    = $payment_method_options ? $payment_method_options[0] : null;
				$error                  = $intent['last_setup_error'];
			}

			if ( ! empty( $error ) ) {
				Logger::log( 'Error when processing payment: ' . $error['message'] );
				throw new Process_Payment_Exception(
					__( "We're not able to process this payment. Please try again later.", 'woocommerce-payments' ),
					'upe_payment_intent_error'
				);
			} else {
				if ( ! isset( $this->payment_methods[ $payment_method_type ] ) ) {
					return;
				}
				$payment_method = $this->payment_methods[ $payment_method_type ];

				if ( $save_payment_method && $payment_method->is_reusable() ) {
					try {
						$token = $payment_method->get_payment_token_for_user( $user, $payment_method_id );
						$this->add_token_to_order( $order, $token );
					} catch ( Exception $e ) {
						// If saving the token fails, log the error message but catch the error to avoid crashing the checkout flow.
						Logger::log( 'Error when saving payment method: ' . $e->getMessage() );
					}
				}

				$this->attach_intent_info_to_order( $order, $intent_id, $status, $payment_method_id, $customer_id, $charge_id, $currency );
				$this->attach_exchange_info_to_order( $order, $charge_id );
				$this->set_payment_method_title_for_order( $order, $payment_method_type, $payment_method_details );

				if ( 'requires_action' === $status ) {
					// I don't think this case should be possible, but just in case...
					$next_action = $intent->get_next_action();
					if ( isset( $next_action['type'] ) && 'redirect_to_url' === $next_action['type'] && ! empty( $next_action['redirect_to_url']['url'] ) ) {
						wp_safe_redirect( $next_action['redirect_to_url']['url'] );
						exit;
					} else {
						$redirect_url = sprintf(
							'#wcpay-confirm-%s:%s:%s:%s',
							$payment_needed ? 'pi' : 'si',
							$order_id,
							$client_secret,
							wp_create_nonce( 'wcpay_update_order_status_nonce' )
						);
						wp_safe_redirect( $redirect_url );
						exit;
					}
				}
			}
		} catch ( Exception $e ) {
			Logger::log( 'Error: ' . $e->getMessage() );

			/* translators: localized exception message */
			$order->update_status( 'failed', sprintf( __( 'UPE payment failed: %s', 'woocommerce-payments' ), $e->getMessage() ) );

			wc_add_notice( $e->getMessage(), 'error' );
			wp_safe_redirect( wc_get_checkout_url() );
			exit;
		}
	}

	/**
	 * Generates the configuration values, needed for UPE payment fields.
	 *
	 * @return array
	 */
	public function get_payment_fields_js_config() {
		$payment_fields                             = parent::get_payment_fields_js_config();
		$payment_fields['accountDescriptor']        = $this->get_account_statement_descriptor();
		$payment_fields['addPaymentReturnURL']      = wc_get_account_endpoint_url( 'payment-methods' );
		$payment_fields['gatewayId']                = self::GATEWAY_ID;
		$payment_fields['isCheckout']               = is_checkout();
		$payment_fields['paymentMethodsConfig']     = $this->get_enabled_payment_method_config();
		$payment_fields['saveUPEAppearanceNonce']   = wp_create_nonce( 'wcpay_save_upe_appearance_nonce' );
		$payment_fields['testMode']                 = $this->is_in_test_mode();
		$payment_fields['upeAppearance']            = get_transient( self::UPE_APPEARANCE_TRANSIENT );
		$payment_fields['checkoutTitle']            = $this->checkout_title;
		$payment_fields['cartContainsSubscription'] = $this->is_subscription_item_in_cart();

		if ( is_wc_endpoint_url( 'order-pay' ) ) {
			if ( $this->is_subscriptions_enabled() && $this->is_changing_payment_method_for_subscription() ) {
				$payment_fields['isChangingPayment']   = true;
				$payment_fields['addPaymentReturnURL'] = esc_url_raw( home_url( add_query_arg( [] ) ) );

				if ( $this->is_setup_intent_success_creation_redirection() && isset( $_GET['_wpnonce'] ) && wp_verify_nonce( wc_clean( wp_unslash( $_GET['_wpnonce'] ) ) ) ) {
					$setup_intent_id                  = isset( $_GET['setup_intent'] ) ? wc_clean( wp_unslash( $_GET['setup_intent'] ) ) : '';
					$token                            = $this->create_token_from_setup_intent( $setup_intent_id, wp_get_current_user() );
					$payment_fields['newTokenFormId'] = '#wc-' . $token->get_gateway_id() . '-payment-token-' . $token->get_id();
				}
				return $payment_fields;
			}

			$payment_fields['isOrderPay'] = true;
			$order_id                     = absint( get_query_var( 'order-pay' ) );
			$payment_fields['orderId']    = $order_id;
			$order                        = wc_get_order( $order_id );

			if ( is_a( $order, 'WC_Order' ) ) {
				$payment_fields['orderReturnURL'] = esc_url_raw(
					add_query_arg(
						[
							'order_id'          => $order_id,
							'wc_payment_method' => self::GATEWAY_ID,
							'_wpnonce'          => wp_create_nonce( 'wcpay_process_redirect_order_nonce' ),
						],
						$this->get_return_url( $order )
					)
				);
			}
		}
		return $payment_fields;
	}

	/**
	 * True if the request contains the values that indicates a redirection after a successful setup intent creation.
	 *
	 * @return bool
	 */
	public function is_setup_intent_success_creation_redirection() {
		return (
			! empty( $_GET['setup_intent_client_secret'] ) & ! empty( $_GET['setup_intent'] ) & ! empty( $_GET['redirect_status'] ) && 'succeeded' === $_GET['redirect_status'] ); // phpcs:ignore WordPress.Security.NonceVerification.Recommended
	}

	/**
	 * Adds a token to current user from a setup intent id.
	 *
	 * @param string  $setup_intent_id ID of the setup intent.
	 * @param WP_User $user            User to add token to.
	 *
	 * @return WC_Payment_Token_CC The added token.
	 */
	public function create_token_from_setup_intent( $setup_intent_id, $user ) {
		try {
			$setup_intent      = $this->payments_api_client->get_setup_intent( $setup_intent_id );
			$payment_method_id = $setup_intent['payment_method'];
			// TODO: When adding SEPA and Sofort, we will need a new API call to get the payment method and from there get the type.
			// Leaving 'card' as a hardcoded value for now to avoid the extra API call.
			$payment_method = $this->payment_methods['card'];

			return $payment_method->get_payment_token_for_user( $user, $payment_method_id );
		} catch ( Exception $e ) {
			wc_add_notice( $e->getMessage(), 'error', [ 'icon' => 'error' ] );
			Logger::log( 'Error when adding payment method: ' . $e->getMessage() );
			return [
				'result' => 'error',
			];
		}
	}

	/**
	 * Set formatted readable payment method title for order,
	 * using payment method details from accompanying charge.
	 *
	 * @param WC_Order   $order WC Order being processed.
	 * @param string     $payment_method_type Stripe payment method key.
	 * @param array|bool $payment_method_details Array of payment method details from charge or false.
	 */
	public function set_payment_method_title_for_order( $order, $payment_method_type, $payment_method_details ) {
		if ( ! isset( $this->payment_methods[ $payment_method_type ] ) ) {
			return;
		}

		$payment_method_title = $this->payment_methods[ $payment_method_type ]->get_title( $payment_method_details );

		$order->set_payment_method( self::GATEWAY_ID );
		$order->set_payment_method_title( $payment_method_title );
		$order->save();
	}

	/**
	 * Renders the UPE input fields needed to get the user's payment information on the checkout page.
	 *
	 * We also add the JavaScript which drives the UI.
	 */
	public function payment_fields() {
		try {
			$display_tokenization = $this->supports( 'tokenization' ) && is_checkout();

			$payment_fields = $this->get_payment_fields_js_config();
			wp_localize_script( 'wcpay-upe-checkout', 'wcpay_config', $payment_fields );
			wp_enqueue_script( 'wcpay-upe-checkout' );

			$prepared_customer_data = $this->get_prepared_customer_data();
			if ( ! empty( $prepared_customer_data ) ) {
				wp_localize_script( 'wcpay-upe-checkout', 'wcpayCustomerData', $prepared_customer_data );
			}

			wp_enqueue_style(
				'wcpay-upe-checkout',
				plugins_url( 'dist/checkout.css', WCPAY_PLUGIN_FILE ),
				[],
				WC_Payments::get_file_version( 'dist/checkout.css' )
			);

			// Output the form HTML.
			?>
			<?php if ( ! empty( $this->get_description() ) ) : ?>
				<p><?php echo wp_kses_post( $this->get_description() ); ?></p>
			<?php endif; ?>

			<?php if ( $this->is_in_test_mode() ) : ?>
				<p class="testmode-info">
				<?php
					echo WC_Payments_Utils::esc_interpolated_html(
						/* translators: link to Stripe testing page */
						__( '<strong>Test mode:</strong> use the test VISA card 4242424242424242 with any expiry date and CVC. Other payment methods may redirect to a Stripe test page to authorize payment. More test card numbers are listed <a>here</a>.', 'woocommerce-payments' ),
						[
							'strong' => '<strong>',
							'a'      => '<a href="https://docs.woocommerce.com/document/payments/testing/#test-cards" target="_blank">',
						]
					);
				?>
				</p>
			<?php endif; ?>

			<?php
			if ( $display_tokenization ) {
				$this->tokenization_script();
				$this->saved_payment_methods();
			}
			?>

			<fieldset id="wc-<?php echo esc_attr( $this->id ); ?>-upe-form" class="wc-upe-form wc-payment-form">
				<div id="wcpay-upe-element"></div>
				<div id="wcpay-upe-errors" role="alert"></div>
				<input id="wcpay-payment-method-upe" type="hidden" name="wcpay-payment-method-upe" />
				<input id="wcpay_selected_upe_payment_type" type="hidden" name="wcpay_selected_upe_payment_type" />

			<?php
			$methods_enabled_for_saved_payments = array_filter( $this->get_upe_enabled_payment_method_ids(), [ $this, 'is_enabled_for_saved_payments' ] );
			if ( $this->is_saved_cards_enabled() && ! empty( $methods_enabled_for_saved_payments ) ) {
				$force_save_payment = ( $display_tokenization && ! apply_filters( 'wc_payments_display_save_payment_method_checkbox', $display_tokenization ) ) || is_add_payment_method_page();
				if ( is_user_logged_in() || $force_save_payment ) {
					$this->save_payment_method_checkbox( $force_save_payment );
				}
			}
			?>

			</fieldset>
			<?php
		} catch ( Exception $e ) {
			// Output the error message.
			Logger::log( 'Error: ' . $e->getMessage() );
			?>
			<div>
				<?php
				echo esc_html__( 'An error was encountered when preparing the payment form. Please try again later.', 'woocommerce-payments' );
				?>
			</div>
			<?php
		}
	}

	/**
	 * Returns the list of available payment method types for UPE.
	 * See https://stripe.com/docs/stripe-js/payment-element#web-create-payment-intent for a complete list.
	 *
	 * @return string[]
	 */
	public function get_upe_available_payment_methods() {
		$methods = parent::get_upe_available_payment_methods();

		$methods[] = 'giropay';
		$methods[] = 'sofort';

		return array_values(
			apply_filters(
				'wcpay_upe_available_payment_methods',
				$methods
			)
		);
	}

	/**
	 * Handle AJAX request for saving UPE appearance value to transient.
	 *
	 * @throws Exception - If nonce or setup intent is invalid.
	 */
	public function save_upe_appearance_ajax() {
		try {
			$is_nonce_valid = check_ajax_referer( 'wcpay_save_upe_appearance_nonce', false, false );
			if ( ! $is_nonce_valid ) {
				throw new Exception(
					__( 'Unable to update UPE appearance values at this time.', 'woocommerce-payments' )
				);
			}

			$appearance = isset( $_POST['appearance'] ) ? wc_clean( wp_unslash( $_POST['appearance'] ) ) : null;
			if ( null !== $appearance ) {
				set_transient( self::UPE_APPEARANCE_TRANSIENT, $appearance, DAY_IN_SECONDS );
			}
			wp_send_json_success( $appearance, 200 );
		} catch ( Exception $e ) {
			// Send back error so it can be displayed to the customer.
			wp_send_json_error(
				[
					'error' => [
						'message' => $e->getMessage(),
					],
				]
			);
		}
	}

	/**
	 * Clear the saved UPE appearance transient value.
	 */
	public function clear_upe_appearance_transient() {
		delete_transient( self::UPE_APPEARANCE_TRANSIENT );
	}

	/**
	 * Gets payment method settings to pass to client scripts
	 *
	 * @return array
	 */
	private function get_enabled_payment_method_config() {
		$settings                = [];
		$enabled_payment_methods = array_filter( $this->get_upe_enabled_payment_method_ids(), [ $this, 'is_enabled_at_checkout' ] );

		if ( $this->is_subscriptions_enabled() && $this->is_changing_payment_method_for_subscription() ) {
			$enabled_payment_methods = array_filter( $enabled_payment_methods, [ $this, 'is_enabled_for_saved_payments' ] );
		}

		foreach ( $enabled_payment_methods as $payment_method ) {
			$settings[ $payment_method ] = [
				'isReusable' => $this->payment_methods[ $payment_method ]->is_reusable(),
				'title'      => $this->payment_methods[ $payment_method ]->get_title(),
			];
		}

		return $settings;
	}

	/**
	 * Function to be used with array_filter
	 * to filter UPE payment methods supported with current checkout
	 *
	 * @param string $payment_method_id Stripe payment method.
	 *
	 * @return bool
	 */
	private function is_enabled_at_checkout( $payment_method_id ) {
		if ( ! isset( $this->payment_methods[ $payment_method_id ] ) ) {
			return false;
		}
		return $this->payment_methods[ $payment_method_id ]->is_enabled_at_checkout()
			&& ( is_admin() || $this->payment_methods[ $payment_method_id ]->is_currency_valid() );
	}

	/**
	 * Function to be used with array_filter
	 * to filter UPE payment methods that support saved payments
	 *
	 * @param string $payment_method_id Stripe payment method.
	 *
	 * @return bool
	 */
	private function is_enabled_for_saved_payments( $payment_method_id ) {
		if ( ! isset( $this->payment_methods[ $payment_method_id ] ) ) {
			return false;
		}
		return $this->payment_methods[ $payment_method_id ]->is_reusable()
			&& ( is_admin() || $this->payment_methods[ $payment_method_id ]->is_currency_valid() );
	}
}<|MERGE_RESOLUTION|>--- conflicted
+++ resolved
@@ -411,7 +411,14 @@
 			list( $user, $customer_id ) = $this->manage_customer_details_for_order( $order );
 
 			if ( $payment_needed ) {
-<<<<<<< HEAD
+				if ( $this->failed_transaction_rate_limiter->is_limited() ) {
+					wc_add_notice( __( 'Your payment was not processed.', 'woocommerce-payments' ), 'error' );
+					return [
+						'result'       => 'fail',
+						'redirect_url' => '',
+					];
+				}
+
 				// Try catching the error without reaching the API.
 				$minimum_amount = $this->get_cached_minimum_amount( $currency );
 				if ( $minimum_amount > $converted_amount ) {
@@ -421,7 +428,7 @@
 				}
 
 				try {
-					$this->payments_api_client->update_intention(
+					$updated_payment_intent = $this->payments_api_client->update_intention(
 						$payment_intent_id,
 						$converted_amount,
 						strtolower( $currency ),
@@ -438,30 +445,12 @@
 						wc_add_notice( $message, 'error' );
 						return false;
 					}
-=======
-				if ( $this->failed_transaction_rate_limiter->is_limited() ) {
-					wc_add_notice( __( 'Your payment was not processed.', 'woocommerce-payments' ), 'error' );
-					return [
-						'result'       => 'fail',
-						'redirect_url' => '',
-					];
 				}
 
-				$updated_payment_intent  = $this->payments_api_client->update_intention(
-					$payment_intent_id,
-					$converted_amount,
-					strtolower( $currency ),
-					$save_payment_method,
-					$customer_id,
-					$this->get_metadata_from_order( $order, $payment_type ),
-					$this->get_level3_data_from_order( $order ),
-					$selected_upe_payment_type
-				);
 				$last_payment_error_code = $updated_payment_intent->get_last_payment_error()['code'] ?? '';
 				if ( 'card_declined' === $last_payment_error_code ) {
 					// UPE method gives us the error of the previous payment attempt, so we use that for the Rate Limiter.
 					$this->failed_transaction_rate_limiter->bump();
->>>>>>> 3893c9c3
 				}
 			}
 		} else {
