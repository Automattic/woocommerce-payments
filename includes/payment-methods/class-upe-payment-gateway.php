<?php
/**
 * Class UPE_Payment_Gateway
 *
 * @package WCPay\Payment_Methods
 */

namespace WCPay\Payment_Methods;

use WCPay\Constants\Payment_Method;
use WCPay\Core\Server\Request\Create_Intention;
use WCPay\Core\Server\Request\Create_Setup_Intention;
use WCPay\Core\Server\Request\Get_Charge;
use WCPay\Core\Server\Request\Get_Intention;
use WCPay\Core\Server\Request\Update_Intention;
use WCPay\Constants\Order_Status;
use WCPay\Constants\Payment_Intent_Status;
use WCPay\Exceptions\Amount_Too_Small_Exception;
use WCPay\Exceptions\Add_Payment_Method_Exception;
use WCPay\Exceptions\Process_Payment_Exception;
use WCPay\Fraud_Prevention\Fraud_Prevention_Service;
use WCPay\Logger;
use WCPay\Constants\Payment_Type;
use WCPay\Session_Rate_Limiter;
use Exception;
use WC_Order;
use WC_Payments;
use WC_Payments_Account;
use WC_Payments_Action_Scheduler_Service;
use WC_Payments_API_Client;
use WC_Payments_Customer_Service;
use WC_Payment_Gateway_WCPay;
use WC_Payments_Order_Service;
use WC_Payment_Token_CC;
use WC_Payments_Token_Service;
use WC_Payment_Token_WCPay_SEPA;
use WC_Payments_Utils;
use WP_User;


/**
 * UPE Payment method extended from WCPay generic Gateway.
 */
class UPE_Payment_Gateway extends WC_Payment_Gateway_WCPay {
	/**
	 * Internal ID of the payment gateway.
	 *
	 * @type string
	 */
	const GATEWAY_ID = 'woocommerce_payments';

	const METHOD_ENABLED_KEY = 'enabled';

	const UPE_APPEARANCE_TRANSIENT = 'wcpay_upe_appearance';

	const WC_BLOCKS_UPE_APPEARANCE_TRANSIENT = 'wcpay_wc_blocks_upe_appearance';

	const KEY_UPE_PAYMENT_INTENT = 'wcpay_upe_payment_intent';

	const KEY_UPE_SETUP_INTENT = 'wcpay_upe_setup_intent';

	/**
	 * UPE Payment Method for gateway.
	 *
	 * @var UPE_Payment_Method
	 */
	protected $payment_method;

	/**
	 * Stripe payment method type ID.
	 *
	 * @var string
	 */
	protected $stripe_id;

	/**
	 * UPE Constructor same parameters as WC_Payment_Gateway_WCPay constructor.
	 *
	 * @param WC_Payments_API_Client               $payments_api_client             - WooCommerce Payments API client.
	 * @param WC_Payments_Account                  $account                         - Account class instance.
	 * @param WC_Payments_Customer_Service         $customer_service                - Customer class instance.
	 * @param WC_Payments_Token_Service            $token_service                   - Token class instance.
	 * @param WC_Payments_Action_Scheduler_Service $action_scheduler_service        - Action Scheduler service instance.
	 * @param UPE_Payment_Method                   $payment_method                  - Specific UPE_Payment_Method instance for gateway.
	 * @param Session_Rate_Limiter                 $failed_transaction_rate_limiter - Session Rate Limiter instance.
	 * @param WC_Payments_Order_Service            $order_service                   - Order class instance.
	 */
	public function __construct(
		WC_Payments_API_Client $payments_api_client,
		WC_Payments_Account $account,
		WC_Payments_Customer_Service $customer_service,
		WC_Payments_Token_Service $token_service,
		WC_Payments_Action_Scheduler_Service $action_scheduler_service,
		UPE_Payment_Method $payment_method,
		Session_Rate_Limiter $failed_transaction_rate_limiter,
		WC_Payments_Order_Service $order_service
	) {
		parent::__construct( $payments_api_client, $account, $customer_service, $token_service, $action_scheduler_service, $failed_transaction_rate_limiter, $order_service );
		$this->title          = $payment_method->get_title();
		$this->description    = '';
		$this->stripe_id      = $payment_method->get_id();
		$this->payment_method = $payment_method;
		$this->icon           = $payment_method->get_icon();

		add_action( 'wc_ajax_wcpay_create_payment_intent', [ $this, 'create_payment_intent_ajax' ] );
		add_action( 'wc_ajax_wcpay_update_payment_intent', [ $this, 'update_payment_intent_ajax' ] );
		add_action( 'wc_ajax_wcpay_init_setup_intent', [ $this, 'init_setup_intent_ajax' ] );
		add_action( 'wc_ajax_wcpay_log_payment_error', [ $this, 'log_payment_error_ajax' ] );

		add_action( "wc_ajax_wcpay_create_payment_intent_$this->stripe_id", [ $this, 'create_payment_intent_ajax' ] );
		add_action( "wc_ajax_wcpay_update_payment_intent_$this->stripe_id", [ $this, 'update_payment_intent_ajax' ] );
		add_action( "wc_ajax_wcpay_init_setup_intent_$this->stripe_id", [ $this, 'init_setup_intent_ajax' ] );

		if ( 'card' !== $this->stripe_id ) {
			$this->id           = self::GATEWAY_ID . '_' . $this->stripe_id;
			$this->method_title = "WooCommerce Payments ($this->title)";
		}
	}

	/**
	 * Registers all scripts, necessary for the gateway.
	 */
	public function register_scripts() {
		// Register Stripe's JavaScript using the same ID as the Stripe Gateway plugin. This prevents this JS being
		// loaded twice in the event a site has both plugins enabled. We still run the risk of different plugins
		// loading different versions however. If Stripe release a v4 of their JavaScript, we could consider
		// changing the ID to stripe_v4. This would allow older plugins to keep using v3 while we used any new
		// feature in v4. Stripe have allowed loading of 2 different versions of stripe.js in the past (
		// https://stripe.com/docs/stripe-js/elements/migrating).
		wp_register_script(
			'stripe',
			'https://js.stripe.com/v3/',
			[],
			'3.0',
			true
		);

		$script_dependencies = [ 'stripe', 'wc-checkout', 'wp-i18n' ];

		if ( $this->supports( 'tokenization' ) ) {
			$script_dependencies[] = 'woocommerce-tokenization-form';
		}

		wp_register_script(
			'wcpay-upe-checkout',
			plugins_url( 'dist/upe_checkout.js', WCPAY_PLUGIN_FILE ),
			$script_dependencies,
			WC_Payments::get_file_version( 'dist/upe_checkout.js' ),
			true
		);
	}

	/**
	 * Handle AJAX request for updating a payment intent for Stripe UPE.
	 *
	 * @throws Process_Payment_Exception - If nonce or setup intent is invalid.
	 */
	public function update_payment_intent_ajax() {
		try {
			$is_nonce_valid = check_ajax_referer( 'wcpay_update_payment_intent_nonce', false, false );
			if ( ! $is_nonce_valid ) {
				throw new Process_Payment_Exception(
					__( "We're not able to process this payment. Please refresh the page and try again.", 'woocommerce-payments' ),
					'wcpay_upe_intent_error'
				);
			}

			$order_id                  = isset( $_POST['wcpay_order_id'] ) ? absint( $_POST['wcpay_order_id'] ) : null;
			$payment_intent_id         = isset( $_POST['wc_payment_intent_id'] ) ? wc_clean( wp_unslash( $_POST['wc_payment_intent_id'] ) ) : '';
			$fingerprint               = isset( $_POST['wcpay-fingerprint'] ) ? wc_clean( wp_unslash( $_POST['wcpay-fingerprint'] ) ) : '';
			$save_payment_method       = isset( $_POST['save_payment_method'] ) ? 'yes' === wc_clean( wp_unslash( $_POST['save_payment_method'] ) ) : false;
			$selected_upe_payment_type = $this->stripe_id;
			$payment_country           = ! empty( $_POST['wcpay_payment_country'] ) ? wc_clean( wp_unslash( $_POST['wcpay_payment_country'] ) ) : null;

			wp_send_json_success( $this->update_payment_intent( $payment_intent_id, $order_id, $save_payment_method, $selected_upe_payment_type, $payment_country, $fingerprint ), 200 );
		} catch ( Exception $e ) {
			// Send back error so it can be displayed to the customer.
			wp_send_json_error(
				[
					'error' => [
						'message' => WC_Payments_Utils::get_filtered_error_message( $e ),
					],
				]
			);
		}
	}

	/**
	 * Updates payment intent to be able to save payment method.
	 *
	 * @param string  $payment_intent_id         The id of the payment intent to update.
	 * @param int     $order_id                  The id of the order if intent created from Order.
	 * @param boolean $save_payment_method       True if saving the payment method.
	 * @param string  $selected_upe_payment_type The name of the selected UPE payment type or empty string.
	 * @param ?string $payment_country           The payment two-letter iso country code or null.
	 * @param ?string $fingerprint               Fingerprint data.
	 *
	 * @return array|null An array with result of the update, or nothing
	 */
	public function update_payment_intent( $payment_intent_id = '', $order_id = null, $save_payment_method = false, $selected_upe_payment_type = '', $payment_country = null, $fingerprint = '' ) {
		$order = wc_get_order( $order_id );
		if ( ! is_a( $order, 'WC_Order' ) ) {
			return;
		}

		$check_session_order = $this->check_against_session_processing_order( $order );
		if ( is_array( $check_session_order ) ) {
			return $check_session_order;
		}
		$this->maybe_update_session_processing_order( $order_id );

		$check_existing_intention = $this->check_payment_intent_attached_to_order_succeeded( $order );
		if ( is_array( $check_existing_intention ) ) {
			return $check_existing_intention;
		}

		$amount   = $order->get_total();
		$currency = $order->get_currency();

		if ( $payment_intent_id ) {
			list( $user, $customer_id ) = $this->manage_customer_details_for_order( $order );
			$payment_type               = $this->is_payment_recurring( $order_id ) ? Payment_Type::RECURRING() : Payment_Type::SINGLE();
			$payment_methods            = $this->get_selected_upe_payment_methods( (string) $selected_upe_payment_type, $this->get_payment_method_ids_enabled_at_checkout( null, true ) );
			$request                    = Update_Intention::create( $payment_intent_id );
			$request->set_currency_code( strtolower( $currency ) );
			$request->set_amount( WC_Payments_Utils::prepare_amount( $amount, $currency ) );
			$request->set_metadata( $this->get_metadata_from_order( $order, $payment_type ) );
			$request->set_level3( $this->get_level3_data_from_order( $order ) );
			$request->set_payment_method_types( $payment_methods );
			$request->set_fingerprint( $fingerprint );
			if ( $payment_country ) {
				$request->set_payment_country( $payment_country );
			}
			if ( true === $save_payment_method ) {
				$request->setup_future_usage();
			}
			if ( $customer_id ) {
				$request->set_customer( $customer_id );
			}

			$request->send( 'wcpay_update_intention_request', $order, $payment_intent_id );
		}

		return [
			'success' => true,
		];
	}

	/**
	 * Handle AJAX request for creating a payment intent for Stripe UPE.
	 *
	 * @throws Process_Payment_Exception - If nonce or setup intent is invalid.
	 */
	public function create_payment_intent_ajax() {
		try {
			$is_nonce_valid = check_ajax_referer( 'wcpay_create_payment_intent_nonce', false, false );
			if ( ! $is_nonce_valid ) {
				throw new Process_Payment_Exception(
					__( "We're not able to process this payment. Please refresh the page and try again.", 'woocommerce-payments' ),
					'wcpay_upe_intent_error'
				);
			}

			// If paying from order, we need to get the total from the order instead of the cart.
			$order_id    = isset( $_POST['wcpay_order_id'] ) ? absint( $_POST['wcpay_order_id'] ) : null;
			$fingerprint = isset( $_POST['wcpay-fingerprint'] ) ? wc_clean( wp_unslash( $_POST['wcpay-fingerprint'] ) ) : '';

			$response = $this->create_payment_intent( $order_id, $fingerprint );

			// Encrypt client secret before exposing it to the browser.
			if ( $response['client_secret'] ) {
				$response['client_secret'] = WC_Payments_Utils::encrypt_client_secret( $this->account->get_stripe_account_id(), $response['client_secret'] );
			}

			if ( strpos( $response['id'], 'pi_' ) === 0 ) { // response is a payment intent (could possibly be a setup intent).
				$this->add_upe_payment_intent_to_session( $response['id'], $response['client_secret'] );
			}

			wp_send_json_success( $response, 200 );
		} catch ( Exception $e ) {
			// Send back error so it can be displayed to the customer.
			wp_send_json_error(
				[
					'error' => [
						'message' => WC_Payments_Utils::get_filtered_error_message( $e ),
					],
				]
			);
		}
	}

	/**
	 * Creates payment intent using current cart or order and store details.
	 *
	 * @param int    $order_id The id of the order if intent created from Order.
	 * @param string $fingerprint Fingerprint data.
	 *
	 * @return array
	 * @throws Process_Payment_Exception - If payment method is not enabled.
	 */
	public function create_payment_intent( $order_id = null, $fingerprint = '' ) {
		$amount                   = WC()->cart->get_total( '' );
		$currency                 = get_woocommerce_currency();
		$metadata                 = [];
		$metadata['order_number'] = 0;
		$order                    = wc_get_order( $order_id );
		if ( is_a( $order, 'WC_Order' ) ) {
			$amount                   = $order->get_total();
			$currency                 = $order->get_currency();
			$metadata['order_number'] = $order->get_order_number();
		}

		$converted_amount = WC_Payments_Utils::prepare_amount( $amount, $currency );
		if ( 1 > $converted_amount ) {
			return $this->create_setup_intent();
		}

		$minimum_amount = WC_Payments_Utils::get_cached_minimum_amount( $currency );
		if ( ! is_null( $minimum_amount ) && $converted_amount < $minimum_amount ) {
			// Use the minimum amount in order to create an intent and display fields.
			$converted_amount = $minimum_amount;
		}

		$capture_method          = ! ( empty( $this->settings['manual_capture'] ) || 'no' === $this->settings['manual_capture'] );
		$enabled_payment_methods = $this->get_payment_method_ids_enabled_at_checkout( $order_id, true );
		if ( ! in_array( $this->payment_method->get_id(), $enabled_payment_methods, true ) ) {
			throw new Process_Payment_Exception(
				__( "We're not able to process this payment. Please refresh the page and try again.", 'woocommerce-payments' ),
				'wcpay_upe_intent_error'
			);
		}

		try {
<<<<<<< HEAD
			$request = Create_Intention::create();
			$request->set_amount( $converted_amount );
			$request->set_currency_code( strtolower( $currency ) );
			$request->set_payment_method_types( array_values( $enabled_payment_methods ) );
			$request->set_metadata( $metadata );
			$request->set_capture_method( $capture_method );
			$request->set_fingerprint( $fingerprint );
			$payment_intent = $request->send( 'create_wcpay_intent_request', $order );
=======
			$payment_intent = $this->payments_api_client->create_intention(
				$converted_amount,
				strtolower( $currency ),
				[ $this->payment_method->get_id() ],
				$order_id ?? 0,
				$capture_method,
				[ 'fingerprint' => $fingerprint ]
			);
>>>>>>> 0f2b02a9
		} catch ( Amount_Too_Small_Exception $e ) {
			$minimum_amount = $e->get_minimum_amount();

			WC_Payments_Utils::cache_minimum_amount( $e->get_currency(), $minimum_amount );

			/**
			 * Try to create a new payment intent with the minimum amount
			 * in order to display fields on the checkout page and allow
			 * customers to select a shipping method, which might make
			 * the total amount of the order higher than the minimum
			 * amount for the API.
			 */
<<<<<<< HEAD
			$request->set_amount( $minimum_amount );
			$payment_intent = $request->send( 'create_wcpay_intent_request', $order );
=======
			$payment_intent = $this->payments_api_client->create_intention(
				$minimum_amount,
				strtolower( $currency ),
				[ $this->payment_method->get_id() ],
				$order_id ?? 0,
				$capture_method,
				[ 'fingerprint' => $fingerprint ]
			);
>>>>>>> 0f2b02a9
		}

		return [
			'id'            => $payment_intent->get_id(),
			'client_secret' => $payment_intent->get_client_secret(),
		];
	}

	/**
	 * Whether we should use the platform account to initialize Stripe on the checkout page.
	 *
	 * @return bool Result of the WCPay gateway checks if the card payment method is used, false otherwise.
	 */
	public function should_use_stripe_platform_on_checkout_page() {
		if ( 'card' === $this->stripe_id ) {
			return parent::should_use_stripe_platform_on_checkout_page();
		}
		return false;
	}

	/**
	 * Handle AJAX request for creating a setup intent without confirmation for Stripe UPE.
	 *
	 * @throws Add_Payment_Method_Exception - If nonce or setup intent is invalid.
	 */
	public function init_setup_intent_ajax() {
		try {
			$is_nonce_valid = check_ajax_referer( 'wcpay_create_setup_intent_nonce', false, false );
			if ( ! $is_nonce_valid ) {
				throw new Add_Payment_Method_Exception(
					__( "We're not able to add this payment method. Please refresh the page and try again.", 'woocommerce-payments' ),
					'invalid_referrer'
				);
			}

			$response = $this->create_setup_intent();

			// Encrypt client secret before exposing it to the browser.
			if ( $response['client_secret'] ) {
				$response['client_secret'] = WC_Payments_Utils::encrypt_client_secret( $this->account->get_stripe_account_id(), $response['client_secret'] );
			}

			$this->add_upe_setup_intent_to_session( $response['id'], $response['client_secret'] );

			wp_send_json_success( $response, 200 );
		} catch ( Exception $e ) {
			// Send back error so it can be displayed to the customer.
			wp_send_json_error(
				[
					'error' => [
						'message' => WC_Payments_Utils::get_filtered_error_message( $e ),
					],
				]
			);
		}
	}

	/**
	 * Creates setup intent without confirmation.
	 *
	 * @return array
	 * @throws Add_Payment_Method_Exception - If payment method is invalid.
	 */
	public function create_setup_intent() {
		// Determine the customer managing the payment methods, create one if we don't have one already.
		$user        = wp_get_current_user();
		$customer_id = $this->customer_service->get_customer_id_by_user_id( $user->ID );
		if ( null === $customer_id ) {
			$customer_data = WC_Payments_Customer_Service::map_customer_data( null, new \WC_Customer( $user->ID ) );
			$customer_id   = $this->customer_service->create_customer_for_user( $user, $customer_data );
		}

		if ( ! $this->is_enabled_for_saved_payments() ) {
			throw new Add_Payment_Method_Exception(
				__( 'This payment method does not support recurring payments.', 'woocommerce-payments' ),
				'invalid_payment_method'
			);
		}

<<<<<<< HEAD
		$request = Create_Setup_Intention::create();
		$request->set_customer( $customer_id );
		$request->set_payment_method_types( array_values( $enabled_payment_methods ) );
		$setup_intent = $request->send( 'wcpay_create_setup_intention_request' );
=======
		$setup_intent = $this->payments_api_client->create_setup_intention(
			$customer_id,
			[ $this->payment_method->get_id() ]
		);
>>>>>>> 0f2b02a9
		return [
			'id'            => $setup_intent['id'],
			'client_secret' => $setup_intent['client_secret'],
		];
	}

	/**
	 * Create and confirm payment intent. Function used to route any payments that do not use the UPE flow through the parent process payment.
	 *
	 * @param int $order_id Order ID to process the payment for.
	 *
	 * @return array|null An array with result of payment and redirect URL, or nothing.
	 */
	public function parent_process_payment( $order_id ) {
		return parent::process_payment( $order_id );
	}

	/**
	 * Renders the credit card input fields needed to get the user's payment information on the checkout page.
	 *
	 * We also add the JavaScript which drives the UI.
	 */
	public function payment_fields() {
		do_action( 'wc_payments_set_gateway', $this->get_selected_stripe_payment_type_id() );
		do_action( 'wc_payments_add_upe_payment_fields' );
	}

	/**
	 * Update payment intent for completed checkout and return redirect URL for Stripe to confirm payment.
	 *
	 * @param int $order_id Order ID to process the payment for.
	 *
	 * @return array|null An array with result of payment and redirect URL, or nothing.
	 * @throws Exception Error processing the payment.
	 */
	public function process_payment( $order_id ) {
		$payment_intent_id         = isset( $_POST['wc_payment_intent_id'] ) ? wc_clean( wp_unslash( $_POST['wc_payment_intent_id'] ) ) : ''; // phpcs:ignore WordPress.Security.NonceVerification.Missing
		$order                     = wc_get_order( $order_id );
		$amount                    = $order->get_total();
		$currency                  = $order->get_currency();
		$converted_amount          = WC_Payments_Utils::prepare_amount( $amount, $currency );
		$payment_needed            = 0 < $converted_amount;
		$selected_upe_payment_type = $this->stripe_id;
		$payment_type              = $this->is_payment_recurring( $order_id ) ? Payment_Type::RECURRING() : Payment_Type::SINGLE();
		$save_payment_method       = $payment_type->equals( Payment_Type::RECURRING() ) || ! empty( $_POST[ 'wc-' . self::GATEWAY_ID . '_' . $this->stripe_id . '-new-payment-method' ] ); // phpcs:ignore WordPress.Security.NonceVerification.Missing
		$payment_country           = ! empty( $_POST['wcpay_payment_country'] ) ? wc_clean( wp_unslash( $_POST['wcpay_payment_country'] ) ) : null; // phpcs:ignore WordPress.Security.NonceVerification.Missing

		if ( $payment_intent_id ) {
			list( $user, $customer_id ) = $this->manage_customer_details_for_order( $order );

			if ( $payment_needed ) {
				// Check if session exists before instantiating Fraud_Prevention_Service.
				if ( WC()->session ) {
					$fraud_prevention_service = Fraud_Prevention_Service::get_instance();
					// phpcs:ignore WordPress.Security.NonceVerification.Missing,WordPress.Security.ValidatedSanitizedInput.MissingUnslash,WordPress.Security.ValidatedSanitizedInput.InputNotSanitized
					if ( $fraud_prevention_service->is_enabled() && ! $fraud_prevention_service->verify_token( $_POST['wcpay-fraud-prevention-token'] ?? null ) ) {
						throw new Process_Payment_Exception(
							__( "We're not able to process this payment. Please refresh the page and try again.", 'woocommerce-payments' ),
							'fraud_prevention_enabled'
						);
					}
				}

				if ( $this->failed_transaction_rate_limiter->is_limited() ) {
					// Throwing an exception instead of adding an error notice
					// makes the error notice show up both in the regular and block checkout.
					throw new Exception( __( 'Your payment was not processed.', 'woocommerce-payments' ) );
				}

				// Try catching the error without reaching the API.
				$minimum_amount = WC_Payments_Utils::get_cached_minimum_amount( $currency );
				if ( $minimum_amount > $converted_amount ) {
					$exception = new Amount_Too_Small_Exception( 'Amount too small', $minimum_amount, $currency, 400 );
					throw new Exception( WC_Payments_Utils::get_filtered_error_message( $exception ) );
				}

				$check_session_order = $this->check_against_session_processing_order( $order );
				if ( is_array( $check_session_order ) ) {
					return $check_session_order;
				}
				$this->maybe_update_session_processing_order( $order_id );

				$check_existing_intention = $this->check_payment_intent_attached_to_order_succeeded( $order );
				if ( is_array( $check_existing_intention ) ) {
					return $check_existing_intention;
				}

				// @toDo: This is now not used?
				$additional_api_parameters = $this->get_mandate_params_for_order( $order );

				try {
					$payment_methods = $this->get_selected_upe_payment_methods( (string) $selected_upe_payment_type, $this->get_payment_method_ids_enabled_at_checkout( null, true ) );

					$request = Update_Intention::create( $payment_intent_id );
					$request->set_currency_code( strtolower( $currency ) );
					$request->set_amount( WC_Payments_Utils::prepare_amount( $amount, $currency ) );
					$request->set_metadata( $this->get_metadata_from_order( $order, $payment_type ) );
					$request->set_level3( $this->get_level3_data_from_order( $order ) );
					$request->set_payment_method_types( $payment_methods );
					if ( $payment_country ) {
						$request->set_payment_country( $payment_country );
					}
					if ( true === $save_payment_method ) {
						$request->setup_future_usage();
					}
					if ( $customer_id ) {
						$request->set_customer( $customer_id );
					}
					$payment_method_options = $this->get_mandate_params_for_order( $order );
					if ( $payment_method_options ) {
						$request->setup_future_usage();
						$request->set_payment_method_options( $payment_method_options );
					}
					$updated_payment_intent = $request->send( 'wcpay_update_intention_request', $order, $payment_intent_id );
				} catch ( Amount_Too_Small_Exception $e ) {
					// This code would only be reached if the cache has already expired.
					throw new Exception( WC_Payments_Utils::get_filtered_error_message( $e ) );
				}

				$intent_id              = $updated_payment_intent->get_id();
				$intent_status          = $updated_payment_intent->get_status();
				$payment_method         = $updated_payment_intent->get_payment_method_id();
				$charge                 = $updated_payment_intent->get_charge();
				$payment_method_details = $charge ? $charge->get_payment_method_details() : [];
				$payment_method_type    = $payment_method_details ? $payment_method_details['type'] : null;
				$charge_id              = $charge ? $charge->get_id() : null;

				/**
				 * Attach the intent and exchange info to the order before doing the redirect, just in case the redirect
				 * either does not complete properly, or the Stripe webhook which processes a successful order hits before
				 * the redirect completes.
				 */
				$this->order_service->attach_intent_info_to_order( $order, $intent_id, $intent_status, $payment_method, $customer_id, $charge_id, $currency );
				$this->attach_exchange_info_to_order( $order, $charge_id );
				$this->set_payment_method_title_for_order( $order, $payment_method_type, $payment_method_details );
				$this->update_order_status_from_intent( $order, $intent_id, $intent_status, $charge_id );

				$last_payment_error_code = $updated_payment_intent->get_last_payment_error()['code'] ?? '';
				if ( $this->should_bump_rate_limiter( $last_payment_error_code ) ) {
					// UPE method gives us the error of the previous payment attempt, so we use that for the Rate Limiter.
					$this->failed_transaction_rate_limiter->bump();
				}
			}
		} else {
			return $this->parent_process_payment( $order_id );
		}

		return [
			'result'         => 'success',
			'payment_needed' => $payment_needed,
			'redirect_url'   => wp_sanitize_redirect(
				esc_url_raw(
					add_query_arg(
						[
							'order_id'            => $order_id,
							'wc_payment_method'   => self::GATEWAY_ID,
							'_wpnonce'            => wp_create_nonce( 'wcpay_process_redirect_order_nonce' ),
							'save_payment_method' => $save_payment_method ? 'yes' : 'no',
						],
						$this->get_return_url( $order )
					)
				)
			),
		];
	}

	/**
	 * Returns true when viewing payment methods page.
	 *
	 * @return bool
	 */
	private function is_payment_methods_page() {
		global $wp;

		$page_id = wc_get_page_id( 'myaccount' );

		return ( $page_id && is_page( $page_id ) && ( isset( $wp->query_vars['payment-methods'] ) ) );
	}

	/**
	 * Get selected UPE payment methods.
	 *
	 * @param string $selected_upe_payment_type Selected payment methods.
	 * @param array  $enabled_payment_methods Enabled payment methods.
	 *
	 * @return array
	 */
	private function get_selected_upe_payment_methods( string $selected_upe_payment_type, array $enabled_payment_methods ) {
		$payment_methods = [];
		if ( '' !== $selected_upe_payment_type ) {
			// Only update the payment_method_types if we have a reference to the payment type the customer selected.
			$payment_methods[] = $selected_upe_payment_type;

			if ( CC_Payment_Method::PAYMENT_METHOD_STRIPE_ID === $selected_upe_payment_type ) {
				$is_link_enabled = in_array(
					Link_Payment_Method::PAYMENT_METHOD_STRIPE_ID,
					$enabled_payment_methods,
					true
				);
				if ( $is_link_enabled ) {
					$payment_methods[] = Link_Payment_Method::PAYMENT_METHOD_STRIPE_ID;
				}
			}
		}
		return $payment_methods;
	}
	/**
	 * Check for a redirect payment method on order received page or setup intent on payment methods page.
	 */
	public function maybe_process_upe_redirect() {
		if ( $this->is_payment_methods_page() ) {
			// If a payment method was added using UPE, we need to clear the cache and notify the user.
			if ( $this->is_setup_intent_success_creation_redirection() ) {
					wc_add_notice( __( 'Payment method successfully added.', 'woocommerce-payments' ) );
					$user = wp_get_current_user();
					$this->customer_service->clear_cached_payment_methods_for_user( $user->ID );
			}
			return;
		}

		if ( ! is_order_received_page() ) {
			return;
		}

		$payment_method = isset( $_GET['wc_payment_method'] ) ? wc_clean( wp_unslash( $_GET['wc_payment_method'] ) ) : '';
		if ( self::GATEWAY_ID !== $payment_method ) {
			return;
		}

		$is_nonce_valid = check_admin_referer( 'wcpay_process_redirect_order_nonce' );
		if ( ! $is_nonce_valid || empty( $_GET['wc_payment_method'] ) ) {
			return;
		}

		if ( ! empty( $_GET['payment_intent_client_secret'] ) ) {
			$intent_id = isset( $_GET['payment_intent'] ) ? wc_clean( wp_unslash( $_GET['payment_intent'] ) ) : '';
		} elseif ( ! empty( $_GET['setup_intent_client_secret'] ) ) {
			$intent_id = isset( $_GET['setup_intent'] ) ? wc_clean( wp_unslash( $_GET['setup_intent'] ) ) : '';
		} else {
			return;
		}

		$order_id            = isset( $_GET['order_id'] ) ? wc_clean( wp_unslash( $_GET['order_id'] ) ) : '';
		$save_payment_method = isset( $_GET['save_payment_method'] ) ? 'yes' === wc_clean( wp_unslash( $_GET['save_payment_method'] ) ) : false;

		if ( empty( $intent_id ) || empty( $order_id ) ) {
			return;
		}

		$this->process_redirect_payment( $order_id, $intent_id, $save_payment_method );
	}

	/**
	 * Processes redirect payments.
	 *
	 * @param int|string $order_id The order ID being processed.
	 * @param string     $intent_id The Stripe setup/payment intent ID for the order payment.
	 * @param bool       $save_payment_method Boolean representing whether payment method for order should be saved.
	 *
	 * @throws Process_Payment_Exception When the payment intent has an error.
	 */
	public function process_redirect_payment( $order_id, $intent_id, $save_payment_method ) {
		try {
			$order = wc_get_order( $order_id );

			if ( ! is_object( $order ) ) {
				return;
			}

			if ( $order->has_status(
				[
					Order_Status::PROCESSING,
					Order_Status::COMPLETED,
					Order_Status::ON_HOLD,
				]
			) ) {
				return;
			}

			Logger::log( "Begin processing UPE redirect payment for order $order_id for the amount of {$order->get_total()}" );

			// Get user/customer for order.
			list( $user, $customer_id ) = $this->manage_customer_details_for_order( $order );

			$payment_needed = 0 < $order->get_total();

			// Get payment intent to confirm status.
			if ( $payment_needed ) {
				$request = Get_Intention::create( $intent_id );

				$intent                 = $request->send( 'wcpay_get_intent_request', $order );
				$client_secret          = $intent->get_client_secret();
				$status                 = $intent->get_status();
				$charge                 = $intent->get_charge();
				$charge_id              = $charge ? $charge->get_id() : null;
				$currency               = $intent->get_currency();
				$payment_method_id      = $intent->get_payment_method_id();
				$payment_method_details = $charge ? $charge->get_payment_method_details() : [];
				$payment_method_type    = $payment_method_details ? $payment_method_details['type'] : null;
				$error                  = $intent->get_last_payment_error();
			} else {
				$intent                 = $this->payments_api_client->get_setup_intent( $intent_id );
				$client_secret          = $intent['client_secret'];
				$status                 = $intent['status'];
				$charge_id              = '';
				$currency               = $order->get_currency();
				$payment_method_id      = $intent['payment_method'];
				$payment_method_details = false;
				$payment_method_options = array_keys( $intent['payment_method_options'] );
				$payment_method_type    = $payment_method_options ? $payment_method_options[0] : null;
				$error                  = $intent['last_setup_error'];
			}

			if ( ! empty( $error ) ) {
				Logger::log( 'Error when processing payment: ' . $error['message'] );
				throw new Process_Payment_Exception(
					__( "We're not able to process this payment. Please try again later.", 'woocommerce-payments' ),
					'upe_payment_intent_error'
				);
			} else {
				if ( $save_payment_method && $this->payment_method->is_reusable() ) {
					try {
						$token = $this->payment_method->get_payment_token_for_user( $user, $payment_method_id );
						$this->add_token_to_order( $order, $token );
					} catch ( Exception $e ) {
						// If saving the token fails, log the error message but catch the error to avoid crashing the checkout flow.
						Logger::log( 'Error when saving payment method: ' . $e->getMessage() );
					}
				}

				$this->order_service->attach_intent_info_to_order( $order, $intent_id, $status, $payment_method_id, $customer_id, $charge_id, $currency );
				$this->attach_exchange_info_to_order( $order, $charge_id );
				$this->update_order_status_from_intent( $order, $intent_id, $status, $charge_id );
				$this->set_payment_method_title_for_order( $order, $payment_method_type, $payment_method_details );

				self::remove_upe_payment_intent_from_session();

				if ( Payment_Intent_Status::REQUIRES_ACTION === $status ) {
					// I don't think this case should be possible, but just in case...
					$next_action = $intent->get_next_action();
					if ( isset( $next_action['type'] ) && 'redirect_to_url' === $next_action['type'] && ! empty( $next_action['redirect_to_url']['url'] ) ) {
						wp_safe_redirect( $next_action['redirect_to_url']['url'] );
						exit;
					} else {
						$redirect_url = sprintf(
							'#wcpay-confirm-%s:%s:%s:%s',
							$payment_needed ? 'pi' : 'si',
							$order_id,
							WC_Payments_Utils::encrypt_client_secret( $this->account->get_stripe_account_id(), $client_secret ),
							wp_create_nonce( 'wcpay_update_order_status_nonce' )
						);
						wp_safe_redirect( $redirect_url );
						exit;
					}
				}
			}
		} catch ( Exception $e ) {
			Logger::log( 'Error: ' . $e->getMessage() );

			// Confirm our needed variables are set before using them due to there could be a server issue during the get_intent process.
			$status    = $status ?? null;
			$charge_id = $charge_id ?? null;

			/* translators: localized exception message */
			$message = sprintf( __( 'UPE payment failed: %s', 'woocommerce-payments' ), $e->getMessage() );
			$this->order_service->mark_payment_failed( $order, $intent_id, $status, $charge_id, $message );

			self::remove_upe_payment_intent_from_session();

			wc_add_notice( WC_Payments_Utils::get_filtered_error_message( $e ), 'error' );
			wp_safe_redirect( wc_get_checkout_url() );
			exit;
		}
	}

	/**
	 * Generates the configuration values, needed for UPE payment fields.
	 *
	 * @deprecated 5.0.0
	 *
	 * @return array
	 */
	public function get_payment_fields_js_config() {
		wc_deprecated_function( __FUNCTION__, '5.0.0', 'WC_Payments_UPE_Checkout::get_payment_fields_js_config' );
		return WC_Payments::get_wc_payments_checkout()->get_payment_fields_js_config();
	}

	/**
	 * True if the request contains the values that indicates a redirection after a successful setup intent creation.
	 *
	 * @return bool
	 */
	public function is_setup_intent_success_creation_redirection() {
		return ! empty( $_GET['setup_intent_client_secret'] ) && // phpcs:ignore WordPress.Security.NonceVerification.Recommended
			! empty( $_GET['setup_intent'] ) && // phpcs:ignore WordPress.Security.NonceVerification.Recommended
			! empty( $_GET['redirect_status'] ) && // phpcs:ignore WordPress.Security.NonceVerification.Recommended
			'succeeded' === $_GET['redirect_status']; // phpcs:ignore WordPress.Security.NonceVerification.Recommended
	}

	/**
	 * Adds a token to current user from a setup intent id.
	 *
	 * @param string  $setup_intent_id ID of the setup intent.
	 * @param WP_User $user            User to add token to.
	 *
	 * @return WC_Payment_Token_CC|WC_Payment_Token_WCPay_SEPA|null The added token.
	 */
	public function create_token_from_setup_intent( $setup_intent_id, $user ) {
		try {
			$setup_intent      = $this->payments_api_client->get_setup_intent( $setup_intent_id );
			$payment_method_id = $setup_intent['payment_method'];
			// TODO: When adding SEPA and Sofort, we will need a new API call to get the payment method and from there get the type.
			// Leaving 'card' as a hardcoded value for now to avoid the extra API call.
			// $payment_method = $this->payment_methods['card'];// Maybe this should be enforced.
			$payment_method = $this->payment_method;

			return $payment_method->get_payment_token_for_user( $user, $payment_method_id );
		} catch ( Exception $e ) {
			wc_add_notice( WC_Payments_Utils::get_filtered_error_message( $e ), 'error', [ 'icon' => 'error' ] );
			Logger::log( 'Error when adding payment method: ' . $e->getMessage() );
		}
	}

	/**
	 * Set formatted readable payment method title for order,
	 * using payment method details from accompanying charge.
	 *
	 * @param WC_Order   $order WC Order being processed.
	 * @param string     $payment_method_type Stripe payment method key.
	 * @param array|bool $payment_method_details Array of payment method details from charge or false.
	 */
	public function set_payment_method_title_for_order( $order, $payment_method_type, $payment_method_details ) {
		if ( $this->payment_method->get_id() !== $payment_method_type ) {
			return;
		}

		$payment_method_title = $this->payment_method->get_title( $payment_method_details );

		$order->set_payment_method( self::GATEWAY_ID );
		$order->set_payment_method_title( $payment_method_title );
		$order->save();
	}

	/**
	 * Returns the Stripe payment type of the selected payment method.
	 *
	 * @return string
	 */
	public function get_selected_stripe_payment_type_id() {
		return $this->stripe_id;
	}

	/**
	 * Returns the list of enabled payment method types that will function with the current checkout.
	 *
	 * @param string $order_id optional Order ID.
	 * @param bool   $force_currency_check optional Whether the currency check is required even if is_admin().
	 *
	 * @return string[]
	 */
	public function get_payment_method_ids_enabled_at_checkout( $order_id = null, $force_currency_check = false ) {
		$automatic_capture = empty( $this->get_option( 'manual_capture' ) ) || $this->get_option( 'manual_capture' ) === 'no';
		if ( $automatic_capture ) {
			$upe_enabled_payment_methods = $this->get_upe_enabled_payment_method_ids();
		} else {
			$upe_enabled_payment_methods = array_intersect( $this->get_upe_enabled_payment_method_ids(), [ Payment_Method::CARD, Payment_Method::LINK ] );
		}

		$enabled_payment_methods = [];
		$active_payment_methods  = $this->get_upe_enabled_payment_method_statuses();
		foreach ( $upe_enabled_payment_methods as $payment_method_id ) {
			$payment_method_capability_key = $this->payment_method_capability_key_map[ $payment_method_id ] ?? 'undefined_capability_key';
			if ( false !== $this->wc_payments_get_payment_method_by_id( $payment_method_id ) ) {
				// When creating a payment intent, we need to ensure the currency is matching
				// with the payment methods which are sent with the payment intent request, otherwise
				// Stripe returns an error.

				// force_currency_check = 0 is_admin = 0 currency_is_checked = 1.
				// force_currency_check = 0 is_admin = 1 currency_is_checked = 0.
				// force_currency_check = 1 is_admin = 0 currency_is_checked = 1.
				// force_currency_check = 1 is_admin = 1 currency_is_checked = 1.

				$skip_currency_check       = ! $force_currency_check && is_admin();
				$processing_payment_method = $this->wc_payments_get_payment_method_by_id( $payment_method_id );
				if ( $processing_payment_method->is_enabled_at_checkout() && ( $skip_currency_check || $processing_payment_method->is_currency_valid() ) ) {
					$status = $active_payment_methods[ $payment_method_capability_key ]['status'] ?? null;
					if ( 'active' === $status ) {
						$enabled_payment_methods[] = $payment_method_id;
					}
				}
			}
		}

		// if credit card payment method is not enabled, we don't use stripe link.
		if (
			! in_array( CC_Payment_Method::PAYMENT_METHOD_STRIPE_ID, $enabled_payment_methods, true ) &&
			in_array( Link_Payment_Method::PAYMENT_METHOD_STRIPE_ID, $enabled_payment_methods, true ) ) {
			$enabled_payment_methods = array_filter(
				$enabled_payment_methods,
				static function( $method ) {
					return Link_Payment_Method::PAYMENT_METHOD_STRIPE_ID !== $method;
				}
			);
		}

		return $enabled_payment_methods;
	}

	/**
	 * Returns the list of enabled payment method types that will function with the current checkout filtered by fees.
	 *
	 * @param string $order_id optional Order ID.
	 * @param bool   $force_currency_check optional Whether the currency check is required even if is_admin().
	 *
	 * @return string[]
	 */
	public function get_payment_method_ids_enabled_at_checkout_filtered_by_fees( $order_id = null, $force_currency_check = false ) {
		$enabled_payment_methods = $this->get_payment_method_ids_enabled_at_checkout( $order_id, $force_currency_check );
		$methods_with_fees       = array_keys( $this->account->get_fees() );

		return array_values( array_intersect( $enabled_payment_methods, $methods_with_fees ) );
	}

	/**
	 * Returns the list of available payment method types for UPE.
	 * Filtering out those without configured fees, this will prevent a payment method not supported by the Stripe account's country from being returned.
	 * Note that we are not taking into account capabilities, which are taken into account when managing payment methods in settings.
	 * See https://stripe.com/docs/stripe-js/payment-element#web-create-payment-intent for a complete list.
	 *
	 * @return string[]
	 */
	public function get_upe_available_payment_methods() {
		$available_methods = parent::get_upe_available_payment_methods();

		$available_methods[] = Becs_Payment_Method::PAYMENT_METHOD_STRIPE_ID;
		$available_methods[] = Bancontact_Payment_Method::PAYMENT_METHOD_STRIPE_ID;
		$available_methods[] = Eps_Payment_Method::PAYMENT_METHOD_STRIPE_ID;
		$available_methods[] = Giropay_Payment_Method::PAYMENT_METHOD_STRIPE_ID;
		$available_methods[] = Ideal_Payment_Method::PAYMENT_METHOD_STRIPE_ID;
		$available_methods[] = Sofort_Payment_Method::PAYMENT_METHOD_STRIPE_ID;
		$available_methods[] = Sepa_Payment_Method::PAYMENT_METHOD_STRIPE_ID;
		$available_methods[] = P24_Payment_Method::PAYMENT_METHOD_STRIPE_ID;
		$available_methods[] = Link_Payment_Method::PAYMENT_METHOD_STRIPE_ID;

		$available_methods = array_values(
			apply_filters(
				'wcpay_upe_available_payment_methods',
				$available_methods
			)
		);
		$methods_with_fees = array_keys( $this->account->get_fees() );

		return array_values( array_intersect( $available_methods, $methods_with_fees ) );
	}

	/**
	 * Handle AJAX request for saving UPE appearance value to transient.
	 *
	 * @throws Exception - If nonce or setup intent is invalid.
	 */
	public function save_upe_appearance_ajax() {
		try {
			$is_nonce_valid = check_ajax_referer( 'wcpay_save_upe_appearance_nonce', false, false );
			if ( ! $is_nonce_valid ) {
				throw new Exception(
					__( 'Unable to update UPE appearance values at this time.', 'woocommerce-payments' )
				);
			}

			$is_blocks_checkout = isset( $_POST['is_blocks_checkout'] ) ? rest_sanitize_boolean( wc_clean( wp_unslash( $_POST['is_blocks_checkout'] ) ) ) : false;
			$appearance         = isset( $_POST['appearance'] ) ? json_decode( wc_clean( wp_unslash( $_POST['appearance'] ) ) ) : null;

			$appearance_transient = $is_blocks_checkout ? self::WC_BLOCKS_UPE_APPEARANCE_TRANSIENT : self::UPE_APPEARANCE_TRANSIENT;

			if ( null !== $appearance ) {
				set_transient( $appearance_transient, $appearance, DAY_IN_SECONDS );
			}

			wp_send_json_success( $appearance, 200 );
		} catch ( Exception $e ) {
			// Send back error so it can be displayed to the customer.
			wp_send_json_error(
				[
					'error' => [
						'message' => WC_Payments_Utils::get_filtered_error_message( $e ),
					],
				]
			);
		}
	}

	/**
	 * Clear the saved UPE appearance transient value.
	 */
	public function clear_upe_appearance_transient() {
		delete_transient( self::UPE_APPEARANCE_TRANSIENT );
		delete_transient( self::WC_BLOCKS_UPE_APPEARANCE_TRANSIENT );
	}

	/**
	 * Gets payment method settings to pass to client scripts
	 *
	 * @deprecated 5.0.0
	 *
	 * @return array
	 */
	private function get_enabled_payment_method_config() {
		wc_deprecated_function( __FUNCTION__, '5.0.0', 'WC_Payments_UPE_Checkout::get_enabled_payment_method_config' );
		return WC_Payments::get_wc_payments_checkout()->get_enabled_payment_method_config();
	}

	/**
	 * Can gateway payment method be used for saved payments.
	 *
	 * @return bool
	 */
	public function is_enabled_for_saved_payments() {
		return $this->payment_method->is_reusable()
			&& ( is_admin() || $this->payment_method->is_currency_valid() );
	}

	/**
	 * Log UPE Payment Errors on Checkout.
	 *
	 * @throws Exception If nonce is not present or invalid or charge ID is empty or order not found.
	 */
	public function log_payment_error_ajax() {
		try {
			$is_nonce_valid = check_ajax_referer( 'wcpay_log_payment_error_nonce', false, false );
			if ( ! $is_nonce_valid ) {
				throw new Exception( 'Invalid request.' );
			}

			$charge_id = isset( $_POST['charge_id'] ) ? wc_clean( wp_unslash( $_POST['charge_id'] ) ) : '';
			if ( empty( $charge_id ) ) {
				throw new Exception( 'Charge ID cannot be empty.' );
			}

			// Get charge data from WCPay Server.
			$request     = Get_Charge::create( $charge_id );
			$charge_data = $request->send( 'wcpay_get_charge_request', $charge_id );
			$order_id    = $charge_data['metadata']['order_id'];

			// Validate Order ID and proceed with logging errors and updating order status.
			$order = wc_get_order( $order_id );
			if ( ! $order ) {
				throw new Exception( 'Order not found. Unable to log error.' );
			}

			$intent_id = $charge_data['payment_intent'] ?? $order->get_meta( '_intent_id' );

			$request = Get_Intention::create( $intent_id );
			$intent  = $request->send( 'wcpay_get_intent_request', $order );

			$intent_status = $intent->get_status();
			$error_message = esc_html( rtrim( $charge_data['failure_message'], '.' ) );

			$this->order_service->mark_payment_failed( $order, $intent_id, $intent_status, $charge_id, $error_message );

			self::remove_upe_payment_intent_from_session();

			wp_send_json_success();
		} catch ( Exception $e ) {
			self::remove_upe_payment_intent_from_session();

			wp_send_json_error(
				[
					'error' => [
						'message' => $e->getMessage(),
					],
				]
			);
		}
	}

	/**
	 * Adds the id and client secret of payment intent needed to mount the UPE element in frontend to WC session.
	 *
	 * @param string $intent_id     The payment intent id.
	 * @param string $client_secret The payment intent client secret.
	 */
	private function add_upe_payment_intent_to_session( string $intent_id = '', string $client_secret = '' ) {
		$cart_hash = 'undefined';

		if ( isset( $_COOKIE['woocommerce_cart_hash'] ) ) {
			$cart_hash = sanitize_text_field( wp_unslash( $_COOKIE['woocommerce_cart_hash'] ) );
		}

		$value = $cart_hash . '-' . $intent_id . '-' . $client_secret;

		WC()->session->set( $this->get_payment_intent_session_key(), $value );
	}

	/**
	 * Removes all UPE payment intents from WC session.
	 */
	public static function remove_upe_payment_intent_from_session() {
		if ( isset( WC()->session ) ) {
			foreach ( WC_Payments::get_payment_method_map() as $id => $payment_method ) {
				WC()->session->__unset( self::KEY_UPE_PAYMENT_INTENT . '_' . $payment_method->get_id() );
			}
		}
	}

	/**
	 * Adds the id and client secret of setup intent needed to mount the UPE element in frontend to WC session.
	 *
	 * @param string $intent_id     The setup intent id.
	 * @param string $client_secret The setup intent client secret.
	 */
	private function add_upe_setup_intent_to_session( string $intent_id = '', string $client_secret = '' ) {
		$value = $intent_id . '-' . $client_secret;

		WC()->session->set( $this->get_setup_intent_session_key(), $value );
	}

	/**
	 * Removes all UPE setup intents from WC session.
	 */
	public function remove_upe_setup_intent_from_session() {
		if ( isset( WC()->session ) ) {
			foreach ( $this->wc_payments_get_payment_method_map() as $id => $payment_method ) {
				WC()->session->__unset( $this->get_setup_intent_session_key( $payment_method->get_id() ) );
			}
		}
	}

	/**
	 * Returns session key for UPE SEPA payment intents.
	 *
	 * @param false|string $payment_method Stripe payment method.
	 * @return string
	 */
	public function get_payment_intent_session_key( $payment_method = false ) {
		if ( false === $payment_method ) {
			$payment_method = $this->stripe_id;
		}
		return self::KEY_UPE_PAYMENT_INTENT . '_' . $payment_method;
	}

	/**
	 * Returns session key for UPE SEPA setup intents.
	 *
	 * @param false|string $payment_method Stripe payment method.
	 * @return string
	 */
	public function get_setup_intent_session_key( $payment_method = false ) {
		if ( false === $payment_method ) {
			$payment_method = $this->stripe_id;
		}
		return self::KEY_UPE_SETUP_INTENT . '_' . $payment_method;
	}

	/**
	 * Returns payment intent session data.
	 *
	 * @param false|string $payment_method Stripe payment method.
	 * @return array|string value of session variable
	 */
	public function get_payment_intent_data_from_session( $payment_method = false ) {
		return WC()->session->get( $this->get_payment_intent_session_key( $payment_method ) );
	}

	/**
	 * Returns setup intent session data.
	 *
	 * @param false|string $payment_method Stripe payment method.
	 * @return array|string value of session variable
	 */
	public function get_setup_intent_data_from_session( $payment_method = false ) {
		return WC()->session->get( $this->get_setup_intent_session_key( $payment_method ) );
	}

	/**
	 * This function wraps WC_Payments::get_payment_method_by_id, useful for unit testing.
	 *
	 * @param string $payment_method_id Stripe payment method type ID.
	 * @return false|UPE_Payment_Method Matching UPE Payment Method instance.
	 */
	public function wc_payments_get_payment_method_by_id( $payment_method_id ) {
		return WC_Payments::get_payment_method_by_id( $payment_method_id );
	}

	/**
	 * This function wraps WC_Payments::get_payment_gateway_by_id, useful for unit testing.
	 *
	 * @param string $payment_method_id Stripe payment method type ID.
	 * @return false|UPE_Payment_Gateway Matching UPE Payment Gateway instance.
	 */
	public function wc_payments_get_payment_gateway_by_id( $payment_method_id ) {
		return WC_Payments::get_payment_gateway_by_id( $payment_method_id );
	}

	/**
	 * This function wraps WC_Payments::get_payment_method_map, useful for unit testing.
	 *
	 * @return array Array of UPE_Payment_Method instances.
	 */
	public function wc_payments_get_payment_method_map() {
		return WC_Payments::get_payment_method_map();
	}

	/**
	 * Returns the UPE payment method for the gateway.
	 *
	 * @return UPE_Payment_Method
	 */
	public function get_payment_method() {
		return $this->payment_method;
	}
}<|MERGE_RESOLUTION|>--- conflicted
+++ resolved
@@ -331,25 +331,14 @@
 		}
 
 		try {
-<<<<<<< HEAD
 			$request = Create_Intention::create();
 			$request->set_amount( $converted_amount );
 			$request->set_currency_code( strtolower( $currency ) );
-			$request->set_payment_method_types( array_values( $enabled_payment_methods ) );
+			$request->set_payment_method_types( [ $this->payment_method->get_id() ] );
 			$request->set_metadata( $metadata );
 			$request->set_capture_method( $capture_method );
 			$request->set_fingerprint( $fingerprint );
 			$payment_intent = $request->send( 'create_wcpay_intent_request', $order );
-=======
-			$payment_intent = $this->payments_api_client->create_intention(
-				$converted_amount,
-				strtolower( $currency ),
-				[ $this->payment_method->get_id() ],
-				$order_id ?? 0,
-				$capture_method,
-				[ 'fingerprint' => $fingerprint ]
-			);
->>>>>>> 0f2b02a9
 		} catch ( Amount_Too_Small_Exception $e ) {
 			$minimum_amount = $e->get_minimum_amount();
 
@@ -362,19 +351,8 @@
 			 * the total amount of the order higher than the minimum
 			 * amount for the API.
 			 */
-<<<<<<< HEAD
 			$request->set_amount( $minimum_amount );
 			$payment_intent = $request->send( 'create_wcpay_intent_request', $order );
-=======
-			$payment_intent = $this->payments_api_client->create_intention(
-				$minimum_amount,
-				strtolower( $currency ),
-				[ $this->payment_method->get_id() ],
-				$order_id ?? 0,
-				$capture_method,
-				[ 'fingerprint' => $fingerprint ]
-			);
->>>>>>> 0f2b02a9
 		}
 
 		return [
@@ -454,17 +432,10 @@
 			);
 		}
 
-<<<<<<< HEAD
 		$request = Create_Setup_Intention::create();
 		$request->set_customer( $customer_id );
-		$request->set_payment_method_types( array_values( $enabled_payment_methods ) );
+		$request->set_payment_method_types( [ $this->payment_method->get_id() ] );
 		$setup_intent = $request->send( 'wcpay_create_setup_intention_request' );
-=======
-		$setup_intent = $this->payments_api_client->create_setup_intention(
-			$customer_id,
-			[ $this->payment_method->get_id() ]
-		);
->>>>>>> 0f2b02a9
 		return [
 			'id'            => $setup_intent['id'],
 			'client_secret' => $setup_intent['client_secret'],
