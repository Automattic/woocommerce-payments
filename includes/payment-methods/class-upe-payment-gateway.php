<?php
/**
 * Class UPE_Payment_Gateway
 *
 * @package WCPay\Payment_Methods
 */

namespace WCPay\Payment_Methods;

use WC_Order;
use WC_Payment_Token_WCPay_SEPA;
use WC_Payments_Explicit_Price_Formatter;
use WCPay\Fraud_Prevention\Fraud_Prevention_Service;
use WP_User;
use WCPay\Exceptions\Add_Payment_Method_Exception;
use WCPay\Logger;
use WCPay\Payment_Information;
use WCPay\Constants\Payment_Type;
use WCPay\Session_Rate_Limiter;
use WC_Payment_Gateway_WCPay;
use WC_Payments_Account;
use WC_Payments_Action_Scheduler_Service;
use WC_Payments_API_Client;
use WC_Payments_Customer_Service;
use WC_Payments_Order_Service;
use WC_Payments_Token_Service;
use WC_Payment_Token_CC;
use WC_Payments;
use WC_Payments_Utils;

use Exception;
use WCPay\Exceptions\Amount_Too_Small_Exception;
use WCPay\Exceptions\Process_Payment_Exception;


/**
 * UPE Payment method extended from WCPay generic Gateway.
 */
class UPE_Payment_Gateway extends WC_Payment_Gateway_WCPay {
	/**
	 * Internal ID of the payment gateway.
	 *
	 * @type string
	 */
	const GATEWAY_ID = 'woocommerce_payments';

	const METHOD_ENABLED_KEY = 'enabled';

	const UPE_APPEARANCE_TRANSIENT = 'wcpay_upe_appearance';

	const WC_BLOCKS_UPE_APPEARANCE_TRANSIENT = 'wcpay_wc_blocks_upe_appearance';

	const KEY_UPE_PAYMENT_INTENT = 'wcpay_upe_payment_intent';

	const KEY_UPE_SETUP_INTENT = 'wcpay_upe_setup_intent';

	/**
	 * UPE Payment Method for gateway.
	 *
	 * @var UPE_Payment_Method
	 */
	protected $payment_method;

	/**
	 * Stripe payment method type ID.
	 *
	 * @var string
	 */
	protected $stripe_id;

	/**
	 * UPE Constructor same parameters as WC_Payment_Gateway_WCPay constructor.
	 *
	 * @param WC_Payments_API_Client               $payments_api_client             - WooCommerce Payments API client.
	 * @param WC_Payments_Account                  $account                         - Account class instance.
	 * @param WC_Payments_Customer_Service         $customer_service                - Customer class instance.
	 * @param WC_Payments_Token_Service            $token_service                   - Token class instance.
	 * @param WC_Payments_Action_Scheduler_Service $action_scheduler_service        - Action Scheduler service instance.
	 * @param UPE_Payment_Method                   $payment_method                  - Specific UPE_Payment_Method instance for gateway.
	 * @param Session_Rate_Limiter                 $failed_transaction_rate_limiter - Session Rate Limiter instance.
	 * @param WC_Payments_Order_Service            $order_service                   - Order class instance.
	 */
	public function __construct(
		WC_Payments_API_Client $payments_api_client,
		WC_Payments_Account $account,
		WC_Payments_Customer_Service $customer_service,
		WC_Payments_Token_Service $token_service,
		WC_Payments_Action_Scheduler_Service $action_scheduler_service,
		UPE_Payment_Method $payment_method,
		Session_Rate_Limiter $failed_transaction_rate_limiter,
		WC_Payments_Order_Service $order_service
	) {
		parent::__construct( $payments_api_client, $account, $customer_service, $token_service, $action_scheduler_service, $failed_transaction_rate_limiter, $order_service );
		$this->method_description = __( 'Payments made simple, with no monthly fees - designed exclusively for WooCommerce stores. Accept credit cards, debit cards, and other popular payment methods.', 'woocommerce-payments' );
		$this->description        = '';
		$this->stripe_id          = $payment_method->get_id();
		$this->payment_method     = $payment_method;
		$this->title              = $payment_method->get_title();

		add_action( "wc_ajax_wcpay_create_payment_intent_$this->stripe_id", [ $this, 'create_payment_intent_ajax' ] );
		add_action( "wc_ajax_wcpay_update_payment_inten_ $this->stripe_id", [ $this, 'update_payment_intent_ajax' ] );
		add_action( "wc_ajax_wcpay_init_setup_intent_$this->stripe_id", [ $this, 'init_setup_intent_ajax' ] );

<<<<<<< HEAD
		if ( 'card' !== $this->stripe_id ) {
			$this->id           = self::GATEWAY_ID . '_' . $this->stripe_id;
			$this->method_title = "WooCommerce Payments ($this->title)";
		} else {
			// Only add these filters once.
			add_action( 'wc_ajax_wcpay_log_payment_error', [ $this, 'log_payment_error_ajax' ] );
			add_action( 'wp_ajax_save_upe_appearance', [ $this, 'save_upe_appearance_ajax' ] );
			add_action( 'wp_ajax_nopriv_save_upe_appearance', [ $this, 'save_upe_appearance_ajax' ] );
			add_action( 'switch_theme', [ $this, 'clear_upe_appearance_transient' ] );
=======
		add_action( 'wp_ajax_save_upe_appearance', [ $this, 'save_upe_appearance_ajax' ] );
		add_action( 'wp_ajax_nopriv_save_upe_appearance', [ $this, 'save_upe_appearance_ajax' ] );
		add_action( 'switch_theme', [ $this, 'clear_upe_appearance_transient' ] );
		add_action( 'woocommerce_woocommerce_payments_updated', [ $this, 'clear_upe_appearance_transient' ] );
>>>>>>> c7025646

			add_action( 'wp', [ $this, 'maybe_process_upe_redirect' ] );

			add_action( 'woocommerce_order_payment_status_changed', [ __CLASS__, 'remove_upe_payment_intent_from_session' ], 10, 0 );
			add_action( 'woocommerce_after_account_payment_methods', [ $this, 'remove_upe_setup_intent_from_session' ], 10, 0 );

			if ( is_admin() ) {
				add_filter( 'woocommerce_gateway_title', [ $this, 'maybe_filter_gateway_title' ], 10, 2 );
			}
		}
	}

	/**
	 * Registers all scripts, necessary for the gateway.
	 */
	public function register_scripts() {
		// Register Stripe's JavaScript using the same ID as the Stripe Gateway plugin. This prevents this JS being
		// loaded twice in the event a site has both plugins enabled. We still run the risk of different plugins
		// loading different versions however. If Stripe release a v4 of their JavaScript, we could consider
		// changing the ID to stripe_v4. This would allow older plugins to keep using v3 while we used any new
		// feature in v4. Stripe have allowed loading of 2 different versions of stripe.js in the past (
		// https://stripe.com/docs/stripe-js/elements/migrating).
		wp_register_script(
			'stripe',
			'https://js.stripe.com/v3/',
			[],
			'3.0',
			true
		);

		$script_dependencies = [ 'stripe', 'wc-checkout' ];

		if ( $this->supports( 'tokenization' ) ) {
			$script_dependencies[] = 'woocommerce-tokenization-form';
		}

		wp_register_script(
			'wcpay-upe-checkout',
			plugins_url( 'dist/upe_checkout.js', WCPAY_PLUGIN_FILE ),
			$script_dependencies,
			WC_Payments::get_file_version( 'dist/upe_checkout.js' ),
			true
		);
	}

	/**
	 * Handle AJAX request for updating a payment intent for Stripe UPE.
	 *
	 * @throws Process_Payment_Exception - If nonce or setup intent is invalid.
	 */
	public function update_payment_intent_ajax() {
		try {
			$is_nonce_valid = check_ajax_referer( 'wcpay_update_payment_intent_nonce', false, false );
			if ( ! $is_nonce_valid ) {
				throw new Process_Payment_Exception(
					__( "We're not able to process this payment. Please refresh the page and try again.", 'woocommerce-payments' ),
					'wcpay_upe_intent_error'
				);
			}

			$order_id                  = isset( $_POST['wcpay_order_id'] ) ? absint( $_POST['wcpay_order_id'] ) : null;
			$payment_intent_id         = isset( $_POST['wc_payment_intent_id'] ) ? wc_clean( wp_unslash( $_POST['wc_payment_intent_id'] ) ) : '';
			$save_payment_method       = isset( $_POST['save_payment_method'] ) ? 'yes' === wc_clean( wp_unslash( $_POST['save_payment_method'] ) ) : false;
			$selected_upe_payment_type = $this->stripe_id;
			$payment_country           = ! empty( $_POST['wcpay_payment_country'] ) ? wc_clean( wp_unslash( $_POST['wcpay_payment_country'] ) ) : null;

			wp_send_json_success( $this->update_payment_intent( $payment_intent_id, $order_id, $save_payment_method, $selected_upe_payment_type, $payment_country ), 200 );
		} catch ( Exception $e ) {
			// Send back error so it can be displayed to the customer.
			wp_send_json_error(
				[
					'error' => [
						'message' => WC_Payments_Utils::get_filtered_error_message( $e ),
					],
				]
			);
		}
	}

	/**
	 * Updates payment intent to be able to save payment method.
	 *
	 * @param string  $payment_intent_id         The id of the payment intent to update.
	 * @param int     $order_id                  The id of the order if intent created from Order.
	 * @param boolean $save_payment_method       True if saving the payment method.
	 * @param string  $selected_upe_payment_type The name of the selected UPE payment type or empty string.
	 * @param ?string $payment_country           The payment two-letter iso country code or null.
	 *
	 * @return array|null An array with result of the update, or nothing
	 */
	public function update_payment_intent( $payment_intent_id = '', $order_id = null, $save_payment_method = false, $selected_upe_payment_type = '', $payment_country = null ) {
		$order = wc_get_order( $order_id );
		if ( ! is_a( $order, 'WC_Order' ) ) {
			return;
		}
		$amount   = $order->get_total();
		$currency = $order->get_currency();

		if ( $payment_intent_id ) {
			list( $user, $customer_id ) = $this->manage_customer_details_for_order( $order );
			$payment_type               = $this->is_payment_recurring( $order_id ) ? Payment_Type::RECURRING() : Payment_Type::SINGLE();

			$this->payments_api_client->update_intention(
				$payment_intent_id,
				WC_Payments_Utils::prepare_amount( $amount, $currency ),
				strtolower( $currency ),
				$save_payment_method,
				$customer_id,
				$this->get_metadata_from_order( $order, $payment_type ),
				$this->get_level3_data_from_order( $order ),
				$selected_upe_payment_type,
				$payment_country
			);
		}

		return [
			'success' => true,
		];
	}

	/**
	 * Handle AJAX request for creating a payment intent for Stripe UPE.
	 *
	 * @throws Process_Payment_Exception - If nonce or setup intent is invalid.
	 */
	public function create_payment_intent_ajax() {
		try {
			$is_nonce_valid = check_ajax_referer( 'wcpay_create_payment_intent_nonce', false, false );
			if ( ! $is_nonce_valid ) {
				throw new Process_Payment_Exception(
					__( "We're not able to process this payment. Please refresh the page and try again.", 'woocommerce-payments' ),
					'wcpay_upe_intent_error'
				);
			}

			// If paying from order, we need to get the total from the order instead of the cart.
			$order_id = isset( $_POST['wcpay_order_id'] ) ? absint( $_POST['wcpay_order_id'] ) : null;

			$response = $this->create_payment_intent( $order_id );

			if ( strpos( $response['id'], 'pi_' ) === 0 ) { // response is a payment intent (could possibly be a setup intent).
				$this->add_upe_payment_intent_to_session( $response['id'], $response['client_secret'] );
			}

			wp_send_json_success( $response, 200 );
		} catch ( Exception $e ) {
			// Send back error so it can be displayed to the customer.
			wp_send_json_error(
				[
					'error' => [
						'message' => WC_Payments_Utils::get_filtered_error_message( $e ),
					],
				]
			);
		}
	}

	/**
	 * Creates payment intent using current cart or order and store details.
	 *
	 * @param int $order_id The id of the order if intent created from Order.
	 *
	 * @return array
	 * @throws Process_Payment_Exception - If payment method is not enabled.
	 */
	public function create_payment_intent( $order_id = null ) {
		$amount   = WC()->cart->get_total( '' );
		$currency = get_woocommerce_currency();
		$number   = 0;
		$order    = wc_get_order( $order_id );
		if ( is_a( $order, 'WC_Order' ) ) {
			$amount   = $order->get_total();
			$currency = $order->get_currency();
			$number   = $order->get_order_number();
		}

		$converted_amount = WC_Payments_Utils::prepare_amount( $amount, $currency );
		if ( 1 > $converted_amount ) {
			return $this->create_setup_intent();
		}

		$minimum_amount = WC_Payments_Utils::get_cached_minimum_amount( $currency );
		if ( ! is_null( $minimum_amount ) && $converted_amount < $minimum_amount ) {
			// Use the minimum amount in order to create an intent and display fields.
			$converted_amount = $minimum_amount;
		}

		$capture_method          = empty( $this->settings['manual_capture'] ) || 'no' === $this->settings['manual_capture'] ? 'automatic' : 'manual';
		$enabled_payment_methods = $this->get_payment_method_ids_enabled_at_checkout( $order_id, true );
		if ( ! in_array( $this->payment_method->get_id(), $enabled_payment_methods, true ) ) {
			throw new Process_Payment_Exception(
				__( "We're not able to process this payment. Please refresh the page and try again.", 'woocommerce-payments' ),
				'wcpay_upe_intent_error'
			);
		}

		try {
			$payment_intent = $this->payments_api_client->create_intention(
				$converted_amount,
				strtolower( $currency ),
<<<<<<< HEAD
				[ $this->payment_method->get_id() ],
				$order_id ?? 0,
=======
				array_values( $enabled_payment_methods ),
				$number,
>>>>>>> c7025646
				$capture_method
			);
		} catch ( Amount_Too_Small_Exception $e ) {
			$minimum_amount = $e->get_minimum_amount();

			WC_Payments_Utils::cache_minimum_amount( $e->get_currency(), $minimum_amount );

			/**
			 * Try to create a new payment intent with the minimum amount
			 * in order to display fields om the checkout page and allow
			 * customers to select a shipping method, which might make
			 * the total amount of the order higher than the minimum
			 * amount for the API.
			 */
			$payment_intent = $this->payments_api_client->create_intention(
				$minimum_amount,
				strtolower( $currency ),
<<<<<<< HEAD
				[ $this->payment_method->get_id() ],
				$order_id ?? 0,
=======
				array_values( $enabled_payment_methods ),
				$number,
>>>>>>> c7025646
				$capture_method
			);
		}

		return [
			'id'            => $payment_intent->get_id(),
			'client_secret' => $payment_intent->get_client_secret(),
		];
	}

	/**
	 * Handle AJAX request for creating a setup intent without confirmation for Stripe UPE.
	 *
	 * @throws Add_Payment_Method_Exception - If nonce or setup intent is invalid.
	 */
	public function init_setup_intent_ajax() {
		try {
			$is_nonce_valid = check_ajax_referer( 'wcpay_create_setup_intent_nonce', false, false );
			if ( ! $is_nonce_valid ) {
				throw new Add_Payment_Method_Exception(
					__( "We're not able to add this payment method. Please refresh the page and try again.", 'woocommerce-payments' ),
					'invalid_referrer'
				);
			}

			$response = $this->create_setup_intent();

			$this->add_upe_setup_intent_to_session( $response['id'], $response['client_secret'] );

			wp_send_json_success( $response, 200 );
		} catch ( Exception $e ) {
			// Send back error so it can be displayed to the customer.
			wp_send_json_error(
				[
					'error' => [
						'message' => WC_Payments_Utils::get_filtered_error_message( $e ),
					],
				]
			);
		}
	}

	/**
	 * Creates setup intent without confirmation.
	 *
	 * @return array
	 * @throws Add_Payment_Method_Exception - If payment method is invalid.
	 */
	public function create_setup_intent() {
		// Determine the customer managing the payment methods, create one if we don't have one already.
		$user        = wp_get_current_user();
		$customer_id = $this->customer_service->get_customer_id_by_user_id( $user->ID );
		if ( null === $customer_id ) {
			$customer_data = WC_Payments_Customer_Service::map_customer_data( null, new \WC_Customer( $user->ID ) );
			$customer_id   = $this->customer_service->create_customer_for_user( $user, $customer_data );
		}

		if ( ! $this->is_enabled_for_saved_payments() ) {
			throw new Add_Payment_Method_Exception(
				__( 'This payment method does not support recurring payments.', 'woocommerce-payments' ),
				'invalid_payment_method'
			);
		}

		$setup_intent = $this->payments_api_client->create_setup_intention(
			$customer_id,
			[ $this->payment_method->get_id() ]
		);
		return [
			'id'            => $setup_intent['id'],
			'client_secret' => $setup_intent['client_secret'],
		];
	}

	/**
	 * Create and confirm payment intent. Function used to route any payments that do not use the UPE flow through the parent process payment.
	 *
	 * @param int $order_id Order ID to process the payment for.
	 *
	 * @return array|null An array with result of payment and redirect URL, or nothing.
	 */
	public function parent_process_payment( $order_id ) {
		return parent::process_payment( $order_id );
	}

	/**
	 * Update payment intent for completed checkout and return redirect URL for Stripe to confirm payment.
	 *
	 * @param int $order_id Order ID to process the payment for.
	 *
	 * @return array|null An array with result of payment and redirect URL, or nothing.
	 * @throws Exception Error processing the payment.
	 */
	public function process_payment( $order_id ) {
		$payment_intent_id         = isset( $_POST['wc_payment_intent_id'] ) ? wc_clean( wp_unslash( $_POST['wc_payment_intent_id'] ) ) : ''; // phpcs:ignore WordPress.Security.NonceVerification.Missing
		$order                     = wc_get_order( $order_id );
		$amount                    = $order->get_total();
		$currency                  = $order->get_currency();
		$converted_amount          = WC_Payments_Utils::prepare_amount( $amount, $currency );
		$payment_needed            = 0 < $converted_amount;
		$selected_upe_payment_type = $this->stripe_id;
		$payment_type              = $this->is_payment_recurring( $order_id ) ? Payment_Type::RECURRING() : Payment_Type::SINGLE();
		$save_payment_method       = $payment_type->equals( Payment_Type::RECURRING() ) || ! empty( $_POST[ 'wc-' . static::GATEWAY_ID . '-new-payment-method' ] ); // phpcs:ignore WordPress.Security.NonceVerification.Missing
		$payment_country           = ! empty( $_POST['wcpay_payment_country'] ) ? wc_clean( wp_unslash( $_POST['wcpay_payment_country'] ) ) : null; // phpcs:ignore WordPress.Security.NonceVerification.Missing

		if ( $payment_intent_id ) {
			list( $user, $customer_id ) = $this->manage_customer_details_for_order( $order );

			if ( $payment_needed ) {
				$fraud_prevention_service = Fraud_Prevention_Service::get_instance();
				// phpcs:ignore WordPress.Security.NonceVerification.Missing,WordPress.Security.ValidatedSanitizedInput.MissingUnslash,WordPress.Security.ValidatedSanitizedInput.InputNotSanitized
				if ( $fraud_prevention_service->is_enabled() && ! $fraud_prevention_service->verify_token( $_POST['wcpay-fraud-prevention-token'] ?? null ) ) {
					throw new Process_Payment_Exception(
						__( "We're not able to process this payment. Please refresh the page and try again.", 'woocommerce-payments' ),
						'fraud_prevention_enabled'
					);
				}

				if ( $this->failed_transaction_rate_limiter->is_limited() ) {
					// Throwing an exception instead of adding an error notice
					// makes the error notice show up both in the regular and block checkout.
					throw new Exception( __( 'Your payment was not processed.', 'woocommerce-payments' ) );
				}

				// Try catching the error without reaching the API.
				$minimum_amount = WC_Payments_Utils::get_cached_minimum_amount( $currency );
				if ( $minimum_amount > $converted_amount ) {
					$exception = new Amount_Too_Small_Exception( 'Amount too small', $minimum_amount, $currency, 400 );
					throw new Exception( WC_Payments_Utils::get_filtered_error_message( $exception ) );
				}

				try {
					$updated_payment_intent = $this->payments_api_client->update_intention(
						$payment_intent_id,
						$converted_amount,
						strtolower( $currency ),
						$save_payment_method,
						$customer_id,
						$this->get_metadata_from_order( $order, $payment_type ),
						$this->get_level3_data_from_order( $order ),
						$selected_upe_payment_type,
						$payment_country
					);
				} catch ( Amount_Too_Small_Exception $e ) {
					// This code would only be reached if the cache has already expired.
					throw new Exception( WC_Payments_Utils::get_filtered_error_message( $e ) );
				}

				$intent_id              = $updated_payment_intent->get_id();
				$intent_status          = $updated_payment_intent->get_status();
				$payment_method         = $updated_payment_intent->get_payment_method_id();
				$payment_method_details = $updated_payment_intent->get_payment_method_details();
				$payment_method_type    = $payment_method_details ? $payment_method_details['type'] : null;
				$charge_id              = $updated_payment_intent->get_charge_id();

				/**
				 * Attach the intent and exchange info to the order before doing the redirect, just in case the redirect
				 * either does not complete properly, or the Stripe webhook which processes a successful order hits before
				 * the redirect completes.
				 */
				$this->attach_intent_info_to_order( $order, $intent_id, $intent_status, $payment_method, $customer_id, $charge_id, $currency );
				$this->attach_exchange_info_to_order( $order, $updated_payment_intent->get_charge_id() );
				$this->set_payment_method_title_for_order( $order, $payment_method_type, $payment_method_details );
				$this->update_order_status_from_intent( $order, $intent_id, $intent_status, $charge_id );

				$last_payment_error_code = $updated_payment_intent->get_last_payment_error()['code'] ?? '';
				if ( $this->should_bump_rate_limiter( $last_payment_error_code ) ) {
					// UPE method gives us the error of the previous payment attempt, so we use that for the Rate Limiter.
					$this->failed_transaction_rate_limiter->bump();
				}
			}
		} else {
			return $this->parent_process_payment( $order_id );
		}

		return [
			'result'         => 'success',
			'payment_needed' => $payment_needed,
			'redirect_url'   => wp_sanitize_redirect(
				esc_url_raw(
					add_query_arg(
						[
							'order_id'            => $order_id,
							'wc_payment_method'   => self::GATEWAY_ID,
							'_wpnonce'            => wp_create_nonce( 'wcpay_process_redirect_order_nonce' ),
							'save_payment_method' => $save_payment_method ? 'yes' : 'no',
						],
						$this->get_return_url( $order )
					)
				)
			),
		];
	}

	/**
	 * Returns true when viewing payment methods page.
	 *
	 * @return bool
	 */
	private function is_payment_methods_page() {
		global $wp;

		$page_id = wc_get_page_id( 'myaccount' );

		return ( $page_id && is_page( $page_id ) && ( isset( $wp->query_vars['payment-methods'] ) ) );
	}

	/**
	 * Check for a redirect payment method on order received page or setup intent on payment methods page.
	 */
	public function maybe_process_upe_redirect() {
		if ( $this->is_payment_methods_page() ) {
			// If a payment method was added using UPE, we need to clear the cache and notify the user.
			if ( $this->is_setup_intent_success_creation_redirection() ) {
					wc_add_notice( __( 'Payment method successfully added.', 'woocommerce-payments' ) );
					$user = wp_get_current_user();
					$this->customer_service->clear_cached_payment_methods_for_user( $user->ID );
			}
			return;
		}

		if ( ! is_order_received_page() ) {
			return;
		}

		$payment_method = isset( $_GET['wc_payment_method'] ) ? wc_clean( wp_unslash( $_GET['wc_payment_method'] ) ) : '';
		if ( self::GATEWAY_ID !== $payment_method ) {
			return;
		}

		$is_nonce_valid = check_admin_referer( 'wcpay_process_redirect_order_nonce' );
		if ( ! $is_nonce_valid || empty( $_GET['wc_payment_method'] ) ) {
			return;
		}

		if ( ! empty( $_GET['payment_intent_client_secret'] ) ) {
			$intent_id = isset( $_GET['payment_intent'] ) ? wc_clean( wp_unslash( $_GET['payment_intent'] ) ) : '';
		} elseif ( ! empty( $_GET['setup_intent_client_secret'] ) ) {
			$intent_id = isset( $_GET['setup_intent'] ) ? wc_clean( wp_unslash( $_GET['setup_intent'] ) ) : '';
		} else {
			return;
		}

		$order_id            = isset( $_GET['order_id'] ) ? wc_clean( wp_unslash( $_GET['order_id'] ) ) : '';
		$save_payment_method = isset( $_GET['save_payment_method'] ) ? 'yes' === wc_clean( wp_unslash( $_GET['save_payment_method'] ) ) : false;

		if ( empty( $intent_id ) || empty( $order_id ) ) {
			return;
		}

		$this->process_redirect_payment( $order_id, $intent_id, $save_payment_method );
	}

	/**
	 * Processes redirect payments.
	 *
	 * @param int|string $order_id The order ID being processed.
	 * @param string     $intent_id The Stripe setup/payment intent ID for the order payment.
	 * @param bool       $save_payment_method Boolean representing whether payment method for order should be saved.
	 *
	 * @throws Process_Payment_Exception When the payment intent has an error.
	 */
	public function process_redirect_payment( $order_id, $intent_id, $save_payment_method ) {
		try {
			$order = wc_get_order( $order_id );

			if ( ! is_object( $order ) ) {
				return;
			}

			if ( $order->has_status( [ 'processing', 'completed', 'on-hold' ] ) ) {
				return;
			}

			Logger::log( "Begin processing UPE redirect payment for order $order_id for the amount of {$order->get_total()}" );

			// Get user/customer for order.
			list( $user, $customer_id ) = $this->manage_customer_details_for_order( $order );

			$payment_needed = 0 < $order->get_total();

			// Get payment intent to confirm status.
			if ( $payment_needed ) {
				$intent                 = $this->payments_api_client->get_intent( $intent_id );
				$client_secret          = $intent->get_client_secret();
				$status                 = $intent->get_status();
				$charge_id              = $intent->get_charge_id();
				$currency               = $intent->get_currency();
				$payment_method_id      = $intent->get_payment_method_id();
				$payment_method_details = $intent->get_payment_method_details();
				$payment_method_type    = $payment_method_details ? $payment_method_details['type'] : null;
				$error                  = $intent->get_last_payment_error();
			} else {
				$intent                 = $this->payments_api_client->get_setup_intent( $intent_id );
				$client_secret          = $intent['client_secret'];
				$status                 = $intent['status'];
				$charge_id              = '';
				$currency               = $order->get_currency();
				$payment_method_id      = $intent['payment_method'];
				$payment_method_details = false;
				$payment_method_options = array_keys( $intent['payment_method_options'] );
				$payment_method_type    = $payment_method_options ? $payment_method_options[0] : null;
				$error                  = $intent['last_setup_error'];
			}

			if ( ! empty( $error ) ) {
				Logger::log( 'Error when processing payment: ' . $error['message'] );
				throw new Process_Payment_Exception(
					__( "We're not able to process this payment. Please try again later.", 'woocommerce-payments' ),
					'upe_payment_intent_error'
				);
			} else {
				if ( $this->payment_method->get_id() !== $payment_method_type ) {
					return;
				}

				if ( $save_payment_method && $this->payment_method->is_reusable() ) {
					try {
						$token = $this->payment_method->get_payment_token_for_user( $user, $payment_method_id );
						$this->add_token_to_order( $order, $token );
					} catch ( Exception $e ) {
						// If saving the token fails, log the error message but catch the error to avoid crashing the checkout flow.
						Logger::log( 'Error when saving payment method: ' . $e->getMessage() );
					}
				}

				$this->attach_intent_info_to_order( $order, $intent_id, $status, $payment_method_id, $customer_id, $charge_id, $currency );
				$this->attach_exchange_info_to_order( $order, $charge_id );
				$this->update_order_status_from_intent( $order, $intent_id, $status, $charge_id );
				$this->set_payment_method_title_for_order( $order, $payment_method_type, $payment_method_details );

				self::remove_upe_payment_intent_from_session();

				if ( 'requires_action' === $status ) {
					// I don't think this case should be possible, but just in case...
					$next_action = $intent->get_next_action();
					if ( isset( $next_action['type'] ) && 'redirect_to_url' === $next_action['type'] && ! empty( $next_action['redirect_to_url']['url'] ) ) {
						wp_safe_redirect( $next_action['redirect_to_url']['url'] );
						exit;
					} else {
						$redirect_url = sprintf(
							'#wcpay-confirm-%s:%s:%s:%s',
							$payment_needed ? 'pi' : 'si',
							$order_id,
							$client_secret,
							wp_create_nonce( 'wcpay_update_order_status_nonce' )
						);
						wp_safe_redirect( $redirect_url );
						exit;
					}
				}
			}
		} catch ( Exception $e ) {
			Logger::log( 'Error: ' . $e->getMessage() );

			// Confirm our needed variables are set before using them due to there could be a server issue during the get_intent process.
			$status    = $status ?? null;
			$charge_id = $charge_id ?? null;

			/* translators: localized exception message */
			$message = sprintf( __( 'UPE payment failed: %s', 'woocommerce-payments' ), $e->getMessage() );
			$this->order_service->mark_payment_failed( $order, $intent_id, $status, $charge_id, $message );

			self::remove_upe_payment_intent_from_session();

			wc_add_notice( WC_Payments_Utils::get_filtered_error_message( $e ), 'error' );
			wp_safe_redirect( wc_get_checkout_url() );
			exit;
		}
	}

	/**
	 * Generates the configuration values, needed for UPE payment fields.
	 *
	 * @return array
	 */
	public function get_payment_fields_js_config() {
		$payment_fields                             = parent::get_payment_fields_js_config();
		$payment_fields['accountDescriptor']        = $this->get_account_statement_descriptor();
		$payment_fields['addPaymentReturnURL']      = wc_get_account_endpoint_url( 'payment-methods' );
		$payment_fields['gatewayId']                = self::GATEWAY_ID;
		$payment_fields['isCheckout']               = is_checkout();
		$payment_fields['checkoutTitle']            = $this->title;
		$payment_fields['paymentMethodsConfig']     = $this->get_enabled_payment_method_config();
		$payment_fields['testMode']                 = $this->is_in_test_mode();
		$payment_fields['upeAppearance']            = get_transient( self::UPE_APPEARANCE_TRANSIENT );
<<<<<<< HEAD
=======
		$payment_fields['wcBlocksUPEAppearance']    = get_transient( self::WC_BLOCKS_UPE_APPEARANCE_TRANSIENT );
		$payment_fields['checkoutTitle']            = $this->checkout_title;
>>>>>>> c7025646
		$payment_fields['cartContainsSubscription'] = $this->is_subscription_item_in_cart();

		$enabled_billing_fields = [];
		foreach ( WC()->checkout()->get_checkout_fields( 'billing' ) as $billing_field => $billing_field_options ) {
			if ( ! isset( $billing_field_options['enabled'] ) || $billing_field_options['enabled'] ) {
				$enabled_billing_fields[] = $billing_field;
			}
		}
		$payment_fields['enabledBillingFields'] = $enabled_billing_fields;

		if ( is_wc_endpoint_url( 'order-pay' ) ) {
			if ( $this->is_subscriptions_enabled() && $this->is_changing_payment_method_for_subscription() ) {
				$payment_fields['isChangingPayment']   = true;
				$payment_fields['addPaymentReturnURL'] = esc_url_raw( home_url( add_query_arg( [] ) ) );

				if ( $this->is_setup_intent_success_creation_redirection() && isset( $_GET['_wpnonce'] ) && wp_verify_nonce( wc_clean( wp_unslash( $_GET['_wpnonce'] ) ) ) ) {
					$setup_intent_id = isset( $_GET['setup_intent'] ) ? wc_clean( wp_unslash( $_GET['setup_intent'] ) ) : '';
					$token           = $this->create_token_from_setup_intent( $setup_intent_id, wp_get_current_user() );
					if ( null !== $token ) {
						$payment_fields['newTokenFormId'] = '#wc-' . $token->get_gateway_id() . '-payment-token-' . $token->get_id();
					}
				}
				return $payment_fields;
			}

			$payment_fields['isOrderPay'] = true;
			$order_id                     = absint( get_query_var( 'order-pay' ) );
			$payment_fields['orderId']    = $order_id;
			$order                        = wc_get_order( $order_id );

			if ( is_a( $order, 'WC_Order' ) ) {
				$payment_fields['orderReturnURL'] = esc_url_raw(
					add_query_arg(
						[
							'order_id'          => $order_id,
							'wc_payment_method' => self::GATEWAY_ID,
							'_wpnonce'          => wp_create_nonce( 'wcpay_process_redirect_order_nonce' ),
						],
						$this->get_return_url( $order )
					)
				);
			}
		}
		return $payment_fields;
	}

	/**
	 * True if the request contains the values that indicates a redirection after a successful setup intent creation.
	 *
	 * @return bool
	 */
	public function is_setup_intent_success_creation_redirection() {
		return ! empty( $_GET['setup_intent_client_secret'] ) && // phpcs:ignore WordPress.Security.NonceVerification.Recommended
			! empty( $_GET['setup_intent'] ) && // phpcs:ignore WordPress.Security.NonceVerification.Recommended
			! empty( $_GET['redirect_status'] ) && // phpcs:ignore WordPress.Security.NonceVerification.Recommended
			'succeeded' === $_GET['redirect_status']; // phpcs:ignore WordPress.Security.NonceVerification.Recommended
	}

	/**
	 * Adds a token to current user from a setup intent id.
	 *
	 * @param string  $setup_intent_id ID of the setup intent.
	 * @param WP_User $user            User to add token to.
	 *
	 * @return WC_Payment_Token_CC|WC_Payment_Token_WCPay_SEPA|null The added token.
	 */
	public function create_token_from_setup_intent( $setup_intent_id, $user ) {
		try {
			$setup_intent      = $this->payments_api_client->get_setup_intent( $setup_intent_id );
			$payment_method_id = $setup_intent['payment_method'];
			// TODO: When adding SEPA and Sofort, we will need a new API call to get the payment method and from there get the type.
			// Leaving 'card' as a hardcoded value for now to avoid the extra API call.
			// $payment_method = $this->payment_methods['card'];// Maybe this should be enforced.
			$payment_method = $this->payment_method;

			return $payment_method->get_payment_token_for_user( $user, $payment_method_id );
		} catch ( Exception $e ) {
			wc_add_notice( WC_Payments_Utils::get_filtered_error_message( $e ), 'error', [ 'icon' => 'error' ] );
			Logger::log( 'Error when adding payment method: ' . $e->getMessage() );
		}
	}

	/**
	 * Set formatted readable payment method title for order,
	 * using payment method details from accompanying charge.
	 *
	 * @param WC_Order   $order WC Order being processed.
	 * @param string     $payment_method_type Stripe payment method key.
	 * @param array|bool $payment_method_details Array of payment method details from charge or false.
	 */
	public function set_payment_method_title_for_order( $order, $payment_method_type, $payment_method_details ) {
		if ( $this->payment_method->get_id() !== $payment_method_type ) {
			return;
		}

		$payment_method_title = $this->payment_method->get_title( $payment_method_details );

		$order->set_payment_method( self::GATEWAY_ID );
		$order->set_payment_method_title( $payment_method_title );
		$order->save();
	}

	/**
	 * Renders the UPE input fields needed to get the user's payment information on the checkout page.
	 *
	 * We also add the JavaScript which drives the UI.
	 */
	public function payment_fields() {
		try {
			$display_tokenization = $this->supports( 'tokenization' ) && ( is_checkout() || is_add_payment_method_page() );

			/**
			 * Localizing scripts within shortcodes does not work in WP 5.9,
			 * but we need `$this->get_payment_fields_js_config` to be called
			 * before `$this->saved_payment_methods()`.
			 */
			$payment_fields = $this->get_payment_fields_js_config();
			wp_enqueue_script( 'wcpay-upe-checkout' );
			add_action(
				'wp_footer',
				function() use ( $payment_fields ) {
					wp_localize_script( 'wcpay-upe-checkout', 'wcpay_upe_config', $payment_fields );
				}
			);

			$prepared_customer_data = $this->get_prepared_customer_data();
			if ( ! empty( $prepared_customer_data ) ) {
				wp_localize_script( 'wcpay-upe-checkout', 'wcpayCustomerData', $prepared_customer_data );
			}

			wp_enqueue_style(
				'wcpay-upe-checkout',
				plugins_url( 'dist/checkout.css', WCPAY_PLUGIN_FILE ),
				[],
				WC_Payments::get_file_version( 'dist/checkout.css' )
			);

			// Output the form HTML.
			?>
			<?php if ( ! empty( $this->get_description() ) ) : ?>
				<p><?php echo wp_kses_post( $this->get_description() ); ?></p>
			<?php endif; ?>

			<?php if ( $this->is_in_test_mode() ) : ?>
				<p class="testmode-info">
				<?php
				$testing_instructions = $this->payment_method->get_testing_instructions();
				if ( false !== $testing_instructions ) {
					echo WC_Payments_Utils::esc_interpolated_html(
						/* translators: link to Stripe testing page */
						$testing_instructions,
						[
							'strong' => '<strong>',
							'a'      => '<a href="https://woocommerce.com/document/payments/testing/#test-cards" target="_blank">',
						]
					);
				}
				?>
				</p>
			<?php endif; ?>

			<?php

			if ( $display_tokenization ) {
				$this->tokenization_script();
				$this->saved_payment_methods();
			}
			?>

			<fieldset id="wc-<?php echo esc_attr( $this->id ); ?>-upe-form" class="wc-upe-form wc-payment-form">
				<div class="wcpay-upe-element" data-payment-method-type="<?php echo esc_attr( $this->stripe_id ); ?>"></div>
			<?php
			$is_enabled_for_saved_payments = $this->is_enabled_for_saved_payments();
			if ( $this->is_saved_cards_enabled() && $is_enabled_for_saved_payments ) {
				$force_save_payment = ( $display_tokenization && ! apply_filters( 'wc_payments_display_save_payment_method_checkbox', $display_tokenization ) ) || is_add_payment_method_page();
				if ( is_user_logged_in() || $force_save_payment ) {
					$this->save_payment_method_checkbox( $force_save_payment );
				}
			}
			?>

			</fieldset>

			<?php if ( Fraud_Prevention_Service::get_instance()->is_enabled() ) : ?>
				<input type="hidden" name="wcpay-fraud-prevention-token" value="<?php echo esc_attr( Fraud_Prevention_Service::get_instance()->get_token() ); ?>">
			<?php endif; ?>

			<?php

			do_action( 'wcpay_payment_fields_upe', $this->id );

		} catch ( Exception $e ) {
			// Output the error message.
			Logger::log( 'Error: ' . $e->getMessage() );
			?>
			<div>
				<?php
				echo esc_html__( 'An error was encountered when preparing the payment form. Please try again later.', 'woocommerce-payments' );
				?>
			</div>
			<?php
		}
	}

	/**
	 * Returns the list of enabled payment method types that will function with the current checkout.
	 *
	 * @param string $order_id optional Order ID.
	 * @param bool   $force_currency_check optional Whether the currency check is required even if is_admin().
	 *
	 * @return string[]
	 */
	public function get_payment_method_ids_enabled_at_checkout( $order_id = null, $force_currency_check = false ) {
		$capture                    = empty( $this->get_option( 'manual_capture' ) ) || $this->get_option( 'manual_capture' ) === 'no';
		$capturable_payment_methods = $capture ? $this->get_upe_enabled_payment_method_ids() : [ 'card' ];
		$enabled_payment_methods    = [];
		$active_payment_methods     = $this->get_upe_enabled_payment_method_statuses();
		foreach ( $capturable_payment_methods as $payment_method_id ) {
			$payment_method_capability_key = $this->payment_method_capability_key_map[ $payment_method_id ] ?? 'undefined_capability_key';
			if ( false !== WC_Payments::get_payment_method_by_id( $payment_method_id ) ) {
				// When creating a payment intent, we need to ensure the currency is matching
				// with the payment methods which are sent with the payment intent request, otherwise
				// Stripe returns an error.

				// force_currency_check = 0 is_admin = 0 currency_is_checked = 1.
				// force_currency_check = 0 is_admin = 1 currency_is_checked = 0.
				// force_currency_check = 1 is_admin = 0 currency_is_checked = 1.
				// force_currency_check = 1 is_admin = 1 currency_is_checked = 1.

				$skip_currency_check       = ! $force_currency_check && is_admin();
				$processing_payment_method = WC_Payments::get_payment_method_by_id( $payment_method_id );
				if ( $processing_payment_method->is_enabled_at_checkout() && ( $skip_currency_check || $processing_payment_method->is_currency_valid() ) ) {
					$status = $active_payment_methods[ $payment_method_capability_key ]['status'] ?? null;
					if ( 'active' === $status ) {
						$enabled_payment_methods[] = $payment_method_id;
					}
				}
			}
		}

		// if credit card payment method is not enabled, we don't use stripe link.
		if (
			! in_array( CC_Payment_Method::PAYMENT_METHOD_STRIPE_ID, $enabled_payment_methods, true ) &&
			in_array( Link_Payment_Method::PAYMENT_METHOD_STRIPE_ID, $enabled_payment_methods, true ) ) {
			$enabled_payment_methods = array_filter(
				$enabled_payment_methods,
				static function( $method ) {
					return Link_Payment_Method::PAYMENT_METHOD_STRIPE_ID !== $method;
				}
			);
		}

		return $enabled_payment_methods;
	}

	/**
	 * Returns the list of available payment method types for UPE.
	 * Filtering out those without configured fees, this will prevent a payment method not supported by the Stripe account's country from being returned.
	 * See https://stripe.com/docs/stripe-js/payment-element#web-create-payment-intent for a complete list.
	 *
	 * @return string[]
	 */
	public function get_upe_available_payment_methods() {
		$methods = parent::get_upe_available_payment_methods();
		$fees    = $this->account->get_fees();

		$methods[] = Becs_Payment_Method::PAYMENT_METHOD_STRIPE_ID;
		$methods[] = Bancontact_Payment_Method::PAYMENT_METHOD_STRIPE_ID;
		$methods[] = Eps_Payment_Method::PAYMENT_METHOD_STRIPE_ID;
		$methods[] = Giropay_Payment_Method::PAYMENT_METHOD_STRIPE_ID;
		$methods[] = Ideal_Payment_Method::PAYMENT_METHOD_STRIPE_ID;
		$methods[] = Sofort_Payment_Method::PAYMENT_METHOD_STRIPE_ID;
		$methods[] = Sepa_Payment_Method::PAYMENT_METHOD_STRIPE_ID;
		$methods[] = P24_Payment_Method::PAYMENT_METHOD_STRIPE_ID;
		$methods[] = Link_Payment_Method::PAYMENT_METHOD_STRIPE_ID;

		$methods = array_values(
			apply_filters(
				'wcpay_upe_available_payment_methods',
				$methods
			)
		);

		$methods_with_fees = array_values( array_intersect( $methods, array_keys( $fees ) ) );

		$methods_with_fees[] = Link_Payment_Method::PAYMENT_METHOD_STRIPE_ID;

		return $methods_with_fees;
	}

	/**
	 * Handle AJAX request for saving UPE appearance value to transient.
	 *
	 * @throws Exception - If nonce or setup intent is invalid.
	 */
	public function save_upe_appearance_ajax() {
		try {
			$is_nonce_valid = check_ajax_referer( 'wcpay_save_upe_appearance_nonce', false, false );
			if ( ! $is_nonce_valid ) {
				throw new Exception(
					__( 'Unable to update UPE appearance values at this time.', 'woocommerce-payments' )
				);
			}

			$is_blocks_checkout = isset( $_POST['is_blocks_checkout'] ) ? rest_sanitize_boolean( wc_clean( wp_unslash( $_POST['is_blocks_checkout'] ) ) ) : false;
			$appearance         = isset( $_POST['appearance'] ) ? json_decode( wc_clean( wp_unslash( $_POST['appearance'] ) ) ) : null;

			$appearance_transient = $is_blocks_checkout ? self::WC_BLOCKS_UPE_APPEARANCE_TRANSIENT : self::UPE_APPEARANCE_TRANSIENT;

			if ( null !== $appearance ) {
				set_transient( $appearance_transient, $appearance, DAY_IN_SECONDS );
			}

			wp_send_json_success( $appearance, 200 );
		} catch ( Exception $e ) {
			// Send back error so it can be displayed to the customer.
			wp_send_json_error(
				[
					'error' => [
						'message' => WC_Payments_Utils::get_filtered_error_message( $e ),
					],
				]
			);
		}
	}

	/**
	 * Clear the saved UPE appearance transient value.
	 */
	public function clear_upe_appearance_transient() {
		delete_transient( self::UPE_APPEARANCE_TRANSIENT );
		delete_transient( self::WC_BLOCKS_UPE_APPEARANCE_TRANSIENT );
	}

	/**
	 * Sets the title on checkout correctly before the title is displayed.
	 *
	 * @param string $title The title of the gateway being filtered.
	 * @param string $id    The id of the gateway being filtered.
	 *
	 * @return string Filtered gateway title.
	 */
	public function maybe_filter_gateway_title( $title, $id ) {
		if ( self::GATEWAY_ID === $id && $this->title === $title ) {
			$title = $this->method_title;
		}
		return $title;
	}

	/**
	 * Gets payment method settings to pass to client scripts
	 *
	 * @return array
	 */
	private function get_enabled_payment_method_config() {
		$settings                = [];
		$enabled_payment_methods = $this->get_payment_method_ids_enabled_at_checkout();

		foreach ( $enabled_payment_methods as $payment_method_id ) {
			$payment_method                 = WC_Payments::get_payment_method_by_id( $payment_method_id );
			$settings[ $payment_method_id ] = [
				'isReusable'           => $payment_method->is_reusable(),
				'title'                => $payment_method->get_title(),
				'upePaymentIntentData' => $this->get_payment_intent_data_from_session( $payment_method_id ),
				'upeSetupIntentData'   => $this->get_setup_intent_data_from_session( $payment_method_id ),
			];
		}

		return $settings;
	}

	/**
	 * Can gateway payment method be used for saved payments.
	 *
	 * @return bool
	 */
	private function is_enabled_for_saved_payments() {
		return $this->payment_method->is_reusable()
			&& ( is_admin() || $this->payment_method->is_currency_valid() );
	}

	/**
	 * Log UPE Payment Errors on Checkout.
	 *
	 * @throws Exception If nonce is not present or invalid or charge ID is empty or order not found.
	 */
	public function log_payment_error_ajax() {
		try {
			$is_nonce_valid = check_ajax_referer( 'wcpay_log_payment_error_nonce', false, false );
			if ( ! $is_nonce_valid ) {
				throw new Exception( 'Invalid request.' );
			}

			$charge_id = isset( $_POST['charge_id'] ) ? wc_clean( wp_unslash( $_POST['charge_id'] ) ) : '';
			if ( empty( $charge_id ) ) {
				throw new Exception( 'Charge ID cannot be empty.' );
			}

			// Get charge data from WCPay Server.
			$charge_data = $this->payments_api_client->get_charge( $charge_id );
			$order_id    = $charge_data['metadata']['order_id'];

			// Validate Order ID and proceed with logging errors and updating order status.
			$order = wc_get_order( $order_id );
			if ( ! $order ) {
				throw new Exception( 'Order not found. Unable to log error.' );
			}

			$intent_id     = $charge_data['payment_intent'] ?? $order->get_meta( '_intent_id' );
			$intent        = $this->payments_api_client->get_intent( $intent_id );
			$intent_status = $intent->get_status();
			$error_message = esc_html( rtrim( $charge_data['failure_message'], '.' ) );

			$this->order_service->mark_payment_failed( $order, $intent_id, $intent_status, $charge_id, $error_message );

			self::remove_upe_payment_intent_from_session();

			wp_send_json_success();
		} catch ( Exception $e ) {
			self::remove_upe_payment_intent_from_session();

			wp_send_json_error(
				[
					'error' => [
						'message' => $e->getMessage(),
					],
				]
			);
		}
	}

	/**
	 * Adds the id and client secret of payment intent needed to mount the UPE element in frontend to WC session.
	 *
	 * @param string $intent_id     The payment intent id.
	 * @param string $client_secret The payment intent client secret.
	 */
	private function add_upe_payment_intent_to_session( string $intent_id = '', string $client_secret = '' ) {
		$cart_hash = 'undefined';

		if ( isset( $_COOKIE['woocommerce_cart_hash'] ) ) {
			$cart_hash = sanitize_text_field( wp_unslash( $_COOKIE['woocommerce_cart_hash'] ) );
		}

		$value = $cart_hash . '-' . $intent_id . '-' . $client_secret;

		WC()->session->set( $this->get_payment_intent_session_key(), $value );
	}

	/**
	 * Removes the payment intent created for UPE from WC session.
	 */
	public static function remove_upe_payment_intent_from_session() {
		if ( isset( WC()->session ) ) {
			WC()->session->__unset( self::KEY_UPE_PAYMENT_INTENT );
			foreach ( WC_Payments::get_payment_method_map() as $id => $payment_method ) {
				WC()->session->__unset( self::KEY_UPE_PAYMENT_INTENT . '_' . $payment_method->get_id() );
			}
		}
	}

	/**
	 * Adds the id and client secret of setup intent needed to mount the UPE element in frontend to WC session.
	 *
	 * @param string $intent_id     The setup intent id.
	 * @param string $client_secret The setup intent client secret.
	 */
	private function add_upe_setup_intent_to_session( string $intent_id = '', string $client_secret = '' ) {
		$value = $intent_id . '-' . $client_secret;

		WC()->session->set( $this->get_setup_intent_session_key(), $value );
	}

	/**
	 * Removes the setup intent created for UPE from WC session.
	 */
	public function remove_upe_setup_intent_from_session() {
		WC()->session->__unset( $this->get_setup_intent_session_key() );
	}

	/**
	 * Returns session key for UPE SEPA payment intents.
	 *
	 * @param string $payment_method Stripe payment method.
	 * @return string
	 */
	public function get_payment_intent_session_key( $payment_method = false ) {
		if ( false === $payment_method ) {
			$payment_method = $this->stripe_id;
		}
		return self::KEY_UPE_PAYMENT_INTENT . '_' . $payment_method;
	}

	/**
	 * Returns session key for UPE SEPA setup intents.
	 *
	 * @param string $payment_method Stripe payment method.
	 * @return string
	 */
	public function get_setup_intent_session_key( $payment_method = false ) {
		if ( false === $payment_method ) {
			$payment_method = $this->stripe_id;
		}
		return self::KEY_UPE_SETUP_INTENT . '_' . $payment_method;
	}

	/**
	 * Returns payment intent session data.
	 *
	 * @param string $payment_method Stripe payment method.
	 * @return string
	 */
	public function get_payment_intent_data_from_session( $payment_method = false ) {
		return WC()->session->get( $this->get_payment_intent_session_key( $payment_method ) );
	}

	/**
	 * Returns setup intent session data.
	 *
	 * @param string $payment_method Stripe payment method.
	 * @return string
	 */
	public function get_setup_intent_data_from_session( $payment_method = false ) {
		return WC()->session->get( $this->get_setup_intent_session_key( $payment_method ) );
	}

}<|MERGE_RESOLUTION|>--- conflicted
+++ resolved
@@ -101,7 +101,6 @@
 		add_action( "wc_ajax_wcpay_update_payment_inten_ $this->stripe_id", [ $this, 'update_payment_intent_ajax' ] );
 		add_action( "wc_ajax_wcpay_init_setup_intent_$this->stripe_id", [ $this, 'init_setup_intent_ajax' ] );
 
-<<<<<<< HEAD
 		if ( 'card' !== $this->stripe_id ) {
 			$this->id           = self::GATEWAY_ID . '_' . $this->stripe_id;
 			$this->method_title = "WooCommerce Payments ($this->title)";
@@ -111,12 +110,7 @@
 			add_action( 'wp_ajax_save_upe_appearance', [ $this, 'save_upe_appearance_ajax' ] );
 			add_action( 'wp_ajax_nopriv_save_upe_appearance', [ $this, 'save_upe_appearance_ajax' ] );
 			add_action( 'switch_theme', [ $this, 'clear_upe_appearance_transient' ] );
-=======
-		add_action( 'wp_ajax_save_upe_appearance', [ $this, 'save_upe_appearance_ajax' ] );
-		add_action( 'wp_ajax_nopriv_save_upe_appearance', [ $this, 'save_upe_appearance_ajax' ] );
-		add_action( 'switch_theme', [ $this, 'clear_upe_appearance_transient' ] );
-		add_action( 'woocommerce_woocommerce_payments_updated', [ $this, 'clear_upe_appearance_transient' ] );
->>>>>>> c7025646
+			add_action( 'woocommerce_woocommerce_payments_updated', [ $this, 'clear_upe_appearance_transient' ] );
 
 			add_action( 'wp', [ $this, 'maybe_process_upe_redirect' ] );
 
@@ -317,13 +311,8 @@
 			$payment_intent = $this->payments_api_client->create_intention(
 				$converted_amount,
 				strtolower( $currency ),
-<<<<<<< HEAD
 				[ $this->payment_method->get_id() ],
 				$order_id ?? 0,
-=======
-				array_values( $enabled_payment_methods ),
-				$number,
->>>>>>> c7025646
 				$capture_method
 			);
 		} catch ( Amount_Too_Small_Exception $e ) {
@@ -341,13 +330,8 @@
 			$payment_intent = $this->payments_api_client->create_intention(
 				$minimum_amount,
 				strtolower( $currency ),
-<<<<<<< HEAD
 				[ $this->payment_method->get_id() ],
 				$order_id ?? 0,
-=======
-				array_values( $enabled_payment_methods ),
-				$number,
->>>>>>> c7025646
 				$capture_method
 			);
 		}
@@ -734,11 +718,7 @@
 		$payment_fields['paymentMethodsConfig']     = $this->get_enabled_payment_method_config();
 		$payment_fields['testMode']                 = $this->is_in_test_mode();
 		$payment_fields['upeAppearance']            = get_transient( self::UPE_APPEARANCE_TRANSIENT );
-<<<<<<< HEAD
-=======
 		$payment_fields['wcBlocksUPEAppearance']    = get_transient( self::WC_BLOCKS_UPE_APPEARANCE_TRANSIENT );
-		$payment_fields['checkoutTitle']            = $this->checkout_title;
->>>>>>> c7025646
 		$payment_fields['cartContainsSubscription'] = $this->is_subscription_item_in_cart();
 
 		$enabled_billing_fields = [];
