<?php
/**
 * Class UPE_Payment_Gateway
 *
 * @package WCPay\Payment_Methods
 */

namespace WCPay\Payment_Methods;

use WCPay\Logger;
use WCPay\Payment_Information;
use WC_Payment_Gateway_WCPay;
use WC_Payments_Account;
use WC_Payments_Action_Scheduler_Service;
use WC_Payments_API_Client;
use WC_Payments_Customer_Service;
use WC_Payments_Token_Service;
use WC_Payments;
use WC_Payments_Utils;

use Exception;
use WCPay\Exceptions\Process_Payment_Exception;


/**
 * UPE Payment method extended from WCPay generic Gateway.
 */
class UPE_Payment_Gateway extends WC_Payment_Gateway_WCPay {
	/**
	 * Internal ID of the payment gateway.
	 *
	 * @type string
	 */
	const GATEWAY_ID = 'woocommerce_payments';

	const METHOD_ENABLED_KEY = 'enabled';

	/**
	 * Array mapping payment method string IDs to classes
	 *
	 * @var array
	 */
	protected $payment_methods = [];

	/**
	 * UPE Constructor same parameters as WC_Payment_Gateway_WCPay constructor.
	 *
	 * @param WC_Payments_API_Client               $payments_api_client      - WooCommerce Payments API client.
	 * @param WC_Payments_Account                  $account                  - Account class instance.
	 * @param WC_Payments_Customer_Service         $customer_service         - Customer class instance.
	 * @param WC_Payments_Token_Service            $token_service            - Token class instance.
	 * @param WC_Payments_Action_Scheduler_Service $action_scheduler_service - Action Scheduler service instance.
	 */
	public function __construct( WC_Payments_API_Client $payments_api_client, WC_Payments_Account $account, WC_Payments_Customer_Service $customer_service, WC_Payments_Token_Service $token_service, WC_Payments_Action_Scheduler_Service $action_scheduler_service ) {
		parent::__construct( $payments_api_client, $account, $customer_service, $token_service, $action_scheduler_service );
		$this->method_title       = __( 'WooCommerce Payments - UPE', 'woocommerce-payments' );
		$this->method_description = __( 'Accept payments via Stripe.', 'woocommerce-payments' );
		$this->title              = __( 'WooCommerce Payments', 'woocommerce-payments' );
		$this->description        = __( 'You will be redirected to Stripe.', 'woocommerce-payments' );

		$card_method    = new CC_Payment_Method( $token_service );
		$giropay_method = new Giropay_Payment_Method( $token_service );
		$sofort_method  = new Sofort_Payment_Method( $token_service );

		$this->payment_methods[ $card_method->get_id() ]    = $card_method;
		$this->payment_methods[ $giropay_method->get_id() ] = $giropay_method;
		$this->payment_methods[ $sofort_method->get_id() ]  = $sofort_method;

		add_action( 'wp_ajax_create_payment_intent', [ $this, 'create_payment_intent_ajax' ] );
		add_action( 'wp_ajax_nopriv_create_payment_intent', [ $this, 'create_payment_intent_ajax' ] );

		add_action( 'wp_ajax_update_payment_intent', [ $this, 'update_payment_intent_ajax' ] );
		add_action( 'wp_ajax_nopriv_update_payment_intent', [ $this, 'update_payment_intent_ajax' ] );

		add_action( 'wp_ajax_init_setup_intent', [ $this, 'init_setup_intent_ajax' ] );
		add_action( 'wp_ajax_nopriv_init_setup_intent', [ $this, 'init_setup_intent_ajax' ] );

		add_action( 'wp', [ $this, 'maybe_process_upe_redirect' ] );
	}

	/**
	 * Registers all scripts, necessary for the gateway.
	 */
	public function register_scripts() {
		// Register Stripe's JavaScript using the same ID as the Stripe Gateway plugin. This prevents this JS being
		// loaded twice in the event a site has both plugins enabled. We still run the risk of different plugins
		// loading different versions however. If Stripe release a v4 of their JavaScript, we could consider
		// changing the ID to stripe_v4. This would allow older plugins to keep using v3 while we used any new
		// feature in v4. Stripe have allowed loading of 2 different versions of stripe.js in the past (
		// https://stripe.com/docs/stripe-js/elements/migrating).
		wp_register_script(
			'stripe',
			'https://js.stripe.com/v3/',
			[],
			'3.0',
			true
		);

		wp_register_script(
			'wcpay-upe-checkout',
			plugins_url( 'dist/upe_checkout.js', WCPAY_PLUGIN_FILE ),
			[ 'stripe', 'wc-checkout' ],
			WC_Payments::get_file_version( 'dist/upe_checkout.js' ),
			true
		);
	}

	/**
	 * Handle AJAX request for updating a payment intent for Stripe UPE.
	 *
	 * @throws Process_Payment_Exception - If nonce or setup intent is invalid.
	 */
	public function update_payment_intent_ajax() {
		try {
			$is_nonce_valid = check_ajax_referer( 'wcpay_update_payment_intent_nonce', false, false );
			if ( ! $is_nonce_valid ) {
				throw new Process_Payment_Exception(
					__( "We're not able to process this payment. Please refresh the page and try again.", 'woocommerce-payments' ),
					'wcpay_upe_intent_error'
				);
			}

			$order_id = isset( $_POST['wcpay_order_id'] ) ? absint( $_POST['wcpay_order_id'] ) : null;

			$payment_intent_id = isset( $_POST['wc_payment_intent_id'] ) ? wc_clean( wp_unslash( $_POST['wc_payment_intent_id'] ) ) : '';

			$save_payment_method = isset( $_POST['save_payment_method'] ) ? 'yes' === wc_clean( wp_unslash( $_POST['save_payment_method'] ) ) : false;

			wp_send_json_success( $this->update_payment_intent( $payment_intent_id, $order_id, $save_payment_method ), 200 );
		} catch ( Exception $e ) {
			// Send back error so it can be displayed to the customer.
			wp_send_json_error(
				[
					'error' => [
						'message' => $e->getMessage(),
					],
				]
			);
		}
	}

	/**
	 * Updates payment intent to be able to save payment method.
	 *
	 * @param {string}  $payment_intent_id The id of the payment intent to update.
	 * @param {int}     $order_id The id of the order if intent created from Order.
	 * @param {boolean} $save_payment_method True if saving the payment method.
	 *
	 * @return array|null An array with result of the update, or nothing
	 */
	public function update_payment_intent( $payment_intent_id = '', $order_id = null, $save_payment_method = false ) {
		$order = wc_get_order( $order_id );
		if ( ! is_a( $order, 'WC_Order' ) ) {
			return;
		}
		$amount   = $order->get_total();
		$currency = $order->get_currency();

		if ( $payment_intent_id ) {
			list( $user, $customer_id ) = $this->manage_customer_details_for_order( $order );

			$this->payments_api_client->update_intention(
				$payment_intent_id,
				WC_Payments_Utils::prepare_amount( $amount, $currency ),
				strtolower( $currency ),
				$save_payment_method,
				$customer_id,
				$this->get_level3_data_from_order( $this->account->get_account_country(), $order )
			);
		}

		return [
			'success' => true,
		];
	}

	/**
	 * Handle AJAX request for creating a payment intent for Stripe UPE.
	 *
	 * @throws Process_Payment_Exception - If nonce or setup intent is invalid.
	 */
	public function create_payment_intent_ajax() {
		try {
			$is_nonce_valid = check_ajax_referer( 'wcpay_create_payment_intent_nonce', false, false );
			if ( ! $is_nonce_valid ) {
				throw new Process_Payment_Exception(
					__( "We're not able to process this payment. Please refresh the page and try again.", 'woocommerce-payments' ),
					'wcpay_upe_intent_error'
				);
			}

			// If paying from order, we need to get the total from the order instead of the cart.
			$order_id = isset( $_POST['wcpay_order_id'] ) ? absint( $_POST['wcpay_order_id'] ) : null;

			wp_send_json_success( $this->create_payment_intent( $order_id ), 200 );
		} catch ( Exception $e ) {
			// Send back error so it can be displayed to the customer.
			wp_send_json_error(
				[
					'error' => [
						'message' => $e->getMessage(),
					],
				]
			);
		}
	}

	/**
	 * Creates payment intent using current cart or order and store details.
	 *
	 * @param {int} $order_id The id of the order if intent created from Order.
	 *
	 * @return array
	 */
	public function create_payment_intent( $order_id = null ) {
		$amount = WC()->cart->get_total( false );
		$order  = wc_get_order( $order_id );
		if ( is_a( $order, 'WC_Order' ) ) {
			$amount = $order->get_total();
		}
		$currency       = get_woocommerce_currency();
		$payment_intent = $this->payments_api_client->create_intention(
			WC_Payments_Utils::prepare_amount( $amount, $currency ),
			strtolower( $currency ),
			array_values( array_filter( $this->get_upe_enabled_payment_method_ids(), [ $this, 'is_enabled_at_checkout' ] ) )
		);
		return [
			'id'            => $payment_intent->get_id(),
			'client_secret' => $payment_intent->get_client_secret(),
		];
	}

	/**
	 * Handle AJAX request for creating a setup intent without confirmation for Stripe UPE.
	 *
	 * @throws Add_Payment_Method_Exception - If nonce or setup intent is invalid.
	 */
	public function init_setup_intent_ajax() {
		try {
			$is_nonce_valid = check_ajax_referer( 'wcpay_create_setup_intent_nonce', false, false );
			if ( ! $is_nonce_valid ) {
				throw new Add_Payment_Method_Exception(
					__( "We're not able to add this payment method. Please refresh the page and try again.", 'woocommerce-payments' ),
					'invalid_referrer'
				);
			}

			wp_send_json_success( $this->create_setup_intent(), 200 );
		} catch ( Exception $e ) {
			// Send back error so it can be displayed to the customer.
			wp_send_json_error(
				[
					'error' => [
						'message' => $e->getMessage(),
					],
				]
			);
		}
	}

	/**
	 * Creates setup intent without confirmation.
	 *
	 * @return array
	 */
	public function create_setup_intent() {
		// Determine the customer managing the payment methods, create one if we don't have one already.
		$user        = wp_get_current_user();
		$customer_id = $this->customer_service->get_customer_id_by_user_id( $user->ID );
		if ( null === $customer_id ) {
			$customer_data = WC_Payments_Customer_Service::map_customer_data( null, new \WC_Customer( $user->ID ) );
			$customer_id   = $this->customer_service->create_customer_for_user( $user, $customer_data );
		}

		$setup_intent = $this->payments_api_client->create_setup_intention(
			$customer_id,
			array_values( array_filter( $this->get_upe_enabled_payment_method_ids(), [ $this, 'is_enabled_for_saved_payments' ] ) )
		);
		return [
			'id'            => $setup_intent['id'],
			'client_secret' => $setup_intent['client_secret'],
		];
	}

	/**
	 * Create and confirm payment intent. Saved payment methods do not follow UPE workflow.
	 *
	 * @param int $order_id Order ID to process the payment for.
	 *
	 * @return array|null An array with result of payment and redirect URL, or nothing.
	 */
	public function process_payment_using_saved_method( $order_id ) {
		return parent::process_payment( $order_id );
	}

	/**
	 * Update payment intent for completed checkout and return redirect URL for Stripe to confirm payment.
	 *
	 * @param int $order_id Order ID to process the payment for.
	 *
	 * @return array|null An array with result of payment and redirect URL, or nothing.
	 */
	public function process_payment( $order_id ) {
		$payment_intent_id   = isset( $_POST['wc_payment_intent_id'] ) ? wc_clean( wp_unslash( $_POST['wc_payment_intent_id'] ) ) : ''; // phpcs:ignore WordPress.Security.NonceVerification.Missing
		$order               = wc_get_order( $order_id );
		$amount              = $order->get_total();
		$currency            = $order->get_currency();
		$save_payment_method = ! empty( $_POST[ 'wc-' . static::GATEWAY_ID . '-new-payment-method' ] ); // phpcs:ignore WordPress.Security.NonceVerification.Missing
		$token               = Payment_Information::get_token_from_request( $_POST ); // phpcs:ignore WordPress.Security.NonceVerification.Missing

		if ( $payment_intent_id ) {
			list( $user, $customer_id ) = $this->manage_customer_details_for_order( $order );

			$this->payments_api_client->update_intention(
				$payment_intent_id,
				WC_Payments_Utils::prepare_amount( $amount, $currency ),
				strtolower( $currency ),
				$save_payment_method,
				$customer_id,
				$this->get_level3_data_from_order( $this->account->get_account_country(), $order )
			);
		} elseif ( $token ) {
			return $this->process_payment_using_saved_method( $order_id );
		}

		return [
			'result'       => 'success',
			'redirect_url' => wp_sanitize_redirect(
				esc_url_raw(
					add_query_arg(
						[
							'order_id'            => $order_id,
							'wc_payment_method'   => self::GATEWAY_ID,
							'_wpnonce'            => wp_create_nonce( 'wcpay_process_redirect_order_nonce' ),
							'save_payment_method' => $save_payment_method ? 'yes' : 'no',
						],
						$this->get_return_url( $order )
					)
				)
			),
		];
	}

	/**
	 * Returns true when viewing payment methods page.
	 *
	 * @return bool
	 */
	private function is_payment_methods_page() {
		global $wp;

		$page_id = wc_get_page_id( 'myaccount' );

		return ( $page_id && is_page( $page_id ) && ( isset( $wp->query_vars['payment-methods'] ) ) );
	}

	/**
	 * Check for a redirect payment method on order received page or setup intent on payment methods page.
	 */
	public function maybe_process_upe_redirect() {
		if ( $this->is_payment_methods_page() ) {
			// If a payment method was added using UPE, we need to clear the cache and notify the user.
			if ( ! empty( $_GET['setup_intent_client_secret'] ) & ! empty( $_GET['setup_intent'] ) & ! empty( $_GET['redirect_status'] ) ) {
				if ( 'succeeded' === $_GET['redirect_status'] ) {
					wc_add_notice( __( 'Payment method successfully added.', 'woocommerce-payments' ) );
					$user = wp_get_current_user();
					$this->customer_service->clear_cached_payment_methods_for_user( $user->ID );
				}
			}
			return;
		}

		if ( ! is_order_received_page() ) {
			return;
		}

		$payment_method = isset( $_GET['wc_payment_method'] ) ? wc_clean( wp_unslash( $_GET['wc_payment_method'] ) ) : '';
		if ( self::GATEWAY_ID !== $payment_method ) {
			return;
		}

		$is_nonce_valid = check_admin_referer( 'wcpay_process_redirect_order_nonce' );
		if ( ! $is_nonce_valid || empty( $_GET['payment_intent_client_secret'] ) || empty( $_GET['payment_intent'] ) || empty( $_GET['wc_payment_method'] ) ) {
			return;
		}

		$order_id            = isset( $_GET['order_id'] ) ? wc_clean( wp_unslash( $_GET['order_id'] ) ) : '';
		$intent_id           = isset( $_GET['payment_intent'] ) ? wc_clean( wp_unslash( $_GET['payment_intent'] ) ) : '';
		$save_payment_method = isset( $_GET['save_payment_method'] ) ? 'yes' === wc_clean( wp_unslash( $_GET['save_payment_method'] ) ) : false;

		if ( empty( $intent_id ) || empty( $order_id ) ) {
			return;
		}

		$this->process_redirect_payment( $order_id, $intent_id, $save_payment_method );
	}

	/**
	 * Processes redirect payments.
	 *
	 * @param int    $order_id The order ID being processed.
	 * @param string $intent_id The Stripe payment intent ID for the order payment.
	 * @param bool   $save_payment_method Boolean representing whether payment method for order should be saved.
	 *
	 * @throws Process_Payment_Exception When the payment intent has an error.
	 */
	public function process_redirect_payment( $order_id, $intent_id, $save_payment_method ) {
		try {
			$order = wc_get_order( $order_id );

			if ( ! is_object( $order ) ) {
				return;
			}

			if ( $order->has_status( [ 'processing', 'completed', 'on-hold' ] ) ) {
				return;
			}

			Logger::log( "Begin processing UPE redirect payment for order $order_id for the amount of {$order->get_total()}" );

			// Get user/customer for order.
			list( $user, $customer_id ) = $this->manage_customer_details_for_order( $order );

			// Get payment intent to confirm status.
			$intent                 = $this->payments_api_client->get_intent( $intent_id );
			$status                 = $intent->get_status();
			$charge_id              = $intent->get_charge_id();
			$currency               = $intent->get_currency();
			$payment_method_id      = $intent->get_payment_method_id();
			$payment_method_details = $intent->get_payment_method_details();
			$payment_method_type    = $payment_method_details['type'];

			if ( ! isset( $this->payment_methods[ $payment_method_type ] ) ) {
				return;
			}
			$payment_method = $this->payment_methods[ $payment_method_type ];

			$error = $intent->get_last_payment_error();
			if ( ! empty( $error ) ) {
				throw new Process_Payment_Exception(
					__( "We're not able to process this payment. Please try again later.", 'woocommerce-payments' ),
					'upe_payment_intent_error'
				);
			} else {
				if ( $save_payment_method && $payment_method->is_reusable() ) {
					try {
						$token = $payment_method->get_payment_token_for_user( $user, $payment_method_id );
						$this->add_token_to_order( $order, $token );
					} catch ( Exception $e ) {
						// If saving the token fails, log the error message but catch the error to avoid crashing the checkout flow.
						Logger::log( 'Error when saving payment method: ' . $e->getMessage() );
					}
				}

				$this->attach_intent_info_to_order( $order, $intent_id, $status, $payment_method_id, $customer_id, $charge_id, $currency );
				$this->set_payment_method_title_for_order( $order, $payment_method_details );

				if ( 'requires_action' === $status ) {
					// I don't think this case should be possible, but just in case...
					$next_action = $intent->get_next_action();
					if ( isset( $next_action['type'] ) && 'redirect_to_url' === $next_action['type'] && ! empty( $next_action['redirect_to_url']['url'] ) ) {
						wp_safe_redirect( $next_action['redirect_to_url']['url'] );
						exit;
					} else {
						$payment_needed = 0 < $order->get_total();
						$client_secret  = $intent->get_client_secret();
						$redirect_url   = sprintf(
							'#wcpay-confirm-%s:%s:%s:%s',
							$payment_needed ? 'pi' : 'si',
							$order_id,
							$client_secret,
							wp_create_nonce( 'wcpay_update_order_status_nonce' )
						);
						wp_safe_redirect( $redirect_url );
						exit;
					}
				}
			}
		} catch ( Exception $e ) {
			Logger::log( 'Error: ' . $e->getMessage() );

			/* translators: localized exception message */
			$order->update_status( 'failed', sprintf( __( 'UPE payment failed: %s', 'woocommerce-payments' ), $e->getMessage() ) );

			wc_add_notice( $e->getMessage(), 'error' );
			wp_safe_redirect( wc_get_checkout_url() );
			exit;
		}
	}

	/**
	 * Generates the configuration values, needed for UPE payment fields.
	 *
	 * @return array
	 */
	public function get_payment_fields_js_config() {
		$payment_fields                         = parent::get_payment_fields_js_config();
		$payment_fields['accountDescriptor']    = $this->get_account_statement_descriptor();
		$payment_fields['paymentMethodsURL']    = wc_get_account_endpoint_url( 'payment-methods' );
		$payment_fields['gatewayId']            = self::GATEWAY_ID;
		$payment_fields['paymentMethodsConfig'] = $this->get_enabled_payment_method_config();

		if ( is_wc_endpoint_url( 'order-pay' ) ) {
			$payment_fields['isOrderPay'] = true;
			$order_id                     = absint( get_query_var( 'order-pay' ) );
			$payment_fields['orderId']    = $order_id;
			$order                        = wc_get_order( $order_id );
			if ( is_a( $order, 'WC_Order' ) ) {
				$payment_fields['orderReturnURL'] = esc_url_raw(
					add_query_arg(
						[
							'order_id'          => $order_id,
							'wc_payment_method' => self::GATEWAY_ID,
							'_wpnonce'          => wp_create_nonce( 'wcpay_process_redirect_order_nonce' ),
						],
						$this->get_return_url( $order )
					)
				);
			}
		}
		return $payment_fields;
	}

	/**
	 * Set formatted readable payment method title for order,
	 * using payment method details from accompanying charge.
	 *
	 * @param WC_Order $order WC Order being processed.
	 * @param array    $payment_method_details Array of payment method details from charge.
	 */
	public function set_payment_method_title_for_order( $order, $payment_method_details ) {
		if ( empty( $payment_method_details ) ) {
			return;
		}

		$payment_method_id = $payment_method_details['type'];
		if ( ! isset( $this->payment_methods[ $payment_method_id ] ) ) {
			return;
		}

		$payment_method_title = $this->payment_methods[ $payment_method_id ]->get_title( $payment_method_details );

		$order->set_payment_method_title( "$payment_method_title (WooCommerce Payments)" );
		$order->save();
	}

	/**
	 * Renders the UPE input fields needed to get the user's payment information on the checkout page.
	 *
	 * We also add the JavaScript which drives the UI.
	 */
	public function payment_fields() {
		try {
			$display_tokenization = $this->supports( 'tokenization' ) && is_checkout();

			$payment_fields = $this->get_payment_fields_js_config();
			wp_localize_script( 'wcpay-upe-checkout', 'wcpay_config', $payment_fields );
			wp_enqueue_script( 'wcpay-upe-checkout' );

			$prepared_customer_data = $this->get_prepared_customer_data();
			if ( ! empty( $prepared_customer_data ) ) {
				wp_localize_script( 'wcpay-upe-checkout', 'wcpayCustomerData', $prepared_customer_data );
			}

			wp_enqueue_style(
				'wcpay-upe-checkout',
				plugins_url( 'dist/checkout.css', WCPAY_PLUGIN_FILE ),
				[],
				WC_Payments::get_file_version( 'dist/checkout.css' )
			);

			// Output the form HTML.
			?>
			<?php if ( ! empty( $this->get_description() ) ) : ?>
				<p><?php echo wp_kses_post( $this->get_description() ); ?></p>
			<?php endif; ?>

			<?php if ( $this->is_in_test_mode() ) : ?>
				<p class="testmode-info">
				<?php
					echo WC_Payments_Utils::esc_interpolated_html(
						/* translators: link to Stripe testing page */
						__( '<strong>Test mode:</strong> use the test VISA card 4242424242424242 with any expiry date and CVC. Other payment methods may redirect to a Stripe test page to authorize payment. More test card numbers are listed <a>here</a>.', 'woocommerce-payments' ),
						[
							'strong' => '<strong>',
							'a'      => '<a href="https://docs.woocommerce.com/document/payments/testing/#test-cards" target="_blank">',
						]
					);
				?>
				</p>
			<?php endif; ?>

			<?php
			if ( $display_tokenization ) {
				$this->tokenization_script();
				$this->saved_payment_methods();
			}
			?>

			<fieldset id="wc-<?php echo esc_attr( $this->id ); ?>-upe-form" class="wc-upe-form wc-payment-form">
				<div id="wcpay-upe-element"></div>
				<div id="wcpay-upe-errors" role="alert"></div>
				<input id="wcpay-payment-method-upe" type="hidden" name="wcpay-payment-method-upe" />

			<?php
			$saveable_payment_methods = array_filter( $this->get_upe_enabled_payment_method_ids(), [ $this, 'is_enabled_for_saved_payments' ] );
			if ( $this->is_saved_cards_enabled() && ! empty( $saveable_payment_methods ) ) {
				$force_save_payment = ( $display_tokenization && ! apply_filters( 'wc_payments_display_save_payment_method_checkbox', $display_tokenization ) ) || is_add_payment_method_page();
				$this->save_payment_method_checkbox( $force_save_payment );
			}
			?>

			</fieldset>
			<?php
		} catch ( Exception $e ) {
			// Output the error message.
			Logger::log( 'Error: ' . $e->getMessage() );
			?>
			<div>
				<?php
				echo esc_html__( 'An error was encountered when preparing the payment form. Please try again later.', 'woocommerce-payments' );
				?>
			</div>
			<?php
		}
	}

<<<<<<< HEAD
	/**
	 * Gets payment method settings to pass to client scripts
	 *
	 * @return array
	 */
	private function get_enabled_payment_method_config() {
		$settings                = [];
		$enabled_payment_methods = array_filter( $this->get_upe_enabled_payment_method_ids(), [ $this, 'is_enabled_at_checkout' ] );

		foreach ( $enabled_payment_methods as $payment_method ) {
			$settings[ $payment_method ] = [
				'isReusable' => $this->payment_methods[ $payment_method ]->is_reusable(),
			];
		}

		return $settings;
	}

	/**
	 * Function to be used with array_filter
	 * to filter UPE payment methods supported with current checkout
	 *
	 * @param string $payment_method_id Stripe payment method.
	 *
	 * @return bool
	 */
	private function is_enabled_at_checkout( $payment_method_id ) {
		if ( ! isset( $this->payment_methods[ $payment_method_id ] ) ) {
			return false;
		}
		return $this->payment_methods[ $payment_method_id ]->is_enabled_at_checkout();
	}

	/**
	 * Function to be used with array_filter
	 * to filter UPE payment methods that support saved payments
	 *
	 * @param string $payment_method_id Stripe payment method.
	 *
	 * @return bool
	 */
	private function is_enabled_for_saved_payments( $payment_method_id ) {
		if ( ! isset( $this->payment_methods[ $payment_method_id ] ) ) {
			return false;
		}
		return $this->payment_methods[ $payment_method_id ]->is_reusable();
=======

	/**
	 * Returns the list of available payment method types for UPE.
	 * See https://stripe.com/docs/stripe-js/payment-element#web-create-payment-intent for a complete list.
	 *
	 * @return string[]
	 */
	public function get_upe_available_payment_methods() {
		$methods = parent::get_upe_available_payment_methods();

		$methods[] = 'giropay';
		$methods[] = 'sofort';

		return array_values(
			apply_filters(
				'wcpay_upe_available_payment_methods',
				$methods
			)
		);
>>>>>>> 47ea0a9b
	}
}<|MERGE_RESOLUTION|>--- conflicted
+++ resolved
@@ -625,55 +625,6 @@
 		}
 	}
 
-<<<<<<< HEAD
-	/**
-	 * Gets payment method settings to pass to client scripts
-	 *
-	 * @return array
-	 */
-	private function get_enabled_payment_method_config() {
-		$settings                = [];
-		$enabled_payment_methods = array_filter( $this->get_upe_enabled_payment_method_ids(), [ $this, 'is_enabled_at_checkout' ] );
-
-		foreach ( $enabled_payment_methods as $payment_method ) {
-			$settings[ $payment_method ] = [
-				'isReusable' => $this->payment_methods[ $payment_method ]->is_reusable(),
-			];
-		}
-
-		return $settings;
-	}
-
-	/**
-	 * Function to be used with array_filter
-	 * to filter UPE payment methods supported with current checkout
-	 *
-	 * @param string $payment_method_id Stripe payment method.
-	 *
-	 * @return bool
-	 */
-	private function is_enabled_at_checkout( $payment_method_id ) {
-		if ( ! isset( $this->payment_methods[ $payment_method_id ] ) ) {
-			return false;
-		}
-		return $this->payment_methods[ $payment_method_id ]->is_enabled_at_checkout();
-	}
-
-	/**
-	 * Function to be used with array_filter
-	 * to filter UPE payment methods that support saved payments
-	 *
-	 * @param string $payment_method_id Stripe payment method.
-	 *
-	 * @return bool
-	 */
-	private function is_enabled_for_saved_payments( $payment_method_id ) {
-		if ( ! isset( $this->payment_methods[ $payment_method_id ] ) ) {
-			return false;
-		}
-		return $this->payment_methods[ $payment_method_id ]->is_reusable();
-=======
-
 	/**
 	 * Returns the list of available payment method types for UPE.
 	 * See https://stripe.com/docs/stripe-js/payment-element#web-create-payment-intent for a complete list.
@@ -692,6 +643,53 @@
 				$methods
 			)
 		);
->>>>>>> 47ea0a9b
+	}
+
+	/**
+	 * Gets payment method settings to pass to client scripts
+	 *
+	 * @return array
+	 */
+	private function get_enabled_payment_method_config() {
+		$settings                = [];
+		$enabled_payment_methods = array_filter( $this->get_upe_enabled_payment_method_ids(), [ $this, 'is_enabled_at_checkout' ] );
+
+		foreach ( $enabled_payment_methods as $payment_method ) {
+			$settings[ $payment_method ] = [
+				'isReusable' => $this->payment_methods[ $payment_method ]->is_reusable(),
+			];
+		}
+
+		return $settings;
+	}
+
+	/**
+	 * Function to be used with array_filter
+	 * to filter UPE payment methods supported with current checkout
+	 *
+	 * @param string $payment_method_id Stripe payment method.
+	 *
+	 * @return bool
+	 */
+	private function is_enabled_at_checkout( $payment_method_id ) {
+		if ( ! isset( $this->payment_methods[ $payment_method_id ] ) ) {
+			return false;
+		}
+		return $this->payment_methods[ $payment_method_id ]->is_enabled_at_checkout();
+	}
+
+	/**
+	 * Function to be used with array_filter
+	 * to filter UPE payment methods that support saved payments
+	 *
+	 * @param string $payment_method_id Stripe payment method.
+	 *
+	 * @return bool
+	 */
+	private function is_enabled_for_saved_payments( $payment_method_id ) {
+		if ( ! isset( $this->payment_methods[ $payment_method_id ] ) ) {
+			return false;
+		}
+		return $this->payment_methods[ $payment_method_id ]->is_reusable();
 	}
 }