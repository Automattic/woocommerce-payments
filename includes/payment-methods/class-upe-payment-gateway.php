<?php
/**
 * Class UPE_Payment_Gateway
 *
 * @package WCPay\Payment_Methods
 */

namespace WCPay\Payment_Methods;

use WC_Order;
use WC_Payment_Token_WCPay_SEPA;
use WC_Payments_Explicit_Price_Formatter;
use WCPay\Constants\Payment_Method;
use WCPay\Fraud_Prevention\Fraud_Prevention_Service;
use WP_User;
use WCPay\Exceptions\Add_Payment_Method_Exception;
use WCPay\Logger;
use WCPay\Payment_Information;
use WCPay\Constants\Payment_Type;
use WCPay\Session_Rate_Limiter;
use WC_Payment_Gateway_WCPay;
use WC_Payments_Account;
use WC_Payments_Action_Scheduler_Service;
use WC_Payments_API_Client;
use WC_Payments_Customer_Service;
use WC_Payments_Order_Service;
use WC_Payments_Token_Service;
use WC_Payment_Token_CC;
use WC_Payments;
use WC_Payments_Utils;

use Exception;
use WCPay\Exceptions\Amount_Too_Small_Exception;
use WCPay\Exceptions\Process_Payment_Exception;


/**
 * UPE Payment method extended from WCPay generic Gateway.
 */
class UPE_Payment_Gateway extends WC_Payment_Gateway_WCPay {
	/**
	 * Internal ID of the payment gateway.
	 *
	 * @type string
	 */
	const GATEWAY_ID = 'woocommerce_payments';

	const METHOD_ENABLED_KEY = 'enabled';

	const UPE_APPEARANCE_TRANSIENT = 'wcpay_upe_appearance';

	const WC_BLOCKS_UPE_APPEARANCE_TRANSIENT = 'wcpay_wc_blocks_upe_appearance';

	const KEY_UPE_PAYMENT_INTENT = 'wcpay_upe_payment_intent';

	const KEY_UPE_SETUP_INTENT = 'wcpay_upe_setup_intent';

	/**
	 * Array mapping payment method string IDs to classes
	 *
	 * @var UPE_Payment_Method[]
	 */
	protected $payment_methods = [];

	/**
	 * Generic gateway title to be displayed at checkout, if more than one payment method is enabled.
	 *
	 * @var string
	 */
	protected $checkout_title;

	/**
	 * UPE Constructor same parameters as WC_Payment_Gateway_WCPay constructor.
	 *
	 * @param WC_Payments_API_Client               $payments_api_client             - WooCommerce Payments API client.
	 * @param WC_Payments_Account                  $account                         - Account class instance.
	 * @param WC_Payments_Customer_Service         $customer_service                - Customer class instance.
	 * @param WC_Payments_Token_Service            $token_service                   - Token class instance.
	 * @param WC_Payments_Action_Scheduler_Service $action_scheduler_service        - Action Scheduler service instance.
	 * @param array                                $payment_methods                 - Array of UPE payment methods.
	 * @param Session_Rate_Limiter                 $failed_transaction_rate_limiter - Session Rate Limiter instance.
	 * @param WC_Payments_Order_Service            $order_service                   - Order class instance.
	 */
	public function __construct(
		WC_Payments_API_Client $payments_api_client,
		WC_Payments_Account $account,
		WC_Payments_Customer_Service $customer_service,
		WC_Payments_Token_Service $token_service,
		WC_Payments_Action_Scheduler_Service $action_scheduler_service,
		array $payment_methods,
		Session_Rate_Limiter $failed_transaction_rate_limiter,
		WC_Payments_Order_Service $order_service
	) {
		parent::__construct( $payments_api_client, $account, $customer_service, $token_service, $action_scheduler_service, $failed_transaction_rate_limiter, $order_service );
		$this->method_title       = __( 'WooCommerce Payments', 'woocommerce-payments' );
		$this->method_description = __( 'Payments made simple, with no monthly fees - designed exclusively for WooCommerce stores. Accept credit cards, debit cards, and other popular payment methods.', 'woocommerce-payments' );
		$this->title              = __( 'WooCommerce Payments', 'woocommerce-payments' );
		$this->description        = '';
		$this->checkout_title     = __( 'Popular payment methods', 'woocommerce-payments' );
		$this->payment_methods    = $payment_methods;

		add_action( 'wc_ajax_wcpay_create_payment_intent', [ $this, 'create_payment_intent_ajax' ] );
		add_action( 'wc_ajax_wcpay_update_payment_intent', [ $this, 'update_payment_intent_ajax' ] );
		add_action( 'wc_ajax_wcpay_init_setup_intent', [ $this, 'init_setup_intent_ajax' ] );
		add_action( 'wc_ajax_wcpay_log_payment_error', [ $this, 'log_payment_error_ajax' ] );

		add_action( 'wp_ajax_save_upe_appearance', [ $this, 'save_upe_appearance_ajax' ] );
		add_action( 'wp_ajax_nopriv_save_upe_appearance', [ $this, 'save_upe_appearance_ajax' ] );
		add_action( 'switch_theme', [ $this, 'clear_upe_appearance_transient' ] );
		add_action( 'woocommerce_woocommerce_payments_updated', [ $this, 'clear_upe_appearance_transient' ] );

		add_action( 'wp', [ $this, 'maybe_process_upe_redirect' ] );

		if ( ! is_admin() ) {
			add_filter( 'woocommerce_gateway_title', [ $this, 'maybe_filter_gateway_title' ], 10, 2 );
		}

		add_action( 'woocommerce_order_payment_status_changed', [ __CLASS__, 'remove_upe_payment_intent_from_session' ], 10, 0 );
		add_action( 'woocommerce_after_account_payment_methods', [ $this, 'remove_upe_setup_intent_from_session' ], 10, 0 );
		add_action( 'woocommerce_subscription_payment_method_updated', [ $this, 'remove_upe_setup_intent_from_session' ], 10, 0 );
	}

	/**
	 * Registers all scripts, necessary for the gateway.
	 */
	public function register_scripts() {
		// Register Stripe's JavaScript using the same ID as the Stripe Gateway plugin. This prevents this JS being
		// loaded twice in the event a site has both plugins enabled. We still run the risk of different plugins
		// loading different versions however. If Stripe release a v4 of their JavaScript, we could consider
		// changing the ID to stripe_v4. This would allow older plugins to keep using v3 while we used any new
		// feature in v4. Stripe have allowed loading of 2 different versions of stripe.js in the past (
		// https://stripe.com/docs/stripe-js/elements/migrating).
		wp_register_script(
			'stripe',
			'https://js.stripe.com/v3/',
			[],
			'3.0',
			true
		);

		$script_dependencies = [ 'stripe', 'wc-checkout' ];

		if ( $this->supports( 'tokenization' ) ) {
			$script_dependencies[] = 'woocommerce-tokenization-form';
		}

		wp_register_script(
			'wcpay-upe-checkout',
			plugins_url( 'dist/upe_checkout.js', WCPAY_PLUGIN_FILE ),
			$script_dependencies,
			WC_Payments::get_file_version( 'dist/upe_checkout.js' ),
			true
		);
	}

	/**
	 * Handle AJAX request for updating a payment intent for Stripe UPE.
	 *
	 * @throws Process_Payment_Exception - If nonce or setup intent is invalid.
	 */
	public function update_payment_intent_ajax() {
		try {
			$is_nonce_valid = check_ajax_referer( 'wcpay_update_payment_intent_nonce', false, false );
			if ( ! $is_nonce_valid ) {
				throw new Process_Payment_Exception(
					__( "We're not able to process this payment. Please refresh the page and try again.", 'woocommerce-payments' ),
					'wcpay_upe_intent_error'
				);
			}

			$order_id                  = isset( $_POST['wcpay_order_id'] ) ? absint( $_POST['wcpay_order_id'] ) : null;
			$payment_intent_id         = isset( $_POST['wc_payment_intent_id'] ) ? wc_clean( wp_unslash( $_POST['wc_payment_intent_id'] ) ) : '';
			$fingerprint               = isset( $_POST['wcpay-fingerprint'] ) ? wc_clean( wp_unslash( $_POST['wcpay-fingerprint'] ) ) : '';
			$save_payment_method       = isset( $_POST['save_payment_method'] ) ? 'yes' === wc_clean( wp_unslash( $_POST['save_payment_method'] ) ) : false;
			$selected_upe_payment_type = ! empty( $_POST['wcpay_selected_upe_payment_type'] ) ? wc_clean( wp_unslash( $_POST['wcpay_selected_upe_payment_type'] ) ) : '';
			$payment_country           = ! empty( $_POST['wcpay_payment_country'] ) ? wc_clean( wp_unslash( $_POST['wcpay_payment_country'] ) ) : null;

			wp_send_json_success( $this->update_payment_intent( $payment_intent_id, $order_id, $save_payment_method, $selected_upe_payment_type, $payment_country, $fingerprint ), 200 );
		} catch ( Exception $e ) {
			// Send back error so it can be displayed to the customer.
			wp_send_json_error(
				[
					'error' => [
						'message' => WC_Payments_Utils::get_filtered_error_message( $e ),
					],
				]
			);
		}
	}

	/**
	 * Updates payment intent to be able to save payment method.
	 *
	 * @param string  $payment_intent_id         The id of the payment intent to update.
	 * @param int     $order_id                  The id of the order if intent created from Order.
	 * @param boolean $save_payment_method       True if saving the payment method.
	 * @param string  $selected_upe_payment_type The name of the selected UPE payment type or empty string.
	 * @param ?string $payment_country           The payment two-letter iso country code or null.
	 *
	 * @return array|null An array with result of the update, or nothing
	 */
	public function update_payment_intent( $payment_intent_id = '', $order_id = null, $save_payment_method = false, $selected_upe_payment_type = '', $payment_country = null ) {
		$order = wc_get_order( $order_id );
		if ( ! is_a( $order, 'WC_Order' ) ) {
			return;
		}

		$check_response = $this->check_against_session_processing_order( $order );
		if ( is_array( $check_response ) ) {
			return $check_response;
		}
		$this->maybe_update_session_processing_order( $order_id );

		$amount   = $order->get_total();
		$currency = $order->get_currency();

		if ( $payment_intent_id ) {
			list( $user, $customer_id ) = $this->manage_customer_details_for_order( $order );
			$payment_type               = $this->is_payment_recurring( $order_id ) ? Payment_Type::RECURRING() : Payment_Type::SINGLE();

			$this->payments_api_client->update_intention(
				$payment_intent_id,
				WC_Payments_Utils::prepare_amount( $amount, $currency ),
				strtolower( $currency ),
				$save_payment_method,
				$customer_id,
				$this->get_metadata_from_order( $order, $payment_type ),
				$this->get_level3_data_from_order( $order ),
				$selected_upe_payment_type,
				$payment_country
			);
		}

		return [
			'success' => true,
		];
	}

	/**
	 * Handle AJAX request for creating a payment intent for Stripe UPE.
	 *
	 * @throws Process_Payment_Exception - If nonce or setup intent is invalid.
	 */
	public function create_payment_intent_ajax() {
		try {
			$is_nonce_valid = check_ajax_referer( 'wcpay_create_payment_intent_nonce', false, false );
			if ( ! $is_nonce_valid ) {
				throw new Process_Payment_Exception(
					__( "We're not able to process this payment. Please refresh the page and try again.", 'woocommerce-payments' ),
					'wcpay_upe_intent_error'
				);
			}

			// If paying from order, we need to get the total from the order instead of the cart.
			$order_id    = isset( $_POST['wcpay_order_id'] ) ? absint( $_POST['wcpay_order_id'] ) : null;
			$fingerprint = isset( $_POST['wcpay-fingerprint'] ) ? wc_clean( wp_unslash( $_POST['wcpay-fingerprint'] ) ) : '';

			$response = $this->create_payment_intent( $order_id, $fingerprint );

			// Encrypt client secret before exposing it to the browser.
			if ( $response['client_secret'] ) {
				$response['client_secret'] = WC_Payments_Utils::encrypt_client_secret( $this->account->get_stripe_account_id(), $response['client_secret'] );
			}

			if ( strpos( $response['id'], 'pi_' ) === 0 ) { // response is a payment intent (could possibly be a setup intent).
				$this->add_upe_payment_intent_to_session( $response['id'], $response['client_secret'] );
			}

			wp_send_json_success( $response, 200 );
		} catch ( Exception $e ) {
			// Send back error so it can be displayed to the customer.
			wp_send_json_error(
				[
					'error' => [
						'message' => WC_Payments_Utils::get_filtered_error_message( $e ),
					],
				]
			);
		}
	}

	/**
	 * Creates payment intent using current cart or order and store details.
	 *
	 * @param int|null $order_id The id of the order if intent created from Order.
	 * @param string   $fingerprint User fingerprint.
	 *
	 * @return array
	 */
	public function create_payment_intent( $order_id = null, $fingerprint = '' ) {
		$amount   = WC()->cart->get_total( '' );
		$currency = get_woocommerce_currency();
		$number   = 0;
		$order    = wc_get_order( $order_id );
		if ( is_a( $order, 'WC_Order' ) ) {
			$amount   = $order->get_total();
			$currency = $order->get_currency();
			$number   = $order->get_order_number();
		}

		$converted_amount = WC_Payments_Utils::prepare_amount( $amount, $currency );
		if ( 1 > $converted_amount ) {
			return $this->create_setup_intent();
		}

		$minimum_amount = WC_Payments_Utils::get_cached_minimum_amount( $currency );
		if ( ! is_null( $minimum_amount ) && $converted_amount < $minimum_amount ) {
			// Use the minimum amount in order to create an intent and display fields.
			$converted_amount = $minimum_amount;
		}

		$capture_method          = empty( $this->settings['manual_capture'] ) || 'no' === $this->settings['manual_capture'] ? 'automatic' : 'manual';
		$enabled_payment_methods = $this->get_payment_method_ids_enabled_at_checkout( $order_id, true );

		try {
			$payment_intent = $this->payments_api_client->create_intention(
				$converted_amount,
				strtolower( $currency ),
				array_values( $enabled_payment_methods ),
				$number,
				$capture_method,
				[ 'fingerprint' => $fingerprint ]
			);
		} catch ( Amount_Too_Small_Exception $e ) {
			$minimum_amount = $e->get_minimum_amount();

			WC_Payments_Utils::cache_minimum_amount( $e->get_currency(), $minimum_amount );

			/**
			 * Try to create a new payment intent with the minimum amount
			 * in order to display fields om the checkout page and allow
			 * customers to select a shipping method, which might make
			 * the total amount of the order higher than the minimum
			 * amount for the API.
			 */
			$payment_intent = $this->payments_api_client->create_intention(
				$minimum_amount,
				strtolower( $currency ),
				array_values( $enabled_payment_methods ),
				$number,
				$capture_method,
				[ 'fingerprint' => $fingerprint ]
			);
		}

		return [
			'id'            => $payment_intent->get_id(),
			'client_secret' => $payment_intent->get_client_secret(),
		];
	}

	/**
	 * Handle AJAX request for creating a setup intent without confirmation for Stripe UPE.
	 *
	 * @throws Add_Payment_Method_Exception - If nonce or setup intent is invalid.
	 */
	public function init_setup_intent_ajax() {
		try {
			$is_nonce_valid = check_ajax_referer( 'wcpay_create_setup_intent_nonce', false, false );
			if ( ! $is_nonce_valid ) {
				throw new Add_Payment_Method_Exception(
					__( "We're not able to add this payment method. Please refresh the page and try again.", 'woocommerce-payments' ),
					'invalid_referrer'
				);
			}

			$response = $this->create_setup_intent();

			// Encrypt client secret before exposing it to the browser.
			if ( $response['client_secret'] ) {
				$response['client_secret'] = WC_Payments_Utils::encrypt_client_secret( $this->account->get_stripe_account_id(), $response['client_secret'] );
			}

			$this->add_upe_setup_intent_to_session( $response['id'], $response['client_secret'] );

			wp_send_json_success( $response, 200 );
		} catch ( Exception $e ) {
			// Send back error so it can be displayed to the customer.
			wp_send_json_error(
				[
					'error' => [
						'message' => WC_Payments_Utils::get_filtered_error_message( $e ),
					],
				]
			);
		}
	}

	/**
	 * Creates setup intent without confirmation.
	 *
	 * @return array
	 */
	public function create_setup_intent() {
		// Determine the customer managing the payment methods, create one if we don't have one already.
		$user        = wp_get_current_user();
		$customer_id = $this->customer_service->get_customer_id_by_user_id( $user->ID );
		if ( null === $customer_id ) {
			$customer_data = WC_Payments_Customer_Service::map_customer_data( null, new \WC_Customer( $user->ID ) );
			$customer_id   = $this->customer_service->create_customer_for_user( $user, $customer_data );
		}

		$enabled_payment_methods = array_filter( $this->get_upe_enabled_payment_method_ids(), [ $this, 'is_enabled_for_saved_payments' ] );

		$setup_intent = $this->payments_api_client->create_setup_intention(
			$customer_id,
			array_values( $enabled_payment_methods )
		);
		return [
			'id'            => $setup_intent['id'],
			'client_secret' => $setup_intent['client_secret'],
		];
	}

	/**
	 * Create and confirm payment intent. Function used to route any payments that do not use the UPE flow through the parent process payment.
	 *
	 * @param int $order_id Order ID to process the payment for.
	 *
	 * @return array|null An array with result of payment and redirect URL, or nothing.
	 */
	public function parent_process_payment( $order_id ) {
		return parent::process_payment( $order_id );
	}

	/**
	 * Renders the credit card input fields needed to get the user's payment information on the checkout page.
	 *
	 * We also add the JavaScript which drives the UI.
	 */
	public function payment_fields() {
		do_action( 'wc_payments_add_upe_payment_fields' );
	}

	/**
	 * Update payment intent for completed checkout and return redirect URL for Stripe to confirm payment.
	 *
	 * @param int $order_id Order ID to process the payment for.
	 *
	 * @return array|null An array with result of payment and redirect URL, or nothing.
	 * @throws Exception Error processing the payment.
	 */
	public function process_payment( $order_id ) {
		$payment_intent_id         = isset( $_POST['wc_payment_intent_id'] ) ? wc_clean( wp_unslash( $_POST['wc_payment_intent_id'] ) ) : ''; // phpcs:ignore WordPress.Security.NonceVerification.Missing
		$order                     = wc_get_order( $order_id );
		$amount                    = $order->get_total();
		$currency                  = $order->get_currency();
		$converted_amount          = WC_Payments_Utils::prepare_amount( $amount, $currency );
		$payment_needed            = 0 < $converted_amount;
		$selected_upe_payment_type = ! empty( $_POST['wcpay_selected_upe_payment_type'] ) ? wc_clean( wp_unslash( $_POST['wcpay_selected_upe_payment_type'] ) ) : ''; // phpcs:ignore WordPress.Security.NonceVerification.Missing
		$payment_type              = $this->is_payment_recurring( $order_id ) ? Payment_Type::RECURRING() : Payment_Type::SINGLE();
		$save_payment_method       = $payment_type->equals( Payment_Type::RECURRING() ) || ! empty( $_POST[ 'wc-' . static::GATEWAY_ID . '-new-payment-method' ] ); // phpcs:ignore WordPress.Security.NonceVerification.Missing
		$payment_country           = ! empty( $_POST['wcpay_payment_country'] ) ? wc_clean( wp_unslash( $_POST['wcpay_payment_country'] ) ) : null; // phpcs:ignore WordPress.Security.NonceVerification.Missing

		if ( $payment_intent_id ) {
			list( $user, $customer_id ) = $this->manage_customer_details_for_order( $order );

			if ( $payment_needed ) {
				$fraud_prevention_service = Fraud_Prevention_Service::get_instance();
				// phpcs:ignore WordPress.Security.NonceVerification.Missing,WordPress.Security.ValidatedSanitizedInput.MissingUnslash,WordPress.Security.ValidatedSanitizedInput.InputNotSanitized
				if ( $fraud_prevention_service->is_enabled() && ! $fraud_prevention_service->verify_token( $_POST['wcpay-fraud-prevention-token'] ?? null ) ) {
					throw new Process_Payment_Exception(
						__( "We're not able to process this payment. Please refresh the page and try again.", 'woocommerce-payments' ),
						'fraud_prevention_enabled'
					);
				}

				if ( $this->failed_transaction_rate_limiter->is_limited() ) {
					// Throwing an exception instead of adding an error notice
					// makes the error notice show up both in the regular and block checkout.
					throw new Exception( __( 'Your payment was not processed.', 'woocommerce-payments' ) );
				}

				// Try catching the error without reaching the API.
				$minimum_amount = WC_Payments_Utils::get_cached_minimum_amount( $currency );
				if ( $minimum_amount > $converted_amount ) {
					$exception = new Amount_Too_Small_Exception( 'Amount too small', $minimum_amount, $currency, 400 );
					throw new Exception( WC_Payments_Utils::get_filtered_error_message( $exception ) );
				}

<<<<<<< HEAD
				$check_response = $this->check_against_session_processing_order( $order );
				if ( is_array( $check_response ) ) {
					return $check_response;
				}
				$this->maybe_update_session_processing_order( $order_id );
=======
				$additional_api_parameters = $this->get_mandate_params_for_order( $order );
>>>>>>> f933120f

				try {
					$updated_payment_intent = $this->payments_api_client->update_intention(
						$payment_intent_id,
						$converted_amount,
						strtolower( $currency ),
						$save_payment_method,
						$customer_id,
						$this->get_metadata_from_order( $order, $payment_type ),
						$this->get_level3_data_from_order( $order ),
						$selected_upe_payment_type,
						$payment_country,
						$additional_api_parameters
					);
				} catch ( Amount_Too_Small_Exception $e ) {
					// This code would only be reached if the cache has already expired.
					throw new Exception( WC_Payments_Utils::get_filtered_error_message( $e ) );
				}

				$intent_id              = $updated_payment_intent->get_id();
				$intent_status          = $updated_payment_intent->get_status();
				$payment_method         = $updated_payment_intent->get_payment_method_id();
				$charge                 = $updated_payment_intent->get_charge();
				$payment_method_details = $charge ? $charge->get_payment_method_details() : [];
				$payment_method_type    = $payment_method_details ? $payment_method_details['type'] : null;
				$charge_id              = $charge ? $charge->get_id() : null;

				/**
				 * Attach the intent and exchange info to the order before doing the redirect, just in case the redirect
				 * either does not complete properly, or the Stripe webhook which processes a successful order hits before
				 * the redirect completes.
				 */
				$this->attach_intent_info_to_order( $order, $intent_id, $intent_status, $payment_method, $customer_id, $charge_id, $currency );
				$this->attach_exchange_info_to_order( $order, $charge_id );
				$this->set_payment_method_title_for_order( $order, $payment_method_type, $payment_method_details );
				$this->update_order_status_from_intent( $order, $intent_id, $intent_status, $charge_id );

				$last_payment_error_code = $updated_payment_intent->get_last_payment_error()['code'] ?? '';
				if ( $this->should_bump_rate_limiter( $last_payment_error_code ) ) {
					// UPE method gives us the error of the previous payment attempt, so we use that for the Rate Limiter.
					$this->failed_transaction_rate_limiter->bump();
				}
			}
		} else {
			return $this->parent_process_payment( $order_id );
		}

		return [
			'result'         => 'success',
			'payment_needed' => $payment_needed,
			'redirect_url'   => wp_sanitize_redirect(
				esc_url_raw(
					add_query_arg(
						[
							'order_id'            => $order_id,
							'wc_payment_method'   => self::GATEWAY_ID,
							'_wpnonce'            => wp_create_nonce( 'wcpay_process_redirect_order_nonce' ),
							'save_payment_method' => $save_payment_method ? 'yes' : 'no',
						],
						$this->get_return_url( $order )
					)
				)
			),
		];
	}

	/**
	 * Returns true when viewing payment methods page.
	 *
	 * @return bool
	 */
	private function is_payment_methods_page() {
		global $wp;

		$page_id = wc_get_page_id( 'myaccount' );

		return ( $page_id && is_page( $page_id ) && ( isset( $wp->query_vars['payment-methods'] ) ) );
	}

	/**
	 * Check for a redirect payment method on order received page or setup intent on payment methods page.
	 */
	public function maybe_process_upe_redirect() {
		if ( $this->is_payment_methods_page() ) {
			// If a payment method was added using UPE, we need to clear the cache and notify the user.
			if ( $this->is_setup_intent_success_creation_redirection() ) {
					wc_add_notice( __( 'Payment method successfully added.', 'woocommerce-payments' ) );
					$user = wp_get_current_user();
					$this->customer_service->clear_cached_payment_methods_for_user( $user->ID );
			}
			return;
		}

		if ( ! is_order_received_page() ) {
			return;
		}

		$payment_method = isset( $_GET['wc_payment_method'] ) ? wc_clean( wp_unslash( $_GET['wc_payment_method'] ) ) : '';
		if ( self::GATEWAY_ID !== $payment_method ) {
			return;
		}

		$is_nonce_valid = check_admin_referer( 'wcpay_process_redirect_order_nonce' );
		if ( ! $is_nonce_valid || empty( $_GET['wc_payment_method'] ) ) {
			return;
		}

		if ( ! empty( $_GET['payment_intent_client_secret'] ) ) {
			$intent_id = isset( $_GET['payment_intent'] ) ? wc_clean( wp_unslash( $_GET['payment_intent'] ) ) : '';
		} elseif ( ! empty( $_GET['setup_intent_client_secret'] ) ) {
			$intent_id = isset( $_GET['setup_intent'] ) ? wc_clean( wp_unslash( $_GET['setup_intent'] ) ) : '';
		} else {
			return;
		}

		$order_id            = isset( $_GET['order_id'] ) ? wc_clean( wp_unslash( $_GET['order_id'] ) ) : '';
		$save_payment_method = isset( $_GET['save_payment_method'] ) ? 'yes' === wc_clean( wp_unslash( $_GET['save_payment_method'] ) ) : false;

		if ( empty( $intent_id ) || empty( $order_id ) ) {
			return;
		}

		$this->process_redirect_payment( $order_id, $intent_id, $save_payment_method );
	}

	/**
	 * Processes redirect payments.
	 *
	 * @param int|string $order_id The order ID being processed.
	 * @param string     $intent_id The Stripe setup/payment intent ID for the order payment.
	 * @param bool       $save_payment_method Boolean representing whether payment method for order should be saved.
	 *
	 * @throws Process_Payment_Exception When the payment intent has an error.
	 */
	public function process_redirect_payment( $order_id, $intent_id, $save_payment_method ) {
		try {
			$order = wc_get_order( $order_id );

			if ( ! is_object( $order ) ) {
				return;
			}

			if ( $order->has_status( [ 'processing', 'completed', 'on-hold' ] ) ) {
				return;
			}

			Logger::log( "Begin processing UPE redirect payment for order $order_id for the amount of {$order->get_total()}" );

			// Get user/customer for order.
			list( $user, $customer_id ) = $this->manage_customer_details_for_order( $order );

			$payment_needed = 0 < $order->get_total();

			// Get payment intent to confirm status.
			if ( $payment_needed ) {
				$intent                 = $this->payments_api_client->get_intent( $intent_id );
				$client_secret          = $intent->get_client_secret();
				$status                 = $intent->get_status();
				$charge                 = $intent->get_charge();
				$charge_id              = $charge ? $charge->get_id() : null;
				$currency               = $intent->get_currency();
				$payment_method_id      = $intent->get_payment_method_id();
				$payment_method_details = $charge ? $charge->get_payment_method_details() : [];
				$payment_method_type    = $payment_method_details ? $payment_method_details['type'] : null;
				$error                  = $intent->get_last_payment_error();
			} else {
				$intent                 = $this->payments_api_client->get_setup_intent( $intent_id );
				$client_secret          = $intent['client_secret'];
				$status                 = $intent['status'];
				$charge_id              = '';
				$currency               = $order->get_currency();
				$payment_method_id      = $intent['payment_method'];
				$payment_method_details = false;
				$payment_method_options = array_keys( $intent['payment_method_options'] );
				$payment_method_type    = $payment_method_options ? $payment_method_options[0] : null;
				$error                  = $intent['last_setup_error'];
			}

			if ( ! empty( $error ) ) {
				Logger::log( 'Error when processing payment: ' . $error['message'] );
				throw new Process_Payment_Exception(
					__( "We're not able to process this payment. Please try again later.", 'woocommerce-payments' ),
					'upe_payment_intent_error'
				);
			} else {
				if ( ! isset( $this->payment_methods[ $payment_method_type ] ) ) {
					return;
				}
				$payment_method = $this->payment_methods[ $payment_method_type ];

				if ( $save_payment_method && $payment_method->is_reusable() ) {
					try {
						$token = $payment_method->get_payment_token_for_user( $user, $payment_method_id );
						$this->add_token_to_order( $order, $token );
					} catch ( Exception $e ) {
						// If saving the token fails, log the error message but catch the error to avoid crashing the checkout flow.
						Logger::log( 'Error when saving payment method: ' . $e->getMessage() );
					}
				}

				$this->attach_intent_info_to_order( $order, $intent_id, $status, $payment_method_id, $customer_id, $charge_id, $currency );
				$this->attach_exchange_info_to_order( $order, $charge_id );
				$this->update_order_status_from_intent( $order, $intent_id, $status, $charge_id );
				$this->set_payment_method_title_for_order( $order, $payment_method_type, $payment_method_details );

				self::remove_upe_payment_intent_from_session();

				if ( 'requires_action' === $status ) {
					// I don't think this case should be possible, but just in case...
					$next_action = $intent->get_next_action();
					if ( isset( $next_action['type'] ) && 'redirect_to_url' === $next_action['type'] && ! empty( $next_action['redirect_to_url']['url'] ) ) {
						wp_safe_redirect( $next_action['redirect_to_url']['url'] );
						exit;
					} else {
						$redirect_url = sprintf(
							'#wcpay-confirm-%s:%s:%s:%s',
							$payment_needed ? 'pi' : 'si',
							$order_id,
							WC_Payments_Utils::encrypt_client_secret( $this->account->get_stripe_account_id(), $client_secret ),
							wp_create_nonce( 'wcpay_update_order_status_nonce' )
						);
						wp_safe_redirect( $redirect_url );
						exit;
					}
				}
			}
		} catch ( Exception $e ) {
			Logger::log( 'Error: ' . $e->getMessage() );

			// Confirm our needed variables are set before using them due to there could be a server issue during the get_intent process.
			$status    = $status ?? null;
			$charge_id = $charge_id ?? null;

			/* translators: localized exception message */
			$message = sprintf( __( 'UPE payment failed: %s', 'woocommerce-payments' ), $e->getMessage() );
			$this->order_service->mark_payment_failed( $order, $intent_id, $status, $charge_id, $message );

			self::remove_upe_payment_intent_from_session();

			wc_add_notice( WC_Payments_Utils::get_filtered_error_message( $e ), 'error' );
			wp_safe_redirect( wc_get_checkout_url() );
			exit;
		}
	}

	/**
	 * Generates the configuration values, needed for UPE payment fields.
	 *
	 * @deprecated 5.0.0
	 *
	 * @return array
	 */
	public function get_payment_fields_js_config() {
		wc_deprecated_function( __FUNCTION__, '5.0.0', 'WC_Payments_UPE_Checkout::get_payment_fields_js_config' );
		return WC_Payments::get_wc_payments_checkout()->get_payment_fields_js_config();
	}

	/**
	 * True if the request contains the values that indicates a redirection after a successful setup intent creation.
	 *
	 * @return bool
	 */
	public function is_setup_intent_success_creation_redirection() {
		return ! empty( $_GET['setup_intent_client_secret'] ) && // phpcs:ignore WordPress.Security.NonceVerification.Recommended
			! empty( $_GET['setup_intent'] ) && // phpcs:ignore WordPress.Security.NonceVerification.Recommended
			! empty( $_GET['redirect_status'] ) && // phpcs:ignore WordPress.Security.NonceVerification.Recommended
			'succeeded' === $_GET['redirect_status']; // phpcs:ignore WordPress.Security.NonceVerification.Recommended
	}

	/**
	 * Adds a token to current user from a setup intent id.
	 *
	 * @param string  $setup_intent_id ID of the setup intent.
	 * @param WP_User $user            User to add token to.
	 *
	 * @return WC_Payment_Token_CC|WC_Payment_Token_WCPay_SEPA|null The added token.
	 */
	public function create_token_from_setup_intent( $setup_intent_id, $user ) {
		try {
			$setup_intent      = $this->payments_api_client->get_setup_intent( $setup_intent_id );
			$payment_method_id = $setup_intent['payment_method'];
			// TODO: When adding SEPA and Sofort, we will need a new API call to get the payment method and from there get the type.
			// Leaving 'card' as a hardcoded value for now to avoid the extra API call.
			$payment_method = $this->payment_methods['card'];

			return $payment_method->get_payment_token_for_user( $user, $payment_method_id );
		} catch ( Exception $e ) {
			wc_add_notice( WC_Payments_Utils::get_filtered_error_message( $e ), 'error', [ 'icon' => 'error' ] );
			Logger::log( 'Error when adding payment method: ' . $e->getMessage() );
		}
	}

	/**
	 * Set formatted readable payment method title for order,
	 * using payment method details from accompanying charge.
	 *
	 * @param WC_Order   $order WC Order being processed.
	 * @param string     $payment_method_type Stripe payment method key.
	 * @param array|bool $payment_method_details Array of payment method details from charge or false.
	 */
	public function set_payment_method_title_for_order( $order, $payment_method_type, $payment_method_details ) {
		if ( ! isset( $this->payment_methods[ $payment_method_type ] ) ) {
			return;
		}

		$payment_method_title = $this->payment_methods[ $payment_method_type ]->get_title( $payment_method_details );

		$order->set_payment_method( self::GATEWAY_ID );
		$order->set_payment_method_title( $payment_method_title );
		$order->save();
	}

	/**
	 * Returns the list of enabled payment method types that will function with the current checkout.
	 *
	 * @param string $order_id optional Order ID.
	 * @param bool   $force_currency_check optional Whether the currency check is required even if is_admin().
	 *
	 * @return string[]
	 */
	public function get_payment_method_ids_enabled_at_checkout( $order_id = null, $force_currency_check = false ) {
		$automatic_capture = empty( $this->get_option( 'manual_capture' ) ) || $this->get_option( 'manual_capture' ) === 'no';
		if ( $automatic_capture ) {
			$upe_enabled_payment_methods = $this->get_upe_enabled_payment_method_ids();
		} else {
			$upe_enabled_payment_methods = array_intersect( $this->get_upe_enabled_payment_method_ids(), [ Payment_Method::CARD, Payment_Method::LINK ] );
		}

		$enabled_payment_methods = [];
		$active_payment_methods  = $this->get_upe_enabled_payment_method_statuses();
		foreach ( $upe_enabled_payment_methods as $payment_method_id ) {
			$payment_method_capability_key = $this->payment_method_capability_key_map[ $payment_method_id ] ?? 'undefined_capability_key';
			if ( isset( $this->payment_methods[ $payment_method_id ] ) ) {
				// When creating a payment intent, we need to ensure the currency is matching
				// with the payment methods which are sent with the payment intent request, otherwise
				// Stripe returns an error.

				// force_currency_check = 0 is_admin = 0 currency_is_checked = 1.
				// force_currency_check = 0 is_admin = 1 currency_is_checked = 0.
				// force_currency_check = 1 is_admin = 0 currency_is_checked = 1.
				// force_currency_check = 1 is_admin = 1 currency_is_checked = 1.

				$skip_currency_check       = ! $force_currency_check && is_admin();
				$processing_payment_method = $this->payment_methods[ $payment_method_id ];
				if ( $processing_payment_method->is_enabled_at_checkout() && ( $skip_currency_check || $processing_payment_method->is_currency_valid() ) ) {
					$status = $active_payment_methods[ $payment_method_capability_key ]['status'] ?? null;
					if ( 'active' === $status ) {
						$enabled_payment_methods[] = $payment_method_id;
					}
				}
			}
		}

		// if credit card payment method is not enabled, we don't use stripe link.
		if (
			! in_array( CC_Payment_Method::PAYMENT_METHOD_STRIPE_ID, $enabled_payment_methods, true ) &&
			in_array( Link_Payment_Method::PAYMENT_METHOD_STRIPE_ID, $enabled_payment_methods, true ) ) {
			$enabled_payment_methods = array_filter(
				$enabled_payment_methods,
				static function( $method ) {
					return Link_Payment_Method::PAYMENT_METHOD_STRIPE_ID !== $method;
				}
			);
		}

		return $enabled_payment_methods;
	}

	/**
	 * Returns the list of enabled payment method types that will function with the current checkout filtered by fees.
	 *
	 * @param string $order_id optional Order ID.
	 * @param bool   $force_currency_check optional Whether the currency check is required even if is_admin().
	 *
	 * @return string[]
	 */
	public function get_payment_method_ids_enabled_at_checkout_filtered_by_fees( $order_id = null, $force_currency_check = false ) {
		$enabled_payment_methods = $this->get_payment_method_ids_enabled_at_checkout( $order_id, $force_currency_check );
		$methods_with_fees       = array_keys( $this->account->get_fees() );

		return array_values( array_intersect( $enabled_payment_methods, $methods_with_fees ) );
	}

	/**
	 * Returns the list of available payment method types for UPE.
	 * Filtering out those without configured fees, this will prevent a payment method not supported by the Stripe account's country from being returned.
	 * Note that we are not taking into account capabilities, which are taken into account when managing payment methods in settings.
	 * See https://stripe.com/docs/stripe-js/payment-element#web-create-payment-intent for a complete list.
	 *
	 * @return string[]
	 */
	public function get_upe_available_payment_methods() {
		$available_methods = parent::get_upe_available_payment_methods();

		$available_methods[] = Becs_Payment_Method::PAYMENT_METHOD_STRIPE_ID;
		$available_methods[] = Bancontact_Payment_Method::PAYMENT_METHOD_STRIPE_ID;
		$available_methods[] = Eps_Payment_Method::PAYMENT_METHOD_STRIPE_ID;
		$available_methods[] = Giropay_Payment_Method::PAYMENT_METHOD_STRIPE_ID;
		$available_methods[] = Ideal_Payment_Method::PAYMENT_METHOD_STRIPE_ID;
		$available_methods[] = Sofort_Payment_Method::PAYMENT_METHOD_STRIPE_ID;
		$available_methods[] = Sepa_Payment_Method::PAYMENT_METHOD_STRIPE_ID;
		$available_methods[] = P24_Payment_Method::PAYMENT_METHOD_STRIPE_ID;
		$available_methods[] = Link_Payment_Method::PAYMENT_METHOD_STRIPE_ID;

		$available_methods = array_values(
			apply_filters(
				'wcpay_upe_available_payment_methods',
				$available_methods
			)
		);
		$methods_with_fees = array_keys( $this->account->get_fees() );

		return array_values( array_intersect( $available_methods, $methods_with_fees ) );
	}

	/**
	 * Handle AJAX request for saving UPE appearance value to transient.
	 *
	 * @throws Exception - If nonce or setup intent is invalid.
	 */
	public function save_upe_appearance_ajax() {
		try {
			$is_nonce_valid = check_ajax_referer( 'wcpay_save_upe_appearance_nonce', false, false );
			if ( ! $is_nonce_valid ) {
				throw new Exception(
					__( 'Unable to update UPE appearance values at this time.', 'woocommerce-payments' )
				);
			}

			$is_blocks_checkout = isset( $_POST['is_blocks_checkout'] ) ? rest_sanitize_boolean( wc_clean( wp_unslash( $_POST['is_blocks_checkout'] ) ) ) : false;
			$appearance         = isset( $_POST['appearance'] ) ? json_decode( wc_clean( wp_unslash( $_POST['appearance'] ) ) ) : null;

			$appearance_transient = $is_blocks_checkout ? self::WC_BLOCKS_UPE_APPEARANCE_TRANSIENT : self::UPE_APPEARANCE_TRANSIENT;

			if ( null !== $appearance ) {
				set_transient( $appearance_transient, $appearance, DAY_IN_SECONDS );
			}

			wp_send_json_success( $appearance, 200 );
		} catch ( Exception $e ) {
			// Send back error so it can be displayed to the customer.
			wp_send_json_error(
				[
					'error' => [
						'message' => WC_Payments_Utils::get_filtered_error_message( $e ),
					],
				]
			);
		}
	}

	/**
	 * Clear the saved UPE appearance transient value.
	 */
	public function clear_upe_appearance_transient() {
		delete_transient( self::UPE_APPEARANCE_TRANSIENT );
		delete_transient( self::WC_BLOCKS_UPE_APPEARANCE_TRANSIENT );
	}

	/**
	 * Sets the title on checkout correctly before the title is displayed.
	 *
	 * @param string $title The title of the gateway being filtered.
	 * @param string $id    The id of the gateway being filtered.
	 *
	 * @return string Filtered gateway title.
	 */
	public function maybe_filter_gateway_title( $title, $id ) {
		if ( self::GATEWAY_ID === $id && $this->title === $title ) {
			$title                   = $this->checkout_title;
			$enabled_payment_methods = $this->get_payment_method_ids_enabled_at_checkout();

			if ( 1 === count( $enabled_payment_methods ) ) {
				$title = $this->payment_methods[ $enabled_payment_methods[0] ]->get_title();
			}

			if ( 0 === count( $enabled_payment_methods ) ) {
				$title = $this->payment_methods['card']->get_title();
			}
		}
		return $title;
	}

	/**
	 * Gets payment method settings to pass to client scripts
	 *
	 * @deprecated 5.0.0
	 *
	 * @return array
	 */
	private function get_enabled_payment_method_config() {
		wc_deprecated_function( __FUNCTION__, '5.0.0', 'WC_Payments_UPE_Checkout::get_enabled_payment_method_config' );
		return WC_Payments::get_wc_payments_checkout()->get_enabled_payment_method_config();
	}

	/**
	 * Function to be used with array_filter
	 * to filter UPE payment methods that support saved payments
	 *
	 * @param string $payment_method_id Stripe payment method.
	 *
	 * @return bool
	 */
	public function is_enabled_for_saved_payments( $payment_method_id ) {
		if ( ! isset( $this->payment_methods[ $payment_method_id ] ) ) {
			return false;
		}
		return $this->payment_methods[ $payment_method_id ]->is_reusable()
			&& ( is_admin() || $this->payment_methods[ $payment_method_id ]->is_currency_valid() );
	}

	/**
	 * Log UPE Payment Errors on Checkout.
	 *
	 * @throws Exception If nonce is not present or invalid or charge ID is empty or order not found.
	 */
	public function log_payment_error_ajax() {
		try {
			$is_nonce_valid = check_ajax_referer( 'wcpay_log_payment_error_nonce', false, false );
			if ( ! $is_nonce_valid ) {
				throw new Exception( 'Invalid request.' );
			}

			$charge_id = isset( $_POST['charge_id'] ) ? wc_clean( wp_unslash( $_POST['charge_id'] ) ) : '';
			if ( empty( $charge_id ) ) {
				throw new Exception( 'Charge ID cannot be empty.' );
			}

			// Get charge data from WCPay Server.
			$charge_data = $this->payments_api_client->get_charge( $charge_id );
			$order_id    = $charge_data['metadata']['order_id'];

			// Validate Order ID and proceed with logging errors and updating order status.
			$order = wc_get_order( $order_id );
			if ( ! $order ) {
				throw new Exception( 'Order not found. Unable to log error.' );
			}

			$intent_id     = $charge_data['payment_intent'] ?? $order->get_meta( '_intent_id' );
			$intent        = $this->payments_api_client->get_intent( $intent_id );
			$intent_status = $intent->get_status();
			$error_message = esc_html( rtrim( $charge_data['failure_message'], '.' ) );

			$this->order_service->mark_payment_failed( $order, $intent_id, $intent_status, $charge_id, $error_message );

			self::remove_upe_payment_intent_from_session();

			wp_send_json_success();
		} catch ( Exception $e ) {
			self::remove_upe_payment_intent_from_session();

			wp_send_json_error(
				[
					'error' => [
						'message' => $e->getMessage(),
					],
				]
			);
		}
	}

	/**
	 * Adds the id and client secret of payment intent needed to mount the UPE element in frontend to WC session.
	 *
	 * @param string $intent_id     The payment intent id.
	 * @param string $client_secret The payment intent client secret.
	 */
	private function add_upe_payment_intent_to_session( string $intent_id = '', string $client_secret = '' ) {
		$cart_hash = 'undefined';

		if ( isset( $_COOKIE['woocommerce_cart_hash'] ) ) {
			$cart_hash = sanitize_text_field( wp_unslash( $_COOKIE['woocommerce_cart_hash'] ) );
		}

		$value = $cart_hash . '-' . $intent_id . '-' . $client_secret;

		WC()->session->set( self::KEY_UPE_PAYMENT_INTENT, $value );
	}

	/**
	 * Removes the payment intent created for UPE from WC session.
	 */
	public static function remove_upe_payment_intent_from_session() {
		if ( isset( WC()->session ) ) {
			WC()->session->__unset( self::KEY_UPE_PAYMENT_INTENT );
		}
	}

	/**
	 * Adds the id and client secret of setup intent needed to mount the UPE element in frontend to WC session.
	 *
	 * @param string $intent_id     The setup intent id.
	 * @param string $client_secret The setup intent client secret.
	 */
	private function add_upe_setup_intent_to_session( string $intent_id = '', string $client_secret = '' ) {
		$value = $intent_id . '-' . $client_secret;

		WC()->session->set( self::KEY_UPE_SETUP_INTENT, $value );
	}

	/**
	 * Removes the setup intent created for UPE from WC session.
	 */
	public function remove_upe_setup_intent_from_session() {
		WC()->session->__unset( self::KEY_UPE_SETUP_INTENT );
	}

	/**
	 * Returns the checkout tile.
	 *
	 * @return string Checkout title.
	 */
	public function get_checkout_title() {
		return $this->checkout_title;
	}

	/**
	 * Returns the payment methods for this gateway.
	 *
	 * @return array|UPE_Payment_Method[]
	 */
	public function get_payment_methods() {
		return $this->payment_methods;
	}
}<|MERGE_RESOLUTION|>--- conflicted
+++ resolved
@@ -478,15 +478,13 @@
 					throw new Exception( WC_Payments_Utils::get_filtered_error_message( $exception ) );
 				}
 
-<<<<<<< HEAD
 				$check_response = $this->check_against_session_processing_order( $order );
 				if ( is_array( $check_response ) ) {
 					return $check_response;
 				}
 				$this->maybe_update_session_processing_order( $order_id );
-=======
+
 				$additional_api_parameters = $this->get_mandate_params_for_order( $order );
->>>>>>> f933120f
 
 				try {
 					$updated_payment_intent = $this->payments_api_client->update_intention(
