<?php
/**
 * Class UPE_Payment_Gateway
 *
 * @package WCPay\Payment_Methods
 */

namespace WCPay\Payment_Methods;

use WC_Order;
use WC_Payment_Token_WCPay_SEPA;
use WC_Payments_Explicit_Price_Formatter;
use WP_User;
use WCPay\Exceptions\Add_Payment_Method_Exception;
use WCPay\Logger;
use WCPay\Payment_Information;
use WCPay\Constants\Payment_Type;
use WC_Payment_Gateway_WCPay;
use WC_Payments_Account;
use WC_Payments_Action_Scheduler_Service;
use WC_Payments_API_Client;
use WC_Payments_Customer_Service;
use WC_Payments_Token_Service;
use WC_Payment_Token_CC;
use WC_Payments;
use WC_Payments_Utils;
use Session_Rate_Limiter;

use Exception;
use WCPay\Exceptions\Amount_Too_Small_Exception;
use WCPay\Exceptions\Process_Payment_Exception;


/**
 * UPE Payment method extended from WCPay generic Gateway.
 */
class UPE_Payment_Gateway extends WC_Payment_Gateway_WCPay {
	/**
	 * Internal ID of the payment gateway.
	 *
	 * @type string
	 */
	const GATEWAY_ID = 'woocommerce_payments';

	const METHOD_ENABLED_KEY = 'enabled';

	const UPE_APPEARANCE_TRANSIENT = 'wcpay_upe_appearance';

	/**
	 * Array mapping payment method string IDs to classes
	 *
	 * @var UPE_Payment_Method[]
	 */
	protected $payment_methods = [];

	/**
	 * Generic gateway title to be displayed at checkout, if more than one payment method is enabled.
	 *
	 * @var string
	 */
	protected $checkout_title;

	/**
	 * UPE Constructor same parameters as WC_Payment_Gateway_WCPay constructor.
	 *
	 * @param WC_Payments_API_Client               $payments_api_client      - WooCommerce Payments API client.
	 * @param WC_Payments_Account                  $account                  - Account class instance.
	 * @param WC_Payments_Customer_Service         $customer_service         - Customer class instance.
	 * @param WC_Payments_Token_Service            $token_service            - Token class instance.
	 * @param WC_Payments_Action_Scheduler_Service $action_scheduler_service - Action Scheduler service instance.
	 * @param array                                $payment_methods          - Array of UPE payment methods.
	 * @param Session_Rate_Limiter                 $failed_transaction_rate_limiter             - Session Rate Limiter instance.
	 */
	public function __construct( WC_Payments_API_Client $payments_api_client, WC_Payments_Account $account, WC_Payments_Customer_Service $customer_service, WC_Payments_Token_Service $token_service, WC_Payments_Action_Scheduler_Service $action_scheduler_service, array $payment_methods, Session_Rate_Limiter $failed_transaction_rate_limiter ) {
		parent::__construct( $payments_api_client, $account, $customer_service, $token_service, $action_scheduler_service, $failed_transaction_rate_limiter );
		$this->method_title       = __( 'WooCommerce Payments', 'woocommerce-payments' );
		$this->method_description = __( 'Payments made simple, with no monthly fees - designed exclusively for WooCommerce stores. Accept credit cards, debit cards, and other popular payment methods.', 'woocommerce-payments' );
		$this->title              = __( 'WooCommerce Payments', 'woocommerce-payments' );
		$this->description        = '';
		$this->checkout_title     = __( 'Popular payment methods', 'woocommerce-payments' );
		$this->payment_methods    = $payment_methods;

		add_action( 'wc_ajax_wcpay_create_payment_intent', [ $this, 'create_payment_intent_ajax' ] );
		add_action( 'wc_ajax_wcpay_update_payment_intent', [ $this, 'update_payment_intent_ajax' ] );
		add_action( 'wc_ajax_wcpay_init_setup_intent', [ $this, 'init_setup_intent_ajax' ] );
		add_action( 'wc_ajax_wcpay_log_payment_error', [ $this, 'log_payment_error_ajax' ] );

		add_action( 'wp_ajax_save_upe_appearance', [ $this, 'save_upe_appearance_ajax' ] );
		add_action( 'wp_ajax_nopriv_save_upe_appearance', [ $this, 'save_upe_appearance_ajax' ] );
		add_action( 'switch_theme', [ $this, 'clear_upe_appearance_transient' ] );

		add_action( 'wp', [ $this, 'maybe_process_upe_redirect' ] );

		if ( ! is_admin() ) {
			add_filter( 'woocommerce_gateway_title', [ $this, 'maybe_filter_gateway_title' ], 10, 2 );
		}
	}

	/**
	 * Registers all scripts, necessary for the gateway.
	 */
	public function register_scripts() {
		// Register Stripe's JavaScript using the same ID as the Stripe Gateway plugin. This prevents this JS being
		// loaded twice in the event a site has both plugins enabled. We still run the risk of different plugins
		// loading different versions however. If Stripe release a v4 of their JavaScript, we could consider
		// changing the ID to stripe_v4. This would allow older plugins to keep using v3 while we used any new
		// feature in v4. Stripe have allowed loading of 2 different versions of stripe.js in the past (
		// https://stripe.com/docs/stripe-js/elements/migrating).
		wp_register_script(
			'stripe',
			'https://js.stripe.com/v3/',
			[],
			'3.0',
			true
		);

		$script_dependencies = [ 'stripe', 'wc-checkout' ];

		if ( $this->supports( 'tokenization' ) ) {
			$script_dependencies[] = 'woocommerce-tokenization-form';
		}

		wp_register_script(
			'wcpay-upe-checkout',
			plugins_url( 'dist/upe_checkout.js', WCPAY_PLUGIN_FILE ),
			$script_dependencies,
			WC_Payments::get_file_version( 'dist/upe_checkout.js' ),
			true
		);
	}

	/**
	 * Handle AJAX request for updating a payment intent for Stripe UPE.
	 *
	 * @throws Process_Payment_Exception - If nonce or setup intent is invalid.
	 */
	public function update_payment_intent_ajax() {
		try {
			$is_nonce_valid = check_ajax_referer( 'wcpay_update_payment_intent_nonce', false, false );
			if ( ! $is_nonce_valid ) {
				throw new Process_Payment_Exception(
					__( "We're not able to process this payment. Please refresh the page and try again.", 'woocommerce-payments' ),
					'wcpay_upe_intent_error'
				);
			}

			$order_id                  = isset( $_POST['wcpay_order_id'] ) ? absint( $_POST['wcpay_order_id'] ) : null;
			$payment_intent_id         = isset( $_POST['wc_payment_intent_id'] ) ? wc_clean( wp_unslash( $_POST['wc_payment_intent_id'] ) ) : '';
			$save_payment_method       = isset( $_POST['save_payment_method'] ) ? 'yes' === wc_clean( wp_unslash( $_POST['save_payment_method'] ) ) : false;
			$selected_upe_payment_type = ! empty( $_POST['wcpay_selected_upe_payment_type'] ) ? wc_clean( wp_unslash( $_POST['wcpay_selected_upe_payment_type'] ) ) : '';
			$payment_country           = ! empty( $_POST['wcpay_payment_country'] ) ? wc_clean( wp_unslash( $_POST['wcpay_payment_country'] ) ) : null;

			wp_send_json_success( $this->update_payment_intent( $payment_intent_id, $order_id, $save_payment_method, $selected_upe_payment_type, $payment_country ), 200 );
		} catch ( Exception $e ) {
			// Send back error so it can be displayed to the customer.
			wp_send_json_error(
				[
					'error' => [
						'message' => WC_Payments_Utils::get_filtered_error_message( $e ),
					],
				]
			);
		}
	}

	/**
	 * Updates payment intent to be able to save payment method.
	 *
	 * @param string  $payment_intent_id         The id of the payment intent to update.
	 * @param int     $order_id                  The id of the order if intent created from Order.
	 * @param boolean $save_payment_method       True if saving the payment method.
	 * @param string  $selected_upe_payment_type The name of the selected UPE payment type or empty string.
	 * @param ?string $payment_country           The payment two-letter iso country code or null.
	 *
	 * @return array|null An array with result of the update, or nothing
	 */
	public function update_payment_intent( $payment_intent_id = '', $order_id = null, $save_payment_method = false, $selected_upe_payment_type = '', $payment_country = null ) {
		$order = wc_get_order( $order_id );
		if ( ! is_a( $order, 'WC_Order' ) ) {
			return;
		}
		$amount   = $order->get_total();
		$currency = $order->get_currency();

		if ( $payment_intent_id ) {
			list( $user, $customer_id ) = $this->manage_customer_details_for_order( $order );
			$payment_type               = $this->is_payment_recurring( $order_id ) ? Payment_Type::RECURRING() : Payment_Type::SINGLE();

			$this->payments_api_client->update_intention(
				$payment_intent_id,
				WC_Payments_Utils::prepare_amount( $amount, $currency ),
				strtolower( $currency ),
				$save_payment_method,
				$customer_id,
				$this->get_metadata_from_order( $order, $payment_type ),
				$this->get_level3_data_from_order( $order ),
				$selected_upe_payment_type,
				$payment_country
			);
		}

		return [
			'success' => true,
		];
	}

	/**
	 * Handle AJAX request for creating a payment intent for Stripe UPE.
	 *
	 * @throws Process_Payment_Exception - If nonce or setup intent is invalid.
	 */
	public function create_payment_intent_ajax() {
		try {
			$is_nonce_valid = check_ajax_referer( 'wcpay_create_payment_intent_nonce', false, false );
			if ( ! $is_nonce_valid ) {
				throw new Process_Payment_Exception(
					__( "We're not able to process this payment. Please refresh the page and try again.", 'woocommerce-payments' ),
					'wcpay_upe_intent_error'
				);
			}

			// If paying from order, we need to get the total from the order instead of the cart.
			$order_id = isset( $_POST['wcpay_order_id'] ) ? absint( $_POST['wcpay_order_id'] ) : null;

			wp_send_json_success( $this->create_payment_intent( $order_id ), 200 );
		} catch ( Exception $e ) {
			// Send back error so it can be displayed to the customer.
			wp_send_json_error(
				[
					'error' => [
						'message' => WC_Payments_Utils::get_filtered_error_message( $e ),
					],
				]
			);
		}
	}

	/**
	 * Creates payment intent using current cart or order and store details.
	 *
	 * @param int $order_id The id of the order if intent created from Order.
	 *
	 * @return array
	 */
	public function create_payment_intent( $order_id = null ) {
		$amount   = WC()->cart->get_total( '' );
		$currency = get_woocommerce_currency();
		$order    = wc_get_order( $order_id );
		if ( is_a( $order, 'WC_Order' ) ) {
			$amount   = $order->get_total();
			$currency = $order->get_currency();
		}

		$converted_amount = WC_Payments_Utils::prepare_amount( $amount, $currency );
		if ( 1 > $converted_amount ) {
			return $this->create_setup_intent();
		}

		$minimum_amount = WC_Payments_Utils::get_cached_minimum_amount( $currency );
		if ( ! is_null( $minimum_amount ) && $converted_amount < $minimum_amount ) {
			// Use the minimum amount in order to create an intent and display fields.
			$converted_amount = $minimum_amount;
		}

		$capture_method          = empty( $this->settings['manual_capture'] ) || 'no' === $this->settings['manual_capture'] ? 'automatic' : 'manual';
<<<<<<< HEAD
		$enabled_payment_methods = $this->get_payment_method_ids_enabled_at_checkout( $order_id );
		$customer_id             = $this->get_customer_id_for_intention();
=======
		$enabled_payment_methods = $this->get_payment_method_ids_enabled_at_checkout( $order_id, true );
>>>>>>> d619c4d5

		try {
			$payment_intent = $this->payments_api_client->create_intention(
				$converted_amount,
				strtolower( $currency ),
				array_values( $enabled_payment_methods ),
				$order_id ?? 0,
				$capture_method,
				$customer_id
			);
		} catch ( Amount_Too_Small_Exception $e ) {
			$minimum_amount = $e->get_minimum_amount();

			WC_Payments_Utils::cache_minimum_amount( $e->get_currency(), $minimum_amount );

			/**
			 * Try to create a new payment intent with the minimum amount
			 * in order to display fields om the checkout page and allow
			 * customers to select a shipping method, which might make
			 * the total amount of the order higher than the minimum
			 * amount for the API.
			 */
			$payment_intent = $this->payments_api_client->create_intention(
				$minimum_amount,
				strtolower( $currency ),
				array_values( $enabled_payment_methods ),
				$order_id ?? 0,
				$capture_method,
				$customer_id
			);
		}

		return [
			'id'            => $payment_intent->get_id(),
			'client_secret' => $payment_intent->get_client_secret(),
		];
	}

	/**
	 * Retrieves the customer_id for intentions.
	 *
	 * @return string The customer_id.
	 */
	protected function get_customer_id_for_intention() {
		// Determine the customer the intention is for, create one if we don't have one already.
		$user        = wp_get_current_user();
		$customer_id = $this->customer_service->get_customer_id_by_user_id( $user->ID );
		if ( null === $customer_id ) {
			$customer_data = WC_Payments_Customer_Service::map_customer_data( null, new \WC_Customer( $user->ID ) );
			$customer_id   = $this->customer_service->create_customer_for_user( $user, $customer_data );
		}

		return $customer_id;
	}

	/**
	 * Handle AJAX request for creating a setup intent without confirmation for Stripe UPE.
	 *
	 * @throws Add_Payment_Method_Exception - If nonce or setup intent is invalid.
	 */
	public function init_setup_intent_ajax() {
		try {
			$is_nonce_valid = check_ajax_referer( 'wcpay_create_setup_intent_nonce', false, false );
			if ( ! $is_nonce_valid ) {
				throw new Add_Payment_Method_Exception(
					__( "We're not able to add this payment method. Please refresh the page and try again.", 'woocommerce-payments' ),
					'invalid_referrer'
				);
			}

			wp_send_json_success( $this->create_setup_intent(), 200 );
		} catch ( Exception $e ) {
			// Send back error so it can be displayed to the customer.
			wp_send_json_error(
				[
					'error' => [
						'message' => WC_Payments_Utils::get_filtered_error_message( $e ),
					],
				]
			);
		}
	}

	/**
	 * Creates setup intent without confirmation.
	 *
	 * @return array
	 */
	public function create_setup_intent() {
		// Determine the customer managing the payment methods, create one if we don't have one already.
		$user        = wp_get_current_user();
		$customer_id = $this->customer_service->get_customer_id_by_user_id( $user->ID );
		if ( null === $customer_id ) {
			$customer_data = WC_Payments_Customer_Service::map_customer_data( null, new \WC_Customer( $user->ID ) );
			$customer_id   = $this->customer_service->create_customer_for_user( $user, $customer_data );
		}

		$enabled_payment_methods = array_filter( $this->get_upe_enabled_payment_method_ids(), [ $this, 'is_enabled_for_saved_payments' ] );

		$setup_intent = $this->payments_api_client->create_setup_intention(
			$customer_id,
			array_values( $enabled_payment_methods )
		);
		return [
			'id'            => $setup_intent['id'],
			'client_secret' => $setup_intent['client_secret'],
		];
	}

	/**
	 * Create and confirm payment intent. Function used to route any payments that do not use the UPE flow through the parent process payment.
	 *
	 * @param int $order_id Order ID to process the payment for.
	 *
	 * @return array|null An array with result of payment and redirect URL, or nothing.
	 */
	public function parent_process_payment( $order_id ) {
		return parent::process_payment( $order_id );
	}

	/**
	 * Update payment intent for completed checkout and return redirect URL for Stripe to confirm payment.
	 *
	 * @param int $order_id Order ID to process the payment for.
	 *
	 * @return array|null An array with result of payment and redirect URL, or nothing.
	 * @throws Exception Error processing the payment.
	 */
	public function process_payment( $order_id ) {
		$payment_intent_id         = isset( $_POST['wc_payment_intent_id'] ) ? wc_clean( wp_unslash( $_POST['wc_payment_intent_id'] ) ) : ''; // phpcs:ignore WordPress.Security.NonceVerification.Missing
		$order                     = wc_get_order( $order_id );
		$amount                    = $order->get_total();
		$currency                  = $order->get_currency();
		$converted_amount          = WC_Payments_Utils::prepare_amount( $amount, $currency );
		$payment_needed            = 0 < $converted_amount;
		$token                     = Payment_Information::get_token_from_request( $_POST ); // phpcs:ignore WordPress.Security.NonceVerification.Missing
		$selected_upe_payment_type = ! empty( $_POST['wcpay_selected_upe_payment_type'] ) ? wc_clean( wp_unslash( $_POST['wcpay_selected_upe_payment_type'] ) ) : ''; // phpcs:ignore WordPress.Security.NonceVerification.Missing
		$payment_type              = $this->is_payment_recurring( $order_id ) ? Payment_Type::RECURRING() : Payment_Type::SINGLE();
		$save_payment_method       = $payment_type->equals( Payment_Type::RECURRING() ) || ! empty( $_POST[ 'wc-' . static::GATEWAY_ID . '-new-payment-method' ] ); // phpcs:ignore WordPress.Security.NonceVerification.Missing
		$payment_country           = ! empty( $_POST['wcpay_payment_country'] ) ? wc_clean( wp_unslash( $_POST['wcpay_payment_country'] ) ) : null; // phpcs:ignore WordPress.Security.NonceVerification.Missing

		if ( $payment_intent_id ) {
			list( $user, $customer_id ) = $this->manage_customer_details_for_order( $order );

			if ( $payment_needed ) {
				if ( $this->failed_transaction_rate_limiter->is_limited() ) {
					// Throwing an exception instead of adding an error notice
					// makes the error notice show up both in the regular and block checkout.
					throw new Exception( __( 'Your payment was not processed.', 'woocommerce-payments' ) );
				}

				// Try catching the error without reaching the API.
				$minimum_amount = WC_Payments_Utils::get_cached_minimum_amount( $currency );
				if ( $minimum_amount > $converted_amount ) {
					$exception = new Amount_Too_Small_Exception( 'Amount too small', $minimum_amount, $currency, 400 );
					throw new Exception( WC_Payments_Utils::get_filtered_error_message( $exception ) );
				}

				try {
					$updated_payment_intent = $this->payments_api_client->update_intention(
						$payment_intent_id,
						$converted_amount,
						strtolower( $currency ),
						$save_payment_method,
						$customer_id,
						$this->get_metadata_from_order( $order, $payment_type ),
						$this->get_level3_data_from_order( $order ),
						$selected_upe_payment_type,
						$payment_country
					);
				} catch ( Amount_Too_Small_Exception $e ) {
					// This code would only be reached if the cache has already expired.
					throw new Exception( WC_Payments_Utils::get_filtered_error_message( $e ) );
				}

				$last_payment_error_code = $updated_payment_intent->get_last_payment_error()['code'] ?? '';
				if ( $this->should_bump_rate_limiter( $last_payment_error_code ) ) {
					// UPE method gives us the error of the previous payment attempt, so we use that for the Rate Limiter.
					$this->failed_transaction_rate_limiter->bump();
				}
			}
		} else {
			return $this->parent_process_payment( $order_id );
		}

		return [
			'result'         => 'success',
			'payment_needed' => $payment_needed,
			'redirect_url'   => wp_sanitize_redirect(
				esc_url_raw(
					add_query_arg(
						[
							'order_id'            => $order_id,
							'wc_payment_method'   => self::GATEWAY_ID,
							'_wpnonce'            => wp_create_nonce( 'wcpay_process_redirect_order_nonce' ),
							'save_payment_method' => $save_payment_method ? 'yes' : 'no',
						],
						$this->get_return_url( $order )
					)
				)
			),
		];
	}

	/**
	 * Returns true when viewing payment methods page.
	 *
	 * @return bool
	 */
	private function is_payment_methods_page() {
		global $wp;

		$page_id = wc_get_page_id( 'myaccount' );

		return ( $page_id && is_page( $page_id ) && ( isset( $wp->query_vars['payment-methods'] ) ) );
	}

	/**
	 * Check for a redirect payment method on order received page or setup intent on payment methods page.
	 */
	public function maybe_process_upe_redirect() {
		if ( $this->is_payment_methods_page() ) {
			// If a payment method was added using UPE, we need to clear the cache and notify the user.
			if ( $this->is_setup_intent_success_creation_redirection() ) {
					wc_add_notice( __( 'Payment method successfully added.', 'woocommerce-payments' ) );
					$user = wp_get_current_user();
					$this->customer_service->clear_cached_payment_methods_for_user( $user->ID );
			}
			return;
		}

		if ( ! is_order_received_page() ) {
			return;
		}

		$payment_method = isset( $_GET['wc_payment_method'] ) ? wc_clean( wp_unslash( $_GET['wc_payment_method'] ) ) : '';
		if ( self::GATEWAY_ID !== $payment_method ) {
			return;
		}

		$is_nonce_valid = check_admin_referer( 'wcpay_process_redirect_order_nonce' );
		if ( ! $is_nonce_valid || empty( $_GET['wc_payment_method'] ) ) {
			return;
		}

		if ( ! empty( $_GET['payment_intent_client_secret'] ) ) {
			$intent_id = isset( $_GET['payment_intent'] ) ? wc_clean( wp_unslash( $_GET['payment_intent'] ) ) : '';
		} elseif ( ! empty( $_GET['setup_intent_client_secret'] ) ) {
			$intent_id = isset( $_GET['setup_intent'] ) ? wc_clean( wp_unslash( $_GET['setup_intent'] ) ) : '';
		} else {
			return;
		}

		$order_id            = isset( $_GET['order_id'] ) ? wc_clean( wp_unslash( $_GET['order_id'] ) ) : '';
		$save_payment_method = isset( $_GET['save_payment_method'] ) ? 'yes' === wc_clean( wp_unslash( $_GET['save_payment_method'] ) ) : false;

		if ( empty( $intent_id ) || empty( $order_id ) ) {
			return;
		}

		$this->process_redirect_payment( $order_id, $intent_id, $save_payment_method );
	}

	/**
	 * Processes redirect payments.
	 *
	 * @param int|string $order_id The order ID being processed.
	 * @param string     $intent_id The Stripe setup/payment intent ID for the order payment.
	 * @param bool       $save_payment_method Boolean representing whether payment method for order should be saved.
	 *
	 * @throws Process_Payment_Exception When the payment intent has an error.
	 */
	public function process_redirect_payment( $order_id, $intent_id, $save_payment_method ) {
		try {
			$order = wc_get_order( $order_id );

			if ( ! is_object( $order ) ) {
				return;
			}

			if ( $order->has_status( [ 'processing', 'completed', 'on-hold' ] ) ) {
				return;
			}

			Logger::log( "Begin processing UPE redirect payment for order $order_id for the amount of {$order->get_total()}" );

			// Get user/customer for order.
			list( $user, $customer_id ) = $this->manage_customer_details_for_order( $order );

			$payment_needed = 0 < $order->get_total();

			// Get payment intent to confirm status.
			if ( $payment_needed ) {
				$intent                 = $this->payments_api_client->get_intent( $intent_id );
				$client_secret          = $intent->get_client_secret();
				$status                 = $intent->get_status();
				$charge_id              = $intent->get_charge_id();
				$currency               = $intent->get_currency();
				$payment_method_id      = $intent->get_payment_method_id();
				$payment_method_details = $intent->get_payment_method_details();
				$payment_method_type    = $payment_method_details ? $payment_method_details['type'] : null;
				$error                  = $intent->get_last_payment_error();
				$next_action            = $intent->get_next_action();
				$payment_method_types   = $intent->get_payment_method_types();
			} else {
				$intent                 = $this->payments_api_client->get_setup_intent( $intent_id );
				$client_secret          = $intent['client_secret'];
				$status                 = $intent['status'];
				$charge_id              = '';
				$currency               = $order->get_currency();
				$payment_method_id      = $intent['payment_method'];
				$payment_method_details = false;
				$payment_method_options = array_keys( $intent['payment_method_options'] );
				$payment_method_type    = $payment_method_options ? $payment_method_options[0] : null;
				$error                  = $intent['last_setup_error'];
			}

			if ( ! empty( $error ) ) {
				Logger::log( 'Error when processing payment: ' . $error['message'] );
				throw new Process_Payment_Exception(
					__( "We're not able to process this payment. Please try again later.", 'woocommerce-payments' ),
					'upe_payment_intent_error'
				);
			} else {
				if ( ! isset( $this->payment_methods[ $payment_method_type ] ) ) {
					/**
					 * If it's a microdeposits method, then $payment_method_type is not set due to it's not returned
					 * in the charges array in the intent. We check to see if the $next_action is set, and if it is
					 * verify_with_microdeposits. Then if the $payment_method_types count is 1, which it should be
					 * because we update the intent to only one method when submitting the checkout page.
					 */
					if ( isset( $next_action['type'] ) && 'verify_with_microdeposits' === $next_action['type']
						&& 1 === count( $payment_method_types )
						&& isset( $this->payment_methods[ $payment_method_types[0] ] ) ) {
						$payment_method_type       = $payment_method_types[0];
						$verify_with_microdeposits = true;
					} else {
						return;
					}
				}
				$payment_method = $this->payment_methods[ $payment_method_type ];

				if ( $save_payment_method && $payment_method->is_reusable() ) {
					try {
						$token = $payment_method->get_payment_token_for_user( $user, $payment_method_id );
						$this->add_token_to_order( $order, $token );
					} catch ( Exception $e ) {
						// If saving the token fails, log the error message but catch the error to avoid crashing the checkout flow.
						Logger::log( 'Error when saving payment method: ' . $e->getMessage() );
					}
				}

				$this->attach_intent_info_to_order( $order, $intent_id, $status, $payment_method_id, $customer_id, $charge_id, $currency );
				$this->attach_exchange_info_to_order( $order, $charge_id );
				$this->update_order_status_from_intent( $order, $intent_id, $status, $charge_id, $currency );
				$this->set_payment_method_title_for_order( $order, $payment_method_type, $payment_method_details );

				if ( 'requires_action' === $status && empty( $verify_with_microdeposits ) ) {
					if ( isset( $next_action['type'] ) && 'redirect_to_url' === $next_action['type'] && ! empty( $next_action['redirect_to_url']['url'] ) ) {
						wp_safe_redirect( $next_action['redirect_to_url']['url'] );
						exit;
					} else {
						$redirect_url = sprintf(
							'#wcpay-confirm-%s:%s:%s:%s',
							$payment_needed ? 'pi' : 'si',
							$order_id,
							$client_secret,
							wp_create_nonce( 'wcpay_update_order_status_nonce' )
						);
						wp_safe_redirect( $redirect_url );
						exit;
					}
				}
			}
		} catch ( Exception $e ) {
			Logger::log( 'Error: ' . $e->getMessage() );

			/* translators: localized exception message */
			$order->update_status( 'failed', sprintf( __( 'UPE payment failed: %s', 'woocommerce-payments' ), $e->getMessage() ) );

			wc_add_notice( WC_Payments_Utils::get_filtered_error_message( $e ), 'error' );
			wp_safe_redirect( wc_get_checkout_url() );
			exit;
		}
	}

	/**
	 * Generates the configuration values, needed for UPE payment fields.
	 *
	 * @return array
	 */
	public function get_payment_fields_js_config() {
		$payment_fields                             = parent::get_payment_fields_js_config();
		$payment_fields['accountDescriptor']        = $this->get_account_statement_descriptor();
		$payment_fields['addPaymentReturnURL']      = wc_get_account_endpoint_url( 'payment-methods' );
		$payment_fields['gatewayId']                = self::GATEWAY_ID;
		$payment_fields['isCheckout']               = is_checkout();
		$payment_fields['paymentMethodsConfig']     = $this->get_enabled_payment_method_config();
		$payment_fields['saveUPEAppearanceNonce']   = wp_create_nonce( 'wcpay_save_upe_appearance_nonce' );
		$payment_fields['testMode']                 = $this->is_in_test_mode();
		$payment_fields['upeAppearance']            = get_transient( self::UPE_APPEARANCE_TRANSIENT );
		$payment_fields['checkoutTitle']            = $this->checkout_title;
		$payment_fields['cartContainsSubscription'] = $this->is_subscription_item_in_cart();
		$payment_fields['logPaymentErrorNonce']     = wp_create_nonce( 'wcpay_log_payment_error_nonce' );

		$enabled_billing_fields = [];
		foreach ( WC()->checkout()->get_checkout_fields( 'billing' ) as $billing_field => $billing_field_options ) {
			if ( ! isset( $billing_field_options['enabled'] ) || $billing_field_options['enabled'] ) {
				$enabled_billing_fields[] = $billing_field;
			}
		}
		$payment_fields['enabledBillingFields'] = $enabled_billing_fields;

		if ( is_wc_endpoint_url( 'order-pay' ) ) {
			if ( $this->is_subscriptions_enabled() && $this->is_changing_payment_method_for_subscription() ) {
				$payment_fields['isChangingPayment']   = true;
				$payment_fields['addPaymentReturnURL'] = esc_url_raw( home_url( add_query_arg( [] ) ) );

				if ( $this->is_setup_intent_success_creation_redirection() && isset( $_GET['_wpnonce'] ) && wp_verify_nonce( wc_clean( wp_unslash( $_GET['_wpnonce'] ) ) ) ) {
					$setup_intent_id = isset( $_GET['setup_intent'] ) ? wc_clean( wp_unslash( $_GET['setup_intent'] ) ) : '';
					$token           = $this->create_token_from_setup_intent( $setup_intent_id, wp_get_current_user() );
					if ( null !== $token ) {
						$payment_fields['newTokenFormId'] = '#wc-' . $token->get_gateway_id() . '-payment-token-' . $token->get_id();
					}
				}
				return $payment_fields;
			}

			$payment_fields['isOrderPay'] = true;
			$order_id                     = absint( get_query_var( 'order-pay' ) );
			$payment_fields['orderId']    = $order_id;
			$order                        = wc_get_order( $order_id );

			if ( is_a( $order, 'WC_Order' ) ) {
				$payment_fields['orderReturnURL'] = esc_url_raw(
					add_query_arg(
						[
							'order_id'          => $order_id,
							'wc_payment_method' => self::GATEWAY_ID,
							'_wpnonce'          => wp_create_nonce( 'wcpay_process_redirect_order_nonce' ),
						],
						$this->get_return_url( $order )
					)
				);
			}
		}
		return $payment_fields;
	}

	/**
	 * True if the request contains the values that indicates a redirection after a successful setup intent creation.
	 *
	 * @return bool
	 */
	public function is_setup_intent_success_creation_redirection() {
		return ! empty( $_GET['setup_intent_client_secret'] ) && // phpcs:ignore WordPress.Security.NonceVerification.Recommended
			! empty( $_GET['setup_intent'] ) && // phpcs:ignore WordPress.Security.NonceVerification.Recommended
			! empty( $_GET['redirect_status'] ) && // phpcs:ignore WordPress.Security.NonceVerification.Recommended
			'succeeded' === $_GET['redirect_status']; // phpcs:ignore WordPress.Security.NonceVerification.Recommended
	}

	/**
	 * Adds a token to current user from a setup intent id.
	 *
	 * @param string  $setup_intent_id ID of the setup intent.
	 * @param WP_User $user            User to add token to.
	 *
	 * @return WC_Payment_Token_CC|WC_Payment_Token_WCPay_SEPA|null The added token.
	 */
	public function create_token_from_setup_intent( $setup_intent_id, $user ) {
		try {
			$setup_intent      = $this->payments_api_client->get_setup_intent( $setup_intent_id );
			$payment_method_id = $setup_intent['payment_method'];
			// TODO: When adding SEPA and Sofort, we will need a new API call to get the payment method and from there get the type.
			// Leaving 'card' as a hardcoded value for now to avoid the extra API call.
			$payment_method = $this->payment_methods['card'];

			return $payment_method->get_payment_token_for_user( $user, $payment_method_id );
		} catch ( Exception $e ) {
			wc_add_notice( WC_Payments_Utils::get_filtered_error_message( $e ), 'error', [ 'icon' => 'error' ] );
			Logger::log( 'Error when adding payment method: ' . $e->getMessage() );
		}
	}

	/**
	 * Set formatted readable payment method title for order,
	 * using payment method details from accompanying charge.
	 *
	 * @param WC_Order   $order WC Order being processed.
	 * @param string     $payment_method_type Stripe payment method key.
	 * @param array|bool $payment_method_details Array of payment method details from charge or false.
	 */
	public function set_payment_method_title_for_order( $order, $payment_method_type, $payment_method_details ) {
		if ( ! isset( $this->payment_methods[ $payment_method_type ] ) ) {
			return;
		}

		$payment_method_title = $this->payment_methods[ $payment_method_type ]->get_title( $payment_method_details );

		$order->set_payment_method( self::GATEWAY_ID );
		$order->set_payment_method_title( $payment_method_title );
		$order->save();
	}

	/**
	 * Renders the UPE input fields needed to get the user's payment information on the checkout page.
	 *
	 * We also add the JavaScript which drives the UI.
	 */
	public function payment_fields() {
		try {
			$display_tokenization = $this->supports( 'tokenization' ) && ( is_checkout() || is_add_payment_method_page() );

			$payment_fields = $this->get_payment_fields_js_config();
			wp_localize_script( 'wcpay-upe-checkout', 'wcpay_config', $payment_fields );
			wp_enqueue_script( 'wcpay-upe-checkout' );

			$prepared_customer_data = $this->get_prepared_customer_data();
			if ( ! empty( $prepared_customer_data ) ) {
				wp_localize_script( 'wcpay-upe-checkout', 'wcpayCustomerData', $prepared_customer_data );
			}

			wp_enqueue_style(
				'wcpay-upe-checkout',
				plugins_url( 'dist/checkout.css', WCPAY_PLUGIN_FILE ),
				[],
				WC_Payments::get_file_version( 'dist/checkout.css' )
			);

			// Output the form HTML.
			?>
			<?php if ( ! empty( $this->get_description() ) ) : ?>
				<p><?php echo wp_kses_post( $this->get_description() ); ?></p>
			<?php endif; ?>

			<?php if ( $this->is_in_test_mode() ) : ?>
				<p class="testmode-info">
				<?php
					echo WC_Payments_Utils::esc_interpolated_html(
						/* translators: link to Stripe testing page */
						__( '<strong>Test mode:</strong> use the test VISA card 4242424242424242 with any expiry date and CVC. Other payment methods may redirect to a Stripe test page to authorize payment. More test card numbers are listed <a>here</a>.', 'woocommerce-payments' ),
						[
							'strong' => '<strong>',
							'a'      => '<a href="https://woocommerce.com/document/payments/testing/#test-cards" target="_blank">',
						]
					);
				?>
				</p>
			<?php endif; ?>

			<?php

			if ( $display_tokenization ) {
				$this->tokenization_script();
				$this->saved_payment_methods();
			}
			?>

			<fieldset id="wc-<?php echo esc_attr( $this->id ); ?>-upe-form" class="wc-upe-form wc-payment-form">
				<div id="wcpay-upe-element"></div>
				<div id="wcpay-upe-errors" role="alert"></div>
				<input id="wcpay-payment-method-upe" type="hidden" name="wcpay-payment-method-upe" />
				<input id="wcpay_selected_upe_payment_type" type="hidden" name="wcpay_selected_upe_payment_type" />
				<input id="wcpay_payment_country" type="hidden" name="wcpay_payment_country" />

			<?php
			$methods_enabled_for_saved_payments = array_filter( $this->get_upe_enabled_payment_method_ids(), [ $this, 'is_enabled_for_saved_payments' ] );
			if ( $this->is_saved_cards_enabled() && ! empty( $methods_enabled_for_saved_payments ) ) {
				$force_save_payment = ( $display_tokenization && ! apply_filters( 'wc_payments_display_save_payment_method_checkbox', $display_tokenization ) ) || is_add_payment_method_page();
				if ( is_user_logged_in() || $force_save_payment ) {
					$this->save_payment_method_checkbox( $force_save_payment );
				}
			}
			?>

			</fieldset>
			<?php

			do_action( 'wcpay_payment_fields_upe', $this->id );

		} catch ( Exception $e ) {
			// Output the error message.
			Logger::log( 'Error: ' . $e->getMessage() );
			?>
			<div>
				<?php
				echo esc_html__( 'An error was encountered when preparing the payment form. Please try again later.', 'woocommerce-payments' );
				?>
			</div>
			<?php
		}
	}

	/**
	 * Returns the list of enabled payment method types that will function with the current checkout.
	 *
	 * @param string $order_id optional Order ID.
	 * @param bool   $force_currency_check optional Whether the currency check is required even if is_admin().
	 *
	 * @return string[]
	 */
	public function get_payment_method_ids_enabled_at_checkout( $order_id = null, $force_currency_check = false ) {
		$capture                    = empty( $this->get_option( 'manual_capture' ) ) || $this->get_option( 'manual_capture' ) === 'no';
		$capturable_payment_methods = $capture ? $this->get_upe_enabled_payment_method_ids() : [ 'card' ];
		$enabled_payment_methods    = [];
		$active_payment_methods     = $this->get_upe_enabled_payment_method_statuses();
		foreach ( $capturable_payment_methods as $payment_method_id ) {
			$payment_method_capability_key = $this->payment_method_capability_key_map[ $payment_method_id ] ?? 'undefined_capability_key';
			if ( isset( $this->payment_methods[ $payment_method_id ] ) ) {
				// When creating a payment intent, we need to ensure the currency is matching
				// with the payment methods which are sent with the payment intent request, otherwise
				// Stripe returns an error.

				// force_currency_check = 0 is_admin = 0 currency_is_checked = 1.
				// force_currency_check = 0 is_admin = 1 currency_is_checked = 0.
				// force_currency_check = 1 is_admin = 0 currency_is_checked = 1.
				// force_currency_check = 1 is_admin = 1 currency_is_checked = 1.

				$skip_currency_check       = ! $force_currency_check && is_admin();
				$processing_payment_method = $this->payment_methods[ $payment_method_id ];
				if ( $processing_payment_method->is_enabled_at_checkout() && ( $skip_currency_check || $processing_payment_method->is_currency_valid() ) ) {
					$status = $active_payment_methods[ $payment_method_capability_key ]['status'] ?? null;
					if ( 'active' === $status ) {
						$enabled_payment_methods[] = $payment_method_id;
					}
				}
			}
		}

		return $enabled_payment_methods;
	}

	/**
	 * Returns the list of available payment method types for UPE.
	 * See https://stripe.com/docs/stripe-js/payment-element#web-create-payment-intent for a complete list.
	 *
	 * @return string[]
	 */
	public function get_upe_available_payment_methods() {
		$methods = parent::get_upe_available_payment_methods();

		$methods[] = 'bancontact';
		$methods[] = 'giropay';
		$methods[] = 'ideal';
		$methods[] = 'sofort';
		$methods[] = 'sepa_debit';
		$methods[] = 'p24';
		$methods[] = 'us_bank_account';

		return array_values(
			apply_filters(
				'wcpay_upe_available_payment_methods',
				$methods
			)
		);
	}

	/**
	 * Handle AJAX request for saving UPE appearance value to transient.
	 *
	 * @throws Exception - If nonce or setup intent is invalid.
	 */
	public function save_upe_appearance_ajax() {
		try {
			$is_nonce_valid = check_ajax_referer( 'wcpay_save_upe_appearance_nonce', false, false );
			if ( ! $is_nonce_valid ) {
				throw new Exception(
					__( 'Unable to update UPE appearance values at this time.', 'woocommerce-payments' )
				);
			}

			$appearance = isset( $_POST['appearance'] ) ? wc_clean( wp_unslash( $_POST['appearance'] ) ) : null;
			if ( null !== $appearance ) {
				set_transient( self::UPE_APPEARANCE_TRANSIENT, $appearance, DAY_IN_SECONDS );
			}
			wp_send_json_success( $appearance, 200 );
		} catch ( Exception $e ) {
			// Send back error so it can be displayed to the customer.
			wp_send_json_error(
				[
					'error' => [
						'message' => WC_Payments_Utils::get_filtered_error_message( $e ),
					],
				]
			);
		}
	}

	/**
	 * Clear the saved UPE appearance transient value.
	 */
	public function clear_upe_appearance_transient() {
		delete_transient( self::UPE_APPEARANCE_TRANSIENT );
	}

	/**
	 * Sets the title on checkout correctly before the title is displayed.
	 *
	 * @param string $title The title of the gateway being filtered.
	 * @param string $id    The id of the gateway being filtered.
	 *
	 * @return string Filtered gateway title.
	 */
	public function maybe_filter_gateway_title( $title, $id ) {
		if ( self::GATEWAY_ID === $id && $this->title === $title ) {
			$title                   = $this->checkout_title;
			$enabled_payment_methods = $this->get_payment_method_ids_enabled_at_checkout();

			if ( 1 === count( $enabled_payment_methods ) ) {
				$title = $this->payment_methods[ $enabled_payment_methods[0] ]->get_title();
			}

			if ( 0 === count( $enabled_payment_methods ) ) {
				$title = $this->payment_methods['card']->get_title();
			}
		}
		return $title;
	}

	/**
	 * Gets payment method settings to pass to client scripts
	 *
	 * @return array
	 */
	private function get_enabled_payment_method_config() {
		$settings                = [];
		$enabled_payment_methods = $this->get_payment_method_ids_enabled_at_checkout();

		if ( $this->is_subscriptions_enabled() && $this->is_changing_payment_method_for_subscription() ) {
			$enabled_payment_methods = array_filter( $enabled_payment_methods, [ $this, 'is_enabled_for_saved_payments' ] );
		}

		foreach ( $enabled_payment_methods as $payment_method ) {
			$settings[ $payment_method ] = [
				'isReusable' => $this->payment_methods[ $payment_method ]->is_reusable(),
				'title'      => $this->payment_methods[ $payment_method ]->get_title(),
			];
		}

		return $settings;
	}

	/**
	 * Function to be used with array_filter
	 * to filter UPE payment methods that support saved payments
	 *
	 * @param string $payment_method_id Stripe payment method.
	 *
	 * @return bool
	 */
	private function is_enabled_for_saved_payments( $payment_method_id ) {
		if ( ! isset( $this->payment_methods[ $payment_method_id ] ) ) {
			return false;
		}
		return $this->payment_methods[ $payment_method_id ]->is_reusable()
			&& ( is_admin() || $this->payment_methods[ $payment_method_id ]->is_currency_valid() );
	}

	/**
	 * Log UPE Payment Errors on Checkout.
	 *
	 * @throws Exception If nonce is not present or invalid or charge ID is empty or order not found.
	 */
	public function log_payment_error_ajax() {
		try {
			$is_nonce_valid = check_ajax_referer( 'wcpay_log_payment_error_nonce', false, false );
			if ( ! $is_nonce_valid ) {
				throw new Exception( 'Invalid request.' );
			}

			$charge_id = isset( $_POST['charge_id'] ) ? wc_clean( wp_unslash( $_POST['charge_id'] ) ) : '';
			if ( empty( $charge_id ) ) {
				throw new Exception( 'Charge ID cannot be empty.' );
			}

			// Get charge data from WCPay Server.
			$get_charge_data = $this->payments_api_client->get_charge( $charge_id );
			$order_id        = $get_charge_data['metadata']['order_id'];

			// Validate Order ID and proceed with logging errors and updating order status.
			$order = wc_get_order( $order_id );
			if ( ! $order ) {
				throw new Exception( 'Order not found. Unable to log error.' );
			}

			$order_amount  = WC_Payments_Explicit_Price_Formatter::get_explicit_price( wc_price( $order->get_total(), [ 'currency' => $order->get_currency() ] ), $order );
			$error_message = esc_html( rtrim( $get_charge_data['failure_message'], '.' ) );

			$order_note = sprintf(
				WC_Payments_Utils::esc_interpolated_html(
				/* translators: %1: the failed payment amount, %2: error message  */
					__(
						'A payment of %1$s <strong>failed</strong> to complete with the following message: <code>%2$s</code>.',
						'woocommerce-payments'
					),
					[
						'strong' => '<strong>',
						'code'   => '<code>',
					]
				),
				$order_amount,
				$error_message
			);

			// Set order as failed and add the order note.
			if ( 'failed' !== $order->get_status() ) {
				$order->update_status( 'failed' );
			}
			$order->add_order_note( $order_note );

			wp_send_json_success();
		} catch ( Exception $e ) {
			wp_send_json_error(
				[
					'error' => [
						'message' => $e->getMessage(),
					],
				]
			);
		}
	}
}<|MERGE_RESOLUTION|>--- conflicted
+++ resolved
@@ -263,12 +263,8 @@
 		}
 
 		$capture_method          = empty( $this->settings['manual_capture'] ) || 'no' === $this->settings['manual_capture'] ? 'automatic' : 'manual';
-<<<<<<< HEAD
-		$enabled_payment_methods = $this->get_payment_method_ids_enabled_at_checkout( $order_id );
+		$enabled_payment_methods = $this->get_payment_method_ids_enabled_at_checkout( $order_id, true );
 		$customer_id             = $this->get_customer_id_for_intention();
-=======
-		$enabled_payment_methods = $this->get_payment_method_ids_enabled_at_checkout( $order_id, true );
->>>>>>> d619c4d5
 
 		try {
 			$payment_intent = $this->payments_api_client->create_intention(
