--- conflicted
+++ resolved
@@ -94,42 +94,25 @@
 		WC_Payments_Order_Service $order_service
 	) {
 		parent::__construct( $payments_api_client, $account, $customer_service, $token_service, $action_scheduler_service, $failed_transaction_rate_limiter, $order_service );
-<<<<<<< HEAD
-		$this->method_description = __( 'Payments made simple, with no monthly fees - designed exclusively for WooCommerce stores. Accept credit cards, debit cards, and other popular payment methods.', 'woocommerce-payments' );
-		$this->description        = '';
-		$this->stripe_id          = $payment_method->get_id();
-		$this->payment_method     = $payment_method;
-		$this->title              = $payment_method->get_title();
-		$this->icon               = $payment_method->get_icon();
-
-		add_action( "wc_ajax_wcpay_create_payment_intent_$this->stripe_id", [ $this, 'create_payment_intent_ajax' ] );
-		add_action( "wc_ajax_wcpay_update_payment_intent_$this->stripe_id", [ $this, 'update_payment_intent_ajax' ] );
-		add_action( "wc_ajax_wcpay_init_setup_intent_$this->stripe_id", [ $this, 'init_setup_intent_ajax' ] );
-
-		if ( 'card' !== $this->stripe_id ) {
-			$this->id           = self::GATEWAY_ID . '_' . $this->stripe_id;
-			$this->method_title = "WooCommerce Payments ($this->title)";
-=======
-		$this->title           = __( 'WooCommerce Payments', 'woocommerce-payments' );
-		$this->description     = '';
-		$this->checkout_title  = __( 'Popular payment methods', 'woocommerce-payments' );
-		$this->payment_methods = $payment_methods;
+		$this->title          = $payment_method->get_title();
+		$this->description    = '';
+		$this->checkout_title = __( 'Popular payment methods', 'woocommerce-payments' );
+		$this->stripe_id      = $payment_method->get_id();
+		$this->payment_method = $payment_method;
+		$this->icon           = $payment_method->get_icon();
 
 		add_action( 'wc_ajax_wcpay_create_payment_intent', [ $this, 'create_payment_intent_ajax' ] );
 		add_action( 'wc_ajax_wcpay_update_payment_intent', [ $this, 'update_payment_intent_ajax' ] );
 		add_action( 'wc_ajax_wcpay_init_setup_intent', [ $this, 'init_setup_intent_ajax' ] );
 		add_action( 'wc_ajax_wcpay_log_payment_error', [ $this, 'log_payment_error_ajax' ] );
 
-		add_action( 'wp_ajax_save_upe_appearance', [ $this, 'save_upe_appearance_ajax' ] );
-		add_action( 'wp_ajax_nopriv_save_upe_appearance', [ $this, 'save_upe_appearance_ajax' ] );
-		add_action( 'switch_theme', [ $this, 'clear_upe_appearance_transient' ] );
-		add_action( 'woocommerce_woocommerce_payments_updated', [ $this, 'clear_upe_appearance_transient' ] );
-
-		add_action( 'wp', [ $this, 'maybe_process_upe_redirect' ] );
-
-		if ( ! is_admin() ) {
-			add_filter( 'woocommerce_gateway_title', [ $this, 'maybe_filter_gateway_title' ], 10, 2 );
->>>>>>> 77474bbc
+		add_action( "wc_ajax_wcpay_create_payment_intent_$this->stripe_id", [ $this, 'create_payment_intent_ajax' ] );
+		add_action( "wc_ajax_wcpay_update_payment_intent_$this->stripe_id", [ $this, 'update_payment_intent_ajax' ] );
+		add_action( "wc_ajax_wcpay_init_setup_intent_$this->stripe_id", [ $this, 'init_setup_intent_ajax' ] );
+
+		if ( 'card' !== $this->stripe_id ) {
+			$this->id           = self::GATEWAY_ID . '_' . $this->stripe_id;
+			$this->method_title = "WooCommerce Payments ($this->title)";
 		}
 	}
 
