<?php
/**
 * Class UPE_Payment_Gateway
 *
 * @package WCPay\Payment_Methods
 */

namespace WCPay\Payment_Methods;

use Exception;
use WCPay\Constants\Order_Status;
use WCPay\Constants\Payment_Intent_Status;
use WCPay\Constants\Payment_Method;
use WCPay\Constants\Payment_Type;
use WCPay\Exceptions\Amount_Too_Small_Exception;
use WCPay\Exceptions\Add_Payment_Method_Exception;
use WCPay\Exceptions\Process_Payment_Exception;
use WCPay\Fraud_Prevention\Fraud_Prevention_Service;
use WCPay\Logger;
use WCPay\Payment_Information;
use WCPay\Session_Rate_Limiter;
use WC_Order;
use WC_Payments;
use WC_Payments_Account;
use WC_Payments_Action_Scheduler_Service;
use WC_Payments_API_Client;
use WC_Payments_Customer_Service;
use WC_Payments_Explicit_Price_Formatter;
use WC_Payment_Gateway_WCPay;
use WC_Payments_Order_Service;
use WC_Payment_Token_CC;
use WC_Payments_Token_Service;
use WC_Payment_Token_WCPay_SEPA;
use WC_Payments_Utils;
use WC_Payments_Features;
use WP_User;



/**
 * UPE Payment method extended from WCPay generic Gateway.
 */
class UPE_Payment_Gateway extends WC_Payment_Gateway_WCPay {
	/**
	 * Internal ID of the payment gateway.
	 *
	 * @type string
	 */
	const GATEWAY_ID = 'woocommerce_payments';

	const METHOD_ENABLED_KEY = 'enabled';

	const UPE_APPEARANCE_TRANSIENT = 'wcpay_upe_appearance';

	const WC_BLOCKS_UPE_APPEARANCE_TRANSIENT = 'wcpay_wc_blocks_upe_appearance';

	const KEY_UPE_PAYMENT_INTENT = 'wcpay_upe_payment_intent';

	const KEY_UPE_SETUP_INTENT = 'wcpay_upe_setup_intent';

	/**
	 * Array mapping payment method string IDs to classes
	 *
	 * @var UPE_Payment_Method[]
	 */
	protected $payment_methods = [];

	/**
	 * Generic gateway title to be displayed at checkout, if more than one payment method is enabled.
	 *
	 * @var string
	 */
	protected $checkout_title;

	/**
	 * UPE Constructor same parameters as WC_Payment_Gateway_WCPay constructor.
	 *
	 * @param WC_Payments_API_Client               $payments_api_client             - WooCommerce Payments API client.
	 * @param WC_Payments_Account                  $account                         - Account class instance.
	 * @param WC_Payments_Customer_Service         $customer_service                - Customer class instance.
	 * @param WC_Payments_Token_Service            $token_service                   - Token class instance.
	 * @param WC_Payments_Action_Scheduler_Service $action_scheduler_service        - Action Scheduler service instance.
	 * @param array                                $payment_methods                 - Array of UPE payment methods.
	 * @param Session_Rate_Limiter                 $failed_transaction_rate_limiter - Session Rate Limiter instance.
	 * @param WC_Payments_Order_Service            $order_service                   - Order class instance.
	 */
	public function __construct(
		WC_Payments_API_Client $payments_api_client,
		WC_Payments_Account $account,
		WC_Payments_Customer_Service $customer_service,
		WC_Payments_Token_Service $token_service,
		WC_Payments_Action_Scheduler_Service $action_scheduler_service,
		array $payment_methods,
		Session_Rate_Limiter $failed_transaction_rate_limiter,
		WC_Payments_Order_Service $order_service
	) {
		parent::__construct( $payments_api_client, $account, $customer_service, $token_service, $action_scheduler_service, $failed_transaction_rate_limiter, $order_service );
<<<<<<< HEAD
		$this->title           = __( 'WooCommerce Payments', 'woocommerce-payments' );
		$this->description     = '';
		$this->checkout_title  = __( 'Popular payment methods', 'woocommerce-payments' );
		$this->payment_methods = $payment_methods;
=======
		$this->title          = $payment_method->get_title();
		$this->description    = '';
		$this->stripe_id      = $payment_method->get_id();
		$this->payment_method = $payment_method;
		$this->icon           = $payment_method->get_icon();
>>>>>>> 0f2b02a9

		add_action( 'wc_ajax_wcpay_create_payment_intent', [ $this, 'create_payment_intent_ajax' ] );
		add_action( 'wc_ajax_wcpay_update_payment_intent', [ $this, 'update_payment_intent_ajax' ] );
		add_action( 'wc_ajax_wcpay_init_setup_intent', [ $this, 'init_setup_intent_ajax' ] );
		add_action( 'wc_ajax_wcpay_log_payment_error', [ $this, 'log_payment_error_ajax' ] );

<<<<<<< HEAD
		if ( ! is_admin() ) {
			add_filter( 'woocommerce_gateway_title', [ $this, 'maybe_filter_gateway_title' ], 10, 2 );
=======
		add_action( "wc_ajax_wcpay_create_payment_intent_$this->stripe_id", [ $this, 'create_payment_intent_ajax' ] );
		add_action( "wc_ajax_wcpay_update_payment_intent_$this->stripe_id", [ $this, 'update_payment_intent_ajax' ] );
		add_action( "wc_ajax_wcpay_init_setup_intent_$this->stripe_id", [ $this, 'init_setup_intent_ajax' ] );

		if ( 'card' !== $this->stripe_id ) {
			$this->id           = self::GATEWAY_ID . '_' . $this->stripe_id;
			$this->method_title = "WooCommerce Payments ($this->title)";
>>>>>>> 0f2b02a9
		}
	}

	/**
	 * Registers all scripts, necessary for the gateway.
	 */
	public function register_scripts() {
		// Register Stripe's JavaScript using the same ID as the Stripe Gateway plugin. This prevents this JS being
		// loaded twice in the event a site has both plugins enabled. We still run the risk of different plugins
		// loading different versions however. If Stripe release a v4 of their JavaScript, we could consider
		// changing the ID to stripe_v4. This would allow older plugins to keep using v3 while we used any new
		// feature in v4. Stripe have allowed loading of 2 different versions of stripe.js in the past (
		// https://stripe.com/docs/stripe-js/elements/migrating).
		wp_register_script(
			'stripe',
			'https://js.stripe.com/v3/',
			[],
			'3.0',
			true
		);

		$script_dependencies = [ 'stripe', 'wc-checkout', 'wp-i18n' ];

		if ( $this->supports( 'tokenization' ) ) {
			$script_dependencies[] = 'woocommerce-tokenization-form';
		}

		wp_register_script(
			'wcpay-upe-checkout',
			plugins_url( 'dist/upe_checkout.js', WCPAY_PLUGIN_FILE ),
			$script_dependencies,
			WC_Payments::get_file_version( 'dist/upe_checkout.js' ),
			true
		);
	}

	/**
	 * Displays HTML tags for WC payment gateway radio button.
	 */
	public function display_gateway_html() {
		?>
			<div id="wcpay-upe-element"></div>
			<div id="wcpay-upe-errors" role="alert"></div>
			<input id="wcpay-payment-method-upe" type="hidden" name="wcpay-payment-method-upe" />
			<input id="wcpay_selected_upe_payment_type" type="hidden" name="wcpay_selected_upe_payment_type" />
			<input id="wcpay_payment_country" type="hidden" name="wcpay_payment_country" />
		<?php
	}

	/**
	 * Gets UPE_Payment_Method instance from ID.
	 *
	 * @param string $payment_method_type Stripe payment method type ID.
	 * @return UPE_Payment_Method|false UPE payment method instance.
	 */
	public function get_selected_payment_method( $payment_method_type ) {
		if ( ! $payment_method_type ) {
			return false;
		}

		if ( ! isset( $this->payment_methods[ $payment_method_type ] ) ) {
			return false;
		}
		return $this->payment_methods[ $payment_method_type ];
	}

	/**
	 * Handle AJAX request for updating a payment intent for Stripe UPE.
	 *
	 * @throws Process_Payment_Exception - If nonce or setup intent is invalid.
	 */
	public function update_payment_intent_ajax() {
		try {
			$is_nonce_valid = check_ajax_referer( 'wcpay_update_payment_intent_nonce', false, false );
			if ( ! $is_nonce_valid ) {
				throw new Process_Payment_Exception(
					__( "We're not able to process this payment. Please refresh the page and try again.", 'woocommerce-payments' ),
					'wcpay_upe_intent_error'
				);
			}

			$order_id                  = isset( $_POST['wcpay_order_id'] ) ? absint( $_POST['wcpay_order_id'] ) : null;
			$payment_intent_id         = isset( $_POST['wc_payment_intent_id'] ) ? wc_clean( wp_unslash( $_POST['wc_payment_intent_id'] ) ) : '';
			$fingerprint               = isset( $_POST['wcpay-fingerprint'] ) ? wc_clean( wp_unslash( $_POST['wcpay-fingerprint'] ) ) : '';
			$save_payment_method       = isset( $_POST['save_payment_method'] ) ? 'yes' === wc_clean( wp_unslash( $_POST['save_payment_method'] ) ) : false;
			$selected_upe_payment_type = ! empty( $_POST['wcpay_selected_upe_payment_type'] ) ? wc_clean( wp_unslash( $_POST['wcpay_selected_upe_payment_type'] ) ) : '';
			$payment_country           = ! empty( $_POST['wcpay_payment_country'] ) ? wc_clean( wp_unslash( $_POST['wcpay_payment_country'] ) ) : null;

			wp_send_json_success( $this->update_payment_intent( $payment_intent_id, $order_id, $save_payment_method, $selected_upe_payment_type, $payment_country, $fingerprint ), 200 );
		} catch ( Exception $e ) {
			// Send back error so it can be displayed to the customer.
			wp_send_json_error(
				[
					'error' => [
						'message' => WC_Payments_Utils::get_filtered_error_message( $e ),
					],
				]
			);
		}
	}

	/**
	 * Updates payment intent to be able to save payment method.
	 *
	 * @param string  $payment_intent_id         The id of the payment intent to update.
	 * @param int     $order_id                  The id of the order if intent created from Order.
	 * @param boolean $save_payment_method       True if saving the payment method.
	 * @param string  $selected_upe_payment_type The name of the selected UPE payment type or empty string.
	 * @param ?string $payment_country           The payment two-letter iso country code or null.
	 *
	 * @return array|null An array with result of the update, or nothing
	 */
	public function update_payment_intent( $payment_intent_id = '', $order_id = null, $save_payment_method = false, $selected_upe_payment_type = '', $payment_country = null ) {
		$order = wc_get_order( $order_id );
		if ( ! is_a( $order, 'WC_Order' ) ) {
			return;
		}

		$check_session_order = $this->check_against_session_processing_order( $order );
		if ( is_array( $check_session_order ) ) {
			return $check_session_order;
		}
		$this->maybe_update_session_processing_order( $order_id );

		$check_existing_intention = $this->check_payment_intent_attached_to_order_succeeded( $order );
		if ( is_array( $check_existing_intention ) ) {
			return $check_existing_intention;
		}

		$amount   = $order->get_total();
		$currency = $order->get_currency();

		if ( $payment_intent_id ) {
			list( $user, $customer_id ) = $this->manage_customer_details_for_order( $order );
			$payment_type               = $this->is_payment_recurring( $order_id ) ? Payment_Type::RECURRING() : Payment_Type::SINGLE();

			$this->payments_api_client->update_intention(
				$payment_intent_id,
				WC_Payments_Utils::prepare_amount( $amount, $currency ),
				strtolower( $currency ),
				$save_payment_method,
				$customer_id,
				$this->get_metadata_from_order( $order, $payment_type ),
				$this->get_level3_data_from_order( $order ),
				$selected_upe_payment_type,
				$payment_country
			);
		}

		return [
			'success' => true,
		];
	}

	/**
	 * Handle AJAX request for creating a payment intent for Stripe UPE.
	 *
	 * @throws Process_Payment_Exception - If nonce or setup intent is invalid.
	 */
	public function create_payment_intent_ajax() {
		try {
			$is_nonce_valid = check_ajax_referer( 'wcpay_create_payment_intent_nonce', false, false );
			if ( ! $is_nonce_valid ) {
				throw new Process_Payment_Exception(
					__( "We're not able to process this payment. Please refresh the page and try again.", 'woocommerce-payments' ),
					'wcpay_upe_intent_error'
				);
			}

			// If paying from order, we need to get the total from the order instead of the cart.
			$order_id    = isset( $_POST['wcpay_order_id'] ) ? absint( $_POST['wcpay_order_id'] ) : null;
			$fingerprint = isset( $_POST['wcpay-fingerprint'] ) ? wc_clean( wp_unslash( $_POST['wcpay-fingerprint'] ) ) : '';

			$enabled_payment_methods = $this->get_payment_method_ids_enabled_at_checkout( $order_id, true );

			$response = $this->create_payment_intent( $enabled_payment_methods, $order_id, $fingerprint );

			// Encrypt client secret before exposing it to the browser.
			if ( $response['client_secret'] ) {
				$response['client_secret'] = WC_Payments_Utils::encrypt_client_secret( $this->account->get_stripe_account_id(), $response['client_secret'] );
			}

			if ( strpos( $response['id'], 'pi_' ) === 0 ) { // response is a payment intent (could possibly be a setup intent).
				$this->add_upe_payment_intent_to_session( $response['id'], $response['client_secret'] );
			}

			wp_send_json_success( $response, 200 );
		} catch ( Exception $e ) {
			// Send back error so it can be displayed to the customer.
			wp_send_json_error(
				[
					'error' => [
						'message' => WC_Payments_Utils::get_filtered_error_message( $e ),
					],
				]
			);
		}
	}

	/**
	 * Creates payment intent using current cart or order and store details.
	 *
	 * @param array    $displayed_payment_methods Array of enabled payment methods to display in payment element.
	 * @param int|null $order_id The id of the order if intent created from Order.
	 * @param string   $fingerprint User fingerprint.
	 *
	 * @return array
	 */
	public function create_payment_intent( $displayed_payment_methods, $order_id = null, $fingerprint = '' ) {
		$amount   = WC()->cart->get_total( '' );
		$currency = get_woocommerce_currency();
		$number   = 0;
		$order    = wc_get_order( $order_id );
		if ( is_a( $order, 'WC_Order' ) ) {
			$amount   = $order->get_total();
			$currency = $order->get_currency();
			$number   = $order->get_order_number();
		}

		$converted_amount = WC_Payments_Utils::prepare_amount( $amount, $currency );
		if ( 1 > $converted_amount ) {
			return $this->create_setup_intent();
		}

		$minimum_amount = WC_Payments_Utils::get_cached_minimum_amount( $currency );
		if ( ! is_null( $minimum_amount ) && $converted_amount < $minimum_amount ) {
			// Use the minimum amount in order to create an intent and display fields.
			$converted_amount = $minimum_amount;
		}

		$capture_method = empty( $this->settings['manual_capture'] ) || 'no' === $this->settings['manual_capture'] ? 'automatic' : 'manual';

		try {
			$payment_intent = $this->payments_api_client->create_intention(
				$converted_amount,
				strtolower( $currency ),
				array_values( $displayed_payment_methods ),
				$number,
				$capture_method,
				[ 'fingerprint' => $fingerprint ]
			);
		} catch ( Amount_Too_Small_Exception $e ) {
			$minimum_amount = $e->get_minimum_amount();

			WC_Payments_Utils::cache_minimum_amount( $e->get_currency(), $minimum_amount );

			/**
			 * Try to create a new payment intent with the minimum amount
			 * in order to display fields om the checkout page and allow
			 * customers to select a shipping method, which might make
			 * the total amount of the order higher than the minimum
			 * amount for the API.
			 */
			$payment_intent = $this->payments_api_client->create_intention(
				$minimum_amount,
				strtolower( $currency ),
				array_values( $displayed_payment_methods ),
				$number,
				$capture_method,
				[ 'fingerprint' => $fingerprint ]
			);
		}

		return [
			'id'            => $payment_intent->get_id(),
			'client_secret' => $payment_intent->get_client_secret(),
		];
	}

	/**
	 * Whether we should use the platform account to initialize Stripe on the checkout page.
	 *
	 * @return bool Result of the WCPay gateway checks if the card payment method is used, false otherwise.
	 */
	public function should_use_stripe_platform_on_checkout_page() {
		if ( 'card' === $this->stripe_id ) {
			return parent::should_use_stripe_platform_on_checkout_page();
		}
		return false;
	}

	/**
	 * Handle AJAX request for creating a setup intent without confirmation for Stripe UPE.
	 *
	 * @throws Add_Payment_Method_Exception - If nonce or setup intent is invalid.
	 */
	public function init_setup_intent_ajax() {
		try {
			$is_nonce_valid = check_ajax_referer( 'wcpay_create_setup_intent_nonce', false, false );
			if ( ! $is_nonce_valid ) {
				throw new Add_Payment_Method_Exception(
					__( "We're not able to add this payment method. Please refresh the page and try again.", 'woocommerce-payments' ),
					'invalid_referrer'
				);
			}

			$enabled_payment_methods = array_filter( $this->get_upe_enabled_payment_method_ids(), [ $this, 'is_enabled_for_saved_payments' ] );
			$response                = $this->create_setup_intent( $enabled_payment_methods );

			// Encrypt client secret before exposing it to the browser.
			if ( $response['client_secret'] ) {
				$response['client_secret'] = WC_Payments_Utils::encrypt_client_secret( $this->account->get_stripe_account_id(), $response['client_secret'] );
			}

			$this->add_upe_setup_intent_to_session( $response['id'], $response['client_secret'] );

			wp_send_json_success( $response, 200 );
		} catch ( Exception $e ) {
			// Send back error so it can be displayed to the customer.
			wp_send_json_error(
				[
					'error' => [
						'message' => WC_Payments_Utils::get_filtered_error_message( $e ),
					],
				]
			);
		}
	}

	/**
	 * Creates setup intent without confirmation.
	 *
	 * @param array $displayed_payment_methods Array of enabled payment methods to display on element.
	 * @return array
	 */
	public function create_setup_intent( $displayed_payment_methods ) {
		// Determine the customer managing the payment methods, create one if we don't have one already.
		$user        = wp_get_current_user();
		$customer_id = $this->customer_service->get_customer_id_by_user_id( $user->ID );
		if ( null === $customer_id ) {
			$customer_data = WC_Payments_Customer_Service::map_customer_data( null, new \WC_Customer( $user->ID ) );
			$customer_id   = $this->customer_service->create_customer_for_user( $user, $customer_data );
		}

		$setup_intent = $this->payments_api_client->create_setup_intention(
			$customer_id,
			array_values( $displayed_payment_methods )
		);
		return [
			'id'            => $setup_intent['id'],
			'client_secret' => $setup_intent['client_secret'],
		];
	}

	/**
	 * Create and confirm payment intent. Function used to route any payments that do not use the UPE flow through the parent process payment.
	 *
	 * @param int $order_id Order ID to process the payment for.
	 *
	 * @return array|null An array with result of payment and redirect URL, or nothing.
	 */
	public function parent_process_payment( $order_id ) {
		return parent::process_payment( $order_id );
	}

	/**
	 * Renders the credit card input fields needed to get the user's payment information on the checkout page.
	 *
	 * We also add the JavaScript which drives the UI.
	 */
	public function payment_fields() {
		do_action( 'wc_payments_add_upe_payment_fields' );
	}

	/**
	 * Update payment intent for completed checkout and return redirect URL for Stripe to confirm payment.
	 *
	 * @param int $order_id Order ID to process the payment for.
	 *
	 * @return array|null An array with result of payment and redirect URL, or nothing.
	 * @throws Exception Error processing the payment.
	 */
	public function process_payment( $order_id ) {
		$payment_intent_id         = isset( $_POST['wc_payment_intent_id'] ) ? wc_clean( wp_unslash( $_POST['wc_payment_intent_id'] ) ) : ''; // phpcs:ignore WordPress.Security.NonceVerification.Missing
		$order                     = wc_get_order( $order_id );
		$amount                    = $order->get_total();
		$currency                  = $order->get_currency();
		$converted_amount          = WC_Payments_Utils::prepare_amount( $amount, $currency );
		$payment_needed            = 0 < $converted_amount;
		$selected_upe_payment_type = ! empty( $_POST['wcpay_selected_upe_payment_type'] ) ? wc_clean( wp_unslash( $_POST['wcpay_selected_upe_payment_type'] ) ) : ''; // phpcs:ignore WordPress.Security.NonceVerification.Missing
		$payment_type              = $this->is_payment_recurring( $order_id ) ? Payment_Type::RECURRING() : Payment_Type::SINGLE();
		$save_payment_method       = $payment_type->equals( Payment_Type::RECURRING() ) || ! empty( $_POST[ 'wc-' . static::GATEWAY_ID . '-new-payment-method' ] ); // phpcs:ignore WordPress.Security.NonceVerification.Missing
		$payment_country           = ! empty( $_POST['wcpay_payment_country'] ) ? wc_clean( wp_unslash( $_POST['wcpay_payment_country'] ) ) : null; // phpcs:ignore WordPress.Security.NonceVerification.Missing

		if ( $payment_intent_id ) {
			list( $user, $customer_id ) = $this->manage_customer_details_for_order( $order );

			if ( $payment_needed ) {
				// Check if session exists before instantiating Fraud_Prevention_Service.
				if ( WC()->session ) {
					$fraud_prevention_service = Fraud_Prevention_Service::get_instance();
					// phpcs:ignore WordPress.Security.NonceVerification.Missing,WordPress.Security.ValidatedSanitizedInput.MissingUnslash,WordPress.Security.ValidatedSanitizedInput.InputNotSanitized
					if ( $fraud_prevention_service->is_enabled() && ! $fraud_prevention_service->verify_token( $_POST['wcpay-fraud-prevention-token'] ?? null ) ) {
						throw new Process_Payment_Exception(
							__( "We're not able to process this payment. Please refresh the page and try again.", 'woocommerce-payments' ),
							'fraud_prevention_enabled'
						);
					}
				}

				if ( $this->failed_transaction_rate_limiter->is_limited() ) {
					// Throwing an exception instead of adding an error notice
					// makes the error notice show up both in the regular and block checkout.
					throw new Exception( __( 'Your payment was not processed.', 'woocommerce-payments' ) );
				}

				// Try catching the error without reaching the API.
				$minimum_amount = WC_Payments_Utils::get_cached_minimum_amount( $currency );
				if ( $minimum_amount > $converted_amount ) {
					$exception = new Amount_Too_Small_Exception( 'Amount too small', $minimum_amount, $currency, 400 );
					throw new Exception( WC_Payments_Utils::get_filtered_error_message( $exception ) );
				}

				$check_session_order = $this->check_against_session_processing_order( $order );
				if ( is_array( $check_session_order ) ) {
					return $check_session_order;
				}
				$this->maybe_update_session_processing_order( $order_id );

				$check_existing_intention = $this->check_payment_intent_attached_to_order_succeeded( $order );
				if ( is_array( $check_existing_intention ) ) {
					return $check_existing_intention;
				}

				$additional_api_parameters = $this->get_mandate_params_for_order( $order );

				try {
					$updated_payment_intent = $this->payments_api_client->update_intention(
						$payment_intent_id,
						$converted_amount,
						strtolower( $currency ),
						$save_payment_method,
						$customer_id,
						$this->get_metadata_from_order( $order, $payment_type ),
						$this->get_level3_data_from_order( $order ),
						$selected_upe_payment_type,
						$payment_country,
						$additional_api_parameters
					);
				} catch ( Amount_Too_Small_Exception $e ) {
					// This code would only be reached if the cache has already expired.
					throw new Exception( WC_Payments_Utils::get_filtered_error_message( $e ) );
				}

				$intent_id              = $updated_payment_intent->get_id();
				$intent_status          = $updated_payment_intent->get_status();
				$payment_method         = $updated_payment_intent->get_payment_method_id();
				$charge                 = $updated_payment_intent->get_charge();
				$payment_method_details = $charge ? $charge->get_payment_method_details() : [];
				$payment_method_type    = $payment_method_details ? $payment_method_details['type'] : null;
				$charge_id              = $charge ? $charge->get_id() : null;

				/**
				 * Attach the intent and exchange info to the order before doing the redirect, just in case the redirect
				 * either does not complete properly, or the Stripe webhook which processes a successful order hits before
				 * the redirect completes.
				 */
				$this->attach_intent_info_to_order( $order, $intent_id, $intent_status, $payment_method, $customer_id, $charge_id, $currency );
				$this->attach_exchange_info_to_order( $order, $charge_id );
				$this->set_payment_method_title_for_order( $order, $payment_method_type, $payment_method_details );
				$this->update_order_status_from_intent( $order, $intent_id, $intent_status, $charge_id );

				$last_payment_error_code = $updated_payment_intent->get_last_payment_error()['code'] ?? '';
				if ( $this->should_bump_rate_limiter( $last_payment_error_code ) ) {
					// UPE method gives us the error of the previous payment attempt, so we use that for the Rate Limiter.
					$this->failed_transaction_rate_limiter->bump();
				}
			}
		} else {
			return $this->parent_process_payment( $order_id );
		}

		return [
			'result'         => 'success',
			'payment_needed' => $payment_needed,
			'redirect_url'   => wp_sanitize_redirect(
				esc_url_raw(
					add_query_arg(
						[
							'order_id'            => $order_id,
							'wc_payment_method'   => self::GATEWAY_ID,
							'_wpnonce'            => wp_create_nonce( 'wcpay_process_redirect_order_nonce' ),
							'save_payment_method' => $save_payment_method ? 'yes' : 'no',
						],
						$this->get_return_url( $order )
					)
				)
			),
		];
	}

	/**
	 * Returns true when viewing payment methods page.
	 *
	 * @return bool
	 */
	private function is_payment_methods_page() {
		global $wp;

		$page_id = wc_get_page_id( 'myaccount' );

		return ( $page_id && is_page( $page_id ) && ( isset( $wp->query_vars['payment-methods'] ) ) );
	}

	/**
	 * Check for a redirect payment method on order received page or setup intent on payment methods page.
	 */
	public function maybe_process_upe_redirect() {
		if ( $this->is_payment_methods_page() ) {
			// If a payment method was added using UPE, we need to clear the cache and notify the user.
			if ( $this->is_setup_intent_success_creation_redirection() ) {
					wc_add_notice( __( 'Payment method successfully added.', 'woocommerce-payments' ) );
					$user = wp_get_current_user();
					$this->customer_service->clear_cached_payment_methods_for_user( $user->ID );
			}
			return;
		}

		if ( ! is_order_received_page() ) {
			return;
		}

		$payment_method = isset( $_GET['wc_payment_method'] ) ? wc_clean( wp_unslash( $_GET['wc_payment_method'] ) ) : '';
		if ( self::GATEWAY_ID !== $payment_method ) {
			return;
		}

		$is_nonce_valid = check_admin_referer( 'wcpay_process_redirect_order_nonce' );
		if ( ! $is_nonce_valid || empty( $_GET['wc_payment_method'] ) ) {
			return;
		}

		if ( ! empty( $_GET['payment_intent_client_secret'] ) ) {
			$intent_id = isset( $_GET['payment_intent'] ) ? wc_clean( wp_unslash( $_GET['payment_intent'] ) ) : '';
		} elseif ( ! empty( $_GET['setup_intent_client_secret'] ) ) {
			$intent_id = isset( $_GET['setup_intent'] ) ? wc_clean( wp_unslash( $_GET['setup_intent'] ) ) : '';
		} else {
			return;
		}

		$order_id            = isset( $_GET['order_id'] ) ? wc_clean( wp_unslash( $_GET['order_id'] ) ) : '';
		$save_payment_method = isset( $_GET['save_payment_method'] ) ? 'yes' === wc_clean( wp_unslash( $_GET['save_payment_method'] ) ) : false;

		if ( empty( $intent_id ) || empty( $order_id ) ) {
			return;
		}

		$this->process_redirect_payment( $order_id, $intent_id, $save_payment_method );
	}

	/**
	 * Processes redirect payments.
	 *
	 * @param int|string $order_id The order ID being processed.
	 * @param string     $intent_id The Stripe setup/payment intent ID for the order payment.
	 * @param bool       $save_payment_method Boolean representing whether payment method for order should be saved.
	 *
	 * @throws Process_Payment_Exception When the payment intent has an error.
	 */
	public function process_redirect_payment( $order_id, $intent_id, $save_payment_method ) {
		try {
			$order = wc_get_order( $order_id );

			if ( ! is_object( $order ) ) {
				return;
			}

			if ( $order->has_status(
				[
					Order_Status::PROCESSING,
					Order_Status::COMPLETED,
					Order_Status::ON_HOLD,
				]
			) ) {
				return;
			}

			Logger::log( "Begin processing UPE redirect payment for order $order_id for the amount of {$order->get_total()}" );

			// Get user/customer for order.
			list( $user, $customer_id ) = $this->manage_customer_details_for_order( $order );

			$payment_needed = 0 < $order->get_total();

			// Get payment intent to confirm status.
			if ( $payment_needed ) {
				$intent                 = $this->payments_api_client->get_intent( $intent_id );
				$client_secret          = $intent->get_client_secret();
				$status                 = $intent->get_status();
				$charge                 = $intent->get_charge();
				$charge_id              = $charge ? $charge->get_id() : null;
				$currency               = $intent->get_currency();
				$payment_method_id      = $intent->get_payment_method_id();
				$payment_method_details = $charge ? $charge->get_payment_method_details() : [];
				$payment_method_type    = $payment_method_details ? $payment_method_details['type'] : null;
				$error                  = $intent->get_last_payment_error();
			} else {
				$intent                 = $this->payments_api_client->get_setup_intent( $intent_id );
				$client_secret          = $intent['client_secret'];
				$status                 = $intent['status'];
				$charge_id              = '';
				$currency               = $order->get_currency();
				$payment_method_id      = $intent['payment_method'];
				$payment_method_details = false;
				$payment_method_options = array_keys( $intent['payment_method_options'] );
				$payment_method_type    = $payment_method_options ? $payment_method_options[0] : null;
				$error                  = $intent['last_setup_error'];
			}

			if ( ! empty( $error ) ) {
				Logger::log( 'Error when processing payment: ' . $error['message'] );
				throw new Process_Payment_Exception(
					__( "We're not able to process this payment. Please try again later.", 'woocommerce-payments' ),
					'upe_payment_intent_error'
				);
			} else {
				$payment_method = $this->get_selected_payment_method( $payment_method_type );
				if ( ! $payment_method ) {
					return;
				}

				if ( $save_payment_method && $payment_method->is_reusable() ) {
					try {
						$token = $payment_method->get_payment_token_for_user( $user, $payment_method_id );
						$this->add_token_to_order( $order, $token );
					} catch ( Exception $e ) {
						// If saving the token fails, log the error message but catch the error to avoid crashing the checkout flow.
						Logger::log( 'Error when saving payment method: ' . $e->getMessage() );
					}
				}

				$this->attach_intent_info_to_order( $order, $intent_id, $status, $payment_method_id, $customer_id, $charge_id, $currency );
				$this->attach_exchange_info_to_order( $order, $charge_id );
				$this->update_order_status_from_intent( $order, $intent_id, $status, $charge_id );
				$this->set_payment_method_title_for_order( $order, $payment_method_type, $payment_method_details );

				self::remove_upe_payment_intent_from_session();

				if ( Payment_Intent_Status::REQUIRES_ACTION === $status ) {
					// I don't think this case should be possible, but just in case...
					$next_action = $intent->get_next_action();
					if ( isset( $next_action['type'] ) && 'redirect_to_url' === $next_action['type'] && ! empty( $next_action['redirect_to_url']['url'] ) ) {
						wp_safe_redirect( $next_action['redirect_to_url']['url'] );
						exit;
					} else {
						$redirect_url = sprintf(
							'#wcpay-confirm-%s:%s:%s:%s',
							$payment_needed ? 'pi' : 'si',
							$order_id,
							WC_Payments_Utils::encrypt_client_secret( $this->account->get_stripe_account_id(), $client_secret ),
							wp_create_nonce( 'wcpay_update_order_status_nonce' )
						);
						wp_safe_redirect( $redirect_url );
						exit;
					}
				}
			}
		} catch ( Exception $e ) {
			Logger::log( 'Error: ' . $e->getMessage() );

			// Confirm our needed variables are set before using them due to there could be a server issue during the get_intent process.
			$status    = $status ?? null;
			$charge_id = $charge_id ?? null;

			/* translators: localized exception message */
			$message = sprintf( __( 'UPE payment failed: %s', 'woocommerce-payments' ), $e->getMessage() );
			$this->order_service->mark_payment_failed( $order, $intent_id, $status, $charge_id, $message );

			self::remove_upe_payment_intent_from_session();

			wc_add_notice( WC_Payments_Utils::get_filtered_error_message( $e ), 'error' );
			wp_safe_redirect( wc_get_checkout_url() );
			exit;
		}
	}

	/**
	 * Generates the configuration values, needed for UPE payment fields.
	 *
	 * @deprecated 5.0.0
	 *
	 * @return array
	 */
	public function get_payment_fields_js_config() {
		wc_deprecated_function( __FUNCTION__, '5.0.0', 'WC_Payments_UPE_Checkout::get_payment_fields_js_config' );
		return WC_Payments::get_wc_payments_checkout()->get_payment_fields_js_config();
	}

	/**
	 * True if the request contains the values that indicates a redirection after a successful setup intent creation.
	 *
	 * @return bool
	 */
	public function is_setup_intent_success_creation_redirection() {
		return ! empty( $_GET['setup_intent_client_secret'] ) && // phpcs:ignore WordPress.Security.NonceVerification.Recommended
			! empty( $_GET['setup_intent'] ) && // phpcs:ignore WordPress.Security.NonceVerification.Recommended
			! empty( $_GET['redirect_status'] ) && // phpcs:ignore WordPress.Security.NonceVerification.Recommended
			'succeeded' === $_GET['redirect_status']; // phpcs:ignore WordPress.Security.NonceVerification.Recommended
	}

	/**
	 * Adds a token to current user from a setup intent id.
	 *
	 * @param string  $setup_intent_id ID of the setup intent.
	 * @param WP_User $user            User to add token to.
	 *
	 * @return WC_Payment_Token_CC|WC_Payment_Token_WCPay_SEPA|null The added token.
	 */
	public function create_token_from_setup_intent( $setup_intent_id, $user ) {
		try {
			$setup_intent      = $this->payments_api_client->get_setup_intent( $setup_intent_id );
			$payment_method_id = $setup_intent['payment_method'];
			// TODO: When adding SEPA and Sofort, we will need a new API call to get the payment method and from there get the type.
			// Leaving 'card' as a hardcoded value for now to avoid the extra API call.
			$payment_method = $this->payment_methods['card'];

			return $payment_method->get_payment_token_for_user( $user, $payment_method_id );
		} catch ( Exception $e ) {
			wc_add_notice( WC_Payments_Utils::get_filtered_error_message( $e ), 'error', [ 'icon' => 'error' ] );
			Logger::log( 'Error when adding payment method: ' . $e->getMessage() );
		}
	}

	/**
	 * Set formatted readable payment method title for order,
	 * using payment method details from accompanying charge.
	 *
	 * @param WC_Order   $order WC Order being processed.
	 * @param string     $payment_method_type Stripe payment method key.
	 * @param array|bool $payment_method_details Array of payment method details from charge or false.
	 */
	public function set_payment_method_title_for_order( $order, $payment_method_type, $payment_method_details ) {
		$payment_method = $this->get_selected_payment_method( $payment_method_type );
		if ( ! $payment_method ) {
			return;
		}

		$payment_method_title = $payment_method->get_title( $payment_method_details );

		$order->set_payment_method( self::GATEWAY_ID );
		$order->set_payment_method_title( $payment_method_title );
		$order->save();
	}

	/**
	 * Returns the list of enabled payment method types that will function with the current checkout.
	 *
	 * @param string $order_id optional Order ID.
	 * @param bool   $force_currency_check optional Whether the currency check is required even if is_admin().
	 *
	 * @return string[]
	 */
	public function get_payment_method_ids_enabled_at_checkout( $order_id = null, $force_currency_check = false ) {
		$automatic_capture = empty( $this->get_option( 'manual_capture' ) ) || $this->get_option( 'manual_capture' ) === 'no';
		if ( $automatic_capture ) {
			$upe_enabled_payment_methods = $this->get_upe_enabled_payment_method_ids();
		} else {
			$upe_enabled_payment_methods = array_intersect( $this->get_upe_enabled_payment_method_ids(), [ Payment_Method::CARD, Payment_Method::LINK ] );
		}

		$enabled_payment_methods = [];
		$active_payment_methods  = $this->get_upe_enabled_payment_method_statuses();
		foreach ( $upe_enabled_payment_methods as $payment_method_id ) {
			$payment_method_capability_key = $this->payment_method_capability_key_map[ $payment_method_id ] ?? 'undefined_capability_key';
			if ( isset( $this->payment_methods[ $payment_method_id ] ) ) {
				// When creating a payment intent, we need to ensure the currency is matching
				// with the payment methods which are sent with the payment intent request, otherwise
				// Stripe returns an error.

				// force_currency_check = 0 is_admin = 0 currency_is_checked = 1.
				// force_currency_check = 0 is_admin = 1 currency_is_checked = 0.
				// force_currency_check = 1 is_admin = 0 currency_is_checked = 1.
				// force_currency_check = 1 is_admin = 1 currency_is_checked = 1.

				$skip_currency_check       = ! $force_currency_check && is_admin();
				$processing_payment_method = $this->payment_methods[ $payment_method_id ];
				if ( $processing_payment_method->is_enabled_at_checkout() && ( $skip_currency_check || $processing_payment_method->is_currency_valid() ) ) {
					$status = $active_payment_methods[ $payment_method_capability_key ]['status'] ?? null;
					if ( 'active' === $status ) {
						$enabled_payment_methods[] = $payment_method_id;
					}
				}
			}
		}

		// if credit card payment method is not enabled, we don't use stripe link.
		if (
			! in_array( CC_Payment_Method::PAYMENT_METHOD_STRIPE_ID, $enabled_payment_methods, true ) &&
			in_array( Link_Payment_Method::PAYMENT_METHOD_STRIPE_ID, $enabled_payment_methods, true ) ) {
			$enabled_payment_methods = array_filter(
				$enabled_payment_methods,
				static function( $method ) {
					return Link_Payment_Method::PAYMENT_METHOD_STRIPE_ID !== $method;
				}
			);
		}

		return $enabled_payment_methods;
	}

	/**
	 * Returns the list of enabled payment method types that will function with the current checkout filtered by fees.
	 *
	 * @param string $order_id optional Order ID.
	 * @param bool   $force_currency_check optional Whether the currency check is required even if is_admin().
	 *
	 * @return string[]
	 */
	public function get_payment_method_ids_enabled_at_checkout_filtered_by_fees( $order_id = null, $force_currency_check = false ) {
		$enabled_payment_methods = $this->get_payment_method_ids_enabled_at_checkout( $order_id, $force_currency_check );
		$methods_with_fees       = array_keys( $this->account->get_fees() );

		return array_values( array_intersect( $enabled_payment_methods, $methods_with_fees ) );
	}

	/**
	 * Returns the list of available payment method types for UPE.
	 * Filtering out those without configured fees, this will prevent a payment method not supported by the Stripe account's country from being returned.
	 * Note that we are not taking into account capabilities, which are taken into account when managing payment methods in settings.
	 * See https://stripe.com/docs/stripe-js/payment-element#web-create-payment-intent for a complete list.
	 *
	 * @return string[]
	 */
	public function get_upe_available_payment_methods() {
		$available_methods = parent::get_upe_available_payment_methods();

		$available_methods[] = Becs_Payment_Method::PAYMENT_METHOD_STRIPE_ID;
		$available_methods[] = Bancontact_Payment_Method::PAYMENT_METHOD_STRIPE_ID;
		$available_methods[] = Eps_Payment_Method::PAYMENT_METHOD_STRIPE_ID;
		$available_methods[] = Giropay_Payment_Method::PAYMENT_METHOD_STRIPE_ID;
		$available_methods[] = Ideal_Payment_Method::PAYMENT_METHOD_STRIPE_ID;
		$available_methods[] = Sofort_Payment_Method::PAYMENT_METHOD_STRIPE_ID;
		$available_methods[] = Sepa_Payment_Method::PAYMENT_METHOD_STRIPE_ID;
		$available_methods[] = P24_Payment_Method::PAYMENT_METHOD_STRIPE_ID;
		$available_methods[] = Link_Payment_Method::PAYMENT_METHOD_STRIPE_ID;

		$available_methods = array_values(
			apply_filters(
				'wcpay_upe_available_payment_methods',
				$available_methods
			)
		);
		$methods_with_fees = array_keys( $this->account->get_fees() );

		return array_values( array_intersect( $available_methods, $methods_with_fees ) );
	}

	/**
	 * Handle AJAX request for saving UPE appearance value to transient.
	 *
	 * @throws Exception - If nonce or setup intent is invalid.
	 */
	public function save_upe_appearance_ajax() {
		try {
			$is_nonce_valid = check_ajax_referer( 'wcpay_save_upe_appearance_nonce', false, false );
			if ( ! $is_nonce_valid ) {
				throw new Exception(
					__( 'Unable to update UPE appearance values at this time.', 'woocommerce-payments' )
				);
			}

			$is_blocks_checkout = isset( $_POST['is_blocks_checkout'] ) ? rest_sanitize_boolean( wc_clean( wp_unslash( $_POST['is_blocks_checkout'] ) ) ) : false;
			$appearance         = isset( $_POST['appearance'] ) ? json_decode( wc_clean( wp_unslash( $_POST['appearance'] ) ) ) : null;

			$appearance_transient = $is_blocks_checkout ? self::WC_BLOCKS_UPE_APPEARANCE_TRANSIENT : self::UPE_APPEARANCE_TRANSIENT;

			if ( null !== $appearance ) {
				set_transient( $appearance_transient, $appearance, DAY_IN_SECONDS );
			}

			wp_send_json_success( $appearance, 200 );
		} catch ( Exception $e ) {
			// Send back error so it can be displayed to the customer.
			wp_send_json_error(
				[
					'error' => [
						'message' => WC_Payments_Utils::get_filtered_error_message( $e ),
					],
				]
			);
		}
	}

	/**
	 * Clear the saved UPE appearance transient value.
	 */
	public function clear_upe_appearance_transient() {
		delete_transient( self::UPE_APPEARANCE_TRANSIENT );
		delete_transient( self::WC_BLOCKS_UPE_APPEARANCE_TRANSIENT );
	}

	/**
	 * Sets the title on checkout correctly before the title is displayed.
	 *
	 * @param string $title The title of the gateway being filtered.
	 * @param string $id    The id of the gateway being filtered.
	 *
	 * @return string Filtered gateway title.
	 */
	public function maybe_filter_gateway_title( $title, $id ) {
		if ( ! WC_Payments_Features::is_upe_split_enabled() && self::GATEWAY_ID === $id && $this->title === $title ) {
			$title                   = $this->checkout_title;
			$enabled_payment_methods = $this->get_payment_method_ids_enabled_at_checkout();

			if ( 1 === count( $enabled_payment_methods ) ) {
				$title = $this->payment_methods[ $enabled_payment_methods[0] ]->get_title();
			}

			if ( 0 === count( $enabled_payment_methods ) ) {
				$title = $this->payment_methods['card']->get_title();
			}
		}
		return $title;
	}

	/**
	 * Gets payment method settings to pass to client scripts
	 *
	 * @deprecated 5.0.0
	 *
	 * @return array
	 */
	private function get_enabled_payment_method_config() {
		wc_deprecated_function( __FUNCTION__, '5.0.0', 'WC_Payments_UPE_Checkout::get_enabled_payment_method_config' );
		return WC_Payments::get_wc_payments_checkout()->get_enabled_payment_method_config();
	}

	/**
	 * Function to be used with array_filter
	 * to filter UPE payment methods that support saved payments
	 *
	 * @param string $payment_method_id Stripe payment method.
	 *
	 * @return bool
	 */
	public function is_enabled_for_saved_payments( $payment_method_id ) {
		$payment_method = $this->get_selected_payment_method( $payment_method_id );
		if ( ! $payment_method ) {
			return false;
		}
		return $payment_method->is_reusable()
			&& ( is_admin() || $payment_method->is_currency_valid() );
	}

	/**
	 * Returns boolean for whether payment gateway supports saved payments.
	 *
	 * @return bool True, if gateway supports saved payments. False, otherwise.
	 */
	public function should_support_saved_payments() {
		$methods_enabled_for_saved_payments = array_filter( $this->get_upe_enabled_payment_method_ids(), [ $this, 'is_enabled_for_saved_payments' ] );
		return ! empty( $methods_enabled_for_saved_payments );
	}


	/**
	 * Log UPE Payment Errors on Checkout.
	 *
	 * @throws Exception If nonce is not present or invalid or charge ID is empty or order not found.
	 */
	public function log_payment_error_ajax() {
		try {
			$is_nonce_valid = check_ajax_referer( 'wcpay_log_payment_error_nonce', false, false );
			if ( ! $is_nonce_valid ) {
				throw new Exception( 'Invalid request.' );
			}

			$charge_id = isset( $_POST['charge_id'] ) ? wc_clean( wp_unslash( $_POST['charge_id'] ) ) : '';
			if ( empty( $charge_id ) ) {
				throw new Exception( 'Charge ID cannot be empty.' );
			}

			// Get charge data from WCPay Server.
			$charge_data = $this->payments_api_client->get_charge( $charge_id );
			$order_id    = $charge_data['metadata']['order_id'];

			// Validate Order ID and proceed with logging errors and updating order status.
			$order = wc_get_order( $order_id );
			if ( ! $order ) {
				throw new Exception( 'Order not found. Unable to log error.' );
			}

			$intent_id     = $charge_data['payment_intent'] ?? $order->get_meta( '_intent_id' );
			$intent        = $this->payments_api_client->get_intent( $intent_id );
			$intent_status = $intent->get_status();
			$error_message = esc_html( rtrim( $charge_data['failure_message'], '.' ) );

			$this->order_service->mark_payment_failed( $order, $intent_id, $intent_status, $charge_id, $error_message );

			self::remove_upe_payment_intent_from_session();

			wp_send_json_success();
		} catch ( Exception $e ) {
			self::remove_upe_payment_intent_from_session();

			wp_send_json_error(
				[
					'error' => [
						'message' => $e->getMessage(),
					],
				]
			);
		}
	}

	/**
	 * Adds the id and client secret of payment intent needed to mount the UPE element in frontend to WC session.
	 *
	 * @param string $intent_id     The payment intent id.
	 * @param string $client_secret The payment intent client secret.
	 */
	private function add_upe_payment_intent_to_session( string $intent_id = '', string $client_secret = '' ) {
		$cart_hash = 'undefined';

		if ( isset( $_COOKIE['woocommerce_cart_hash'] ) ) {
			$cart_hash = sanitize_text_field( wp_unslash( $_COOKIE['woocommerce_cart_hash'] ) );
		}

		$value = $cart_hash . '-' . $intent_id . '-' . $client_secret;

		WC()->session->set( self::KEY_UPE_PAYMENT_INTENT, $value );
	}

	/**
	 * Removes the payment intent created for UPE from WC session.
	 */
	public static function remove_upe_payment_intent_from_session() {
		if ( isset( WC()->session ) ) {
			WC()->session->__unset( self::KEY_UPE_PAYMENT_INTENT );
		}
	}

	/**
	 * Adds the id and client secret of setup intent needed to mount the UPE element in frontend to WC session.
	 *
	 * @param string $intent_id     The setup intent id.
	 * @param string $client_secret The setup intent client secret.
	 */
	private function add_upe_setup_intent_to_session( string $intent_id = '', string $client_secret = '' ) {
		$value = $intent_id . '-' . $client_secret;

		WC()->session->set( self::KEY_UPE_SETUP_INTENT, $value );
	}

	/**
	 * Removes the setup intent created for UPE from WC session.
	 */
	public function remove_upe_setup_intent_from_session() {
		WC()->session->__unset( self::KEY_UPE_SETUP_INTENT );
	}

	/**
	 * Returns the checkout tile.
	 *
	 * @return string Checkout title.
	 */
	public function get_checkout_title() {
		return $this->checkout_title;
	}

	/**
	 * Returns the payment methods for this gateway.
	 *
	 * @return array|UPE_Payment_Method[]
	 */
	public function get_payment_methods() {
		return $this->payment_methods;
	}

	/**
	 * Returns the UPE payment method for the gateway (default card gateway).
	 *
	 * @return UPE_Payment_Method
	 */
	public function get_payment_method() {
		return $this->payment_methods['card'];
	}

	/**
	 * This function wraps WC_Payments::get_payment_gateway_by_id, useful for unit testing.
	 *
	 * @param string $payment_method_id Stripe payment method type ID.
	 * @return false|UPE_Payment_Gateway Matching UPE Payment Gateway instance.
	 */
	public function wc_payments_get_payment_gateway_by_id( $payment_method_id ) {
		return $this;
	}

	/**
	 * This function wraps WC_Payments::get_payment_method_by_id, useful for unit testing.
	 *
	 * @param string $payment_method_id Stripe payment method type ID.
	 * @return false|UPE_Payment_Method Matching UPE Payment Method instance.
	 */
	public function wc_payments_get_payment_method_by_id( $payment_method_id ) {
		return $this->payment_methods[ $payment_method_id ];
	}
}<|MERGE_RESOLUTION|>--- conflicted
+++ resolved
@@ -95,36 +95,12 @@
 		WC_Payments_Order_Service $order_service
 	) {
 		parent::__construct( $payments_api_client, $account, $customer_service, $token_service, $action_scheduler_service, $failed_transaction_rate_limiter, $order_service );
-<<<<<<< HEAD
 		$this->title           = __( 'WooCommerce Payments', 'woocommerce-payments' );
 		$this->description     = '';
 		$this->checkout_title  = __( 'Popular payment methods', 'woocommerce-payments' );
 		$this->payment_methods = $payment_methods;
-=======
-		$this->title          = $payment_method->get_title();
-		$this->description    = '';
-		$this->stripe_id      = $payment_method->get_id();
-		$this->payment_method = $payment_method;
-		$this->icon           = $payment_method->get_icon();
->>>>>>> 0f2b02a9
-
-		add_action( 'wc_ajax_wcpay_create_payment_intent', [ $this, 'create_payment_intent_ajax' ] );
-		add_action( 'wc_ajax_wcpay_update_payment_intent', [ $this, 'update_payment_intent_ajax' ] );
-		add_action( 'wc_ajax_wcpay_init_setup_intent', [ $this, 'init_setup_intent_ajax' ] );
-		add_action( 'wc_ajax_wcpay_log_payment_error', [ $this, 'log_payment_error_ajax' ] );
-
-<<<<<<< HEAD
 		if ( ! is_admin() ) {
 			add_filter( 'woocommerce_gateway_title', [ $this, 'maybe_filter_gateway_title' ], 10, 2 );
-=======
-		add_action( "wc_ajax_wcpay_create_payment_intent_$this->stripe_id", [ $this, 'create_payment_intent_ajax' ] );
-		add_action( "wc_ajax_wcpay_update_payment_intent_$this->stripe_id", [ $this, 'update_payment_intent_ajax' ] );
-		add_action( "wc_ajax_wcpay_init_setup_intent_$this->stripe_id", [ $this, 'init_setup_intent_ajax' ] );
-
-		if ( 'card' !== $this->stripe_id ) {
-			$this->id           = self::GATEWAY_ID . '_' . $this->stripe_id;
-			$this->method_title = "WooCommerce Payments ($this->title)";
->>>>>>> 0f2b02a9
 		}
 	}
 
@@ -392,18 +368,6 @@
 			'id'            => $payment_intent->get_id(),
 			'client_secret' => $payment_intent->get_client_secret(),
 		];
-	}
-
-	/**
-	 * Whether we should use the platform account to initialize Stripe on the checkout page.
-	 *
-	 * @return bool Result of the WCPay gateway checks if the card payment method is used, false otherwise.
-	 */
-	public function should_use_stripe_platform_on_checkout_page() {
-		if ( 'card' === $this->stripe_id ) {
-			return parent::should_use_stripe_platform_on_checkout_page();
-		}
-		return false;
 	}
 
 	/**
@@ -1079,7 +1043,6 @@
 		return ! empty( $methods_enabled_for_saved_payments );
 	}
 
-
 	/**
 	 * Log UPE Payment Errors on Checkout.
 	 *
