<?php
/**
 * Class UPE_Payment_Gateway
 *
 * @package WCPay\Payment_Methods
 */

namespace WCPay\Payment_Methods;

use WC_Order;
use WC_Payment_Token_WCPay_SEPA;
use WC_Payments_Explicit_Price_Formatter;
use WCPay\Constants\Payment_Method;
use WCPay\Fraud_Prevention\Fraud_Prevention_Service;
use WP_User;
use WCPay\Exceptions\Add_Payment_Method_Exception;
use WCPay\Logger;
use WCPay\Payment_Information;
use WCPay\Constants\Payment_Type;
use WCPay\Session_Rate_Limiter;
use WC_Payment_Gateway_WCPay;
use WC_Payments_Account;
use WC_Payments_Action_Scheduler_Service;
use WC_Payments_API_Client;
use WC_Payments_Customer_Service;
use WC_Payments_Order_Service;
use WC_Payments_Token_Service;
use WC_Payment_Token_CC;
use WC_Payments;
use WC_Payments_Utils;

use Exception;
use WCPay\Exceptions\Amount_Too_Small_Exception;
use WCPay\Exceptions\Process_Payment_Exception;


/**
 * UPE Payment method extended from WCPay generic Gateway.
 */
class UPE_Payment_Gateway extends WC_Payment_Gateway_WCPay {
	/**
	 * Internal ID of the payment gateway.
	 *
	 * @type string
	 */
	const GATEWAY_ID = 'woocommerce_payments';

	const METHOD_ENABLED_KEY = 'enabled';

	const UPE_APPEARANCE_TRANSIENT = 'wcpay_upe_appearance';

	const WC_BLOCKS_UPE_APPEARANCE_TRANSIENT = 'wcpay_wc_blocks_upe_appearance';

	const KEY_UPE_PAYMENT_INTENT = 'wcpay_upe_payment_intent';

	const KEY_UPE_SETUP_INTENT = 'wcpay_upe_setup_intent';

	/**
	 * Array mapping payment method string IDs to classes
	 *
	 * @var UPE_Payment_Method[]
	 */
	protected $payment_methods = [];

	/**
	 * Generic gateway title to be displayed at checkout, if more than one payment method is enabled.
	 *
	 * @var string
	 */
	protected $checkout_title;

	/**
	 * UPE Constructor same parameters as WC_Payment_Gateway_WCPay constructor.
	 *
	 * @param WC_Payments_API_Client               $payments_api_client             - WooCommerce Payments API client.
	 * @param WC_Payments_Account                  $account                         - Account class instance.
	 * @param WC_Payments_Customer_Service         $customer_service                - Customer class instance.
	 * @param WC_Payments_Token_Service            $token_service                   - Token class instance.
	 * @param WC_Payments_Action_Scheduler_Service $action_scheduler_service        - Action Scheduler service instance.
	 * @param array                                $payment_methods                 - Array of UPE payment methods.
	 * @param Session_Rate_Limiter                 $failed_transaction_rate_limiter - Session Rate Limiter instance.
	 * @param WC_Payments_Order_Service            $order_service                   - Order class instance.
	 */
	public function __construct(
		WC_Payments_API_Client $payments_api_client,
		WC_Payments_Account $account,
		WC_Payments_Customer_Service $customer_service,
		WC_Payments_Token_Service $token_service,
		WC_Payments_Action_Scheduler_Service $action_scheduler_service,
		array $payment_methods,
		Session_Rate_Limiter $failed_transaction_rate_limiter,
		WC_Payments_Order_Service $order_service
	) {
		parent::__construct( $payments_api_client, $account, $customer_service, $token_service, $action_scheduler_service, $failed_transaction_rate_limiter, $order_service );
		$this->method_title       = __( 'WooCommerce Payments', 'woocommerce-payments' );
		$this->method_description = __( 'Payments made simple, with no monthly fees - designed exclusively for WooCommerce stores. Accept credit cards, debit cards, and other popular payment methods.', 'woocommerce-payments' );
		$this->title              = __( 'WooCommerce Payments', 'woocommerce-payments' );
		$this->description        = '';
		$this->checkout_title     = __( 'Popular payment methods', 'woocommerce-payments' );
		$this->payment_methods    = $payment_methods;

		add_action( 'wc_ajax_wcpay_create_payment_intent', [ $this, 'create_payment_intent_ajax' ] );
		add_action( 'wc_ajax_wcpay_update_payment_intent', [ $this, 'update_payment_intent_ajax' ] );
		add_action( 'wc_ajax_wcpay_init_setup_intent', [ $this, 'init_setup_intent_ajax' ] );
		add_action( 'wc_ajax_wcpay_log_payment_error', [ $this, 'log_payment_error_ajax' ] );

		add_action( 'wp_ajax_save_upe_appearance', [ $this, 'save_upe_appearance_ajax' ] );
		add_action( 'wp_ajax_nopriv_save_upe_appearance', [ $this, 'save_upe_appearance_ajax' ] );
		add_action( 'switch_theme', [ $this, 'clear_upe_appearance_transient' ] );
		add_action( 'woocommerce_woocommerce_payments_updated', [ $this, 'clear_upe_appearance_transient' ] );

		add_action( 'wp', [ $this, 'maybe_process_upe_redirect' ] );

		if ( ! is_admin() ) {
			add_filter( 'woocommerce_gateway_title', [ $this, 'maybe_filter_gateway_title' ], 10, 2 );
		}

		add_action( 'woocommerce_order_payment_status_changed', [ __CLASS__, 'remove_upe_payment_intent_from_session' ], 10, 0 );
		add_action( 'woocommerce_after_account_payment_methods', [ $this, 'remove_upe_setup_intent_from_session' ], 10, 0 );
		add_action( 'woocommerce_subscription_payment_method_updated', [ $this, 'remove_upe_setup_intent_from_session' ], 10, 0 );
	}

	/**
	 * Registers all scripts, necessary for the gateway.
	 */
	public function register_scripts() {
		// Register Stripe's JavaScript using the same ID as the Stripe Gateway plugin. This prevents this JS being
		// loaded twice in the event a site has both plugins enabled. We still run the risk of different plugins
		// loading different versions however. If Stripe release a v4 of their JavaScript, we could consider
		// changing the ID to stripe_v4. This would allow older plugins to keep using v3 while we used any new
		// feature in v4. Stripe have allowed loading of 2 different versions of stripe.js in the past (
		// https://stripe.com/docs/stripe-js/elements/migrating).
		wp_register_script(
			'stripe',
			'https://js.stripe.com/v3/',
			[],
			'3.0',
			true
		);

		$script_dependencies = [ 'stripe', 'wc-checkout' ];

		if ( $this->supports( 'tokenization' ) ) {
			$script_dependencies[] = 'woocommerce-tokenization-form';
		}

		wp_register_script(
			'wcpay-upe-checkout',
			plugins_url( 'dist/upe_checkout.js', WCPAY_PLUGIN_FILE ),
			$script_dependencies,
			WC_Payments::get_file_version( 'dist/upe_checkout.js' ),
			true
		);
	}

	/**
	 * Handle AJAX request for updating a payment intent for Stripe UPE.
	 *
	 * @throws Process_Payment_Exception - If nonce or setup intent is invalid.
	 */
	public function update_payment_intent_ajax() {
		try {
			$is_nonce_valid = check_ajax_referer( 'wcpay_update_payment_intent_nonce', false, false );
			if ( ! $is_nonce_valid ) {
				throw new Process_Payment_Exception(
					__( "We're not able to process this payment. Please refresh the page and try again.", 'woocommerce-payments' ),
					'wcpay_upe_intent_error'
				);
			}

			$order_id                  = isset( $_POST['wcpay_order_id'] ) ? absint( $_POST['wcpay_order_id'] ) : null;
			$payment_intent_id         = isset( $_POST['wc_payment_intent_id'] ) ? wc_clean( wp_unslash( $_POST['wc_payment_intent_id'] ) ) : '';
			$save_payment_method       = isset( $_POST['save_payment_method'] ) ? 'yes' === wc_clean( wp_unslash( $_POST['save_payment_method'] ) ) : false;
			$selected_upe_payment_type = ! empty( $_POST['wcpay_selected_upe_payment_type'] ) ? wc_clean( wp_unslash( $_POST['wcpay_selected_upe_payment_type'] ) ) : '';
			$payment_country           = ! empty( $_POST['wcpay_payment_country'] ) ? wc_clean( wp_unslash( $_POST['wcpay_payment_country'] ) ) : null;

			wp_send_json_success( $this->update_payment_intent( $payment_intent_id, $order_id, $save_payment_method, $selected_upe_payment_type, $payment_country ), 200 );
		} catch ( Exception $e ) {
			// Send back error so it can be displayed to the customer.
			wp_send_json_error(
				[
					'error' => [
						'message' => WC_Payments_Utils::get_filtered_error_message( $e ),
					],
				]
			);
		}
	}

	/**
	 * Updates payment intent to be able to save payment method.
	 *
	 * @param string  $payment_intent_id         The id of the payment intent to update.
	 * @param int     $order_id                  The id of the order if intent created from Order.
	 * @param boolean $save_payment_method       True if saving the payment method.
	 * @param string  $selected_upe_payment_type The name of the selected UPE payment type or empty string.
	 * @param ?string $payment_country           The payment two-letter iso country code or null.
	 *
	 * @return array|null An array with result of the update, or nothing
	 */
	public function update_payment_intent( $payment_intent_id = '', $order_id = null, $save_payment_method = false, $selected_upe_payment_type = '', $payment_country = null ) {
		$order = wc_get_order( $order_id );
		if ( ! is_a( $order, 'WC_Order' ) ) {
			return;
		}
		$amount   = $order->get_total();
		$currency = $order->get_currency();

		if ( $payment_intent_id ) {
			list( $user, $customer_id ) = $this->manage_customer_details_for_order( $order );
			$payment_type               = $this->is_payment_recurring( $order_id ) ? Payment_Type::RECURRING() : Payment_Type::SINGLE();

			$this->payments_api_client->update_intention(
				$payment_intent_id,
				WC_Payments_Utils::prepare_amount( $amount, $currency ),
				strtolower( $currency ),
				$save_payment_method,
				$customer_id,
				$this->get_metadata_from_order( $order, $payment_type ),
				$this->get_level3_data_from_order( $order ),
				$selected_upe_payment_type,
				$payment_country
			);
		}

		return [
			'success' => true,
		];
	}

	/**
	 * Handle AJAX request for creating a payment intent for Stripe UPE.
	 *
	 * @throws Process_Payment_Exception - If nonce or setup intent is invalid.
	 */
	public function create_payment_intent_ajax() {
		try {
			$is_nonce_valid = check_ajax_referer( 'wcpay_create_payment_intent_nonce', false, false );
			if ( ! $is_nonce_valid ) {
				throw new Process_Payment_Exception(
					__( "We're not able to process this payment. Please refresh the page and try again.", 'woocommerce-payments' ),
					'wcpay_upe_intent_error'
				);
			}

			// If paying from order, we need to get the total from the order instead of the cart.
			$order_id = isset( $_POST['wcpay_order_id'] ) ? absint( $_POST['wcpay_order_id'] ) : null;

			$response = $this->create_payment_intent( $order_id );

			if ( strpos( $response['id'], 'pi_' ) === 0 ) { // response is a payment intent (could possibly be a setup intent).
				$this->add_upe_payment_intent_to_session( $response['id'], $response['client_secret'] );
			}

			wp_send_json_success( $response, 200 );
		} catch ( Exception $e ) {
			// Send back error so it can be displayed to the customer.
			wp_send_json_error(
				[
					'error' => [
						'message' => WC_Payments_Utils::get_filtered_error_message( $e ),
					],
				]
			);
		}
	}

	/**
	 * Creates payment intent using current cart or order and store details.
	 *
	 * @param int $order_id The id of the order if intent created from Order.
	 *
	 * @return array
	 */
	public function create_payment_intent( $order_id = null ) {
		$amount   = WC()->cart->get_total( '' );
		$currency = get_woocommerce_currency();
		$number   = 0;
		$order    = wc_get_order( $order_id );
		if ( is_a( $order, 'WC_Order' ) ) {
			$amount   = $order->get_total();
			$currency = $order->get_currency();
			$number   = $order->get_order_number();
		}

		$converted_amount = WC_Payments_Utils::prepare_amount( $amount, $currency );
		if ( 1 > $converted_amount ) {
			return $this->create_setup_intent();
		}

		$minimum_amount = WC_Payments_Utils::get_cached_minimum_amount( $currency );
		if ( ! is_null( $minimum_amount ) && $converted_amount < $minimum_amount ) {
			// Use the minimum amount in order to create an intent and display fields.
			$converted_amount = $minimum_amount;
		}

		$capture_method          = empty( $this->settings['manual_capture'] ) || 'no' === $this->settings['manual_capture'] ? 'automatic' : 'manual';
		$enabled_payment_methods = $this->get_payment_method_ids_enabled_at_checkout( $order_id, true );

		try {
			$payment_intent = $this->payments_api_client->create_intention(
				$converted_amount,
				strtolower( $currency ),
				array_values( $enabled_payment_methods ),
				$number,
				$capture_method
			);
		} catch ( Amount_Too_Small_Exception $e ) {
			$minimum_amount = $e->get_minimum_amount();

			WC_Payments_Utils::cache_minimum_amount( $e->get_currency(), $minimum_amount );

			/**
			 * Try to create a new payment intent with the minimum amount
			 * in order to display fields om the checkout page and allow
			 * customers to select a shipping method, which might make
			 * the total amount of the order higher than the minimum
			 * amount for the API.
			 */
			$payment_intent = $this->payments_api_client->create_intention(
				$minimum_amount,
				strtolower( $currency ),
				array_values( $enabled_payment_methods ),
				$number,
				$capture_method
			);
		}

		return [
			'id'            => $payment_intent->get_id(),
			'client_secret' => $payment_intent->get_client_secret(),
		];
	}

	/**
	 * Handle AJAX request for creating a setup intent without confirmation for Stripe UPE.
	 *
	 * @throws Add_Payment_Method_Exception - If nonce or setup intent is invalid.
	 */
	public function init_setup_intent_ajax() {
		try {
			$is_nonce_valid = check_ajax_referer( 'wcpay_create_setup_intent_nonce', false, false );
			if ( ! $is_nonce_valid ) {
				throw new Add_Payment_Method_Exception(
					__( "We're not able to add this payment method. Please refresh the page and try again.", 'woocommerce-payments' ),
					'invalid_referrer'
				);
			}

			$response = $this->create_setup_intent();

			$this->add_upe_setup_intent_to_session( $response['id'], $response['client_secret'] );

			wp_send_json_success( $response, 200 );
		} catch ( Exception $e ) {
			// Send back error so it can be displayed to the customer.
			wp_send_json_error(
				[
					'error' => [
						'message' => WC_Payments_Utils::get_filtered_error_message( $e ),
					],
				]
			);
		}
	}

	/**
	 * Creates setup intent without confirmation.
	 *
	 * @return array
	 */
	public function create_setup_intent() {
		// Determine the customer managing the payment methods, create one if we don't have one already.
		$user        = wp_get_current_user();
		$customer_id = $this->customer_service->get_customer_id_by_user_id( $user->ID );
		if ( null === $customer_id ) {
			$customer_data = WC_Payments_Customer_Service::map_customer_data( null, new \WC_Customer( $user->ID ) );
			$customer_id   = $this->customer_service->create_customer_for_user( $user, $customer_data );
		}

		$enabled_payment_methods = array_filter( $this->get_upe_enabled_payment_method_ids(), [ $this, 'is_enabled_for_saved_payments' ] );

		$setup_intent = $this->payments_api_client->create_setup_intention(
			$customer_id,
			array_values( $enabled_payment_methods )
		);
		return [
			'id'            => $setup_intent['id'],
			'client_secret' => $setup_intent['client_secret'],
		];
	}

	/**
	 * Create and confirm payment intent. Function used to route any payments that do not use the UPE flow through the parent process payment.
	 *
	 * @param int $order_id Order ID to process the payment for.
	 *
	 * @return array|null An array with result of payment and redirect URL, or nothing.
	 */
	public function parent_process_payment( $order_id ) {
		return parent::process_payment( $order_id );
	}

	/**
	 * Renders the credit card input fields needed to get the user's payment information on the checkout page.
	 *
	 * We also add the JavaScript which drives the UI.
	 */
	public function payment_fields() {
		do_action( 'wc_payments_add_upe_payment_fields' );
	}

	/**
	 * Update payment intent for completed checkout and return redirect URL for Stripe to confirm payment.
	 *
	 * @param int $order_id Order ID to process the payment for.
	 *
	 * @return array|null An array with result of payment and redirect URL, or nothing.
	 * @throws Exception Error processing the payment.
	 */
	public function process_payment( $order_id ) {
		$payment_intent_id         = isset( $_POST['wc_payment_intent_id'] ) ? wc_clean( wp_unslash( $_POST['wc_payment_intent_id'] ) ) : ''; // phpcs:ignore WordPress.Security.NonceVerification.Missing
		$order                     = wc_get_order( $order_id );
		$amount                    = $order->get_total();
		$currency                  = $order->get_currency();
		$converted_amount          = WC_Payments_Utils::prepare_amount( $amount, $currency );
		$payment_needed            = 0 < $converted_amount;
		$selected_upe_payment_type = ! empty( $_POST['wcpay_selected_upe_payment_type'] ) ? wc_clean( wp_unslash( $_POST['wcpay_selected_upe_payment_type'] ) ) : ''; // phpcs:ignore WordPress.Security.NonceVerification.Missing
		$payment_type              = $this->is_payment_recurring( $order_id ) ? Payment_Type::RECURRING() : Payment_Type::SINGLE();
		$save_payment_method       = $payment_type->equals( Payment_Type::RECURRING() ) || ! empty( $_POST[ 'wc-' . static::GATEWAY_ID . '-new-payment-method' ] ); // phpcs:ignore WordPress.Security.NonceVerification.Missing
		$payment_country           = ! empty( $_POST['wcpay_payment_country'] ) ? wc_clean( wp_unslash( $_POST['wcpay_payment_country'] ) ) : null; // phpcs:ignore WordPress.Security.NonceVerification.Missing

		if ( $payment_intent_id ) {
			list( $user, $customer_id ) = $this->manage_customer_details_for_order( $order );

			if ( $payment_needed ) {
				$fraud_prevention_service = Fraud_Prevention_Service::get_instance();
				// phpcs:ignore WordPress.Security.NonceVerification.Missing,WordPress.Security.ValidatedSanitizedInput.MissingUnslash,WordPress.Security.ValidatedSanitizedInput.InputNotSanitized
				if ( $fraud_prevention_service->is_enabled() && ! $fraud_prevention_service->verify_token( $_POST['wcpay-fraud-prevention-token'] ?? null ) ) {
					throw new Process_Payment_Exception(
						__( "We're not able to process this payment. Please refresh the page and try again.", 'woocommerce-payments' ),
						'fraud_prevention_enabled'
					);
				}

				if ( $this->failed_transaction_rate_limiter->is_limited() ) {
					// Throwing an exception instead of adding an error notice
					// makes the error notice show up both in the regular and block checkout.
					throw new Exception( __( 'Your payment was not processed.', 'woocommerce-payments' ) );
				}

				// Try catching the error without reaching the API.
				$minimum_amount = WC_Payments_Utils::get_cached_minimum_amount( $currency );
				if ( $minimum_amount > $converted_amount ) {
					$exception = new Amount_Too_Small_Exception( 'Amount too small', $minimum_amount, $currency, 400 );
					throw new Exception( WC_Payments_Utils::get_filtered_error_message( $exception ) );
				}

				try {
					$updated_payment_intent = $this->payments_api_client->update_intention(
						$payment_intent_id,
						$converted_amount,
						strtolower( $currency ),
						$save_payment_method,
						$customer_id,
						$this->get_metadata_from_order( $order, $payment_type ),
						$this->get_level3_data_from_order( $order ),
						$selected_upe_payment_type,
						$payment_country
					);
				} catch ( Amount_Too_Small_Exception $e ) {
					// This code would only be reached if the cache has already expired.
					throw new Exception( WC_Payments_Utils::get_filtered_error_message( $e ) );
				}

				$intent_id              = $updated_payment_intent->get_id();
				$intent_status          = $updated_payment_intent->get_status();
				$payment_method         = $updated_payment_intent->get_payment_method_id();
				$charge                 = $updated_payment_intent->get_charge();
				$payment_method_details = $charge ? $charge->get_payment_method_details() : [];
				$payment_method_type    = $payment_method_details ? $payment_method_details['type'] : null;
				$charge_id              = $charge ? $charge->get_id() : null;

				/**
				 * Attach the intent and exchange info to the order before doing the redirect, just in case the redirect
				 * either does not complete properly, or the Stripe webhook which processes a successful order hits before
				 * the redirect completes.
				 */
				$this->attach_intent_info_to_order( $order, $intent_id, $intent_status, $payment_method, $customer_id, $charge_id, $currency );
				$this->attach_exchange_info_to_order( $order, $charge_id );
				$this->set_payment_method_title_for_order( $order, $payment_method_type, $payment_method_details );
				$this->update_order_status_from_intent( $order, $intent_id, $intent_status, $charge_id );

				$last_payment_error_code = $updated_payment_intent->get_last_payment_error()['code'] ?? '';
				if ( $this->should_bump_rate_limiter( $last_payment_error_code ) ) {
					// UPE method gives us the error of the previous payment attempt, so we use that for the Rate Limiter.
					$this->failed_transaction_rate_limiter->bump();
				}
			}
		} else {
			return $this->parent_process_payment( $order_id );
		}

		return [
			'result'         => 'success',
			'payment_needed' => $payment_needed,
			'redirect_url'   => wp_sanitize_redirect(
				esc_url_raw(
					add_query_arg(
						[
							'order_id'            => $order_id,
							'wc_payment_method'   => self::GATEWAY_ID,
							'_wpnonce'            => wp_create_nonce( 'wcpay_process_redirect_order_nonce' ),
							'save_payment_method' => $save_payment_method ? 'yes' : 'no',
						],
						$this->get_return_url( $order )
					)
				)
			),
		];
	}

	/**
	 * Returns true when viewing payment methods page.
	 *
	 * @return bool
	 */
	private function is_payment_methods_page() {
		global $wp;

		$page_id = wc_get_page_id( 'myaccount' );

		return ( $page_id && is_page( $page_id ) && ( isset( $wp->query_vars['payment-methods'] ) ) );
	}

	/**
	 * Check for a redirect payment method on order received page or setup intent on payment methods page.
	 */
	public function maybe_process_upe_redirect() {
		if ( $this->is_payment_methods_page() ) {
			// If a payment method was added using UPE, we need to clear the cache and notify the user.
			if ( $this->is_setup_intent_success_creation_redirection() ) {
					wc_add_notice( __( 'Payment method successfully added.', 'woocommerce-payments' ) );
					$user = wp_get_current_user();
					$this->customer_service->clear_cached_payment_methods_for_user( $user->ID );
			}
			return;
		}

		if ( ! is_order_received_page() ) {
			return;
		}

		$payment_method = isset( $_GET['wc_payment_method'] ) ? wc_clean( wp_unslash( $_GET['wc_payment_method'] ) ) : '';
		if ( self::GATEWAY_ID !== $payment_method ) {
			return;
		}

		$is_nonce_valid = check_admin_referer( 'wcpay_process_redirect_order_nonce' );
		if ( ! $is_nonce_valid || empty( $_GET['wc_payment_method'] ) ) {
			return;
		}

		if ( ! empty( $_GET['payment_intent_client_secret'] ) ) {
			$intent_id = isset( $_GET['payment_intent'] ) ? wc_clean( wp_unslash( $_GET['payment_intent'] ) ) : '';
		} elseif ( ! empty( $_GET['setup_intent_client_secret'] ) ) {
			$intent_id = isset( $_GET['setup_intent'] ) ? wc_clean( wp_unslash( $_GET['setup_intent'] ) ) : '';
		} else {
			return;
		}

		$order_id            = isset( $_GET['order_id'] ) ? wc_clean( wp_unslash( $_GET['order_id'] ) ) : '';
		$save_payment_method = isset( $_GET['save_payment_method'] ) ? 'yes' === wc_clean( wp_unslash( $_GET['save_payment_method'] ) ) : false;

		if ( empty( $intent_id ) || empty( $order_id ) ) {
			return;
		}

		$this->process_redirect_payment( $order_id, $intent_id, $save_payment_method );
	}

	/**
	 * Processes redirect payments.
	 *
	 * @param int|string $order_id The order ID being processed.
	 * @param string     $intent_id The Stripe setup/payment intent ID for the order payment.
	 * @param bool       $save_payment_method Boolean representing whether payment method for order should be saved.
	 *
	 * @throws Process_Payment_Exception When the payment intent has an error.
	 */
	public function process_redirect_payment( $order_id, $intent_id, $save_payment_method ) {
		try {
			$order = wc_get_order( $order_id );

			if ( ! is_object( $order ) ) {
				return;
			}

			if ( $order->has_status( [ 'processing', 'completed', 'on-hold' ] ) ) {
				return;
			}

			Logger::log( "Begin processing UPE redirect payment for order $order_id for the amount of {$order->get_total()}" );

			// Get user/customer for order.
			list( $user, $customer_id ) = $this->manage_customer_details_for_order( $order );

			$payment_needed = 0 < $order->get_total();

			// Get payment intent to confirm status.
			if ( $payment_needed ) {
				$intent                 = $this->payments_api_client->get_intent( $intent_id );
				$client_secret          = $intent->get_client_secret();
				$status                 = $intent->get_status();
				$charge                 = $intent->get_charge();
				$charge_id              = $charge ? $charge->get_id() : null;
				$currency               = $intent->get_currency();
				$payment_method_id      = $intent->get_payment_method_id();
				$payment_method_details = $charge ? $charge->get_payment_method_details() : [];
				$payment_method_type    = $payment_method_details ? $payment_method_details['type'] : null;
				$error                  = $intent->get_last_payment_error();
			} else {
				$intent                 = $this->payments_api_client->get_setup_intent( $intent_id );
				$client_secret          = $intent['client_secret'];
				$status                 = $intent['status'];
				$charge_id              = '';
				$currency               = $order->get_currency();
				$payment_method_id      = $intent['payment_method'];
				$payment_method_details = false;
				$payment_method_options = array_keys( $intent['payment_method_options'] );
				$payment_method_type    = $payment_method_options ? $payment_method_options[0] : null;
				$error                  = $intent['last_setup_error'];
			}

			if ( ! empty( $error ) ) {
				Logger::log( 'Error when processing payment: ' . $error['message'] );
				throw new Process_Payment_Exception(
					__( "We're not able to process this payment. Please try again later.", 'woocommerce-payments' ),
					'upe_payment_intent_error'
				);
			} else {
				if ( ! isset( $this->payment_methods[ $payment_method_type ] ) ) {
					return;
				}
				$payment_method = $this->payment_methods[ $payment_method_type ];

				if ( $save_payment_method && $payment_method->is_reusable() ) {
					try {
						$token = $payment_method->get_payment_token_for_user( $user, $payment_method_id );
						$this->add_token_to_order( $order, $token );
					} catch ( Exception $e ) {
						// If saving the token fails, log the error message but catch the error to avoid crashing the checkout flow.
						Logger::log( 'Error when saving payment method: ' . $e->getMessage() );
					}
				}

				$this->attach_intent_info_to_order( $order, $intent_id, $status, $payment_method_id, $customer_id, $charge_id, $currency );
				$this->attach_exchange_info_to_order( $order, $charge_id );
				$this->update_order_status_from_intent( $order, $intent_id, $status, $charge_id );
				$this->set_payment_method_title_for_order( $order, $payment_method_type, $payment_method_details );

				self::remove_upe_payment_intent_from_session();

				if ( 'requires_action' === $status ) {
					// I don't think this case should be possible, but just in case...
					$next_action = $intent->get_next_action();
					if ( isset( $next_action['type'] ) && 'redirect_to_url' === $next_action['type'] && ! empty( $next_action['redirect_to_url']['url'] ) ) {
						wp_safe_redirect( $next_action['redirect_to_url']['url'] );
						exit;
					} else {
						$redirect_url = sprintf(
							'#wcpay-confirm-%s:%s:%s:%s',
							$payment_needed ? 'pi' : 'si',
							$order_id,
							$client_secret,
							wp_create_nonce( 'wcpay_update_order_status_nonce' )
						);
						wp_safe_redirect( $redirect_url );
						exit;
					}
				}
			}
		} catch ( Exception $e ) {
			Logger::log( 'Error: ' . $e->getMessage() );

			// Confirm our needed variables are set before using them due to there could be a server issue during the get_intent process.
			$status    = $status ?? null;
			$charge_id = $charge_id ?? null;

			/* translators: localized exception message */
			$message = sprintf( __( 'UPE payment failed: %s', 'woocommerce-payments' ), $e->getMessage() );
			$this->order_service->mark_payment_failed( $order, $intent_id, $status, $charge_id, $message );

			self::remove_upe_payment_intent_from_session();

			wc_add_notice( WC_Payments_Utils::get_filtered_error_message( $e ), 'error' );
			wp_safe_redirect( wc_get_checkout_url() );
			exit;
		}
	}

	/**
	 * Generates the configuration values, needed for UPE payment fields.
	 *
	 * @deprecated 5.0.0
	 *
	 * @return array
	 */
	public function get_payment_fields_js_config() {
<<<<<<< HEAD
		$payment_fields                             = parent::get_payment_fields_js_config();
		$payment_fields['accountDescriptor']        = $this->get_account_statement_descriptor();
		$payment_fields['addPaymentReturnURL']      = wc_get_account_endpoint_url( 'payment-methods' );
		$payment_fields['gatewayId']                = self::GATEWAY_ID;
		$payment_fields['isCheckout']               = is_checkout();
		$payment_fields['paymentMethodsConfig']     = $this->get_enabled_payment_method_config();
		$payment_fields['saveUPEAppearanceNonce']   = wp_create_nonce( 'wcpay_save_upe_appearance_nonce' );
		$payment_fields['testMode']                 = WC_Payments::mode()->test;
		$payment_fields['upeAppearance']            = get_transient( self::UPE_APPEARANCE_TRANSIENT );
		$payment_fields['wcBlocksUPEAppearance']    = get_transient( self::WC_BLOCKS_UPE_APPEARANCE_TRANSIENT );
		$payment_fields['checkoutTitle']            = $this->checkout_title;
		$payment_fields['cartContainsSubscription'] = $this->is_subscription_item_in_cart();
		$payment_fields['logPaymentErrorNonce']     = wp_create_nonce( 'wcpay_log_payment_error_nonce' );
		$payment_fields['upePaymentIntentData']     = WC()->session->get( self::KEY_UPE_PAYMENT_INTENT );
		$payment_fields['upeSetupIntentData']       = WC()->session->get( self::KEY_UPE_SETUP_INTENT );

		$enabled_billing_fields = [];
		foreach ( WC()->checkout()->get_checkout_fields( 'billing' ) as $billing_field => $billing_field_options ) {
			if ( ! isset( $billing_field_options['enabled'] ) || $billing_field_options['enabled'] ) {
				$enabled_billing_fields[] = $billing_field;
			}
		}
		$payment_fields['enabledBillingFields'] = $enabled_billing_fields;

		if ( is_wc_endpoint_url( 'order-pay' ) ) {
			if ( $this->is_subscriptions_enabled() && $this->is_changing_payment_method_for_subscription() ) {
				$payment_fields['isChangingPayment']   = true;
				$payment_fields['addPaymentReturnURL'] = esc_url_raw( home_url( add_query_arg( [] ) ) );

				if ( $this->is_setup_intent_success_creation_redirection() && isset( $_GET['_wpnonce'] ) && wp_verify_nonce( wc_clean( wp_unslash( $_GET['_wpnonce'] ) ) ) ) {
					$setup_intent_id = isset( $_GET['setup_intent'] ) ? wc_clean( wp_unslash( $_GET['setup_intent'] ) ) : '';
					$token           = $this->create_token_from_setup_intent( $setup_intent_id, wp_get_current_user() );
					if ( null !== $token ) {
						$payment_fields['newTokenFormId'] = '#wc-' . $token->get_gateway_id() . '-payment-token-' . $token->get_id();
					}
				}
				return $payment_fields;
			}

			$payment_fields['isOrderPay'] = true;
			$order_id                     = absint( get_query_var( 'order-pay' ) );
			$payment_fields['orderId']    = $order_id;
			$order                        = wc_get_order( $order_id );

			if ( is_a( $order, 'WC_Order' ) ) {
				$payment_fields['orderReturnURL'] = esc_url_raw(
					add_query_arg(
						[
							'order_id'          => $order_id,
							'wc_payment_method' => self::GATEWAY_ID,
							'_wpnonce'          => wp_create_nonce( 'wcpay_process_redirect_order_nonce' ),
						],
						$this->get_return_url( $order )
					)
				);
			}
		}
		return $payment_fields;
=======
		wc_deprecated_function( __FUNCTION__, '5.0.0', 'WC_Payments_UPE_Checkout::get_payment_fields_js_config' );
		return WC_Payments::get_wc_payments_checkout()->get_payment_fields_js_config();
>>>>>>> 76d86d35
	}

	/**
	 * True if the request contains the values that indicates a redirection after a successful setup intent creation.
	 *
	 * @return bool
	 */
	public function is_setup_intent_success_creation_redirection() {
		return ! empty( $_GET['setup_intent_client_secret'] ) && // phpcs:ignore WordPress.Security.NonceVerification.Recommended
			! empty( $_GET['setup_intent'] ) && // phpcs:ignore WordPress.Security.NonceVerification.Recommended
			! empty( $_GET['redirect_status'] ) && // phpcs:ignore WordPress.Security.NonceVerification.Recommended
			'succeeded' === $_GET['redirect_status']; // phpcs:ignore WordPress.Security.NonceVerification.Recommended
	}

	/**
	 * Adds a token to current user from a setup intent id.
	 *
	 * @param string  $setup_intent_id ID of the setup intent.
	 * @param WP_User $user            User to add token to.
	 *
	 * @return WC_Payment_Token_CC|WC_Payment_Token_WCPay_SEPA|null The added token.
	 */
	public function create_token_from_setup_intent( $setup_intent_id, $user ) {
		try {
			$setup_intent      = $this->payments_api_client->get_setup_intent( $setup_intent_id );
			$payment_method_id = $setup_intent['payment_method'];
			// TODO: When adding SEPA and Sofort, we will need a new API call to get the payment method and from there get the type.
			// Leaving 'card' as a hardcoded value for now to avoid the extra API call.
			$payment_method = $this->payment_methods['card'];

			return $payment_method->get_payment_token_for_user( $user, $payment_method_id );
		} catch ( Exception $e ) {
			wc_add_notice( WC_Payments_Utils::get_filtered_error_message( $e ), 'error', [ 'icon' => 'error' ] );
			Logger::log( 'Error when adding payment method: ' . $e->getMessage() );
		}
	}

	/**
	 * Set formatted readable payment method title for order,
	 * using payment method details from accompanying charge.
	 *
	 * @param WC_Order   $order WC Order being processed.
	 * @param string     $payment_method_type Stripe payment method key.
	 * @param array|bool $payment_method_details Array of payment method details from charge or false.
	 */
	public function set_payment_method_title_for_order( $order, $payment_method_type, $payment_method_details ) {
		if ( ! isset( $this->payment_methods[ $payment_method_type ] ) ) {
			return;
		}

		$payment_method_title = $this->payment_methods[ $payment_method_type ]->get_title( $payment_method_details );

		$order->set_payment_method( self::GATEWAY_ID );
		$order->set_payment_method_title( $payment_method_title );
		$order->save();
	}

	/**
<<<<<<< HEAD
	 * Renders the UPE input fields needed to get the user's payment information on the checkout page.
	 *
	 * We also add the JavaScript which drives the UI.
	 */
	public function payment_fields() {
		try {
			$display_tokenization = $this->supports( 'tokenization' ) && ( is_checkout() || is_add_payment_method_page() );

			/**
			 * Localizing scripts within shortcodes does not work in WP 5.9,
			 * but we need `$this->get_payment_fields_js_config` to be called
			 * before `$this->saved_payment_methods()`.
			 */
			$payment_fields = $this->get_payment_fields_js_config();
			wp_enqueue_script( 'wcpay-upe-checkout' );
			add_action(
				'wp_footer',
				function() use ( $payment_fields ) {
					wp_localize_script( 'wcpay-upe-checkout', 'wcpay_config', $payment_fields );
				}
			);

			$prepared_customer_data = $this->get_prepared_customer_data();
			if ( ! empty( $prepared_customer_data ) ) {
				wp_localize_script( 'wcpay-upe-checkout', 'wcpayCustomerData', $prepared_customer_data );
			}

			wp_enqueue_style(
				'wcpay-upe-checkout',
				plugins_url( 'dist/checkout.css', WCPAY_PLUGIN_FILE ),
				[],
				WC_Payments::get_file_version( 'dist/checkout.css' )
			);

			// Output the form HTML.
			?>
			<?php if ( ! empty( $this->get_description() ) ) : ?>
				<p><?php echo wp_kses_post( $this->get_description() ); ?></p>
			<?php endif; ?>

			<?php if ( WC_Payments::mode()->test ) : ?>
				<p class="testmode-info">
				<?php
					echo WC_Payments_Utils::esc_interpolated_html(
						/* translators: link to Stripe testing page */
						__( '<strong>Test mode:</strong> use the test VISA card 4242424242424242 with any expiry date and CVC. Other payment methods may redirect to a Stripe test page to authorize payment. More test card numbers are listed <a>here</a>.', 'woocommerce-payments' ),
						[
							'strong' => '<strong>',
							'a'      => '<a href="https://woocommerce.com/document/payments/testing/#test-cards" target="_blank">',
						]
					);
				?>
				</p>
			<?php endif; ?>

			<?php

			if ( $display_tokenization ) {
				$this->tokenization_script();
				$this->saved_payment_methods();
			}
			?>

			<fieldset id="wc-<?php echo esc_attr( $this->id ); ?>-upe-form" class="wc-upe-form wc-payment-form">
				<div id="wcpay-upe-element"></div>
				<div id="wcpay-upe-errors" role="alert"></div>
				<input id="wcpay-payment-method-upe" type="hidden" name="wcpay-payment-method-upe" />
				<input id="wcpay_selected_upe_payment_type" type="hidden" name="wcpay_selected_upe_payment_type" />
				<input id="wcpay_payment_country" type="hidden" name="wcpay_payment_country" />

			<?php
			$methods_enabled_for_saved_payments = array_filter( $this->get_upe_enabled_payment_method_ids(), [ $this, 'is_enabled_for_saved_payments' ] );
			if ( $this->is_saved_cards_enabled() && ! empty( $methods_enabled_for_saved_payments ) ) {
				$force_save_payment = ( $display_tokenization && ! apply_filters( 'wc_payments_display_save_payment_method_checkbox', $display_tokenization ) ) || is_add_payment_method_page();
				if ( is_user_logged_in() || $force_save_payment ) {
					$this->save_payment_method_checkbox( $force_save_payment );
				}
			}
			?>

			</fieldset>

			<?php if ( Fraud_Prevention_Service::get_instance()->is_enabled() ) : ?>
				<input type="hidden" name="wcpay-fraud-prevention-token" value="<?php echo esc_attr( Fraud_Prevention_Service::get_instance()->get_token() ); ?>">
			<?php endif; ?>

			<?php

			do_action( 'wcpay_payment_fields_upe', $this->id );

		} catch ( Exception $e ) {
			// Output the error message.
			Logger::log( 'Error: ' . $e->getMessage() );
			?>
			<div>
				<?php
				echo esc_html__( 'An error was encountered when preparing the payment form. Please try again later.', 'woocommerce-payments' );
				?>
			</div>
			<?php
		}
	}

	/**
=======
>>>>>>> 76d86d35
	 * Returns the list of enabled payment method types that will function with the current checkout.
	 *
	 * @param string $order_id optional Order ID.
	 * @param bool   $force_currency_check optional Whether the currency check is required even if is_admin().
	 *
	 * @return string[]
	 */
	public function get_payment_method_ids_enabled_at_checkout( $order_id = null, $force_currency_check = false ) {
		$automatic_capture = empty( $this->get_option( 'manual_capture' ) ) || $this->get_option( 'manual_capture' ) === 'no';
		if ( $automatic_capture ) {
			$upe_enabled_payment_methods = $this->get_upe_enabled_payment_method_ids();
		} else {
			$upe_enabled_payment_methods = array_intersect( $this->get_upe_enabled_payment_method_ids(), [ Payment_Method::CARD, Payment_Method::LINK ] );
		}

		$enabled_payment_methods = [];
		$active_payment_methods  = $this->get_upe_enabled_payment_method_statuses();
		foreach ( $upe_enabled_payment_methods as $payment_method_id ) {
			$payment_method_capability_key = $this->payment_method_capability_key_map[ $payment_method_id ] ?? 'undefined_capability_key';
			if ( isset( $this->payment_methods[ $payment_method_id ] ) ) {
				// When creating a payment intent, we need to ensure the currency is matching
				// with the payment methods which are sent with the payment intent request, otherwise
				// Stripe returns an error.

				// force_currency_check = 0 is_admin = 0 currency_is_checked = 1.
				// force_currency_check = 0 is_admin = 1 currency_is_checked = 0.
				// force_currency_check = 1 is_admin = 0 currency_is_checked = 1.
				// force_currency_check = 1 is_admin = 1 currency_is_checked = 1.

				$skip_currency_check       = ! $force_currency_check && is_admin();
				$processing_payment_method = $this->payment_methods[ $payment_method_id ];
				if ( $processing_payment_method->is_enabled_at_checkout() && ( $skip_currency_check || $processing_payment_method->is_currency_valid() ) ) {
					$status = $active_payment_methods[ $payment_method_capability_key ]['status'] ?? null;
					if ( 'active' === $status ) {
						$enabled_payment_methods[] = $payment_method_id;
					}
				}
			}
		}

		// if credit card payment method is not enabled, we don't use stripe link.
		if (
			! in_array( CC_Payment_Method::PAYMENT_METHOD_STRIPE_ID, $enabled_payment_methods, true ) &&
			in_array( Link_Payment_Method::PAYMENT_METHOD_STRIPE_ID, $enabled_payment_methods, true ) ) {
			$enabled_payment_methods = array_filter(
				$enabled_payment_methods,
				static function( $method ) {
					return Link_Payment_Method::PAYMENT_METHOD_STRIPE_ID !== $method;
				}
			);
		}

		return $enabled_payment_methods;
	}

	/**
	 * Returns the list of available payment method types for UPE.
	 * Filtering out those without configured fees, this will prevent a payment method not supported by the Stripe account's country from being returned.
	 * Note that we are not taking into account capabilities, which are taken into account when managing payment methods in settings.
	 * See https://stripe.com/docs/stripe-js/payment-element#web-create-payment-intent for a complete list.
	 *
	 * @return string[]
	 */
	public function get_upe_available_payment_methods() {
		$available_methods = parent::get_upe_available_payment_methods();

		$available_methods[] = Becs_Payment_Method::PAYMENT_METHOD_STRIPE_ID;
		$available_methods[] = Bancontact_Payment_Method::PAYMENT_METHOD_STRIPE_ID;
		$available_methods[] = Eps_Payment_Method::PAYMENT_METHOD_STRIPE_ID;
		$available_methods[] = Giropay_Payment_Method::PAYMENT_METHOD_STRIPE_ID;
		$available_methods[] = Ideal_Payment_Method::PAYMENT_METHOD_STRIPE_ID;
		$available_methods[] = Sofort_Payment_Method::PAYMENT_METHOD_STRIPE_ID;
		$available_methods[] = Sepa_Payment_Method::PAYMENT_METHOD_STRIPE_ID;
		$available_methods[] = P24_Payment_Method::PAYMENT_METHOD_STRIPE_ID;
		$available_methods[] = Link_Payment_Method::PAYMENT_METHOD_STRIPE_ID;

		$available_methods = array_values(
			apply_filters(
				'wcpay_upe_available_payment_methods',
				$available_methods
			)
		);
		$methods_with_fees = array_keys( $this->account->get_fees() );

		return array_values( array_intersect( $available_methods, $methods_with_fees ) );
	}

	/**
	 * Handle AJAX request for saving UPE appearance value to transient.
	 *
	 * @throws Exception - If nonce or setup intent is invalid.
	 */
	public function save_upe_appearance_ajax() {
		try {
			$is_nonce_valid = check_ajax_referer( 'wcpay_save_upe_appearance_nonce', false, false );
			if ( ! $is_nonce_valid ) {
				throw new Exception(
					__( 'Unable to update UPE appearance values at this time.', 'woocommerce-payments' )
				);
			}

			$is_blocks_checkout = isset( $_POST['is_blocks_checkout'] ) ? rest_sanitize_boolean( wc_clean( wp_unslash( $_POST['is_blocks_checkout'] ) ) ) : false;
			$appearance         = isset( $_POST['appearance'] ) ? json_decode( wc_clean( wp_unslash( $_POST['appearance'] ) ) ) : null;

			$appearance_transient = $is_blocks_checkout ? self::WC_BLOCKS_UPE_APPEARANCE_TRANSIENT : self::UPE_APPEARANCE_TRANSIENT;

			if ( null !== $appearance ) {
				set_transient( $appearance_transient, $appearance, DAY_IN_SECONDS );
			}

			wp_send_json_success( $appearance, 200 );
		} catch ( Exception $e ) {
			// Send back error so it can be displayed to the customer.
			wp_send_json_error(
				[
					'error' => [
						'message' => WC_Payments_Utils::get_filtered_error_message( $e ),
					],
				]
			);
		}
	}

	/**
	 * Clear the saved UPE appearance transient value.
	 */
	public function clear_upe_appearance_transient() {
		delete_transient( self::UPE_APPEARANCE_TRANSIENT );
		delete_transient( self::WC_BLOCKS_UPE_APPEARANCE_TRANSIENT );
	}

	/**
	 * Sets the title on checkout correctly before the title is displayed.
	 *
	 * @param string $title The title of the gateway being filtered.
	 * @param string $id    The id of the gateway being filtered.
	 *
	 * @return string Filtered gateway title.
	 */
	public function maybe_filter_gateway_title( $title, $id ) {
		if ( self::GATEWAY_ID === $id && $this->title === $title ) {
			$title                   = $this->checkout_title;
			$enabled_payment_methods = $this->get_payment_method_ids_enabled_at_checkout();

			if ( 1 === count( $enabled_payment_methods ) ) {
				$title = $this->payment_methods[ $enabled_payment_methods[0] ]->get_title();
			}

			if ( 0 === count( $enabled_payment_methods ) ) {
				$title = $this->payment_methods['card']->get_title();
			}
		}
		return $title;
	}

	/**
	 * Gets payment method settings to pass to client scripts
	 *
	 * @deprecated 5.0.0
	 *
	 * @return array
	 */
	private function get_enabled_payment_method_config() {
		wc_deprecated_function( __FUNCTION__, '5.0.0', 'WC_Payments_UPE_Checkout::get_enabled_payment_method_config' );
		return WC_Payments::get_wc_payments_checkout()->get_enabled_payment_method_config();
	}

	/**
	 * Function to be used with array_filter
	 * to filter UPE payment methods that support saved payments
	 *
	 * @param string $payment_method_id Stripe payment method.
	 *
	 * @return bool
	 */
	public function is_enabled_for_saved_payments( $payment_method_id ) {
		if ( ! isset( $this->payment_methods[ $payment_method_id ] ) ) {
			return false;
		}
		return $this->payment_methods[ $payment_method_id ]->is_reusable()
			&& ( is_admin() || $this->payment_methods[ $payment_method_id ]->is_currency_valid() );
	}

	/**
	 * Log UPE Payment Errors on Checkout.
	 *
	 * @throws Exception If nonce is not present or invalid or charge ID is empty or order not found.
	 */
	public function log_payment_error_ajax() {
		try {
			$is_nonce_valid = check_ajax_referer( 'wcpay_log_payment_error_nonce', false, false );
			if ( ! $is_nonce_valid ) {
				throw new Exception( 'Invalid request.' );
			}

			$charge_id = isset( $_POST['charge_id'] ) ? wc_clean( wp_unslash( $_POST['charge_id'] ) ) : '';
			if ( empty( $charge_id ) ) {
				throw new Exception( 'Charge ID cannot be empty.' );
			}

			// Get charge data from WCPay Server.
			$charge_data = $this->payments_api_client->get_charge( $charge_id );
			$order_id    = $charge_data['metadata']['order_id'];

			// Validate Order ID and proceed with logging errors and updating order status.
			$order = wc_get_order( $order_id );
			if ( ! $order ) {
				throw new Exception( 'Order not found. Unable to log error.' );
			}

			$intent_id     = $charge_data['payment_intent'] ?? $order->get_meta( '_intent_id' );
			$intent        = $this->payments_api_client->get_intent( $intent_id );
			$intent_status = $intent->get_status();
			$error_message = esc_html( rtrim( $charge_data['failure_message'], '.' ) );

			$this->order_service->mark_payment_failed( $order, $intent_id, $intent_status, $charge_id, $error_message );

			self::remove_upe_payment_intent_from_session();

			wp_send_json_success();
		} catch ( Exception $e ) {
			self::remove_upe_payment_intent_from_session();

			wp_send_json_error(
				[
					'error' => [
						'message' => $e->getMessage(),
					],
				]
			);
		}
	}

	/**
	 * Adds the id and client secret of payment intent needed to mount the UPE element in frontend to WC session.
	 *
	 * @param string $intent_id     The payment intent id.
	 * @param string $client_secret The payment intent client secret.
	 */
	private function add_upe_payment_intent_to_session( string $intent_id = '', string $client_secret = '' ) {
		$cart_hash = 'undefined';

		if ( isset( $_COOKIE['woocommerce_cart_hash'] ) ) {
			$cart_hash = sanitize_text_field( wp_unslash( $_COOKIE['woocommerce_cart_hash'] ) );
		}

		$value = $cart_hash . '-' . $intent_id . '-' . $client_secret;

		WC()->session->set( self::KEY_UPE_PAYMENT_INTENT, $value );
	}

	/**
	 * Removes the payment intent created for UPE from WC session.
	 */
	public static function remove_upe_payment_intent_from_session() {
		if ( isset( WC()->session ) ) {
			WC()->session->__unset( self::KEY_UPE_PAYMENT_INTENT );
		}
	}

	/**
	 * Adds the id and client secret of setup intent needed to mount the UPE element in frontend to WC session.
	 *
	 * @param string $intent_id     The setup intent id.
	 * @param string $client_secret The setup intent client secret.
	 */
	private function add_upe_setup_intent_to_session( string $intent_id = '', string $client_secret = '' ) {
		$value = $intent_id . '-' . $client_secret;

		WC()->session->set( self::KEY_UPE_SETUP_INTENT, $value );
	}

	/**
	 * Removes the setup intent created for UPE from WC session.
	 */
	public function remove_upe_setup_intent_from_session() {
		WC()->session->__unset( self::KEY_UPE_SETUP_INTENT );
	}

	/**
	 * Returns the checkout tile.
	 *
	 * @return string Checkout title.
	 */
	public function get_checkout_title() {
		return $this->checkout_title;
	}

	/**
	 * Returns the payment methods for this gateway.
	 *
	 * @return array|UPE_Payment_Method[]
	 */
	public function get_payment_methods() {
		return $this->payment_methods;
	}
}<|MERGE_RESOLUTION|>--- conflicted
+++ resolved
@@ -707,69 +707,8 @@
 	 * @return array
 	 */
 	public function get_payment_fields_js_config() {
-<<<<<<< HEAD
-		$payment_fields                             = parent::get_payment_fields_js_config();
-		$payment_fields['accountDescriptor']        = $this->get_account_statement_descriptor();
-		$payment_fields['addPaymentReturnURL']      = wc_get_account_endpoint_url( 'payment-methods' );
-		$payment_fields['gatewayId']                = self::GATEWAY_ID;
-		$payment_fields['isCheckout']               = is_checkout();
-		$payment_fields['paymentMethodsConfig']     = $this->get_enabled_payment_method_config();
-		$payment_fields['saveUPEAppearanceNonce']   = wp_create_nonce( 'wcpay_save_upe_appearance_nonce' );
-		$payment_fields['testMode']                 = WC_Payments::mode()->test;
-		$payment_fields['upeAppearance']            = get_transient( self::UPE_APPEARANCE_TRANSIENT );
-		$payment_fields['wcBlocksUPEAppearance']    = get_transient( self::WC_BLOCKS_UPE_APPEARANCE_TRANSIENT );
-		$payment_fields['checkoutTitle']            = $this->checkout_title;
-		$payment_fields['cartContainsSubscription'] = $this->is_subscription_item_in_cart();
-		$payment_fields['logPaymentErrorNonce']     = wp_create_nonce( 'wcpay_log_payment_error_nonce' );
-		$payment_fields['upePaymentIntentData']     = WC()->session->get( self::KEY_UPE_PAYMENT_INTENT );
-		$payment_fields['upeSetupIntentData']       = WC()->session->get( self::KEY_UPE_SETUP_INTENT );
-
-		$enabled_billing_fields = [];
-		foreach ( WC()->checkout()->get_checkout_fields( 'billing' ) as $billing_field => $billing_field_options ) {
-			if ( ! isset( $billing_field_options['enabled'] ) || $billing_field_options['enabled'] ) {
-				$enabled_billing_fields[] = $billing_field;
-			}
-		}
-		$payment_fields['enabledBillingFields'] = $enabled_billing_fields;
-
-		if ( is_wc_endpoint_url( 'order-pay' ) ) {
-			if ( $this->is_subscriptions_enabled() && $this->is_changing_payment_method_for_subscription() ) {
-				$payment_fields['isChangingPayment']   = true;
-				$payment_fields['addPaymentReturnURL'] = esc_url_raw( home_url( add_query_arg( [] ) ) );
-
-				if ( $this->is_setup_intent_success_creation_redirection() && isset( $_GET['_wpnonce'] ) && wp_verify_nonce( wc_clean( wp_unslash( $_GET['_wpnonce'] ) ) ) ) {
-					$setup_intent_id = isset( $_GET['setup_intent'] ) ? wc_clean( wp_unslash( $_GET['setup_intent'] ) ) : '';
-					$token           = $this->create_token_from_setup_intent( $setup_intent_id, wp_get_current_user() );
-					if ( null !== $token ) {
-						$payment_fields['newTokenFormId'] = '#wc-' . $token->get_gateway_id() . '-payment-token-' . $token->get_id();
-					}
-				}
-				return $payment_fields;
-			}
-
-			$payment_fields['isOrderPay'] = true;
-			$order_id                     = absint( get_query_var( 'order-pay' ) );
-			$payment_fields['orderId']    = $order_id;
-			$order                        = wc_get_order( $order_id );
-
-			if ( is_a( $order, 'WC_Order' ) ) {
-				$payment_fields['orderReturnURL'] = esc_url_raw(
-					add_query_arg(
-						[
-							'order_id'          => $order_id,
-							'wc_payment_method' => self::GATEWAY_ID,
-							'_wpnonce'          => wp_create_nonce( 'wcpay_process_redirect_order_nonce' ),
-						],
-						$this->get_return_url( $order )
-					)
-				);
-			}
-		}
-		return $payment_fields;
-=======
 		wc_deprecated_function( __FUNCTION__, '5.0.0', 'WC_Payments_UPE_Checkout::get_payment_fields_js_config' );
 		return WC_Payments::get_wc_payments_checkout()->get_payment_fields_js_config();
->>>>>>> 76d86d35
 	}
 
 	/**
@@ -828,113 +767,6 @@
 	}
 
 	/**
-<<<<<<< HEAD
-	 * Renders the UPE input fields needed to get the user's payment information on the checkout page.
-	 *
-	 * We also add the JavaScript which drives the UI.
-	 */
-	public function payment_fields() {
-		try {
-			$display_tokenization = $this->supports( 'tokenization' ) && ( is_checkout() || is_add_payment_method_page() );
-
-			/**
-			 * Localizing scripts within shortcodes does not work in WP 5.9,
-			 * but we need `$this->get_payment_fields_js_config` to be called
-			 * before `$this->saved_payment_methods()`.
-			 */
-			$payment_fields = $this->get_payment_fields_js_config();
-			wp_enqueue_script( 'wcpay-upe-checkout' );
-			add_action(
-				'wp_footer',
-				function() use ( $payment_fields ) {
-					wp_localize_script( 'wcpay-upe-checkout', 'wcpay_config', $payment_fields );
-				}
-			);
-
-			$prepared_customer_data = $this->get_prepared_customer_data();
-			if ( ! empty( $prepared_customer_data ) ) {
-				wp_localize_script( 'wcpay-upe-checkout', 'wcpayCustomerData', $prepared_customer_data );
-			}
-
-			wp_enqueue_style(
-				'wcpay-upe-checkout',
-				plugins_url( 'dist/checkout.css', WCPAY_PLUGIN_FILE ),
-				[],
-				WC_Payments::get_file_version( 'dist/checkout.css' )
-			);
-
-			// Output the form HTML.
-			?>
-			<?php if ( ! empty( $this->get_description() ) ) : ?>
-				<p><?php echo wp_kses_post( $this->get_description() ); ?></p>
-			<?php endif; ?>
-
-			<?php if ( WC_Payments::mode()->test ) : ?>
-				<p class="testmode-info">
-				<?php
-					echo WC_Payments_Utils::esc_interpolated_html(
-						/* translators: link to Stripe testing page */
-						__( '<strong>Test mode:</strong> use the test VISA card 4242424242424242 with any expiry date and CVC. Other payment methods may redirect to a Stripe test page to authorize payment. More test card numbers are listed <a>here</a>.', 'woocommerce-payments' ),
-						[
-							'strong' => '<strong>',
-							'a'      => '<a href="https://woocommerce.com/document/payments/testing/#test-cards" target="_blank">',
-						]
-					);
-				?>
-				</p>
-			<?php endif; ?>
-
-			<?php
-
-			if ( $display_tokenization ) {
-				$this->tokenization_script();
-				$this->saved_payment_methods();
-			}
-			?>
-
-			<fieldset id="wc-<?php echo esc_attr( $this->id ); ?>-upe-form" class="wc-upe-form wc-payment-form">
-				<div id="wcpay-upe-element"></div>
-				<div id="wcpay-upe-errors" role="alert"></div>
-				<input id="wcpay-payment-method-upe" type="hidden" name="wcpay-payment-method-upe" />
-				<input id="wcpay_selected_upe_payment_type" type="hidden" name="wcpay_selected_upe_payment_type" />
-				<input id="wcpay_payment_country" type="hidden" name="wcpay_payment_country" />
-
-			<?php
-			$methods_enabled_for_saved_payments = array_filter( $this->get_upe_enabled_payment_method_ids(), [ $this, 'is_enabled_for_saved_payments' ] );
-			if ( $this->is_saved_cards_enabled() && ! empty( $methods_enabled_for_saved_payments ) ) {
-				$force_save_payment = ( $display_tokenization && ! apply_filters( 'wc_payments_display_save_payment_method_checkbox', $display_tokenization ) ) || is_add_payment_method_page();
-				if ( is_user_logged_in() || $force_save_payment ) {
-					$this->save_payment_method_checkbox( $force_save_payment );
-				}
-			}
-			?>
-
-			</fieldset>
-
-			<?php if ( Fraud_Prevention_Service::get_instance()->is_enabled() ) : ?>
-				<input type="hidden" name="wcpay-fraud-prevention-token" value="<?php echo esc_attr( Fraud_Prevention_Service::get_instance()->get_token() ); ?>">
-			<?php endif; ?>
-
-			<?php
-
-			do_action( 'wcpay_payment_fields_upe', $this->id );
-
-		} catch ( Exception $e ) {
-			// Output the error message.
-			Logger::log( 'Error: ' . $e->getMessage() );
-			?>
-			<div>
-				<?php
-				echo esc_html__( 'An error was encountered when preparing the payment form. Please try again later.', 'woocommerce-payments' );
-				?>
-			</div>
-			<?php
-		}
-	}
-
-	/**
-=======
->>>>>>> 76d86d35
 	 * Returns the list of enabled payment method types that will function with the current checkout.
 	 *
 	 * @param string $order_id optional Order ID.
