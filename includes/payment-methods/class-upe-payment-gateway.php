<?php
/**
 * Class UPE_Payment_Gateway
 *
 * @package WCPay\Payment_Methods
 */

namespace WCPay\Payment_Methods;

use WC_Order;
use WC_Payments_Explicit_Price_Formatter;
use WP_User;
use WCPay\Exceptions\Add_Payment_Method_Exception;
use WCPay\Logger;
use WCPay\Payment_Information;
use WCPay\Constants\Payment_Type;
use WC_Payment_Gateway_WCPay;
use WC_Payments_Account;
use WC_Payments_Action_Scheduler_Service;
use WC_Payments_API_Client;
use WC_Payments_Customer_Service;
use WC_Payments_Token_Service;
use WC_Payment_Token_CC;
use WC_Payments;
use WC_Payments_Utils;
use Session_Rate_Limiter;

use Exception;
use WCPay\Exceptions\Process_Payment_Exception;


/**
 * UPE Payment method extended from WCPay generic Gateway.
 */
class UPE_Payment_Gateway extends WC_Payment_Gateway_WCPay {
	/**
	 * Internal ID of the payment gateway.
	 *
	 * @type string
	 */
	const GATEWAY_ID = 'woocommerce_payments';

	const METHOD_ENABLED_KEY = 'enabled';

	const UPE_APPEARANCE_TRANSIENT = 'wcpay_upe_appearance';

	/**
	 * Array mapping payment method string IDs to classes
	 *
	 * @var array
	 */
	protected $payment_methods = [];

	/**
	 * Generic gateway title to be displayed at checkout, if more than one payment method is enabled.
	 *
	 * @var string
	 */
	protected $checkout_title;

	/**
	 * UPE Constructor same parameters as WC_Payment_Gateway_WCPay constructor.
	 *
	 * @param WC_Payments_API_Client               $payments_api_client      - WooCommerce Payments API client.
	 * @param WC_Payments_Account                  $account                  - Account class instance.
	 * @param WC_Payments_Customer_Service         $customer_service         - Customer class instance.
	 * @param WC_Payments_Token_Service            $token_service            - Token class instance.
	 * @param WC_Payments_Action_Scheduler_Service $action_scheduler_service - Action Scheduler service instance.
	 * @param array                                $payment_methods          - Array of UPE payment methods.
	 * @param Session_Rate_Limiter                 $failed_transaction_rate_limiter             - Session Rate Limiter instance.
	 */
	public function __construct( WC_Payments_API_Client $payments_api_client, WC_Payments_Account $account, WC_Payments_Customer_Service $customer_service, WC_Payments_Token_Service $token_service, WC_Payments_Action_Scheduler_Service $action_scheduler_service, array $payment_methods, Session_Rate_Limiter $failed_transaction_rate_limiter ) {
		parent::__construct( $payments_api_client, $account, $customer_service, $token_service, $action_scheduler_service, $failed_transaction_rate_limiter );
		$this->method_title       = __( 'WooCommerce Payments', 'woocommerce-payments' );
		$this->method_description = __( 'Payments made simple, with no monthly fees - designed exclusively for WooCommerce stores. Accept credit cards, debit cards, and other popular payment methods.', 'woocommerce-payments' );
		$this->title              = __( 'WooCommerce Payments', 'woocommerce-payments' );
		$this->description        = '';
		$this->checkout_title     = __( 'Popular payment methods', 'woocommerce-payments' );
		$this->payment_methods    = $payment_methods;

		add_action( 'wc_ajax_wcpay_create_payment_intent', [ $this, 'create_payment_intent_ajax' ] );
		add_action( 'wc_ajax_wcpay_update_payment_intent', [ $this, 'update_payment_intent_ajax' ] );
		add_action( 'wc_ajax_wcpay_init_setup_intent', [ $this, 'init_setup_intent_ajax' ] );
		add_action( 'wc_ajax_wcpay_log_payment_error', [ $this, 'log_payment_error_ajax' ] );

		add_action( 'wp_ajax_save_upe_appearance', [ $this, 'save_upe_appearance_ajax' ] );
		add_action( 'wp_ajax_nopriv_save_upe_appearance', [ $this, 'save_upe_appearance_ajax' ] );
		add_action( 'switch_theme', [ $this, 'clear_upe_appearance_transient' ] );

		add_action( 'wp', [ $this, 'maybe_process_upe_redirect' ] );
	}

	/**
	 * Registers all scripts, necessary for the gateway.
	 */
	public function register_scripts() {
		// Register Stripe's JavaScript using the same ID as the Stripe Gateway plugin. This prevents this JS being
		// loaded twice in the event a site has both plugins enabled. We still run the risk of different plugins
		// loading different versions however. If Stripe release a v4 of their JavaScript, we could consider
		// changing the ID to stripe_v4. This would allow older plugins to keep using v3 while we used any new
		// feature in v4. Stripe have allowed loading of 2 different versions of stripe.js in the past (
		// https://stripe.com/docs/stripe-js/elements/migrating).
		wp_register_script(
			'stripe',
			'https://js.stripe.com/v3/',
			[],
			'3.0',
			true
		);

		wp_register_script(
			'wcpay-upe-checkout',
			plugins_url( 'dist/upe_checkout.js', WCPAY_PLUGIN_FILE ),
			[ 'stripe', 'wc-checkout', 'woocommerce-tokenization-form' ],
			WC_Payments::get_file_version( 'dist/upe_checkout.js' ),
			true
		);
	}

	/**
	 * Handle AJAX request for updating a payment intent for Stripe UPE.
	 *
	 * @throws Process_Payment_Exception - If nonce or setup intent is invalid.
	 */
	public function update_payment_intent_ajax() {
		try {
			$is_nonce_valid = check_ajax_referer( 'wcpay_update_payment_intent_nonce', false, false );
			if ( ! $is_nonce_valid ) {
				throw new Process_Payment_Exception(
					__( "We're not able to process this payment. Please refresh the page and try again.", 'woocommerce-payments' ),
					'wcpay_upe_intent_error'
				);
			}

			$order_id                  = isset( $_POST['wcpay_order_id'] ) ? absint( $_POST['wcpay_order_id'] ) : null;
			$payment_intent_id         = isset( $_POST['wc_payment_intent_id'] ) ? wc_clean( wp_unslash( $_POST['wc_payment_intent_id'] ) ) : '';
			$save_payment_method       = isset( $_POST['save_payment_method'] ) ? 'yes' === wc_clean( wp_unslash( $_POST['save_payment_method'] ) ) : false;
			$selected_upe_payment_type = ! empty( $_POST['wcpay_selected_upe_payment_type'] ) ? wc_clean( wp_unslash( $_POST['wcpay_selected_upe_payment_type'] ) ) : '';
			$payment_country           = ! empty( $_POST['wcpay_payment_country'] ) ? wc_clean( wp_unslash( $_POST['wcpay_payment_country'] ) ) : null;

			wp_send_json_success( $this->update_payment_intent( $payment_intent_id, $order_id, $save_payment_method, $selected_upe_payment_type, $payment_country ), 200 );
		} catch ( Exception $e ) {
			// Send back error so it can be displayed to the customer.
			wp_send_json_error(
				[
					'error' => [
						'message' => WC_Payments_Utils::get_filtered_error_message( $e ),
					],
				]
			);
		}
	}

	/**
	 * Updates payment intent to be able to save payment method.
	 *
	 * @param {string}  $payment_intent_id         The id of the payment intent to update.
	 * @param {int}     $order_id                  The id of the order if intent created from Order.
	 * @param {boolean} $save_payment_method       True if saving the payment method.
	 * @param {string}  $selected_upe_payment_type The name of the selected UPE payment type or empty string.
	 * @param {?string} $payment_country           The payment two-letter iso country code or null.
	 *
	 * @return array|null An array with result of the update, or nothing
	 */
	public function update_payment_intent( $payment_intent_id = '', $order_id = null, $save_payment_method = false, $selected_upe_payment_type = '', $payment_country = null ) {
		$order = wc_get_order( $order_id );
		if ( ! is_a( $order, 'WC_Order' ) ) {
			return;
		}
		$amount   = $order->get_total();
		$currency = $order->get_currency();

		if ( $payment_intent_id ) {
			list( $user, $customer_id ) = $this->manage_customer_details_for_order( $order );
			$payment_type               = $this->is_payment_recurring( $order_id ) ? Payment_Type::RECURRING() : Payment_Type::SINGLE();

			$this->payments_api_client->update_intention(
				$payment_intent_id,
				WC_Payments_Utils::prepare_amount( $amount, $currency ),
				strtolower( $currency ),
				$save_payment_method,
				$customer_id,
				$this->get_metadata_from_order( $order, $payment_type ),
				$this->get_level3_data_from_order( $order ),
				$selected_upe_payment_type,
				$payment_country
			);
		}

		return [
			'success' => true,
		];
	}

	/**
	 * Handle AJAX request for creating a payment intent for Stripe UPE.
	 *
	 * @throws Process_Payment_Exception - If nonce or setup intent is invalid.
	 */
	public function create_payment_intent_ajax() {
		try {
			$is_nonce_valid = check_ajax_referer( 'wcpay_create_payment_intent_nonce', false, false );
			if ( ! $is_nonce_valid ) {
				throw new Process_Payment_Exception(
					__( "We're not able to process this payment. Please refresh the page and try again.", 'woocommerce-payments' ),
					'wcpay_upe_intent_error'
				);
			}

			// If paying from order, we need to get the total from the order instead of the cart.
			$order_id = isset( $_POST['wcpay_order_id'] ) ? absint( $_POST['wcpay_order_id'] ) : null;

			wp_send_json_success( $this->create_payment_intent( $order_id ), 200 );
		} catch ( Exception $e ) {
			// Send back error so it can be displayed to the customer.
			wp_send_json_error(
				[
					'error' => [
						'message' => WC_Payments_Utils::get_filtered_error_message( $e ),
					],
				]
			);
		}
	}

	/**
	 * Creates payment intent using current cart or order and store details.
	 *
	 * @param {int} $order_id The id of the order if intent created from Order.
	 *
	 * @return array
	 */
	public function create_payment_intent( $order_id = null ) {
		$amount = WC()->cart->get_total( false );
		$order  = wc_get_order( $order_id );
		if ( is_a( $order, 'WC_Order' ) ) {
			$amount = $order->get_total();
		}

		$currency         = get_woocommerce_currency();
		$converted_amount = WC_Payments_Utils::prepare_amount( $amount, $currency );
		if ( 1 > $converted_amount ) {
			return $this->create_setup_intent();
		}

		$capture_method          = empty( $this->settings['manual_capture'] ) || 'no' === $this->settings['manual_capture'] ? 'automatic' : 'manual';
		$enabled_payment_methods = $this->get_upe_enabled_at_checkout_payment_method_ids( $order_id );

		$payment_intent = $this->payments_api_client->create_intention(
			$converted_amount,
			strtolower( $currency ),
			array_values( $enabled_payment_methods ),
			$order_id ?? 0,
			$capture_method
		);
		return [
			'id'            => $payment_intent->get_id(),
			'client_secret' => $payment_intent->get_client_secret(),
		];
	}

	/**
	 * Handle AJAX request for creating a setup intent without confirmation for Stripe UPE.
	 *
	 * @throws Add_Payment_Method_Exception - If nonce or setup intent is invalid.
	 */
	public function init_setup_intent_ajax() {
		try {
			$is_nonce_valid = check_ajax_referer( 'wcpay_create_setup_intent_nonce', false, false );
			if ( ! $is_nonce_valid ) {
				throw new Add_Payment_Method_Exception(
					__( "We're not able to add this payment method. Please refresh the page and try again.", 'woocommerce-payments' ),
					'invalid_referrer'
				);
			}

			wp_send_json_success( $this->create_setup_intent(), 200 );
		} catch ( Exception $e ) {
			// Send back error so it can be displayed to the customer.
			wp_send_json_error(
				[
					'error' => [
						'message' => WC_Payments_Utils::get_filtered_error_message( $e ),
					],
				]
			);
		}
	}

	/**
	 * Creates setup intent without confirmation.
	 *
	 * @return array
	 */
	public function create_setup_intent() {
		// Determine the customer managing the payment methods, create one if we don't have one already.
		$user        = wp_get_current_user();
		$customer_id = $this->customer_service->get_customer_id_by_user_id( $user->ID );
		if ( null === $customer_id ) {
			$customer_data = WC_Payments_Customer_Service::map_customer_data( null, new \WC_Customer( $user->ID ) );
			$customer_id   = $this->customer_service->create_customer_for_user( $user, $customer_data );
		}

		$enabled_payment_methods = array_filter( $this->get_upe_enabled_payment_method_ids(), [ $this, 'is_enabled_for_saved_payments' ] );

		$setup_intent = $this->payments_api_client->create_setup_intention(
			$customer_id,
			array_values( $enabled_payment_methods )
		);
		return [
			'id'            => $setup_intent['id'],
			'client_secret' => $setup_intent['client_secret'],
		];
	}

	/**
	 * Create and confirm payment intent. Function used to route any payments that do not use the UPE flow through the parent process payment.
	 *
	 * @param int $order_id Order ID to process the payment for.
	 *
	 * @return array|null An array with result of payment and redirect URL, or nothing.
	 */
	public function parent_process_payment( $order_id ) {
		return parent::process_payment( $order_id );
	}

	/**
	 * Update payment intent for completed checkout and return redirect URL for Stripe to confirm payment.
	 *
	 * @param int $order_id Order ID to process the payment for.
	 *
	 * @return array|null An array with result of payment and redirect URL, or nothing.
	 */
	public function process_payment( $order_id ) {
		$payment_intent_id         = isset( $_POST['wc_payment_intent_id'] ) ? wc_clean( wp_unslash( $_POST['wc_payment_intent_id'] ) ) : ''; // phpcs:ignore WordPress.Security.NonceVerification.Missing
		$order                     = wc_get_order( $order_id );
		$amount                    = $order->get_total();
		$currency                  = $order->get_currency();
		$converted_amount          = WC_Payments_Utils::prepare_amount( $amount, $currency );
		$payment_needed            = 0 < $converted_amount;
		$save_payment_method       = ! empty( $_POST[ 'wc-' . static::GATEWAY_ID . '-new-payment-method' ] ); // phpcs:ignore WordPress.Security.NonceVerification.Missing
		$token                     = Payment_Information::get_token_from_request( $_POST ); // phpcs:ignore WordPress.Security.NonceVerification.Missing
		$selected_upe_payment_type = ! empty( $_POST['wcpay_selected_upe_payment_type'] ) ? wc_clean( wp_unslash( $_POST['wcpay_selected_upe_payment_type'] ) ) : ''; // phpcs:ignore WordPress.Security.NonceVerification.Missing
		$payment_type              = $this->is_payment_recurring( $order_id ) ? Payment_Type::RECURRING() : Payment_Type::SINGLE();
		$payment_country           = ! empty( $_POST['wcpay_payment_country'] ) ? wc_clean( wp_unslash( $_POST['wcpay_payment_country'] ) ) : null; // phpcs:ignore WordPress.Security.NonceVerification.Missing

		if ( $payment_intent_id ) {
			list( $user, $customer_id ) = $this->manage_customer_details_for_order( $order );

			if ( $payment_needed ) {
				if ( $this->failed_transaction_rate_limiter->is_limited() ) {
					wc_add_notice( __( 'Your payment was not processed.', 'woocommerce-payments' ), 'error' );
					return [
						'result'       => 'fail',
						'redirect_url' => '',
					];
				}

				$updated_payment_intent  = $this->payments_api_client->update_intention(
					$payment_intent_id,
					$converted_amount,
					strtolower( $currency ),
					$save_payment_method,
					$customer_id,
					$this->get_metadata_from_order( $order, $payment_type ),
					$this->get_level3_data_from_order( $order ),
					$selected_upe_payment_type,
					$payment_country
				);
				$last_payment_error_code = $updated_payment_intent->get_last_payment_error()['code'] ?? '';
				if ( 'card_declined' === $last_payment_error_code ) {
					// UPE method gives us the error of the previous payment attempt, so we use that for the Rate Limiter.
					$this->failed_transaction_rate_limiter->bump();
				}
			}
		} else {
			return $this->parent_process_payment( $order_id );
		}

		return [
			'result'         => 'success',
			'payment_needed' => $payment_needed,
			'redirect_url'   => wp_sanitize_redirect(
				esc_url_raw(
					add_query_arg(
						[
							'order_id'            => $order_id,
							'wc_payment_method'   => self::GATEWAY_ID,
							'_wpnonce'            => wp_create_nonce( 'wcpay_process_redirect_order_nonce' ),
							'save_payment_method' => $save_payment_method ? 'yes' : 'no',
						],
						$this->get_return_url( $order )
					)
				)
			),
		];
	}

	/**
	 * Returns true when viewing payment methods page.
	 *
	 * @return bool
	 */
	private function is_payment_methods_page() {
		global $wp;

		$page_id = wc_get_page_id( 'myaccount' );

		return ( $page_id && is_page( $page_id ) && ( isset( $wp->query_vars['payment-methods'] ) ) );
	}

	/**
	 * Check for a redirect payment method on order received page or setup intent on payment methods page.
	 */
	public function maybe_process_upe_redirect() {
		if ( $this->is_payment_methods_page() ) {
			// If a payment method was added using UPE, we need to clear the cache and notify the user.
			if ( $this->is_setup_intent_success_creation_redirection() ) {
					wc_add_notice( __( 'Payment method successfully added.', 'woocommerce-payments' ) );
					$user = wp_get_current_user();
					$this->customer_service->clear_cached_payment_methods_for_user( $user->ID );
			}
			return;
		}

		if ( ! is_order_received_page() ) {
			return;
		}

		$payment_method = isset( $_GET['wc_payment_method'] ) ? wc_clean( wp_unslash( $_GET['wc_payment_method'] ) ) : '';
		if ( self::GATEWAY_ID !== $payment_method ) {
			return;
		}

		$is_nonce_valid = check_admin_referer( 'wcpay_process_redirect_order_nonce' );
		if ( ! $is_nonce_valid || empty( $_GET['wc_payment_method'] ) ) {
			return;
		}

		if ( ! empty( $_GET['payment_intent_client_secret'] ) ) {
			$intent_id = isset( $_GET['payment_intent'] ) ? wc_clean( wp_unslash( $_GET['payment_intent'] ) ) : '';
		} elseif ( ! empty( $_GET['setup_intent_client_secret'] ) ) {
			$intent_id = isset( $_GET['setup_intent'] ) ? wc_clean( wp_unslash( $_GET['setup_intent'] ) ) : '';
		} else {
			return;
		}

		$order_id            = isset( $_GET['order_id'] ) ? wc_clean( wp_unslash( $_GET['order_id'] ) ) : '';
		$save_payment_method = isset( $_GET['save_payment_method'] ) ? 'yes' === wc_clean( wp_unslash( $_GET['save_payment_method'] ) ) : false;

		if ( empty( $intent_id ) || empty( $order_id ) ) {
			return;
		}

		$this->process_redirect_payment( $order_id, $intent_id, $save_payment_method );
	}

	/**
	 * Processes redirect payments.
	 *
	 * @param int    $order_id The order ID being processed.
	 * @param string $intent_id The Stripe setup/payment intent ID for the order payment.
	 * @param bool   $save_payment_method Boolean representing whether payment method for order should be saved.
	 *
	 * @throws Process_Payment_Exception When the payment intent has an error.
	 */
	public function process_redirect_payment( $order_id, $intent_id, $save_payment_method ) {
		try {
			$order = wc_get_order( $order_id );

			if ( ! is_object( $order ) ) {
				return;
			}

			if ( $order->has_status( [ 'processing', 'completed', 'on-hold' ] ) ) {
				return;
			}

			Logger::log( "Begin processing UPE redirect payment for order $order_id for the amount of {$order->get_total()}" );

			// Get user/customer for order.
			list( $user, $customer_id ) = $this->manage_customer_details_for_order( $order );

			$payment_needed = 0 < $order->get_total();

			// Get payment intent to confirm status.
			if ( $payment_needed ) {
				$intent                 = $this->payments_api_client->get_intent( $intent_id );
				$client_secret          = $intent->get_client_secret();
				$status                 = $intent->get_status();
				$charge_id              = $intent->get_charge_id();
				$currency               = $intent->get_currency();
				$payment_method_id      = $intent->get_payment_method_id();
				$payment_method_details = $intent->get_payment_method_details();
				$payment_method_type    = $payment_method_details ? $payment_method_details['type'] : null;
				$error                  = $intent->get_last_payment_error();
			} else {
				$intent                 = $this->payments_api_client->get_setup_intent( $intent_id );
				$client_secret          = $intent['client_secret'];
				$status                 = $intent['status'];
				$charge_id              = '';
				$currency               = $order->get_currency();
				$payment_method_id      = $intent['payment_method'];
				$payment_method_details = false;
				$payment_method_options = array_keys( $intent['payment_method_options'] );
				$payment_method_type    = $payment_method_options ? $payment_method_options[0] : null;
				$error                  = $intent['last_setup_error'];
			}

			if ( ! empty( $error ) ) {
				Logger::log( 'Error when processing payment: ' . $error['message'] );
				throw new Process_Payment_Exception(
					__( "We're not able to process this payment. Please try again later.", 'woocommerce-payments' ),
					'upe_payment_intent_error'
				);
			} else {
				if ( ! isset( $this->payment_methods[ $payment_method_type ] ) ) {
					return;
				}
				$payment_method = $this->payment_methods[ $payment_method_type ];

				if ( $save_payment_method && $payment_method->is_reusable() ) {
					try {
						$token = $payment_method->get_payment_token_for_user( $user, $payment_method_id );
						$this->add_token_to_order( $order, $token );
					} catch ( Exception $e ) {
						// If saving the token fails, log the error message but catch the error to avoid crashing the checkout flow.
						Logger::log( 'Error when saving payment method: ' . $e->getMessage() );
					}
				}

				$this->attach_intent_info_to_order( $order, $intent_id, $status, $payment_method_id, $customer_id, $charge_id, $currency );
				$this->attach_exchange_info_to_order( $order, $charge_id );
				$this->set_payment_method_title_for_order( $order, $payment_method_type, $payment_method_details );

				if ( 'requires_action' === $status ) {
					// I don't think this case should be possible, but just in case...
					$next_action = $intent->get_next_action();
					if ( isset( $next_action['type'] ) && 'redirect_to_url' === $next_action['type'] && ! empty( $next_action['redirect_to_url']['url'] ) ) {
						wp_safe_redirect( $next_action['redirect_to_url']['url'] );
						exit;
					} else {
						$redirect_url = sprintf(
							'#wcpay-confirm-%s:%s:%s:%s',
							$payment_needed ? 'pi' : 'si',
							$order_id,
							$client_secret,
							wp_create_nonce( 'wcpay_update_order_status_nonce' )
						);
						wp_safe_redirect( $redirect_url );
						exit;
					}
				}
			}
		} catch ( Exception $e ) {
			Logger::log( 'Error: ' . $e->getMessage() );

			/* translators: localized exception message */
			$order->update_status( 'failed', sprintf( __( 'UPE payment failed: %s', 'woocommerce-payments' ), $e->getMessage() ) );

			wc_add_notice( WC_Payments_Utils::get_filtered_error_message( $e ), 'error' );
			wp_safe_redirect( wc_get_checkout_url() );
			exit;
		}
	}

	/**
	 * Generates the configuration values, needed for UPE payment fields.
	 *
	 * @return array
	 */
	public function get_payment_fields_js_config() {
		$payment_fields                             = parent::get_payment_fields_js_config();
		$payment_fields['accountDescriptor']        = $this->get_account_statement_descriptor();
		$payment_fields['addPaymentReturnURL']      = wc_get_account_endpoint_url( 'payment-methods' );
		$payment_fields['gatewayId']                = self::GATEWAY_ID;
		$payment_fields['isCheckout']               = is_checkout();
		$payment_fields['paymentMethodsConfig']     = $this->get_enabled_payment_method_config();
		$payment_fields['saveUPEAppearanceNonce']   = wp_create_nonce( 'wcpay_save_upe_appearance_nonce' );
		$payment_fields['testMode']                 = $this->is_in_test_mode();
		$payment_fields['upeAppearance']            = get_transient( self::UPE_APPEARANCE_TRANSIENT );
		$payment_fields['checkoutTitle']            = $this->checkout_title;
		$payment_fields['cartContainsSubscription'] = $this->is_subscription_item_in_cart();
		$payment_fields['logPaymentErrorNonce']     = wp_create_nonce( 'wcpay_log_payment_error_nonce' );

		$enabled_billing_fields = [];
		foreach ( WC()->checkout()->get_checkout_fields( 'billing' ) as $billing_field => $billing_field_options ) {
			if ( ! isset( $billing_field_options['enabled'] ) || $billing_field_options['enabled'] ) {
				$enabled_billing_fields[] = $billing_field;
			}
		}
		$payment_fields['enabledBillingFields'] = $enabled_billing_fields;

		if ( is_wc_endpoint_url( 'order-pay' ) ) {
			if ( $this->is_subscriptions_enabled() && $this->is_changing_payment_method_for_subscription() ) {
				$payment_fields['isChangingPayment']   = true;
				$payment_fields['addPaymentReturnURL'] = esc_url_raw( home_url( add_query_arg( [] ) ) );

				if ( $this->is_setup_intent_success_creation_redirection() && isset( $_GET['_wpnonce'] ) && wp_verify_nonce( wc_clean( wp_unslash( $_GET['_wpnonce'] ) ) ) ) {
					$setup_intent_id                  = isset( $_GET['setup_intent'] ) ? wc_clean( wp_unslash( $_GET['setup_intent'] ) ) : '';
					$token                            = $this->create_token_from_setup_intent( $setup_intent_id, wp_get_current_user() );
					$payment_fields['newTokenFormId'] = '#wc-' . $token->get_gateway_id() . '-payment-token-' . $token->get_id();
				}
				return $payment_fields;
			}

			$payment_fields['isOrderPay'] = true;
			$order_id                     = absint( get_query_var( 'order-pay' ) );
			$payment_fields['orderId']    = $order_id;
			$order                        = wc_get_order( $order_id );

			if ( is_a( $order, 'WC_Order' ) ) {
				$payment_fields['orderReturnURL'] = esc_url_raw(
					add_query_arg(
						[
							'order_id'          => $order_id,
							'wc_payment_method' => self::GATEWAY_ID,
							'_wpnonce'          => wp_create_nonce( 'wcpay_process_redirect_order_nonce' ),
						],
						$this->get_return_url( $order )
					)
				);
			}
		}
		return $payment_fields;
	}

	/**
	 * True if the request contains the values that indicates a redirection after a successful setup intent creation.
	 *
	 * @return bool
	 */
	public function is_setup_intent_success_creation_redirection() {
		return (
			! empty( $_GET['setup_intent_client_secret'] ) & ! empty( $_GET['setup_intent'] ) & ! empty( $_GET['redirect_status'] ) && 'succeeded' === $_GET['redirect_status'] ); // phpcs:ignore WordPress.Security.NonceVerification.Recommended
	}

	/**
	 * Adds a token to current user from a setup intent id.
	 *
	 * @param string  $setup_intent_id ID of the setup intent.
	 * @param WP_User $user            User to add token to.
	 *
	 * @return WC_Payment_Token_CC The added token.
	 */
	public function create_token_from_setup_intent( $setup_intent_id, $user ) {
		try {
			$setup_intent      = $this->payments_api_client->get_setup_intent( $setup_intent_id );
			$payment_method_id = $setup_intent['payment_method'];
			// TODO: When adding SEPA and Sofort, we will need a new API call to get the payment method and from there get the type.
			// Leaving 'card' as a hardcoded value for now to avoid the extra API call.
			$payment_method = $this->payment_methods['card'];

			return $payment_method->get_payment_token_for_user( $user, $payment_method_id );
		} catch ( Exception $e ) {
			wc_add_notice( WC_Payments_Utils::get_filtered_error_message( $e ), 'error', [ 'icon' => 'error' ] );
			Logger::log( 'Error when adding payment method: ' . $e->getMessage() );
			return [
				'result' => 'error',
			];
		}
	}

	/**
	 * Set formatted readable payment method title for order,
	 * using payment method details from accompanying charge.
	 *
	 * @param WC_Order   $order WC Order being processed.
	 * @param string     $payment_method_type Stripe payment method key.
	 * @param array|bool $payment_method_details Array of payment method details from charge or false.
	 */
	public function set_payment_method_title_for_order( $order, $payment_method_type, $payment_method_details ) {
		if ( ! isset( $this->payment_methods[ $payment_method_type ] ) ) {
			return;
		}

		$payment_method_title = $this->payment_methods[ $payment_method_type ]->get_title( $payment_method_details );

		$order->set_payment_method( self::GATEWAY_ID );
		$order->set_payment_method_title( $payment_method_title );
		$order->save();
	}

	/**
	 * Renders the UPE input fields needed to get the user's payment information on the checkout page.
	 *
	 * We also add the JavaScript which drives the UI.
	 */
	public function payment_fields() {
		try {
			$display_tokenization = $this->supports( 'tokenization' ) && ( is_checkout() || is_add_payment_method_page() );

			$payment_fields = $this->get_payment_fields_js_config();
			wp_localize_script( 'wcpay-upe-checkout', 'wcpay_config', $payment_fields );
			wp_enqueue_script( 'wcpay-upe-checkout' );

			$prepared_customer_data = $this->get_prepared_customer_data();
			if ( ! empty( $prepared_customer_data ) ) {
				wp_localize_script( 'wcpay-upe-checkout', 'wcpayCustomerData', $prepared_customer_data );
			}

			wp_enqueue_style(
				'wcpay-upe-checkout',
				plugins_url( 'dist/checkout.css', WCPAY_PLUGIN_FILE ),
				[],
				WC_Payments::get_file_version( 'dist/checkout.css' )
			);

			// Output the form HTML.
			?>
			<?php if ( ! empty( $this->get_description() ) ) : ?>
				<p><?php echo wp_kses_post( $this->get_description() ); ?></p>
			<?php endif; ?>

			<?php if ( $this->is_in_test_mode() ) : ?>
				<p class="testmode-info">
				<?php
					echo WC_Payments_Utils::esc_interpolated_html(
						/* translators: link to Stripe testing page */
						__( '<strong>Test mode:</strong> use the test VISA card 4242424242424242 with any expiry date and CVC. Other payment methods may redirect to a Stripe test page to authorize payment. More test card numbers are listed <a>here</a>.', 'woocommerce-payments' ),
						[
							'strong' => '<strong>',
							'a'      => '<a href="https://docs.woocommerce.com/document/payments/testing/#test-cards" target="_blank">',
						]
					);
				?>
				</p>
			<?php endif; ?>

			<?php
			if ( $display_tokenization ) {
				$this->tokenization_script();
				$this->saved_payment_methods();
			}
			?>

			<fieldset id="wc-<?php echo esc_attr( $this->id ); ?>-upe-form" class="wc-upe-form wc-payment-form">
				<div id="wcpay-upe-element"></div>
				<div id="wcpay-upe-errors" role="alert"></div>
				<input id="wcpay-payment-method-upe" type="hidden" name="wcpay-payment-method-upe" />
				<input id="wcpay_selected_upe_payment_type" type="hidden" name="wcpay_selected_upe_payment_type" />
				<input id="wcpay_payment_country" type="hidden" name="wcpay_payment_country" />

			<?php
			$methods_enabled_for_saved_payments = array_filter( $this->get_upe_enabled_payment_method_ids(), [ $this, 'is_enabled_for_saved_payments' ] );
			if ( $this->is_saved_cards_enabled() && ! empty( $methods_enabled_for_saved_payments ) ) {
				$force_save_payment = ( $display_tokenization && ! apply_filters( 'wc_payments_display_save_payment_method_checkbox', $display_tokenization ) ) || is_add_payment_method_page();
				if ( is_user_logged_in() || $force_save_payment ) {
					$this->save_payment_method_checkbox( $force_save_payment );
				}
			}
			?>

			</fieldset>
			<?php
		} catch ( Exception $e ) {
			// Output the error message.
			Logger::log( 'Error: ' . $e->getMessage() );
			?>
			<div>
				<?php
				echo esc_html__( 'An error was encountered when preparing the payment form. Please try again later.', 'woocommerce-payments' );
				?>
			</div>
			<?php
		}
	}

	/**
	 * Returns the list of available payment method types for UPE.
	 * See https://stripe.com/docs/stripe-js/payment-element#web-create-payment-intent for a complete list.
	 *
	 * @return string[]
	 */
	public function get_upe_available_payment_methods() {
		$methods = parent::get_upe_available_payment_methods();

		$methods[] = 'bancontact';
		$methods[] = 'giropay';
		$methods[] = 'ideal';
		$methods[] = 'sofort';
<<<<<<< HEAD
		$methods[] = 'sepa_debit';
=======
		$methods[] = 'p24';
>>>>>>> 7967aaf3

		return array_values(
			apply_filters(
				'wcpay_upe_available_payment_methods',
				$methods
			)
		);
	}

	/**
	 * Handle AJAX request for saving UPE appearance value to transient.
	 *
	 * @throws Exception - If nonce or setup intent is invalid.
	 */
	public function save_upe_appearance_ajax() {
		try {
			$is_nonce_valid = check_ajax_referer( 'wcpay_save_upe_appearance_nonce', false, false );
			if ( ! $is_nonce_valid ) {
				throw new Exception(
					__( 'Unable to update UPE appearance values at this time.', 'woocommerce-payments' )
				);
			}

			$appearance = isset( $_POST['appearance'] ) ? wc_clean( wp_unslash( $_POST['appearance'] ) ) : null;
			if ( null !== $appearance ) {
				set_transient( self::UPE_APPEARANCE_TRANSIENT, $appearance, DAY_IN_SECONDS );
			}
			wp_send_json_success( $appearance, 200 );
		} catch ( Exception $e ) {
			// Send back error so it can be displayed to the customer.
			wp_send_json_error(
				[
					'error' => [
						'message' => WC_Payments_Utils::get_filtered_error_message( $e ),
					],
				]
			);
		}
	}

	/**
	 * Clear the saved UPE appearance transient value.
	 */
	public function clear_upe_appearance_transient() {
		delete_transient( self::UPE_APPEARANCE_TRANSIENT );
	}

	/**
	 * Gets payment method settings to pass to client scripts
	 *
	 * @return array
	 */
	private function get_enabled_payment_method_config() {
		$settings                = [];
		$enabled_payment_methods = $this->get_upe_enabled_at_checkout_payment_method_ids();

		if ( $this->is_subscriptions_enabled() && $this->is_changing_payment_method_for_subscription() ) {
			$enabled_payment_methods = array_filter( $enabled_payment_methods, [ $this, 'is_enabled_for_saved_payments' ] );
		}

		foreach ( $enabled_payment_methods as $payment_method ) {
			$settings[ $payment_method ] = [
				'isReusable' => $this->payment_methods[ $payment_method ]->is_reusable(),
				'title'      => $this->payment_methods[ $payment_method ]->get_title(),
			];
		}

		return $settings;
	}

	/**
	 * Function to be used with array_filter
	 * to filter UPE payment methods that support saved payments
	 *
	 * @param string $payment_method_id Stripe payment method.
	 *
	 * @return bool
	 */
	private function is_enabled_for_saved_payments( $payment_method_id ) {
		if ( ! isset( $this->payment_methods[ $payment_method_id ] ) ) {
			return false;
		}
		return $this->payment_methods[ $payment_method_id ]->is_reusable()
			&& ( is_admin() || $this->payment_methods[ $payment_method_id ]->is_currency_valid() );
	}

	/**
	 * Log UPE Payment Errors on Checkout.
	 *
	 * @throws Exception If nonce is not present or invalid or charge ID is empty or order not found.
	 */
	public function log_payment_error_ajax() {
		try {
			$is_nonce_valid = check_ajax_referer( 'wcpay_log_payment_error_nonce', false, false );
			if ( ! $is_nonce_valid ) {
				throw new Exception( 'Invalid request.' );
			}

			$charge_id = isset( $_POST['charge_id'] ) ? wc_clean( wp_unslash( $_POST['charge_id'] ) ) : '';
			if ( empty( $charge_id ) ) {
				throw new Exception( 'Charge ID cannot be empty.' );
			}

			// Get charge data from WCPay Server.
			$get_charge_data = $this->payments_api_client->get_charge( $charge_id );
			$order_id        = $get_charge_data['metadata']['order_id'];

			// Validate Order ID and proceed with logging errors and updating order status.
			$order = wc_get_order( $order_id );
			if ( ! $order ) {
				throw new Exception( 'Order not found. Unable to log error.' );
			}

			$order_amount  = WC_Payments_Explicit_Price_Formatter::get_explicit_price( wc_price( $order->get_total(), [ 'currency' => $order->get_currency() ] ), $order );
			$error_message = esc_html( rtrim( $get_charge_data['failure_message'], '.' ) );

			$order_note = sprintf(
				WC_Payments_Utils::esc_interpolated_html(
				/* translators: %1: the failed payment amount, %2: error message  */
					__(
						'A payment of %1$s <strong>failed</strong> to complete with the following message: <code>%2$s</code>.',
						'woocommerce-payments'
					),
					[
						'strong' => '<strong>',
						'code'   => '<code>',
					]
				),
				$order_amount,
				$error_message
			);

			// Set order as failed and add the order note.
			if ( 'failed' !== $order->get_status() ) {
				$order->update_status( 'failed' );
			}
			$order->add_order_note( $order_note );

			wp_send_json_success();
		} catch ( Exception $e ) {
			wp_send_json_error(
				[
					'error' => [
						'message' => $e->getMessage(),
					],
				]
			);
		}
	}
}<|MERGE_RESOLUTION|>--- conflicted
+++ resolved
@@ -779,11 +779,8 @@
 		$methods[] = 'giropay';
 		$methods[] = 'ideal';
 		$methods[] = 'sofort';
-<<<<<<< HEAD
 		$methods[] = 'sepa_debit';
-=======
 		$methods[] = 'p24';
->>>>>>> 7967aaf3
 
 		return array_values(
 			apply_filters(
