--- conflicted
+++ resolved
@@ -338,15 +338,13 @@
 	 */
 	public function create_token_from_setup_intent( $setup_intent_id, $user ) {
 		try {
-<<<<<<< HEAD
+			// TODO double check
 			$setup_intent      = $this->payments_api_client->get_setup_intent( $setup_intent_id );
 			$payment_method_id = $setup_intent->get_payment_method_id();
-=======
 			$setup_intent_request = Request::get( WC_Payments_API_Client::SETUP_INTENTS_API, $setup_intent_id );
 			$setup_intent         = $setup_intent_request->send( 'wcpay_get_setup_intent_request' );
 
 			$payment_method_id = $setup_intent['payment_method'];
->>>>>>> 6f71c55c
 			// TODO: When adding SEPA and Sofort, we will need a new API call to get the payment method and from there get the type.
 			// Leaving 'card' as a hardcoded value for now to avoid the extra API call.
 			// $payment_method = $this->payment_methods['card'];// Maybe this should be enforced.
