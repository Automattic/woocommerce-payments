--- conflicted
+++ resolved
@@ -189,231 +189,4 @@
 		<div id="wcpay-express-checkout-element"></div>
 		<?php
 	}
-<<<<<<< HEAD
-
-	/**
-	 * Whether product page has a supported product.
-	 *
-	 * @return boolean
-	 */
-	private function is_product_supported() {
-		$product      = $this->express_checkout_helper->get_product();
-		$is_supported = true;
-
-		/**
-		 * Ignore undefined classes from 3rd party plugins.
-		 *
-		 * @psalm-suppress UndefinedClass
-		 */
-		if ( is_null( $product )
-			|| ! is_object( $product )
-			|| ! in_array( $product->get_type(), $this->supported_product_types(), true )
-			|| ( class_exists( 'WC_Subscriptions_Product' ) && $product->needs_shipping() && WC_Subscriptions_Product::get_trial_length( $product ) > 0 ) // Trial subscriptions with shipping are not supported.
-			|| ( class_exists( 'WC_Pre_Orders_Product' ) && WC_Pre_Orders_Product::product_is_charged_upon_release( $product ) ) // Pre Orders charge upon release not supported.
-			|| ( class_exists( 'WC_Composite_Products' ) && $product->is_type( 'composite' ) ) // Composite products are not supported on the product page.
-			|| ( class_exists( 'WC_Mix_and_Match' ) && $product->is_type( 'mix-and-match' ) ) // Mix and match products are not supported on the product page.
-		) {
-			$is_supported = false;
-		} elseif ( class_exists( 'WC_Product_Addons_Helper' ) ) {
-			// File upload addon not supported.
-			$product_addons = WC_Product_Addons_Helper::get_product_addons( $product->get_id() );
-			foreach ( $product_addons as $addon ) {
-				if ( 'file_upload' === $addon['type'] ) {
-					$is_supported = false;
-					break;
-				}
-			}
-		}
-
-		return apply_filters( 'wcpay_payment_request_is_product_supported', $is_supported, $product );
-	}
-
-	/**
-	 * Gets the product data for the currently viewed page.
-	 *
-	 * @return mixed Returns false if not on a product page, the product information otherwise.
-	 */
-	public function get_product_data() {
-		if ( ! $this->express_checkout_helper->is_product() ) {
-			return false;
-		}
-
-		/** @var WC_Product_Variable $product */ // phpcs:ignore
-		$product  = $this->express_checkout_helper->get_product();
-		$currency = get_woocommerce_currency();
-
-		if ( 'variable' === $product->get_type() || 'variable-subscription' === $product->get_type() ) {
-			$variation_attributes = $product->get_variation_attributes();
-			$attributes           = [];
-
-			foreach ( $variation_attributes as $attribute_name => $attribute_values ) {
-				$attribute_key = 'attribute_' . sanitize_title( $attribute_name );
-
-				// Passed value via GET takes precedence. Otherwise get the default value for given attribute.
-				$attributes[ $attribute_key ] = isset( $_GET[ $attribute_key ] ) // phpcs:ignore WordPress.Security.NonceVerification
-					? wc_clean( wp_unslash( $_GET[ $attribute_key ] ) ) // phpcs:ignore WordPress.Security.NonceVerification
-					: $product->get_variation_default_attribute( $attribute_name );
-			}
-
-			$data_store   = WC_Data_Store::load( 'product' );
-			$variation_id = $data_store->find_matching_product_variation( $product, $attributes );
-
-			if ( ! empty( $variation_id ) ) {
-				$product = wc_get_product( $variation_id );
-			}
-		}
-
-		try {
-			$price = $this->get_product_price( $product );
-		} catch ( Invalid_Price_Exception $e ) {
-			Logger::log( $e->getMessage() );
-			return false;
-		}
-
-		$data  = [];
-		$items = [];
-
-		$items[] = [
-			'label'  => $product->get_name(),
-			'amount' => WC_Payments_Utils::prepare_amount( $price, $currency ),
-		];
-
-		$total_tax = 0;
-		foreach ( $this->get_taxes_like_cart( $product, $price ) as $tax ) {
-			$total_tax += $tax;
-
-			$items[] = [
-				'label'   => __( 'Tax', 'woocommerce-payments' ),
-				'amount'  => WC_Payments_Utils::prepare_amount( $tax, $currency ),
-				'pending' => 0 === $tax,
-			];
-		}
-
-		if ( wc_shipping_enabled() && 0 !== wc_get_shipping_method_count( true ) && $product->needs_shipping() ) {
-			$items[] = [
-				'label'   => __( 'Shipping', 'woocommerce-payments' ),
-				'amount'  => 0,
-				'pending' => true,
-			];
-
-			$data['shippingOptions'] = [
-				'id'     => 'pending',
-				'label'  => __( 'Pending', 'woocommerce-payments' ),
-				'detail' => '',
-				'amount' => 0,
-			];
-		}
-
-		$data['displayItems'] = $items;
-		$data['total']        = [
-			'label'   => apply_filters( 'wcpay_payment_request_total_label', $this->express_checkout_helper->get_total_label() ),
-			'amount'  => WC_Payments_Utils::prepare_amount( $price + $total_tax, $currency ),
-			'pending' => true,
-		];
-
-		$data['needs_shipping'] = ( wc_shipping_enabled() && 0 !== wc_get_shipping_method_count( true ) && $product->needs_shipping() );
-		$data['currency']       = strtolower( $currency );
-		$data['country_code']   = substr( get_option( 'woocommerce_default_country' ), 0, 2 );
-
-		return apply_filters( 'wcpay_payment_request_product_data', $data, $product );
-	}
-
-	/**
-	 * Gets the product total price.
-	 *
-	 * @param object $product WC_Product_* object.
-	 * @param bool   $is_deposit Whether customer is paying a deposit.
-	 * @param int    $deposit_plan_id The ID of the deposit plan.
-	 * @return mixed Total price.
-	 *
-	 * @throws Invalid_Price_Exception Whenever a product has no price.
-	 *
-	 * @psalm-suppress UndefinedClass
-	 */
-	public function get_product_price( $product, ?bool $is_deposit = null, int $deposit_plan_id = 0 ) {
-		// If prices should include tax, using tax inclusive price.
-		if ( $this->express_checkout_helper->cart_prices_include_tax() ) {
-			$base_price = wc_get_price_including_tax( $product );
-		} else {
-			$base_price = wc_get_price_excluding_tax( $product );
-		}
-
-		// If WooCommerce Deposits is active, we need to get the correct price for the product.
-		if ( class_exists( 'WC_Deposits_Product_Manager' ) && class_exists( 'WC_Deposits_Plans_Manager' ) && WC_Deposits_Product_Manager::deposits_enabled( $product->get_id() ) ) {
-			if ( is_null( $is_deposit ) ) {
-				/**
-				 * If is_deposit is null, we use the default deposit type for the product.
-				 *
-				 * @psalm-suppress UndefinedClass
-				 */
-				$is_deposit = 'deposit' === WC_Deposits_Product_Manager::get_deposit_selected_type( $product->get_id() );
-			}
-			if ( $is_deposit ) {
-				/**
-				 * Ignore undefined classes from 3rd party plugins.
-				 *
-				 * @psalm-suppress UndefinedClass
-				 */
-				$deposit_type       = WC_Deposits_Product_Manager::get_deposit_type( $product->get_id() );
-				$available_plan_ids = WC_Deposits_Plans_Manager::get_plan_ids_for_product( $product->get_id() );
-				// Default to first (default) plan if no plan is specified.
-				if ( 'plan' === $deposit_type && 0 === $deposit_plan_id && ! empty( $available_plan_ids ) ) {
-					$deposit_plan_id = $available_plan_ids[0];
-				}
-
-				// Ensure the selected plan is available for the product.
-				if ( 0 === $deposit_plan_id || in_array( $deposit_plan_id, $available_plan_ids, true ) ) {
-					$base_price = WC_Deposits_Product_Manager::get_deposit_amount( $product, $deposit_plan_id, 'display', $base_price );
-				}
-			}
-		}
-
-		// Add subscription sign-up fees to product price.
-		$sign_up_fee        = 0;
-		$subscription_types = [
-			'subscription',
-			'subscription_variation',
-		];
-		if ( in_array( $product->get_type(), $subscription_types, true ) && class_exists( 'WC_Subscriptions_Product' ) ) {
-			// When there is no sign-up fee, `get_sign_up_fee` falls back to an int 0.
-			$sign_up_fee = WC_Subscriptions_Product::get_sign_up_fee( $product );
-		}
-
-		if ( ! is_numeric( $base_price ) || ! is_numeric( $sign_up_fee ) ) {
-			$error_message = sprintf(
-				// Translators: %d is the numeric ID of the product without a price.
-				__( 'Express checkout does not support products without prices! Please add a price to product #%d', 'woocommerce-payments' ),
-				(int) $product->get_id()
-			);
-			throw new Invalid_Price_Exception(
-				esc_html( $error_message )
-			);
-		}
-
-		return $base_price + $sign_up_fee;
-	}
-
-	/**
-	 * Calculates taxes as displayed on cart, based on a product and a particular price.
-	 *
-	 * @param WC_Product $product The product, for retrieval of tax classes.
-	 * @param float      $price   The price, which to calculate taxes for.
-	 * @return array              An array of final taxes.
-	 */
-	private function get_taxes_like_cart( $product, $price ) {
-		if ( ! wc_tax_enabled() || $this->express_checkout_helper->cart_prices_include_tax() ) {
-			// Only proceed when taxes are enabled, but not included.
-			return [];
-		}
-
-		// Follows the way `WC_Cart_Totals::get_item_tax_rates()` works.
-		$tax_class = $product->get_tax_class();
-		$rates     = WC_Tax::get_rates( $tax_class );
-		// No cart item, `woocommerce_cart_totals_get_item_tax_rates` can't be applied here.
-
-		// Normally there should be a single tax, but `calc_tax` returns an array, let's use it.
-		return WC_Tax::calc_tax( $price, $rates, false );
-	}
-=======
->>>>>>> ef195c03
 }