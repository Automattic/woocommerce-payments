--- conflicted
+++ resolved
@@ -750,11 +750,7 @@
 		}
 
 		// If WooCommerce Deposits is active, we need to get the correct price for the product.
-<<<<<<< HEAD
-		if ( class_exists( 'WC_Deposits_Product_Manager' ) && WC_Deposits_Product_Manager::deposits_enabled( $product->get_id() ) ) {
-=======
 		if ( class_exists( 'WC_Deposits_Product_Manager' ) && class_exists( 'WC_Deposits_Plans_Manager' ) && WC_Deposits_Product_Manager::deposits_enabled( $product->get_id() ) ) {
->>>>>>> 200a92e1
 			if ( is_null( $is_deposit ) ) {
 				/**
 				 * If is_deposit is null, we use the default deposit type for the product.
