--- conflicted
+++ resolved
@@ -95,11 +95,7 @@
 			WC()->cart->add_to_cart( $product->get_id(), $quantity, $variation_id, $attributes );
 		}
 
-<<<<<<< HEAD
-		if ( in_array( $product_type, [ 'simple', 'subscription', 'subscription_variation', 'booking', 'bundle', 'mix-and-match' ], true ) ) {
-=======
-		if ( in_array( $product_type, [ 'simple', 'variation', 'subscription', 'subscription_variation', 'bundle', 'mix-and-match' ], true ) ) {
->>>>>>> 2d06d154
+		if ( in_array( $product_type, [ 'simple', 'variation', 'subscription', 'subscription_variation', 'booking', 'bundle', 'mix-and-match' ], true ) ) {
 			WC()->cart->add_to_cart( $product->get_id(), $quantity );
 		}
 
