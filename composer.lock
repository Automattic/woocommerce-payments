--- conflicted
+++ resolved
@@ -4,11 +4,7 @@
         "Read more about it at https://getcomposer.org/doc/01-basic-usage.md#installing-dependencies",
         "This file is @generated automatically"
     ],
-<<<<<<< HEAD
-    "content-hash": "eef528f10dd293f7765f34911c306df9",
-=======
-    "content-hash": "fd396360a87fc51fe044306a6490d821",
->>>>>>> 4a6dc704
+    "content-hash": "fcf37d6bf1381e41c2bcab6100b876a1",
     "packages": [
         {
             "name": "automattic/jetpack-a8c-mc-stats",
