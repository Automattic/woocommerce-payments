--- conflicted
+++ resolved
@@ -4,11 +4,7 @@
         "Read more about it at https://getcomposer.org/doc/01-basic-usage.md#installing-dependencies",
         "This file is @generated automatically"
     ],
-<<<<<<< HEAD
-    "content-hash": "4ec5561af8e9b50447475a6c0533fb20",
-=======
-    "content-hash": "8129af4ef3d43b59f758a73688c5b91e",
->>>>>>> 81210146
+    "content-hash": "ca62e5128e7331ea4aa07e09e8dc792e",
     "packages": [
         {
             "name": "automattic/jetpack-a8c-mc-stats",
