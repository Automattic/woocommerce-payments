--- conflicted
+++ resolved
@@ -2065,23 +2065,6 @@
                 "polyfill",
                 "portable"
             ],
-<<<<<<< HEAD
-            "funding": [
-                {
-                    "url": "https://symfony.com/sponsor",
-                    "type": "custom"
-                },
-                {
-                    "url": "https://github.com/fabpot",
-                    "type": "github"
-                },
-                {
-                    "url": "https://tidelift.com/funding/github/packagist/symfony/symfony",
-                    "type": "tidelift"
-                }
-            ],
-=======
->>>>>>> 6d72fd4a
             "time": "2020-02-27T09:26:54+00:00"
         },
         {
