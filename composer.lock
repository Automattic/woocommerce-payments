{
    "_readme": [
        "This file locks the dependencies of your project to a known state",
        "Read more about it at https://getcomposer.org/doc/01-basic-usage.md#installing-dependencies",
        "This file is @generated automatically"
    ],
<<<<<<< HEAD
    "content-hash": "c1ca8ba2be93dea03cb3e0a2b197ef81",
=======
    "content-hash": "98bda976453b2ca68e48e99e53513bc1",
>>>>>>> 33d3c5a5
    "packages": [
        {
            "name": "automattic/jetpack-a8c-mc-stats",
            "version": "v1.2.0",
            "source": {
                "type": "git",
                "url": "https://github.com/Automattic/jetpack-a8c-mc-stats.git",
                "reference": "9daa7d933679f7c3c38f1a2a1eaeaa87d7b43e37"
            },
            "dist": {
                "type": "zip",
                "url": "https://api.github.com/repos/Automattic/jetpack-a8c-mc-stats/zipball/9daa7d933679f7c3c38f1a2a1eaeaa87d7b43e37",
                "reference": "9daa7d933679f7c3c38f1a2a1eaeaa87d7b43e37",
                "shasum": ""
            },
            "require-dev": {
                "phpunit/phpunit": "^5.7 || ^6.5 || ^7.5"
            },
            "type": "library",
            "autoload": {
                "classmap": [
                    "src/"
                ]
            },
            "notification-url": "https://packagist.org/downloads/",
            "license": [
                "GPL-2.0-or-later"
            ],
            "description": "Used to record internal usage stats for Automattic. Not visible to site owners.",
            "support": {
                "source": "https://github.com/Automattic/jetpack-a8c-mc-stats/tree/v1.2.0"
            },
            "time": "2020-09-17T18:20:50+00:00"
        },
        {
            "name": "automattic/jetpack-autoloader",
            "version": "v2.8.0",
            "source": {
                "type": "git",
                "url": "https://github.com/Automattic/jetpack-autoloader.git",
                "reference": "5437697a56aefbdf707849b9833e1b36093d7a73"
            },
            "dist": {
                "type": "zip",
                "url": "https://api.github.com/repos/Automattic/jetpack-autoloader/zipball/5437697a56aefbdf707849b9833e1b36093d7a73",
                "reference": "5437697a56aefbdf707849b9833e1b36093d7a73",
                "shasum": ""
            },
            "require": {
                "composer-plugin-api": "^1.1 || ^2.0"
            },
            "require-dev": {
                "yoast/phpunit-polyfills": "0.2.0"
            },
            "type": "composer-plugin",
            "extra": {
                "class": "Automattic\\Jetpack\\Autoloader\\CustomAutoloaderPlugin"
            },
            "autoload": {
                "classmap": [
                    "src/AutoloadGenerator.php"
                ],
                "psr-4": {
                    "Automattic\\Jetpack\\Autoloader\\": "src"
                }
            },
            "notification-url": "https://packagist.org/downloads/",
            "license": [
                "GPL-2.0-or-later"
            ],
            "description": "Creates a custom autoloader for a plugin or theme.",
            "support": {
                "source": "https://github.com/Automattic/jetpack-autoloader/tree/v2.8.0"
            },
            "time": "2020-12-18T22:33:59+00:00"
        },
        {
            "name": "automattic/jetpack-config",
            "version": "v1.4.3",
            "source": {
                "type": "git",
                "url": "https://github.com/Automattic/jetpack-config.git",
                "reference": "6bc77aa73d90510c9488e2d8fdaad4b056d3a066"
            },
            "dist": {
                "type": "zip",
                "url": "https://api.github.com/repos/Automattic/jetpack-config/zipball/6bc77aa73d90510c9488e2d8fdaad4b056d3a066",
                "reference": "6bc77aa73d90510c9488e2d8fdaad4b056d3a066",
                "shasum": ""
            },
            "type": "library",
            "extra": {
                "mirror-repo": "Automattic/jetpack-config"
            },
            "autoload": {
                "classmap": [
                    "src/"
                ]
            },
            "notification-url": "https://packagist.org/downloads/",
            "license": [
                "GPL-2.0-or-later"
            ],
            "description": "Jetpack configuration package that initializes other packages and configures Jetpack's functionality. Can be used as a base for all variants of Jetpack package usage.",
<<<<<<< HEAD
            "support": {
                "source": "https://github.com/Automattic/jetpack-config/tree/v1.4.2"
            },
            "time": "2020-10-28T19:00:23+00:00"
=======
            "time": "2021-01-19T14:25:05+00:00"
>>>>>>> 33d3c5a5
        },
        {
            "name": "automattic/jetpack-connection",
            "version": "v1.20.0",
            "source": {
                "type": "git",
                "url": "https://github.com/Automattic/jetpack-connection.git",
                "reference": "02d19aa30f5e7fdd71e1340e592656c389671b94"
            },
            "dist": {
                "type": "zip",
                "url": "https://api.github.com/repos/Automattic/jetpack-connection/zipball/02d19aa30f5e7fdd71e1340e592656c389671b94",
                "reference": "02d19aa30f5e7fdd71e1340e592656c389671b94",
                "shasum": ""
            },
            "require": {
                "automattic/jetpack-constants": "1.5.0",
                "automattic/jetpack-heartbeat": "1.2.0",
                "automattic/jetpack-options": "1.9.0",
                "automattic/jetpack-roles": "1.3.0",
                "automattic/jetpack-status": "1.5.0",
                "automattic/jetpack-tracking": "1.11.0"
            },
            "require-dev": {
                "automattic/wordbless": "@dev",
                "php-mock/php-mock": "^2.1",
                "phpunit/phpunit": "^5.7 || ^6.5 || ^7.5"
            },
            "type": "library",
            "autoload": {
                "files": [
                    "legacy/load-ixr.php"
                ],
                "classmap": [
                    "legacy",
                    "src/"
                ]
            },
            "notification-url": "https://packagist.org/downloads/",
            "license": [
                "GPL-2.0-or-later"
            ],
            "description": "Everything needed to connect to the Jetpack infrastructure",
            "support": {
                "source": "https://github.com/Automattic/jetpack-connection/tree/v1.20.0"
            },
            "time": "2020-10-29T14:41:13+00:00"
        },
        {
            "name": "automattic/jetpack-constants",
            "version": "v1.5.0",
            "source": {
                "type": "git",
                "url": "https://github.com/Automattic/jetpack-constants.git",
                "reference": "9827a2f446b8c4faafaf1c740483031c073a381d"
            },
            "dist": {
                "type": "zip",
                "url": "https://api.github.com/repos/Automattic/jetpack-constants/zipball/9827a2f446b8c4faafaf1c740483031c073a381d",
                "reference": "9827a2f446b8c4faafaf1c740483031c073a381d",
                "shasum": ""
            },
            "require-dev": {
                "php-mock/php-mock": "^2.1",
                "phpunit/phpunit": "^5.7 || ^6.5 || ^7.5"
            },
            "type": "library",
            "autoload": {
                "classmap": [
                    "src/"
                ]
            },
            "notification-url": "https://packagist.org/downloads/",
            "license": [
                "GPL-2.0-or-later"
            ],
            "description": "A wrapper for defining constants in a more testable way.",
            "support": {
                "source": "https://github.com/Automattic/jetpack-constants/tree/master"
            },
            "time": "2020-08-13T14:33:09+00:00"
        },
        {
            "name": "automattic/jetpack-heartbeat",
            "version": "v1.2.0",
            "source": {
                "type": "git",
                "url": "https://github.com/Automattic/jetpack-heartbeat.git",
                "reference": "d41f910bdf0bd4a76499f7ffd234e84e8628b4b2"
            },
            "dist": {
                "type": "zip",
                "url": "https://api.github.com/repos/Automattic/jetpack-heartbeat/zipball/d41f910bdf0bd4a76499f7ffd234e84e8628b4b2",
                "reference": "d41f910bdf0bd4a76499f7ffd234e84e8628b4b2",
                "shasum": ""
            },
            "require": {
                "automattic/jetpack-a8c-mc-stats": "1.2.0",
                "automattic/jetpack-options": "1.9.0"
            },
            "require-dev": {
                "phpunit/phpunit": "^5.7 || ^6.5 || ^7.5"
            },
            "type": "library",
            "autoload": {
                "classmap": [
                    "src/"
                ]
            },
            "notification-url": "https://packagist.org/downloads/",
            "license": [
                "GPL-2.0-or-later"
            ],
            "description": "This adds a cronjob that sends a batch of internal automattic stats to wp.com once a day",
            "support": {
                "source": "https://github.com/Automattic/jetpack-heartbeat/tree/v1.2.0"
            },
            "time": "2020-10-27T15:01:23+00:00"
        },
        {
            "name": "automattic/jetpack-options",
            "version": "v1.9.0",
            "source": {
                "type": "git",
                "url": "https://github.com/Automattic/jetpack-options.git",
                "reference": "96836a46d7d66520c411fd3d107e30a67dc16041"
            },
            "dist": {
                "type": "zip",
                "url": "https://api.github.com/repos/Automattic/jetpack-options/zipball/96836a46d7d66520c411fd3d107e30a67dc16041",
                "reference": "96836a46d7d66520c411fd3d107e30a67dc16041",
                "shasum": ""
            },
            "require": {
                "automattic/jetpack-constants": "1.5.0"
            },
            "require-dev": {
                "10up/wp_mock": "0.4.2",
                "phpunit/phpunit": "7.*.*"
            },
            "type": "library",
            "autoload": {
                "classmap": [
                    "legacy"
                ]
            },
            "notification-url": "https://packagist.org/downloads/",
            "license": [
                "GPL-2.0-or-later"
            ],
            "description": "A wrapper for wp-options to manage specific Jetpack options.",
            "support": {
                "source": "https://github.com/Automattic/jetpack-options/tree/v1.9.0"
            },
            "time": "2020-09-29T11:03:43+00:00"
        },
        {
            "name": "automattic/jetpack-roles",
            "version": "v1.3.0",
            "source": {
                "type": "git",
                "url": "https://github.com/Automattic/jetpack-roles.git",
                "reference": "242f03921c818dfc1e263bdc3d1ff090d9d7555c"
            },
            "dist": {
                "type": "zip",
                "url": "https://api.github.com/repos/Automattic/jetpack-roles/zipball/242f03921c818dfc1e263bdc3d1ff090d9d7555c",
                "reference": "242f03921c818dfc1e263bdc3d1ff090d9d7555c",
                "shasum": ""
            },
            "require-dev": {
                "php-mock/php-mock": "^2.1",
                "phpunit/phpunit": "^5.7 || ^6.5 || ^7.5"
            },
            "type": "library",
            "autoload": {
                "classmap": [
                    "src/"
                ]
            },
            "notification-url": "https://packagist.org/downloads/",
            "license": [
                "GPL-2.0-or-later"
            ],
            "description": "Utilities, related with user roles and capabilities.",
            "support": {
                "source": "https://github.com/Automattic/jetpack-roles/tree/master"
            },
            "time": "2020-08-13T14:33:36+00:00"
        },
        {
            "name": "automattic/jetpack-status",
            "version": "v1.5.0",
            "source": {
                "type": "git",
                "url": "https://github.com/Automattic/jetpack-status.git",
                "reference": "832d558537358ccef9aed835a73acd9e1ff6a2e7"
            },
            "dist": {
                "type": "zip",
                "url": "https://api.github.com/repos/Automattic/jetpack-status/zipball/832d558537358ccef9aed835a73acd9e1ff6a2e7",
                "reference": "832d558537358ccef9aed835a73acd9e1ff6a2e7",
                "shasum": ""
            },
            "require-dev": {
                "brain/monkey": "2.4.0",
                "php-mock/php-mock": "^2.1",
                "phpunit/phpunit": "^5.7 || ^6.5 || ^7.5"
            },
            "type": "library",
            "autoload": {
                "classmap": [
                    "src/"
                ]
            },
            "notification-url": "https://packagist.org/downloads/",
            "license": [
                "GPL-2.0-or-later"
            ],
            "description": "Used to retrieve information about the current status of Jetpack and the site overall.",
            "support": {
                "source": "https://github.com/Automattic/jetpack-status/tree/v1.5.0"
            },
            "time": "2020-10-13T20:22:03+00:00"
        },
        {
            "name": "automattic/jetpack-terms-of-service",
            "version": "v1.8.0",
            "source": {
                "type": "git",
                "url": "https://github.com/Automattic/jetpack-terms-of-service.git",
                "reference": "d817c3a06bc0f4c954adc4f967d0d234542c71ec"
            },
            "dist": {
                "type": "zip",
                "url": "https://api.github.com/repos/Automattic/jetpack-terms-of-service/zipball/d817c3a06bc0f4c954adc4f967d0d234542c71ec",
                "reference": "d817c3a06bc0f4c954adc4f967d0d234542c71ec",
                "shasum": ""
            },
            "require": {
                "automattic/jetpack-options": "1.9.0",
                "automattic/jetpack-status": "1.5.0"
            },
            "require-dev": {
                "php-mock/php-mock": "^2.1",
                "phpunit/phpunit": "^5.7 || ^6.5 || ^7.5"
            },
            "type": "library",
            "autoload": {
                "classmap": [
                    "src/"
                ]
            },
            "notification-url": "https://packagist.org/downloads/",
            "license": [
                "GPL-2.0-or-later"
            ],
            "description": "Everything need to manage the terms of service state",
            "support": {
                "source": "https://github.com/Automattic/jetpack-terms-of-service/tree/v1.8.0"
            },
            "time": "2020-10-27T15:02:49+00:00"
        },
        {
            "name": "automattic/jetpack-tracking",
            "version": "v1.11.0",
            "source": {
                "type": "git",
                "url": "https://github.com/Automattic/jetpack-tracking.git",
                "reference": "fb900b1c5f33cead49870cd3f783fb33b54c4a23"
            },
            "dist": {
                "type": "zip",
                "url": "https://api.github.com/repos/Automattic/jetpack-tracking/zipball/fb900b1c5f33cead49870cd3f783fb33b54c4a23",
                "reference": "fb900b1c5f33cead49870cd3f783fb33b54c4a23",
                "shasum": ""
            },
            "require": {
                "automattic/jetpack-options": "1.9.0",
                "automattic/jetpack-status": "1.5.0",
                "automattic/jetpack-terms-of-service": "1.8.0"
            },
            "require-dev": {
                "php-mock/php-mock": "^2.1",
                "phpunit/phpunit": "^5.7 || ^6.5 || ^7.5"
            },
            "type": "library",
            "autoload": {
                "classmap": [
                    "legacy",
                    "src/"
                ]
            },
            "notification-url": "https://packagist.org/downloads/",
            "license": [
                "GPL-2.0-or-later"
            ],
            "description": "Tracking for Jetpack",
            "support": {
                "source": "https://github.com/Automattic/jetpack-tracking/tree/v1.11.0"
            },
            "time": "2020-10-27T15:03:52+00:00"
        },
        {
            "name": "myclabs/php-enum",
            "version": "1.7.7",
            "source": {
                "type": "git",
                "url": "https://github.com/myclabs/php-enum.git",
                "reference": "d178027d1e679832db9f38248fcc7200647dc2b7"
            },
            "dist": {
                "type": "zip",
                "url": "https://api.github.com/repos/myclabs/php-enum/zipball/d178027d1e679832db9f38248fcc7200647dc2b7",
                "reference": "d178027d1e679832db9f38248fcc7200647dc2b7",
                "shasum": ""
            },
            "require": {
                "ext-json": "*",
                "php": ">=7.1"
            },
            "require-dev": {
                "phpunit/phpunit": "^7",
                "squizlabs/php_codesniffer": "1.*",
                "vimeo/psalm": "^3.8"
            },
            "type": "library",
            "autoload": {
                "psr-4": {
                    "MyCLabs\\Enum\\": "src/"
                }
            },
            "notification-url": "https://packagist.org/downloads/",
            "license": [
                "MIT"
            ],
            "authors": [
                {
                    "name": "PHP Enum contributors",
                    "homepage": "https://github.com/myclabs/php-enum/graphs/contributors"
                }
            ],
            "description": "PHP Enum implementation",
            "homepage": "http://github.com/myclabs/php-enum",
            "keywords": [
                "enum"
            ],
            "support": {
                "issues": "https://github.com/myclabs/php-enum/issues",
                "source": "https://github.com/myclabs/php-enum/tree/1.7.7"
            },
            "funding": [
                {
                    "url": "https://github.com/mnapoli",
                    "type": "github"
                },
                {
                    "url": "https://tidelift.com/funding/github/packagist/myclabs/php-enum",
                    "type": "tidelift"
                }
            ],
            "time": "2020-11-14T18:14:52+00:00"
        },
        {
            "name": "woocommerce/action-scheduler",
            "version": "3.1.6",
            "source": {
                "type": "git",
                "url": "https://github.com/woocommerce/action-scheduler.git",
                "reference": "275d0ba54b1c263dfc62688de2fa9a25a373edf8"
            },
            "dist": {
                "type": "zip",
                "url": "https://api.github.com/repos/woocommerce/action-scheduler/zipball/275d0ba54b1c263dfc62688de2fa9a25a373edf8",
                "reference": "275d0ba54b1c263dfc62688de2fa9a25a373edf8",
                "shasum": ""
            },
            "require-dev": {
                "phpunit/phpunit": "^5.6",
                "woocommerce/woocommerce-sniffs": "0.0.8",
                "wp-cli/wp-cli": "~1.5.1"
            },
            "type": "wordpress-plugin",
            "extra": {
                "scripts-description": {
                    "test": "Run unit tests",
                    "phpcs": "Analyze code against the WordPress coding standards with PHP_CodeSniffer",
                    "phpcbf": "Fix coding standards warnings/errors automatically with PHP Code Beautifier"
                }
            },
            "notification-url": "https://packagist.org/downloads/",
            "license": [
                "GPL-3.0-or-later"
            ],
            "description": "Action Scheduler for WordPress and WooCommerce",
            "homepage": "https://actionscheduler.org/",
            "support": {
                "issues": "https://github.com/woocommerce/action-scheduler/issues",
                "source": "https://github.com/woocommerce/action-scheduler/tree/master"
            },
            "time": "2020-05-12T16:22:33+00:00"
        }
    ],
    "packages-dev": [
        {
            "name": "composer/installers",
            "version": "v1.10.0",
            "source": {
                "type": "git",
                "url": "https://github.com/composer/installers.git",
                "reference": "1a0357fccad9d1cc1ea0c9a05b8847fbccccb78d"
            },
            "dist": {
                "type": "zip",
                "url": "https://api.github.com/repos/composer/installers/zipball/1a0357fccad9d1cc1ea0c9a05b8847fbccccb78d",
                "reference": "1a0357fccad9d1cc1ea0c9a05b8847fbccccb78d",
                "shasum": ""
            },
            "require": {
                "composer-plugin-api": "^1.0 || ^2.0"
            },
            "replace": {
                "roundcube/plugin-installer": "*",
                "shama/baton": "*"
            },
            "require-dev": {
                "composer/composer": "1.6.* || ^2.0",
                "composer/semver": "^1 || ^3",
                "phpstan/phpstan": "^0.12.55",
                "phpstan/phpstan-phpunit": "^0.12.16",
                "symfony/phpunit-bridge": "^4.2 || ^5",
                "symfony/process": "^2.3"
            },
            "type": "composer-plugin",
            "extra": {
                "class": "Composer\\Installers\\Plugin",
                "branch-alias": {
                    "dev-main": "1.x-dev"
                }
            },
            "autoload": {
                "psr-4": {
                    "Composer\\Installers\\": "src/Composer/Installers"
                }
            },
            "notification-url": "https://packagist.org/downloads/",
            "license": [
                "MIT"
            ],
            "authors": [
                {
                    "name": "Kyle Robinson Young",
                    "email": "kyle@dontkry.com",
                    "homepage": "https://github.com/shama"
                }
            ],
            "description": "A multi-framework Composer library installer",
            "homepage": "https://composer.github.io/installers/",
            "keywords": [
                "Craft",
                "Dolibarr",
                "Eliasis",
                "Hurad",
                "ImageCMS",
                "Kanboard",
                "Lan Management System",
                "MODX Evo",
                "MantisBT",
                "Mautic",
                "Maya",
                "OXID",
                "Plentymarkets",
                "Porto",
                "RadPHP",
                "SMF",
                "Starbug",
                "Thelia",
                "Whmcs",
                "WolfCMS",
                "agl",
                "aimeos",
                "annotatecms",
                "attogram",
                "bitrix",
                "cakephp",
                "chef",
                "cockpit",
                "codeigniter",
                "concrete5",
                "croogo",
                "dokuwiki",
                "drupal",
                "eZ Platform",
                "elgg",
                "expressionengine",
                "fuelphp",
                "grav",
                "installer",
                "itop",
                "joomla",
                "known",
                "kohana",
                "laravel",
                "lavalite",
                "lithium",
                "magento",
                "majima",
                "mako",
                "mediawiki",
                "modulework",
                "modx",
                "moodle",
                "osclass",
                "phpbb",
                "piwik",
                "ppi",
                "processwire",
                "puppet",
                "pxcms",
                "reindex",
                "roundcube",
                "shopware",
                "silverstripe",
                "sydes",
                "sylius",
                "symfony",
                "typo3",
                "wordpress",
                "yawik",
                "zend",
                "zikula"
            ],
            "support": {
                "issues": "https://github.com/composer/installers/issues",
                "source": "https://github.com/composer/installers/tree/v1.10.0"
            },
            "funding": [
                {
                    "url": "https://packagist.com",
                    "type": "custom"
                },
                {
                    "url": "https://github.com/composer",
                    "type": "github"
                },
                {
                    "url": "https://tidelift.com/funding/github/packagist/composer/composer",
                    "type": "tidelift"
                }
            ],
            "time": "2021-01-14T11:07:16+00:00"
        },
        {
            "name": "dealerdirect/phpcodesniffer-composer-installer",
            "version": "v0.7.0",
            "source": {
                "type": "git",
                "url": "https://github.com/Dealerdirect/phpcodesniffer-composer-installer.git",
                "reference": "e8d808670b8f882188368faaf1144448c169c0b7"
            },
            "dist": {
                "type": "zip",
                "url": "https://api.github.com/repos/Dealerdirect/phpcodesniffer-composer-installer/zipball/e8d808670b8f882188368faaf1144448c169c0b7",
                "reference": "e8d808670b8f882188368faaf1144448c169c0b7",
                "shasum": ""
            },
            "require": {
                "composer-plugin-api": "^1.0 || ^2.0",
                "php": ">=5.3",
                "squizlabs/php_codesniffer": "^2 || ^3 || 4.0.x-dev"
            },
            "require-dev": {
                "composer/composer": "*",
                "phpcompatibility/php-compatibility": "^9.0",
                "sensiolabs/security-checker": "^4.1.0"
            },
            "type": "composer-plugin",
            "extra": {
                "class": "Dealerdirect\\Composer\\Plugin\\Installers\\PHPCodeSniffer\\Plugin"
            },
            "autoload": {
                "psr-4": {
                    "Dealerdirect\\Composer\\Plugin\\Installers\\PHPCodeSniffer\\": "src/"
                }
            },
            "notification-url": "https://packagist.org/downloads/",
            "license": [
                "MIT"
            ],
            "authors": [
                {
                    "name": "Franck Nijhof",
                    "email": "franck.nijhof@dealerdirect.com",
                    "homepage": "http://www.frenck.nl",
                    "role": "Developer / IT Manager"
                }
            ],
            "description": "PHP_CodeSniffer Standards Composer Installer Plugin",
            "homepage": "http://www.dealerdirect.com",
            "keywords": [
                "PHPCodeSniffer",
                "PHP_CodeSniffer",
                "code quality",
                "codesniffer",
                "composer",
                "installer",
                "phpcs",
                "plugin",
                "qa",
                "quality",
                "standard",
                "standards",
                "style guide",
                "stylecheck",
                "tests"
            ],
            "support": {
                "issues": "https://github.com/dealerdirect/phpcodesniffer-composer-installer/issues",
                "source": "https://github.com/dealerdirect/phpcodesniffer-composer-installer"
            },
            "time": "2020-06-25T14:57:39+00:00"
        },
        {
            "name": "doctrine/instantiator",
            "version": "1.4.0",
            "source": {
                "type": "git",
                "url": "https://github.com/doctrine/instantiator.git",
                "reference": "d56bf6102915de5702778fe20f2de3b2fe570b5b"
            },
            "dist": {
                "type": "zip",
                "url": "https://api.github.com/repos/doctrine/instantiator/zipball/d56bf6102915de5702778fe20f2de3b2fe570b5b",
                "reference": "d56bf6102915de5702778fe20f2de3b2fe570b5b",
                "shasum": ""
            },
            "require": {
                "php": "^7.1 || ^8.0"
            },
            "require-dev": {
                "doctrine/coding-standard": "^8.0",
                "ext-pdo": "*",
                "ext-phar": "*",
                "phpbench/phpbench": "^0.13 || 1.0.0-alpha2",
                "phpstan/phpstan": "^0.12",
                "phpstan/phpstan-phpunit": "^0.12",
                "phpunit/phpunit": "^7.0 || ^8.0 || ^9.0"
            },
            "type": "library",
            "autoload": {
                "psr-4": {
                    "Doctrine\\Instantiator\\": "src/Doctrine/Instantiator/"
                }
            },
            "notification-url": "https://packagist.org/downloads/",
            "license": [
                "MIT"
            ],
            "authors": [
                {
                    "name": "Marco Pivetta",
                    "email": "ocramius@gmail.com",
                    "homepage": "https://ocramius.github.io/"
                }
            ],
            "description": "A small, lightweight utility to instantiate objects in PHP without invoking their constructors",
            "homepage": "https://www.doctrine-project.org/projects/instantiator.html",
            "keywords": [
                "constructor",
                "instantiate"
            ],
            "support": {
                "issues": "https://github.com/doctrine/instantiator/issues",
                "source": "https://github.com/doctrine/instantiator/tree/1.4.0"
            },
            "funding": [
                {
                    "url": "https://www.doctrine-project.org/sponsorship.html",
                    "type": "custom"
                },
                {
                    "url": "https://www.patreon.com/phpdoctrine",
                    "type": "patreon"
                },
                {
                    "url": "https://tidelift.com/funding/github/packagist/doctrine%2Finstantiator",
                    "type": "tidelift"
                }
            ],
            "time": "2020-11-10T18:47:58+00:00"
        },
        {
            "name": "kalessil/production-dependencies-guard",
            "version": "dev-master",
            "source": {
                "type": "git",
                "url": "https://github.com/kalessil/production-dependencies-guard.git",
                "reference": "04ee2cab1027e953a556506acee7d849e0478f9e"
            },
            "dist": {
                "type": "zip",
                "url": "https://api.github.com/repos/kalessil/production-dependencies-guard/zipball/04ee2cab1027e953a556506acee7d849e0478f9e",
                "reference": "04ee2cab1027e953a556506acee7d849e0478f9e",
                "shasum": ""
            },
            "require": {
                "composer-plugin-api": "^1.0|^2.0",
                "ext-json": "*",
                "php": "^7.0"
            },
            "require-dev": {
                "composer/composer": "^1.0|^2.0",
                "ext-xdebug": "*",
                "infection/infection": "^0.9",
                "phpunit/phpunit": "^6.5",
                "rregeer/phpunit-coverage-check": "^0.1"
            },
            "default-branch": true,
            "type": "composer-plugin",
            "extra": {
                "class": "Kalessil\\Composer\\Plugins\\ProductionDependenciesGuard\\Guard"
            },
            "autoload": {
                "psr-4": {
                    "Kalessil\\Composer\\Plugins\\ProductionDependenciesGuard\\": [
                        "src/"
                    ]
                }
            },
            "notification-url": "https://packagist.org/downloads/",
            "license": [
                "MIT"
            ],
            "authors": [
                {
                    "name": "Vladimir Reznichenko",
                    "email": "kalessil@gmail.com",
                    "role": "maintainer"
                }
            ],
            "description": "Prevents adding of development packages into require-section (should be require-dev).",
            "homepage": "https://github.com/kalessil/production-dependencies-guard",
            "support": {
                "issues": "https://github.com/kalessil/production-dependencies-guard/issues",
                "source": "https://github.com/kalessil/production-dependencies-guard/tree/master"
            },
            "time": "2020-10-27T09:20:09+00:00"
        },
        {
            "name": "myclabs/deep-copy",
            "version": "1.10.2",
            "source": {
                "type": "git",
                "url": "https://github.com/myclabs/DeepCopy.git",
                "reference": "776f831124e9c62e1a2c601ecc52e776d8bb7220"
            },
            "dist": {
                "type": "zip",
                "url": "https://api.github.com/repos/myclabs/DeepCopy/zipball/776f831124e9c62e1a2c601ecc52e776d8bb7220",
                "reference": "776f831124e9c62e1a2c601ecc52e776d8bb7220",
                "shasum": ""
            },
            "require": {
                "php": "^7.1 || ^8.0"
            },
            "replace": {
                "myclabs/deep-copy": "self.version"
            },
            "require-dev": {
                "doctrine/collections": "^1.0",
                "doctrine/common": "^2.6",
                "phpunit/phpunit": "^7.1"
            },
            "type": "library",
            "autoload": {
                "psr-4": {
                    "DeepCopy\\": "src/DeepCopy/"
                },
                "files": [
                    "src/DeepCopy/deep_copy.php"
                ]
            },
            "notification-url": "https://packagist.org/downloads/",
            "license": [
                "MIT"
            ],
            "description": "Create deep copies (clones) of your objects",
            "keywords": [
                "clone",
                "copy",
                "duplicate",
                "object",
                "object graph"
            ],
            "support": {
                "issues": "https://github.com/myclabs/DeepCopy/issues",
                "source": "https://github.com/myclabs/DeepCopy/tree/1.10.2"
            },
            "funding": [
                {
                    "url": "https://tidelift.com/funding/github/packagist/myclabs/deep-copy",
                    "type": "tidelift"
                }
            ],
            "time": "2020-11-13T09:40:50+00:00"
        },
        {
            "name": "phar-io/manifest",
            "version": "1.0.3",
            "source": {
                "type": "git",
                "url": "https://github.com/phar-io/manifest.git",
                "reference": "7761fcacf03b4d4f16e7ccb606d4879ca431fcf4"
            },
            "dist": {
                "type": "zip",
                "url": "https://api.github.com/repos/phar-io/manifest/zipball/7761fcacf03b4d4f16e7ccb606d4879ca431fcf4",
                "reference": "7761fcacf03b4d4f16e7ccb606d4879ca431fcf4",
                "shasum": ""
            },
            "require": {
                "ext-dom": "*",
                "ext-phar": "*",
                "phar-io/version": "^2.0",
                "php": "^5.6 || ^7.0"
            },
            "type": "library",
            "extra": {
                "branch-alias": {
                    "dev-master": "1.0.x-dev"
                }
            },
            "autoload": {
                "classmap": [
                    "src/"
                ]
            },
            "notification-url": "https://packagist.org/downloads/",
            "license": [
                "BSD-3-Clause"
            ],
            "authors": [
                {
                    "name": "Arne Blankerts",
                    "email": "arne@blankerts.de",
                    "role": "Developer"
                },
                {
                    "name": "Sebastian Heuer",
                    "email": "sebastian@phpeople.de",
                    "role": "Developer"
                },
                {
                    "name": "Sebastian Bergmann",
                    "email": "sebastian@phpunit.de",
                    "role": "Developer"
                }
            ],
            "description": "Component for reading phar.io manifest information from a PHP Archive (PHAR)",
            "support": {
                "issues": "https://github.com/phar-io/manifest/issues",
                "source": "https://github.com/phar-io/manifest/tree/master"
            },
            "time": "2018-07-08T19:23:20+00:00"
        },
        {
            "name": "phar-io/version",
            "version": "2.0.1",
            "source": {
                "type": "git",
                "url": "https://github.com/phar-io/version.git",
                "reference": "45a2ec53a73c70ce41d55cedef9063630abaf1b6"
            },
            "dist": {
                "type": "zip",
                "url": "https://api.github.com/repos/phar-io/version/zipball/45a2ec53a73c70ce41d55cedef9063630abaf1b6",
                "reference": "45a2ec53a73c70ce41d55cedef9063630abaf1b6",
                "shasum": ""
            },
            "require": {
                "php": "^5.6 || ^7.0"
            },
            "type": "library",
            "autoload": {
                "classmap": [
                    "src/"
                ]
            },
            "notification-url": "https://packagist.org/downloads/",
            "license": [
                "BSD-3-Clause"
            ],
            "authors": [
                {
                    "name": "Arne Blankerts",
                    "email": "arne@blankerts.de",
                    "role": "Developer"
                },
                {
                    "name": "Sebastian Heuer",
                    "email": "sebastian@phpeople.de",
                    "role": "Developer"
                },
                {
                    "name": "Sebastian Bergmann",
                    "email": "sebastian@phpunit.de",
                    "role": "Developer"
                }
            ],
            "description": "Library for handling version information and constraints",
            "support": {
                "issues": "https://github.com/phar-io/version/issues",
                "source": "https://github.com/phar-io/version/tree/master"
            },
            "time": "2018-07-08T19:19:57+00:00"
        },
        {
            "name": "phpcompatibility/php-compatibility",
            "version": "9.3.5",
            "source": {
                "type": "git",
                "url": "https://github.com/PHPCompatibility/PHPCompatibility.git",
                "reference": "9fb324479acf6f39452e0655d2429cc0d3914243"
            },
            "dist": {
                "type": "zip",
                "url": "https://api.github.com/repos/PHPCompatibility/PHPCompatibility/zipball/9fb324479acf6f39452e0655d2429cc0d3914243",
                "reference": "9fb324479acf6f39452e0655d2429cc0d3914243",
                "shasum": ""
            },
            "require": {
                "php": ">=5.3",
                "squizlabs/php_codesniffer": "^2.3 || ^3.0.2"
            },
            "conflict": {
                "squizlabs/php_codesniffer": "2.6.2"
            },
            "require-dev": {
                "phpunit/phpunit": "~4.5 || ^5.0 || ^6.0 || ^7.0"
            },
            "suggest": {
                "dealerdirect/phpcodesniffer-composer-installer": "^0.5 || This Composer plugin will sort out the PHPCS 'installed_paths' automatically.",
                "roave/security-advisories": "dev-master || Helps prevent installing dependencies with known security issues."
            },
            "type": "phpcodesniffer-standard",
            "notification-url": "https://packagist.org/downloads/",
            "license": [
                "LGPL-3.0-or-later"
            ],
            "authors": [
                {
                    "name": "Wim Godden",
                    "homepage": "https://github.com/wimg",
                    "role": "lead"
                },
                {
                    "name": "Juliette Reinders Folmer",
                    "homepage": "https://github.com/jrfnl",
                    "role": "lead"
                },
                {
                    "name": "Contributors",
                    "homepage": "https://github.com/PHPCompatibility/PHPCompatibility/graphs/contributors"
                }
            ],
            "description": "A set of sniffs for PHP_CodeSniffer that checks for PHP cross-version compatibility.",
            "homepage": "http://techblog.wimgodden.be/tag/codesniffer/",
            "keywords": [
                "compatibility",
                "phpcs",
                "standards"
            ],
            "support": {
                "issues": "https://github.com/PHPCompatibility/PHPCompatibility/issues",
                "source": "https://github.com/PHPCompatibility/PHPCompatibility"
            },
            "time": "2019-12-27T09:44:58+00:00"
        },
        {
            "name": "phpcompatibility/phpcompatibility-paragonie",
            "version": "1.3.0",
            "source": {
                "type": "git",
                "url": "https://github.com/PHPCompatibility/PHPCompatibilityParagonie.git",
                "reference": "b862bc32f7e860d0b164b199bd995e690b4b191c"
            },
            "dist": {
                "type": "zip",
                "url": "https://api.github.com/repos/PHPCompatibility/PHPCompatibilityParagonie/zipball/b862bc32f7e860d0b164b199bd995e690b4b191c",
                "reference": "b862bc32f7e860d0b164b199bd995e690b4b191c",
                "shasum": ""
            },
            "require": {
                "phpcompatibility/php-compatibility": "^9.0"
            },
            "require-dev": {
                "dealerdirect/phpcodesniffer-composer-installer": "^0.5",
                "paragonie/random_compat": "dev-master",
                "paragonie/sodium_compat": "dev-master"
            },
            "suggest": {
                "dealerdirect/phpcodesniffer-composer-installer": "^0.5 || This Composer plugin will sort out the PHP_CodeSniffer 'installed_paths' automatically.",
                "roave/security-advisories": "dev-master || Helps prevent installing dependencies with known security issues."
            },
            "type": "phpcodesniffer-standard",
            "notification-url": "https://packagist.org/downloads/",
            "license": [
                "LGPL-3.0-or-later"
            ],
            "authors": [
                {
                    "name": "Wim Godden",
                    "role": "lead"
                },
                {
                    "name": "Juliette Reinders Folmer",
                    "role": "lead"
                }
            ],
            "description": "A set of rulesets for PHP_CodeSniffer to check for PHP cross-version compatibility issues in projects, while accounting for polyfills provided by the Paragonie polyfill libraries.",
            "homepage": "http://phpcompatibility.com/",
            "keywords": [
                "compatibility",
                "paragonie",
                "phpcs",
                "polyfill",
                "standards"
            ],
            "support": {
                "issues": "https://github.com/PHPCompatibility/PHPCompatibilityParagonie/issues",
                "source": "https://github.com/PHPCompatibility/PHPCompatibilityParagonie"
            },
            "time": "2019-11-04T15:17:54+00:00"
        },
        {
            "name": "phpcompatibility/phpcompatibility-wp",
            "version": "2.1.0",
            "source": {
                "type": "git",
                "url": "https://github.com/PHPCompatibility/PHPCompatibilityWP.git",
                "reference": "41bef18ba688af638b7310666db28e1ea9158b2f"
            },
            "dist": {
                "type": "zip",
                "url": "https://api.github.com/repos/PHPCompatibility/PHPCompatibilityWP/zipball/41bef18ba688af638b7310666db28e1ea9158b2f",
                "reference": "41bef18ba688af638b7310666db28e1ea9158b2f",
                "shasum": ""
            },
            "require": {
                "phpcompatibility/php-compatibility": "^9.0",
                "phpcompatibility/phpcompatibility-paragonie": "^1.0"
            },
            "require-dev": {
                "dealerdirect/phpcodesniffer-composer-installer": "^0.5"
            },
            "suggest": {
                "dealerdirect/phpcodesniffer-composer-installer": "^0.5 || This Composer plugin will sort out the PHP_CodeSniffer 'installed_paths' automatically.",
                "roave/security-advisories": "dev-master || Helps prevent installing dependencies with known security issues."
            },
            "type": "phpcodesniffer-standard",
            "notification-url": "https://packagist.org/downloads/",
            "license": [
                "LGPL-3.0-or-later"
            ],
            "authors": [
                {
                    "name": "Wim Godden",
                    "role": "lead"
                },
                {
                    "name": "Juliette Reinders Folmer",
                    "role": "lead"
                }
            ],
            "description": "A ruleset for PHP_CodeSniffer to check for PHP cross-version compatibility issues in projects, while accounting for polyfills provided by WordPress.",
            "homepage": "http://phpcompatibility.com/",
            "keywords": [
                "compatibility",
                "phpcs",
                "standards",
                "wordpress"
            ],
            "support": {
                "issues": "https://github.com/PHPCompatibility/PHPCompatibilityWP/issues",
                "source": "https://github.com/PHPCompatibility/PHPCompatibilityWP"
            },
            "time": "2019-08-28T14:22:28+00:00"
        },
        {
            "name": "phpdocumentor/reflection-common",
            "version": "2.1.0",
            "source": {
                "type": "git",
                "url": "https://github.com/phpDocumentor/ReflectionCommon.git",
                "reference": "6568f4687e5b41b054365f9ae03fcb1ed5f2069b"
            },
            "dist": {
                "type": "zip",
                "url": "https://api.github.com/repos/phpDocumentor/ReflectionCommon/zipball/6568f4687e5b41b054365f9ae03fcb1ed5f2069b",
                "reference": "6568f4687e5b41b054365f9ae03fcb1ed5f2069b",
                "shasum": ""
            },
            "require": {
                "php": ">=7.1"
            },
            "type": "library",
            "extra": {
                "branch-alias": {
                    "dev-master": "2.x-dev"
                }
            },
            "autoload": {
                "psr-4": {
                    "phpDocumentor\\Reflection\\": "src/"
                }
            },
            "notification-url": "https://packagist.org/downloads/",
            "license": [
                "MIT"
            ],
            "authors": [
                {
                    "name": "Jaap van Otterdijk",
                    "email": "opensource@ijaap.nl"
                }
            ],
            "description": "Common reflection classes used by phpdocumentor to reflect the code structure",
            "homepage": "http://www.phpdoc.org",
            "keywords": [
                "FQSEN",
                "phpDocumentor",
                "phpdoc",
                "reflection",
                "static analysis"
            ],
            "support": {
                "issues": "https://github.com/phpDocumentor/ReflectionCommon/issues",
                "source": "https://github.com/phpDocumentor/ReflectionCommon/tree/master"
            },
            "time": "2020-04-27T09:25:28+00:00"
        },
        {
            "name": "phpdocumentor/reflection-docblock",
            "version": "4.3.4",
            "source": {
                "type": "git",
                "url": "https://github.com/phpDocumentor/ReflectionDocBlock.git",
                "reference": "da3fd972d6bafd628114f7e7e036f45944b62e9c"
            },
            "dist": {
                "type": "zip",
                "url": "https://api.github.com/repos/phpDocumentor/ReflectionDocBlock/zipball/da3fd972d6bafd628114f7e7e036f45944b62e9c",
                "reference": "da3fd972d6bafd628114f7e7e036f45944b62e9c",
                "shasum": ""
            },
            "require": {
                "php": "^7.0",
                "phpdocumentor/reflection-common": "^1.0.0 || ^2.0.0",
                "phpdocumentor/type-resolver": "~0.4 || ^1.0.0",
                "webmozart/assert": "^1.0"
            },
            "require-dev": {
                "doctrine/instantiator": "^1.0.5",
                "mockery/mockery": "^1.0",
                "phpdocumentor/type-resolver": "0.4.*",
                "phpunit/phpunit": "^6.4"
            },
            "type": "library",
            "extra": {
                "branch-alias": {
                    "dev-master": "4.x-dev"
                }
            },
            "autoload": {
                "psr-4": {
                    "phpDocumentor\\Reflection\\": [
                        "src/"
                    ]
                }
            },
            "notification-url": "https://packagist.org/downloads/",
            "license": [
                "MIT"
            ],
            "authors": [
                {
                    "name": "Mike van Riel",
                    "email": "me@mikevanriel.com"
                }
            ],
            "description": "With this component, a library can provide support for annotations via DocBlocks or otherwise retrieve information that is embedded in a DocBlock.",
            "support": {
                "issues": "https://github.com/phpDocumentor/ReflectionDocBlock/issues",
                "source": "https://github.com/phpDocumentor/ReflectionDocBlock/tree/release/4.x"
            },
            "time": "2019-12-28T18:55:12+00:00"
        },
        {
            "name": "phpdocumentor/type-resolver",
            "version": "1.0.1",
            "source": {
                "type": "git",
                "url": "https://github.com/phpDocumentor/TypeResolver.git",
                "reference": "2e32a6d48972b2c1976ed5d8967145b6cec4a4a9"
            },
            "dist": {
                "type": "zip",
                "url": "https://api.github.com/repos/phpDocumentor/TypeResolver/zipball/2e32a6d48972b2c1976ed5d8967145b6cec4a4a9",
                "reference": "2e32a6d48972b2c1976ed5d8967145b6cec4a4a9",
                "shasum": ""
            },
            "require": {
                "php": "^7.1",
                "phpdocumentor/reflection-common": "^2.0"
            },
            "require-dev": {
                "ext-tokenizer": "^7.1",
                "mockery/mockery": "~1",
                "phpunit/phpunit": "^7.0"
            },
            "type": "library",
            "extra": {
                "branch-alias": {
                    "dev-master": "1.x-dev"
                }
            },
            "autoload": {
                "psr-4": {
                    "phpDocumentor\\Reflection\\": "src"
                }
            },
            "notification-url": "https://packagist.org/downloads/",
            "license": [
                "MIT"
            ],
            "authors": [
                {
                    "name": "Mike van Riel",
                    "email": "me@mikevanriel.com"
                }
            ],
            "description": "A PSR-5 based resolver of Class names, Types and Structural Element Names",
            "support": {
                "issues": "https://github.com/phpDocumentor/TypeResolver/issues",
                "source": "https://github.com/phpDocumentor/TypeResolver/tree/0.7.2"
            },
            "time": "2019-08-22T18:11:29+00:00"
        },
        {
            "name": "phpspec/prophecy",
            "version": "v1.10.3",
            "source": {
                "type": "git",
                "url": "https://github.com/phpspec/prophecy.git",
                "reference": "451c3cd1418cf640de218914901e51b064abb093"
            },
            "dist": {
                "type": "zip",
                "url": "https://api.github.com/repos/phpspec/prophecy/zipball/451c3cd1418cf640de218914901e51b064abb093",
                "reference": "451c3cd1418cf640de218914901e51b064abb093",
                "shasum": ""
            },
            "require": {
                "doctrine/instantiator": "^1.0.2",
                "php": "^5.3|^7.0",
                "phpdocumentor/reflection-docblock": "^2.0|^3.0.2|^4.0|^5.0",
                "sebastian/comparator": "^1.2.3|^2.0|^3.0|^4.0",
                "sebastian/recursion-context": "^1.0|^2.0|^3.0|^4.0"
            },
            "require-dev": {
                "phpspec/phpspec": "^2.5 || ^3.2",
                "phpunit/phpunit": "^4.8.35 || ^5.7 || ^6.5 || ^7.1"
            },
            "type": "library",
            "extra": {
                "branch-alias": {
                    "dev-master": "1.10.x-dev"
                }
            },
            "autoload": {
                "psr-4": {
                    "Prophecy\\": "src/Prophecy"
                }
            },
            "notification-url": "https://packagist.org/downloads/",
            "license": [
                "MIT"
            ],
            "authors": [
                {
                    "name": "Konstantin Kudryashov",
                    "email": "ever.zet@gmail.com",
                    "homepage": "http://everzet.com"
                },
                {
                    "name": "Marcello Duarte",
                    "email": "marcello.duarte@gmail.com"
                }
            ],
            "description": "Highly opinionated mocking framework for PHP 5.3+",
            "homepage": "https://github.com/phpspec/prophecy",
            "keywords": [
                "Double",
                "Dummy",
                "fake",
                "mock",
                "spy",
                "stub"
            ],
            "support": {
                "issues": "https://github.com/phpspec/prophecy/issues",
                "source": "https://github.com/phpspec/prophecy/tree/v1.10.3"
            },
            "time": "2020-03-05T15:02:03+00:00"
        },
        {
            "name": "phpunit/php-code-coverage",
            "version": "6.1.4",
            "source": {
                "type": "git",
                "url": "https://github.com/sebastianbergmann/php-code-coverage.git",
                "reference": "807e6013b00af69b6c5d9ceb4282d0393dbb9d8d"
            },
            "dist": {
                "type": "zip",
                "url": "https://api.github.com/repos/sebastianbergmann/php-code-coverage/zipball/807e6013b00af69b6c5d9ceb4282d0393dbb9d8d",
                "reference": "807e6013b00af69b6c5d9ceb4282d0393dbb9d8d",
                "shasum": ""
            },
            "require": {
                "ext-dom": "*",
                "ext-xmlwriter": "*",
                "php": "^7.1",
                "phpunit/php-file-iterator": "^2.0",
                "phpunit/php-text-template": "^1.2.1",
                "phpunit/php-token-stream": "^3.0",
                "sebastian/code-unit-reverse-lookup": "^1.0.1",
                "sebastian/environment": "^3.1 || ^4.0",
                "sebastian/version": "^2.0.1",
                "theseer/tokenizer": "^1.1"
            },
            "require-dev": {
                "phpunit/phpunit": "^7.0"
            },
            "suggest": {
                "ext-xdebug": "^2.6.0"
            },
            "type": "library",
            "extra": {
                "branch-alias": {
                    "dev-master": "6.1-dev"
                }
            },
            "autoload": {
                "classmap": [
                    "src/"
                ]
            },
            "notification-url": "https://packagist.org/downloads/",
            "license": [
                "BSD-3-Clause"
            ],
            "authors": [
                {
                    "name": "Sebastian Bergmann",
                    "email": "sebastian@phpunit.de",
                    "role": "lead"
                }
            ],
            "description": "Library that provides collection, processing, and rendering functionality for PHP code coverage information.",
            "homepage": "https://github.com/sebastianbergmann/php-code-coverage",
            "keywords": [
                "coverage",
                "testing",
                "xunit"
            ],
            "support": {
                "issues": "https://github.com/sebastianbergmann/php-code-coverage/issues",
                "source": "https://github.com/sebastianbergmann/php-code-coverage/tree/master"
            },
            "time": "2018-10-31T16:06:48+00:00"
        },
        {
            "name": "phpunit/php-file-iterator",
            "version": "2.0.3",
            "source": {
                "type": "git",
                "url": "https://github.com/sebastianbergmann/php-file-iterator.git",
                "reference": "4b49fb70f067272b659ef0174ff9ca40fdaa6357"
            },
            "dist": {
                "type": "zip",
                "url": "https://api.github.com/repos/sebastianbergmann/php-file-iterator/zipball/4b49fb70f067272b659ef0174ff9ca40fdaa6357",
                "reference": "4b49fb70f067272b659ef0174ff9ca40fdaa6357",
                "shasum": ""
            },
            "require": {
                "php": ">=7.1"
            },
            "require-dev": {
                "phpunit/phpunit": "^8.5"
            },
            "type": "library",
            "extra": {
                "branch-alias": {
                    "dev-master": "2.0.x-dev"
                }
            },
            "autoload": {
                "classmap": [
                    "src/"
                ]
            },
            "notification-url": "https://packagist.org/downloads/",
            "license": [
                "BSD-3-Clause"
            ],
            "authors": [
                {
                    "name": "Sebastian Bergmann",
                    "email": "sebastian@phpunit.de",
                    "role": "lead"
                }
            ],
            "description": "FilterIterator implementation that filters files based on a list of suffixes.",
            "homepage": "https://github.com/sebastianbergmann/php-file-iterator/",
            "keywords": [
                "filesystem",
                "iterator"
            ],
            "support": {
                "issues": "https://github.com/sebastianbergmann/php-file-iterator/issues",
                "source": "https://github.com/sebastianbergmann/php-file-iterator/tree/2.0.3"
            },
            "funding": [
                {
                    "url": "https://github.com/sebastianbergmann",
                    "type": "github"
                }
            ],
            "time": "2020-11-30T08:25:21+00:00"
        },
        {
            "name": "phpunit/php-text-template",
            "version": "1.2.1",
            "source": {
                "type": "git",
                "url": "https://github.com/sebastianbergmann/php-text-template.git",
                "reference": "31f8b717e51d9a2afca6c9f046f5d69fc27c8686"
            },
            "dist": {
                "type": "zip",
                "url": "https://api.github.com/repos/sebastianbergmann/php-text-template/zipball/31f8b717e51d9a2afca6c9f046f5d69fc27c8686",
                "reference": "31f8b717e51d9a2afca6c9f046f5d69fc27c8686",
                "shasum": ""
            },
            "require": {
                "php": ">=5.3.3"
            },
            "type": "library",
            "autoload": {
                "classmap": [
                    "src/"
                ]
            },
            "notification-url": "https://packagist.org/downloads/",
            "license": [
                "BSD-3-Clause"
            ],
            "authors": [
                {
                    "name": "Sebastian Bergmann",
                    "email": "sebastian@phpunit.de",
                    "role": "lead"
                }
            ],
            "description": "Simple template engine.",
            "homepage": "https://github.com/sebastianbergmann/php-text-template/",
            "keywords": [
                "template"
            ],
            "support": {
                "issues": "https://github.com/sebastianbergmann/php-text-template/issues",
                "source": "https://github.com/sebastianbergmann/php-text-template/tree/1.2.1"
            },
            "time": "2015-06-21T13:50:34+00:00"
        },
        {
            "name": "phpunit/php-timer",
            "version": "2.1.3",
            "source": {
                "type": "git",
                "url": "https://github.com/sebastianbergmann/php-timer.git",
                "reference": "2454ae1765516d20c4ffe103d85a58a9a3bd5662"
            },
            "dist": {
                "type": "zip",
                "url": "https://api.github.com/repos/sebastianbergmann/php-timer/zipball/2454ae1765516d20c4ffe103d85a58a9a3bd5662",
                "reference": "2454ae1765516d20c4ffe103d85a58a9a3bd5662",
                "shasum": ""
            },
            "require": {
                "php": ">=7.1"
            },
            "require-dev": {
                "phpunit/phpunit": "^8.5"
            },
            "type": "library",
            "extra": {
                "branch-alias": {
                    "dev-master": "2.1-dev"
                }
            },
            "autoload": {
                "classmap": [
                    "src/"
                ]
            },
            "notification-url": "https://packagist.org/downloads/",
            "license": [
                "BSD-3-Clause"
            ],
            "authors": [
                {
                    "name": "Sebastian Bergmann",
                    "email": "sebastian@phpunit.de",
                    "role": "lead"
                }
            ],
            "description": "Utility class for timing",
            "homepage": "https://github.com/sebastianbergmann/php-timer/",
            "keywords": [
                "timer"
            ],
            "support": {
                "issues": "https://github.com/sebastianbergmann/php-timer/issues",
                "source": "https://github.com/sebastianbergmann/php-timer/tree/2.1.3"
            },
            "funding": [
                {
                    "url": "https://github.com/sebastianbergmann",
                    "type": "github"
                }
            ],
            "time": "2020-11-30T08:20:02+00:00"
        },
        {
            "name": "phpunit/php-token-stream",
            "version": "3.1.2",
            "source": {
                "type": "git",
                "url": "https://github.com/sebastianbergmann/php-token-stream.git",
                "reference": "472b687829041c24b25f475e14c2f38a09edf1c2"
            },
            "dist": {
                "type": "zip",
                "url": "https://api.github.com/repos/sebastianbergmann/php-token-stream/zipball/472b687829041c24b25f475e14c2f38a09edf1c2",
                "reference": "472b687829041c24b25f475e14c2f38a09edf1c2",
                "shasum": ""
            },
            "require": {
                "ext-tokenizer": "*",
                "php": ">=7.1"
            },
            "require-dev": {
                "phpunit/phpunit": "^7.0"
            },
            "type": "library",
            "extra": {
                "branch-alias": {
                    "dev-master": "3.1-dev"
                }
            },
            "autoload": {
                "classmap": [
                    "src/"
                ]
            },
            "notification-url": "https://packagist.org/downloads/",
            "license": [
                "BSD-3-Clause"
            ],
            "authors": [
                {
                    "name": "Sebastian Bergmann",
                    "email": "sebastian@phpunit.de"
                }
            ],
            "description": "Wrapper around PHP's tokenizer extension.",
            "homepage": "https://github.com/sebastianbergmann/php-token-stream/",
            "keywords": [
                "tokenizer"
            ],
            "support": {
                "issues": "https://github.com/sebastianbergmann/php-token-stream/issues",
                "source": "https://github.com/sebastianbergmann/php-token-stream/tree/3.1.2"
            },
            "funding": [
                {
                    "url": "https://github.com/sebastianbergmann",
                    "type": "github"
                }
            ],
            "abandoned": true,
            "time": "2020-11-30T08:38:46+00:00"
        },
        {
            "name": "phpunit/phpunit",
            "version": "7.5.20",
            "source": {
                "type": "git",
                "url": "https://github.com/sebastianbergmann/phpunit.git",
                "reference": "9467db479d1b0487c99733bb1e7944d32deded2c"
            },
            "dist": {
                "type": "zip",
                "url": "https://api.github.com/repos/sebastianbergmann/phpunit/zipball/9467db479d1b0487c99733bb1e7944d32deded2c",
                "reference": "9467db479d1b0487c99733bb1e7944d32deded2c",
                "shasum": ""
            },
            "require": {
                "doctrine/instantiator": "^1.1",
                "ext-dom": "*",
                "ext-json": "*",
                "ext-libxml": "*",
                "ext-mbstring": "*",
                "ext-xml": "*",
                "myclabs/deep-copy": "^1.7",
                "phar-io/manifest": "^1.0.2",
                "phar-io/version": "^2.0",
                "php": "^7.1",
                "phpspec/prophecy": "^1.7",
                "phpunit/php-code-coverage": "^6.0.7",
                "phpunit/php-file-iterator": "^2.0.1",
                "phpunit/php-text-template": "^1.2.1",
                "phpunit/php-timer": "^2.1",
                "sebastian/comparator": "^3.0",
                "sebastian/diff": "^3.0",
                "sebastian/environment": "^4.0",
                "sebastian/exporter": "^3.1",
                "sebastian/global-state": "^2.0",
                "sebastian/object-enumerator": "^3.0.3",
                "sebastian/resource-operations": "^2.0",
                "sebastian/version": "^2.0.1"
            },
            "conflict": {
                "phpunit/phpunit-mock-objects": "*"
            },
            "require-dev": {
                "ext-pdo": "*"
            },
            "suggest": {
                "ext-soap": "*",
                "ext-xdebug": "*",
                "phpunit/php-invoker": "^2.0"
            },
            "bin": [
                "phpunit"
            ],
            "type": "library",
            "extra": {
                "branch-alias": {
                    "dev-master": "7.5-dev"
                }
            },
            "autoload": {
                "classmap": [
                    "src/"
                ]
            },
            "notification-url": "https://packagist.org/downloads/",
            "license": [
                "BSD-3-Clause"
            ],
            "authors": [
                {
                    "name": "Sebastian Bergmann",
                    "email": "sebastian@phpunit.de",
                    "role": "lead"
                }
            ],
            "description": "The PHP Unit Testing framework.",
            "homepage": "https://phpunit.de/",
            "keywords": [
                "phpunit",
                "testing",
                "xunit"
            ],
            "support": {
                "issues": "https://github.com/sebastianbergmann/phpunit/issues",
                "source": "https://github.com/sebastianbergmann/phpunit/tree/7.5.20"
            },
            "time": "2020-01-08T08:45:45+00:00"
        },
        {
            "name": "sebastian/code-unit-reverse-lookup",
            "version": "1.0.2",
            "source": {
                "type": "git",
                "url": "https://github.com/sebastianbergmann/code-unit-reverse-lookup.git",
                "reference": "1de8cd5c010cb153fcd68b8d0f64606f523f7619"
            },
            "dist": {
                "type": "zip",
                "url": "https://api.github.com/repos/sebastianbergmann/code-unit-reverse-lookup/zipball/1de8cd5c010cb153fcd68b8d0f64606f523f7619",
                "reference": "1de8cd5c010cb153fcd68b8d0f64606f523f7619",
                "shasum": ""
            },
            "require": {
                "php": ">=5.6"
            },
            "require-dev": {
                "phpunit/phpunit": "^8.5"
            },
            "type": "library",
            "extra": {
                "branch-alias": {
                    "dev-master": "1.0.x-dev"
                }
            },
            "autoload": {
                "classmap": [
                    "src/"
                ]
            },
            "notification-url": "https://packagist.org/downloads/",
            "license": [
                "BSD-3-Clause"
            ],
            "authors": [
                {
                    "name": "Sebastian Bergmann",
                    "email": "sebastian@phpunit.de"
                }
            ],
            "description": "Looks up which function or method a line of code belongs to",
            "homepage": "https://github.com/sebastianbergmann/code-unit-reverse-lookup/",
            "support": {
                "issues": "https://github.com/sebastianbergmann/code-unit-reverse-lookup/issues",
                "source": "https://github.com/sebastianbergmann/code-unit-reverse-lookup/tree/1.0.2"
            },
            "funding": [
                {
                    "url": "https://github.com/sebastianbergmann",
                    "type": "github"
                }
            ],
            "time": "2020-11-30T08:15:22+00:00"
        },
        {
            "name": "sebastian/comparator",
            "version": "3.0.3",
            "source": {
                "type": "git",
                "url": "https://github.com/sebastianbergmann/comparator.git",
                "reference": "1071dfcef776a57013124ff35e1fc41ccd294758"
            },
            "dist": {
                "type": "zip",
                "url": "https://api.github.com/repos/sebastianbergmann/comparator/zipball/1071dfcef776a57013124ff35e1fc41ccd294758",
                "reference": "1071dfcef776a57013124ff35e1fc41ccd294758",
                "shasum": ""
            },
            "require": {
                "php": ">=7.1",
                "sebastian/diff": "^3.0",
                "sebastian/exporter": "^3.1"
            },
            "require-dev": {
                "phpunit/phpunit": "^8.5"
            },
            "type": "library",
            "extra": {
                "branch-alias": {
                    "dev-master": "3.0-dev"
                }
            },
            "autoload": {
                "classmap": [
                    "src/"
                ]
            },
            "notification-url": "https://packagist.org/downloads/",
            "license": [
                "BSD-3-Clause"
            ],
            "authors": [
                {
                    "name": "Sebastian Bergmann",
                    "email": "sebastian@phpunit.de"
                },
                {
                    "name": "Jeff Welch",
                    "email": "whatthejeff@gmail.com"
                },
                {
                    "name": "Volker Dusch",
                    "email": "github@wallbash.com"
                },
                {
                    "name": "Bernhard Schussek",
                    "email": "bschussek@2bepublished.at"
                }
            ],
            "description": "Provides the functionality to compare PHP values for equality",
            "homepage": "https://github.com/sebastianbergmann/comparator",
            "keywords": [
                "comparator",
                "compare",
                "equality"
            ],
            "support": {
                "issues": "https://github.com/sebastianbergmann/comparator/issues",
                "source": "https://github.com/sebastianbergmann/comparator/tree/3.0.3"
            },
            "funding": [
                {
                    "url": "https://github.com/sebastianbergmann",
                    "type": "github"
                }
            ],
            "time": "2020-11-30T08:04:30+00:00"
        },
        {
            "name": "sebastian/diff",
            "version": "3.0.3",
            "source": {
                "type": "git",
                "url": "https://github.com/sebastianbergmann/diff.git",
                "reference": "14f72dd46eaf2f2293cbe79c93cc0bc43161a211"
            },
            "dist": {
                "type": "zip",
                "url": "https://api.github.com/repos/sebastianbergmann/diff/zipball/14f72dd46eaf2f2293cbe79c93cc0bc43161a211",
                "reference": "14f72dd46eaf2f2293cbe79c93cc0bc43161a211",
                "shasum": ""
            },
            "require": {
                "php": ">=7.1"
            },
            "require-dev": {
                "phpunit/phpunit": "^7.5 || ^8.0",
                "symfony/process": "^2 || ^3.3 || ^4"
            },
            "type": "library",
            "extra": {
                "branch-alias": {
                    "dev-master": "3.0-dev"
                }
            },
            "autoload": {
                "classmap": [
                    "src/"
                ]
            },
            "notification-url": "https://packagist.org/downloads/",
            "license": [
                "BSD-3-Clause"
            ],
            "authors": [
                {
                    "name": "Sebastian Bergmann",
                    "email": "sebastian@phpunit.de"
                },
                {
                    "name": "Kore Nordmann",
                    "email": "mail@kore-nordmann.de"
                }
            ],
            "description": "Diff implementation",
            "homepage": "https://github.com/sebastianbergmann/diff",
            "keywords": [
                "diff",
                "udiff",
                "unidiff",
                "unified diff"
            ],
            "support": {
                "issues": "https://github.com/sebastianbergmann/diff/issues",
                "source": "https://github.com/sebastianbergmann/diff/tree/3.0.3"
            },
            "funding": [
                {
                    "url": "https://github.com/sebastianbergmann",
                    "type": "github"
                }
            ],
            "time": "2020-11-30T07:59:04+00:00"
        },
        {
            "name": "sebastian/environment",
            "version": "4.2.4",
            "source": {
                "type": "git",
                "url": "https://github.com/sebastianbergmann/environment.git",
                "reference": "d47bbbad83711771f167c72d4e3f25f7fcc1f8b0"
            },
            "dist": {
                "type": "zip",
                "url": "https://api.github.com/repos/sebastianbergmann/environment/zipball/d47bbbad83711771f167c72d4e3f25f7fcc1f8b0",
                "reference": "d47bbbad83711771f167c72d4e3f25f7fcc1f8b0",
                "shasum": ""
            },
            "require": {
                "php": ">=7.1"
            },
            "require-dev": {
                "phpunit/phpunit": "^7.5"
            },
            "suggest": {
                "ext-posix": "*"
            },
            "type": "library",
            "extra": {
                "branch-alias": {
                    "dev-master": "4.2-dev"
                }
            },
            "autoload": {
                "classmap": [
                    "src/"
                ]
            },
            "notification-url": "https://packagist.org/downloads/",
            "license": [
                "BSD-3-Clause"
            ],
            "authors": [
                {
                    "name": "Sebastian Bergmann",
                    "email": "sebastian@phpunit.de"
                }
            ],
            "description": "Provides functionality to handle HHVM/PHP environments",
            "homepage": "http://www.github.com/sebastianbergmann/environment",
            "keywords": [
                "Xdebug",
                "environment",
                "hhvm"
            ],
            "support": {
                "issues": "https://github.com/sebastianbergmann/environment/issues",
                "source": "https://github.com/sebastianbergmann/environment/tree/4.2.4"
            },
            "funding": [
                {
                    "url": "https://github.com/sebastianbergmann",
                    "type": "github"
                }
            ],
            "time": "2020-11-30T07:53:42+00:00"
        },
        {
            "name": "sebastian/exporter",
            "version": "3.1.3",
            "source": {
                "type": "git",
                "url": "https://github.com/sebastianbergmann/exporter.git",
                "reference": "6b853149eab67d4da22291d36f5b0631c0fd856e"
            },
            "dist": {
                "type": "zip",
                "url": "https://api.github.com/repos/sebastianbergmann/exporter/zipball/6b853149eab67d4da22291d36f5b0631c0fd856e",
                "reference": "6b853149eab67d4da22291d36f5b0631c0fd856e",
                "shasum": ""
            },
            "require": {
                "php": ">=7.0",
                "sebastian/recursion-context": "^3.0"
            },
            "require-dev": {
                "ext-mbstring": "*",
                "phpunit/phpunit": "^6.0"
            },
            "type": "library",
            "extra": {
                "branch-alias": {
                    "dev-master": "3.1.x-dev"
                }
            },
            "autoload": {
                "classmap": [
                    "src/"
                ]
            },
            "notification-url": "https://packagist.org/downloads/",
            "license": [
                "BSD-3-Clause"
            ],
            "authors": [
                {
                    "name": "Sebastian Bergmann",
                    "email": "sebastian@phpunit.de"
                },
                {
                    "name": "Jeff Welch",
                    "email": "whatthejeff@gmail.com"
                },
                {
                    "name": "Volker Dusch",
                    "email": "github@wallbash.com"
                },
                {
                    "name": "Adam Harvey",
                    "email": "aharvey@php.net"
                },
                {
                    "name": "Bernhard Schussek",
                    "email": "bschussek@gmail.com"
                }
            ],
            "description": "Provides the functionality to export PHP variables for visualization",
            "homepage": "http://www.github.com/sebastianbergmann/exporter",
            "keywords": [
                "export",
                "exporter"
            ],
            "support": {
                "issues": "https://github.com/sebastianbergmann/exporter/issues",
                "source": "https://github.com/sebastianbergmann/exporter/tree/3.1.3"
            },
            "funding": [
                {
                    "url": "https://github.com/sebastianbergmann",
                    "type": "github"
                }
            ],
            "time": "2020-11-30T07:47:53+00:00"
        },
        {
            "name": "sebastian/global-state",
            "version": "2.0.0",
            "source": {
                "type": "git",
                "url": "https://github.com/sebastianbergmann/global-state.git",
                "reference": "e8ba02eed7bbbb9e59e43dedd3dddeff4a56b0c4"
            },
            "dist": {
                "type": "zip",
                "url": "https://api.github.com/repos/sebastianbergmann/global-state/zipball/e8ba02eed7bbbb9e59e43dedd3dddeff4a56b0c4",
                "reference": "e8ba02eed7bbbb9e59e43dedd3dddeff4a56b0c4",
                "shasum": ""
            },
            "require": {
                "php": "^7.0"
            },
            "require-dev": {
                "phpunit/phpunit": "^6.0"
            },
            "suggest": {
                "ext-uopz": "*"
            },
            "type": "library",
            "extra": {
                "branch-alias": {
                    "dev-master": "2.0-dev"
                }
            },
            "autoload": {
                "classmap": [
                    "src/"
                ]
            },
            "notification-url": "https://packagist.org/downloads/",
            "license": [
                "BSD-3-Clause"
            ],
            "authors": [
                {
                    "name": "Sebastian Bergmann",
                    "email": "sebastian@phpunit.de"
                }
            ],
            "description": "Snapshotting of global state",
            "homepage": "http://www.github.com/sebastianbergmann/global-state",
            "keywords": [
                "global state"
            ],
            "support": {
                "issues": "https://github.com/sebastianbergmann/global-state/issues",
                "source": "https://github.com/sebastianbergmann/global-state/tree/2.0.0"
            },
            "time": "2017-04-27T15:39:26+00:00"
        },
        {
            "name": "sebastian/object-enumerator",
            "version": "3.0.4",
            "source": {
                "type": "git",
                "url": "https://github.com/sebastianbergmann/object-enumerator.git",
                "reference": "e67f6d32ebd0c749cf9d1dbd9f226c727043cdf2"
            },
            "dist": {
                "type": "zip",
                "url": "https://api.github.com/repos/sebastianbergmann/object-enumerator/zipball/e67f6d32ebd0c749cf9d1dbd9f226c727043cdf2",
                "reference": "e67f6d32ebd0c749cf9d1dbd9f226c727043cdf2",
                "shasum": ""
            },
            "require": {
                "php": ">=7.0",
                "sebastian/object-reflector": "^1.1.1",
                "sebastian/recursion-context": "^3.0"
            },
            "require-dev": {
                "phpunit/phpunit": "^6.0"
            },
            "type": "library",
            "extra": {
                "branch-alias": {
                    "dev-master": "3.0.x-dev"
                }
            },
            "autoload": {
                "classmap": [
                    "src/"
                ]
            },
            "notification-url": "https://packagist.org/downloads/",
            "license": [
                "BSD-3-Clause"
            ],
            "authors": [
                {
                    "name": "Sebastian Bergmann",
                    "email": "sebastian@phpunit.de"
                }
            ],
            "description": "Traverses array structures and object graphs to enumerate all referenced objects",
            "homepage": "https://github.com/sebastianbergmann/object-enumerator/",
            "support": {
                "issues": "https://github.com/sebastianbergmann/object-enumerator/issues",
                "source": "https://github.com/sebastianbergmann/object-enumerator/tree/3.0.4"
            },
            "funding": [
                {
                    "url": "https://github.com/sebastianbergmann",
                    "type": "github"
                }
            ],
            "time": "2020-11-30T07:40:27+00:00"
        },
        {
            "name": "sebastian/object-reflector",
            "version": "1.1.2",
            "source": {
                "type": "git",
                "url": "https://github.com/sebastianbergmann/object-reflector.git",
                "reference": "9b8772b9cbd456ab45d4a598d2dd1a1bced6363d"
            },
            "dist": {
                "type": "zip",
                "url": "https://api.github.com/repos/sebastianbergmann/object-reflector/zipball/9b8772b9cbd456ab45d4a598d2dd1a1bced6363d",
                "reference": "9b8772b9cbd456ab45d4a598d2dd1a1bced6363d",
                "shasum": ""
            },
            "require": {
                "php": ">=7.0"
            },
            "require-dev": {
                "phpunit/phpunit": "^6.0"
            },
            "type": "library",
            "extra": {
                "branch-alias": {
                    "dev-master": "1.1-dev"
                }
            },
            "autoload": {
                "classmap": [
                    "src/"
                ]
            },
            "notification-url": "https://packagist.org/downloads/",
            "license": [
                "BSD-3-Clause"
            ],
            "authors": [
                {
                    "name": "Sebastian Bergmann",
                    "email": "sebastian@phpunit.de"
                }
            ],
            "description": "Allows reflection of object attributes, including inherited and non-public ones",
            "homepage": "https://github.com/sebastianbergmann/object-reflector/",
            "support": {
                "issues": "https://github.com/sebastianbergmann/object-reflector/issues",
                "source": "https://github.com/sebastianbergmann/object-reflector/tree/1.1.2"
            },
            "funding": [
                {
                    "url": "https://github.com/sebastianbergmann",
                    "type": "github"
                }
            ],
            "time": "2020-11-30T07:37:18+00:00"
        },
        {
            "name": "sebastian/recursion-context",
            "version": "3.0.1",
            "source": {
                "type": "git",
                "url": "https://github.com/sebastianbergmann/recursion-context.git",
                "reference": "367dcba38d6e1977be014dc4b22f47a484dac7fb"
            },
            "dist": {
                "type": "zip",
                "url": "https://api.github.com/repos/sebastianbergmann/recursion-context/zipball/367dcba38d6e1977be014dc4b22f47a484dac7fb",
                "reference": "367dcba38d6e1977be014dc4b22f47a484dac7fb",
                "shasum": ""
            },
            "require": {
                "php": ">=7.0"
            },
            "require-dev": {
                "phpunit/phpunit": "^6.0"
            },
            "type": "library",
            "extra": {
                "branch-alias": {
                    "dev-master": "3.0.x-dev"
                }
            },
            "autoload": {
                "classmap": [
                    "src/"
                ]
            },
            "notification-url": "https://packagist.org/downloads/",
            "license": [
                "BSD-3-Clause"
            ],
            "authors": [
                {
                    "name": "Sebastian Bergmann",
                    "email": "sebastian@phpunit.de"
                },
                {
                    "name": "Jeff Welch",
                    "email": "whatthejeff@gmail.com"
                },
                {
                    "name": "Adam Harvey",
                    "email": "aharvey@php.net"
                }
            ],
            "description": "Provides functionality to recursively process PHP variables",
            "homepage": "http://www.github.com/sebastianbergmann/recursion-context",
            "support": {
                "issues": "https://github.com/sebastianbergmann/recursion-context/issues",
                "source": "https://github.com/sebastianbergmann/recursion-context/tree/3.0.1"
            },
            "funding": [
                {
                    "url": "https://github.com/sebastianbergmann",
                    "type": "github"
                }
            ],
            "time": "2020-11-30T07:34:24+00:00"
        },
        {
            "name": "sebastian/resource-operations",
            "version": "2.0.2",
            "source": {
                "type": "git",
                "url": "https://github.com/sebastianbergmann/resource-operations.git",
                "reference": "31d35ca87926450c44eae7e2611d45a7a65ea8b3"
            },
            "dist": {
                "type": "zip",
                "url": "https://api.github.com/repos/sebastianbergmann/resource-operations/zipball/31d35ca87926450c44eae7e2611d45a7a65ea8b3",
                "reference": "31d35ca87926450c44eae7e2611d45a7a65ea8b3",
                "shasum": ""
            },
            "require": {
                "php": ">=7.1"
            },
            "type": "library",
            "extra": {
                "branch-alias": {
                    "dev-master": "2.0-dev"
                }
            },
            "autoload": {
                "classmap": [
                    "src/"
                ]
            },
            "notification-url": "https://packagist.org/downloads/",
            "license": [
                "BSD-3-Clause"
            ],
            "authors": [
                {
                    "name": "Sebastian Bergmann",
                    "email": "sebastian@phpunit.de"
                }
            ],
            "description": "Provides a list of PHP built-in functions that operate on resources",
            "homepage": "https://www.github.com/sebastianbergmann/resource-operations",
            "support": {
                "issues": "https://github.com/sebastianbergmann/resource-operations/issues",
                "source": "https://github.com/sebastianbergmann/resource-operations/tree/2.0.2"
            },
            "funding": [
                {
                    "url": "https://github.com/sebastianbergmann",
                    "type": "github"
                }
            ],
            "time": "2020-11-30T07:30:19+00:00"
        },
        {
            "name": "sebastian/version",
            "version": "2.0.1",
            "source": {
                "type": "git",
                "url": "https://github.com/sebastianbergmann/version.git",
                "reference": "99732be0ddb3361e16ad77b68ba41efc8e979019"
            },
            "dist": {
                "type": "zip",
                "url": "https://api.github.com/repos/sebastianbergmann/version/zipball/99732be0ddb3361e16ad77b68ba41efc8e979019",
                "reference": "99732be0ddb3361e16ad77b68ba41efc8e979019",
                "shasum": ""
            },
            "require": {
                "php": ">=5.6"
            },
            "type": "library",
            "extra": {
                "branch-alias": {
                    "dev-master": "2.0.x-dev"
                }
            },
            "autoload": {
                "classmap": [
                    "src/"
                ]
            },
            "notification-url": "https://packagist.org/downloads/",
            "license": [
                "BSD-3-Clause"
            ],
            "authors": [
                {
                    "name": "Sebastian Bergmann",
                    "email": "sebastian@phpunit.de",
                    "role": "lead"
                }
            ],
            "description": "Library that helps with managing the version number of Git-hosted PHP projects",
            "homepage": "https://github.com/sebastianbergmann/version",
            "support": {
                "issues": "https://github.com/sebastianbergmann/version/issues",
                "source": "https://github.com/sebastianbergmann/version/tree/master"
            },
            "time": "2016-10-03T07:35:21+00:00"
        },
        {
            "name": "squizlabs/php_codesniffer",
            "version": "3.5.8",
            "source": {
                "type": "git",
                "url": "https://github.com/squizlabs/PHP_CodeSniffer.git",
                "reference": "9d583721a7157ee997f235f327de038e7ea6dac4"
            },
            "dist": {
                "type": "zip",
                "url": "https://api.github.com/repos/squizlabs/PHP_CodeSniffer/zipball/9d583721a7157ee997f235f327de038e7ea6dac4",
                "reference": "9d583721a7157ee997f235f327de038e7ea6dac4",
                "shasum": ""
            },
            "require": {
                "ext-simplexml": "*",
                "ext-tokenizer": "*",
                "ext-xmlwriter": "*",
                "php": ">=5.4.0"
            },
            "require-dev": {
                "phpunit/phpunit": "^4.0 || ^5.0 || ^6.0 || ^7.0"
            },
            "bin": [
                "bin/phpcs",
                "bin/phpcbf"
            ],
            "type": "library",
            "extra": {
                "branch-alias": {
                    "dev-master": "3.x-dev"
                }
            },
            "notification-url": "https://packagist.org/downloads/",
            "license": [
                "BSD-3-Clause"
            ],
            "authors": [
                {
                    "name": "Greg Sherwood",
                    "role": "lead"
                }
            ],
            "description": "PHP_CodeSniffer tokenizes PHP, JavaScript and CSS files and detects violations of a defined set of coding standards.",
            "homepage": "https://github.com/squizlabs/PHP_CodeSniffer",
            "keywords": [
                "phpcs",
                "standards"
            ],
            "support": {
                "issues": "https://github.com/squizlabs/PHP_CodeSniffer/issues",
                "source": "https://github.com/squizlabs/PHP_CodeSniffer",
                "wiki": "https://github.com/squizlabs/PHP_CodeSniffer/wiki"
            },
            "time": "2020-10-23T02:01:07+00:00"
        },
        {
            "name": "symfony/polyfill-ctype",
            "version": "v1.22.0",
            "source": {
                "type": "git",
                "url": "https://github.com/symfony/polyfill-ctype.git",
                "reference": "c6c942b1ac76c82448322025e084cadc56048b4e"
            },
            "dist": {
                "type": "zip",
                "url": "https://api.github.com/repos/symfony/polyfill-ctype/zipball/c6c942b1ac76c82448322025e084cadc56048b4e",
                "reference": "c6c942b1ac76c82448322025e084cadc56048b4e",
                "shasum": ""
            },
            "require": {
                "php": ">=7.1"
            },
            "suggest": {
                "ext-ctype": "For best performance"
            },
            "type": "library",
            "extra": {
                "branch-alias": {
                    "dev-main": "1.22-dev"
                },
                "thanks": {
                    "name": "symfony/polyfill",
                    "url": "https://github.com/symfony/polyfill"
                }
            },
            "autoload": {
                "psr-4": {
                    "Symfony\\Polyfill\\Ctype\\": ""
                },
                "files": [
                    "bootstrap.php"
                ]
            },
            "notification-url": "https://packagist.org/downloads/",
            "license": [
                "MIT"
            ],
            "authors": [
                {
                    "name": "Gert de Pagter",
                    "email": "BackEndTea@gmail.com"
                },
                {
                    "name": "Symfony Community",
                    "homepage": "https://symfony.com/contributors"
                }
            ],
            "description": "Symfony polyfill for ctype functions",
            "homepage": "https://symfony.com",
            "keywords": [
                "compatibility",
                "ctype",
                "polyfill",
                "portable"
            ],
            "support": {
                "source": "https://github.com/symfony/polyfill-ctype/tree/v1.22.0"
            },
            "funding": [
                {
                    "url": "https://symfony.com/sponsor",
                    "type": "custom"
                },
                {
                    "url": "https://github.com/fabpot",
                    "type": "github"
                },
                {
                    "url": "https://tidelift.com/funding/github/packagist/symfony/symfony",
                    "type": "tidelift"
                }
            ],
            "time": "2021-01-07T16:49:33+00:00"
        },
        {
            "name": "theseer/tokenizer",
            "version": "1.1.3",
            "source": {
                "type": "git",
                "url": "https://github.com/theseer/tokenizer.git",
                "reference": "11336f6f84e16a720dae9d8e6ed5019efa85a0f9"
            },
            "dist": {
                "type": "zip",
                "url": "https://api.github.com/repos/theseer/tokenizer/zipball/11336f6f84e16a720dae9d8e6ed5019efa85a0f9",
                "reference": "11336f6f84e16a720dae9d8e6ed5019efa85a0f9",
                "shasum": ""
            },
            "require": {
                "ext-dom": "*",
                "ext-tokenizer": "*",
                "ext-xmlwriter": "*",
                "php": "^7.0"
            },
            "type": "library",
            "autoload": {
                "classmap": [
                    "src/"
                ]
            },
            "notification-url": "https://packagist.org/downloads/",
            "license": [
                "BSD-3-Clause"
            ],
            "authors": [
                {
                    "name": "Arne Blankerts",
                    "email": "arne@blankerts.de",
                    "role": "Developer"
                }
            ],
            "description": "A small library for converting tokenized PHP source code into XML and potentially other formats",
            "support": {
                "issues": "https://github.com/theseer/tokenizer/issues",
                "source": "https://github.com/theseer/tokenizer/tree/master"
            },
            "time": "2019-06-13T22:48:21+00:00"
        },
        {
            "name": "webmozart/assert",
            "version": "1.9.1",
            "source": {
                "type": "git",
                "url": "https://github.com/webmozarts/assert.git",
                "reference": "bafc69caeb4d49c39fd0779086c03a3738cbb389"
            },
            "dist": {
                "type": "zip",
                "url": "https://api.github.com/repos/webmozarts/assert/zipball/bafc69caeb4d49c39fd0779086c03a3738cbb389",
                "reference": "bafc69caeb4d49c39fd0779086c03a3738cbb389",
                "shasum": ""
            },
            "require": {
                "php": "^5.3.3 || ^7.0 || ^8.0",
                "symfony/polyfill-ctype": "^1.8"
            },
            "conflict": {
                "phpstan/phpstan": "<0.12.20",
                "vimeo/psalm": "<3.9.1"
            },
            "require-dev": {
                "phpunit/phpunit": "^4.8.36 || ^7.5.13"
            },
            "type": "library",
            "autoload": {
                "psr-4": {
                    "Webmozart\\Assert\\": "src/"
                }
            },
            "notification-url": "https://packagist.org/downloads/",
            "license": [
                "MIT"
            ],
            "authors": [
                {
                    "name": "Bernhard Schussek",
                    "email": "bschussek@gmail.com"
                }
            ],
            "description": "Assertions to validate method input/output with nice error messages.",
            "keywords": [
                "assert",
                "check",
                "validate"
            ],
            "support": {
                "issues": "https://github.com/webmozarts/assert/issues",
                "source": "https://github.com/webmozarts/assert/tree/1.9.1"
            },
            "time": "2020-07-08T17:02:28+00:00"
        },
        {
            "name": "woocommerce/woocommerce-sniffs",
            "version": "0.1.0",
            "source": {
                "type": "git",
                "url": "https://github.com/woocommerce/woocommerce-sniffs.git",
                "reference": "b72b7dd2e70aa6aed16f80cdae5b1e6cce2e4c79"
            },
            "dist": {
                "type": "zip",
                "url": "https://api.github.com/repos/woocommerce/woocommerce-sniffs/zipball/b72b7dd2e70aa6aed16f80cdae5b1e6cce2e4c79",
                "reference": "b72b7dd2e70aa6aed16f80cdae5b1e6cce2e4c79",
                "shasum": ""
            },
            "require": {
                "dealerdirect/phpcodesniffer-composer-installer": "0.7.0",
                "php": ">=7.0",
                "phpcompatibility/phpcompatibility-wp": "2.1.0",
                "wp-coding-standards/wpcs": "2.3.0"
            },
            "type": "phpcodesniffer-standard",
            "notification-url": "https://packagist.org/downloads/",
            "license": [
                "MIT"
            ],
            "authors": [
                {
                    "name": "Claudio Sanches",
                    "email": "claudio@automattic.com"
                }
            ],
            "description": "WooCommerce sniffs",
            "keywords": [
                "phpcs",
                "standards",
                "woocommerce",
                "wordpress"
            ],
            "support": {
                "issues": "https://github.com/woocommerce/woocommerce-sniffs/issues",
                "source": "https://github.com/woocommerce/woocommerce-sniffs/tree/master"
            },
            "time": "2020-08-06T18:23:45+00:00"
        },
        {
            "name": "wp-coding-standards/wpcs",
            "version": "2.3.0",
            "source": {
                "type": "git",
                "url": "https://github.com/WordPress/WordPress-Coding-Standards.git",
                "reference": "7da1894633f168fe244afc6de00d141f27517b62"
            },
            "dist": {
                "type": "zip",
                "url": "https://api.github.com/repos/WordPress/WordPress-Coding-Standards/zipball/7da1894633f168fe244afc6de00d141f27517b62",
                "reference": "7da1894633f168fe244afc6de00d141f27517b62",
                "shasum": ""
            },
            "require": {
                "php": ">=5.4",
                "squizlabs/php_codesniffer": "^3.3.1"
            },
            "require-dev": {
                "dealerdirect/phpcodesniffer-composer-installer": "^0.5 || ^0.6",
                "phpcompatibility/php-compatibility": "^9.0",
                "phpcsstandards/phpcsdevtools": "^1.0",
                "phpunit/phpunit": "^4.0 || ^5.0 || ^6.0 || ^7.0"
            },
            "suggest": {
                "dealerdirect/phpcodesniffer-composer-installer": "^0.6 || This Composer plugin will sort out the PHPCS 'installed_paths' automatically."
            },
            "type": "phpcodesniffer-standard",
            "notification-url": "https://packagist.org/downloads/",
            "license": [
                "MIT"
            ],
            "authors": [
                {
                    "name": "Contributors",
                    "homepage": "https://github.com/WordPress/WordPress-Coding-Standards/graphs/contributors"
                }
            ],
            "description": "PHP_CodeSniffer rules (sniffs) to enforce WordPress coding conventions",
            "keywords": [
                "phpcs",
                "standards",
                "wordpress"
            ],
            "support": {
                "issues": "https://github.com/WordPress/WordPress-Coding-Standards/issues",
                "source": "https://github.com/WordPress/WordPress-Coding-Standards",
                "wiki": "https://github.com/WordPress/WordPress-Coding-Standards/wiki"
            },
            "time": "2020-05-13T23:57:56+00:00"
        }
    ],
    "aliases": [],
    "minimum-stability": "dev",
    "stability-flags": {
        "kalessil/production-dependencies-guard": 20
    },
    "prefer-stable": true,
    "prefer-lowest": false,
    "platform": {
        "php": "7.*"
    },
    "platform-dev": [],
    "platform-overrides": {
        "php": "7.1"
    },
    "plugin-api-version": "2.0.0"
}<|MERGE_RESOLUTION|>--- conflicted
+++ resolved
@@ -4,11 +4,7 @@
         "Read more about it at https://getcomposer.org/doc/01-basic-usage.md#installing-dependencies",
         "This file is @generated automatically"
     ],
-<<<<<<< HEAD
-    "content-hash": "c1ca8ba2be93dea03cb3e0a2b197ef81",
-=======
-    "content-hash": "98bda976453b2ca68e48e99e53513bc1",
->>>>>>> 33d3c5a5
+    "content-hash": "32e05ecc8ee8b8b12b61e46002c6b7da",
     "packages": [
         {
             "name": "automattic/jetpack-a8c-mc-stats",
@@ -113,14 +109,10 @@
                 "GPL-2.0-or-later"
             ],
             "description": "Jetpack configuration package that initializes other packages and configures Jetpack's functionality. Can be used as a base for all variants of Jetpack package usage.",
-<<<<<<< HEAD
-            "support": {
-                "source": "https://github.com/Automattic/jetpack-config/tree/v1.4.2"
-            },
-            "time": "2020-10-28T19:00:23+00:00"
-=======
+            "support": {
+                "source": "https://github.com/Automattic/jetpack-config/tree/v1.4.3"
+            },
             "time": "2021-01-19T14:25:05+00:00"
->>>>>>> 33d3c5a5
         },
         {
             "name": "automattic/jetpack-connection",
