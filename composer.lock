--- conflicted
+++ resolved
@@ -4108,13 +4108,10 @@
                 "polyfill",
                 "testing"
             ],
-<<<<<<< HEAD
-=======
             "support": {
                 "issues": "https://github.com/Yoast/PHPUnit-Polyfills/issues",
                 "source": "https://github.com/Yoast/PHPUnit-Polyfills"
             },
->>>>>>> 522675d4
             "time": "2021-08-09T16:28:08+00:00"
         }
     ],
