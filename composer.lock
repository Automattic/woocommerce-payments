{
    "_readme": [
        "This file locks the dependencies of your project to a known state",
        "Read more about it at https://getcomposer.org/doc/01-basic-usage.md#installing-dependencies",
        "This file is @generated automatically"
    ],
<<<<<<< HEAD
    "content-hash": "75fd9a8c5e3f3d94eec7db6ba9715790",
=======
    "content-hash": "da57373382ec0e4da89c7ebabc31cfbd",
>>>>>>> c059fab9
    "packages": [
        {
            "name": "automattic/jetpack-a8c-mc-stats",
            "version": "v1.4.9",
            "source": {
                "type": "git",
                "url": "https://github.com/Automattic/jetpack-a8c-mc-stats.git",
                "reference": "6920ecb008891558cbf619838d1ce963838f077d"
            },
            "dist": {
                "type": "zip",
                "url": "https://api.github.com/repos/Automattic/jetpack-a8c-mc-stats/zipball/6920ecb008891558cbf619838d1ce963838f077d",
                "reference": "6920ecb008891558cbf619838d1ce963838f077d",
                "shasum": ""
            },
            "require-dev": {
                "automattic/jetpack-changelogger": "^3.0",
                "yoast/phpunit-polyfills": "1.0.2"
            },
            "type": "library",
            "extra": {
                "autotagger": true,
                "mirror-repo": "Automattic/jetpack-a8c-mc-stats",
                "changelogger": {
                    "link-template": "https://github.com/Automattic/jetpack-a8c-mc-stats/compare/v${old}...v${new}"
                },
                "branch-alias": {
                    "dev-master": "1.4.x-dev"
                }
            },
            "autoload": {
                "classmap": [
                    "src/"
                ]
            },
            "notification-url": "https://packagist.org/downloads/",
            "license": [
                "GPL-2.0-or-later"
            ],
            "description": "Used to record internal usage stats for Automattic. Not visible to site owners.",
<<<<<<< HEAD
            "support": {
                "source": "https://github.com/Automattic/jetpack-a8c-mc-stats/tree/v1.4.9"
            },
=======
>>>>>>> c059fab9
            "time": "2021-11-02T14:06:54+00:00"
        },
        {
            "name": "automattic/jetpack-assets",
<<<<<<< HEAD
            "version": "v1.11.10",
            "source": {
                "type": "git",
                "url": "https://github.com/Automattic/jetpack-assets.git",
                "reference": "9f16b45fd6c20af87012bd091d29652540dd5273"
            },
            "dist": {
                "type": "zip",
                "url": "https://api.github.com/repos/Automattic/jetpack-assets/zipball/9f16b45fd6c20af87012bd091d29652540dd5273",
                "reference": "9f16b45fd6c20af87012bd091d29652540dd5273",
=======
            "version": "v1.13.1",
            "source": {
                "type": "git",
                "url": "https://github.com/Automattic/jetpack-assets.git",
                "reference": "3f1bb61ef36548ba0e503816b557c303ea179d1c"
            },
            "dist": {
                "type": "zip",
                "url": "https://api.github.com/repos/Automattic/jetpack-assets/zipball/3f1bb61ef36548ba0e503816b557c303ea179d1c",
                "reference": "3f1bb61ef36548ba0e503816b557c303ea179d1c",
>>>>>>> c059fab9
                "shasum": ""
            },
            "require": {
                "automattic/jetpack-constants": "^1.6"
            },
            "require-dev": {
                "automattic/jetpack-changelogger": "^3.0",
                "brain/monkey": "2.6.1",
                "yoast/phpunit-polyfills": "1.0.2"
            },
            "type": "library",
            "extra": {
                "autotagger": true,
                "mirror-repo": "Automattic/jetpack-assets",
                "changelogger": {
                    "link-template": "https://github.com/Automattic/jetpack-assets/compare/v${old}...v${new}"
                },
                "branch-alias": {
                    "dev-master": "1.13.x-dev"
                }
            },
            "autoload": {
                "classmap": [
                    "src/"
                ]
            },
            "notification-url": "https://packagist.org/downloads/",
            "license": [
                "GPL-2.0-or-later"
            ],
            "description": "Asset management utilities for Jetpack ecosystem packages",
<<<<<<< HEAD
            "support": {
                "source": "https://github.com/Automattic/jetpack-assets/tree/v1.11.10"
            },
            "time": "2021-11-02T14:07:15+00:00"
=======
            "time": "2021-11-22T23:53:54+00:00"
>>>>>>> c059fab9
        },
        {
            "name": "automattic/jetpack-autoloader",
            "version": "v2.10.10",
            "source": {
                "type": "git",
                "url": "https://github.com/Automattic/jetpack-autoloader.git",
                "reference": "8060f5c5822671b146ce8f57380193c8fb8e2571"
            },
            "dist": {
                "type": "zip",
                "url": "https://api.github.com/repos/Automattic/jetpack-autoloader/zipball/8060f5c5822671b146ce8f57380193c8fb8e2571",
                "reference": "8060f5c5822671b146ce8f57380193c8fb8e2571",
                "shasum": ""
            },
            "require": {
                "composer-plugin-api": "^1.1 || ^2.0"
            },
            "require-dev": {
                "automattic/jetpack-changelogger": "^3.0",
                "yoast/phpunit-polyfills": "1.0.2"
            },
            "type": "composer-plugin",
            "extra": {
                "autotagger": true,
                "class": "Automattic\\Jetpack\\Autoloader\\CustomAutoloaderPlugin",
                "mirror-repo": "Automattic/jetpack-autoloader",
                "changelogger": {
                    "link-template": "https://github.com/Automattic/jetpack-autoloader/compare/v${old}...v${new}"
                },
                "branch-alias": {
                    "dev-master": "2.10.x-dev"
                }
            },
            "autoload": {
                "classmap": [
                    "src/AutoloadGenerator.php"
                ],
                "psr-4": {
                    "Automattic\\Jetpack\\Autoloader\\": "src"
                }
            },
            "notification-url": "https://packagist.org/downloads/",
            "license": [
                "GPL-2.0-or-later"
            ],
            "description": "Creates a custom autoloader for a plugin or theme.",
            "time": "2021-11-16T16:27:09+00:00"
        },
        {
            "name": "automattic/jetpack-config",
            "version": "v1.5.3",
            "source": {
                "type": "git",
                "url": "https://github.com/Automattic/jetpack-config.git",
                "reference": "3526c284d3b845d57275fe1f64fbb2c71649b16e"
            },
            "dist": {
                "type": "zip",
                "url": "https://api.github.com/repos/Automattic/jetpack-config/zipball/3526c284d3b845d57275fe1f64fbb2c71649b16e",
                "reference": "3526c284d3b845d57275fe1f64fbb2c71649b16e",
                "shasum": ""
            },
            "require-dev": {
                "automattic/jetpack-changelogger": "^3.0"
            },
            "type": "library",
            "extra": {
                "autotagger": true,
                "mirror-repo": "Automattic/jetpack-config",
                "changelogger": {
                    "link-template": "https://github.com/Automattic/jetpack-config/compare/v${old}...v${new}"
                },
                "branch-alias": {
                    "dev-master": "1.5.x-dev"
                }
            },
            "autoload": {
                "classmap": [
                    "src/"
                ]
            },
            "notification-url": "https://packagist.org/downloads/",
            "license": [
                "GPL-2.0-or-later"
            ],
            "description": "Jetpack configuration package that initializes other packages and configures Jetpack's functionality. Can be used as a base for all variants of Jetpack package usage.",
            "time": "2021-10-13T17:10:55+00:00"
        },
        {
            "name": "automattic/jetpack-connection",
            "version": "v1.30.13",
            "source": {
                "type": "git",
                "url": "https://github.com/Automattic/jetpack-connection.git",
                "reference": "b6cb5e87ffe1dca5260307066f720f8ddcfebda3"
            },
            "dist": {
                "type": "zip",
                "url": "https://api.github.com/repos/Automattic/jetpack-connection/zipball/b6cb5e87ffe1dca5260307066f720f8ddcfebda3",
                "reference": "b6cb5e87ffe1dca5260307066f720f8ddcfebda3",
                "shasum": ""
            },
            "require": {
                "automattic/jetpack-a8c-mc-stats": "^1.4",
                "automattic/jetpack-constants": "^1.6",
                "automattic/jetpack-heartbeat": "^1.3",
                "automattic/jetpack-options": "^1.13",
                "automattic/jetpack-redirect": "^1.7",
                "automattic/jetpack-roles": "^1.4",
                "automattic/jetpack-status": "^1.9",
                "automattic/jetpack-terms-of-service": "^1.9",
                "automattic/jetpack-tracking": "^1.13"
            },
            "require-dev": {
                "automattic/jetpack-changelogger": "^3.0",
                "automattic/wordbless": "@dev",
                "brain/monkey": "2.6.0",
                "yoast/phpunit-polyfills": "1.0.2"
            },
            "type": "library",
            "extra": {
                "autotagger": true,
                "mirror-repo": "Automattic/jetpack-connection",
                "version-constants": {
                    "::PACKAGE_VERSION": "src/class-package-version.php"
                },
                "changelogger": {
                    "link-template": "https://github.com/Automattic/jetpack-connection/compare/v${old}...v${new}"
                },
                "branch-alias": {
                    "dev-master": "1.30.x-dev"
                }
            },
            "autoload": {
                "classmap": [
                    "legacy",
                    "src/"
                ]
            },
            "notification-url": "https://packagist.org/downloads/",
            "license": [
                "GPL-2.0-or-later"
            ],
            "description": "Everything needed to connect to the Jetpack infrastructure",
            "time": "2021-11-09T15:47:28+00:00"
        },
        {
            "name": "automattic/jetpack-constants",
<<<<<<< HEAD
            "version": "v1.6.11",
            "source": {
                "type": "git",
                "url": "https://github.com/Automattic/jetpack-constants.git",
                "reference": "96edcfa7e81d30a72e6c7f926dec37874821f963"
            },
            "dist": {
                "type": "zip",
                "url": "https://api.github.com/repos/Automattic/jetpack-constants/zipball/96edcfa7e81d30a72e6c7f926dec37874821f963",
                "reference": "96edcfa7e81d30a72e6c7f926dec37874821f963",
=======
            "version": "v1.6.12",
            "source": {
                "type": "git",
                "url": "https://github.com/Automattic/jetpack-constants.git",
                "reference": "7adbedb4947bd3cdcf3aa25d8dda3844b137744a"
            },
            "dist": {
                "type": "zip",
                "url": "https://api.github.com/repos/Automattic/jetpack-constants/zipball/7adbedb4947bd3cdcf3aa25d8dda3844b137744a",
                "reference": "7adbedb4947bd3cdcf3aa25d8dda3844b137744a",
>>>>>>> c059fab9
                "shasum": ""
            },
            "require-dev": {
                "automattic/jetpack-changelogger": "^3.0",
                "brain/monkey": "2.6.1",
                "yoast/phpunit-polyfills": "1.0.2"
            },
            "type": "library",
            "extra": {
                "autotagger": true,
                "mirror-repo": "Automattic/jetpack-constants",
                "changelogger": {
                    "link-template": "https://github.com/Automattic/jetpack-constants/compare/v${old}...v${new}"
                },
                "branch-alias": {
                    "dev-master": "1.6.x-dev"
                }
            },
            "autoload": {
                "classmap": [
                    "src/"
                ]
            },
            "notification-url": "https://packagist.org/downloads/",
            "license": [
                "GPL-2.0-or-later"
            ],
            "description": "A wrapper for defining constants in a more testable way.",
<<<<<<< HEAD
            "support": {
                "source": "https://github.com/Automattic/jetpack-constants/tree/v1.6.11"
            },
            "time": "2021-11-02T14:07:02+00:00"
=======
            "time": "2021-11-22T17:18:30+00:00"
>>>>>>> c059fab9
        },
        {
            "name": "automattic/jetpack-heartbeat",
            "version": "v1.3.14",
            "source": {
                "type": "git",
                "url": "https://github.com/Automattic/jetpack-heartbeat.git",
                "reference": "517c77909515def1f4c71f2df37573d6beacc215"
            },
            "dist": {
                "type": "zip",
                "url": "https://api.github.com/repos/Automattic/jetpack-heartbeat/zipball/517c77909515def1f4c71f2df37573d6beacc215",
                "reference": "517c77909515def1f4c71f2df37573d6beacc215",
                "shasum": ""
            },
            "require": {
                "automattic/jetpack-a8c-mc-stats": "^1.4",
                "automattic/jetpack-options": "^1.14"
            },
            "require-dev": {
                "automattic/jetpack-changelogger": "^3.0"
            },
            "type": "library",
            "extra": {
                "autotagger": true,
                "mirror-repo": "Automattic/jetpack-heartbeat",
                "changelogger": {
                    "link-template": "https://github.com/Automattic/jetpack-heartbeat/compare/v${old}...v${new}"
                },
                "branch-alias": {
                    "dev-master": "1.3.x-dev"
                }
            },
            "autoload": {
                "classmap": [
                    "src/"
                ]
            },
            "notification-url": "https://packagist.org/downloads/",
            "license": [
                "GPL-2.0-or-later"
            ],
            "description": "This adds a cronjob that sends a batch of internal automattic stats to wp.com once a day",
            "time": "2021-11-30T16:30:38+00:00"
        },
        {
            "name": "automattic/jetpack-identity-crisis",
            "version": "v0.4.0",
            "source": {
                "type": "git",
                "url": "https://github.com/Automattic/jetpack-identity-crisis.git",
                "reference": "7b4f96011d2bd10f937ad69020dcee693a32ab53"
            },
            "dist": {
                "type": "zip",
                "url": "https://api.github.com/repos/Automattic/jetpack-identity-crisis/zipball/7b4f96011d2bd10f937ad69020dcee693a32ab53",
                "reference": "7b4f96011d2bd10f937ad69020dcee693a32ab53",
                "shasum": ""
            },
            "require": {
                "automattic/jetpack-connection": "^1.30",
                "automattic/jetpack-constants": "^1.6",
                "automattic/jetpack-logo": "^1.5",
                "automattic/jetpack-options": "^1.13",
                "automattic/jetpack-status": "^1.9",
                "automattic/jetpack-tracking": "^1.13"
            },
            "require-dev": {
                "automattic/jetpack-changelogger": "^3.0",
                "automattic/wordbless": "@dev",
                "yoast/phpunit-polyfills": "1.0.2"
            },
            "type": "library",
            "extra": {
                "autotagger": true,
                "mirror-repo": "Automattic/jetpack-identity-crisis",
                "version-constants": {
                    "::PACKAGE_VERSION": "src/class-identity-crisis.php"
                },
                "changelogger": {
                    "link-template": "https://github.com/Automattic/jetpack-identity-crisis/compare/v${old}...v${new}"
                },
                "branch-alias": {
                    "dev-master": "0.4.x-dev"
                }
            },
            "autoload": {
                "classmap": [
                    "src/"
                ]
            },
            "notification-url": "https://packagist.org/downloads/",
            "license": [
                "GPL-2.0-or-later"
            ],
            "description": "Identity Crisis.",
            "support": {
                "source": "https://github.com/Automattic/jetpack-identity-crisis/tree/v0.4.0"
            },
            "time": "2021-11-09T15:47:30+00:00"
        },
        {
            "name": "automattic/jetpack-logo",
            "version": "v1.5.10",
            "source": {
                "type": "git",
                "url": "https://github.com/Automattic/jetpack-logo.git",
                "reference": "ff0f3797de122666e1c00fb2efbe60198253fb1b"
            },
            "dist": {
                "type": "zip",
                "url": "https://api.github.com/repos/Automattic/jetpack-logo/zipball/ff0f3797de122666e1c00fb2efbe60198253fb1b",
                "reference": "ff0f3797de122666e1c00fb2efbe60198253fb1b",
                "shasum": ""
            },
            "require-dev": {
                "automattic/jetpack-changelogger": "^3.0",
                "yoast/phpunit-polyfills": "1.0.2"
            },
            "type": "library",
            "extra": {
                "autotagger": true,
                "mirror-repo": "Automattic/jetpack-logo",
                "changelogger": {
                    "link-template": "https://github.com/Automattic/jetpack-logo/compare/v${old}...v${new}"
                },
                "branch-alias": {
                    "dev-master": "1.5.x-dev"
                }
            },
            "autoload": {
                "classmap": [
                    "src/"
                ]
            },
            "notification-url": "https://packagist.org/downloads/",
            "license": [
                "GPL-2.0-or-later"
            ],
            "description": "A logo for Jetpack",
            "support": {
                "source": "https://github.com/Automattic/jetpack-logo/tree/v1.5.10"
            },
            "time": "2021-11-02T14:07:08+00:00"
        },
        {
            "name": "automattic/jetpack-options",
            "version": "v1.14.0",
            "source": {
                "type": "git",
                "url": "https://github.com/Automattic/jetpack-options.git",
                "reference": "a9a4f86f4424a7bff1fb2fc29da1a4a9d0884aeb"
            },
            "dist": {
                "type": "zip",
                "url": "https://api.github.com/repos/Automattic/jetpack-options/zipball/a9a4f86f4424a7bff1fb2fc29da1a4a9d0884aeb",
                "reference": "a9a4f86f4424a7bff1fb2fc29da1a4a9d0884aeb",
                "shasum": ""
            },
            "require": {
                "automattic/jetpack-constants": "^1.6"
            },
            "require-dev": {
                "automattic/jetpack-changelogger": "^3.0",
                "yoast/phpunit-polyfills": "1.0.2"
            },
            "type": "library",
            "extra": {
                "autotagger": true,
                "mirror-repo": "Automattic/jetpack-options",
                "changelogger": {
                    "link-template": "https://github.com/Automattic/jetpack-options/compare/v${old}...v${new}"
                },
                "branch-alias": {
                    "dev-master": "1.14.x-dev"
                }
            },
            "autoload": {
                "classmap": [
                    "legacy"
                ]
            },
            "notification-url": "https://packagist.org/downloads/",
            "license": [
                "GPL-2.0-or-later"
            ],
            "description": "A wrapper for wp-options to manage specific Jetpack options.",
            "time": "2021-11-30T16:30:34+00:00"
        },
        {
            "name": "automattic/jetpack-password-checker",
            "version": "v0.1.7",
            "source": {
                "type": "git",
                "url": "https://github.com/Automattic/jetpack-password-checker.git",
                "reference": "bdfd2a31a60b97b14f43f577aa7293a8e2c41f31"
            },
            "dist": {
                "type": "zip",
                "url": "https://api.github.com/repos/Automattic/jetpack-password-checker/zipball/bdfd2a31a60b97b14f43f577aa7293a8e2c41f31",
                "reference": "bdfd2a31a60b97b14f43f577aa7293a8e2c41f31",
                "shasum": ""
            },
            "require-dev": {
                "automattic/jetpack-changelogger": "^3.0",
                "automattic/wordbless": "@dev",
                "yoast/phpunit-polyfills": "1.0.2"
            },
            "type": "library",
            "extra": {
                "autotagger": true,
                "mirror-repo": "Automattic/jetpack-password-checker",
                "changelogger": {
                    "link-template": "https://github.com/Automattic/jetpack-password-checker/compare/v${old}...v${new}"
                },
                "branch-alias": {
                    "dev-master": "0.1.x-dev"
                }
            },
            "autoload": {
                "classmap": [
                    "src/"
                ]
            },
            "notification-url": "https://packagist.org/downloads/",
            "license": [
                "GPL-2.0-or-later"
            ],
            "description": "Password Checker.",
            "support": {
                "source": "https://github.com/Automattic/jetpack-password-checker/tree/v0.1.7"
            },
            "time": "2021-11-02T14:07:11+00:00"
        },
        {
            "name": "automattic/jetpack-redirect",
<<<<<<< HEAD
            "version": "v1.7.6",
            "source": {
                "type": "git",
                "url": "https://github.com/Automattic/jetpack-redirect.git",
                "reference": "98205592cc7d921c4f78b8f2e337b49b3f838715"
            },
            "dist": {
                "type": "zip",
                "url": "https://api.github.com/repos/Automattic/jetpack-redirect/zipball/98205592cc7d921c4f78b8f2e337b49b3f838715",
                "reference": "98205592cc7d921c4f78b8f2e337b49b3f838715",
=======
            "version": "v1.7.7",
            "source": {
                "type": "git",
                "url": "https://github.com/Automattic/jetpack-redirect.git",
                "reference": "129db0fb5db1096ec20ffd924bc7ee678639991a"
            },
            "dist": {
                "type": "zip",
                "url": "https://api.github.com/repos/Automattic/jetpack-redirect/zipball/129db0fb5db1096ec20ffd924bc7ee678639991a",
                "reference": "129db0fb5db1096ec20ffd924bc7ee678639991a",
>>>>>>> c059fab9
                "shasum": ""
            },
            "require": {
                "automattic/jetpack-status": "^1.9"
            },
            "require-dev": {
                "automattic/jetpack-changelogger": "^3.0",
                "brain/monkey": "2.6.1",
                "yoast/phpunit-polyfills": "1.0.2"
            },
            "type": "library",
            "extra": {
                "autotagger": true,
                "mirror-repo": "Automattic/jetpack-redirect",
                "changelogger": {
                    "link-template": "https://github.com/Automattic/jetpack-redirect/compare/v${old}...v${new}"
                },
                "branch-alias": {
                    "dev-master": "1.7.x-dev"
                }
            },
            "autoload": {
                "classmap": [
                    "src/"
                ]
            },
            "notification-url": "https://packagist.org/downloads/",
            "license": [
                "GPL-2.0-or-later"
            ],
            "description": "Utilities to build URLs to the jetpack.com/redirect/ service",
<<<<<<< HEAD
            "support": {
                "source": "https://github.com/Automattic/jetpack-redirect/tree/v1.7.6"
            },
            "time": "2021-11-02T14:07:24+00:00"
        },
        {
            "name": "automattic/jetpack-roles",
            "version": "v1.4.10",
            "source": {
                "type": "git",
                "url": "https://github.com/Automattic/jetpack-roles.git",
                "reference": "5141d944757818a3b8669c0e303f665ac44def87"
            },
            "dist": {
                "type": "zip",
                "url": "https://api.github.com/repos/Automattic/jetpack-roles/zipball/5141d944757818a3b8669c0e303f665ac44def87",
                "reference": "5141d944757818a3b8669c0e303f665ac44def87",
=======
            "time": "2021-11-22T23:54:00+00:00"
        },
        {
            "name": "automattic/jetpack-roles",
            "version": "v1.4.11",
            "source": {
                "type": "git",
                "url": "https://github.com/Automattic/jetpack-roles.git",
                "reference": "7eae1d12e531414714098580e9557739a934e957"
            },
            "dist": {
                "type": "zip",
                "url": "https://api.github.com/repos/Automattic/jetpack-roles/zipball/7eae1d12e531414714098580e9557739a934e957",
                "reference": "7eae1d12e531414714098580e9557739a934e957",
>>>>>>> c059fab9
                "shasum": ""
            },
            "require-dev": {
                "automattic/jetpack-changelogger": "^3.0",
                "brain/monkey": "2.6.1",
                "yoast/phpunit-polyfills": "1.0.2"
            },
            "type": "library",
            "extra": {
                "autotagger": true,
                "mirror-repo": "Automattic/jetpack-roles",
                "changelogger": {
                    "link-template": "https://github.com/Automattic/jetpack-roles/compare/v${old}...v${new}"
                },
                "branch-alias": {
                    "dev-master": "1.4.x-dev"
                }
            },
            "autoload": {
                "classmap": [
                    "src/"
                ]
            },
            "notification-url": "https://packagist.org/downloads/",
            "license": [
                "GPL-2.0-or-later"
            ],
            "description": "Utilities, related with user roles and capabilities.",
<<<<<<< HEAD
            "support": {
                "source": "https://github.com/Automattic/jetpack-roles/tree/v1.4.10"
            },
            "time": "2021-11-02T14:07:12+00:00"
        },
        {
            "name": "automattic/jetpack-status",
            "version": "v1.9.1",
            "source": {
                "type": "git",
                "url": "https://github.com/Automattic/jetpack-status.git",
                "reference": "fc8fee93fe822c202d29394f6576f3586d26f861"
            },
            "dist": {
                "type": "zip",
                "url": "https://api.github.com/repos/Automattic/jetpack-status/zipball/fc8fee93fe822c202d29394f6576f3586d26f861",
                "reference": "fc8fee93fe822c202d29394f6576f3586d26f861",
=======
            "time": "2021-11-22T23:53:51+00:00"
        },
        {
            "name": "automattic/jetpack-status",
            "version": "v1.9.3",
            "source": {
                "type": "git",
                "url": "https://github.com/Automattic/jetpack-status.git",
                "reference": "fe050c1727bde3c43659f50226440e48b2aefec4"
            },
            "dist": {
                "type": "zip",
                "url": "https://api.github.com/repos/Automattic/jetpack-status/zipball/fe050c1727bde3c43659f50226440e48b2aefec4",
                "reference": "fe050c1727bde3c43659f50226440e48b2aefec4",
>>>>>>> c059fab9
                "shasum": ""
            },
            "require": {
                "automattic/jetpack-constants": "^1.6"
            },
            "require-dev": {
                "automattic/jetpack-changelogger": "^3.0",
                "brain/monkey": "2.6.1",
                "yoast/phpunit-polyfills": "1.0.2"
            },
            "type": "library",
            "extra": {
                "autotagger": true,
                "mirror-repo": "Automattic/jetpack-status",
                "changelogger": {
                    "link-template": "https://github.com/Automattic/jetpack-status/compare/v${old}...v${new}"
                },
                "branch-alias": {
                    "dev-master": "1.9.x-dev"
                }
            },
            "autoload": {
                "classmap": [
                    "src/"
                ]
            },
            "notification-url": "https://packagist.org/downloads/",
            "license": [
                "GPL-2.0-or-later"
            ],
            "description": "Used to retrieve information about the current status of Jetpack and the site overall.",
<<<<<<< HEAD
            "support": {
                "source": "https://github.com/Automattic/jetpack-status/tree/v1.9.1"
            },
            "time": "2021-11-02T14:07:17+00:00"
        },
        {
            "name": "automattic/jetpack-sync",
            "version": "v1.27.2",
            "source": {
                "type": "git",
                "url": "https://github.com/Automattic/jetpack-sync.git",
                "reference": "342f684eef52bebaf00a0b3094491270bd2ea135"
            },
            "dist": {
                "type": "zip",
                "url": "https://api.github.com/repos/Automattic/jetpack-sync/zipball/342f684eef52bebaf00a0b3094491270bd2ea135",
                "reference": "342f684eef52bebaf00a0b3094491270bd2ea135",
                "shasum": ""
            },
            "require": {
                "automattic/jetpack-connection": "^1.30",
                "automattic/jetpack-constants": "^1.6",
                "automattic/jetpack-heartbeat": "^1.3",
                "automattic/jetpack-identity-crisis": "^0.4",
                "automattic/jetpack-options": "^1.13",
                "automattic/jetpack-password-checker": "^0.1",
                "automattic/jetpack-roles": "^1.4",
                "automattic/jetpack-status": "^1.9"
            },
            "require-dev": {
                "automattic/jetpack-changelogger": "^3.0",
                "automattic/wordbless": "@dev",
                "yoast/phpunit-polyfills": "1.0.2"
            },
            "type": "library",
            "extra": {
                "autotagger": true,
                "mirror-repo": "Automattic/jetpack-sync",
                "version-constants": {
                    "::PACKAGE_VERSION": "src/class-package-version.php"
                },
                "changelogger": {
                    "link-template": "https://github.com/Automattic/jetpack-sync/compare/v${old}...v${new}"
                },
                "branch-alias": {
                    "dev-master": "1.27.x-dev"
                }
            },
            "autoload": {
                "classmap": [
                    "src/"
                ]
            },
            "notification-url": "https://packagist.org/downloads/",
            "license": [
                "GPL-2.0-or-later"
            ],
            "description": "Everything needed to allow syncing to the WP.com infrastructure.",
            "support": {
                "source": "https://github.com/Automattic/jetpack-sync/tree/v1.27.2"
            },
            "time": "2021-11-09T15:47:38+00:00"
        },
        {
            "name": "automattic/jetpack-terms-of-service",
            "version": "v1.9.14",
            "source": {
                "type": "git",
                "url": "https://github.com/Automattic/jetpack-terms-of-service.git",
                "reference": "34cce155f69a47881d94754f14b203f31dc02d09"
            },
            "dist": {
                "type": "zip",
                "url": "https://api.github.com/repos/Automattic/jetpack-terms-of-service/zipball/34cce155f69a47881d94754f14b203f31dc02d09",
                "reference": "34cce155f69a47881d94754f14b203f31dc02d09",
=======
            "time": "2021-11-22T23:53:56+00:00"
        },
        {
            "name": "automattic/jetpack-terms-of-service",
            "version": "v1.9.16",
            "source": {
                "type": "git",
                "url": "https://github.com/Automattic/jetpack-terms-of-service.git",
                "reference": "95915d016fadff1046741766b5f4c038830fffc5"
            },
            "dist": {
                "type": "zip",
                "url": "https://api.github.com/repos/Automattic/jetpack-terms-of-service/zipball/95915d016fadff1046741766b5f4c038830fffc5",
                "reference": "95915d016fadff1046741766b5f4c038830fffc5",
>>>>>>> c059fab9
                "shasum": ""
            },
            "require": {
                "automattic/jetpack-options": "^1.14",
                "automattic/jetpack-status": "^1.9"
            },
            "require-dev": {
                "automattic/jetpack-changelogger": "^3.0",
                "brain/monkey": "2.6.1",
                "yoast/phpunit-polyfills": "1.0.2"
            },
            "type": "library",
            "extra": {
                "autotagger": true,
                "mirror-repo": "Automattic/jetpack-terms-of-service",
                "changelogger": {
                    "link-template": "https://github.com/Automattic/jetpack-terms-of-service/compare/v${old}...v${new}"
                },
                "branch-alias": {
                    "dev-master": "1.9.x-dev"
                }
            },
            "autoload": {
                "classmap": [
                    "src/"
                ]
            },
            "notification-url": "https://packagist.org/downloads/",
            "license": [
                "GPL-2.0-or-later"
            ],
            "description": "Everything need to manage the terms of service state",
<<<<<<< HEAD
            "support": {
                "source": "https://github.com/Automattic/jetpack-terms-of-service/tree/v1.9.14"
            },
            "time": "2021-11-02T14:07:25+00:00"
        },
        {
            "name": "automattic/jetpack-tracking",
            "version": "v1.13.15",
            "source": {
                "type": "git",
                "url": "https://github.com/Automattic/jetpack-tracking.git",
                "reference": "33fbe299417771e5a6e1ce98209a9cb7443b1eff"
            },
            "dist": {
                "type": "zip",
                "url": "https://api.github.com/repos/Automattic/jetpack-tracking/zipball/33fbe299417771e5a6e1ce98209a9cb7443b1eff",
                "reference": "33fbe299417771e5a6e1ce98209a9cb7443b1eff",
=======
            "time": "2021-11-30T16:30:44+00:00"
        },
        {
            "name": "automattic/jetpack-tracking",
            "version": "v1.13.18",
            "source": {
                "type": "git",
                "url": "https://github.com/Automattic/jetpack-tracking.git",
                "reference": "8895a292e41f2755d63b9003359e6547ef64ca69"
            },
            "dist": {
                "type": "zip",
                "url": "https://api.github.com/repos/Automattic/jetpack-tracking/zipball/8895a292e41f2755d63b9003359e6547ef64ca69",
                "reference": "8895a292e41f2755d63b9003359e6547ef64ca69",
>>>>>>> c059fab9
                "shasum": ""
            },
            "require": {
                "automattic/jetpack-assets": "^1.13",
                "automattic/jetpack-options": "^1.14",
                "automattic/jetpack-status": "^1.9",
                "automattic/jetpack-terms-of-service": "^1.9"
            },
            "require-dev": {
                "automattic/jetpack-changelogger": "^3.0",
                "brain/monkey": "2.6.1",
                "yoast/phpunit-polyfills": "1.0.2"
            },
            "type": "library",
            "extra": {
                "autotagger": true,
                "mirror-repo": "Automattic/jetpack-tracking",
                "changelogger": {
                    "link-template": "https://github.com/Automattic/jetpack-tracking/compare/v${old}...v${new}"
                },
                "branch-alias": {
                    "dev-master": "1.13.x-dev"
                }
            },
            "autoload": {
                "classmap": [
                    "legacy",
                    "src/"
                ]
            },
            "notification-url": "https://packagist.org/downloads/",
            "license": [
                "GPL-2.0-or-later"
            ],
            "description": "Tracking for Jetpack",
<<<<<<< HEAD
            "support": {
                "source": "https://github.com/Automattic/jetpack-tracking/tree/v1.13.15"
            },
            "time": "2021-11-02T14:07:27+00:00"
=======
            "time": "2021-11-30T16:30:48+00:00"
>>>>>>> c059fab9
        },
        {
            "name": "composer/installers",
            "version": "v1.10.0",
            "source": {
                "type": "git",
                "url": "https://github.com/composer/installers.git",
                "reference": "1a0357fccad9d1cc1ea0c9a05b8847fbccccb78d"
            },
            "dist": {
                "type": "zip",
                "url": "https://api.github.com/repos/composer/installers/zipball/1a0357fccad9d1cc1ea0c9a05b8847fbccccb78d",
                "reference": "1a0357fccad9d1cc1ea0c9a05b8847fbccccb78d",
                "shasum": ""
            },
            "require": {
                "composer-plugin-api": "^1.0 || ^2.0"
            },
            "replace": {
                "roundcube/plugin-installer": "*",
                "shama/baton": "*"
            },
            "require-dev": {
                "composer/composer": "1.6.* || ^2.0",
                "composer/semver": "^1 || ^3",
                "phpstan/phpstan": "^0.12.55",
                "phpstan/phpstan-phpunit": "^0.12.16",
                "symfony/phpunit-bridge": "^4.2 || ^5",
                "symfony/process": "^2.3"
            },
            "type": "composer-plugin",
            "extra": {
                "class": "Composer\\Installers\\Plugin",
                "branch-alias": {
                    "dev-main": "1.x-dev"
                }
            },
            "autoload": {
                "psr-4": {
                    "Composer\\Installers\\": "src/Composer/Installers"
                }
            },
            "notification-url": "https://packagist.org/downloads/",
            "license": [
                "MIT"
            ],
            "authors": [
                {
                    "name": "Kyle Robinson Young",
                    "email": "kyle@dontkry.com",
                    "homepage": "https://github.com/shama"
                }
            ],
            "description": "A multi-framework Composer library installer",
            "homepage": "https://composer.github.io/installers/",
            "keywords": [
                "Craft",
                "Dolibarr",
                "Eliasis",
                "Hurad",
                "ImageCMS",
                "Kanboard",
                "Lan Management System",
                "MODX Evo",
                "MantisBT",
                "Mautic",
                "Maya",
                "OXID",
                "Plentymarkets",
                "Porto",
                "RadPHP",
                "SMF",
                "Starbug",
                "Thelia",
                "Whmcs",
                "WolfCMS",
                "agl",
                "aimeos",
                "annotatecms",
                "attogram",
                "bitrix",
                "cakephp",
                "chef",
                "cockpit",
                "codeigniter",
                "concrete5",
                "croogo",
                "dokuwiki",
                "drupal",
                "eZ Platform",
                "elgg",
                "expressionengine",
                "fuelphp",
                "grav",
                "installer",
                "itop",
                "joomla",
                "known",
                "kohana",
                "laravel",
                "lavalite",
                "lithium",
                "magento",
                "majima",
                "mako",
                "mediawiki",
                "modulework",
                "modx",
                "moodle",
                "osclass",
                "phpbb",
                "piwik",
                "ppi",
                "processwire",
                "puppet",
                "pxcms",
                "reindex",
                "roundcube",
                "shopware",
                "silverstripe",
                "sydes",
                "sylius",
                "symfony",
                "typo3",
                "wordpress",
                "yawik",
                "zend",
                "zikula"
            ],
            "funding": [
                {
                    "url": "https://packagist.com",
                    "type": "custom"
                },
                {
                    "url": "https://github.com/composer",
                    "type": "github"
                },
                {
                    "url": "https://tidelift.com/funding/github/packagist/composer/composer",
                    "type": "tidelift"
                }
            ],
            "time": "2021-01-14T11:07:16+00:00"
        },
        {
            "name": "myclabs/php-enum",
            "version": "1.7.7",
            "source": {
                "type": "git",
                "url": "https://github.com/myclabs/php-enum.git",
                "reference": "d178027d1e679832db9f38248fcc7200647dc2b7"
            },
            "dist": {
                "type": "zip",
                "url": "https://api.github.com/repos/myclabs/php-enum/zipball/d178027d1e679832db9f38248fcc7200647dc2b7",
                "reference": "d178027d1e679832db9f38248fcc7200647dc2b7",
                "shasum": ""
            },
            "require": {
                "ext-json": "*",
                "php": ">=7.1"
            },
            "require-dev": {
                "phpunit/phpunit": "^7",
                "squizlabs/php_codesniffer": "1.*",
                "vimeo/psalm": "^3.8"
            },
            "type": "library",
            "autoload": {
                "psr-4": {
                    "MyCLabs\\Enum\\": "src/"
                }
            },
            "notification-url": "https://packagist.org/downloads/",
            "license": [
                "MIT"
            ],
            "authors": [
                {
                    "name": "PHP Enum contributors",
                    "homepage": "https://github.com/myclabs/php-enum/graphs/contributors"
                }
            ],
            "description": "PHP Enum implementation",
            "homepage": "http://github.com/myclabs/php-enum",
            "keywords": [
                "enum"
            ],
            "funding": [
                {
                    "url": "https://github.com/mnapoli",
                    "type": "github"
                },
                {
                    "url": "https://tidelift.com/funding/github/packagist/myclabs/php-enum",
                    "type": "tidelift"
                }
            ],
            "time": "2020-11-14T18:14:52+00:00"
        },
        {
            "name": "woocommerce/subscriptions-core",
            "version": "1.1.0",
            "source": {
                "type": "git",
                "url": "https://github.com/Automattic/woocommerce-subscriptions-core.git",
                "reference": "0bae09c4e64617a23a6d8706883e0e345f449ad6"
            },
            "dist": {
                "type": "zip",
                "url": "https://api.github.com/repos/Automattic/woocommerce-subscriptions-core/zipball/0bae09c4e64617a23a6d8706883e0e345f449ad6",
                "reference": "0bae09c4e64617a23a6d8706883e0e345f449ad6",
                "shasum": ""
            },
            "archive": {
                "exclude": [
                    "!/build"
                ]
            },
            "require": {
                "composer/installers": "~1.2"
            },
            "require-dev": {
                "dave-liddament/sarb": "^1.1",
                "phpunit/phpunit": "6.5.14",
                "woocommerce/woocommerce-sniffs": "0.1.0"
            },
            "type": "library",
            "extra": {
                "phpcodesniffer-search-depth": 2
            },
            "scripts": {
                "phpcs": [
                    "vendor/bin/phpcs --report=json | vendor/bin/sarb remove phpcs.baseline"
                ],
                "lint": [
                    "find . \\( -path ./vendor \\) -prune -o \\( -name '*.php' \\) -exec php -lf {} \\;| (! grep -v \"No syntax errors detected\" )"
                ]
            },
            "license": [
                "GPL-3.0-or-later"
            ],
            "description": "Sell products and services with recurring payments in your WooCommerce Store.",
            "homepage": "https://github.com/Automattic/woocommerce-subscriptions-core",
            "support": {
                "source": "https://github.com/Automattic/woocommerce-subscriptions-core/tree/1.1.0",
                "issues": "https://github.com/Automattic/woocommerce-subscriptions-core/issues"
            },
            "time": "2021-11-12T05:01:25+00:00"
        }
    ],
    "packages-dev": [
        {
            "name": "amphp/amp",
            "version": "v2.6.1",
            "source": {
                "type": "git",
                "url": "https://github.com/amphp/amp.git",
                "reference": "c5fc66a78ee38d7ac9195a37bacaf940eb3f65ae"
            },
            "dist": {
                "type": "zip",
                "url": "https://api.github.com/repos/amphp/amp/zipball/c5fc66a78ee38d7ac9195a37bacaf940eb3f65ae",
                "reference": "c5fc66a78ee38d7ac9195a37bacaf940eb3f65ae",
                "shasum": ""
            },
            "require": {
                "php": ">=7.1"
            },
            "require-dev": {
                "amphp/php-cs-fixer-config": "dev-master",
                "amphp/phpunit-util": "^1",
                "ext-json": "*",
                "jetbrains/phpstorm-stubs": "^2019.3",
                "phpunit/phpunit": "^7 | ^8 | ^9",
                "psalm/phar": "^3.11@dev",
                "react/promise": "^2"
            },
            "type": "library",
            "extra": {
                "branch-alias": {
                    "dev-master": "2.x-dev"
                }
            },
            "autoload": {
                "psr-4": {
                    "Amp\\": "lib"
                },
                "files": [
                    "lib/functions.php",
                    "lib/Internal/functions.php"
                ]
            },
            "notification-url": "https://packagist.org/downloads/",
            "license": [
                "MIT"
            ],
            "authors": [
                {
                    "name": "Daniel Lowrey",
                    "email": "rdlowrey@php.net"
                },
                {
                    "name": "Aaron Piotrowski",
                    "email": "aaron@trowski.com"
                },
                {
                    "name": "Bob Weinand",
                    "email": "bobwei9@hotmail.com"
                },
                {
                    "name": "Niklas Keller",
                    "email": "me@kelunik.com"
                }
            ],
            "description": "A non-blocking concurrency framework for PHP applications.",
            "homepage": "http://amphp.org/amp",
            "keywords": [
                "async",
                "asynchronous",
                "awaitable",
                "concurrency",
                "event",
                "event-loop",
                "future",
                "non-blocking",
                "promise"
            ],
            "funding": [
                {
                    "url": "https://github.com/amphp",
                    "type": "github"
                }
            ],
            "time": "2021-09-23T18:43:08+00:00"
        },
        {
            "name": "amphp/byte-stream",
            "version": "v1.8.1",
            "source": {
                "type": "git",
                "url": "https://github.com/amphp/byte-stream.git",
                "reference": "acbd8002b3536485c997c4e019206b3f10ca15bd"
            },
            "dist": {
                "type": "zip",
                "url": "https://api.github.com/repos/amphp/byte-stream/zipball/acbd8002b3536485c997c4e019206b3f10ca15bd",
                "reference": "acbd8002b3536485c997c4e019206b3f10ca15bd",
                "shasum": ""
            },
            "require": {
                "amphp/amp": "^2",
                "php": ">=7.1"
            },
            "require-dev": {
                "amphp/php-cs-fixer-config": "dev-master",
                "amphp/phpunit-util": "^1.4",
                "friendsofphp/php-cs-fixer": "^2.3",
                "jetbrains/phpstorm-stubs": "^2019.3",
                "phpunit/phpunit": "^6 || ^7 || ^8",
                "psalm/phar": "^3.11.4"
            },
            "type": "library",
            "extra": {
                "branch-alias": {
                    "dev-master": "1.x-dev"
                }
            },
            "autoload": {
                "psr-4": {
                    "Amp\\ByteStream\\": "lib"
                },
                "files": [
                    "lib/functions.php"
                ]
            },
            "notification-url": "https://packagist.org/downloads/",
            "license": [
                "MIT"
            ],
            "authors": [
                {
                    "name": "Aaron Piotrowski",
                    "email": "aaron@trowski.com"
                },
                {
                    "name": "Niklas Keller",
                    "email": "me@kelunik.com"
                }
            ],
            "description": "A stream abstraction to make working with non-blocking I/O simple.",
            "homepage": "http://amphp.org/byte-stream",
            "keywords": [
                "amp",
                "amphp",
                "async",
                "io",
                "non-blocking",
                "stream"
            ],
            "funding": [
                {
                    "url": "https://github.com/amphp",
                    "type": "github"
                }
            ],
            "time": "2021-03-30T17:13:30+00:00"
        },
        {
            "name": "composer/package-versions-deprecated",
            "version": "1.11.99.4",
            "source": {
                "type": "git",
                "url": "https://github.com/composer/package-versions-deprecated.git",
                "reference": "b174585d1fe49ceed21928a945138948cb394600"
            },
            "dist": {
                "type": "zip",
                "url": "https://api.github.com/repos/composer/package-versions-deprecated/zipball/b174585d1fe49ceed21928a945138948cb394600",
                "reference": "b174585d1fe49ceed21928a945138948cb394600",
                "shasum": ""
            },
            "require": {
                "composer-plugin-api": "^1.1.0 || ^2.0",
                "php": "^7 || ^8"
            },
            "replace": {
                "ocramius/package-versions": "1.11.99"
            },
            "require-dev": {
                "composer/composer": "^1.9.3 || ^2.0@dev",
                "ext-zip": "^1.13",
                "phpunit/phpunit": "^6.5 || ^7"
            },
            "type": "composer-plugin",
            "extra": {
                "class": "PackageVersions\\Installer",
                "branch-alias": {
                    "dev-master": "1.x-dev"
                }
            },
            "autoload": {
                "psr-4": {
                    "PackageVersions\\": "src/PackageVersions"
                }
            },
            "notification-url": "https://packagist.org/downloads/",
            "license": [
                "MIT"
            ],
            "authors": [
                {
                    "name": "Marco Pivetta",
                    "email": "ocramius@gmail.com"
                },
                {
                    "name": "Jordi Boggiano",
                    "email": "j.boggiano@seld.be"
                }
            ],
            "description": "Composer plugin that provides efficient querying for installed package versions (no runtime IO)",
            "funding": [
                {
                    "url": "https://packagist.com",
                    "type": "custom"
                },
                {
                    "url": "https://github.com/composer",
                    "type": "github"
                },
                {
                    "url": "https://tidelift.com/funding/github/packagist/composer/composer",
                    "type": "tidelift"
                }
            ],
            "time": "2021-09-13T08:41:34+00:00"
        },
        {
            "name": "composer/semver",
            "version": "3.2.6",
            "source": {
                "type": "git",
                "url": "https://github.com/composer/semver.git",
                "reference": "83e511e247de329283478496f7a1e114c9517506"
            },
            "dist": {
                "type": "zip",
                "url": "https://api.github.com/repos/composer/semver/zipball/83e511e247de329283478496f7a1e114c9517506",
                "reference": "83e511e247de329283478496f7a1e114c9517506",
                "shasum": ""
            },
            "require": {
                "php": "^5.3.2 || ^7.0 || ^8.0"
            },
            "require-dev": {
                "phpstan/phpstan": "^0.12.54",
                "symfony/phpunit-bridge": "^4.2 || ^5"
            },
            "type": "library",
            "extra": {
                "branch-alias": {
                    "dev-main": "3.x-dev"
                }
            },
            "autoload": {
                "psr-4": {
                    "Composer\\Semver\\": "src"
                }
            },
            "notification-url": "https://packagist.org/downloads/",
            "license": [
                "MIT"
            ],
            "authors": [
                {
                    "name": "Nils Adermann",
                    "email": "naderman@naderman.de",
                    "homepage": "http://www.naderman.de"
                },
                {
                    "name": "Jordi Boggiano",
                    "email": "j.boggiano@seld.be",
                    "homepage": "http://seld.be"
                },
                {
                    "name": "Rob Bast",
                    "email": "rob.bast@gmail.com",
                    "homepage": "http://robbast.nl"
                }
            ],
            "description": "Semver library that offers utilities, version constraint parsing and validation.",
            "keywords": [
                "semantic",
                "semver",
                "validation",
                "versioning"
            ],
            "funding": [
                {
                    "url": "https://packagist.com",
                    "type": "custom"
                },
                {
                    "url": "https://github.com/composer",
                    "type": "github"
                },
                {
                    "url": "https://tidelift.com/funding/github/packagist/composer/composer",
                    "type": "tidelift"
                }
            ],
            "time": "2021-10-25T11:34:17+00:00"
        },
        {
            "name": "composer/xdebug-handler",
            "version": "2.0.2",
            "source": {
                "type": "git",
                "url": "https://github.com/composer/xdebug-handler.git",
                "reference": "84674dd3a7575ba617f5a76d7e9e29a7d3891339"
            },
            "dist": {
                "type": "zip",
                "url": "https://api.github.com/repos/composer/xdebug-handler/zipball/84674dd3a7575ba617f5a76d7e9e29a7d3891339",
                "reference": "84674dd3a7575ba617f5a76d7e9e29a7d3891339",
                "shasum": ""
            },
            "require": {
                "php": "^5.3.2 || ^7.0 || ^8.0",
                "psr/log": "^1 || ^2 || ^3"
            },
            "require-dev": {
                "phpstan/phpstan": "^0.12.55",
                "symfony/phpunit-bridge": "^4.2 || ^5"
            },
            "type": "library",
            "autoload": {
                "psr-4": {
                    "Composer\\XdebugHandler\\": "src"
                }
            },
            "notification-url": "https://packagist.org/downloads/",
            "license": [
                "MIT"
            ],
            "authors": [
                {
                    "name": "John Stevenson",
                    "email": "john-stevenson@blueyonder.co.uk"
                }
            ],
            "description": "Restarts a process without Xdebug.",
            "keywords": [
                "Xdebug",
                "performance"
            ],
            "funding": [
                {
                    "url": "https://packagist.com",
                    "type": "custom"
                },
                {
                    "url": "https://github.com/composer",
                    "type": "github"
                },
                {
                    "url": "https://tidelift.com/funding/github/packagist/composer/composer",
                    "type": "tidelift"
                }
            ],
            "time": "2021-07-31T17:03:58+00:00"
        },
        {
            "name": "cweagans/composer-patches",
            "version": "1.7.1",
            "source": {
                "type": "git",
                "url": "https://github.com/cweagans/composer-patches.git",
                "reference": "9888dcc74993c030b75f3dd548bb5e20cdbd740c"
            },
            "dist": {
                "type": "zip",
                "url": "https://api.github.com/repos/cweagans/composer-patches/zipball/9888dcc74993c030b75f3dd548bb5e20cdbd740c",
                "reference": "9888dcc74993c030b75f3dd548bb5e20cdbd740c",
                "shasum": ""
            },
            "require": {
                "composer-plugin-api": "^1.0 || ^2.0",
                "php": ">=5.3.0"
            },
            "require-dev": {
                "composer/composer": "~1.0 || ~2.0",
                "phpunit/phpunit": "~4.6"
            },
            "type": "composer-plugin",
            "extra": {
                "class": "cweagans\\Composer\\Patches"
            },
            "autoload": {
                "psr-4": {
                    "cweagans\\Composer\\": "src"
                }
            },
            "notification-url": "https://packagist.org/downloads/",
            "license": [
                "BSD-3-Clause"
            ],
            "authors": [
                {
                    "name": "Cameron Eagans",
                    "email": "me@cweagans.net"
                }
            ],
            "description": "Provides a way to patch Composer packages.",
            "time": "2021-06-08T15:12:46+00:00"
        },
        {
            "name": "dealerdirect/phpcodesniffer-composer-installer",
            "version": "v0.7.0",
            "source": {
                "type": "git",
                "url": "https://github.com/Dealerdirect/phpcodesniffer-composer-installer.git",
                "reference": "e8d808670b8f882188368faaf1144448c169c0b7"
            },
            "dist": {
                "type": "zip",
                "url": "https://api.github.com/repos/Dealerdirect/phpcodesniffer-composer-installer/zipball/e8d808670b8f882188368faaf1144448c169c0b7",
                "reference": "e8d808670b8f882188368faaf1144448c169c0b7",
                "shasum": ""
            },
            "require": {
                "composer-plugin-api": "^1.0 || ^2.0",
                "php": ">=5.3",
                "squizlabs/php_codesniffer": "^2 || ^3 || 4.0.x-dev"
            },
            "require-dev": {
                "composer/composer": "*",
                "phpcompatibility/php-compatibility": "^9.0",
                "sensiolabs/security-checker": "^4.1.0"
            },
            "type": "composer-plugin",
            "extra": {
                "class": "Dealerdirect\\Composer\\Plugin\\Installers\\PHPCodeSniffer\\Plugin"
            },
            "autoload": {
                "psr-4": {
                    "Dealerdirect\\Composer\\Plugin\\Installers\\PHPCodeSniffer\\": "src/"
                }
            },
            "notification-url": "https://packagist.org/downloads/",
            "license": [
                "MIT"
            ],
            "authors": [
                {
                    "name": "Franck Nijhof",
                    "email": "franck.nijhof@dealerdirect.com",
                    "homepage": "http://www.frenck.nl",
                    "role": "Developer / IT Manager"
                }
            ],
            "description": "PHP_CodeSniffer Standards Composer Installer Plugin",
            "homepage": "http://www.dealerdirect.com",
            "keywords": [
                "PHPCodeSniffer",
                "PHP_CodeSniffer",
                "code quality",
                "codesniffer",
                "composer",
                "installer",
                "phpcs",
                "plugin",
                "qa",
                "quality",
                "standard",
                "standards",
                "style guide",
                "stylecheck",
                "tests"
            ],
            "time": "2020-06-25T14:57:39+00:00"
        },
        {
            "name": "dnoegel/php-xdg-base-dir",
            "version": "v0.1.1",
            "source": {
                "type": "git",
                "url": "https://github.com/dnoegel/php-xdg-base-dir.git",
                "reference": "8f8a6e48c5ecb0f991c2fdcf5f154a47d85f9ffd"
            },
            "dist": {
                "type": "zip",
                "url": "https://api.github.com/repos/dnoegel/php-xdg-base-dir/zipball/8f8a6e48c5ecb0f991c2fdcf5f154a47d85f9ffd",
                "reference": "8f8a6e48c5ecb0f991c2fdcf5f154a47d85f9ffd",
                "shasum": ""
            },
            "require": {
                "php": ">=5.3.2"
            },
            "require-dev": {
                "phpunit/phpunit": "~7.0|~6.0|~5.0|~4.8.35"
            },
            "type": "library",
            "autoload": {
                "psr-4": {
                    "XdgBaseDir\\": "src/"
                }
            },
            "notification-url": "https://packagist.org/downloads/",
            "license": [
                "MIT"
            ],
            "description": "implementation of xdg base directory specification for php",
            "time": "2019-12-04T15:06:13+00:00"
        },
        {
            "name": "doctrine/instantiator",
            "version": "1.4.0",
            "source": {
                "type": "git",
                "url": "https://github.com/doctrine/instantiator.git",
                "reference": "d56bf6102915de5702778fe20f2de3b2fe570b5b"
            },
            "dist": {
                "type": "zip",
                "url": "https://api.github.com/repos/doctrine/instantiator/zipball/d56bf6102915de5702778fe20f2de3b2fe570b5b",
                "reference": "d56bf6102915de5702778fe20f2de3b2fe570b5b",
                "shasum": ""
            },
            "require": {
                "php": "^7.1 || ^8.0"
            },
            "require-dev": {
                "doctrine/coding-standard": "^8.0",
                "ext-pdo": "*",
                "ext-phar": "*",
                "phpbench/phpbench": "^0.13 || 1.0.0-alpha2",
                "phpstan/phpstan": "^0.12",
                "phpstan/phpstan-phpunit": "^0.12",
                "phpunit/phpunit": "^7.0 || ^8.0 || ^9.0"
            },
            "type": "library",
            "autoload": {
                "psr-4": {
                    "Doctrine\\Instantiator\\": "src/Doctrine/Instantiator/"
                }
            },
            "notification-url": "https://packagist.org/downloads/",
            "license": [
                "MIT"
            ],
            "authors": [
                {
                    "name": "Marco Pivetta",
                    "email": "ocramius@gmail.com",
                    "homepage": "https://ocramius.github.io/"
                }
            ],
            "description": "A small, lightweight utility to instantiate objects in PHP without invoking their constructors",
            "homepage": "https://www.doctrine-project.org/projects/instantiator.html",
            "keywords": [
                "constructor",
                "instantiate"
            ],
            "funding": [
                {
                    "url": "https://www.doctrine-project.org/sponsorship.html",
                    "type": "custom"
                },
                {
                    "url": "https://www.patreon.com/phpdoctrine",
                    "type": "patreon"
                },
                {
                    "url": "https://tidelift.com/funding/github/packagist/doctrine%2Finstantiator",
                    "type": "tidelift"
                }
            ],
            "time": "2020-11-10T18:47:58+00:00"
        },
        {
            "name": "felixfbecker/advanced-json-rpc",
            "version": "v3.2.1",
            "source": {
                "type": "git",
                "url": "https://github.com/felixfbecker/php-advanced-json-rpc.git",
                "reference": "b5f37dbff9a8ad360ca341f3240dc1c168b45447"
            },
            "dist": {
                "type": "zip",
                "url": "https://api.github.com/repos/felixfbecker/php-advanced-json-rpc/zipball/b5f37dbff9a8ad360ca341f3240dc1c168b45447",
                "reference": "b5f37dbff9a8ad360ca341f3240dc1c168b45447",
                "shasum": ""
            },
            "require": {
                "netresearch/jsonmapper": "^1.0 || ^2.0 || ^3.0 || ^4.0",
                "php": "^7.1 || ^8.0",
                "phpdocumentor/reflection-docblock": "^4.3.4 || ^5.0.0"
            },
            "require-dev": {
                "phpunit/phpunit": "^7.0 || ^8.0"
            },
            "type": "library",
            "autoload": {
                "psr-4": {
                    "AdvancedJsonRpc\\": "lib/"
                }
            },
            "notification-url": "https://packagist.org/downloads/",
            "license": [
                "ISC"
            ],
            "authors": [
                {
                    "name": "Felix Becker",
                    "email": "felix.b@outlook.com"
                }
            ],
            "description": "A more advanced JSONRPC implementation",
            "time": "2021-06-11T22:34:44+00:00"
        },
        {
            "name": "felixfbecker/language-server-protocol",
            "version": "1.5.1",
            "source": {
                "type": "git",
                "url": "https://github.com/felixfbecker/php-language-server-protocol.git",
                "reference": "9d846d1f5cf101deee7a61c8ba7caa0a975cd730"
            },
            "dist": {
                "type": "zip",
                "url": "https://api.github.com/repos/felixfbecker/php-language-server-protocol/zipball/9d846d1f5cf101deee7a61c8ba7caa0a975cd730",
                "reference": "9d846d1f5cf101deee7a61c8ba7caa0a975cd730",
                "shasum": ""
            },
            "require": {
                "php": ">=7.1"
            },
            "require-dev": {
                "phpstan/phpstan": "*",
                "squizlabs/php_codesniffer": "^3.1",
                "vimeo/psalm": "^4.0"
            },
            "type": "library",
            "extra": {
                "branch-alias": {
                    "dev-master": "1.x-dev"
                }
            },
            "autoload": {
                "psr-4": {
                    "LanguageServerProtocol\\": "src/"
                }
            },
            "notification-url": "https://packagist.org/downloads/",
            "license": [
                "ISC"
            ],
            "authors": [
                {
                    "name": "Felix Becker",
                    "email": "felix.b@outlook.com"
                }
            ],
            "description": "PHP classes for the Language Server Protocol",
            "keywords": [
                "language",
                "microsoft",
                "php",
                "server"
            ],
            "time": "2021-02-22T14:02:09+00:00"
        },
        {
            "name": "kalessil/production-dependencies-guard",
            "version": "dev-master",
            "source": {
                "type": "git",
                "url": "https://github.com/kalessil/production-dependencies-guard.git",
                "reference": "3fc04d73dfe3f8ef170180ef27ad20fb95ef71de"
            },
            "dist": {
                "type": "zip",
                "url": "https://api.github.com/repos/kalessil/production-dependencies-guard/zipball/3fc04d73dfe3f8ef170180ef27ad20fb95ef71de",
                "reference": "3fc04d73dfe3f8ef170180ef27ad20fb95ef71de",
                "shasum": ""
            },
            "require": {
                "composer-plugin-api": "^1.0|^2.0",
                "ext-json": "*",
                "php": "^7.0|^8.0"
            },
            "require-dev": {
                "composer/composer": "^1.0|^2.0",
                "ext-xdebug": "*",
                "infection/infection": "^0.9",
                "phpunit/phpunit": "^6.5",
                "rregeer/phpunit-coverage-check": "^0.1"
            },
            "type": "composer-plugin",
            "extra": {
                "class": "Kalessil\\Composer\\Plugins\\ProductionDependenciesGuard\\Guard"
            },
            "autoload": {
                "psr-4": {
                    "Kalessil\\Composer\\Plugins\\ProductionDependenciesGuard\\": [
                        "src/"
                    ]
                }
            },
            "notification-url": "https://packagist.org/downloads/",
            "license": [
                "MIT"
            ],
            "authors": [
                {
                    "name": "Vladimir Reznichenko",
                    "email": "kalessil@gmail.com",
                    "role": "maintainer"
                }
            ],
            "description": "Prevents adding of development packages into require-section (should be require-dev).",
            "homepage": "https://github.com/kalessil/production-dependencies-guard",
            "time": "2021-06-11T06:14:27+00:00"
        },
        {
            "name": "myclabs/deep-copy",
            "version": "1.10.2",
            "source": {
                "type": "git",
                "url": "https://github.com/myclabs/DeepCopy.git",
                "reference": "776f831124e9c62e1a2c601ecc52e776d8bb7220"
            },
            "dist": {
                "type": "zip",
                "url": "https://api.github.com/repos/myclabs/DeepCopy/zipball/776f831124e9c62e1a2c601ecc52e776d8bb7220",
                "reference": "776f831124e9c62e1a2c601ecc52e776d8bb7220",
                "shasum": ""
            },
            "require": {
                "php": "^7.1 || ^8.0"
            },
            "replace": {
                "myclabs/deep-copy": "self.version"
            },
            "require-dev": {
                "doctrine/collections": "^1.0",
                "doctrine/common": "^2.6",
                "phpunit/phpunit": "^7.1"
            },
            "type": "library",
            "autoload": {
                "psr-4": {
                    "DeepCopy\\": "src/DeepCopy/"
                },
                "files": [
                    "src/DeepCopy/deep_copy.php"
                ]
            },
            "notification-url": "https://packagist.org/downloads/",
            "license": [
                "MIT"
            ],
            "description": "Create deep copies (clones) of your objects",
            "keywords": [
                "clone",
                "copy",
                "duplicate",
                "object",
                "object graph"
            ],
            "funding": [
                {
                    "url": "https://tidelift.com/funding/github/packagist/myclabs/deep-copy",
                    "type": "tidelift"
                }
            ],
            "time": "2020-11-13T09:40:50+00:00"
        },
        {
            "name": "netresearch/jsonmapper",
            "version": "v4.0.0",
            "source": {
                "type": "git",
                "url": "https://github.com/cweiske/jsonmapper.git",
                "reference": "8bbc021a8edb2e4a7ea2f8ad4fa9ec9dce2fcb8d"
            },
            "dist": {
                "type": "zip",
                "url": "https://api.github.com/repos/cweiske/jsonmapper/zipball/8bbc021a8edb2e4a7ea2f8ad4fa9ec9dce2fcb8d",
                "reference": "8bbc021a8edb2e4a7ea2f8ad4fa9ec9dce2fcb8d",
                "shasum": ""
            },
            "require": {
                "ext-json": "*",
                "ext-pcre": "*",
                "ext-reflection": "*",
                "ext-spl": "*",
                "php": ">=7.1"
            },
            "require-dev": {
                "phpunit/phpunit": "~7.5 || ~8.0 || ~9.0",
                "squizlabs/php_codesniffer": "~3.5"
            },
            "type": "library",
            "autoload": {
                "psr-0": {
                    "JsonMapper": "src/"
                }
            },
            "notification-url": "https://packagist.org/downloads/",
            "license": [
                "OSL-3.0"
            ],
            "authors": [
                {
                    "name": "Christian Weiske",
                    "email": "cweiske@cweiske.de",
                    "homepage": "http://github.com/cweiske/jsonmapper/",
                    "role": "Developer"
                }
            ],
            "description": "Map nested JSON structures onto PHP classes",
            "time": "2020-12-01T19:48:11+00:00"
        },
        {
            "name": "nikic/php-parser",
<<<<<<< HEAD
            "version": "v4.13.1",
            "source": {
                "type": "git",
                "url": "https://github.com/nikic/PHP-Parser.git",
                "reference": "63a79e8daa781cac14e5195e63ed8ae231dd10fd"
            },
            "dist": {
                "type": "zip",
                "url": "https://api.github.com/repos/nikic/PHP-Parser/zipball/63a79e8daa781cac14e5195e63ed8ae231dd10fd",
                "reference": "63a79e8daa781cac14e5195e63ed8ae231dd10fd",
=======
            "version": "v4.13.2",
            "source": {
                "type": "git",
                "url": "https://github.com/nikic/PHP-Parser.git",
                "reference": "210577fe3cf7badcc5814d99455df46564f3c077"
            },
            "dist": {
                "type": "zip",
                "url": "https://api.github.com/repos/nikic/PHP-Parser/zipball/210577fe3cf7badcc5814d99455df46564f3c077",
                "reference": "210577fe3cf7badcc5814d99455df46564f3c077",
>>>>>>> c059fab9
                "shasum": ""
            },
            "require": {
                "ext-tokenizer": "*",
                "php": ">=7.0"
            },
            "require-dev": {
                "ircmaxell/php-yacc": "^0.0.7",
                "phpunit/phpunit": "^6.5 || ^7.0 || ^8.0 || ^9.0"
            },
            "bin": [
                "bin/php-parse"
            ],
            "type": "library",
            "extra": {
                "branch-alias": {
                    "dev-master": "4.9-dev"
                }
            },
            "autoload": {
                "psr-4": {
                    "PhpParser\\": "lib/PhpParser"
                }
            },
            "notification-url": "https://packagist.org/downloads/",
            "license": [
                "BSD-3-Clause"
            ],
            "authors": [
                {
                    "name": "Nikita Popov"
                }
            ],
            "description": "A PHP parser written in PHP",
            "keywords": [
                "parser",
                "php"
            ],
<<<<<<< HEAD
            "support": {
                "issues": "https://github.com/nikic/PHP-Parser/issues",
                "source": "https://github.com/nikic/PHP-Parser/tree/v4.13.1"
            },
            "time": "2021-11-03T20:52:16+00:00"
=======
            "time": "2021-11-30T19:35:32+00:00"
>>>>>>> c059fab9
        },
        {
            "name": "openlss/lib-array2xml",
            "version": "1.0.0",
            "source": {
                "type": "git",
                "url": "https://github.com/nullivex/lib-array2xml.git",
                "reference": "a91f18a8dfc69ffabe5f9b068bc39bb202c81d90"
            },
            "dist": {
                "type": "zip",
                "url": "https://api.github.com/repos/nullivex/lib-array2xml/zipball/a91f18a8dfc69ffabe5f9b068bc39bb202c81d90",
                "reference": "a91f18a8dfc69ffabe5f9b068bc39bb202c81d90",
                "shasum": ""
            },
            "require": {
                "php": ">=5.3.2"
            },
            "type": "library",
            "autoload": {
                "psr-0": {
                    "LSS": ""
                }
            },
            "notification-url": "https://packagist.org/downloads/",
            "license": [
                "Apache-2.0"
            ],
            "authors": [
                {
                    "name": "Bryan Tong",
                    "email": "bryan@nullivex.com",
                    "homepage": "https://www.nullivex.com"
                },
                {
                    "name": "Tony Butler",
                    "email": "spudz76@gmail.com",
                    "homepage": "https://www.nullivex.com"
                }
            ],
            "description": "Array2XML conversion library credit to lalit.org",
            "homepage": "https://www.nullivex.com",
            "keywords": [
                "array",
                "array conversion",
                "xml",
                "xml conversion"
            ],
            "time": "2019-03-29T20:06:56+00:00"
        },
        {
            "name": "phar-io/manifest",
            "version": "1.0.3",
            "source": {
                "type": "git",
                "url": "https://github.com/phar-io/manifest.git",
                "reference": "7761fcacf03b4d4f16e7ccb606d4879ca431fcf4"
            },
            "dist": {
                "type": "zip",
                "url": "https://api.github.com/repos/phar-io/manifest/zipball/7761fcacf03b4d4f16e7ccb606d4879ca431fcf4",
                "reference": "7761fcacf03b4d4f16e7ccb606d4879ca431fcf4",
                "shasum": ""
            },
            "require": {
                "ext-dom": "*",
                "ext-phar": "*",
                "phar-io/version": "^2.0",
                "php": "^5.6 || ^7.0"
            },
            "type": "library",
            "extra": {
                "branch-alias": {
                    "dev-master": "1.0.x-dev"
                }
            },
            "autoload": {
                "classmap": [
                    "src/"
                ]
            },
            "notification-url": "https://packagist.org/downloads/",
            "license": [
                "BSD-3-Clause"
            ],
            "authors": [
                {
                    "name": "Arne Blankerts",
                    "email": "arne@blankerts.de",
                    "role": "Developer"
                },
                {
                    "name": "Sebastian Heuer",
                    "email": "sebastian@phpeople.de",
                    "role": "Developer"
                },
                {
                    "name": "Sebastian Bergmann",
                    "email": "sebastian@phpunit.de",
                    "role": "Developer"
                }
            ],
            "description": "Component for reading phar.io manifest information from a PHP Archive (PHAR)",
            "time": "2018-07-08T19:23:20+00:00"
        },
        {
            "name": "phar-io/version",
            "version": "2.0.1",
            "source": {
                "type": "git",
                "url": "https://github.com/phar-io/version.git",
                "reference": "45a2ec53a73c70ce41d55cedef9063630abaf1b6"
            },
            "dist": {
                "type": "zip",
                "url": "https://api.github.com/repos/phar-io/version/zipball/45a2ec53a73c70ce41d55cedef9063630abaf1b6",
                "reference": "45a2ec53a73c70ce41d55cedef9063630abaf1b6",
                "shasum": ""
            },
            "require": {
                "php": "^5.6 || ^7.0"
            },
            "type": "library",
            "autoload": {
                "classmap": [
                    "src/"
                ]
            },
            "notification-url": "https://packagist.org/downloads/",
            "license": [
                "BSD-3-Clause"
            ],
            "authors": [
                {
                    "name": "Arne Blankerts",
                    "email": "arne@blankerts.de",
                    "role": "Developer"
                },
                {
                    "name": "Sebastian Heuer",
                    "email": "sebastian@phpeople.de",
                    "role": "Developer"
                },
                {
                    "name": "Sebastian Bergmann",
                    "email": "sebastian@phpunit.de",
                    "role": "Developer"
                }
            ],
            "description": "Library for handling version information and constraints",
            "time": "2018-07-08T19:19:57+00:00"
        },
        {
            "name": "php-stubs/woocommerce-stubs",
            "version": "v5.9.0",
            "source": {
                "type": "git",
                "url": "https://github.com/php-stubs/woocommerce-stubs.git",
                "reference": "a7204cfbb5fa90720773122cb68530087de5bc78"
            },
            "dist": {
                "type": "zip",
                "url": "https://api.github.com/repos/php-stubs/woocommerce-stubs/zipball/a7204cfbb5fa90720773122cb68530087de5bc78",
                "reference": "a7204cfbb5fa90720773122cb68530087de5bc78",
                "shasum": ""
            },
            "require": {
                "php-stubs/wordpress-stubs": "^5.3.0"
            },
            "require-dev": {
                "giacocorsiglia/stubs-generator": "^0.5.0",
                "php": "~7.1"
            },
            "suggest": {
                "symfony/polyfill-php73": "Symfony polyfill backporting some PHP 7.3+ features to lower PHP versions",
                "szepeviktor/phpstan-wordpress": "WordPress extensions for PHPStan"
            },
            "type": "library",
            "notification-url": "https://packagist.org/downloads/",
            "license": [
                "MIT"
            ],
            "description": "WooCommerce function and class declaration stubs for static analysis.",
            "homepage": "https://github.com/php-stubs/woocommerce-stubs",
            "keywords": [
                "PHPStan",
                "static analysis",
                "woocommerce",
                "wordpress"
            ],
            "time": "2021-11-05T10:02:27+00:00"
        },
        {
            "name": "php-stubs/wordpress-stubs",
            "version": "v5.8.2",
            "source": {
                "type": "git",
                "url": "https://github.com/php-stubs/wordpress-stubs.git",
                "reference": "67fd773742b7be5b4463f40318b0b4890a07033b"
            },
            "dist": {
                "type": "zip",
                "url": "https://api.github.com/repos/php-stubs/wordpress-stubs/zipball/67fd773742b7be5b4463f40318b0b4890a07033b",
                "reference": "67fd773742b7be5b4463f40318b0b4890a07033b",
                "shasum": ""
            },
            "replace": {
                "giacocorsiglia/wordpress-stubs": "*"
            },
            "require-dev": {
                "giacocorsiglia/stubs-generator": "^0.5.0",
                "php": "~7.1"
            },
            "suggest": {
                "paragonie/sodium_compat": "Pure PHP implementation of libsodium",
                "symfony/polyfill-php73": "Symfony polyfill backporting some PHP 7.3+ features to lower PHP versions",
                "szepeviktor/phpstan-wordpress": "WordPress extensions for PHPStan"
            },
            "type": "library",
            "notification-url": "https://packagist.org/downloads/",
            "license": [
                "MIT"
            ],
            "description": "WordPress function and class declaration stubs for static analysis.",
            "homepage": "https://github.com/php-stubs/wordpress-stubs",
            "keywords": [
                "PHPStan",
                "static analysis",
                "wordpress"
            ],
            "time": "2021-11-11T13:57:00+00:00"
        },
        {
            "name": "phpcompatibility/php-compatibility",
            "version": "9.3.5",
            "source": {
                "type": "git",
                "url": "https://github.com/PHPCompatibility/PHPCompatibility.git",
                "reference": "9fb324479acf6f39452e0655d2429cc0d3914243"
            },
            "dist": {
                "type": "zip",
                "url": "https://api.github.com/repos/PHPCompatibility/PHPCompatibility/zipball/9fb324479acf6f39452e0655d2429cc0d3914243",
                "reference": "9fb324479acf6f39452e0655d2429cc0d3914243",
                "shasum": ""
            },
            "require": {
                "php": ">=5.3",
                "squizlabs/php_codesniffer": "^2.3 || ^3.0.2"
            },
            "conflict": {
                "squizlabs/php_codesniffer": "2.6.2"
            },
            "require-dev": {
                "phpunit/phpunit": "~4.5 || ^5.0 || ^6.0 || ^7.0"
            },
            "suggest": {
                "dealerdirect/phpcodesniffer-composer-installer": "^0.5 || This Composer plugin will sort out the PHPCS 'installed_paths' automatically.",
                "roave/security-advisories": "dev-master || Helps prevent installing dependencies with known security issues."
            },
            "type": "phpcodesniffer-standard",
            "notification-url": "https://packagist.org/downloads/",
            "license": [
                "LGPL-3.0-or-later"
            ],
            "authors": [
                {
                    "name": "Wim Godden",
                    "homepage": "https://github.com/wimg",
                    "role": "lead"
                },
                {
                    "name": "Juliette Reinders Folmer",
                    "homepage": "https://github.com/jrfnl",
                    "role": "lead"
                },
                {
                    "name": "Contributors",
                    "homepage": "https://github.com/PHPCompatibility/PHPCompatibility/graphs/contributors"
                }
            ],
            "description": "A set of sniffs for PHP_CodeSniffer that checks for PHP cross-version compatibility.",
            "homepage": "http://techblog.wimgodden.be/tag/codesniffer/",
            "keywords": [
                "compatibility",
                "phpcs",
                "standards"
            ],
            "time": "2019-12-27T09:44:58+00:00"
        },
        {
            "name": "phpcompatibility/phpcompatibility-paragonie",
            "version": "1.3.1",
            "source": {
                "type": "git",
                "url": "https://github.com/PHPCompatibility/PHPCompatibilityParagonie.git",
                "reference": "ddabec839cc003651f2ce695c938686d1086cf43"
            },
            "dist": {
                "type": "zip",
                "url": "https://api.github.com/repos/PHPCompatibility/PHPCompatibilityParagonie/zipball/ddabec839cc003651f2ce695c938686d1086cf43",
                "reference": "ddabec839cc003651f2ce695c938686d1086cf43",
                "shasum": ""
            },
            "require": {
                "phpcompatibility/php-compatibility": "^9.0"
            },
            "require-dev": {
                "dealerdirect/phpcodesniffer-composer-installer": "^0.7",
                "paragonie/random_compat": "dev-master",
                "paragonie/sodium_compat": "dev-master"
            },
            "suggest": {
                "dealerdirect/phpcodesniffer-composer-installer": "^0.7 || This Composer plugin will sort out the PHP_CodeSniffer 'installed_paths' automatically.",
                "roave/security-advisories": "dev-master || Helps prevent installing dependencies with known security issues."
            },
            "type": "phpcodesniffer-standard",
            "notification-url": "https://packagist.org/downloads/",
            "license": [
                "LGPL-3.0-or-later"
            ],
            "authors": [
                {
                    "name": "Wim Godden",
                    "role": "lead"
                },
                {
                    "name": "Juliette Reinders Folmer",
                    "role": "lead"
                }
            ],
            "description": "A set of rulesets for PHP_CodeSniffer to check for PHP cross-version compatibility issues in projects, while accounting for polyfills provided by the Paragonie polyfill libraries.",
            "homepage": "http://phpcompatibility.com/",
            "keywords": [
                "compatibility",
                "paragonie",
                "phpcs",
                "polyfill",
                "standards"
            ],
            "time": "2021-02-15T10:24:51+00:00"
        },
        {
            "name": "phpcompatibility/phpcompatibility-wp",
            "version": "2.1.0",
            "source": {
                "type": "git",
                "url": "https://github.com/PHPCompatibility/PHPCompatibilityWP.git",
                "reference": "41bef18ba688af638b7310666db28e1ea9158b2f"
            },
            "dist": {
                "type": "zip",
                "url": "https://api.github.com/repos/PHPCompatibility/PHPCompatibilityWP/zipball/41bef18ba688af638b7310666db28e1ea9158b2f",
                "reference": "41bef18ba688af638b7310666db28e1ea9158b2f",
                "shasum": ""
            },
            "require": {
                "phpcompatibility/php-compatibility": "^9.0",
                "phpcompatibility/phpcompatibility-paragonie": "^1.0"
            },
            "require-dev": {
                "dealerdirect/phpcodesniffer-composer-installer": "^0.5"
            },
            "suggest": {
                "dealerdirect/phpcodesniffer-composer-installer": "^0.5 || This Composer plugin will sort out the PHP_CodeSniffer 'installed_paths' automatically.",
                "roave/security-advisories": "dev-master || Helps prevent installing dependencies with known security issues."
            },
            "type": "phpcodesniffer-standard",
            "notification-url": "https://packagist.org/downloads/",
            "license": [
                "LGPL-3.0-or-later"
            ],
            "authors": [
                {
                    "name": "Wim Godden",
                    "role": "lead"
                },
                {
                    "name": "Juliette Reinders Folmer",
                    "role": "lead"
                }
            ],
            "description": "A ruleset for PHP_CodeSniffer to check for PHP cross-version compatibility issues in projects, while accounting for polyfills provided by WordPress.",
            "homepage": "http://phpcompatibility.com/",
            "keywords": [
                "compatibility",
                "phpcs",
                "standards",
                "wordpress"
            ],
            "time": "2019-08-28T14:22:28+00:00"
        },
        {
            "name": "phpdocumentor/reflection-common",
            "version": "2.1.0",
            "source": {
                "type": "git",
                "url": "https://github.com/phpDocumentor/ReflectionCommon.git",
                "reference": "6568f4687e5b41b054365f9ae03fcb1ed5f2069b"
            },
            "dist": {
                "type": "zip",
                "url": "https://api.github.com/repos/phpDocumentor/ReflectionCommon/zipball/6568f4687e5b41b054365f9ae03fcb1ed5f2069b",
                "reference": "6568f4687e5b41b054365f9ae03fcb1ed5f2069b",
                "shasum": ""
            },
            "require": {
                "php": ">=7.1"
            },
            "type": "library",
            "extra": {
                "branch-alias": {
                    "dev-master": "2.x-dev"
                }
            },
            "autoload": {
                "psr-4": {
                    "phpDocumentor\\Reflection\\": "src/"
                }
            },
            "notification-url": "https://packagist.org/downloads/",
            "license": [
                "MIT"
            ],
            "authors": [
                {
                    "name": "Jaap van Otterdijk",
                    "email": "opensource@ijaap.nl"
                }
            ],
            "description": "Common reflection classes used by phpdocumentor to reflect the code structure",
            "homepage": "http://www.phpdoc.org",
            "keywords": [
                "FQSEN",
                "phpDocumentor",
                "phpdoc",
                "reflection",
                "static analysis"
            ],
            "time": "2020-04-27T09:25:28+00:00"
        },
        {
            "name": "phpdocumentor/reflection-docblock",
            "version": "4.3.4",
            "source": {
                "type": "git",
                "url": "https://github.com/phpDocumentor/ReflectionDocBlock.git",
                "reference": "da3fd972d6bafd628114f7e7e036f45944b62e9c"
            },
            "dist": {
                "type": "zip",
                "url": "https://api.github.com/repos/phpDocumentor/ReflectionDocBlock/zipball/da3fd972d6bafd628114f7e7e036f45944b62e9c",
                "reference": "da3fd972d6bafd628114f7e7e036f45944b62e9c",
                "shasum": ""
            },
            "require": {
                "php": "^7.0",
                "phpdocumentor/reflection-common": "^1.0.0 || ^2.0.0",
                "phpdocumentor/type-resolver": "~0.4 || ^1.0.0",
                "webmozart/assert": "^1.0"
            },
            "require-dev": {
                "doctrine/instantiator": "^1.0.5",
                "mockery/mockery": "^1.0",
                "phpdocumentor/type-resolver": "0.4.*",
                "phpunit/phpunit": "^6.4"
            },
            "type": "library",
            "extra": {
                "branch-alias": {
                    "dev-master": "4.x-dev"
                }
            },
            "autoload": {
                "psr-4": {
                    "phpDocumentor\\Reflection\\": [
                        "src/"
                    ]
                }
            },
            "notification-url": "https://packagist.org/downloads/",
            "license": [
                "MIT"
            ],
            "authors": [
                {
                    "name": "Mike van Riel",
                    "email": "me@mikevanriel.com"
                }
            ],
            "description": "With this component, a library can provide support for annotations via DocBlocks or otherwise retrieve information that is embedded in a DocBlock.",
            "time": "2019-12-28T18:55:12+00:00"
        },
        {
            "name": "phpdocumentor/type-resolver",
            "version": "1.0.1",
            "source": {
                "type": "git",
                "url": "https://github.com/phpDocumentor/TypeResolver.git",
                "reference": "2e32a6d48972b2c1976ed5d8967145b6cec4a4a9"
            },
            "dist": {
                "type": "zip",
                "url": "https://api.github.com/repos/phpDocumentor/TypeResolver/zipball/2e32a6d48972b2c1976ed5d8967145b6cec4a4a9",
                "reference": "2e32a6d48972b2c1976ed5d8967145b6cec4a4a9",
                "shasum": ""
            },
            "require": {
                "php": "^7.1",
                "phpdocumentor/reflection-common": "^2.0"
            },
            "require-dev": {
                "ext-tokenizer": "^7.1",
                "mockery/mockery": "~1",
                "phpunit/phpunit": "^7.0"
            },
            "type": "library",
            "extra": {
                "branch-alias": {
                    "dev-master": "1.x-dev"
                }
            },
            "autoload": {
                "psr-4": {
                    "phpDocumentor\\Reflection\\": "src"
                }
            },
            "notification-url": "https://packagist.org/downloads/",
            "license": [
                "MIT"
            ],
            "authors": [
                {
                    "name": "Mike van Riel",
                    "email": "me@mikevanriel.com"
                }
            ],
            "description": "A PSR-5 based resolver of Class names, Types and Structural Element Names",
            "time": "2019-08-22T18:11:29+00:00"
        },
        {
            "name": "phpspec/prophecy",
            "version": "v1.10.3",
            "source": {
                "type": "git",
                "url": "https://github.com/phpspec/prophecy.git",
                "reference": "451c3cd1418cf640de218914901e51b064abb093"
            },
            "dist": {
                "type": "zip",
                "url": "https://api.github.com/repos/phpspec/prophecy/zipball/451c3cd1418cf640de218914901e51b064abb093",
                "reference": "451c3cd1418cf640de218914901e51b064abb093",
                "shasum": ""
            },
            "require": {
                "doctrine/instantiator": "^1.0.2",
                "php": "^5.3|^7.0",
                "phpdocumentor/reflection-docblock": "^2.0|^3.0.2|^4.0|^5.0",
                "sebastian/comparator": "^1.2.3|^2.0|^3.0|^4.0",
                "sebastian/recursion-context": "^1.0|^2.0|^3.0|^4.0"
            },
            "require-dev": {
                "phpspec/phpspec": "^2.5 || ^3.2",
                "phpunit/phpunit": "^4.8.35 || ^5.7 || ^6.5 || ^7.1"
            },
            "type": "library",
            "extra": {
                "branch-alias": {
                    "dev-master": "1.10.x-dev"
                }
            },
            "autoload": {
                "psr-4": {
                    "Prophecy\\": "src/Prophecy"
                }
            },
            "notification-url": "https://packagist.org/downloads/",
            "license": [
                "MIT"
            ],
            "authors": [
                {
                    "name": "Konstantin Kudryashov",
                    "email": "ever.zet@gmail.com",
                    "homepage": "http://everzet.com"
                },
                {
                    "name": "Marcello Duarte",
                    "email": "marcello.duarte@gmail.com"
                }
            ],
            "description": "Highly opinionated mocking framework for PHP 5.3+",
            "homepage": "https://github.com/phpspec/prophecy",
            "keywords": [
                "Double",
                "Dummy",
                "fake",
                "mock",
                "spy",
                "stub"
            ],
            "time": "2020-03-05T15:02:03+00:00"
        },
        {
            "name": "phpunit/php-code-coverage",
            "version": "6.1.4",
            "source": {
                "type": "git",
                "url": "https://github.com/sebastianbergmann/php-code-coverage.git",
                "reference": "807e6013b00af69b6c5d9ceb4282d0393dbb9d8d"
            },
            "dist": {
                "type": "zip",
                "url": "https://api.github.com/repos/sebastianbergmann/php-code-coverage/zipball/807e6013b00af69b6c5d9ceb4282d0393dbb9d8d",
                "reference": "807e6013b00af69b6c5d9ceb4282d0393dbb9d8d",
                "shasum": ""
            },
            "require": {
                "ext-dom": "*",
                "ext-xmlwriter": "*",
                "php": "^7.1",
                "phpunit/php-file-iterator": "^2.0",
                "phpunit/php-text-template": "^1.2.1",
                "phpunit/php-token-stream": "^3.0",
                "sebastian/code-unit-reverse-lookup": "^1.0.1",
                "sebastian/environment": "^3.1 || ^4.0",
                "sebastian/version": "^2.0.1",
                "theseer/tokenizer": "^1.1"
            },
            "require-dev": {
                "phpunit/phpunit": "^7.0"
            },
            "suggest": {
                "ext-xdebug": "^2.6.0"
            },
            "type": "library",
            "extra": {
                "branch-alias": {
                    "dev-master": "6.1-dev"
                }
            },
            "autoload": {
                "classmap": [
                    "src/"
                ]
            },
            "notification-url": "https://packagist.org/downloads/",
            "license": [
                "BSD-3-Clause"
            ],
            "authors": [
                {
                    "name": "Sebastian Bergmann",
                    "email": "sebastian@phpunit.de",
                    "role": "lead"
                }
            ],
            "description": "Library that provides collection, processing, and rendering functionality for PHP code coverage information.",
            "homepage": "https://github.com/sebastianbergmann/php-code-coverage",
            "keywords": [
                "coverage",
                "testing",
                "xunit"
            ],
            "time": "2018-10-31T16:06:48+00:00"
        },
        {
            "name": "phpunit/php-file-iterator",
            "version": "2.0.5",
            "source": {
                "type": "git",
                "url": "https://github.com/sebastianbergmann/php-file-iterator.git",
                "reference": "42c5ba5220e6904cbfe8b1a1bda7c0cfdc8c12f5"
            },
            "dist": {
                "type": "zip",
                "url": "https://api.github.com/repos/sebastianbergmann/php-file-iterator/zipball/42c5ba5220e6904cbfe8b1a1bda7c0cfdc8c12f5",
                "reference": "42c5ba5220e6904cbfe8b1a1bda7c0cfdc8c12f5",
                "shasum": ""
            },
            "require": {
                "php": ">=7.1"
            },
            "require-dev": {
                "phpunit/phpunit": "^8.5"
            },
            "type": "library",
            "extra": {
                "branch-alias": {
                    "dev-master": "2.0.x-dev"
                }
            },
            "autoload": {
                "classmap": [
                    "src/"
                ]
            },
            "notification-url": "https://packagist.org/downloads/",
            "license": [
                "BSD-3-Clause"
            ],
            "authors": [
                {
                    "name": "Sebastian Bergmann",
                    "email": "sebastian@phpunit.de",
                    "role": "lead"
                }
            ],
            "description": "FilterIterator implementation that filters files based on a list of suffixes.",
            "homepage": "https://github.com/sebastianbergmann/php-file-iterator/",
            "keywords": [
                "filesystem",
                "iterator"
            ],
            "funding": [
                {
                    "url": "https://github.com/sebastianbergmann",
                    "type": "github"
                }
            ],
            "time": "2021-12-02T12:42:26+00:00"
        },
        {
            "name": "phpunit/php-text-template",
            "version": "1.2.1",
            "source": {
                "type": "git",
                "url": "https://github.com/sebastianbergmann/php-text-template.git",
                "reference": "31f8b717e51d9a2afca6c9f046f5d69fc27c8686"
            },
            "dist": {
                "type": "zip",
                "url": "https://api.github.com/repos/sebastianbergmann/php-text-template/zipball/31f8b717e51d9a2afca6c9f046f5d69fc27c8686",
                "reference": "31f8b717e51d9a2afca6c9f046f5d69fc27c8686",
                "shasum": ""
            },
            "require": {
                "php": ">=5.3.3"
            },
            "type": "library",
            "autoload": {
                "classmap": [
                    "src/"
                ]
            },
            "notification-url": "https://packagist.org/downloads/",
            "license": [
                "BSD-3-Clause"
            ],
            "authors": [
                {
                    "name": "Sebastian Bergmann",
                    "email": "sebastian@phpunit.de",
                    "role": "lead"
                }
            ],
            "description": "Simple template engine.",
            "homepage": "https://github.com/sebastianbergmann/php-text-template/",
            "keywords": [
                "template"
            ],
            "time": "2015-06-21T13:50:34+00:00"
        },
        {
            "name": "phpunit/php-timer",
            "version": "2.1.3",
            "source": {
                "type": "git",
                "url": "https://github.com/sebastianbergmann/php-timer.git",
                "reference": "2454ae1765516d20c4ffe103d85a58a9a3bd5662"
            },
            "dist": {
                "type": "zip",
                "url": "https://api.github.com/repos/sebastianbergmann/php-timer/zipball/2454ae1765516d20c4ffe103d85a58a9a3bd5662",
                "reference": "2454ae1765516d20c4ffe103d85a58a9a3bd5662",
                "shasum": ""
            },
            "require": {
                "php": ">=7.1"
            },
            "require-dev": {
                "phpunit/phpunit": "^8.5"
            },
            "type": "library",
            "extra": {
                "branch-alias": {
                    "dev-master": "2.1-dev"
                }
            },
            "autoload": {
                "classmap": [
                    "src/"
                ]
            },
            "notification-url": "https://packagist.org/downloads/",
            "license": [
                "BSD-3-Clause"
            ],
            "authors": [
                {
                    "name": "Sebastian Bergmann",
                    "email": "sebastian@phpunit.de",
                    "role": "lead"
                }
            ],
            "description": "Utility class for timing",
            "homepage": "https://github.com/sebastianbergmann/php-timer/",
            "keywords": [
                "timer"
            ],
            "funding": [
                {
                    "url": "https://github.com/sebastianbergmann",
                    "type": "github"
                }
            ],
            "time": "2020-11-30T08:20:02+00:00"
        },
        {
            "name": "phpunit/php-token-stream",
            "version": "3.1.3",
            "source": {
                "type": "git",
                "url": "https://github.com/sebastianbergmann/php-token-stream.git",
                "reference": "9c1da83261628cb24b6a6df371b6e312b3954768"
            },
            "dist": {
                "type": "zip",
                "url": "https://api.github.com/repos/sebastianbergmann/php-token-stream/zipball/9c1da83261628cb24b6a6df371b6e312b3954768",
                "reference": "9c1da83261628cb24b6a6df371b6e312b3954768",
                "shasum": ""
            },
            "require": {
                "ext-tokenizer": "*",
                "php": ">=7.1"
            },
            "require-dev": {
                "phpunit/phpunit": "^7.0"
            },
            "type": "library",
            "extra": {
                "branch-alias": {
                    "dev-master": "3.1-dev"
                }
            },
            "autoload": {
                "classmap": [
                    "src/"
                ]
            },
            "notification-url": "https://packagist.org/downloads/",
            "license": [
                "BSD-3-Clause"
            ],
            "authors": [
                {
                    "name": "Sebastian Bergmann",
                    "email": "sebastian@phpunit.de"
                }
            ],
            "description": "Wrapper around PHP's tokenizer extension.",
            "homepage": "https://github.com/sebastianbergmann/php-token-stream/",
            "keywords": [
                "tokenizer"
            ],
            "funding": [
                {
                    "url": "https://github.com/sebastianbergmann",
                    "type": "github"
                }
            ],
            "abandoned": true,
            "time": "2021-07-26T12:15:06+00:00"
        },
        {
            "name": "phpunit/phpunit",
            "version": "7.5.20",
            "source": {
                "type": "git",
                "url": "https://github.com/sebastianbergmann/phpunit.git",
                "reference": "9467db479d1b0487c99733bb1e7944d32deded2c"
            },
            "dist": {
                "type": "zip",
                "url": "https://api.github.com/repos/sebastianbergmann/phpunit/zipball/9467db479d1b0487c99733bb1e7944d32deded2c",
                "reference": "9467db479d1b0487c99733bb1e7944d32deded2c",
                "shasum": ""
            },
            "require": {
                "doctrine/instantiator": "^1.1",
                "ext-dom": "*",
                "ext-json": "*",
                "ext-libxml": "*",
                "ext-mbstring": "*",
                "ext-xml": "*",
                "myclabs/deep-copy": "^1.7",
                "phar-io/manifest": "^1.0.2",
                "phar-io/version": "^2.0",
                "php": "^7.1",
                "phpspec/prophecy": "^1.7",
                "phpunit/php-code-coverage": "^6.0.7",
                "phpunit/php-file-iterator": "^2.0.1",
                "phpunit/php-text-template": "^1.2.1",
                "phpunit/php-timer": "^2.1",
                "sebastian/comparator": "^3.0",
                "sebastian/diff": "^3.0",
                "sebastian/environment": "^4.0",
                "sebastian/exporter": "^3.1",
                "sebastian/global-state": "^2.0",
                "sebastian/object-enumerator": "^3.0.3",
                "sebastian/resource-operations": "^2.0",
                "sebastian/version": "^2.0.1"
            },
            "conflict": {
                "phpunit/phpunit-mock-objects": "*"
            },
            "require-dev": {
                "ext-pdo": "*"
            },
            "suggest": {
                "ext-soap": "*",
                "ext-xdebug": "*",
                "phpunit/php-invoker": "^2.0"
            },
            "bin": [
                "phpunit"
            ],
            "type": "library",
            "extra": {
                "branch-alias": {
                    "dev-master": "7.5-dev"
                },
                "patches_applied": {
                    "PHP 8.1 compatibility: globals": "tests/phpunit-patches/globals-usage-compatibility.diff"
                }
            },
            "autoload": {
                "classmap": [
                    "src/"
                ]
            },
            "notification-url": "https://packagist.org/downloads/",
            "license": [
                "BSD-3-Clause"
            ],
            "authors": [
                {
                    "name": "Sebastian Bergmann",
                    "email": "sebastian@phpunit.de",
                    "role": "lead"
                }
            ],
            "description": "The PHP Unit Testing framework.",
            "homepage": "https://phpunit.de/",
            "keywords": [
                "phpunit",
                "testing",
                "xunit"
            ],
            "time": "2020-01-08T08:45:45+00:00"
        },
        {
            "name": "psr/log",
            "version": "1.1.4",
            "source": {
                "type": "git",
                "url": "https://github.com/php-fig/log.git",
                "reference": "d49695b909c3b7628b6289db5479a1c204601f11"
            },
            "dist": {
                "type": "zip",
                "url": "https://api.github.com/repos/php-fig/log/zipball/d49695b909c3b7628b6289db5479a1c204601f11",
                "reference": "d49695b909c3b7628b6289db5479a1c204601f11",
                "shasum": ""
            },
            "require": {
                "php": ">=5.3.0"
            },
            "type": "library",
            "extra": {
                "branch-alias": {
                    "dev-master": "1.1.x-dev"
                }
            },
            "autoload": {
                "psr-4": {
                    "Psr\\Log\\": "Psr/Log/"
                }
            },
            "notification-url": "https://packagist.org/downloads/",
            "license": [
                "MIT"
            ],
            "authors": [
                {
                    "name": "PHP-FIG",
                    "homepage": "https://www.php-fig.org/"
                }
            ],
            "description": "Common interface for logging libraries",
            "homepage": "https://github.com/php-fig/log",
            "keywords": [
                "log",
                "psr",
                "psr-3"
            ],
            "time": "2021-05-03T11:20:27+00:00"
        },
        {
            "name": "rregeer/phpunit-coverage-check",
            "version": "0.3.1",
            "source": {
                "type": "git",
                "url": "https://github.com/richardregeer/phpunit-coverage-check.git",
                "reference": "9618fa74477fbc448c1b0599bef5153d170094bd"
            },
            "dist": {
                "type": "zip",
                "url": "https://api.github.com/repos/richardregeer/phpunit-coverage-check/zipball/9618fa74477fbc448c1b0599bef5153d170094bd",
                "reference": "9618fa74477fbc448c1b0599bef5153d170094bd",
                "shasum": ""
            },
            "require": {
                "php": ">=7.0.0"
            },
            "bin": [
                "bin/coverage-check"
            ],
            "type": "library",
            "notification-url": "https://packagist.org/downloads/",
            "license": [
                "MIT"
            ],
            "authors": [
                {
                    "name": "Richard Regeer",
                    "email": "rich2309@gmail.com"
                }
            ],
            "description": "Check the code coverage using the clover report of phpunit",
            "keywords": [
                "ci",
                "code coverage",
                "php",
                "phpunit",
                "testing",
                "unittest"
            ],
            "time": "2019-10-14T07:04:13+00:00"
        },
        {
            "name": "sebastian/code-unit-reverse-lookup",
            "version": "1.0.2",
            "source": {
                "type": "git",
                "url": "https://github.com/sebastianbergmann/code-unit-reverse-lookup.git",
                "reference": "1de8cd5c010cb153fcd68b8d0f64606f523f7619"
            },
            "dist": {
                "type": "zip",
                "url": "https://api.github.com/repos/sebastianbergmann/code-unit-reverse-lookup/zipball/1de8cd5c010cb153fcd68b8d0f64606f523f7619",
                "reference": "1de8cd5c010cb153fcd68b8d0f64606f523f7619",
                "shasum": ""
            },
            "require": {
                "php": ">=5.6"
            },
            "require-dev": {
                "phpunit/phpunit": "^8.5"
            },
            "type": "library",
            "extra": {
                "branch-alias": {
                    "dev-master": "1.0.x-dev"
                }
            },
            "autoload": {
                "classmap": [
                    "src/"
                ]
            },
            "notification-url": "https://packagist.org/downloads/",
            "license": [
                "BSD-3-Clause"
            ],
            "authors": [
                {
                    "name": "Sebastian Bergmann",
                    "email": "sebastian@phpunit.de"
                }
            ],
            "description": "Looks up which function or method a line of code belongs to",
            "homepage": "https://github.com/sebastianbergmann/code-unit-reverse-lookup/",
            "funding": [
                {
                    "url": "https://github.com/sebastianbergmann",
                    "type": "github"
                }
            ],
            "time": "2020-11-30T08:15:22+00:00"
        },
        {
            "name": "sebastian/comparator",
            "version": "3.0.3",
            "source": {
                "type": "git",
                "url": "https://github.com/sebastianbergmann/comparator.git",
                "reference": "1071dfcef776a57013124ff35e1fc41ccd294758"
            },
            "dist": {
                "type": "zip",
                "url": "https://api.github.com/repos/sebastianbergmann/comparator/zipball/1071dfcef776a57013124ff35e1fc41ccd294758",
                "reference": "1071dfcef776a57013124ff35e1fc41ccd294758",
                "shasum": ""
            },
            "require": {
                "php": ">=7.1",
                "sebastian/diff": "^3.0",
                "sebastian/exporter": "^3.1"
            },
            "require-dev": {
                "phpunit/phpunit": "^8.5"
            },
            "type": "library",
            "extra": {
                "branch-alias": {
                    "dev-master": "3.0-dev"
                }
            },
            "autoload": {
                "classmap": [
                    "src/"
                ]
            },
            "notification-url": "https://packagist.org/downloads/",
            "license": [
                "BSD-3-Clause"
            ],
            "authors": [
                {
                    "name": "Sebastian Bergmann",
                    "email": "sebastian@phpunit.de"
                },
                {
                    "name": "Jeff Welch",
                    "email": "whatthejeff@gmail.com"
                },
                {
                    "name": "Volker Dusch",
                    "email": "github@wallbash.com"
                },
                {
                    "name": "Bernhard Schussek",
                    "email": "bschussek@2bepublished.at"
                }
            ],
            "description": "Provides the functionality to compare PHP values for equality",
            "homepage": "https://github.com/sebastianbergmann/comparator",
            "keywords": [
                "comparator",
                "compare",
                "equality"
            ],
            "funding": [
                {
                    "url": "https://github.com/sebastianbergmann",
                    "type": "github"
                }
            ],
            "time": "2020-11-30T08:04:30+00:00"
        },
        {
            "name": "sebastian/diff",
            "version": "3.0.3",
            "source": {
                "type": "git",
                "url": "https://github.com/sebastianbergmann/diff.git",
                "reference": "14f72dd46eaf2f2293cbe79c93cc0bc43161a211"
            },
            "dist": {
                "type": "zip",
                "url": "https://api.github.com/repos/sebastianbergmann/diff/zipball/14f72dd46eaf2f2293cbe79c93cc0bc43161a211",
                "reference": "14f72dd46eaf2f2293cbe79c93cc0bc43161a211",
                "shasum": ""
            },
            "require": {
                "php": ">=7.1"
            },
            "require-dev": {
                "phpunit/phpunit": "^7.5 || ^8.0",
                "symfony/process": "^2 || ^3.3 || ^4"
            },
            "type": "library",
            "extra": {
                "branch-alias": {
                    "dev-master": "3.0-dev"
                }
            },
            "autoload": {
                "classmap": [
                    "src/"
                ]
            },
            "notification-url": "https://packagist.org/downloads/",
            "license": [
                "BSD-3-Clause"
            ],
            "authors": [
                {
                    "name": "Sebastian Bergmann",
                    "email": "sebastian@phpunit.de"
                },
                {
                    "name": "Kore Nordmann",
                    "email": "mail@kore-nordmann.de"
                }
            ],
            "description": "Diff implementation",
            "homepage": "https://github.com/sebastianbergmann/diff",
            "keywords": [
                "diff",
                "udiff",
                "unidiff",
                "unified diff"
            ],
            "funding": [
                {
                    "url": "https://github.com/sebastianbergmann",
                    "type": "github"
                }
            ],
            "time": "2020-11-30T07:59:04+00:00"
        },
        {
            "name": "sebastian/environment",
            "version": "4.2.4",
            "source": {
                "type": "git",
                "url": "https://github.com/sebastianbergmann/environment.git",
                "reference": "d47bbbad83711771f167c72d4e3f25f7fcc1f8b0"
            },
            "dist": {
                "type": "zip",
                "url": "https://api.github.com/repos/sebastianbergmann/environment/zipball/d47bbbad83711771f167c72d4e3f25f7fcc1f8b0",
                "reference": "d47bbbad83711771f167c72d4e3f25f7fcc1f8b0",
                "shasum": ""
            },
            "require": {
                "php": ">=7.1"
            },
            "require-dev": {
                "phpunit/phpunit": "^7.5"
            },
            "suggest": {
                "ext-posix": "*"
            },
            "type": "library",
            "extra": {
                "branch-alias": {
                    "dev-master": "4.2-dev"
                }
            },
            "autoload": {
                "classmap": [
                    "src/"
                ]
            },
            "notification-url": "https://packagist.org/downloads/",
            "license": [
                "BSD-3-Clause"
            ],
            "authors": [
                {
                    "name": "Sebastian Bergmann",
                    "email": "sebastian@phpunit.de"
                }
            ],
            "description": "Provides functionality to handle HHVM/PHP environments",
            "homepage": "http://www.github.com/sebastianbergmann/environment",
            "keywords": [
                "Xdebug",
                "environment",
                "hhvm"
            ],
            "funding": [
                {
                    "url": "https://github.com/sebastianbergmann",
                    "type": "github"
                }
            ],
            "time": "2020-11-30T07:53:42+00:00"
        },
        {
            "name": "sebastian/exporter",
            "version": "3.1.4",
            "source": {
                "type": "git",
                "url": "https://github.com/sebastianbergmann/exporter.git",
                "reference": "0c32ea2e40dbf59de29f3b49bf375176ce7dd8db"
            },
            "dist": {
                "type": "zip",
                "url": "https://api.github.com/repos/sebastianbergmann/exporter/zipball/0c32ea2e40dbf59de29f3b49bf375176ce7dd8db",
                "reference": "0c32ea2e40dbf59de29f3b49bf375176ce7dd8db",
                "shasum": ""
            },
            "require": {
                "php": ">=7.0",
                "sebastian/recursion-context": "^3.0"
            },
            "require-dev": {
                "ext-mbstring": "*",
                "phpunit/phpunit": "^8.5"
            },
            "type": "library",
            "extra": {
                "branch-alias": {
                    "dev-master": "3.1.x-dev"
                }
            },
            "autoload": {
                "classmap": [
                    "src/"
                ]
            },
            "notification-url": "https://packagist.org/downloads/",
            "license": [
                "BSD-3-Clause"
            ],
            "authors": [
                {
                    "name": "Sebastian Bergmann",
                    "email": "sebastian@phpunit.de"
                },
                {
                    "name": "Jeff Welch",
                    "email": "whatthejeff@gmail.com"
                },
                {
                    "name": "Volker Dusch",
                    "email": "github@wallbash.com"
                },
                {
                    "name": "Adam Harvey",
                    "email": "aharvey@php.net"
                },
                {
                    "name": "Bernhard Schussek",
                    "email": "bschussek@gmail.com"
                }
            ],
            "description": "Provides the functionality to export PHP variables for visualization",
            "homepage": "http://www.github.com/sebastianbergmann/exporter",
            "keywords": [
                "export",
                "exporter"
            ],
            "funding": [
                {
                    "url": "https://github.com/sebastianbergmann",
                    "type": "github"
                }
            ],
            "time": "2021-11-11T13:51:24+00:00"
        },
        {
            "name": "sebastian/global-state",
            "version": "2.0.0",
            "source": {
                "type": "git",
                "url": "https://github.com/sebastianbergmann/global-state.git",
                "reference": "e8ba02eed7bbbb9e59e43dedd3dddeff4a56b0c4"
            },
            "dist": {
                "type": "zip",
                "url": "https://api.github.com/repos/sebastianbergmann/global-state/zipball/e8ba02eed7bbbb9e59e43dedd3dddeff4a56b0c4",
                "reference": "e8ba02eed7bbbb9e59e43dedd3dddeff4a56b0c4",
                "shasum": ""
            },
            "require": {
                "php": "^7.0"
            },
            "require-dev": {
                "phpunit/phpunit": "^6.0"
            },
            "suggest": {
                "ext-uopz": "*"
            },
            "type": "library",
            "extra": {
                "branch-alias": {
                    "dev-master": "2.0-dev"
                }
            },
            "autoload": {
                "classmap": [
                    "src/"
                ]
            },
            "notification-url": "https://packagist.org/downloads/",
            "license": [
                "BSD-3-Clause"
            ],
            "authors": [
                {
                    "name": "Sebastian Bergmann",
                    "email": "sebastian@phpunit.de"
                }
            ],
            "description": "Snapshotting of global state",
            "homepage": "http://www.github.com/sebastianbergmann/global-state",
            "keywords": [
                "global state"
            ],
            "time": "2017-04-27T15:39:26+00:00"
        },
        {
            "name": "sebastian/object-enumerator",
            "version": "3.0.4",
            "source": {
                "type": "git",
                "url": "https://github.com/sebastianbergmann/object-enumerator.git",
                "reference": "e67f6d32ebd0c749cf9d1dbd9f226c727043cdf2"
            },
            "dist": {
                "type": "zip",
                "url": "https://api.github.com/repos/sebastianbergmann/object-enumerator/zipball/e67f6d32ebd0c749cf9d1dbd9f226c727043cdf2",
                "reference": "e67f6d32ebd0c749cf9d1dbd9f226c727043cdf2",
                "shasum": ""
            },
            "require": {
                "php": ">=7.0",
                "sebastian/object-reflector": "^1.1.1",
                "sebastian/recursion-context": "^3.0"
            },
            "require-dev": {
                "phpunit/phpunit": "^6.0"
            },
            "type": "library",
            "extra": {
                "branch-alias": {
                    "dev-master": "3.0.x-dev"
                }
            },
            "autoload": {
                "classmap": [
                    "src/"
                ]
            },
            "notification-url": "https://packagist.org/downloads/",
            "license": [
                "BSD-3-Clause"
            ],
            "authors": [
                {
                    "name": "Sebastian Bergmann",
                    "email": "sebastian@phpunit.de"
                }
            ],
            "description": "Traverses array structures and object graphs to enumerate all referenced objects",
            "homepage": "https://github.com/sebastianbergmann/object-enumerator/",
            "funding": [
                {
                    "url": "https://github.com/sebastianbergmann",
                    "type": "github"
                }
            ],
            "time": "2020-11-30T07:40:27+00:00"
        },
        {
            "name": "sebastian/object-reflector",
            "version": "1.1.2",
            "source": {
                "type": "git",
                "url": "https://github.com/sebastianbergmann/object-reflector.git",
                "reference": "9b8772b9cbd456ab45d4a598d2dd1a1bced6363d"
            },
            "dist": {
                "type": "zip",
                "url": "https://api.github.com/repos/sebastianbergmann/object-reflector/zipball/9b8772b9cbd456ab45d4a598d2dd1a1bced6363d",
                "reference": "9b8772b9cbd456ab45d4a598d2dd1a1bced6363d",
                "shasum": ""
            },
            "require": {
                "php": ">=7.0"
            },
            "require-dev": {
                "phpunit/phpunit": "^6.0"
            },
            "type": "library",
            "extra": {
                "branch-alias": {
                    "dev-master": "1.1-dev"
                }
            },
            "autoload": {
                "classmap": [
                    "src/"
                ]
            },
            "notification-url": "https://packagist.org/downloads/",
            "license": [
                "BSD-3-Clause"
            ],
            "authors": [
                {
                    "name": "Sebastian Bergmann",
                    "email": "sebastian@phpunit.de"
                }
            ],
            "description": "Allows reflection of object attributes, including inherited and non-public ones",
            "homepage": "https://github.com/sebastianbergmann/object-reflector/",
            "funding": [
                {
                    "url": "https://github.com/sebastianbergmann",
                    "type": "github"
                }
            ],
            "time": "2020-11-30T07:37:18+00:00"
        },
        {
            "name": "sebastian/recursion-context",
            "version": "3.0.1",
            "source": {
                "type": "git",
                "url": "https://github.com/sebastianbergmann/recursion-context.git",
                "reference": "367dcba38d6e1977be014dc4b22f47a484dac7fb"
            },
            "dist": {
                "type": "zip",
                "url": "https://api.github.com/repos/sebastianbergmann/recursion-context/zipball/367dcba38d6e1977be014dc4b22f47a484dac7fb",
                "reference": "367dcba38d6e1977be014dc4b22f47a484dac7fb",
                "shasum": ""
            },
            "require": {
                "php": ">=7.0"
            },
            "require-dev": {
                "phpunit/phpunit": "^6.0"
            },
            "type": "library",
            "extra": {
                "branch-alias": {
                    "dev-master": "3.0.x-dev"
                }
            },
            "autoload": {
                "classmap": [
                    "src/"
                ]
            },
            "notification-url": "https://packagist.org/downloads/",
            "license": [
                "BSD-3-Clause"
            ],
            "authors": [
                {
                    "name": "Sebastian Bergmann",
                    "email": "sebastian@phpunit.de"
                },
                {
                    "name": "Jeff Welch",
                    "email": "whatthejeff@gmail.com"
                },
                {
                    "name": "Adam Harvey",
                    "email": "aharvey@php.net"
                }
            ],
            "description": "Provides functionality to recursively process PHP variables",
            "homepage": "http://www.github.com/sebastianbergmann/recursion-context",
            "funding": [
                {
                    "url": "https://github.com/sebastianbergmann",
                    "type": "github"
                }
            ],
            "time": "2020-11-30T07:34:24+00:00"
        },
        {
            "name": "sebastian/resource-operations",
            "version": "2.0.2",
            "source": {
                "type": "git",
                "url": "https://github.com/sebastianbergmann/resource-operations.git",
                "reference": "31d35ca87926450c44eae7e2611d45a7a65ea8b3"
            },
            "dist": {
                "type": "zip",
                "url": "https://api.github.com/repos/sebastianbergmann/resource-operations/zipball/31d35ca87926450c44eae7e2611d45a7a65ea8b3",
                "reference": "31d35ca87926450c44eae7e2611d45a7a65ea8b3",
                "shasum": ""
            },
            "require": {
                "php": ">=7.1"
            },
            "type": "library",
            "extra": {
                "branch-alias": {
                    "dev-master": "2.0-dev"
                }
            },
            "autoload": {
                "classmap": [
                    "src/"
                ]
            },
            "notification-url": "https://packagist.org/downloads/",
            "license": [
                "BSD-3-Clause"
            ],
            "authors": [
                {
                    "name": "Sebastian Bergmann",
                    "email": "sebastian@phpunit.de"
                }
            ],
            "description": "Provides a list of PHP built-in functions that operate on resources",
            "homepage": "https://www.github.com/sebastianbergmann/resource-operations",
            "funding": [
                {
                    "url": "https://github.com/sebastianbergmann",
                    "type": "github"
                }
            ],
            "time": "2020-11-30T07:30:19+00:00"
        },
        {
            "name": "sebastian/version",
            "version": "2.0.1",
            "source": {
                "type": "git",
                "url": "https://github.com/sebastianbergmann/version.git",
                "reference": "99732be0ddb3361e16ad77b68ba41efc8e979019"
            },
            "dist": {
                "type": "zip",
                "url": "https://api.github.com/repos/sebastianbergmann/version/zipball/99732be0ddb3361e16ad77b68ba41efc8e979019",
                "reference": "99732be0ddb3361e16ad77b68ba41efc8e979019",
                "shasum": ""
            },
            "require": {
                "php": ">=5.6"
            },
            "type": "library",
            "extra": {
                "branch-alias": {
                    "dev-master": "2.0.x-dev"
                }
            },
            "autoload": {
                "classmap": [
                    "src/"
                ]
            },
            "notification-url": "https://packagist.org/downloads/",
            "license": [
                "BSD-3-Clause"
            ],
            "authors": [
                {
                    "name": "Sebastian Bergmann",
                    "email": "sebastian@phpunit.de",
                    "role": "lead"
                }
            ],
            "description": "Library that helps with managing the version number of Git-hosted PHP projects",
            "homepage": "https://github.com/sebastianbergmann/version",
            "time": "2016-10-03T07:35:21+00:00"
        },
        {
            "name": "squizlabs/php_codesniffer",
            "version": "3.6.1",
            "source": {
                "type": "git",
                "url": "https://github.com/squizlabs/PHP_CodeSniffer.git",
                "reference": "f268ca40d54617c6e06757f83f699775c9b3ff2e"
            },
            "dist": {
                "type": "zip",
                "url": "https://api.github.com/repos/squizlabs/PHP_CodeSniffer/zipball/f268ca40d54617c6e06757f83f699775c9b3ff2e",
                "reference": "f268ca40d54617c6e06757f83f699775c9b3ff2e",
                "shasum": ""
            },
            "require": {
                "ext-simplexml": "*",
                "ext-tokenizer": "*",
                "ext-xmlwriter": "*",
                "php": ">=5.4.0"
            },
            "require-dev": {
                "phpunit/phpunit": "^4.0 || ^5.0 || ^6.0 || ^7.0"
            },
            "bin": [
                "bin/phpcs",
                "bin/phpcbf"
            ],
            "type": "library",
            "extra": {
                "branch-alias": {
                    "dev-master": "3.x-dev"
                }
            },
            "notification-url": "https://packagist.org/downloads/",
            "license": [
                "BSD-3-Clause"
            ],
            "authors": [
                {
                    "name": "Greg Sherwood",
                    "role": "lead"
                }
            ],
            "description": "PHP_CodeSniffer tokenizes PHP, JavaScript and CSS files and detects violations of a defined set of coding standards.",
            "homepage": "https://github.com/squizlabs/PHP_CodeSniffer",
            "keywords": [
                "phpcs",
                "standards"
            ],
            "time": "2021-10-11T04:00:11+00:00"
        },
        {
            "name": "symfony/console",
            "version": "v3.4.47",
            "source": {
                "type": "git",
                "url": "https://github.com/symfony/console.git",
                "reference": "a10b1da6fc93080c180bba7219b5ff5b7518fe81"
            },
            "dist": {
                "type": "zip",
                "url": "https://api.github.com/repos/symfony/console/zipball/a10b1da6fc93080c180bba7219b5ff5b7518fe81",
                "reference": "a10b1da6fc93080c180bba7219b5ff5b7518fe81",
                "shasum": ""
            },
            "require": {
                "php": "^5.5.9|>=7.0.8",
                "symfony/debug": "~2.8|~3.0|~4.0",
                "symfony/polyfill-mbstring": "~1.0"
            },
            "conflict": {
                "symfony/dependency-injection": "<3.4",
                "symfony/process": "<3.3"
            },
            "provide": {
                "psr/log-implementation": "1.0"
            },
            "require-dev": {
                "psr/log": "~1.0",
                "symfony/config": "~3.3|~4.0",
                "symfony/dependency-injection": "~3.4|~4.0",
                "symfony/event-dispatcher": "~2.8|~3.0|~4.0",
                "symfony/lock": "~3.4|~4.0",
                "symfony/process": "~3.3|~4.0"
            },
            "suggest": {
                "psr/log": "For using the console logger",
                "symfony/event-dispatcher": "",
                "symfony/lock": "",
                "symfony/process": ""
            },
            "type": "library",
            "autoload": {
                "psr-4": {
                    "Symfony\\Component\\Console\\": ""
                },
                "exclude-from-classmap": [
                    "/Tests/"
                ]
            },
            "notification-url": "https://packagist.org/downloads/",
            "license": [
                "MIT"
            ],
            "authors": [
                {
                    "name": "Fabien Potencier",
                    "email": "fabien@symfony.com"
                },
                {
                    "name": "Symfony Community",
                    "homepage": "https://symfony.com/contributors"
                }
            ],
            "description": "Symfony Console Component",
            "homepage": "https://symfony.com",
            "funding": [
                {
                    "url": "https://symfony.com/sponsor",
                    "type": "custom"
                },
                {
                    "url": "https://github.com/fabpot",
                    "type": "github"
                },
                {
                    "url": "https://tidelift.com/funding/github/packagist/symfony/symfony",
                    "type": "tidelift"
                }
            ],
            "time": "2020-10-24T10:57:07+00:00"
        },
        {
            "name": "symfony/debug",
            "version": "v3.4.47",
            "source": {
                "type": "git",
                "url": "https://github.com/symfony/debug.git",
                "reference": "ab42889de57fdfcfcc0759ab102e2fd4ea72dcae"
            },
            "dist": {
                "type": "zip",
                "url": "https://api.github.com/repos/symfony/debug/zipball/ab42889de57fdfcfcc0759ab102e2fd4ea72dcae",
                "reference": "ab42889de57fdfcfcc0759ab102e2fd4ea72dcae",
                "shasum": ""
            },
            "require": {
                "php": "^5.5.9|>=7.0.8",
                "psr/log": "~1.0"
            },
            "conflict": {
                "symfony/http-kernel": ">=2.3,<2.3.24|~2.4.0|>=2.5,<2.5.9|>=2.6,<2.6.2"
            },
            "require-dev": {
                "symfony/http-kernel": "~2.8|~3.0|~4.0"
            },
            "type": "library",
            "autoload": {
                "psr-4": {
                    "Symfony\\Component\\Debug\\": ""
                },
                "exclude-from-classmap": [
                    "/Tests/"
                ]
            },
            "notification-url": "https://packagist.org/downloads/",
            "license": [
                "MIT"
            ],
            "authors": [
                {
                    "name": "Fabien Potencier",
                    "email": "fabien@symfony.com"
                },
                {
                    "name": "Symfony Community",
                    "homepage": "https://symfony.com/contributors"
                }
            ],
            "description": "Symfony Debug Component",
            "homepage": "https://symfony.com",
            "funding": [
                {
                    "url": "https://symfony.com/sponsor",
                    "type": "custom"
                },
                {
                    "url": "https://github.com/fabpot",
                    "type": "github"
                },
                {
                    "url": "https://tidelift.com/funding/github/packagist/symfony/symfony",
                    "type": "tidelift"
                }
            ],
            "time": "2020-10-24T10:57:07+00:00"
        },
        {
            "name": "symfony/polyfill-ctype",
            "version": "v1.23.0",
            "source": {
                "type": "git",
                "url": "https://github.com/symfony/polyfill-ctype.git",
                "reference": "46cd95797e9df938fdd2b03693b5fca5e64b01ce"
            },
            "dist": {
                "type": "zip",
                "url": "https://api.github.com/repos/symfony/polyfill-ctype/zipball/46cd95797e9df938fdd2b03693b5fca5e64b01ce",
                "reference": "46cd95797e9df938fdd2b03693b5fca5e64b01ce",
                "shasum": ""
            },
            "require": {
                "php": ">=7.1"
            },
            "suggest": {
                "ext-ctype": "For best performance"
            },
            "type": "library",
            "extra": {
                "branch-alias": {
                    "dev-main": "1.23-dev"
                },
                "thanks": {
                    "name": "symfony/polyfill",
                    "url": "https://github.com/symfony/polyfill"
                }
            },
            "autoload": {
                "psr-4": {
                    "Symfony\\Polyfill\\Ctype\\": ""
                },
                "files": [
                    "bootstrap.php"
                ]
            },
            "notification-url": "https://packagist.org/downloads/",
            "license": [
                "MIT"
            ],
            "authors": [
                {
                    "name": "Gert de Pagter",
                    "email": "BackEndTea@gmail.com"
                },
                {
                    "name": "Symfony Community",
                    "homepage": "https://symfony.com/contributors"
                }
            ],
            "description": "Symfony polyfill for ctype functions",
            "homepage": "https://symfony.com",
            "keywords": [
                "compatibility",
                "ctype",
                "polyfill",
                "portable"
            ],
            "funding": [
                {
                    "url": "https://symfony.com/sponsor",
                    "type": "custom"
                },
                {
                    "url": "https://github.com/fabpot",
                    "type": "github"
                },
                {
                    "url": "https://tidelift.com/funding/github/packagist/symfony/symfony",
                    "type": "tidelift"
                }
            ],
            "time": "2021-02-19T12:13:01+00:00"
        },
        {
            "name": "symfony/polyfill-mbstring",
            "version": "v1.23.1",
            "source": {
                "type": "git",
                "url": "https://github.com/symfony/polyfill-mbstring.git",
                "reference": "9174a3d80210dca8daa7f31fec659150bbeabfc6"
            },
            "dist": {
                "type": "zip",
                "url": "https://api.github.com/repos/symfony/polyfill-mbstring/zipball/9174a3d80210dca8daa7f31fec659150bbeabfc6",
                "reference": "9174a3d80210dca8daa7f31fec659150bbeabfc6",
                "shasum": ""
            },
            "require": {
                "php": ">=7.1"
            },
            "suggest": {
                "ext-mbstring": "For best performance"
            },
            "type": "library",
            "extra": {
                "branch-alias": {
                    "dev-main": "1.23-dev"
                },
                "thanks": {
                    "name": "symfony/polyfill",
                    "url": "https://github.com/symfony/polyfill"
                }
            },
            "autoload": {
                "psr-4": {
                    "Symfony\\Polyfill\\Mbstring\\": ""
                },
                "files": [
                    "bootstrap.php"
                ]
            },
            "notification-url": "https://packagist.org/downloads/",
            "license": [
                "MIT"
            ],
            "authors": [
                {
                    "name": "Nicolas Grekas",
                    "email": "p@tchwork.com"
                },
                {
                    "name": "Symfony Community",
                    "homepage": "https://symfony.com/contributors"
                }
            ],
            "description": "Symfony polyfill for the Mbstring extension",
            "homepage": "https://symfony.com",
            "keywords": [
                "compatibility",
                "mbstring",
                "polyfill",
                "portable",
                "shim"
            ],
            "funding": [
                {
                    "url": "https://symfony.com/sponsor",
                    "type": "custom"
                },
                {
                    "url": "https://github.com/fabpot",
                    "type": "github"
                },
                {
                    "url": "https://tidelift.com/funding/github/packagist/symfony/symfony",
                    "type": "tidelift"
                }
            ],
            "time": "2021-05-27T12:26:48+00:00"
        },
        {
            "name": "theseer/tokenizer",
            "version": "1.1.3",
            "source": {
                "type": "git",
                "url": "https://github.com/theseer/tokenizer.git",
                "reference": "11336f6f84e16a720dae9d8e6ed5019efa85a0f9"
            },
            "dist": {
                "type": "zip",
                "url": "https://api.github.com/repos/theseer/tokenizer/zipball/11336f6f84e16a720dae9d8e6ed5019efa85a0f9",
                "reference": "11336f6f84e16a720dae9d8e6ed5019efa85a0f9",
                "shasum": ""
            },
            "require": {
                "ext-dom": "*",
                "ext-tokenizer": "*",
                "ext-xmlwriter": "*",
                "php": "^7.0"
            },
            "type": "library",
            "autoload": {
                "classmap": [
                    "src/"
                ]
            },
            "notification-url": "https://packagist.org/downloads/",
            "license": [
                "BSD-3-Clause"
            ],
            "authors": [
                {
                    "name": "Arne Blankerts",
                    "email": "arne@blankerts.de",
                    "role": "Developer"
                }
            ],
            "description": "A small library for converting tokenized PHP source code into XML and potentially other formats",
            "time": "2019-06-13T22:48:21+00:00"
        },
        {
            "name": "vimeo/psalm",
            "version": "4.13.1",
            "source": {
                "type": "git",
                "url": "https://github.com/vimeo/psalm.git",
                "reference": "5cf660f63b548ccd4a56f62d916ee4d6028e01a3"
            },
            "dist": {
                "type": "zip",
                "url": "https://api.github.com/repos/vimeo/psalm/zipball/5cf660f63b548ccd4a56f62d916ee4d6028e01a3",
                "reference": "5cf660f63b548ccd4a56f62d916ee4d6028e01a3",
                "shasum": ""
            },
            "require": {
                "amphp/amp": "^2.4.2",
                "amphp/byte-stream": "^1.5",
                "composer/package-versions-deprecated": "^1.8.0",
                "composer/semver": "^1.4 || ^2.0 || ^3.0",
                "composer/xdebug-handler": "^1.1 || ^2.0",
                "dnoegel/php-xdg-base-dir": "^0.1.1",
                "ext-ctype": "*",
                "ext-dom": "*",
                "ext-json": "*",
                "ext-libxml": "*",
                "ext-mbstring": "*",
                "ext-simplexml": "*",
                "ext-tokenizer": "*",
                "felixfbecker/advanced-json-rpc": "^3.0.3",
                "felixfbecker/language-server-protocol": "^1.5",
                "netresearch/jsonmapper": "^1.0 || ^2.0 || ^3.0 || ^4.0",
                "nikic/php-parser": "^4.13",
                "openlss/lib-array2xml": "^1.0",
                "php": "^7.1|^8",
                "sebastian/diff": "^3.0 || ^4.0",
                "symfony/console": "^3.4.17 || ^4.1.6 || ^5.0 || ^6.0",
                "webmozart/path-util": "^2.3"
            },
            "provide": {
                "psalm/psalm": "self.version"
            },
            "require-dev": {
                "bamarni/composer-bin-plugin": "^1.2",
                "brianium/paratest": "^4.0||^6.0",
                "ext-curl": "*",
                "php-parallel-lint/php-parallel-lint": "^1.2",
                "phpdocumentor/reflection-docblock": "^5",
                "phpmyadmin/sql-parser": "5.1.0||dev-master",
                "phpspec/prophecy": ">=1.9.0",
                "phpunit/phpunit": "^9.0",
                "psalm/plugin-phpunit": "^0.16",
                "slevomat/coding-standard": "^7.0",
                "squizlabs/php_codesniffer": "^3.5",
                "symfony/process": "^4.3 || ^5.0 || ^6.0",
                "weirdan/prophecy-shim": "^1.0 || ^2.0"
            },
            "suggest": {
                "ext-curl": "In order to send data to shepherd",
                "ext-igbinary": "^2.0.5 is required, used to serialize caching data"
            },
            "bin": [
                "psalm",
                "psalm-language-server",
                "psalm-plugin",
                "psalm-refactor",
                "psalter"
            ],
            "type": "library",
            "extra": {
                "branch-alias": {
                    "dev-master": "4.x-dev",
                    "dev-3.x": "3.x-dev",
                    "dev-2.x": "2.x-dev",
                    "dev-1.x": "1.x-dev"
                }
            },
            "autoload": {
                "psr-4": {
                    "Psalm\\": "src/Psalm/"
                },
                "files": [
                    "src/functions.php",
                    "src/spl_object_id.php"
                ]
            },
            "notification-url": "https://packagist.org/downloads/",
            "license": [
                "MIT"
            ],
            "authors": [
                {
                    "name": "Matthew Brown"
                }
            ],
            "description": "A static analysis tool for finding errors in PHP applications",
            "keywords": [
                "code",
                "inspection",
                "php"
            ],
            "time": "2021-11-23T23:52:49+00:00"
        },
        {
            "name": "webmozart/assert",
            "version": "1.9.1",
            "source": {
                "type": "git",
                "url": "https://github.com/webmozarts/assert.git",
                "reference": "bafc69caeb4d49c39fd0779086c03a3738cbb389"
            },
            "dist": {
                "type": "zip",
                "url": "https://api.github.com/repos/webmozarts/assert/zipball/bafc69caeb4d49c39fd0779086c03a3738cbb389",
                "reference": "bafc69caeb4d49c39fd0779086c03a3738cbb389",
                "shasum": ""
            },
            "require": {
                "php": "^5.3.3 || ^7.0 || ^8.0",
                "symfony/polyfill-ctype": "^1.8"
            },
            "conflict": {
                "phpstan/phpstan": "<0.12.20",
                "vimeo/psalm": "<3.9.1"
            },
            "require-dev": {
                "phpunit/phpunit": "^4.8.36 || ^7.5.13"
            },
            "type": "library",
            "autoload": {
                "psr-4": {
                    "Webmozart\\Assert\\": "src/"
                }
            },
            "notification-url": "https://packagist.org/downloads/",
            "license": [
                "MIT"
            ],
            "authors": [
                {
                    "name": "Bernhard Schussek",
                    "email": "bschussek@gmail.com"
                }
            ],
            "description": "Assertions to validate method input/output with nice error messages.",
            "keywords": [
                "assert",
                "check",
                "validate"
            ],
            "time": "2020-07-08T17:02:28+00:00"
        },
        {
            "name": "webmozart/path-util",
            "version": "2.3.0",
            "source": {
                "type": "git",
                "url": "https://github.com/webmozart/path-util.git",
                "reference": "d939f7edc24c9a1bb9c0dee5cb05d8e859490725"
            },
            "dist": {
                "type": "zip",
                "url": "https://api.github.com/repos/webmozart/path-util/zipball/d939f7edc24c9a1bb9c0dee5cb05d8e859490725",
                "reference": "d939f7edc24c9a1bb9c0dee5cb05d8e859490725",
                "shasum": ""
            },
            "require": {
                "php": ">=5.3.3",
                "webmozart/assert": "~1.0"
            },
            "require-dev": {
                "phpunit/phpunit": "^4.6",
                "sebastian/version": "^1.0.1"
            },
            "type": "library",
            "extra": {
                "branch-alias": {
                    "dev-master": "2.3-dev"
                }
            },
            "autoload": {
                "psr-4": {
                    "Webmozart\\PathUtil\\": "src/"
                }
            },
            "notification-url": "https://packagist.org/downloads/",
            "license": [
                "MIT"
            ],
            "authors": [
                {
                    "name": "Bernhard Schussek",
                    "email": "bschussek@gmail.com"
                }
            ],
            "description": "A robust cross-platform utility for normalizing, comparing and modifying file paths.",
<<<<<<< HEAD
            "support": {
                "issues": "https://github.com/webmozart/path-util/issues",
                "source": "https://github.com/webmozart/path-util/tree/2.3.0"
            },
=======
>>>>>>> c059fab9
            "abandoned": "symfony/filesystem",
            "time": "2015-12-17T08:42:14+00:00"
        },
        {
            "name": "woocommerce/action-scheduler",
            "version": "3.1.6",
            "source": {
                "type": "git",
                "url": "https://github.com/woocommerce/action-scheduler.git",
                "reference": "275d0ba54b1c263dfc62688de2fa9a25a373edf8"
            },
            "dist": {
                "type": "zip",
                "url": "https://api.github.com/repos/woocommerce/action-scheduler/zipball/275d0ba54b1c263dfc62688de2fa9a25a373edf8",
                "reference": "275d0ba54b1c263dfc62688de2fa9a25a373edf8",
                "shasum": ""
            },
            "require-dev": {
                "phpunit/phpunit": "^5.6",
                "woocommerce/woocommerce-sniffs": "0.0.8",
                "wp-cli/wp-cli": "~1.5.1"
            },
            "type": "wordpress-plugin",
            "extra": {
                "scripts-description": {
                    "test": "Run unit tests",
                    "phpcs": "Analyze code against the WordPress coding standards with PHP_CodeSniffer",
                    "phpcbf": "Fix coding standards warnings/errors automatically with PHP Code Beautifier"
                }
            },
            "notification-url": "https://packagist.org/downloads/",
            "license": [
                "GPL-3.0-or-later"
            ],
            "description": "Action Scheduler for WordPress and WooCommerce",
            "homepage": "https://actionscheduler.org/",
            "time": "2020-05-12T16:22:33+00:00"
        },
        {
            "name": "woocommerce/woocommerce-sniffs",
            "version": "0.1.0",
            "source": {
                "type": "git",
                "url": "https://github.com/woocommerce/woocommerce-sniffs.git",
                "reference": "b72b7dd2e70aa6aed16f80cdae5b1e6cce2e4c79"
            },
            "dist": {
                "type": "zip",
                "url": "https://api.github.com/repos/woocommerce/woocommerce-sniffs/zipball/b72b7dd2e70aa6aed16f80cdae5b1e6cce2e4c79",
                "reference": "b72b7dd2e70aa6aed16f80cdae5b1e6cce2e4c79",
                "shasum": ""
            },
            "require": {
                "dealerdirect/phpcodesniffer-composer-installer": "0.7.0",
                "php": ">=7.0",
                "phpcompatibility/phpcompatibility-wp": "2.1.0",
                "wp-coding-standards/wpcs": "2.3.0"
            },
            "type": "phpcodesniffer-standard",
            "notification-url": "https://packagist.org/downloads/",
            "license": [
                "MIT"
            ],
            "authors": [
                {
                    "name": "Claudio Sanches",
                    "email": "claudio@automattic.com"
                }
            ],
            "description": "WooCommerce sniffs",
            "keywords": [
                "phpcs",
                "standards",
                "woocommerce",
                "wordpress"
            ],
            "time": "2020-08-06T18:23:45+00:00"
        },
        {
            "name": "wp-coding-standards/wpcs",
            "version": "2.3.0",
            "source": {
                "type": "git",
                "url": "https://github.com/WordPress/WordPress-Coding-Standards.git",
                "reference": "7da1894633f168fe244afc6de00d141f27517b62"
            },
            "dist": {
                "type": "zip",
                "url": "https://api.github.com/repos/WordPress/WordPress-Coding-Standards/zipball/7da1894633f168fe244afc6de00d141f27517b62",
                "reference": "7da1894633f168fe244afc6de00d141f27517b62",
                "shasum": ""
            },
            "require": {
                "php": ">=5.4",
                "squizlabs/php_codesniffer": "^3.3.1"
            },
            "require-dev": {
                "dealerdirect/phpcodesniffer-composer-installer": "^0.5 || ^0.6",
                "phpcompatibility/php-compatibility": "^9.0",
                "phpcsstandards/phpcsdevtools": "^1.0",
                "phpunit/phpunit": "^4.0 || ^5.0 || ^6.0 || ^7.0"
            },
            "suggest": {
                "dealerdirect/phpcodesniffer-composer-installer": "^0.6 || This Composer plugin will sort out the PHPCS 'installed_paths' automatically."
            },
            "type": "phpcodesniffer-standard",
            "notification-url": "https://packagist.org/downloads/",
            "license": [
                "MIT"
            ],
            "authors": [
                {
                    "name": "Contributors",
                    "homepage": "https://github.com/WordPress/WordPress-Coding-Standards/graphs/contributors"
                }
            ],
            "description": "PHP_CodeSniffer rules (sniffs) to enforce WordPress coding conventions",
            "keywords": [
                "phpcs",
                "standards",
                "wordpress"
            ],
            "time": "2020-05-13T23:57:56+00:00"
        },
        {
            "name": "yoast/phpunit-polyfills",
            "version": "1.0.1",
            "source": {
                "type": "git",
                "url": "https://github.com/Yoast/PHPUnit-Polyfills.git",
                "reference": "f014fb21c2b0038fd329515d59025af42fb98715"
            },
            "dist": {
                "type": "zip",
                "url": "https://api.github.com/repos/Yoast/PHPUnit-Polyfills/zipball/f014fb21c2b0038fd329515d59025af42fb98715",
                "reference": "f014fb21c2b0038fd329515d59025af42fb98715",
                "shasum": ""
            },
            "require": {
                "php": ">=5.4",
                "phpunit/phpunit": "^4.8.36 || ^5.7.21 || ^6.0 || ^7.0 || ^8.0 || ^9.0"
            },
            "require-dev": {
                "php-parallel-lint/php-console-highlighter": "^0.5",
                "php-parallel-lint/php-parallel-lint": "^1.3.0",
                "yoast/yoastcs": "^2.1.0"
            },
            "type": "library",
            "extra": {
                "branch-alias": {
                    "dev-main": "1.x-dev",
                    "dev-develop": "1.x-dev"
                }
            },
            "autoload": {
                "files": [
                    "phpunitpolyfills-autoload.php"
                ]
            },
            "notification-url": "https://packagist.org/downloads/",
            "license": [
                "BSD-3-Clause"
            ],
            "authors": [
                {
                    "name": "Team Yoast",
                    "email": "support@yoast.com",
                    "homepage": "https://yoast.com"
                },
                {
                    "name": "Contributors",
                    "homepage": "https://github.com/Yoast/PHPUnit-Polyfills/graphs/contributors"
                }
            ],
            "description": "Set of polyfills for changed PHPUnit functionality to allow for creating PHPUnit cross-version compatible tests",
            "homepage": "https://github.com/Yoast/PHPUnit-Polyfills",
            "keywords": [
                "phpunit",
                "polyfill",
                "testing"
            ],
            "time": "2021-08-09T16:28:08+00:00"
        }
    ],
    "aliases": [],
    "minimum-stability": "dev",
    "stability-flags": {
        "kalessil/production-dependencies-guard": 20
    },
    "prefer-stable": true,
    "prefer-lowest": false,
    "platform": {
        "php": "7.*",
        "ext-json": "*"
    },
    "platform-dev": [],
    "platform-overrides": {
        "php": "7.1"
    },
    "plugin-api-version": "1.1.0"
}<|MERGE_RESOLUTION|>--- conflicted
+++ resolved
@@ -4,11 +4,7 @@
         "Read more about it at https://getcomposer.org/doc/01-basic-usage.md#installing-dependencies",
         "This file is @generated automatically"
     ],
-<<<<<<< HEAD
-    "content-hash": "75fd9a8c5e3f3d94eec7db6ba9715790",
-=======
     "content-hash": "da57373382ec0e4da89c7ebabc31cfbd",
->>>>>>> c059fab9
     "packages": [
         {
             "name": "automattic/jetpack-a8c-mc-stats",
@@ -49,28 +45,10 @@
                 "GPL-2.0-or-later"
             ],
             "description": "Used to record internal usage stats for Automattic. Not visible to site owners.",
-<<<<<<< HEAD
-            "support": {
-                "source": "https://github.com/Automattic/jetpack-a8c-mc-stats/tree/v1.4.9"
-            },
-=======
->>>>>>> c059fab9
             "time": "2021-11-02T14:06:54+00:00"
         },
         {
             "name": "automattic/jetpack-assets",
-<<<<<<< HEAD
-            "version": "v1.11.10",
-            "source": {
-                "type": "git",
-                "url": "https://github.com/Automattic/jetpack-assets.git",
-                "reference": "9f16b45fd6c20af87012bd091d29652540dd5273"
-            },
-            "dist": {
-                "type": "zip",
-                "url": "https://api.github.com/repos/Automattic/jetpack-assets/zipball/9f16b45fd6c20af87012bd091d29652540dd5273",
-                "reference": "9f16b45fd6c20af87012bd091d29652540dd5273",
-=======
             "version": "v1.13.1",
             "source": {
                 "type": "git",
@@ -81,7 +59,6 @@
                 "type": "zip",
                 "url": "https://api.github.com/repos/Automattic/jetpack-assets/zipball/3f1bb61ef36548ba0e503816b557c303ea179d1c",
                 "reference": "3f1bb61ef36548ba0e503816b557c303ea179d1c",
->>>>>>> c059fab9
                 "shasum": ""
             },
             "require": {
@@ -113,14 +90,7 @@
                 "GPL-2.0-or-later"
             ],
             "description": "Asset management utilities for Jetpack ecosystem packages",
-<<<<<<< HEAD
-            "support": {
-                "source": "https://github.com/Automattic/jetpack-assets/tree/v1.11.10"
-            },
-            "time": "2021-11-02T14:07:15+00:00"
-=======
             "time": "2021-11-22T23:53:54+00:00"
->>>>>>> c059fab9
         },
         {
             "name": "automattic/jetpack-autoloader",
@@ -270,18 +240,6 @@
         },
         {
             "name": "automattic/jetpack-constants",
-<<<<<<< HEAD
-            "version": "v1.6.11",
-            "source": {
-                "type": "git",
-                "url": "https://github.com/Automattic/jetpack-constants.git",
-                "reference": "96edcfa7e81d30a72e6c7f926dec37874821f963"
-            },
-            "dist": {
-                "type": "zip",
-                "url": "https://api.github.com/repos/Automattic/jetpack-constants/zipball/96edcfa7e81d30a72e6c7f926dec37874821f963",
-                "reference": "96edcfa7e81d30a72e6c7f926dec37874821f963",
-=======
             "version": "v1.6.12",
             "source": {
                 "type": "git",
@@ -292,7 +250,6 @@
                 "type": "zip",
                 "url": "https://api.github.com/repos/Automattic/jetpack-constants/zipball/7adbedb4947bd3cdcf3aa25d8dda3844b137744a",
                 "reference": "7adbedb4947bd3cdcf3aa25d8dda3844b137744a",
->>>>>>> c059fab9
                 "shasum": ""
             },
             "require-dev": {
@@ -321,14 +278,7 @@
                 "GPL-2.0-or-later"
             ],
             "description": "A wrapper for defining constants in a more testable way.",
-<<<<<<< HEAD
-            "support": {
-                "source": "https://github.com/Automattic/jetpack-constants/tree/v1.6.11"
-            },
-            "time": "2021-11-02T14:07:02+00:00"
-=======
             "time": "2021-11-22T17:18:30+00:00"
->>>>>>> c059fab9
         },
         {
             "name": "automattic/jetpack-heartbeat",
@@ -375,106 +325,6 @@
             "time": "2021-11-30T16:30:38+00:00"
         },
         {
-            "name": "automattic/jetpack-identity-crisis",
-            "version": "v0.4.0",
-            "source": {
-                "type": "git",
-                "url": "https://github.com/Automattic/jetpack-identity-crisis.git",
-                "reference": "7b4f96011d2bd10f937ad69020dcee693a32ab53"
-            },
-            "dist": {
-                "type": "zip",
-                "url": "https://api.github.com/repos/Automattic/jetpack-identity-crisis/zipball/7b4f96011d2bd10f937ad69020dcee693a32ab53",
-                "reference": "7b4f96011d2bd10f937ad69020dcee693a32ab53",
-                "shasum": ""
-            },
-            "require": {
-                "automattic/jetpack-connection": "^1.30",
-                "automattic/jetpack-constants": "^1.6",
-                "automattic/jetpack-logo": "^1.5",
-                "automattic/jetpack-options": "^1.13",
-                "automattic/jetpack-status": "^1.9",
-                "automattic/jetpack-tracking": "^1.13"
-            },
-            "require-dev": {
-                "automattic/jetpack-changelogger": "^3.0",
-                "automattic/wordbless": "@dev",
-                "yoast/phpunit-polyfills": "1.0.2"
-            },
-            "type": "library",
-            "extra": {
-                "autotagger": true,
-                "mirror-repo": "Automattic/jetpack-identity-crisis",
-                "version-constants": {
-                    "::PACKAGE_VERSION": "src/class-identity-crisis.php"
-                },
-                "changelogger": {
-                    "link-template": "https://github.com/Automattic/jetpack-identity-crisis/compare/v${old}...v${new}"
-                },
-                "branch-alias": {
-                    "dev-master": "0.4.x-dev"
-                }
-            },
-            "autoload": {
-                "classmap": [
-                    "src/"
-                ]
-            },
-            "notification-url": "https://packagist.org/downloads/",
-            "license": [
-                "GPL-2.0-or-later"
-            ],
-            "description": "Identity Crisis.",
-            "support": {
-                "source": "https://github.com/Automattic/jetpack-identity-crisis/tree/v0.4.0"
-            },
-            "time": "2021-11-09T15:47:30+00:00"
-        },
-        {
-            "name": "automattic/jetpack-logo",
-            "version": "v1.5.10",
-            "source": {
-                "type": "git",
-                "url": "https://github.com/Automattic/jetpack-logo.git",
-                "reference": "ff0f3797de122666e1c00fb2efbe60198253fb1b"
-            },
-            "dist": {
-                "type": "zip",
-                "url": "https://api.github.com/repos/Automattic/jetpack-logo/zipball/ff0f3797de122666e1c00fb2efbe60198253fb1b",
-                "reference": "ff0f3797de122666e1c00fb2efbe60198253fb1b",
-                "shasum": ""
-            },
-            "require-dev": {
-                "automattic/jetpack-changelogger": "^3.0",
-                "yoast/phpunit-polyfills": "1.0.2"
-            },
-            "type": "library",
-            "extra": {
-                "autotagger": true,
-                "mirror-repo": "Automattic/jetpack-logo",
-                "changelogger": {
-                    "link-template": "https://github.com/Automattic/jetpack-logo/compare/v${old}...v${new}"
-                },
-                "branch-alias": {
-                    "dev-master": "1.5.x-dev"
-                }
-            },
-            "autoload": {
-                "classmap": [
-                    "src/"
-                ]
-            },
-            "notification-url": "https://packagist.org/downloads/",
-            "license": [
-                "GPL-2.0-or-later"
-            ],
-            "description": "A logo for Jetpack",
-            "support": {
-                "source": "https://github.com/Automattic/jetpack-logo/tree/v1.5.10"
-            },
-            "time": "2021-11-02T14:07:08+00:00"
-        },
-        {
             "name": "automattic/jetpack-options",
             "version": "v1.14.0",
             "source": {
@@ -519,64 +369,7 @@
             "time": "2021-11-30T16:30:34+00:00"
         },
         {
-            "name": "automattic/jetpack-password-checker",
-            "version": "v0.1.7",
-            "source": {
-                "type": "git",
-                "url": "https://github.com/Automattic/jetpack-password-checker.git",
-                "reference": "bdfd2a31a60b97b14f43f577aa7293a8e2c41f31"
-            },
-            "dist": {
-                "type": "zip",
-                "url": "https://api.github.com/repos/Automattic/jetpack-password-checker/zipball/bdfd2a31a60b97b14f43f577aa7293a8e2c41f31",
-                "reference": "bdfd2a31a60b97b14f43f577aa7293a8e2c41f31",
-                "shasum": ""
-            },
-            "require-dev": {
-                "automattic/jetpack-changelogger": "^3.0",
-                "automattic/wordbless": "@dev",
-                "yoast/phpunit-polyfills": "1.0.2"
-            },
-            "type": "library",
-            "extra": {
-                "autotagger": true,
-                "mirror-repo": "Automattic/jetpack-password-checker",
-                "changelogger": {
-                    "link-template": "https://github.com/Automattic/jetpack-password-checker/compare/v${old}...v${new}"
-                },
-                "branch-alias": {
-                    "dev-master": "0.1.x-dev"
-                }
-            },
-            "autoload": {
-                "classmap": [
-                    "src/"
-                ]
-            },
-            "notification-url": "https://packagist.org/downloads/",
-            "license": [
-                "GPL-2.0-or-later"
-            ],
-            "description": "Password Checker.",
-            "support": {
-                "source": "https://github.com/Automattic/jetpack-password-checker/tree/v0.1.7"
-            },
-            "time": "2021-11-02T14:07:11+00:00"
-        },
-        {
             "name": "automattic/jetpack-redirect",
-<<<<<<< HEAD
-            "version": "v1.7.6",
-            "source": {
-                "type": "git",
-                "url": "https://github.com/Automattic/jetpack-redirect.git",
-                "reference": "98205592cc7d921c4f78b8f2e337b49b3f838715"
-            },
-            "dist": {
-                "type": "zip",
-                "url": "https://api.github.com/repos/Automattic/jetpack-redirect/zipball/98205592cc7d921c4f78b8f2e337b49b3f838715",
-                "reference": "98205592cc7d921c4f78b8f2e337b49b3f838715",
-=======
             "version": "v1.7.7",
             "source": {
                 "type": "git",
@@ -587,7 +380,6 @@
                 "type": "zip",
                 "url": "https://api.github.com/repos/Automattic/jetpack-redirect/zipball/129db0fb5db1096ec20ffd924bc7ee678639991a",
                 "reference": "129db0fb5db1096ec20ffd924bc7ee678639991a",
->>>>>>> c059fab9
                 "shasum": ""
             },
             "require": {
@@ -619,25 +411,6 @@
                 "GPL-2.0-or-later"
             ],
             "description": "Utilities to build URLs to the jetpack.com/redirect/ service",
-<<<<<<< HEAD
-            "support": {
-                "source": "https://github.com/Automattic/jetpack-redirect/tree/v1.7.6"
-            },
-            "time": "2021-11-02T14:07:24+00:00"
-        },
-        {
-            "name": "automattic/jetpack-roles",
-            "version": "v1.4.10",
-            "source": {
-                "type": "git",
-                "url": "https://github.com/Automattic/jetpack-roles.git",
-                "reference": "5141d944757818a3b8669c0e303f665ac44def87"
-            },
-            "dist": {
-                "type": "zip",
-                "url": "https://api.github.com/repos/Automattic/jetpack-roles/zipball/5141d944757818a3b8669c0e303f665ac44def87",
-                "reference": "5141d944757818a3b8669c0e303f665ac44def87",
-=======
             "time": "2021-11-22T23:54:00+00:00"
         },
         {
@@ -652,7 +425,6 @@
                 "type": "zip",
                 "url": "https://api.github.com/repos/Automattic/jetpack-roles/zipball/7eae1d12e531414714098580e9557739a934e957",
                 "reference": "7eae1d12e531414714098580e9557739a934e957",
->>>>>>> c059fab9
                 "shasum": ""
             },
             "require-dev": {
@@ -681,25 +453,6 @@
                 "GPL-2.0-or-later"
             ],
             "description": "Utilities, related with user roles and capabilities.",
-<<<<<<< HEAD
-            "support": {
-                "source": "https://github.com/Automattic/jetpack-roles/tree/v1.4.10"
-            },
-            "time": "2021-11-02T14:07:12+00:00"
-        },
-        {
-            "name": "automattic/jetpack-status",
-            "version": "v1.9.1",
-            "source": {
-                "type": "git",
-                "url": "https://github.com/Automattic/jetpack-status.git",
-                "reference": "fc8fee93fe822c202d29394f6576f3586d26f861"
-            },
-            "dist": {
-                "type": "zip",
-                "url": "https://api.github.com/repos/Automattic/jetpack-status/zipball/fc8fee93fe822c202d29394f6576f3586d26f861",
-                "reference": "fc8fee93fe822c202d29394f6576f3586d26f861",
-=======
             "time": "2021-11-22T23:53:51+00:00"
         },
         {
@@ -714,7 +467,6 @@
                 "type": "zip",
                 "url": "https://api.github.com/repos/Automattic/jetpack-status/zipball/fe050c1727bde3c43659f50226440e48b2aefec4",
                 "reference": "fe050c1727bde3c43659f50226440e48b2aefec4",
->>>>>>> c059fab9
                 "shasum": ""
             },
             "require": {
@@ -746,83 +498,6 @@
                 "GPL-2.0-or-later"
             ],
             "description": "Used to retrieve information about the current status of Jetpack and the site overall.",
-<<<<<<< HEAD
-            "support": {
-                "source": "https://github.com/Automattic/jetpack-status/tree/v1.9.1"
-            },
-            "time": "2021-11-02T14:07:17+00:00"
-        },
-        {
-            "name": "automattic/jetpack-sync",
-            "version": "v1.27.2",
-            "source": {
-                "type": "git",
-                "url": "https://github.com/Automattic/jetpack-sync.git",
-                "reference": "342f684eef52bebaf00a0b3094491270bd2ea135"
-            },
-            "dist": {
-                "type": "zip",
-                "url": "https://api.github.com/repos/Automattic/jetpack-sync/zipball/342f684eef52bebaf00a0b3094491270bd2ea135",
-                "reference": "342f684eef52bebaf00a0b3094491270bd2ea135",
-                "shasum": ""
-            },
-            "require": {
-                "automattic/jetpack-connection": "^1.30",
-                "automattic/jetpack-constants": "^1.6",
-                "automattic/jetpack-heartbeat": "^1.3",
-                "automattic/jetpack-identity-crisis": "^0.4",
-                "automattic/jetpack-options": "^1.13",
-                "automattic/jetpack-password-checker": "^0.1",
-                "automattic/jetpack-roles": "^1.4",
-                "automattic/jetpack-status": "^1.9"
-            },
-            "require-dev": {
-                "automattic/jetpack-changelogger": "^3.0",
-                "automattic/wordbless": "@dev",
-                "yoast/phpunit-polyfills": "1.0.2"
-            },
-            "type": "library",
-            "extra": {
-                "autotagger": true,
-                "mirror-repo": "Automattic/jetpack-sync",
-                "version-constants": {
-                    "::PACKAGE_VERSION": "src/class-package-version.php"
-                },
-                "changelogger": {
-                    "link-template": "https://github.com/Automattic/jetpack-sync/compare/v${old}...v${new}"
-                },
-                "branch-alias": {
-                    "dev-master": "1.27.x-dev"
-                }
-            },
-            "autoload": {
-                "classmap": [
-                    "src/"
-                ]
-            },
-            "notification-url": "https://packagist.org/downloads/",
-            "license": [
-                "GPL-2.0-or-later"
-            ],
-            "description": "Everything needed to allow syncing to the WP.com infrastructure.",
-            "support": {
-                "source": "https://github.com/Automattic/jetpack-sync/tree/v1.27.2"
-            },
-            "time": "2021-11-09T15:47:38+00:00"
-        },
-        {
-            "name": "automattic/jetpack-terms-of-service",
-            "version": "v1.9.14",
-            "source": {
-                "type": "git",
-                "url": "https://github.com/Automattic/jetpack-terms-of-service.git",
-                "reference": "34cce155f69a47881d94754f14b203f31dc02d09"
-            },
-            "dist": {
-                "type": "zip",
-                "url": "https://api.github.com/repos/Automattic/jetpack-terms-of-service/zipball/34cce155f69a47881d94754f14b203f31dc02d09",
-                "reference": "34cce155f69a47881d94754f14b203f31dc02d09",
-=======
             "time": "2021-11-22T23:53:56+00:00"
         },
         {
@@ -837,7 +512,6 @@
                 "type": "zip",
                 "url": "https://api.github.com/repos/Automattic/jetpack-terms-of-service/zipball/95915d016fadff1046741766b5f4c038830fffc5",
                 "reference": "95915d016fadff1046741766b5f4c038830fffc5",
->>>>>>> c059fab9
                 "shasum": ""
             },
             "require": {
@@ -870,25 +544,6 @@
                 "GPL-2.0-or-later"
             ],
             "description": "Everything need to manage the terms of service state",
-<<<<<<< HEAD
-            "support": {
-                "source": "https://github.com/Automattic/jetpack-terms-of-service/tree/v1.9.14"
-            },
-            "time": "2021-11-02T14:07:25+00:00"
-        },
-        {
-            "name": "automattic/jetpack-tracking",
-            "version": "v1.13.15",
-            "source": {
-                "type": "git",
-                "url": "https://github.com/Automattic/jetpack-tracking.git",
-                "reference": "33fbe299417771e5a6e1ce98209a9cb7443b1eff"
-            },
-            "dist": {
-                "type": "zip",
-                "url": "https://api.github.com/repos/Automattic/jetpack-tracking/zipball/33fbe299417771e5a6e1ce98209a9cb7443b1eff",
-                "reference": "33fbe299417771e5a6e1ce98209a9cb7443b1eff",
-=======
             "time": "2021-11-30T16:30:44+00:00"
         },
         {
@@ -903,7 +558,6 @@
                 "type": "zip",
                 "url": "https://api.github.com/repos/Automattic/jetpack-tracking/zipball/8895a292e41f2755d63b9003359e6547ef64ca69",
                 "reference": "8895a292e41f2755d63b9003359e6547ef64ca69",
->>>>>>> c059fab9
                 "shasum": ""
             },
             "require": {
@@ -939,14 +593,7 @@
                 "GPL-2.0-or-later"
             ],
             "description": "Tracking for Jetpack",
-<<<<<<< HEAD
-            "support": {
-                "source": "https://github.com/Automattic/jetpack-tracking/tree/v1.13.15"
-            },
-            "time": "2021-11-02T14:07:27+00:00"
-=======
             "time": "2021-11-30T16:30:48+00:00"
->>>>>>> c059fab9
         },
         {
             "name": "composer/installers",
@@ -2015,18 +1662,6 @@
         },
         {
             "name": "nikic/php-parser",
-<<<<<<< HEAD
-            "version": "v4.13.1",
-            "source": {
-                "type": "git",
-                "url": "https://github.com/nikic/PHP-Parser.git",
-                "reference": "63a79e8daa781cac14e5195e63ed8ae231dd10fd"
-            },
-            "dist": {
-                "type": "zip",
-                "url": "https://api.github.com/repos/nikic/PHP-Parser/zipball/63a79e8daa781cac14e5195e63ed8ae231dd10fd",
-                "reference": "63a79e8daa781cac14e5195e63ed8ae231dd10fd",
-=======
             "version": "v4.13.2",
             "source": {
                 "type": "git",
@@ -2037,7 +1672,6 @@
                 "type": "zip",
                 "url": "https://api.github.com/repos/nikic/PHP-Parser/zipball/210577fe3cf7badcc5814d99455df46564f3c077",
                 "reference": "210577fe3cf7badcc5814d99455df46564f3c077",
->>>>>>> c059fab9
                 "shasum": ""
             },
             "require": {
@@ -2076,15 +1710,7 @@
                 "parser",
                 "php"
             ],
-<<<<<<< HEAD
-            "support": {
-                "issues": "https://github.com/nikic/PHP-Parser/issues",
-                "source": "https://github.com/nikic/PHP-Parser/tree/v4.13.1"
-            },
-            "time": "2021-11-03T20:52:16+00:00"
-=======
             "time": "2021-11-30T19:35:32+00:00"
->>>>>>> c059fab9
         },
         {
             "name": "openlss/lib-array2xml",
@@ -4340,13 +3966,6 @@
                 }
             ],
             "description": "A robust cross-platform utility for normalizing, comparing and modifying file paths.",
-<<<<<<< HEAD
-            "support": {
-                "issues": "https://github.com/webmozart/path-util/issues",
-                "source": "https://github.com/webmozart/path-util/tree/2.3.0"
-            },
-=======
->>>>>>> c059fab9
             "abandoned": "symfony/filesystem",
             "time": "2015-12-17T08:42:14+00:00"
         },
