--- conflicted
+++ resolved
@@ -4,11 +4,7 @@
         "Read more about it at https://getcomposer.org/doc/01-basic-usage.md#installing-dependencies",
         "This file is @generated automatically"
     ],
-<<<<<<< HEAD
-    "content-hash": "0977ff48a1537f524e379ce6e9e1f745",
-=======
-    "content-hash": "f9945c795139fa0f7590109e89cc9dca",
->>>>>>> c6540357
+    "content-hash": "cd3e0c144c874fde9f86e0c649091254",
     "packages": [
         {
             "name": "automattic/jetpack-a8c-mc-stats",
@@ -56,16 +52,16 @@
         },
         {
             "name": "automattic/jetpack-assets",
-            "version": "v1.17.0",
+            "version": "v1.17.1",
             "source": {
                 "type": "git",
                 "url": "https://github.com/Automattic/jetpack-assets.git",
-                "reference": "91d88714171476dbfc75743dfc2c48d84eb14364"
-            },
-            "dist": {
-                "type": "zip",
-                "url": "https://api.github.com/repos/Automattic/jetpack-assets/zipball/91d88714171476dbfc75743dfc2c48d84eb14364",
-                "reference": "91d88714171476dbfc75743dfc2c48d84eb14364",
+                "reference": "d4e2134acb8d7a397625cb90754fbae9c2c39e80"
+            },
+            "dist": {
+                "type": "zip",
+                "url": "https://api.github.com/repos/Automattic/jetpack-assets/zipball/d4e2134acb8d7a397625cb90754fbae9c2c39e80",
+                "reference": "d4e2134acb8d7a397625cb90754fbae9c2c39e80",
                 "shasum": ""
             },
             "require": {
@@ -103,9 +99,9 @@
             ],
             "description": "Asset management utilities for Jetpack ecosystem packages",
             "support": {
-                "source": "https://github.com/Automattic/jetpack-assets/tree/v1.17.0"
-            },
-            "time": "2022-01-25T17:38:45+00:00"
+                "source": "https://github.com/Automattic/jetpack-assets/tree/v1.17.1"
+            },
+            "time": "2022-01-27T15:05:26+00:00"
         },
         {
             "name": "automattic/jetpack-autoloader",
@@ -154,15 +150,9 @@
             ],
             "description": "Creates a custom autoloader for a plugin or theme.",
             "support": {
-<<<<<<< HEAD
-                "source": "https://github.com/Automattic/jetpack-autoloader/tree/v2.10.10"
-            },
-            "time": "2021-11-16T16:27:09+00:00"
-=======
                 "source": "https://github.com/Automattic/jetpack-autoloader/tree/v2.10.11"
             },
             "time": "2022-01-04T21:11:27+00:00"
->>>>>>> c6540357
         },
         {
             "name": "automattic/jetpack-config",
@@ -204,15 +194,9 @@
             ],
             "description": "Jetpack configuration package that initializes other packages and configures Jetpack's functionality. Can be used as a base for all variants of Jetpack package usage.",
             "support": {
-<<<<<<< HEAD
-                "source": "https://github.com/Automattic/jetpack-config/tree/v1.5.3"
-            },
-            "time": "2021-10-13T17:10:55+00:00"
-=======
                 "source": "https://github.com/Automattic/jetpack-config/tree/v1.6.0"
             },
             "time": "2022-01-04T21:11:32+00:00"
->>>>>>> c6540357
         },
         {
             "name": "automattic/jetpack-connection",
@@ -272,15 +256,9 @@
             ],
             "description": "Everything needed to connect to the Jetpack infrastructure",
             "support": {
-<<<<<<< HEAD
-                "source": "https://github.com/Automattic/jetpack-connection/tree/v1.30.13"
-            },
-            "time": "2021-11-09T15:47:28+00:00"
-=======
                 "source": "https://github.com/Automattic/jetpack-connection/tree/v1.36.0"
             },
             "time": "2022-01-18T11:16:51+00:00"
->>>>>>> c6540357
         },
         {
             "name": "automattic/jetpack-constants",
@@ -374,8 +352,6 @@
                 "source": "https://github.com/Automattic/jetpack-heartbeat/tree/v1.4.0"
             },
             "time": "2022-01-04T21:11:47+00:00"
-<<<<<<< HEAD
-=======
         },
         {
             "name": "automattic/jetpack-identity-crisis",
@@ -478,7 +454,6 @@
                 "source": "https://github.com/Automattic/jetpack-logo/tree/v1.5.14"
             },
             "time": "2022-01-25T17:38:35+00:00"
->>>>>>> c6540357
         },
         {
             "name": "automattic/jetpack-options",
@@ -4260,7 +4235,6 @@
                 }
             ],
             "time": "2021-11-30T18:21:41+00:00"
-<<<<<<< HEAD
         },
         {
             "name": "symfony/process",
@@ -4322,8 +4296,6 @@
                 }
             ],
             "time": "2020-10-24T10:57:07+00:00"
-=======
->>>>>>> c6540357
         },
         {
             "name": "theseer/tokenizer",
