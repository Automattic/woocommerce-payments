{
    "_readme": [
        "This file locks the dependencies of your project to a known state",
        "Read more about it at https://getcomposer.org/doc/01-basic-usage.md#installing-dependencies",
        "This file is @generated automatically"
    ],
<<<<<<< HEAD
    "content-hash": "cd3e0c144c874fde9f86e0c649091254",
=======
    "content-hash": "803256afec087ae60fdadc8bf846d871",
>>>>>>> fc198cf4
    "packages": [
        {
            "name": "automattic/jetpack-a8c-mc-stats",
            "version": "v1.4.12",
            "source": {
                "type": "git",
                "url": "https://github.com/Automattic/jetpack-a8c-mc-stats.git",
                "reference": "38b3d11fec181d90abe6d80f5184fff6d2ef694c"
            },
            "dist": {
                "type": "zip",
                "url": "https://api.github.com/repos/Automattic/jetpack-a8c-mc-stats/zipball/38b3d11fec181d90abe6d80f5184fff6d2ef694c",
                "reference": "38b3d11fec181d90abe6d80f5184fff6d2ef694c",
                "shasum": ""
            },
            "require-dev": {
                "automattic/jetpack-changelogger": "^3.0",
                "yoast/phpunit-polyfills": "1.0.3"
            },
            "type": "jetpack-library",
            "extra": {
                "autotagger": true,
                "mirror-repo": "Automattic/jetpack-a8c-mc-stats",
                "changelogger": {
                    "link-template": "https://github.com/Automattic/jetpack-a8c-mc-stats/compare/v${old}...v${new}"
                },
                "branch-alias": {
                    "dev-master": "1.4.x-dev"
                }
            },
            "autoload": {
                "classmap": [
                    "src/"
                ]
            },
            "notification-url": "https://packagist.org/downloads/",
            "license": [
                "GPL-2.0-or-later"
            ],
            "description": "Used to record internal usage stats for Automattic. Not visible to site owners.",
            "support": {
                "source": "https://github.com/Automattic/jetpack-a8c-mc-stats/tree/v1.4.12"
            },
            "time": "2022-01-25T17:38:22+00:00"
        },
        {
            "name": "automattic/jetpack-assets",
            "version": "v1.17.1",
            "source": {
                "type": "git",
                "url": "https://github.com/Automattic/jetpack-assets.git",
                "reference": "d4e2134acb8d7a397625cb90754fbae9c2c39e80"
            },
            "dist": {
                "type": "zip",
                "url": "https://api.github.com/repos/Automattic/jetpack-assets/zipball/d4e2134acb8d7a397625cb90754fbae9c2c39e80",
                "reference": "d4e2134acb8d7a397625cb90754fbae9c2c39e80",
                "shasum": ""
            },
            "require": {
                "automattic/jetpack-constants": "^1.6"
            },
            "require-dev": {
                "automattic/jetpack-changelogger": "^3.0",
                "brain/monkey": "2.6.1",
                "wikimedia/testing-access-wrapper": "^1.0 | ^2.0",
                "yoast/phpunit-polyfills": "1.0.3"
            },
            "type": "jetpack-library",
            "extra": {
                "autotagger": true,
                "mirror-repo": "Automattic/jetpack-assets",
                "textdomain": "jetpack-assets",
                "changelogger": {
                    "link-template": "https://github.com/Automattic/jetpack-assets/compare/v${old}...v${new}"
                },
                "branch-alias": {
                    "dev-master": "1.17.x-dev"
                }
            },
            "autoload": {
                "files": [
                    "actions.php"
                ],
                "classmap": [
                    "src/"
                ]
            },
            "notification-url": "https://packagist.org/downloads/",
            "license": [
                "GPL-2.0-or-later"
            ],
            "description": "Asset management utilities for Jetpack ecosystem packages",
            "support": {
                "source": "https://github.com/Automattic/jetpack-assets/tree/v1.17.1"
            },
            "time": "2022-01-27T15:05:26+00:00"
        },
        {
            "name": "automattic/jetpack-autoloader",
            "version": "v2.10.11",
            "source": {
                "type": "git",
                "url": "https://github.com/Automattic/jetpack-autoloader.git",
                "reference": "924226c0a9e2f9b0be022fc6bab2a90f5e610ef3"
            },
            "dist": {
                "type": "zip",
                "url": "https://api.github.com/repos/Automattic/jetpack-autoloader/zipball/924226c0a9e2f9b0be022fc6bab2a90f5e610ef3",
                "reference": "924226c0a9e2f9b0be022fc6bab2a90f5e610ef3",
                "shasum": ""
            },
            "require": {
                "composer-plugin-api": "^1.1 || ^2.0"
            },
            "require-dev": {
                "automattic/jetpack-changelogger": "^3.0",
                "yoast/phpunit-polyfills": "1.0.3"
            },
            "type": "composer-plugin",
            "extra": {
                "autotagger": true,
                "class": "Automattic\\Jetpack\\Autoloader\\CustomAutoloaderPlugin",
                "mirror-repo": "Automattic/jetpack-autoloader",
                "changelogger": {
                    "link-template": "https://github.com/Automattic/jetpack-autoloader/compare/v${old}...v${new}"
                },
                "branch-alias": {
                    "dev-master": "2.10.x-dev"
                }
            },
            "autoload": {
                "classmap": [
                    "src/AutoloadGenerator.php"
                ],
                "psr-4": {
                    "Automattic\\Jetpack\\Autoloader\\": "src"
                }
            },
            "notification-url": "https://packagist.org/downloads/",
            "license": [
                "GPL-2.0-or-later"
            ],
            "description": "Creates a custom autoloader for a plugin or theme.",
            "support": {
                "source": "https://github.com/Automattic/jetpack-autoloader/tree/v2.10.11"
            },
            "time": "2022-01-04T21:11:27+00:00"
        },
        {
            "name": "automattic/jetpack-config",
            "version": "v1.6.0",
            "source": {
                "type": "git",
                "url": "https://github.com/Automattic/jetpack-config.git",
                "reference": "1d46f87df9167a03960d708ce767d0efdfc855cf"
            },
            "dist": {
                "type": "zip",
                "url": "https://api.github.com/repos/Automattic/jetpack-config/zipball/1d46f87df9167a03960d708ce767d0efdfc855cf",
                "reference": "1d46f87df9167a03960d708ce767d0efdfc855cf",
                "shasum": ""
            },
            "require-dev": {
                "automattic/jetpack-changelogger": "^3.0"
            },
            "type": "jetpack-library",
            "extra": {
                "autotagger": true,
                "mirror-repo": "Automattic/jetpack-config",
                "textdomain": "jetpack-config",
                "changelogger": {
                    "link-template": "https://github.com/Automattic/jetpack-config/compare/v${old}...v${new}"
                },
                "branch-alias": {
                    "dev-master": "1.6.x-dev"
                }
            },
            "autoload": {
                "classmap": [
                    "src/"
                ]
            },
            "notification-url": "https://packagist.org/downloads/",
            "license": [
                "GPL-2.0-or-later"
            ],
            "description": "Jetpack configuration package that initializes other packages and configures Jetpack's functionality. Can be used as a base for all variants of Jetpack package usage.",
            "support": {
                "source": "https://github.com/Automattic/jetpack-config/tree/v1.6.0"
            },
            "time": "2022-01-04T21:11:32+00:00"
        },
        {
            "name": "automattic/jetpack-connection",
            "version": "v1.36.0",
            "source": {
                "type": "git",
                "url": "https://github.com/Automattic/jetpack-connection.git",
                "reference": "5b3c85c0f5e874bb1eb64feecff19de9e7f40d82"
            },
            "dist": {
                "type": "zip",
                "url": "https://api.github.com/repos/Automattic/jetpack-connection/zipball/5b3c85c0f5e874bb1eb64feecff19de9e7f40d82",
                "reference": "5b3c85c0f5e874bb1eb64feecff19de9e7f40d82",
                "shasum": ""
            },
            "require": {
                "automattic/jetpack-a8c-mc-stats": "^1.4",
                "automattic/jetpack-constants": "^1.6",
                "automattic/jetpack-heartbeat": "^1.4",
                "automattic/jetpack-options": "^1.14",
                "automattic/jetpack-redirect": "^1.7",
                "automattic/jetpack-roles": "^1.4",
                "automattic/jetpack-status": "^1.9",
                "automattic/jetpack-terms-of-service": "^1.9",
                "automattic/jetpack-tracking": "^1.14"
            },
            "require-dev": {
                "automattic/jetpack-changelogger": "^3.0",
                "automattic/wordbless": "@dev",
                "brain/monkey": "2.6.1",
                "yoast/phpunit-polyfills": "1.0.3"
            },
            "type": "jetpack-library",
            "extra": {
                "autotagger": true,
                "mirror-repo": "Automattic/jetpack-connection",
                "textdomain": "jetpack-connection",
                "version-constants": {
                    "::PACKAGE_VERSION": "src/class-package-version.php"
                },
                "changelogger": {
                    "link-template": "https://github.com/Automattic/jetpack-connection/compare/v${old}...v${new}"
                },
                "branch-alias": {
                    "dev-master": "1.36.x-dev"
                }
            },
            "autoload": {
                "classmap": [
                    "legacy",
                    "src/"
                ]
            },
            "notification-url": "https://packagist.org/downloads/",
            "license": [
                "GPL-2.0-or-later"
            ],
            "description": "Everything needed to connect to the Jetpack infrastructure",
            "support": {
                "source": "https://github.com/Automattic/jetpack-connection/tree/v1.36.0"
            },
            "time": "2022-01-18T11:16:51+00:00"
        },
        {
            "name": "automattic/jetpack-constants",
            "version": "v1.6.15",
            "source": {
                "type": "git",
                "url": "https://github.com/Automattic/jetpack-constants.git",
                "reference": "f203b7c8ce89760ff8a70abcfbd1308765038fc9"
            },
            "dist": {
                "type": "zip",
                "url": "https://api.github.com/repos/Automattic/jetpack-constants/zipball/f203b7c8ce89760ff8a70abcfbd1308765038fc9",
                "reference": "f203b7c8ce89760ff8a70abcfbd1308765038fc9",
                "shasum": ""
            },
            "require-dev": {
                "automattic/jetpack-changelogger": "^3.0",
                "brain/monkey": "2.6.1",
                "yoast/phpunit-polyfills": "1.0.3"
            },
            "type": "jetpack-library",
            "extra": {
                "autotagger": true,
                "mirror-repo": "Automattic/jetpack-constants",
                "changelogger": {
                    "link-template": "https://github.com/Automattic/jetpack-constants/compare/v${old}...v${new}"
                },
                "branch-alias": {
                    "dev-master": "1.6.x-dev"
                }
            },
            "autoload": {
                "classmap": [
                    "src/"
                ]
            },
            "notification-url": "https://packagist.org/downloads/",
            "license": [
                "GPL-2.0-or-later"
            ],
            "description": "A wrapper for defining constants in a more testable way.",
            "support": {
                "source": "https://github.com/Automattic/jetpack-constants/tree/v1.6.15"
            },
            "time": "2022-01-25T17:38:30+00:00"
        },
        {
            "name": "automattic/jetpack-heartbeat",
            "version": "v1.4.0",
            "source": {
                "type": "git",
                "url": "https://github.com/Automattic/jetpack-heartbeat.git",
                "reference": "c35053475b1cb7363aee847e0d025f0a043dc3d5"
            },
            "dist": {
                "type": "zip",
                "url": "https://api.github.com/repos/Automattic/jetpack-heartbeat/zipball/c35053475b1cb7363aee847e0d025f0a043dc3d5",
                "reference": "c35053475b1cb7363aee847e0d025f0a043dc3d5",
                "shasum": ""
            },
            "require": {
                "automattic/jetpack-a8c-mc-stats": "^1.4",
                "automattic/jetpack-options": "^1.14"
            },
            "require-dev": {
                "automattic/jetpack-changelogger": "^3.0"
            },
            "type": "jetpack-library",
            "extra": {
                "autotagger": true,
                "mirror-repo": "Automattic/jetpack-heartbeat",
                "textdomain": "jetpack-heartbeat",
                "changelogger": {
                    "link-template": "https://github.com/Automattic/jetpack-heartbeat/compare/v${old}...v${new}"
                },
                "branch-alias": {
                    "dev-master": "1.4.x-dev"
                }
            },
            "autoload": {
                "classmap": [
                    "src/"
                ]
            },
            "notification-url": "https://packagist.org/downloads/",
            "license": [
                "GPL-2.0-or-later"
            ],
            "description": "This adds a cronjob that sends a batch of internal automattic stats to wp.com once a day",
            "support": {
                "source": "https://github.com/Automattic/jetpack-heartbeat/tree/v1.4.0"
            },
            "time": "2022-01-04T21:11:47+00:00"
        },
        {
            "name": "automattic/jetpack-identity-crisis",
            "version": "v0.7.0",
            "source": {
                "type": "git",
                "url": "https://github.com/Automattic/jetpack-identity-crisis.git",
                "reference": "1953d572dd0f5e722315b9c5c2191311acef67d6"
            },
            "dist": {
                "type": "zip",
                "url": "https://api.github.com/repos/Automattic/jetpack-identity-crisis/zipball/1953d572dd0f5e722315b9c5c2191311acef67d6",
                "reference": "1953d572dd0f5e722315b9c5c2191311acef67d6",
                "shasum": ""
            },
            "require": {
                "automattic/jetpack-assets": "^1.17",
                "automattic/jetpack-connection": "^1.36",
                "automattic/jetpack-constants": "^1.6",
                "automattic/jetpack-logo": "^1.5",
                "automattic/jetpack-options": "^1.14",
                "automattic/jetpack-status": "^1.10",
                "automattic/jetpack-tracking": "^1.14"
            },
            "require-dev": {
                "automattic/jetpack-changelogger": "^3.0",
                "automattic/wordbless": "@dev",
                "yoast/phpunit-polyfills": "1.0.3"
            },
            "type": "jetpack-library",
            "extra": {
                "autotagger": true,
                "mirror-repo": "Automattic/jetpack-identity-crisis",
                "textdomain": "jetpack-idc",
                "version-constants": {
                    "::PACKAGE_VERSION": "src/class-identity-crisis.php"
                },
                "changelogger": {
                    "link-template": "https://github.com/Automattic/jetpack-identity-crisis/compare/v${old}...v${new}"
                },
                "branch-alias": {
                    "dev-master": "0.7.x-dev"
                }
            },
            "autoload": {
                "classmap": [
                    "src/"
                ]
            },
            "notification-url": "https://packagist.org/downloads/",
            "license": [
                "GPL-2.0-or-later"
            ],
            "description": "Identity Crisis.",
            "support": {
                "source": "https://github.com/Automattic/jetpack-identity-crisis/tree/v0.7.0"
            },
            "time": "2022-01-27T17:34:42+00:00"
        },
        {
            "name": "automattic/jetpack-logo",
            "version": "v1.5.14",
            "source": {
                "type": "git",
                "url": "https://github.com/Automattic/jetpack-logo.git",
                "reference": "9fbc006fd49e61c70ddbfc92dfea06338822656a"
            },
            "dist": {
                "type": "zip",
                "url": "https://api.github.com/repos/Automattic/jetpack-logo/zipball/9fbc006fd49e61c70ddbfc92dfea06338822656a",
                "reference": "9fbc006fd49e61c70ddbfc92dfea06338822656a",
                "shasum": ""
            },
            "require-dev": {
                "automattic/jetpack-changelogger": "^3.0",
                "yoast/phpunit-polyfills": "1.0.3"
            },
            "type": "jetpack-library",
            "extra": {
                "autotagger": true,
                "mirror-repo": "Automattic/jetpack-logo",
                "changelogger": {
                    "link-template": "https://github.com/Automattic/jetpack-logo/compare/v${old}...v${new}"
                },
                "branch-alias": {
                    "dev-master": "1.5.x-dev"
                }
            },
            "autoload": {
                "classmap": [
                    "src/"
                ]
            },
            "notification-url": "https://packagist.org/downloads/",
            "license": [
                "GPL-2.0-or-later"
            ],
            "description": "A logo for Jetpack",
            "support": {
                "source": "https://github.com/Automattic/jetpack-logo/tree/v1.5.14"
            },
            "time": "2022-01-25T17:38:35+00:00"
        },
        {
            "name": "automattic/jetpack-options",
            "version": "v1.14.2",
            "source": {
                "type": "git",
                "url": "https://github.com/Automattic/jetpack-options.git",
                "reference": "9cd0f27ae970097bf6a8bc5b3c80cf079e4bf3f2"
            },
            "dist": {
                "type": "zip",
                "url": "https://api.github.com/repos/Automattic/jetpack-options/zipball/9cd0f27ae970097bf6a8bc5b3c80cf079e4bf3f2",
                "reference": "9cd0f27ae970097bf6a8bc5b3c80cf079e4bf3f2",
                "shasum": ""
            },
            "require": {
                "automattic/jetpack-constants": "^1.6"
            },
            "require-dev": {
                "automattic/jetpack-changelogger": "^3.0",
                "yoast/phpunit-polyfills": "1.0.3"
            },
            "type": "jetpack-library",
            "extra": {
                "autotagger": true,
                "mirror-repo": "Automattic/jetpack-options",
                "changelogger": {
                    "link-template": "https://github.com/Automattic/jetpack-options/compare/v${old}...v${new}"
                },
                "branch-alias": {
                    "dev-master": "1.14.x-dev"
                }
            },
            "autoload": {
                "classmap": [
                    "legacy"
                ]
            },
            "notification-url": "https://packagist.org/downloads/",
            "license": [
                "GPL-2.0-or-later"
            ],
            "description": "A wrapper for wp-options to manage specific Jetpack options.",
            "support": {
                "source": "https://github.com/Automattic/jetpack-options/tree/v1.14.2"
            },
            "time": "2022-01-04T21:11:42+00:00"
        },
        {
            "name": "automattic/jetpack-redirect",
            "version": "v1.7.10",
            "source": {
                "type": "git",
                "url": "https://github.com/Automattic/jetpack-redirect.git",
                "reference": "f2facf6874cb9faffdb767e514a97b8949b95561"
            },
            "dist": {
                "type": "zip",
                "url": "https://api.github.com/repos/Automattic/jetpack-redirect/zipball/f2facf6874cb9faffdb767e514a97b8949b95561",
                "reference": "f2facf6874cb9faffdb767e514a97b8949b95561",
                "shasum": ""
            },
            "require": {
                "automattic/jetpack-status": "^1.10"
            },
            "require-dev": {
                "automattic/jetpack-changelogger": "^3.0",
                "brain/monkey": "2.6.1",
                "yoast/phpunit-polyfills": "1.0.3"
            },
            "type": "jetpack-library",
            "extra": {
                "autotagger": true,
                "mirror-repo": "Automattic/jetpack-redirect",
                "changelogger": {
                    "link-template": "https://github.com/Automattic/jetpack-redirect/compare/v${old}...v${new}"
                },
                "branch-alias": {
                    "dev-master": "1.7.x-dev"
                }
            },
            "autoload": {
                "classmap": [
                    "src/"
                ]
            },
            "notification-url": "https://packagist.org/downloads/",
            "license": [
                "GPL-2.0-or-later"
            ],
            "description": "Utilities to build URLs to the jetpack.com/redirect/ service",
            "support": {
                "source": "https://github.com/Automattic/jetpack-redirect/tree/v1.7.10"
            },
            "time": "2022-01-25T17:38:48+00:00"
        },
        {
            "name": "automattic/jetpack-roles",
            "version": "v1.4.14",
            "source": {
                "type": "git",
                "url": "https://github.com/Automattic/jetpack-roles.git",
                "reference": "3cccac277e4f7fed80ce7929d4313c8aa40b65e4"
            },
            "dist": {
                "type": "zip",
                "url": "https://api.github.com/repos/Automattic/jetpack-roles/zipball/3cccac277e4f7fed80ce7929d4313c8aa40b65e4",
                "reference": "3cccac277e4f7fed80ce7929d4313c8aa40b65e4",
                "shasum": ""
            },
            "require-dev": {
                "automattic/jetpack-changelogger": "^3.0",
                "brain/monkey": "2.6.1",
                "yoast/phpunit-polyfills": "1.0.3"
            },
            "type": "jetpack-library",
            "extra": {
                "autotagger": true,
                "mirror-repo": "Automattic/jetpack-roles",
                "changelogger": {
                    "link-template": "https://github.com/Automattic/jetpack-roles/compare/v${old}...v${new}"
                },
                "branch-alias": {
                    "dev-master": "1.4.x-dev"
                }
            },
            "autoload": {
                "classmap": [
                    "src/"
                ]
            },
            "notification-url": "https://packagist.org/downloads/",
            "license": [
                "GPL-2.0-or-later"
            ],
            "description": "Utilities, related with user roles and capabilities.",
            "support": {
                "source": "https://github.com/Automattic/jetpack-roles/tree/v1.4.14"
            },
            "time": "2022-01-25T17:38:37+00:00"
        },
        {
            "name": "automattic/jetpack-status",
            "version": "v1.10.0",
            "source": {
                "type": "git",
                "url": "https://github.com/Automattic/jetpack-status.git",
                "reference": "c339904491b53319bff13aaa77bd74b39c011617"
            },
            "dist": {
                "type": "zip",
                "url": "https://api.github.com/repos/Automattic/jetpack-status/zipball/c339904491b53319bff13aaa77bd74b39c011617",
                "reference": "c339904491b53319bff13aaa77bd74b39c011617",
                "shasum": ""
            },
            "require": {
                "automattic/jetpack-constants": "^1.6"
            },
            "require-dev": {
                "automattic/jetpack-changelogger": "^3.0",
                "brain/monkey": "2.6.1",
                "yoast/phpunit-polyfills": "1.0.3"
            },
            "type": "jetpack-library",
            "extra": {
                "autotagger": true,
                "mirror-repo": "Automattic/jetpack-status",
                "changelogger": {
                    "link-template": "https://github.com/Automattic/jetpack-status/compare/v${old}...v${new}"
                },
                "branch-alias": {
                    "dev-master": "1.10.x-dev"
                }
            },
            "autoload": {
                "classmap": [
                    "src/"
                ]
            },
            "notification-url": "https://packagist.org/downloads/",
            "license": [
                "GPL-2.0-or-later"
            ],
            "description": "Used to retrieve information about the current status of Jetpack and the site overall.",
            "support": {
                "source": "https://github.com/Automattic/jetpack-status/tree/v1.10.0"
            },
            "time": "2022-01-25T17:38:42+00:00"
        },
        {
            "name": "automattic/jetpack-terms-of-service",
            "version": "v1.9.19",
            "source": {
                "type": "git",
                "url": "https://github.com/Automattic/jetpack-terms-of-service.git",
                "reference": "2a30cf6db575e62b996febd6fd761bb4aec4a527"
            },
            "dist": {
                "type": "zip",
                "url": "https://api.github.com/repos/Automattic/jetpack-terms-of-service/zipball/2a30cf6db575e62b996febd6fd761bb4aec4a527",
                "reference": "2a30cf6db575e62b996febd6fd761bb4aec4a527",
                "shasum": ""
            },
            "require": {
                "automattic/jetpack-options": "^1.14",
                "automattic/jetpack-status": "^1.10"
            },
            "require-dev": {
                "automattic/jetpack-changelogger": "^3.0",
                "brain/monkey": "2.6.1",
                "yoast/phpunit-polyfills": "1.0.3"
            },
            "type": "jetpack-library",
            "extra": {
                "autotagger": true,
                "mirror-repo": "Automattic/jetpack-terms-of-service",
                "changelogger": {
                    "link-template": "https://github.com/Automattic/jetpack-terms-of-service/compare/v${old}...v${new}"
                },
                "branch-alias": {
                    "dev-master": "1.9.x-dev"
                }
            },
            "autoload": {
                "classmap": [
                    "src/"
                ]
            },
            "notification-url": "https://packagist.org/downloads/",
            "license": [
                "GPL-2.0-or-later"
            ],
            "description": "Everything need to manage the terms of service state",
            "support": {
                "source": "https://github.com/Automattic/jetpack-terms-of-service/tree/v1.9.19"
            },
            "time": "2022-01-25T17:38:49+00:00"
        },
        {
            "name": "automattic/jetpack-tracking",
            "version": "v1.14.1",
            "source": {
                "type": "git",
                "url": "https://github.com/Automattic/jetpack-tracking.git",
                "reference": "68a0fe8a7fc498915c4944e07c6d0f7ec54da562"
            },
            "dist": {
                "type": "zip",
                "url": "https://api.github.com/repos/Automattic/jetpack-tracking/zipball/68a0fe8a7fc498915c4944e07c6d0f7ec54da562",
                "reference": "68a0fe8a7fc498915c4944e07c6d0f7ec54da562",
                "shasum": ""
            },
            "require": {
                "automattic/jetpack-assets": "^1.17",
                "automattic/jetpack-options": "^1.14",
                "automattic/jetpack-status": "^1.10",
                "automattic/jetpack-terms-of-service": "^1.9"
            },
            "require-dev": {
                "automattic/jetpack-changelogger": "^3.0",
                "brain/monkey": "2.6.1",
                "yoast/phpunit-polyfills": "1.0.3"
            },
            "type": "jetpack-library",
            "extra": {
                "autotagger": true,
                "mirror-repo": "Automattic/jetpack-tracking",
                "textdomain": "jetpack-tracking",
                "changelogger": {
                    "link-template": "https://github.com/Automattic/jetpack-tracking/compare/v${old}...v${new}"
                },
                "branch-alias": {
                    "dev-master": "1.14.x-dev"
                }
            },
            "autoload": {
                "classmap": [
                    "legacy",
                    "src/"
                ]
            },
            "notification-url": "https://packagist.org/downloads/",
            "license": [
                "GPL-2.0-or-later"
            ],
            "description": "Tracking for Jetpack",
            "support": {
                "source": "https://github.com/Automattic/jetpack-tracking/tree/v1.14.1"
            },
            "time": "2022-01-25T17:38:53+00:00"
        },
        {
            "name": "composer/installers",
            "version": "v1.10.0",
            "source": {
                "type": "git",
                "url": "https://github.com/composer/installers.git",
                "reference": "1a0357fccad9d1cc1ea0c9a05b8847fbccccb78d"
            },
            "dist": {
                "type": "zip",
                "url": "https://api.github.com/repos/composer/installers/zipball/1a0357fccad9d1cc1ea0c9a05b8847fbccccb78d",
                "reference": "1a0357fccad9d1cc1ea0c9a05b8847fbccccb78d",
                "shasum": ""
            },
            "require": {
                "composer-plugin-api": "^1.0 || ^2.0"
            },
            "replace": {
                "roundcube/plugin-installer": "*",
                "shama/baton": "*"
            },
            "require-dev": {
                "composer/composer": "1.6.* || ^2.0",
                "composer/semver": "^1 || ^3",
                "phpstan/phpstan": "^0.12.55",
                "phpstan/phpstan-phpunit": "^0.12.16",
                "symfony/phpunit-bridge": "^4.2 || ^5",
                "symfony/process": "^2.3"
            },
            "type": "composer-plugin",
            "extra": {
                "class": "Composer\\Installers\\Plugin",
                "branch-alias": {
                    "dev-main": "1.x-dev"
                }
            },
            "autoload": {
                "psr-4": {
                    "Composer\\Installers\\": "src/Composer/Installers"
                }
            },
            "notification-url": "https://packagist.org/downloads/",
            "license": [
                "MIT"
            ],
            "authors": [
                {
                    "name": "Kyle Robinson Young",
                    "email": "kyle@dontkry.com",
                    "homepage": "https://github.com/shama"
                }
            ],
            "description": "A multi-framework Composer library installer",
            "homepage": "https://composer.github.io/installers/",
            "keywords": [
                "Craft",
                "Dolibarr",
                "Eliasis",
                "Hurad",
                "ImageCMS",
                "Kanboard",
                "Lan Management System",
                "MODX Evo",
                "MantisBT",
                "Mautic",
                "Maya",
                "OXID",
                "Plentymarkets",
                "Porto",
                "RadPHP",
                "SMF",
                "Starbug",
                "Thelia",
                "Whmcs",
                "WolfCMS",
                "agl",
                "aimeos",
                "annotatecms",
                "attogram",
                "bitrix",
                "cakephp",
                "chef",
                "cockpit",
                "codeigniter",
                "concrete5",
                "croogo",
                "dokuwiki",
                "drupal",
                "eZ Platform",
                "elgg",
                "expressionengine",
                "fuelphp",
                "grav",
                "installer",
                "itop",
                "joomla",
                "known",
                "kohana",
                "laravel",
                "lavalite",
                "lithium",
                "magento",
                "majima",
                "mako",
                "mediawiki",
                "modulework",
                "modx",
                "moodle",
                "osclass",
                "phpbb",
                "piwik",
                "ppi",
                "processwire",
                "puppet",
                "pxcms",
                "reindex",
                "roundcube",
                "shopware",
                "silverstripe",
                "sydes",
                "sylius",
                "symfony",
                "typo3",
                "wordpress",
                "yawik",
                "zend",
                "zikula"
            ],
            "support": {
                "issues": "https://github.com/composer/installers/issues",
                "source": "https://github.com/composer/installers/tree/v1.10.0"
            },
            "funding": [
                {
                    "url": "https://packagist.com",
                    "type": "custom"
                },
                {
                    "url": "https://github.com/composer",
                    "type": "github"
                },
                {
                    "url": "https://tidelift.com/funding/github/packagist/composer/composer",
                    "type": "tidelift"
                }
            ],
            "time": "2021-01-14T11:07:16+00:00"
        },
        {
            "name": "myclabs/php-enum",
            "version": "1.7.7",
            "source": {
                "type": "git",
                "url": "https://github.com/myclabs/php-enum.git",
                "reference": "d178027d1e679832db9f38248fcc7200647dc2b7"
            },
            "dist": {
                "type": "zip",
                "url": "https://api.github.com/repos/myclabs/php-enum/zipball/d178027d1e679832db9f38248fcc7200647dc2b7",
                "reference": "d178027d1e679832db9f38248fcc7200647dc2b7",
                "shasum": ""
            },
            "require": {
                "ext-json": "*",
                "php": ">=7.1"
            },
            "require-dev": {
                "phpunit/phpunit": "^7",
                "squizlabs/php_codesniffer": "1.*",
                "vimeo/psalm": "^3.8"
            },
            "type": "library",
            "autoload": {
                "psr-4": {
                    "MyCLabs\\Enum\\": "src/"
                }
            },
            "notification-url": "https://packagist.org/downloads/",
            "license": [
                "MIT"
            ],
            "authors": [
                {
                    "name": "PHP Enum contributors",
                    "homepage": "https://github.com/myclabs/php-enum/graphs/contributors"
                }
            ],
            "description": "PHP Enum implementation",
            "homepage": "http://github.com/myclabs/php-enum",
            "keywords": [
                "enum"
            ],
            "support": {
                "issues": "https://github.com/myclabs/php-enum/issues",
                "source": "https://github.com/myclabs/php-enum/tree/1.7.7"
            },
            "funding": [
                {
                    "url": "https://github.com/mnapoli",
                    "type": "github"
                },
                {
                    "url": "https://tidelift.com/funding/github/packagist/myclabs/php-enum",
                    "type": "tidelift"
                }
            ],
            "time": "2020-11-14T18:14:52+00:00"
        },
        {
            "name": "woocommerce/subscriptions-core",
            "version": "1.6.4",
            "source": {
                "type": "git",
                "url": "https://github.com/Automattic/woocommerce-subscriptions-core.git",
                "reference": "7cdddd4887080595bf08b6e48ba51514ce8c14f5"
            },
            "dist": {
                "type": "zip",
                "url": "https://api.github.com/repos/Automattic/woocommerce-subscriptions-core/zipball/7cdddd4887080595bf08b6e48ba51514ce8c14f5",
                "reference": "7cdddd4887080595bf08b6e48ba51514ce8c14f5",
                "shasum": ""
            },
            "require": {
                "composer/installers": "~1.2",
                "php": "^7.0"
            },
            "require-dev": {
                "dave-liddament/sarb": "^1.1",
                "doctrine/instantiator": "1.0.5",
                "phpdocumentor/reflection-docblock": "4.3.4",
                "phpdocumentor/type-resolver": "0.5.1",
                "phpunit/phpunit": "^6.0",
                "woocommerce/woocommerce-sniffs": "0.1.0",
                "yoast/phpunit-polyfills": "^1.0"
            },
            "type": "wordpress-plugin",
            "extra": {
                "phpcodesniffer-search-depth": 2
            },
            "archive": {
                "exclude": [
                    "!/build"
                ]
            },
            "scripts": {
                "phpcs": [
                    "bin/phpcs.sh"
                ],
                "lint": [
                    "find . \\( -path ./vendor \\) -prune -o \\( -name '*.php' \\) -exec php -lf {} \\;| (! grep -v \"No syntax errors detected\" )"
                ],
                "test": [
                    "phpunit"
                ]
            },
            "license": [
                "GPL-3.0-or-later"
            ],
            "description": "Sell products and services with recurring payments in your WooCommerce Store.",
            "homepage": "https://github.com/Automattic/woocommerce-subscriptions-core",
            "support": {
                "source": "https://github.com/Automattic/woocommerce-subscriptions-core/tree/1.6.4",
                "issues": "https://github.com/Automattic/woocommerce-subscriptions-core/issues"
            },
            "time": "2022-02-10T00:09:23+00:00"
        }
    ],
    "packages-dev": [
        {
            "name": "amphp/amp",
            "version": "v2.6.1",
            "source": {
                "type": "git",
                "url": "https://github.com/amphp/amp.git",
                "reference": "c5fc66a78ee38d7ac9195a37bacaf940eb3f65ae"
            },
            "dist": {
                "type": "zip",
                "url": "https://api.github.com/repos/amphp/amp/zipball/c5fc66a78ee38d7ac9195a37bacaf940eb3f65ae",
                "reference": "c5fc66a78ee38d7ac9195a37bacaf940eb3f65ae",
                "shasum": ""
            },
            "require": {
                "php": ">=7.1"
            },
            "require-dev": {
                "amphp/php-cs-fixer-config": "dev-master",
                "amphp/phpunit-util": "^1",
                "ext-json": "*",
                "jetbrains/phpstorm-stubs": "^2019.3",
                "phpunit/phpunit": "^7 | ^8 | ^9",
                "psalm/phar": "^3.11@dev",
                "react/promise": "^2"
            },
            "type": "library",
            "extra": {
                "branch-alias": {
                    "dev-master": "2.x-dev"
                }
            },
            "autoload": {
                "psr-4": {
                    "Amp\\": "lib"
                },
                "files": [
                    "lib/functions.php",
                    "lib/Internal/functions.php"
                ]
            },
            "notification-url": "https://packagist.org/downloads/",
            "license": [
                "MIT"
            ],
            "authors": [
                {
                    "name": "Daniel Lowrey",
                    "email": "rdlowrey@php.net"
                },
                {
                    "name": "Aaron Piotrowski",
                    "email": "aaron@trowski.com"
                },
                {
                    "name": "Bob Weinand",
                    "email": "bobwei9@hotmail.com"
                },
                {
                    "name": "Niklas Keller",
                    "email": "me@kelunik.com"
                }
            ],
            "description": "A non-blocking concurrency framework for PHP applications.",
            "homepage": "http://amphp.org/amp",
            "keywords": [
                "async",
                "asynchronous",
                "awaitable",
                "concurrency",
                "event",
                "event-loop",
                "future",
                "non-blocking",
                "promise"
            ],
            "support": {
                "irc": "irc://irc.freenode.org/amphp",
                "issues": "https://github.com/amphp/amp/issues",
                "source": "https://github.com/amphp/amp/tree/v2.6.1"
            },
            "funding": [
                {
                    "url": "https://github.com/amphp",
                    "type": "github"
                }
            ],
            "time": "2021-09-23T18:43:08+00:00"
        },
        {
            "name": "amphp/byte-stream",
            "version": "v1.8.1",
            "source": {
                "type": "git",
                "url": "https://github.com/amphp/byte-stream.git",
                "reference": "acbd8002b3536485c997c4e019206b3f10ca15bd"
            },
            "dist": {
                "type": "zip",
                "url": "https://api.github.com/repos/amphp/byte-stream/zipball/acbd8002b3536485c997c4e019206b3f10ca15bd",
                "reference": "acbd8002b3536485c997c4e019206b3f10ca15bd",
                "shasum": ""
            },
            "require": {
                "amphp/amp": "^2",
                "php": ">=7.1"
            },
            "require-dev": {
                "amphp/php-cs-fixer-config": "dev-master",
                "amphp/phpunit-util": "^1.4",
                "friendsofphp/php-cs-fixer": "^2.3",
                "jetbrains/phpstorm-stubs": "^2019.3",
                "phpunit/phpunit": "^6 || ^7 || ^8",
                "psalm/phar": "^3.11.4"
            },
            "type": "library",
            "extra": {
                "branch-alias": {
                    "dev-master": "1.x-dev"
                }
            },
            "autoload": {
                "psr-4": {
                    "Amp\\ByteStream\\": "lib"
                },
                "files": [
                    "lib/functions.php"
                ]
            },
            "notification-url": "https://packagist.org/downloads/",
            "license": [
                "MIT"
            ],
            "authors": [
                {
                    "name": "Aaron Piotrowski",
                    "email": "aaron@trowski.com"
                },
                {
                    "name": "Niklas Keller",
                    "email": "me@kelunik.com"
                }
            ],
            "description": "A stream abstraction to make working with non-blocking I/O simple.",
            "homepage": "http://amphp.org/byte-stream",
            "keywords": [
                "amp",
                "amphp",
                "async",
                "io",
                "non-blocking",
                "stream"
            ],
            "support": {
                "irc": "irc://irc.freenode.org/amphp",
                "issues": "https://github.com/amphp/byte-stream/issues",
                "source": "https://github.com/amphp/byte-stream/tree/v1.8.1"
            },
            "funding": [
                {
                    "url": "https://github.com/amphp",
                    "type": "github"
                }
            ],
            "time": "2021-03-30T17:13:30+00:00"
        },
        {
            "name": "automattic/jetpack-changelogger",
            "version": "v3.0.5",
            "source": {
                "type": "git",
                "url": "https://github.com/Automattic/jetpack-changelogger.git",
                "reference": "085de16ec8cb1e02cfa52ead3cbb772ecee1a188"
            },
            "dist": {
                "type": "zip",
                "url": "https://api.github.com/repos/Automattic/jetpack-changelogger/zipball/085de16ec8cb1e02cfa52ead3cbb772ecee1a188",
                "reference": "085de16ec8cb1e02cfa52ead3cbb772ecee1a188",
                "shasum": ""
            },
            "require": {
                "php": ">=5.6",
                "symfony/console": "^3.4 | ^5.2",
                "symfony/process": "^3.4 | ^5.2",
                "wikimedia/at-ease": "^1.2 | ^2.0"
            },
            "require-dev": {
                "wikimedia/testing-access-wrapper": "^1.0 | ^2.0",
                "yoast/phpunit-polyfills": "1.0.3"
            },
            "bin": [
                "bin/changelogger"
            ],
            "type": "project",
            "extra": {
                "autotagger": true,
                "branch-alias": {
                    "dev-master": "3.0.x-dev"
                },
                "mirror-repo": "Automattic/jetpack-changelogger",
                "version-constants": {
                    "::VERSION": "src/Application.php"
                },
                "changelogger": {
                    "link-template": "https://github.com/Automattic/jetpack-changelogger/compare/${old}...${new}"
                }
            },
            "autoload": {
                "psr-4": {
                    "Automattic\\Jetpack\\Changelogger\\": "src",
                    "Automattic\\Jetpack\\Changelog\\": "lib"
                }
            },
            "notification-url": "https://packagist.org/downloads/",
            "license": [
                "GPL-2.0-or-later"
            ],
            "description": "Jetpack Changelogger tool. Allows for managing changelogs by dropping change files into a changelog directory with each PR.",
            "support": {
                "source": "https://github.com/Automattic/jetpack-changelogger/tree/v3.0.5"
            },
            "time": "2022-01-04T21:11:13+00:00"
        },
        {
            "name": "composer/package-versions-deprecated",
            "version": "1.11.99.5",
            "source": {
                "type": "git",
                "url": "https://github.com/composer/package-versions-deprecated.git",
                "reference": "b4f54f74ef3453349c24a845d22392cd31e65f1d"
            },
            "dist": {
                "type": "zip",
                "url": "https://api.github.com/repos/composer/package-versions-deprecated/zipball/b4f54f74ef3453349c24a845d22392cd31e65f1d",
                "reference": "b4f54f74ef3453349c24a845d22392cd31e65f1d",
                "shasum": ""
            },
            "require": {
                "composer-plugin-api": "^1.1.0 || ^2.0",
                "php": "^7 || ^8"
            },
            "replace": {
                "ocramius/package-versions": "1.11.99"
            },
            "require-dev": {
                "composer/composer": "^1.9.3 || ^2.0@dev",
                "ext-zip": "^1.13",
                "phpunit/phpunit": "^6.5 || ^7"
            },
            "type": "composer-plugin",
            "extra": {
                "class": "PackageVersions\\Installer",
                "branch-alias": {
                    "dev-master": "1.x-dev"
                }
            },
            "autoload": {
                "psr-4": {
                    "PackageVersions\\": "src/PackageVersions"
                }
            },
            "notification-url": "https://packagist.org/downloads/",
            "license": [
                "MIT"
            ],
            "authors": [
                {
                    "name": "Marco Pivetta",
                    "email": "ocramius@gmail.com"
                },
                {
                    "name": "Jordi Boggiano",
                    "email": "j.boggiano@seld.be"
                }
            ],
            "description": "Composer plugin that provides efficient querying for installed package versions (no runtime IO)",
            "support": {
                "issues": "https://github.com/composer/package-versions-deprecated/issues",
                "source": "https://github.com/composer/package-versions-deprecated/tree/1.11.99.5"
            },
            "funding": [
                {
                    "url": "https://packagist.com",
                    "type": "custom"
                },
                {
                    "url": "https://github.com/composer",
                    "type": "github"
                },
                {
                    "url": "https://tidelift.com/funding/github/packagist/composer/composer",
                    "type": "tidelift"
                }
            ],
            "time": "2022-01-17T14:14:24+00:00"
        },
        {
            "name": "composer/pcre",
            "version": "1.0.1",
            "source": {
                "type": "git",
                "url": "https://github.com/composer/pcre.git",
                "reference": "67a32d7d6f9f560b726ab25a061b38ff3a80c560"
            },
            "dist": {
                "type": "zip",
                "url": "https://api.github.com/repos/composer/pcre/zipball/67a32d7d6f9f560b726ab25a061b38ff3a80c560",
                "reference": "67a32d7d6f9f560b726ab25a061b38ff3a80c560",
                "shasum": ""
            },
            "require": {
                "php": "^5.3.2 || ^7.0 || ^8.0"
            },
            "require-dev": {
                "phpstan/phpstan": "^1.3",
                "phpstan/phpstan-strict-rules": "^1.1",
                "symfony/phpunit-bridge": "^4.2 || ^5"
            },
            "type": "library",
            "extra": {
                "branch-alias": {
                    "dev-main": "1.x-dev"
                }
            },
            "autoload": {
                "psr-4": {
                    "Composer\\Pcre\\": "src"
                }
            },
            "notification-url": "https://packagist.org/downloads/",
            "license": [
                "MIT"
            ],
            "authors": [
                {
                    "name": "Jordi Boggiano",
                    "email": "j.boggiano@seld.be",
                    "homepage": "http://seld.be"
                }
            ],
            "description": "PCRE wrapping library that offers type-safe preg_* replacements.",
            "keywords": [
                "PCRE",
                "preg",
                "regex",
                "regular expression"
            ],
            "support": {
                "issues": "https://github.com/composer/pcre/issues",
                "source": "https://github.com/composer/pcre/tree/1.0.1"
            },
            "funding": [
                {
                    "url": "https://packagist.com",
                    "type": "custom"
                },
                {
                    "url": "https://github.com/composer",
                    "type": "github"
                },
                {
                    "url": "https://tidelift.com/funding/github/packagist/composer/composer",
                    "type": "tidelift"
                }
            ],
            "time": "2022-01-21T20:24:37+00:00"
        },
        {
            "name": "composer/semver",
            "version": "3.2.7",
            "source": {
                "type": "git",
                "url": "https://github.com/composer/semver.git",
                "reference": "deac27056b57e46faf136fae7b449eeaa71661ee"
            },
            "dist": {
                "type": "zip",
                "url": "https://api.github.com/repos/composer/semver/zipball/deac27056b57e46faf136fae7b449eeaa71661ee",
                "reference": "deac27056b57e46faf136fae7b449eeaa71661ee",
                "shasum": ""
            },
            "require": {
                "php": "^5.3.2 || ^7.0 || ^8.0"
            },
            "require-dev": {
                "phpstan/phpstan": "^0.12.54",
                "symfony/phpunit-bridge": "^4.2 || ^5"
            },
            "type": "library",
            "extra": {
                "branch-alias": {
                    "dev-main": "3.x-dev"
                }
            },
            "autoload": {
                "psr-4": {
                    "Composer\\Semver\\": "src"
                }
            },
            "notification-url": "https://packagist.org/downloads/",
            "license": [
                "MIT"
            ],
            "authors": [
                {
                    "name": "Nils Adermann",
                    "email": "naderman@naderman.de",
                    "homepage": "http://www.naderman.de"
                },
                {
                    "name": "Jordi Boggiano",
                    "email": "j.boggiano@seld.be",
                    "homepage": "http://seld.be"
                },
                {
                    "name": "Rob Bast",
                    "email": "rob.bast@gmail.com",
                    "homepage": "http://robbast.nl"
                }
            ],
            "description": "Semver library that offers utilities, version constraint parsing and validation.",
            "keywords": [
                "semantic",
                "semver",
                "validation",
                "versioning"
            ],
            "support": {
                "irc": "irc://irc.freenode.org/composer",
                "issues": "https://github.com/composer/semver/issues",
                "source": "https://github.com/composer/semver/tree/3.2.7"
            },
            "funding": [
                {
                    "url": "https://packagist.com",
                    "type": "custom"
                },
                {
                    "url": "https://github.com/composer",
                    "type": "github"
                },
                {
                    "url": "https://tidelift.com/funding/github/packagist/composer/composer",
                    "type": "tidelift"
                }
            ],
            "time": "2022-01-04T09:57:54+00:00"
        },
        {
            "name": "composer/xdebug-handler",
            "version": "2.0.4",
            "source": {
                "type": "git",
                "url": "https://github.com/composer/xdebug-handler.git",
                "reference": "0c1a3925ec58a4ec98e992b9c7d171e9e184be0a"
            },
            "dist": {
                "type": "zip",
                "url": "https://api.github.com/repos/composer/xdebug-handler/zipball/0c1a3925ec58a4ec98e992b9c7d171e9e184be0a",
                "reference": "0c1a3925ec58a4ec98e992b9c7d171e9e184be0a",
                "shasum": ""
            },
            "require": {
                "composer/pcre": "^1",
                "php": "^5.3.2 || ^7.0 || ^8.0",
                "psr/log": "^1 || ^2 || ^3"
            },
            "require-dev": {
                "phpstan/phpstan": "^1.0",
                "phpstan/phpstan-strict-rules": "^1.1",
                "symfony/phpunit-bridge": "^4.2 || ^5.0 || ^6.0"
            },
            "type": "library",
            "autoload": {
                "psr-4": {
                    "Composer\\XdebugHandler\\": "src"
                }
            },
            "notification-url": "https://packagist.org/downloads/",
            "license": [
                "MIT"
            ],
            "authors": [
                {
                    "name": "John Stevenson",
                    "email": "john-stevenson@blueyonder.co.uk"
                }
            ],
            "description": "Restarts a process without Xdebug.",
            "keywords": [
                "Xdebug",
                "performance"
            ],
            "support": {
                "irc": "irc://irc.freenode.org/composer",
                "issues": "https://github.com/composer/xdebug-handler/issues",
                "source": "https://github.com/composer/xdebug-handler/tree/2.0.4"
            },
            "funding": [
                {
                    "url": "https://packagist.com",
                    "type": "custom"
                },
                {
                    "url": "https://github.com/composer",
                    "type": "github"
                },
                {
                    "url": "https://tidelift.com/funding/github/packagist/composer/composer",
                    "type": "tidelift"
                }
            ],
            "time": "2022-01-04T17:06:45+00:00"
        },
        {
            "name": "cweagans/composer-patches",
            "version": "1.7.1",
            "source": {
                "type": "git",
                "url": "https://github.com/cweagans/composer-patches.git",
                "reference": "9888dcc74993c030b75f3dd548bb5e20cdbd740c"
            },
            "dist": {
                "type": "zip",
                "url": "https://api.github.com/repos/cweagans/composer-patches/zipball/9888dcc74993c030b75f3dd548bb5e20cdbd740c",
                "reference": "9888dcc74993c030b75f3dd548bb5e20cdbd740c",
                "shasum": ""
            },
            "require": {
                "composer-plugin-api": "^1.0 || ^2.0",
                "php": ">=5.3.0"
            },
            "require-dev": {
                "composer/composer": "~1.0 || ~2.0",
                "phpunit/phpunit": "~4.6"
            },
            "type": "composer-plugin",
            "extra": {
                "class": "cweagans\\Composer\\Patches"
            },
            "autoload": {
                "psr-4": {
                    "cweagans\\Composer\\": "src"
                }
            },
            "notification-url": "https://packagist.org/downloads/",
            "license": [
                "BSD-3-Clause"
            ],
            "authors": [
                {
                    "name": "Cameron Eagans",
                    "email": "me@cweagans.net"
                }
            ],
            "description": "Provides a way to patch Composer packages.",
            "support": {
                "issues": "https://github.com/cweagans/composer-patches/issues",
                "source": "https://github.com/cweagans/composer-patches/tree/1.7.1"
            },
            "time": "2021-06-08T15:12:46+00:00"
        },
        {
            "name": "dealerdirect/phpcodesniffer-composer-installer",
            "version": "v0.7.0",
            "source": {
                "type": "git",
                "url": "https://github.com/Dealerdirect/phpcodesniffer-composer-installer.git",
                "reference": "e8d808670b8f882188368faaf1144448c169c0b7"
            },
            "dist": {
                "type": "zip",
                "url": "https://api.github.com/repos/Dealerdirect/phpcodesniffer-composer-installer/zipball/e8d808670b8f882188368faaf1144448c169c0b7",
                "reference": "e8d808670b8f882188368faaf1144448c169c0b7",
                "shasum": ""
            },
            "require": {
                "composer-plugin-api": "^1.0 || ^2.0",
                "php": ">=5.3",
                "squizlabs/php_codesniffer": "^2 || ^3 || 4.0.x-dev"
            },
            "require-dev": {
                "composer/composer": "*",
                "phpcompatibility/php-compatibility": "^9.0",
                "sensiolabs/security-checker": "^4.1.0"
            },
            "type": "composer-plugin",
            "extra": {
                "class": "Dealerdirect\\Composer\\Plugin\\Installers\\PHPCodeSniffer\\Plugin"
            },
            "autoload": {
                "psr-4": {
                    "Dealerdirect\\Composer\\Plugin\\Installers\\PHPCodeSniffer\\": "src/"
                }
            },
            "notification-url": "https://packagist.org/downloads/",
            "license": [
                "MIT"
            ],
            "authors": [
                {
                    "name": "Franck Nijhof",
                    "email": "franck.nijhof@dealerdirect.com",
                    "homepage": "http://www.frenck.nl",
                    "role": "Developer / IT Manager"
                }
            ],
            "description": "PHP_CodeSniffer Standards Composer Installer Plugin",
            "homepage": "http://www.dealerdirect.com",
            "keywords": [
                "PHPCodeSniffer",
                "PHP_CodeSniffer",
                "code quality",
                "codesniffer",
                "composer",
                "installer",
                "phpcs",
                "plugin",
                "qa",
                "quality",
                "standard",
                "standards",
                "style guide",
                "stylecheck",
                "tests"
            ],
            "support": {
                "issues": "https://github.com/dealerdirect/phpcodesniffer-composer-installer/issues",
                "source": "https://github.com/dealerdirect/phpcodesniffer-composer-installer"
            },
            "time": "2020-06-25T14:57:39+00:00"
        },
        {
            "name": "dnoegel/php-xdg-base-dir",
            "version": "v0.1.1",
            "source": {
                "type": "git",
                "url": "https://github.com/dnoegel/php-xdg-base-dir.git",
                "reference": "8f8a6e48c5ecb0f991c2fdcf5f154a47d85f9ffd"
            },
            "dist": {
                "type": "zip",
                "url": "https://api.github.com/repos/dnoegel/php-xdg-base-dir/zipball/8f8a6e48c5ecb0f991c2fdcf5f154a47d85f9ffd",
                "reference": "8f8a6e48c5ecb0f991c2fdcf5f154a47d85f9ffd",
                "shasum": ""
            },
            "require": {
                "php": ">=5.3.2"
            },
            "require-dev": {
                "phpunit/phpunit": "~7.0|~6.0|~5.0|~4.8.35"
            },
            "type": "library",
            "autoload": {
                "psr-4": {
                    "XdgBaseDir\\": "src/"
                }
            },
            "notification-url": "https://packagist.org/downloads/",
            "license": [
                "MIT"
            ],
            "description": "implementation of xdg base directory specification for php",
            "support": {
                "issues": "https://github.com/dnoegel/php-xdg-base-dir/issues",
                "source": "https://github.com/dnoegel/php-xdg-base-dir/tree/v0.1.1"
            },
            "time": "2019-12-04T15:06:13+00:00"
        },
        {
            "name": "doctrine/instantiator",
            "version": "1.4.0",
            "source": {
                "type": "git",
                "url": "https://github.com/doctrine/instantiator.git",
                "reference": "d56bf6102915de5702778fe20f2de3b2fe570b5b"
            },
            "dist": {
                "type": "zip",
                "url": "https://api.github.com/repos/doctrine/instantiator/zipball/d56bf6102915de5702778fe20f2de3b2fe570b5b",
                "reference": "d56bf6102915de5702778fe20f2de3b2fe570b5b",
                "shasum": ""
            },
            "require": {
                "php": "^7.1 || ^8.0"
            },
            "require-dev": {
                "doctrine/coding-standard": "^8.0",
                "ext-pdo": "*",
                "ext-phar": "*",
                "phpbench/phpbench": "^0.13 || 1.0.0-alpha2",
                "phpstan/phpstan": "^0.12",
                "phpstan/phpstan-phpunit": "^0.12",
                "phpunit/phpunit": "^7.0 || ^8.0 || ^9.0"
            },
            "type": "library",
            "autoload": {
                "psr-4": {
                    "Doctrine\\Instantiator\\": "src/Doctrine/Instantiator/"
                }
            },
            "notification-url": "https://packagist.org/downloads/",
            "license": [
                "MIT"
            ],
            "authors": [
                {
                    "name": "Marco Pivetta",
                    "email": "ocramius@gmail.com",
                    "homepage": "https://ocramius.github.io/"
                }
            ],
            "description": "A small, lightweight utility to instantiate objects in PHP without invoking their constructors",
            "homepage": "https://www.doctrine-project.org/projects/instantiator.html",
            "keywords": [
                "constructor",
                "instantiate"
            ],
            "support": {
                "issues": "https://github.com/doctrine/instantiator/issues",
                "source": "https://github.com/doctrine/instantiator/tree/1.4.0"
            },
            "funding": [
                {
                    "url": "https://www.doctrine-project.org/sponsorship.html",
                    "type": "custom"
                },
                {
                    "url": "https://www.patreon.com/phpdoctrine",
                    "type": "patreon"
                },
                {
                    "url": "https://tidelift.com/funding/github/packagist/doctrine%2Finstantiator",
                    "type": "tidelift"
                }
            ],
            "time": "2020-11-10T18:47:58+00:00"
        },
        {
            "name": "felixfbecker/advanced-json-rpc",
            "version": "v3.2.1",
            "source": {
                "type": "git",
                "url": "https://github.com/felixfbecker/php-advanced-json-rpc.git",
                "reference": "b5f37dbff9a8ad360ca341f3240dc1c168b45447"
            },
            "dist": {
                "type": "zip",
                "url": "https://api.github.com/repos/felixfbecker/php-advanced-json-rpc/zipball/b5f37dbff9a8ad360ca341f3240dc1c168b45447",
                "reference": "b5f37dbff9a8ad360ca341f3240dc1c168b45447",
                "shasum": ""
            },
            "require": {
                "netresearch/jsonmapper": "^1.0 || ^2.0 || ^3.0 || ^4.0",
                "php": "^7.1 || ^8.0",
                "phpdocumentor/reflection-docblock": "^4.3.4 || ^5.0.0"
            },
            "require-dev": {
                "phpunit/phpunit": "^7.0 || ^8.0"
            },
            "type": "library",
            "autoload": {
                "psr-4": {
                    "AdvancedJsonRpc\\": "lib/"
                }
            },
            "notification-url": "https://packagist.org/downloads/",
            "license": [
                "ISC"
            ],
            "authors": [
                {
                    "name": "Felix Becker",
                    "email": "felix.b@outlook.com"
                }
            ],
            "description": "A more advanced JSONRPC implementation",
            "support": {
                "issues": "https://github.com/felixfbecker/php-advanced-json-rpc/issues",
                "source": "https://github.com/felixfbecker/php-advanced-json-rpc/tree/v3.2.1"
            },
            "time": "2021-06-11T22:34:44+00:00"
        },
        {
            "name": "felixfbecker/language-server-protocol",
            "version": "1.5.1",
            "source": {
                "type": "git",
                "url": "https://github.com/felixfbecker/php-language-server-protocol.git",
                "reference": "9d846d1f5cf101deee7a61c8ba7caa0a975cd730"
            },
            "dist": {
                "type": "zip",
                "url": "https://api.github.com/repos/felixfbecker/php-language-server-protocol/zipball/9d846d1f5cf101deee7a61c8ba7caa0a975cd730",
                "reference": "9d846d1f5cf101deee7a61c8ba7caa0a975cd730",
                "shasum": ""
            },
            "require": {
                "php": ">=7.1"
            },
            "require-dev": {
                "phpstan/phpstan": "*",
                "squizlabs/php_codesniffer": "^3.1",
                "vimeo/psalm": "^4.0"
            },
            "type": "library",
            "extra": {
                "branch-alias": {
                    "dev-master": "1.x-dev"
                }
            },
            "autoload": {
                "psr-4": {
                    "LanguageServerProtocol\\": "src/"
                }
            },
            "notification-url": "https://packagist.org/downloads/",
            "license": [
                "ISC"
            ],
            "authors": [
                {
                    "name": "Felix Becker",
                    "email": "felix.b@outlook.com"
                }
            ],
            "description": "PHP classes for the Language Server Protocol",
            "keywords": [
                "language",
                "microsoft",
                "php",
                "server"
            ],
            "support": {
                "issues": "https://github.com/felixfbecker/php-language-server-protocol/issues",
                "source": "https://github.com/felixfbecker/php-language-server-protocol/tree/1.5.1"
            },
            "time": "2021-02-22T14:02:09+00:00"
        },
        {
            "name": "kalessil/production-dependencies-guard",
            "version": "dev-master",
            "source": {
                "type": "git",
                "url": "https://github.com/kalessil/production-dependencies-guard.git",
                "reference": "3fc04d73dfe3f8ef170180ef27ad20fb95ef71de"
            },
            "dist": {
                "type": "zip",
                "url": "https://api.github.com/repos/kalessil/production-dependencies-guard/zipball/3fc04d73dfe3f8ef170180ef27ad20fb95ef71de",
                "reference": "3fc04d73dfe3f8ef170180ef27ad20fb95ef71de",
                "shasum": ""
            },
            "require": {
                "composer-plugin-api": "^1.0|^2.0",
                "ext-json": "*",
                "php": "^7.0|^8.0"
            },
            "require-dev": {
                "composer/composer": "^1.0|^2.0",
                "ext-xdebug": "*",
                "infection/infection": "^0.9",
                "phpunit/phpunit": "^6.5",
                "rregeer/phpunit-coverage-check": "^0.1"
            },
            "default-branch": true,
            "type": "composer-plugin",
            "extra": {
                "class": "Kalessil\\Composer\\Plugins\\ProductionDependenciesGuard\\Guard"
            },
            "autoload": {
                "psr-4": {
                    "Kalessil\\Composer\\Plugins\\ProductionDependenciesGuard\\": [
                        "src/"
                    ]
                }
            },
            "notification-url": "https://packagist.org/downloads/",
            "license": [
                "MIT"
            ],
            "authors": [
                {
                    "name": "Vladimir Reznichenko",
                    "email": "kalessil@gmail.com",
                    "role": "maintainer"
                }
            ],
            "description": "Prevents adding of development packages into require-section (should be require-dev).",
            "homepage": "https://github.com/kalessil/production-dependencies-guard",
            "support": {
                "issues": "https://github.com/kalessil/production-dependencies-guard/issues",
                "source": "https://github.com/kalessil/production-dependencies-guard/tree/master"
            },
            "time": "2021-06-11T06:14:27+00:00"
        },
        {
            "name": "myclabs/deep-copy",
            "version": "1.10.2",
            "source": {
                "type": "git",
                "url": "https://github.com/myclabs/DeepCopy.git",
                "reference": "776f831124e9c62e1a2c601ecc52e776d8bb7220"
            },
            "dist": {
                "type": "zip",
                "url": "https://api.github.com/repos/myclabs/DeepCopy/zipball/776f831124e9c62e1a2c601ecc52e776d8bb7220",
                "reference": "776f831124e9c62e1a2c601ecc52e776d8bb7220",
                "shasum": ""
            },
            "require": {
                "php": "^7.1 || ^8.0"
            },
            "replace": {
                "myclabs/deep-copy": "self.version"
            },
            "require-dev": {
                "doctrine/collections": "^1.0",
                "doctrine/common": "^2.6",
                "phpunit/phpunit": "^7.1"
            },
            "type": "library",
            "autoload": {
                "psr-4": {
                    "DeepCopy\\": "src/DeepCopy/"
                },
                "files": [
                    "src/DeepCopy/deep_copy.php"
                ]
            },
            "notification-url": "https://packagist.org/downloads/",
            "license": [
                "MIT"
            ],
            "description": "Create deep copies (clones) of your objects",
            "keywords": [
                "clone",
                "copy",
                "duplicate",
                "object",
                "object graph"
            ],
            "support": {
                "issues": "https://github.com/myclabs/DeepCopy/issues",
                "source": "https://github.com/myclabs/DeepCopy/tree/1.10.2"
            },
            "funding": [
                {
                    "url": "https://tidelift.com/funding/github/packagist/myclabs/deep-copy",
                    "type": "tidelift"
                }
            ],
            "time": "2020-11-13T09:40:50+00:00"
        },
        {
            "name": "netresearch/jsonmapper",
            "version": "v4.0.0",
            "source": {
                "type": "git",
                "url": "https://github.com/cweiske/jsonmapper.git",
                "reference": "8bbc021a8edb2e4a7ea2f8ad4fa9ec9dce2fcb8d"
            },
            "dist": {
                "type": "zip",
                "url": "https://api.github.com/repos/cweiske/jsonmapper/zipball/8bbc021a8edb2e4a7ea2f8ad4fa9ec9dce2fcb8d",
                "reference": "8bbc021a8edb2e4a7ea2f8ad4fa9ec9dce2fcb8d",
                "shasum": ""
            },
            "require": {
                "ext-json": "*",
                "ext-pcre": "*",
                "ext-reflection": "*",
                "ext-spl": "*",
                "php": ">=7.1"
            },
            "require-dev": {
                "phpunit/phpunit": "~7.5 || ~8.0 || ~9.0",
                "squizlabs/php_codesniffer": "~3.5"
            },
            "type": "library",
            "autoload": {
                "psr-0": {
                    "JsonMapper": "src/"
                }
            },
            "notification-url": "https://packagist.org/downloads/",
            "license": [
                "OSL-3.0"
            ],
            "authors": [
                {
                    "name": "Christian Weiske",
                    "email": "cweiske@cweiske.de",
                    "homepage": "http://github.com/cweiske/jsonmapper/",
                    "role": "Developer"
                }
            ],
            "description": "Map nested JSON structures onto PHP classes",
            "support": {
                "email": "cweiske@cweiske.de",
                "issues": "https://github.com/cweiske/jsonmapper/issues",
                "source": "https://github.com/cweiske/jsonmapper/tree/v4.0.0"
            },
            "time": "2020-12-01T19:48:11+00:00"
        },
        {
            "name": "nikic/php-parser",
            "version": "v4.13.2",
            "source": {
                "type": "git",
                "url": "https://github.com/nikic/PHP-Parser.git",
                "reference": "210577fe3cf7badcc5814d99455df46564f3c077"
            },
            "dist": {
                "type": "zip",
                "url": "https://api.github.com/repos/nikic/PHP-Parser/zipball/210577fe3cf7badcc5814d99455df46564f3c077",
                "reference": "210577fe3cf7badcc5814d99455df46564f3c077",
                "shasum": ""
            },
            "require": {
                "ext-tokenizer": "*",
                "php": ">=7.0"
            },
            "require-dev": {
                "ircmaxell/php-yacc": "^0.0.7",
                "phpunit/phpunit": "^6.5 || ^7.0 || ^8.0 || ^9.0"
            },
            "bin": [
                "bin/php-parse"
            ],
            "type": "library",
            "extra": {
                "branch-alias": {
                    "dev-master": "4.9-dev"
                }
            },
            "autoload": {
                "psr-4": {
                    "PhpParser\\": "lib/PhpParser"
                }
            },
            "notification-url": "https://packagist.org/downloads/",
            "license": [
                "BSD-3-Clause"
            ],
            "authors": [
                {
                    "name": "Nikita Popov"
                }
            ],
            "description": "A PHP parser written in PHP",
            "keywords": [
                "parser",
                "php"
            ],
            "support": {
                "issues": "https://github.com/nikic/PHP-Parser/issues",
                "source": "https://github.com/nikic/PHP-Parser/tree/v4.13.2"
            },
            "time": "2021-11-30T19:35:32+00:00"
        },
        {
            "name": "openlss/lib-array2xml",
            "version": "1.0.0",
            "source": {
                "type": "git",
                "url": "https://github.com/nullivex/lib-array2xml.git",
                "reference": "a91f18a8dfc69ffabe5f9b068bc39bb202c81d90"
            },
            "dist": {
                "type": "zip",
                "url": "https://api.github.com/repos/nullivex/lib-array2xml/zipball/a91f18a8dfc69ffabe5f9b068bc39bb202c81d90",
                "reference": "a91f18a8dfc69ffabe5f9b068bc39bb202c81d90",
                "shasum": ""
            },
            "require": {
                "php": ">=5.3.2"
            },
            "type": "library",
            "autoload": {
                "psr-0": {
                    "LSS": ""
                }
            },
            "notification-url": "https://packagist.org/downloads/",
            "license": [
                "Apache-2.0"
            ],
            "authors": [
                {
                    "name": "Bryan Tong",
                    "email": "bryan@nullivex.com",
                    "homepage": "https://www.nullivex.com"
                },
                {
                    "name": "Tony Butler",
                    "email": "spudz76@gmail.com",
                    "homepage": "https://www.nullivex.com"
                }
            ],
            "description": "Array2XML conversion library credit to lalit.org",
            "homepage": "https://www.nullivex.com",
            "keywords": [
                "array",
                "array conversion",
                "xml",
                "xml conversion"
            ],
            "support": {
                "issues": "https://github.com/nullivex/lib-array2xml/issues",
                "source": "https://github.com/nullivex/lib-array2xml/tree/master"
            },
            "time": "2019-03-29T20:06:56+00:00"
        },
        {
            "name": "phar-io/manifest",
            "version": "1.0.3",
            "source": {
                "type": "git",
                "url": "https://github.com/phar-io/manifest.git",
                "reference": "7761fcacf03b4d4f16e7ccb606d4879ca431fcf4"
            },
            "dist": {
                "type": "zip",
                "url": "https://api.github.com/repos/phar-io/manifest/zipball/7761fcacf03b4d4f16e7ccb606d4879ca431fcf4",
                "reference": "7761fcacf03b4d4f16e7ccb606d4879ca431fcf4",
                "shasum": ""
            },
            "require": {
                "ext-dom": "*",
                "ext-phar": "*",
                "phar-io/version": "^2.0",
                "php": "^5.6 || ^7.0"
            },
            "type": "library",
            "extra": {
                "branch-alias": {
                    "dev-master": "1.0.x-dev"
                }
            },
            "autoload": {
                "classmap": [
                    "src/"
                ]
            },
            "notification-url": "https://packagist.org/downloads/",
            "license": [
                "BSD-3-Clause"
            ],
            "authors": [
                {
                    "name": "Arne Blankerts",
                    "email": "arne@blankerts.de",
                    "role": "Developer"
                },
                {
                    "name": "Sebastian Heuer",
                    "email": "sebastian@phpeople.de",
                    "role": "Developer"
                },
                {
                    "name": "Sebastian Bergmann",
                    "email": "sebastian@phpunit.de",
                    "role": "Developer"
                }
            ],
            "description": "Component for reading phar.io manifest information from a PHP Archive (PHAR)",
            "support": {
                "issues": "https://github.com/phar-io/manifest/issues",
                "source": "https://github.com/phar-io/manifest/tree/master"
            },
            "time": "2018-07-08T19:23:20+00:00"
        },
        {
            "name": "phar-io/version",
            "version": "2.0.1",
            "source": {
                "type": "git",
                "url": "https://github.com/phar-io/version.git",
                "reference": "45a2ec53a73c70ce41d55cedef9063630abaf1b6"
            },
            "dist": {
                "type": "zip",
                "url": "https://api.github.com/repos/phar-io/version/zipball/45a2ec53a73c70ce41d55cedef9063630abaf1b6",
                "reference": "45a2ec53a73c70ce41d55cedef9063630abaf1b6",
                "shasum": ""
            },
            "require": {
                "php": "^5.6 || ^7.0"
            },
            "type": "library",
            "autoload": {
                "classmap": [
                    "src/"
                ]
            },
            "notification-url": "https://packagist.org/downloads/",
            "license": [
                "BSD-3-Clause"
            ],
            "authors": [
                {
                    "name": "Arne Blankerts",
                    "email": "arne@blankerts.de",
                    "role": "Developer"
                },
                {
                    "name": "Sebastian Heuer",
                    "email": "sebastian@phpeople.de",
                    "role": "Developer"
                },
                {
                    "name": "Sebastian Bergmann",
                    "email": "sebastian@phpunit.de",
                    "role": "Developer"
                }
            ],
            "description": "Library for handling version information and constraints",
            "support": {
                "issues": "https://github.com/phar-io/version/issues",
                "source": "https://github.com/phar-io/version/tree/master"
            },
            "time": "2018-07-08T19:19:57+00:00"
        },
        {
            "name": "php-stubs/woocommerce-stubs",
            "version": "v5.9.0",
            "source": {
                "type": "git",
                "url": "https://github.com/php-stubs/woocommerce-stubs.git",
                "reference": "a7204cfbb5fa90720773122cb68530087de5bc78"
            },
            "dist": {
                "type": "zip",
                "url": "https://api.github.com/repos/php-stubs/woocommerce-stubs/zipball/a7204cfbb5fa90720773122cb68530087de5bc78",
                "reference": "a7204cfbb5fa90720773122cb68530087de5bc78",
                "shasum": ""
            },
            "require": {
                "php-stubs/wordpress-stubs": "^5.3.0"
            },
            "require-dev": {
                "giacocorsiglia/stubs-generator": "^0.5.0",
                "php": "~7.1"
            },
            "suggest": {
                "symfony/polyfill-php73": "Symfony polyfill backporting some PHP 7.3+ features to lower PHP versions",
                "szepeviktor/phpstan-wordpress": "WordPress extensions for PHPStan"
            },
            "type": "library",
            "notification-url": "https://packagist.org/downloads/",
            "license": [
                "MIT"
            ],
            "description": "WooCommerce function and class declaration stubs for static analysis.",
            "homepage": "https://github.com/php-stubs/woocommerce-stubs",
            "keywords": [
                "PHPStan",
                "static analysis",
                "woocommerce",
                "wordpress"
            ],
            "support": {
                "issues": "https://github.com/php-stubs/woocommerce-stubs/issues",
                "source": "https://github.com/php-stubs/woocommerce-stubs/tree/v5.9.0"
            },
            "time": "2021-11-05T10:02:27+00:00"
        },
        {
            "name": "php-stubs/wordpress-stubs",
            "version": "v5.8.2",
            "source": {
                "type": "git",
                "url": "https://github.com/php-stubs/wordpress-stubs.git",
                "reference": "67fd773742b7be5b4463f40318b0b4890a07033b"
            },
            "dist": {
                "type": "zip",
                "url": "https://api.github.com/repos/php-stubs/wordpress-stubs/zipball/67fd773742b7be5b4463f40318b0b4890a07033b",
                "reference": "67fd773742b7be5b4463f40318b0b4890a07033b",
                "shasum": ""
            },
            "replace": {
                "giacocorsiglia/wordpress-stubs": "*"
            },
            "require-dev": {
                "giacocorsiglia/stubs-generator": "^0.5.0",
                "php": "~7.1"
            },
            "suggest": {
                "paragonie/sodium_compat": "Pure PHP implementation of libsodium",
                "symfony/polyfill-php73": "Symfony polyfill backporting some PHP 7.3+ features to lower PHP versions",
                "szepeviktor/phpstan-wordpress": "WordPress extensions for PHPStan"
            },
            "type": "library",
            "notification-url": "https://packagist.org/downloads/",
            "license": [
                "MIT"
            ],
            "description": "WordPress function and class declaration stubs for static analysis.",
            "homepage": "https://github.com/php-stubs/wordpress-stubs",
            "keywords": [
                "PHPStan",
                "static analysis",
                "wordpress"
            ],
            "support": {
                "issues": "https://github.com/php-stubs/wordpress-stubs/issues",
                "source": "https://github.com/php-stubs/wordpress-stubs/tree/v5.8.2"
            },
            "time": "2021-11-11T13:57:00+00:00"
        },
        {
            "name": "phpcompatibility/php-compatibility",
            "version": "9.3.5",
            "source": {
                "type": "git",
                "url": "https://github.com/PHPCompatibility/PHPCompatibility.git",
                "reference": "9fb324479acf6f39452e0655d2429cc0d3914243"
            },
            "dist": {
                "type": "zip",
                "url": "https://api.github.com/repos/PHPCompatibility/PHPCompatibility/zipball/9fb324479acf6f39452e0655d2429cc0d3914243",
                "reference": "9fb324479acf6f39452e0655d2429cc0d3914243",
                "shasum": ""
            },
            "require": {
                "php": ">=5.3",
                "squizlabs/php_codesniffer": "^2.3 || ^3.0.2"
            },
            "conflict": {
                "squizlabs/php_codesniffer": "2.6.2"
            },
            "require-dev": {
                "phpunit/phpunit": "~4.5 || ^5.0 || ^6.0 || ^7.0"
            },
            "suggest": {
                "dealerdirect/phpcodesniffer-composer-installer": "^0.5 || This Composer plugin will sort out the PHPCS 'installed_paths' automatically.",
                "roave/security-advisories": "dev-master || Helps prevent installing dependencies with known security issues."
            },
            "type": "phpcodesniffer-standard",
            "notification-url": "https://packagist.org/downloads/",
            "license": [
                "LGPL-3.0-or-later"
            ],
            "authors": [
                {
                    "name": "Wim Godden",
                    "homepage": "https://github.com/wimg",
                    "role": "lead"
                },
                {
                    "name": "Juliette Reinders Folmer",
                    "homepage": "https://github.com/jrfnl",
                    "role": "lead"
                },
                {
                    "name": "Contributors",
                    "homepage": "https://github.com/PHPCompatibility/PHPCompatibility/graphs/contributors"
                }
            ],
            "description": "A set of sniffs for PHP_CodeSniffer that checks for PHP cross-version compatibility.",
            "homepage": "http://techblog.wimgodden.be/tag/codesniffer/",
            "keywords": [
                "compatibility",
                "phpcs",
                "standards"
            ],
            "support": {
                "issues": "https://github.com/PHPCompatibility/PHPCompatibility/issues",
                "source": "https://github.com/PHPCompatibility/PHPCompatibility"
            },
            "time": "2019-12-27T09:44:58+00:00"
        },
        {
            "name": "phpcompatibility/phpcompatibility-paragonie",
            "version": "1.3.1",
            "source": {
                "type": "git",
                "url": "https://github.com/PHPCompatibility/PHPCompatibilityParagonie.git",
                "reference": "ddabec839cc003651f2ce695c938686d1086cf43"
            },
            "dist": {
                "type": "zip",
                "url": "https://api.github.com/repos/PHPCompatibility/PHPCompatibilityParagonie/zipball/ddabec839cc003651f2ce695c938686d1086cf43",
                "reference": "ddabec839cc003651f2ce695c938686d1086cf43",
                "shasum": ""
            },
            "require": {
                "phpcompatibility/php-compatibility": "^9.0"
            },
            "require-dev": {
                "dealerdirect/phpcodesniffer-composer-installer": "^0.7",
                "paragonie/random_compat": "dev-master",
                "paragonie/sodium_compat": "dev-master"
            },
            "suggest": {
                "dealerdirect/phpcodesniffer-composer-installer": "^0.7 || This Composer plugin will sort out the PHP_CodeSniffer 'installed_paths' automatically.",
                "roave/security-advisories": "dev-master || Helps prevent installing dependencies with known security issues."
            },
            "type": "phpcodesniffer-standard",
            "notification-url": "https://packagist.org/downloads/",
            "license": [
                "LGPL-3.0-or-later"
            ],
            "authors": [
                {
                    "name": "Wim Godden",
                    "role": "lead"
                },
                {
                    "name": "Juliette Reinders Folmer",
                    "role": "lead"
                }
            ],
            "description": "A set of rulesets for PHP_CodeSniffer to check for PHP cross-version compatibility issues in projects, while accounting for polyfills provided by the Paragonie polyfill libraries.",
            "homepage": "http://phpcompatibility.com/",
            "keywords": [
                "compatibility",
                "paragonie",
                "phpcs",
                "polyfill",
                "standards"
            ],
            "support": {
                "issues": "https://github.com/PHPCompatibility/PHPCompatibilityParagonie/issues",
                "source": "https://github.com/PHPCompatibility/PHPCompatibilityParagonie"
            },
            "time": "2021-02-15T10:24:51+00:00"
        },
        {
            "name": "phpcompatibility/phpcompatibility-wp",
            "version": "2.1.0",
            "source": {
                "type": "git",
                "url": "https://github.com/PHPCompatibility/PHPCompatibilityWP.git",
                "reference": "41bef18ba688af638b7310666db28e1ea9158b2f"
            },
            "dist": {
                "type": "zip",
                "url": "https://api.github.com/repos/PHPCompatibility/PHPCompatibilityWP/zipball/41bef18ba688af638b7310666db28e1ea9158b2f",
                "reference": "41bef18ba688af638b7310666db28e1ea9158b2f",
                "shasum": ""
            },
            "require": {
                "phpcompatibility/php-compatibility": "^9.0",
                "phpcompatibility/phpcompatibility-paragonie": "^1.0"
            },
            "require-dev": {
                "dealerdirect/phpcodesniffer-composer-installer": "^0.5"
            },
            "suggest": {
                "dealerdirect/phpcodesniffer-composer-installer": "^0.5 || This Composer plugin will sort out the PHP_CodeSniffer 'installed_paths' automatically.",
                "roave/security-advisories": "dev-master || Helps prevent installing dependencies with known security issues."
            },
            "type": "phpcodesniffer-standard",
            "notification-url": "https://packagist.org/downloads/",
            "license": [
                "LGPL-3.0-or-later"
            ],
            "authors": [
                {
                    "name": "Wim Godden",
                    "role": "lead"
                },
                {
                    "name": "Juliette Reinders Folmer",
                    "role": "lead"
                }
            ],
            "description": "A ruleset for PHP_CodeSniffer to check for PHP cross-version compatibility issues in projects, while accounting for polyfills provided by WordPress.",
            "homepage": "http://phpcompatibility.com/",
            "keywords": [
                "compatibility",
                "phpcs",
                "standards",
                "wordpress"
            ],
            "support": {
                "issues": "https://github.com/PHPCompatibility/PHPCompatibilityWP/issues",
                "source": "https://github.com/PHPCompatibility/PHPCompatibilityWP"
            },
            "time": "2019-08-28T14:22:28+00:00"
        },
        {
            "name": "phpdocumentor/reflection-common",
            "version": "2.1.0",
            "source": {
                "type": "git",
                "url": "https://github.com/phpDocumentor/ReflectionCommon.git",
                "reference": "6568f4687e5b41b054365f9ae03fcb1ed5f2069b"
            },
            "dist": {
                "type": "zip",
                "url": "https://api.github.com/repos/phpDocumentor/ReflectionCommon/zipball/6568f4687e5b41b054365f9ae03fcb1ed5f2069b",
                "reference": "6568f4687e5b41b054365f9ae03fcb1ed5f2069b",
                "shasum": ""
            },
            "require": {
                "php": ">=7.1"
            },
            "type": "library",
            "extra": {
                "branch-alias": {
                    "dev-master": "2.x-dev"
                }
            },
            "autoload": {
                "psr-4": {
                    "phpDocumentor\\Reflection\\": "src/"
                }
            },
            "notification-url": "https://packagist.org/downloads/",
            "license": [
                "MIT"
            ],
            "authors": [
                {
                    "name": "Jaap van Otterdijk",
                    "email": "opensource@ijaap.nl"
                }
            ],
            "description": "Common reflection classes used by phpdocumentor to reflect the code structure",
            "homepage": "http://www.phpdoc.org",
            "keywords": [
                "FQSEN",
                "phpDocumentor",
                "phpdoc",
                "reflection",
                "static analysis"
            ],
            "support": {
                "issues": "https://github.com/phpDocumentor/ReflectionCommon/issues",
                "source": "https://github.com/phpDocumentor/ReflectionCommon/tree/master"
            },
            "time": "2020-04-27T09:25:28+00:00"
        },
        {
            "name": "phpdocumentor/reflection-docblock",
            "version": "4.3.4",
            "source": {
                "type": "git",
                "url": "https://github.com/phpDocumentor/ReflectionDocBlock.git",
                "reference": "da3fd972d6bafd628114f7e7e036f45944b62e9c"
            },
            "dist": {
                "type": "zip",
                "url": "https://api.github.com/repos/phpDocumentor/ReflectionDocBlock/zipball/da3fd972d6bafd628114f7e7e036f45944b62e9c",
                "reference": "da3fd972d6bafd628114f7e7e036f45944b62e9c",
                "shasum": ""
            },
            "require": {
                "php": "^7.0",
                "phpdocumentor/reflection-common": "^1.0.0 || ^2.0.0",
                "phpdocumentor/type-resolver": "~0.4 || ^1.0.0",
                "webmozart/assert": "^1.0"
            },
            "require-dev": {
                "doctrine/instantiator": "^1.0.5",
                "mockery/mockery": "^1.0",
                "phpdocumentor/type-resolver": "0.4.*",
                "phpunit/phpunit": "^6.4"
            },
            "type": "library",
            "extra": {
                "branch-alias": {
                    "dev-master": "4.x-dev"
                }
            },
            "autoload": {
                "psr-4": {
                    "phpDocumentor\\Reflection\\": [
                        "src/"
                    ]
                }
            },
            "notification-url": "https://packagist.org/downloads/",
            "license": [
                "MIT"
            ],
            "authors": [
                {
                    "name": "Mike van Riel",
                    "email": "me@mikevanriel.com"
                }
            ],
            "description": "With this component, a library can provide support for annotations via DocBlocks or otherwise retrieve information that is embedded in a DocBlock.",
            "support": {
                "issues": "https://github.com/phpDocumentor/ReflectionDocBlock/issues",
                "source": "https://github.com/phpDocumentor/ReflectionDocBlock/tree/release/4.x"
            },
            "time": "2019-12-28T18:55:12+00:00"
        },
        {
            "name": "phpdocumentor/type-resolver",
            "version": "1.0.1",
            "source": {
                "type": "git",
                "url": "https://github.com/phpDocumentor/TypeResolver.git",
                "reference": "2e32a6d48972b2c1976ed5d8967145b6cec4a4a9"
            },
            "dist": {
                "type": "zip",
                "url": "https://api.github.com/repos/phpDocumentor/TypeResolver/zipball/2e32a6d48972b2c1976ed5d8967145b6cec4a4a9",
                "reference": "2e32a6d48972b2c1976ed5d8967145b6cec4a4a9",
                "shasum": ""
            },
            "require": {
                "php": "^7.1",
                "phpdocumentor/reflection-common": "^2.0"
            },
            "require-dev": {
                "ext-tokenizer": "^7.1",
                "mockery/mockery": "~1",
                "phpunit/phpunit": "^7.0"
            },
            "type": "library",
            "extra": {
                "branch-alias": {
                    "dev-master": "1.x-dev"
                }
            },
            "autoload": {
                "psr-4": {
                    "phpDocumentor\\Reflection\\": "src"
                }
            },
            "notification-url": "https://packagist.org/downloads/",
            "license": [
                "MIT"
            ],
            "authors": [
                {
                    "name": "Mike van Riel",
                    "email": "me@mikevanriel.com"
                }
            ],
            "description": "A PSR-5 based resolver of Class names, Types and Structural Element Names",
            "support": {
                "issues": "https://github.com/phpDocumentor/TypeResolver/issues",
                "source": "https://github.com/phpDocumentor/TypeResolver/tree/0.7.2"
            },
            "time": "2019-08-22T18:11:29+00:00"
        },
        {
            "name": "phpspec/prophecy",
            "version": "v1.10.3",
            "source": {
                "type": "git",
                "url": "https://github.com/phpspec/prophecy.git",
                "reference": "451c3cd1418cf640de218914901e51b064abb093"
            },
            "dist": {
                "type": "zip",
                "url": "https://api.github.com/repos/phpspec/prophecy/zipball/451c3cd1418cf640de218914901e51b064abb093",
                "reference": "451c3cd1418cf640de218914901e51b064abb093",
                "shasum": ""
            },
            "require": {
                "doctrine/instantiator": "^1.0.2",
                "php": "^5.3|^7.0",
                "phpdocumentor/reflection-docblock": "^2.0|^3.0.2|^4.0|^5.0",
                "sebastian/comparator": "^1.2.3|^2.0|^3.0|^4.0",
                "sebastian/recursion-context": "^1.0|^2.0|^3.0|^4.0"
            },
            "require-dev": {
                "phpspec/phpspec": "^2.5 || ^3.2",
                "phpunit/phpunit": "^4.8.35 || ^5.7 || ^6.5 || ^7.1"
            },
            "type": "library",
            "extra": {
                "branch-alias": {
                    "dev-master": "1.10.x-dev"
                }
            },
            "autoload": {
                "psr-4": {
                    "Prophecy\\": "src/Prophecy"
                }
            },
            "notification-url": "https://packagist.org/downloads/",
            "license": [
                "MIT"
            ],
            "authors": [
                {
                    "name": "Konstantin Kudryashov",
                    "email": "ever.zet@gmail.com",
                    "homepage": "http://everzet.com"
                },
                {
                    "name": "Marcello Duarte",
                    "email": "marcello.duarte@gmail.com"
                }
            ],
            "description": "Highly opinionated mocking framework for PHP 5.3+",
            "homepage": "https://github.com/phpspec/prophecy",
            "keywords": [
                "Double",
                "Dummy",
                "fake",
                "mock",
                "spy",
                "stub"
            ],
            "support": {
                "issues": "https://github.com/phpspec/prophecy/issues",
                "source": "https://github.com/phpspec/prophecy/tree/v1.10.3"
            },
            "time": "2020-03-05T15:02:03+00:00"
        },
        {
            "name": "phpunit/php-code-coverage",
            "version": "6.1.4",
            "source": {
                "type": "git",
                "url": "https://github.com/sebastianbergmann/php-code-coverage.git",
                "reference": "807e6013b00af69b6c5d9ceb4282d0393dbb9d8d"
            },
            "dist": {
                "type": "zip",
                "url": "https://api.github.com/repos/sebastianbergmann/php-code-coverage/zipball/807e6013b00af69b6c5d9ceb4282d0393dbb9d8d",
                "reference": "807e6013b00af69b6c5d9ceb4282d0393dbb9d8d",
                "shasum": ""
            },
            "require": {
                "ext-dom": "*",
                "ext-xmlwriter": "*",
                "php": "^7.1",
                "phpunit/php-file-iterator": "^2.0",
                "phpunit/php-text-template": "^1.2.1",
                "phpunit/php-token-stream": "^3.0",
                "sebastian/code-unit-reverse-lookup": "^1.0.1",
                "sebastian/environment": "^3.1 || ^4.0",
                "sebastian/version": "^2.0.1",
                "theseer/tokenizer": "^1.1"
            },
            "require-dev": {
                "phpunit/phpunit": "^7.0"
            },
            "suggest": {
                "ext-xdebug": "^2.6.0"
            },
            "type": "library",
            "extra": {
                "branch-alias": {
                    "dev-master": "6.1-dev"
                }
            },
            "autoload": {
                "classmap": [
                    "src/"
                ]
            },
            "notification-url": "https://packagist.org/downloads/",
            "license": [
                "BSD-3-Clause"
            ],
            "authors": [
                {
                    "name": "Sebastian Bergmann",
                    "email": "sebastian@phpunit.de",
                    "role": "lead"
                }
            ],
            "description": "Library that provides collection, processing, and rendering functionality for PHP code coverage information.",
            "homepage": "https://github.com/sebastianbergmann/php-code-coverage",
            "keywords": [
                "coverage",
                "testing",
                "xunit"
            ],
            "support": {
                "issues": "https://github.com/sebastianbergmann/php-code-coverage/issues",
                "source": "https://github.com/sebastianbergmann/php-code-coverage/tree/master"
            },
            "time": "2018-10-31T16:06:48+00:00"
        },
        {
            "name": "phpunit/php-file-iterator",
            "version": "2.0.5",
            "source": {
                "type": "git",
                "url": "https://github.com/sebastianbergmann/php-file-iterator.git",
                "reference": "42c5ba5220e6904cbfe8b1a1bda7c0cfdc8c12f5"
            },
            "dist": {
                "type": "zip",
                "url": "https://api.github.com/repos/sebastianbergmann/php-file-iterator/zipball/42c5ba5220e6904cbfe8b1a1bda7c0cfdc8c12f5",
                "reference": "42c5ba5220e6904cbfe8b1a1bda7c0cfdc8c12f5",
                "shasum": ""
            },
            "require": {
                "php": ">=7.1"
            },
            "require-dev": {
                "phpunit/phpunit": "^8.5"
            },
            "type": "library",
            "extra": {
                "branch-alias": {
                    "dev-master": "2.0.x-dev"
                }
            },
            "autoload": {
                "classmap": [
                    "src/"
                ]
            },
            "notification-url": "https://packagist.org/downloads/",
            "license": [
                "BSD-3-Clause"
            ],
            "authors": [
                {
                    "name": "Sebastian Bergmann",
                    "email": "sebastian@phpunit.de",
                    "role": "lead"
                }
            ],
            "description": "FilterIterator implementation that filters files based on a list of suffixes.",
            "homepage": "https://github.com/sebastianbergmann/php-file-iterator/",
            "keywords": [
                "filesystem",
                "iterator"
            ],
            "support": {
                "issues": "https://github.com/sebastianbergmann/php-file-iterator/issues",
                "source": "https://github.com/sebastianbergmann/php-file-iterator/tree/2.0.5"
            },
            "funding": [
                {
                    "url": "https://github.com/sebastianbergmann",
                    "type": "github"
                }
            ],
            "time": "2021-12-02T12:42:26+00:00"
        },
        {
            "name": "phpunit/php-text-template",
            "version": "1.2.1",
            "source": {
                "type": "git",
                "url": "https://github.com/sebastianbergmann/php-text-template.git",
                "reference": "31f8b717e51d9a2afca6c9f046f5d69fc27c8686"
            },
            "dist": {
                "type": "zip",
                "url": "https://api.github.com/repos/sebastianbergmann/php-text-template/zipball/31f8b717e51d9a2afca6c9f046f5d69fc27c8686",
                "reference": "31f8b717e51d9a2afca6c9f046f5d69fc27c8686",
                "shasum": ""
            },
            "require": {
                "php": ">=5.3.3"
            },
            "type": "library",
            "autoload": {
                "classmap": [
                    "src/"
                ]
            },
            "notification-url": "https://packagist.org/downloads/",
            "license": [
                "BSD-3-Clause"
            ],
            "authors": [
                {
                    "name": "Sebastian Bergmann",
                    "email": "sebastian@phpunit.de",
                    "role": "lead"
                }
            ],
            "description": "Simple template engine.",
            "homepage": "https://github.com/sebastianbergmann/php-text-template/",
            "keywords": [
                "template"
            ],
            "support": {
                "issues": "https://github.com/sebastianbergmann/php-text-template/issues",
                "source": "https://github.com/sebastianbergmann/php-text-template/tree/1.2.1"
            },
            "time": "2015-06-21T13:50:34+00:00"
        },
        {
            "name": "phpunit/php-timer",
            "version": "2.1.3",
            "source": {
                "type": "git",
                "url": "https://github.com/sebastianbergmann/php-timer.git",
                "reference": "2454ae1765516d20c4ffe103d85a58a9a3bd5662"
            },
            "dist": {
                "type": "zip",
                "url": "https://api.github.com/repos/sebastianbergmann/php-timer/zipball/2454ae1765516d20c4ffe103d85a58a9a3bd5662",
                "reference": "2454ae1765516d20c4ffe103d85a58a9a3bd5662",
                "shasum": ""
            },
            "require": {
                "php": ">=7.1"
            },
            "require-dev": {
                "phpunit/phpunit": "^8.5"
            },
            "type": "library",
            "extra": {
                "branch-alias": {
                    "dev-master": "2.1-dev"
                }
            },
            "autoload": {
                "classmap": [
                    "src/"
                ]
            },
            "notification-url": "https://packagist.org/downloads/",
            "license": [
                "BSD-3-Clause"
            ],
            "authors": [
                {
                    "name": "Sebastian Bergmann",
                    "email": "sebastian@phpunit.de",
                    "role": "lead"
                }
            ],
            "description": "Utility class for timing",
            "homepage": "https://github.com/sebastianbergmann/php-timer/",
            "keywords": [
                "timer"
            ],
            "support": {
                "issues": "https://github.com/sebastianbergmann/php-timer/issues",
                "source": "https://github.com/sebastianbergmann/php-timer/tree/2.1.3"
            },
            "funding": [
                {
                    "url": "https://github.com/sebastianbergmann",
                    "type": "github"
                }
            ],
            "time": "2020-11-30T08:20:02+00:00"
        },
        {
            "name": "phpunit/php-token-stream",
            "version": "3.1.3",
            "source": {
                "type": "git",
                "url": "https://github.com/sebastianbergmann/php-token-stream.git",
                "reference": "9c1da83261628cb24b6a6df371b6e312b3954768"
            },
            "dist": {
                "type": "zip",
                "url": "https://api.github.com/repos/sebastianbergmann/php-token-stream/zipball/9c1da83261628cb24b6a6df371b6e312b3954768",
                "reference": "9c1da83261628cb24b6a6df371b6e312b3954768",
                "shasum": ""
            },
            "require": {
                "ext-tokenizer": "*",
                "php": ">=7.1"
            },
            "require-dev": {
                "phpunit/phpunit": "^7.0"
            },
            "type": "library",
            "extra": {
                "branch-alias": {
                    "dev-master": "3.1-dev"
                }
            },
            "autoload": {
                "classmap": [
                    "src/"
                ]
            },
            "notification-url": "https://packagist.org/downloads/",
            "license": [
                "BSD-3-Clause"
            ],
            "authors": [
                {
                    "name": "Sebastian Bergmann",
                    "email": "sebastian@phpunit.de"
                }
            ],
            "description": "Wrapper around PHP's tokenizer extension.",
            "homepage": "https://github.com/sebastianbergmann/php-token-stream/",
            "keywords": [
                "tokenizer"
            ],
            "support": {
                "issues": "https://github.com/sebastianbergmann/php-token-stream/issues",
                "source": "https://github.com/sebastianbergmann/php-token-stream/tree/3.1.3"
            },
            "funding": [
                {
                    "url": "https://github.com/sebastianbergmann",
                    "type": "github"
                }
            ],
            "abandoned": true,
            "time": "2021-07-26T12:15:06+00:00"
        },
        {
            "name": "phpunit/phpunit",
            "version": "7.5.20",
            "source": {
                "type": "git",
                "url": "https://github.com/sebastianbergmann/phpunit.git",
                "reference": "9467db479d1b0487c99733bb1e7944d32deded2c"
            },
            "dist": {
                "type": "zip",
                "url": "https://api.github.com/repos/sebastianbergmann/phpunit/zipball/9467db479d1b0487c99733bb1e7944d32deded2c",
                "reference": "9467db479d1b0487c99733bb1e7944d32deded2c",
                "shasum": ""
            },
            "require": {
                "doctrine/instantiator": "^1.1",
                "ext-dom": "*",
                "ext-json": "*",
                "ext-libxml": "*",
                "ext-mbstring": "*",
                "ext-xml": "*",
                "myclabs/deep-copy": "^1.7",
                "phar-io/manifest": "^1.0.2",
                "phar-io/version": "^2.0",
                "php": "^7.1",
                "phpspec/prophecy": "^1.7",
                "phpunit/php-code-coverage": "^6.0.7",
                "phpunit/php-file-iterator": "^2.0.1",
                "phpunit/php-text-template": "^1.2.1",
                "phpunit/php-timer": "^2.1",
                "sebastian/comparator": "^3.0",
                "sebastian/diff": "^3.0",
                "sebastian/environment": "^4.0",
                "sebastian/exporter": "^3.1",
                "sebastian/global-state": "^2.0",
                "sebastian/object-enumerator": "^3.0.3",
                "sebastian/resource-operations": "^2.0",
                "sebastian/version": "^2.0.1"
            },
            "conflict": {
                "phpunit/phpunit-mock-objects": "*"
            },
            "require-dev": {
                "ext-pdo": "*"
            },
            "suggest": {
                "ext-soap": "*",
                "ext-xdebug": "*",
                "phpunit/php-invoker": "^2.0"
            },
            "bin": [
                "phpunit"
            ],
            "type": "library",
            "extra": {
                "branch-alias": {
                    "dev-master": "7.5-dev"
                }
            },
            "autoload": {
                "classmap": [
                    "src/"
                ]
            },
            "notification-url": "https://packagist.org/downloads/",
            "license": [
                "BSD-3-Clause"
            ],
            "authors": [
                {
                    "name": "Sebastian Bergmann",
                    "email": "sebastian@phpunit.de",
                    "role": "lead"
                }
            ],
            "description": "The PHP Unit Testing framework.",
            "homepage": "https://phpunit.de/",
            "keywords": [
                "phpunit",
                "testing",
                "xunit"
            ],
            "support": {
                "issues": "https://github.com/sebastianbergmann/phpunit/issues",
                "source": "https://github.com/sebastianbergmann/phpunit/tree/7.5.20"
            },
            "time": "2020-01-08T08:45:45+00:00"
        },
        {
            "name": "psr/log",
            "version": "1.1.4",
            "source": {
                "type": "git",
                "url": "https://github.com/php-fig/log.git",
                "reference": "d49695b909c3b7628b6289db5479a1c204601f11"
            },
            "dist": {
                "type": "zip",
                "url": "https://api.github.com/repos/php-fig/log/zipball/d49695b909c3b7628b6289db5479a1c204601f11",
                "reference": "d49695b909c3b7628b6289db5479a1c204601f11",
                "shasum": ""
            },
            "require": {
                "php": ">=5.3.0"
            },
            "type": "library",
            "extra": {
                "branch-alias": {
                    "dev-master": "1.1.x-dev"
                }
            },
            "autoload": {
                "psr-4": {
                    "Psr\\Log\\": "Psr/Log/"
                }
            },
            "notification-url": "https://packagist.org/downloads/",
            "license": [
                "MIT"
            ],
            "authors": [
                {
                    "name": "PHP-FIG",
                    "homepage": "https://www.php-fig.org/"
                }
            ],
            "description": "Common interface for logging libraries",
            "homepage": "https://github.com/php-fig/log",
            "keywords": [
                "log",
                "psr",
                "psr-3"
            ],
            "support": {
                "source": "https://github.com/php-fig/log/tree/1.1.4"
            },
            "time": "2021-05-03T11:20:27+00:00"
        },
        {
            "name": "rregeer/phpunit-coverage-check",
            "version": "0.3.1",
            "source": {
                "type": "git",
                "url": "https://github.com/richardregeer/phpunit-coverage-check.git",
                "reference": "9618fa74477fbc448c1b0599bef5153d170094bd"
            },
            "dist": {
                "type": "zip",
                "url": "https://api.github.com/repos/richardregeer/phpunit-coverage-check/zipball/9618fa74477fbc448c1b0599bef5153d170094bd",
                "reference": "9618fa74477fbc448c1b0599bef5153d170094bd",
                "shasum": ""
            },
            "require": {
                "php": ">=7.0.0"
            },
            "bin": [
                "bin/coverage-check"
            ],
            "type": "library",
            "notification-url": "https://packagist.org/downloads/",
            "license": [
                "MIT"
            ],
            "authors": [
                {
                    "name": "Richard Regeer",
                    "email": "rich2309@gmail.com"
                }
            ],
            "description": "Check the code coverage using the clover report of phpunit",
            "keywords": [
                "ci",
                "code coverage",
                "php",
                "phpunit",
                "testing",
                "unittest"
            ],
            "support": {
                "issues": "https://github.com/richardregeer/phpunit-coverage-check/issues",
                "source": "https://github.com/richardregeer/phpunit-coverage-check/tree/0.3.1"
            },
            "time": "2019-10-14T07:04:13+00:00"
        },
        {
            "name": "sebastian/code-unit-reverse-lookup",
            "version": "1.0.2",
            "source": {
                "type": "git",
                "url": "https://github.com/sebastianbergmann/code-unit-reverse-lookup.git",
                "reference": "1de8cd5c010cb153fcd68b8d0f64606f523f7619"
            },
            "dist": {
                "type": "zip",
                "url": "https://api.github.com/repos/sebastianbergmann/code-unit-reverse-lookup/zipball/1de8cd5c010cb153fcd68b8d0f64606f523f7619",
                "reference": "1de8cd5c010cb153fcd68b8d0f64606f523f7619",
                "shasum": ""
            },
            "require": {
                "php": ">=5.6"
            },
            "require-dev": {
                "phpunit/phpunit": "^8.5"
            },
            "type": "library",
            "extra": {
                "branch-alias": {
                    "dev-master": "1.0.x-dev"
                }
            },
            "autoload": {
                "classmap": [
                    "src/"
                ]
            },
            "notification-url": "https://packagist.org/downloads/",
            "license": [
                "BSD-3-Clause"
            ],
            "authors": [
                {
                    "name": "Sebastian Bergmann",
                    "email": "sebastian@phpunit.de"
                }
            ],
            "description": "Looks up which function or method a line of code belongs to",
            "homepage": "https://github.com/sebastianbergmann/code-unit-reverse-lookup/",
            "support": {
                "issues": "https://github.com/sebastianbergmann/code-unit-reverse-lookup/issues",
                "source": "https://github.com/sebastianbergmann/code-unit-reverse-lookup/tree/1.0.2"
            },
            "funding": [
                {
                    "url": "https://github.com/sebastianbergmann",
                    "type": "github"
                }
            ],
            "time": "2020-11-30T08:15:22+00:00"
        },
        {
            "name": "sebastian/comparator",
            "version": "3.0.3",
            "source": {
                "type": "git",
                "url": "https://github.com/sebastianbergmann/comparator.git",
                "reference": "1071dfcef776a57013124ff35e1fc41ccd294758"
            },
            "dist": {
                "type": "zip",
                "url": "https://api.github.com/repos/sebastianbergmann/comparator/zipball/1071dfcef776a57013124ff35e1fc41ccd294758",
                "reference": "1071dfcef776a57013124ff35e1fc41ccd294758",
                "shasum": ""
            },
            "require": {
                "php": ">=7.1",
                "sebastian/diff": "^3.0",
                "sebastian/exporter": "^3.1"
            },
            "require-dev": {
                "phpunit/phpunit": "^8.5"
            },
            "type": "library",
            "extra": {
                "branch-alias": {
                    "dev-master": "3.0-dev"
                }
            },
            "autoload": {
                "classmap": [
                    "src/"
                ]
            },
            "notification-url": "https://packagist.org/downloads/",
            "license": [
                "BSD-3-Clause"
            ],
            "authors": [
                {
                    "name": "Sebastian Bergmann",
                    "email": "sebastian@phpunit.de"
                },
                {
                    "name": "Jeff Welch",
                    "email": "whatthejeff@gmail.com"
                },
                {
                    "name": "Volker Dusch",
                    "email": "github@wallbash.com"
                },
                {
                    "name": "Bernhard Schussek",
                    "email": "bschussek@2bepublished.at"
                }
            ],
            "description": "Provides the functionality to compare PHP values for equality",
            "homepage": "https://github.com/sebastianbergmann/comparator",
            "keywords": [
                "comparator",
                "compare",
                "equality"
            ],
            "support": {
                "issues": "https://github.com/sebastianbergmann/comparator/issues",
                "source": "https://github.com/sebastianbergmann/comparator/tree/3.0.3"
            },
            "funding": [
                {
                    "url": "https://github.com/sebastianbergmann",
                    "type": "github"
                }
            ],
            "time": "2020-11-30T08:04:30+00:00"
        },
        {
            "name": "sebastian/diff",
            "version": "3.0.3",
            "source": {
                "type": "git",
                "url": "https://github.com/sebastianbergmann/diff.git",
                "reference": "14f72dd46eaf2f2293cbe79c93cc0bc43161a211"
            },
            "dist": {
                "type": "zip",
                "url": "https://api.github.com/repos/sebastianbergmann/diff/zipball/14f72dd46eaf2f2293cbe79c93cc0bc43161a211",
                "reference": "14f72dd46eaf2f2293cbe79c93cc0bc43161a211",
                "shasum": ""
            },
            "require": {
                "php": ">=7.1"
            },
            "require-dev": {
                "phpunit/phpunit": "^7.5 || ^8.0",
                "symfony/process": "^2 || ^3.3 || ^4"
            },
            "type": "library",
            "extra": {
                "branch-alias": {
                    "dev-master": "3.0-dev"
                }
            },
            "autoload": {
                "classmap": [
                    "src/"
                ]
            },
            "notification-url": "https://packagist.org/downloads/",
            "license": [
                "BSD-3-Clause"
            ],
            "authors": [
                {
                    "name": "Sebastian Bergmann",
                    "email": "sebastian@phpunit.de"
                },
                {
                    "name": "Kore Nordmann",
                    "email": "mail@kore-nordmann.de"
                }
            ],
            "description": "Diff implementation",
            "homepage": "https://github.com/sebastianbergmann/diff",
            "keywords": [
                "diff",
                "udiff",
                "unidiff",
                "unified diff"
            ],
            "support": {
                "issues": "https://github.com/sebastianbergmann/diff/issues",
                "source": "https://github.com/sebastianbergmann/diff/tree/3.0.3"
            },
            "funding": [
                {
                    "url": "https://github.com/sebastianbergmann",
                    "type": "github"
                }
            ],
            "time": "2020-11-30T07:59:04+00:00"
        },
        {
            "name": "sebastian/environment",
            "version": "4.2.4",
            "source": {
                "type": "git",
                "url": "https://github.com/sebastianbergmann/environment.git",
                "reference": "d47bbbad83711771f167c72d4e3f25f7fcc1f8b0"
            },
            "dist": {
                "type": "zip",
                "url": "https://api.github.com/repos/sebastianbergmann/environment/zipball/d47bbbad83711771f167c72d4e3f25f7fcc1f8b0",
                "reference": "d47bbbad83711771f167c72d4e3f25f7fcc1f8b0",
                "shasum": ""
            },
            "require": {
                "php": ">=7.1"
            },
            "require-dev": {
                "phpunit/phpunit": "^7.5"
            },
            "suggest": {
                "ext-posix": "*"
            },
            "type": "library",
            "extra": {
                "branch-alias": {
                    "dev-master": "4.2-dev"
                }
            },
            "autoload": {
                "classmap": [
                    "src/"
                ]
            },
            "notification-url": "https://packagist.org/downloads/",
            "license": [
                "BSD-3-Clause"
            ],
            "authors": [
                {
                    "name": "Sebastian Bergmann",
                    "email": "sebastian@phpunit.de"
                }
            ],
            "description": "Provides functionality to handle HHVM/PHP environments",
            "homepage": "http://www.github.com/sebastianbergmann/environment",
            "keywords": [
                "Xdebug",
                "environment",
                "hhvm"
            ],
            "support": {
                "issues": "https://github.com/sebastianbergmann/environment/issues",
                "source": "https://github.com/sebastianbergmann/environment/tree/4.2.4"
            },
            "funding": [
                {
                    "url": "https://github.com/sebastianbergmann",
                    "type": "github"
                }
            ],
            "time": "2020-11-30T07:53:42+00:00"
        },
        {
            "name": "sebastian/exporter",
            "version": "3.1.4",
            "source": {
                "type": "git",
                "url": "https://github.com/sebastianbergmann/exporter.git",
                "reference": "0c32ea2e40dbf59de29f3b49bf375176ce7dd8db"
            },
            "dist": {
                "type": "zip",
                "url": "https://api.github.com/repos/sebastianbergmann/exporter/zipball/0c32ea2e40dbf59de29f3b49bf375176ce7dd8db",
                "reference": "0c32ea2e40dbf59de29f3b49bf375176ce7dd8db",
                "shasum": ""
            },
            "require": {
                "php": ">=7.0",
                "sebastian/recursion-context": "^3.0"
            },
            "require-dev": {
                "ext-mbstring": "*",
                "phpunit/phpunit": "^8.5"
            },
            "type": "library",
            "extra": {
                "branch-alias": {
                    "dev-master": "3.1.x-dev"
                }
            },
            "autoload": {
                "classmap": [
                    "src/"
                ]
            },
            "notification-url": "https://packagist.org/downloads/",
            "license": [
                "BSD-3-Clause"
            ],
            "authors": [
                {
                    "name": "Sebastian Bergmann",
                    "email": "sebastian@phpunit.de"
                },
                {
                    "name": "Jeff Welch",
                    "email": "whatthejeff@gmail.com"
                },
                {
                    "name": "Volker Dusch",
                    "email": "github@wallbash.com"
                },
                {
                    "name": "Adam Harvey",
                    "email": "aharvey@php.net"
                },
                {
                    "name": "Bernhard Schussek",
                    "email": "bschussek@gmail.com"
                }
            ],
            "description": "Provides the functionality to export PHP variables for visualization",
            "homepage": "http://www.github.com/sebastianbergmann/exporter",
            "keywords": [
                "export",
                "exporter"
            ],
            "support": {
                "issues": "https://github.com/sebastianbergmann/exporter/issues",
                "source": "https://github.com/sebastianbergmann/exporter/tree/3.1.4"
            },
            "funding": [
                {
                    "url": "https://github.com/sebastianbergmann",
                    "type": "github"
                }
            ],
            "time": "2021-11-11T13:51:24+00:00"
        },
        {
            "name": "sebastian/global-state",
            "version": "2.0.0",
            "source": {
                "type": "git",
                "url": "https://github.com/sebastianbergmann/global-state.git",
                "reference": "e8ba02eed7bbbb9e59e43dedd3dddeff4a56b0c4"
            },
            "dist": {
                "type": "zip",
                "url": "https://api.github.com/repos/sebastianbergmann/global-state/zipball/e8ba02eed7bbbb9e59e43dedd3dddeff4a56b0c4",
                "reference": "e8ba02eed7bbbb9e59e43dedd3dddeff4a56b0c4",
                "shasum": ""
            },
            "require": {
                "php": "^7.0"
            },
            "require-dev": {
                "phpunit/phpunit": "^6.0"
            },
            "suggest": {
                "ext-uopz": "*"
            },
            "type": "library",
            "extra": {
                "branch-alias": {
                    "dev-master": "2.0-dev"
                }
            },
            "autoload": {
                "classmap": [
                    "src/"
                ]
            },
            "notification-url": "https://packagist.org/downloads/",
            "license": [
                "BSD-3-Clause"
            ],
            "authors": [
                {
                    "name": "Sebastian Bergmann",
                    "email": "sebastian@phpunit.de"
                }
            ],
            "description": "Snapshotting of global state",
            "homepage": "http://www.github.com/sebastianbergmann/global-state",
            "keywords": [
                "global state"
            ],
            "support": {
                "issues": "https://github.com/sebastianbergmann/global-state/issues",
                "source": "https://github.com/sebastianbergmann/global-state/tree/2.0.0"
            },
            "time": "2017-04-27T15:39:26+00:00"
        },
        {
            "name": "sebastian/object-enumerator",
            "version": "3.0.4",
            "source": {
                "type": "git",
                "url": "https://github.com/sebastianbergmann/object-enumerator.git",
                "reference": "e67f6d32ebd0c749cf9d1dbd9f226c727043cdf2"
            },
            "dist": {
                "type": "zip",
                "url": "https://api.github.com/repos/sebastianbergmann/object-enumerator/zipball/e67f6d32ebd0c749cf9d1dbd9f226c727043cdf2",
                "reference": "e67f6d32ebd0c749cf9d1dbd9f226c727043cdf2",
                "shasum": ""
            },
            "require": {
                "php": ">=7.0",
                "sebastian/object-reflector": "^1.1.1",
                "sebastian/recursion-context": "^3.0"
            },
            "require-dev": {
                "phpunit/phpunit": "^6.0"
            },
            "type": "library",
            "extra": {
                "branch-alias": {
                    "dev-master": "3.0.x-dev"
                }
            },
            "autoload": {
                "classmap": [
                    "src/"
                ]
            },
            "notification-url": "https://packagist.org/downloads/",
            "license": [
                "BSD-3-Clause"
            ],
            "authors": [
                {
                    "name": "Sebastian Bergmann",
                    "email": "sebastian@phpunit.de"
                }
            ],
            "description": "Traverses array structures and object graphs to enumerate all referenced objects",
            "homepage": "https://github.com/sebastianbergmann/object-enumerator/",
            "support": {
                "issues": "https://github.com/sebastianbergmann/object-enumerator/issues",
                "source": "https://github.com/sebastianbergmann/object-enumerator/tree/3.0.4"
            },
            "funding": [
                {
                    "url": "https://github.com/sebastianbergmann",
                    "type": "github"
                }
            ],
            "time": "2020-11-30T07:40:27+00:00"
        },
        {
            "name": "sebastian/object-reflector",
            "version": "1.1.2",
            "source": {
                "type": "git",
                "url": "https://github.com/sebastianbergmann/object-reflector.git",
                "reference": "9b8772b9cbd456ab45d4a598d2dd1a1bced6363d"
            },
            "dist": {
                "type": "zip",
                "url": "https://api.github.com/repos/sebastianbergmann/object-reflector/zipball/9b8772b9cbd456ab45d4a598d2dd1a1bced6363d",
                "reference": "9b8772b9cbd456ab45d4a598d2dd1a1bced6363d",
                "shasum": ""
            },
            "require": {
                "php": ">=7.0"
            },
            "require-dev": {
                "phpunit/phpunit": "^6.0"
            },
            "type": "library",
            "extra": {
                "branch-alias": {
                    "dev-master": "1.1-dev"
                }
            },
            "autoload": {
                "classmap": [
                    "src/"
                ]
            },
            "notification-url": "https://packagist.org/downloads/",
            "license": [
                "BSD-3-Clause"
            ],
            "authors": [
                {
                    "name": "Sebastian Bergmann",
                    "email": "sebastian@phpunit.de"
                }
            ],
            "description": "Allows reflection of object attributes, including inherited and non-public ones",
            "homepage": "https://github.com/sebastianbergmann/object-reflector/",
            "support": {
                "issues": "https://github.com/sebastianbergmann/object-reflector/issues",
                "source": "https://github.com/sebastianbergmann/object-reflector/tree/1.1.2"
            },
            "funding": [
                {
                    "url": "https://github.com/sebastianbergmann",
                    "type": "github"
                }
            ],
            "time": "2020-11-30T07:37:18+00:00"
        },
        {
            "name": "sebastian/recursion-context",
            "version": "3.0.1",
            "source": {
                "type": "git",
                "url": "https://github.com/sebastianbergmann/recursion-context.git",
                "reference": "367dcba38d6e1977be014dc4b22f47a484dac7fb"
            },
            "dist": {
                "type": "zip",
                "url": "https://api.github.com/repos/sebastianbergmann/recursion-context/zipball/367dcba38d6e1977be014dc4b22f47a484dac7fb",
                "reference": "367dcba38d6e1977be014dc4b22f47a484dac7fb",
                "shasum": ""
            },
            "require": {
                "php": ">=7.0"
            },
            "require-dev": {
                "phpunit/phpunit": "^6.0"
            },
            "type": "library",
            "extra": {
                "branch-alias": {
                    "dev-master": "3.0.x-dev"
                }
            },
            "autoload": {
                "classmap": [
                    "src/"
                ]
            },
            "notification-url": "https://packagist.org/downloads/",
            "license": [
                "BSD-3-Clause"
            ],
            "authors": [
                {
                    "name": "Sebastian Bergmann",
                    "email": "sebastian@phpunit.de"
                },
                {
                    "name": "Jeff Welch",
                    "email": "whatthejeff@gmail.com"
                },
                {
                    "name": "Adam Harvey",
                    "email": "aharvey@php.net"
                }
            ],
            "description": "Provides functionality to recursively process PHP variables",
            "homepage": "http://www.github.com/sebastianbergmann/recursion-context",
            "support": {
                "issues": "https://github.com/sebastianbergmann/recursion-context/issues",
                "source": "https://github.com/sebastianbergmann/recursion-context/tree/3.0.1"
            },
            "funding": [
                {
                    "url": "https://github.com/sebastianbergmann",
                    "type": "github"
                }
            ],
            "time": "2020-11-30T07:34:24+00:00"
        },
        {
            "name": "sebastian/resource-operations",
            "version": "2.0.2",
            "source": {
                "type": "git",
                "url": "https://github.com/sebastianbergmann/resource-operations.git",
                "reference": "31d35ca87926450c44eae7e2611d45a7a65ea8b3"
            },
            "dist": {
                "type": "zip",
                "url": "https://api.github.com/repos/sebastianbergmann/resource-operations/zipball/31d35ca87926450c44eae7e2611d45a7a65ea8b3",
                "reference": "31d35ca87926450c44eae7e2611d45a7a65ea8b3",
                "shasum": ""
            },
            "require": {
                "php": ">=7.1"
            },
            "type": "library",
            "extra": {
                "branch-alias": {
                    "dev-master": "2.0-dev"
                }
            },
            "autoload": {
                "classmap": [
                    "src/"
                ]
            },
            "notification-url": "https://packagist.org/downloads/",
            "license": [
                "BSD-3-Clause"
            ],
            "authors": [
                {
                    "name": "Sebastian Bergmann",
                    "email": "sebastian@phpunit.de"
                }
            ],
            "description": "Provides a list of PHP built-in functions that operate on resources",
            "homepage": "https://www.github.com/sebastianbergmann/resource-operations",
            "support": {
                "issues": "https://github.com/sebastianbergmann/resource-operations/issues",
                "source": "https://github.com/sebastianbergmann/resource-operations/tree/2.0.2"
            },
            "funding": [
                {
                    "url": "https://github.com/sebastianbergmann",
                    "type": "github"
                }
            ],
            "time": "2020-11-30T07:30:19+00:00"
        },
        {
            "name": "sebastian/version",
            "version": "2.0.1",
            "source": {
                "type": "git",
                "url": "https://github.com/sebastianbergmann/version.git",
                "reference": "99732be0ddb3361e16ad77b68ba41efc8e979019"
            },
            "dist": {
                "type": "zip",
                "url": "https://api.github.com/repos/sebastianbergmann/version/zipball/99732be0ddb3361e16ad77b68ba41efc8e979019",
                "reference": "99732be0ddb3361e16ad77b68ba41efc8e979019",
                "shasum": ""
            },
            "require": {
                "php": ">=5.6"
            },
            "type": "library",
            "extra": {
                "branch-alias": {
                    "dev-master": "2.0.x-dev"
                }
            },
            "autoload": {
                "classmap": [
                    "src/"
                ]
            },
            "notification-url": "https://packagist.org/downloads/",
            "license": [
                "BSD-3-Clause"
            ],
            "authors": [
                {
                    "name": "Sebastian Bergmann",
                    "email": "sebastian@phpunit.de",
                    "role": "lead"
                }
            ],
            "description": "Library that helps with managing the version number of Git-hosted PHP projects",
            "homepage": "https://github.com/sebastianbergmann/version",
            "support": {
                "issues": "https://github.com/sebastianbergmann/version/issues",
                "source": "https://github.com/sebastianbergmann/version/tree/master"
            },
            "time": "2016-10-03T07:35:21+00:00"
        },
        {
            "name": "squizlabs/php_codesniffer",
            "version": "3.6.2",
            "source": {
                "type": "git",
                "url": "https://github.com/squizlabs/PHP_CodeSniffer.git",
                "reference": "5e4e71592f69da17871dba6e80dd51bce74a351a"
            },
            "dist": {
                "type": "zip",
                "url": "https://api.github.com/repos/squizlabs/PHP_CodeSniffer/zipball/5e4e71592f69da17871dba6e80dd51bce74a351a",
                "reference": "5e4e71592f69da17871dba6e80dd51bce74a351a",
                "shasum": ""
            },
            "require": {
                "ext-simplexml": "*",
                "ext-tokenizer": "*",
                "ext-xmlwriter": "*",
                "php": ">=5.4.0"
            },
            "require-dev": {
                "phpunit/phpunit": "^4.0 || ^5.0 || ^6.0 || ^7.0"
            },
            "bin": [
                "bin/phpcs",
                "bin/phpcbf"
            ],
            "type": "library",
            "extra": {
                "branch-alias": {
                    "dev-master": "3.x-dev"
                }
            },
            "notification-url": "https://packagist.org/downloads/",
            "license": [
                "BSD-3-Clause"
            ],
            "authors": [
                {
                    "name": "Greg Sherwood",
                    "role": "lead"
                }
            ],
            "description": "PHP_CodeSniffer tokenizes PHP, JavaScript and CSS files and detects violations of a defined set of coding standards.",
            "homepage": "https://github.com/squizlabs/PHP_CodeSniffer",
            "keywords": [
                "phpcs",
                "standards"
            ],
            "support": {
                "issues": "https://github.com/squizlabs/PHP_CodeSniffer/issues",
                "source": "https://github.com/squizlabs/PHP_CodeSniffer",
                "wiki": "https://github.com/squizlabs/PHP_CodeSniffer/wiki"
            },
            "time": "2021-12-12T21:44:58+00:00"
        },
        {
            "name": "symfony/console",
            "version": "v3.4.47",
            "source": {
                "type": "git",
                "url": "https://github.com/symfony/console.git",
                "reference": "a10b1da6fc93080c180bba7219b5ff5b7518fe81"
            },
            "dist": {
                "type": "zip",
                "url": "https://api.github.com/repos/symfony/console/zipball/a10b1da6fc93080c180bba7219b5ff5b7518fe81",
                "reference": "a10b1da6fc93080c180bba7219b5ff5b7518fe81",
                "shasum": ""
            },
            "require": {
                "php": "^5.5.9|>=7.0.8",
                "symfony/debug": "~2.8|~3.0|~4.0",
                "symfony/polyfill-mbstring": "~1.0"
            },
            "conflict": {
                "symfony/dependency-injection": "<3.4",
                "symfony/process": "<3.3"
            },
            "provide": {
                "psr/log-implementation": "1.0"
            },
            "require-dev": {
                "psr/log": "~1.0",
                "symfony/config": "~3.3|~4.0",
                "symfony/dependency-injection": "~3.4|~4.0",
                "symfony/event-dispatcher": "~2.8|~3.0|~4.0",
                "symfony/lock": "~3.4|~4.0",
                "symfony/process": "~3.3|~4.0"
            },
            "suggest": {
                "psr/log": "For using the console logger",
                "symfony/event-dispatcher": "",
                "symfony/lock": "",
                "symfony/process": ""
            },
            "type": "library",
            "autoload": {
                "psr-4": {
                    "Symfony\\Component\\Console\\": ""
                },
                "exclude-from-classmap": [
                    "/Tests/"
                ]
            },
            "notification-url": "https://packagist.org/downloads/",
            "license": [
                "MIT"
            ],
            "authors": [
                {
                    "name": "Fabien Potencier",
                    "email": "fabien@symfony.com"
                },
                {
                    "name": "Symfony Community",
                    "homepage": "https://symfony.com/contributors"
                }
            ],
            "description": "Symfony Console Component",
            "homepage": "https://symfony.com",
            "support": {
                "source": "https://github.com/symfony/console/tree/v3.4.47"
            },
            "funding": [
                {
                    "url": "https://symfony.com/sponsor",
                    "type": "custom"
                },
                {
                    "url": "https://github.com/fabpot",
                    "type": "github"
                },
                {
                    "url": "https://tidelift.com/funding/github/packagist/symfony/symfony",
                    "type": "tidelift"
                }
            ],
            "time": "2020-10-24T10:57:07+00:00"
        },
        {
            "name": "symfony/debug",
            "version": "v3.4.47",
            "source": {
                "type": "git",
                "url": "https://github.com/symfony/debug.git",
                "reference": "ab42889de57fdfcfcc0759ab102e2fd4ea72dcae"
            },
            "dist": {
                "type": "zip",
                "url": "https://api.github.com/repos/symfony/debug/zipball/ab42889de57fdfcfcc0759ab102e2fd4ea72dcae",
                "reference": "ab42889de57fdfcfcc0759ab102e2fd4ea72dcae",
                "shasum": ""
            },
            "require": {
                "php": "^5.5.9|>=7.0.8",
                "psr/log": "~1.0"
            },
            "conflict": {
                "symfony/http-kernel": ">=2.3,<2.3.24|~2.4.0|>=2.5,<2.5.9|>=2.6,<2.6.2"
            },
            "require-dev": {
                "symfony/http-kernel": "~2.8|~3.0|~4.0"
            },
            "type": "library",
            "autoload": {
                "psr-4": {
                    "Symfony\\Component\\Debug\\": ""
                },
                "exclude-from-classmap": [
                    "/Tests/"
                ]
            },
            "notification-url": "https://packagist.org/downloads/",
            "license": [
                "MIT"
            ],
            "authors": [
                {
                    "name": "Fabien Potencier",
                    "email": "fabien@symfony.com"
                },
                {
                    "name": "Symfony Community",
                    "homepage": "https://symfony.com/contributors"
                }
            ],
            "description": "Symfony Debug Component",
            "homepage": "https://symfony.com",
            "support": {
                "source": "https://github.com/symfony/debug/tree/v3.4.47"
            },
            "funding": [
                {
                    "url": "https://symfony.com/sponsor",
                    "type": "custom"
                },
                {
                    "url": "https://github.com/fabpot",
                    "type": "github"
                },
                {
                    "url": "https://tidelift.com/funding/github/packagist/symfony/symfony",
                    "type": "tidelift"
                }
            ],
            "time": "2020-10-24T10:57:07+00:00"
        },
        {
            "name": "symfony/polyfill-ctype",
            "version": "v1.24.0",
            "source": {
                "type": "git",
                "url": "https://github.com/symfony/polyfill-ctype.git",
                "reference": "30885182c981ab175d4d034db0f6f469898070ab"
            },
            "dist": {
                "type": "zip",
                "url": "https://api.github.com/repos/symfony/polyfill-ctype/zipball/30885182c981ab175d4d034db0f6f469898070ab",
                "reference": "30885182c981ab175d4d034db0f6f469898070ab",
                "shasum": ""
            },
            "require": {
                "php": ">=7.1"
            },
            "provide": {
                "ext-ctype": "*"
            },
            "suggest": {
                "ext-ctype": "For best performance"
            },
            "type": "library",
            "extra": {
                "branch-alias": {
                    "dev-main": "1.23-dev"
                },
                "thanks": {
                    "name": "symfony/polyfill",
                    "url": "https://github.com/symfony/polyfill"
                }
            },
            "autoload": {
                "psr-4": {
                    "Symfony\\Polyfill\\Ctype\\": ""
                },
                "files": [
                    "bootstrap.php"
                ]
            },
            "notification-url": "https://packagist.org/downloads/",
            "license": [
                "MIT"
            ],
            "authors": [
                {
                    "name": "Gert de Pagter",
                    "email": "BackEndTea@gmail.com"
                },
                {
                    "name": "Symfony Community",
                    "homepage": "https://symfony.com/contributors"
                }
            ],
            "description": "Symfony polyfill for ctype functions",
            "homepage": "https://symfony.com",
            "keywords": [
                "compatibility",
                "ctype",
                "polyfill",
                "portable"
            ],
            "support": {
                "source": "https://github.com/symfony/polyfill-ctype/tree/v1.24.0"
            },
            "funding": [
                {
                    "url": "https://symfony.com/sponsor",
                    "type": "custom"
                },
                {
                    "url": "https://github.com/fabpot",
                    "type": "github"
                },
                {
                    "url": "https://tidelift.com/funding/github/packagist/symfony/symfony",
                    "type": "tidelift"
                }
            ],
            "time": "2021-10-20T20:35:02+00:00"
        },
        {
            "name": "symfony/polyfill-mbstring",
            "version": "v1.24.0",
            "source": {
                "type": "git",
                "url": "https://github.com/symfony/polyfill-mbstring.git",
                "reference": "0abb51d2f102e00a4eefcf46ba7fec406d245825"
            },
            "dist": {
                "type": "zip",
                "url": "https://api.github.com/repos/symfony/polyfill-mbstring/zipball/0abb51d2f102e00a4eefcf46ba7fec406d245825",
                "reference": "0abb51d2f102e00a4eefcf46ba7fec406d245825",
                "shasum": ""
            },
            "require": {
                "php": ">=7.1"
            },
            "provide": {
                "ext-mbstring": "*"
            },
            "suggest": {
                "ext-mbstring": "For best performance"
            },
            "type": "library",
            "extra": {
                "branch-alias": {
                    "dev-main": "1.23-dev"
                },
                "thanks": {
                    "name": "symfony/polyfill",
                    "url": "https://github.com/symfony/polyfill"
                }
            },
            "autoload": {
                "psr-4": {
                    "Symfony\\Polyfill\\Mbstring\\": ""
                },
                "files": [
                    "bootstrap.php"
                ]
            },
            "notification-url": "https://packagist.org/downloads/",
            "license": [
                "MIT"
            ],
            "authors": [
                {
                    "name": "Nicolas Grekas",
                    "email": "p@tchwork.com"
                },
                {
                    "name": "Symfony Community",
                    "homepage": "https://symfony.com/contributors"
                }
            ],
            "description": "Symfony polyfill for the Mbstring extension",
            "homepage": "https://symfony.com",
            "keywords": [
                "compatibility",
                "mbstring",
                "polyfill",
                "portable",
                "shim"
            ],
            "support": {
                "source": "https://github.com/symfony/polyfill-mbstring/tree/v1.24.0"
            },
            "funding": [
                {
                    "url": "https://symfony.com/sponsor",
                    "type": "custom"
                },
                {
                    "url": "https://github.com/fabpot",
                    "type": "github"
                },
                {
                    "url": "https://tidelift.com/funding/github/packagist/symfony/symfony",
                    "type": "tidelift"
                }
            ],
            "time": "2021-11-30T18:21:41+00:00"
        },
        {
            "name": "symfony/process",
            "version": "v3.4.47",
            "source": {
                "type": "git",
                "url": "https://github.com/symfony/process.git",
                "reference": "b8648cf1d5af12a44a51d07ef9bf980921f15fca"
            },
            "dist": {
                "type": "zip",
                "url": "https://api.github.com/repos/symfony/process/zipball/b8648cf1d5af12a44a51d07ef9bf980921f15fca",
                "reference": "b8648cf1d5af12a44a51d07ef9bf980921f15fca",
                "shasum": ""
            },
            "require": {
                "php": "^5.5.9|>=7.0.8"
            },
            "type": "library",
            "autoload": {
                "psr-4": {
                    "Symfony\\Component\\Process\\": ""
                },
                "exclude-from-classmap": [
                    "/Tests/"
                ]
            },
            "notification-url": "https://packagist.org/downloads/",
            "license": [
                "MIT"
            ],
            "authors": [
                {
                    "name": "Fabien Potencier",
                    "email": "fabien@symfony.com"
                },
                {
                    "name": "Symfony Community",
                    "homepage": "https://symfony.com/contributors"
                }
            ],
            "description": "Symfony Process Component",
            "homepage": "https://symfony.com",
            "support": {
                "source": "https://github.com/symfony/process/tree/v3.4.47"
            },
            "funding": [
                {
                    "url": "https://symfony.com/sponsor",
                    "type": "custom"
                },
                {
                    "url": "https://github.com/fabpot",
                    "type": "github"
                },
                {
                    "url": "https://tidelift.com/funding/github/packagist/symfony/symfony",
                    "type": "tidelift"
                }
            ],
            "time": "2020-10-24T10:57:07+00:00"
        },
        {
            "name": "theseer/tokenizer",
            "version": "1.1.3",
            "source": {
                "type": "git",
                "url": "https://github.com/theseer/tokenizer.git",
                "reference": "11336f6f84e16a720dae9d8e6ed5019efa85a0f9"
            },
            "dist": {
                "type": "zip",
                "url": "https://api.github.com/repos/theseer/tokenizer/zipball/11336f6f84e16a720dae9d8e6ed5019efa85a0f9",
                "reference": "11336f6f84e16a720dae9d8e6ed5019efa85a0f9",
                "shasum": ""
            },
            "require": {
                "ext-dom": "*",
                "ext-tokenizer": "*",
                "ext-xmlwriter": "*",
                "php": "^7.0"
            },
            "type": "library",
            "autoload": {
                "classmap": [
                    "src/"
                ]
            },
            "notification-url": "https://packagist.org/downloads/",
            "license": [
                "BSD-3-Clause"
            ],
            "authors": [
                {
                    "name": "Arne Blankerts",
                    "email": "arne@blankerts.de",
                    "role": "Developer"
                }
            ],
            "description": "A small library for converting tokenized PHP source code into XML and potentially other formats",
            "support": {
                "issues": "https://github.com/theseer/tokenizer/issues",
                "source": "https://github.com/theseer/tokenizer/tree/master"
            },
            "time": "2019-06-13T22:48:21+00:00"
        },
        {
            "name": "vimeo/psalm",
            "version": "4.13.1",
            "source": {
                "type": "git",
                "url": "https://github.com/vimeo/psalm.git",
                "reference": "5cf660f63b548ccd4a56f62d916ee4d6028e01a3"
            },
            "dist": {
                "type": "zip",
                "url": "https://api.github.com/repos/vimeo/psalm/zipball/5cf660f63b548ccd4a56f62d916ee4d6028e01a3",
                "reference": "5cf660f63b548ccd4a56f62d916ee4d6028e01a3",
                "shasum": ""
            },
            "require": {
                "amphp/amp": "^2.4.2",
                "amphp/byte-stream": "^1.5",
                "composer/package-versions-deprecated": "^1.8.0",
                "composer/semver": "^1.4 || ^2.0 || ^3.0",
                "composer/xdebug-handler": "^1.1 || ^2.0",
                "dnoegel/php-xdg-base-dir": "^0.1.1",
                "ext-ctype": "*",
                "ext-dom": "*",
                "ext-json": "*",
                "ext-libxml": "*",
                "ext-mbstring": "*",
                "ext-simplexml": "*",
                "ext-tokenizer": "*",
                "felixfbecker/advanced-json-rpc": "^3.0.3",
                "felixfbecker/language-server-protocol": "^1.5",
                "netresearch/jsonmapper": "^1.0 || ^2.0 || ^3.0 || ^4.0",
                "nikic/php-parser": "^4.13",
                "openlss/lib-array2xml": "^1.0",
                "php": "^7.1|^8",
                "sebastian/diff": "^3.0 || ^4.0",
                "symfony/console": "^3.4.17 || ^4.1.6 || ^5.0 || ^6.0",
                "webmozart/path-util": "^2.3"
            },
            "provide": {
                "psalm/psalm": "self.version"
            },
            "require-dev": {
                "bamarni/composer-bin-plugin": "^1.2",
                "brianium/paratest": "^4.0||^6.0",
                "ext-curl": "*",
                "php-parallel-lint/php-parallel-lint": "^1.2",
                "phpdocumentor/reflection-docblock": "^5",
                "phpmyadmin/sql-parser": "5.1.0||dev-master",
                "phpspec/prophecy": ">=1.9.0",
                "phpunit/phpunit": "^9.0",
                "psalm/plugin-phpunit": "^0.16",
                "slevomat/coding-standard": "^7.0",
                "squizlabs/php_codesniffer": "^3.5",
                "symfony/process": "^4.3 || ^5.0 || ^6.0",
                "weirdan/prophecy-shim": "^1.0 || ^2.0"
            },
            "suggest": {
                "ext-curl": "In order to send data to shepherd",
                "ext-igbinary": "^2.0.5 is required, used to serialize caching data"
            },
            "bin": [
                "psalm",
                "psalm-language-server",
                "psalm-plugin",
                "psalm-refactor",
                "psalter"
            ],
            "type": "library",
            "extra": {
                "branch-alias": {
                    "dev-master": "4.x-dev",
                    "dev-3.x": "3.x-dev",
                    "dev-2.x": "2.x-dev",
                    "dev-1.x": "1.x-dev"
                }
            },
            "autoload": {
                "psr-4": {
                    "Psalm\\": "src/Psalm/"
                },
                "files": [
                    "src/functions.php",
                    "src/spl_object_id.php"
                ]
            },
            "notification-url": "https://packagist.org/downloads/",
            "license": [
                "MIT"
            ],
            "authors": [
                {
                    "name": "Matthew Brown"
                }
            ],
            "description": "A static analysis tool for finding errors in PHP applications",
            "keywords": [
                "code",
                "inspection",
                "php"
            ],
            "support": {
                "issues": "https://github.com/vimeo/psalm/issues",
                "source": "https://github.com/vimeo/psalm/tree/4.13.1"
            },
            "time": "2021-11-23T23:52:49+00:00"
        },
        {
            "name": "webmozart/assert",
            "version": "1.9.1",
            "source": {
                "type": "git",
                "url": "https://github.com/webmozarts/assert.git",
                "reference": "bafc69caeb4d49c39fd0779086c03a3738cbb389"
            },
            "dist": {
                "type": "zip",
                "url": "https://api.github.com/repos/webmozarts/assert/zipball/bafc69caeb4d49c39fd0779086c03a3738cbb389",
                "reference": "bafc69caeb4d49c39fd0779086c03a3738cbb389",
                "shasum": ""
            },
            "require": {
                "php": "^5.3.3 || ^7.0 || ^8.0",
                "symfony/polyfill-ctype": "^1.8"
            },
            "conflict": {
                "phpstan/phpstan": "<0.12.20",
                "vimeo/psalm": "<3.9.1"
            },
            "require-dev": {
                "phpunit/phpunit": "^4.8.36 || ^7.5.13"
            },
            "type": "library",
            "autoload": {
                "psr-4": {
                    "Webmozart\\Assert\\": "src/"
                }
            },
            "notification-url": "https://packagist.org/downloads/",
            "license": [
                "MIT"
            ],
            "authors": [
                {
                    "name": "Bernhard Schussek",
                    "email": "bschussek@gmail.com"
                }
            ],
            "description": "Assertions to validate method input/output with nice error messages.",
            "keywords": [
                "assert",
                "check",
                "validate"
            ],
            "support": {
                "issues": "https://github.com/webmozarts/assert/issues",
                "source": "https://github.com/webmozarts/assert/tree/1.9.1"
            },
            "time": "2020-07-08T17:02:28+00:00"
        },
        {
            "name": "webmozart/path-util",
            "version": "2.3.0",
            "source": {
                "type": "git",
                "url": "https://github.com/webmozart/path-util.git",
                "reference": "d939f7edc24c9a1bb9c0dee5cb05d8e859490725"
            },
            "dist": {
                "type": "zip",
                "url": "https://api.github.com/repos/webmozart/path-util/zipball/d939f7edc24c9a1bb9c0dee5cb05d8e859490725",
                "reference": "d939f7edc24c9a1bb9c0dee5cb05d8e859490725",
                "shasum": ""
            },
            "require": {
                "php": ">=5.3.3",
                "webmozart/assert": "~1.0"
            },
            "require-dev": {
                "phpunit/phpunit": "^4.6",
                "sebastian/version": "^1.0.1"
            },
            "type": "library",
            "extra": {
                "branch-alias": {
                    "dev-master": "2.3-dev"
                }
            },
            "autoload": {
                "psr-4": {
                    "Webmozart\\PathUtil\\": "src/"
                }
            },
            "notification-url": "https://packagist.org/downloads/",
            "license": [
                "MIT"
            ],
            "authors": [
                {
                    "name": "Bernhard Schussek",
                    "email": "bschussek@gmail.com"
                }
            ],
            "description": "A robust cross-platform utility for normalizing, comparing and modifying file paths.",
            "support": {
                "issues": "https://github.com/webmozart/path-util/issues",
                "source": "https://github.com/webmozart/path-util/tree/2.3.0"
            },
            "abandoned": "symfony/filesystem",
            "time": "2015-12-17T08:42:14+00:00"
        },
        {
            "name": "wikimedia/at-ease",
            "version": "v2.0.0",
            "source": {
                "type": "git",
                "url": "https://github.com/wikimedia/at-ease.git",
                "reference": "013ac61929797839c80a111a3f1a4710d8248e7a"
            },
            "dist": {
                "type": "zip",
                "url": "https://api.github.com/repos/wikimedia/at-ease/zipball/013ac61929797839c80a111a3f1a4710d8248e7a",
                "reference": "013ac61929797839c80a111a3f1a4710d8248e7a",
                "shasum": ""
            },
            "require": {
                "php": ">=5.6.99"
            },
            "require-dev": {
                "jakub-onderka/php-console-highlighter": "0.3.2",
                "jakub-onderka/php-parallel-lint": "1.0.0",
                "mediawiki/mediawiki-codesniffer": "22.0.0",
                "mediawiki/minus-x": "0.3.1",
                "ockcyp/covers-validator": "0.5.1 || 0.6.1",
                "phpunit/phpunit": "4.8.36 || ^6.5"
            },
            "type": "library",
            "autoload": {
                "psr-4": {
                    "Wikimedia\\AtEase\\": "src/Wikimedia/AtEase/"
                },
                "files": [
                    "src/Wikimedia/Functions.php"
                ]
            },
            "notification-url": "https://packagist.org/downloads/",
            "license": [
                "GPL-2.0-or-later"
            ],
            "authors": [
                {
                    "name": "Tim Starling",
                    "email": "tstarling@wikimedia.org"
                },
                {
                    "name": "MediaWiki developers",
                    "email": "wikitech-l@lists.wikimedia.org"
                }
            ],
            "description": "Safe replacement to @ for suppressing warnings.",
            "homepage": "https://www.mediawiki.org/wiki/at-ease",
            "support": {
                "source": "https://github.com/wikimedia/at-ease/tree/master"
            },
            "time": "2018-10-10T15:39:06+00:00"
        },
        {
            "name": "woocommerce/action-scheduler",
            "version": "3.1.6",
            "source": {
                "type": "git",
                "url": "https://github.com/woocommerce/action-scheduler.git",
                "reference": "275d0ba54b1c263dfc62688de2fa9a25a373edf8"
            },
            "dist": {
                "type": "zip",
                "url": "https://api.github.com/repos/woocommerce/action-scheduler/zipball/275d0ba54b1c263dfc62688de2fa9a25a373edf8",
                "reference": "275d0ba54b1c263dfc62688de2fa9a25a373edf8",
                "shasum": ""
            },
            "require-dev": {
                "phpunit/phpunit": "^5.6",
                "woocommerce/woocommerce-sniffs": "0.0.8",
                "wp-cli/wp-cli": "~1.5.1"
            },
            "type": "wordpress-plugin",
            "extra": {
                "scripts-description": {
                    "test": "Run unit tests",
                    "phpcs": "Analyze code against the WordPress coding standards with PHP_CodeSniffer",
                    "phpcbf": "Fix coding standards warnings/errors automatically with PHP Code Beautifier"
                }
            },
            "notification-url": "https://packagist.org/downloads/",
            "license": [
                "GPL-3.0-or-later"
            ],
            "description": "Action Scheduler for WordPress and WooCommerce",
            "homepage": "https://actionscheduler.org/",
            "support": {
                "issues": "https://github.com/woocommerce/action-scheduler/issues",
                "source": "https://github.com/woocommerce/action-scheduler/tree/master"
            },
            "time": "2020-05-12T16:22:33+00:00"
        },
        {
            "name": "woocommerce/woocommerce-sniffs",
            "version": "0.1.0",
            "source": {
                "type": "git",
                "url": "https://github.com/woocommerce/woocommerce-sniffs.git",
                "reference": "b72b7dd2e70aa6aed16f80cdae5b1e6cce2e4c79"
            },
            "dist": {
                "type": "zip",
                "url": "https://api.github.com/repos/woocommerce/woocommerce-sniffs/zipball/b72b7dd2e70aa6aed16f80cdae5b1e6cce2e4c79",
                "reference": "b72b7dd2e70aa6aed16f80cdae5b1e6cce2e4c79",
                "shasum": ""
            },
            "require": {
                "dealerdirect/phpcodesniffer-composer-installer": "0.7.0",
                "php": ">=7.0",
                "phpcompatibility/phpcompatibility-wp": "2.1.0",
                "wp-coding-standards/wpcs": "2.3.0"
            },
            "type": "phpcodesniffer-standard",
            "notification-url": "https://packagist.org/downloads/",
            "license": [
                "MIT"
            ],
            "authors": [
                {
                    "name": "Claudio Sanches",
                    "email": "claudio@automattic.com"
                }
            ],
            "description": "WooCommerce sniffs",
            "keywords": [
                "phpcs",
                "standards",
                "woocommerce",
                "wordpress"
            ],
            "support": {
                "issues": "https://github.com/woocommerce/woocommerce-sniffs/issues",
                "source": "https://github.com/woocommerce/woocommerce-sniffs/tree/master"
            },
            "time": "2020-08-06T18:23:45+00:00"
        },
        {
            "name": "wp-coding-standards/wpcs",
            "version": "2.3.0",
            "source": {
                "type": "git",
                "url": "https://github.com/WordPress/WordPress-Coding-Standards.git",
                "reference": "7da1894633f168fe244afc6de00d141f27517b62"
            },
            "dist": {
                "type": "zip",
                "url": "https://api.github.com/repos/WordPress/WordPress-Coding-Standards/zipball/7da1894633f168fe244afc6de00d141f27517b62",
                "reference": "7da1894633f168fe244afc6de00d141f27517b62",
                "shasum": ""
            },
            "require": {
                "php": ">=5.4",
                "squizlabs/php_codesniffer": "^3.3.1"
            },
            "require-dev": {
                "dealerdirect/phpcodesniffer-composer-installer": "^0.5 || ^0.6",
                "phpcompatibility/php-compatibility": "^9.0",
                "phpcsstandards/phpcsdevtools": "^1.0",
                "phpunit/phpunit": "^4.0 || ^5.0 || ^6.0 || ^7.0"
            },
            "suggest": {
                "dealerdirect/phpcodesniffer-composer-installer": "^0.6 || This Composer plugin will sort out the PHPCS 'installed_paths' automatically."
            },
            "type": "phpcodesniffer-standard",
            "notification-url": "https://packagist.org/downloads/",
            "license": [
                "MIT"
            ],
            "authors": [
                {
                    "name": "Contributors",
                    "homepage": "https://github.com/WordPress/WordPress-Coding-Standards/graphs/contributors"
                }
            ],
            "description": "PHP_CodeSniffer rules (sniffs) to enforce WordPress coding conventions",
            "keywords": [
                "phpcs",
                "standards",
                "wordpress"
            ],
            "support": {
                "issues": "https://github.com/WordPress/WordPress-Coding-Standards/issues",
                "source": "https://github.com/WordPress/WordPress-Coding-Standards",
                "wiki": "https://github.com/WordPress/WordPress-Coding-Standards/wiki"
            },
            "time": "2020-05-13T23:57:56+00:00"
        },
        {
            "name": "yoast/phpunit-polyfills",
            "version": "1.0.1",
            "source": {
                "type": "git",
                "url": "https://github.com/Yoast/PHPUnit-Polyfills.git",
                "reference": "f014fb21c2b0038fd329515d59025af42fb98715"
            },
            "dist": {
                "type": "zip",
                "url": "https://api.github.com/repos/Yoast/PHPUnit-Polyfills/zipball/f014fb21c2b0038fd329515d59025af42fb98715",
                "reference": "f014fb21c2b0038fd329515d59025af42fb98715",
                "shasum": ""
            },
            "require": {
                "php": ">=5.4",
                "phpunit/phpunit": "^4.8.36 || ^5.7.21 || ^6.0 || ^7.0 || ^8.0 || ^9.0"
            },
            "require-dev": {
                "php-parallel-lint/php-console-highlighter": "^0.5",
                "php-parallel-lint/php-parallel-lint": "^1.3.0",
                "yoast/yoastcs": "^2.1.0"
            },
            "type": "library",
            "extra": {
                "branch-alias": {
                    "dev-main": "1.x-dev",
                    "dev-develop": "1.x-dev"
                }
            },
            "autoload": {
                "files": [
                    "phpunitpolyfills-autoload.php"
                ]
            },
            "notification-url": "https://packagist.org/downloads/",
            "license": [
                "BSD-3-Clause"
            ],
            "authors": [
                {
                    "name": "Team Yoast",
                    "email": "support@yoast.com",
                    "homepage": "https://yoast.com"
                },
                {
                    "name": "Contributors",
                    "homepage": "https://github.com/Yoast/PHPUnit-Polyfills/graphs/contributors"
                }
            ],
            "description": "Set of polyfills for changed PHPUnit functionality to allow for creating PHPUnit cross-version compatible tests",
            "homepage": "https://github.com/Yoast/PHPUnit-Polyfills",
            "keywords": [
                "phpunit",
                "polyfill",
                "testing"
            ],
            "support": {
                "issues": "https://github.com/Yoast/PHPUnit-Polyfills/issues",
                "source": "https://github.com/Yoast/PHPUnit-Polyfills"
            },
            "time": "2021-08-09T16:28:08+00:00"
        }
    ],
    "aliases": [],
    "minimum-stability": "dev",
    "stability-flags": {
        "kalessil/production-dependencies-guard": 20
    },
    "prefer-stable": true,
    "prefer-lowest": false,
    "platform": {
        "php": "7.*",
        "ext-json": "*"
    },
    "platform-dev": [],
    "platform-overrides": {
        "php": "7.1"
    },
    "plugin-api-version": "2.1.0"
}<|MERGE_RESOLUTION|>--- conflicted
+++ resolved
@@ -4,11 +4,7 @@
         "Read more about it at https://getcomposer.org/doc/01-basic-usage.md#installing-dependencies",
         "This file is @generated automatically"
     ],
-<<<<<<< HEAD
-    "content-hash": "cd3e0c144c874fde9f86e0c649091254",
-=======
-    "content-hash": "803256afec087ae60fdadc8bf846d871",
->>>>>>> fc198cf4
+    "content-hash": "503e76d7a6e1c7eec0aa0431a6d08f68",
     "packages": [
         {
             "name": "automattic/jetpack-a8c-mc-stats",
@@ -56,16 +52,16 @@
         },
         {
             "name": "automattic/jetpack-assets",
-            "version": "v1.17.1",
+            "version": "v1.17.4",
             "source": {
                 "type": "git",
                 "url": "https://github.com/Automattic/jetpack-assets.git",
-                "reference": "d4e2134acb8d7a397625cb90754fbae9c2c39e80"
-            },
-            "dist": {
-                "type": "zip",
-                "url": "https://api.github.com/repos/Automattic/jetpack-assets/zipball/d4e2134acb8d7a397625cb90754fbae9c2c39e80",
-                "reference": "d4e2134acb8d7a397625cb90754fbae9c2c39e80",
+                "reference": "b486f8be634cbb17847b0a8fb174c1669abc468c"
+            },
+            "dist": {
+                "type": "zip",
+                "url": "https://api.github.com/repos/Automattic/jetpack-assets/zipball/b486f8be634cbb17847b0a8fb174c1669abc468c",
+                "reference": "b486f8be634cbb17847b0a8fb174c1669abc468c",
                 "shasum": ""
             },
             "require": {
@@ -103,9 +99,9 @@
             ],
             "description": "Asset management utilities for Jetpack ecosystem packages",
             "support": {
-                "source": "https://github.com/Automattic/jetpack-assets/tree/v1.17.1"
-            },
-            "time": "2022-01-27T15:05:26+00:00"
+                "source": "https://github.com/Automattic/jetpack-assets/tree/v1.17.4"
+            },
+            "time": "2022-02-09T17:56:52+00:00"
         },
         {
             "name": "automattic/jetpack-autoloader",
@@ -141,12 +137,12 @@
                 }
             },
             "autoload": {
+                "psr-4": {
+                    "Automattic\\Jetpack\\Autoloader\\": "src"
+                },
                 "classmap": [
                     "src/AutoloadGenerator.php"
-                ],
-                "psr-4": {
-                    "Automattic\\Jetpack\\Autoloader\\": "src"
-                }
+                ]
             },
             "notification-url": "https://packagist.org/downloads/",
             "license": [
@@ -1139,12 +1135,12 @@
                 }
             },
             "autoload": {
+                "files": [
+                    "lib/functions.php"
+                ],
                 "psr-4": {
                     "Amp\\ByteStream\\": "lib"
-                },
-                "files": [
-                    "lib/functions.php"
-                ]
+                }
             },
             "notification-url": "https://packagist.org/downloads/",
             "license": [
@@ -1226,8 +1222,8 @@
             },
             "autoload": {
                 "psr-4": {
-                    "Automattic\\Jetpack\\Changelogger\\": "src",
-                    "Automattic\\Jetpack\\Changelog\\": "lib"
+                    "Automattic\\Jetpack\\Changelog\\": "lib",
+                    "Automattic\\Jetpack\\Changelogger\\": "src"
                 }
             },
             "notification-url": "https://packagist.org/downloads/",
@@ -1386,23 +1382,23 @@
         },
         {
             "name": "composer/semver",
-            "version": "3.2.7",
+            "version": "3.2.9",
             "source": {
                 "type": "git",
                 "url": "https://github.com/composer/semver.git",
-                "reference": "deac27056b57e46faf136fae7b449eeaa71661ee"
-            },
-            "dist": {
-                "type": "zip",
-                "url": "https://api.github.com/repos/composer/semver/zipball/deac27056b57e46faf136fae7b449eeaa71661ee",
-                "reference": "deac27056b57e46faf136fae7b449eeaa71661ee",
+                "reference": "a951f614bd64dcd26137bc9b7b2637ddcfc57649"
+            },
+            "dist": {
+                "type": "zip",
+                "url": "https://api.github.com/repos/composer/semver/zipball/a951f614bd64dcd26137bc9b7b2637ddcfc57649",
+                "reference": "a951f614bd64dcd26137bc9b7b2637ddcfc57649",
                 "shasum": ""
             },
             "require": {
                 "php": "^5.3.2 || ^7.0 || ^8.0"
             },
             "require-dev": {
-                "phpstan/phpstan": "^0.12.54",
+                "phpstan/phpstan": "^1.4",
                 "symfony/phpunit-bridge": "^4.2 || ^5"
             },
             "type": "library",
@@ -1447,7 +1443,7 @@
             "support": {
                 "irc": "irc://irc.freenode.org/composer",
                 "issues": "https://github.com/composer/semver/issues",
-                "source": "https://github.com/composer/semver/tree/3.2.7"
+                "source": "https://github.com/composer/semver/tree/3.2.9"
             },
             "funding": [
                 {
@@ -1463,7 +1459,7 @@
                     "type": "tidelift"
                 }
             ],
-            "time": "2022-01-04T09:57:54+00:00"
+            "time": "2022-02-04T13:58:43+00:00"
         },
         {
             "name": "composer/xdebug-handler",
@@ -1940,12 +1936,12 @@
             },
             "type": "library",
             "autoload": {
+                "files": [
+                    "src/DeepCopy/deep_copy.php"
+                ],
                 "psr-4": {
                     "DeepCopy\\": "src/DeepCopy/"
-                },
-                "files": [
-                    "src/DeepCopy/deep_copy.php"
-                ]
+                }
             },
             "notification-url": "https://packagist.org/downloads/",
             "license": [
@@ -4422,13 +4418,13 @@
                 }
             },
             "autoload": {
-                "psr-4": {
-                    "Psalm\\": "src/Psalm/"
-                },
                 "files": [
                     "src/functions.php",
                     "src/spl_object_id.php"
-                ]
+                ],
+                "psr-4": {
+                    "Psalm\\": "src/Psalm/"
+                }
             },
             "notification-url": "https://packagist.org/downloads/",
             "license": [
