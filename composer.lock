{
    "_readme": [
        "This file locks the dependencies of your project to a known state",
        "Read more about it at https://getcomposer.org/doc/01-basic-usage.md#installing-dependencies",
        "This file is @generated automatically"
    ],
<<<<<<< HEAD
    "content-hash": "f0ca975b2e5540d31db3cc1af8a5308a",
=======
    "content-hash": "063546e4b39b470b94d4673b7d5ce249",
>>>>>>> c829f7cb
    "packages": [
        {
            "name": "automattic/jetpack-a8c-mc-stats",
            "version": "v1.4.11",
            "source": {
                "type": "git",
                "url": "https://github.com/Automattic/jetpack-a8c-mc-stats.git",
                "reference": "6e7d7c8b9c996f04978b834e4c3484bd2d916998"
            },
            "dist": {
                "type": "zip",
                "url": "https://api.github.com/repos/Automattic/jetpack-a8c-mc-stats/zipball/6e7d7c8b9c996f04978b834e4c3484bd2d916998",
                "reference": "6e7d7c8b9c996f04978b834e4c3484bd2d916998",
                "shasum": ""
            },
            "require-dev": {
                "automattic/jetpack-changelogger": "^3.0",
                "yoast/phpunit-polyfills": "1.0.3"
            },
            "type": "jetpack-library",
            "extra": {
                "autotagger": true,
                "mirror-repo": "Automattic/jetpack-a8c-mc-stats",
                "changelogger": {
                    "link-template": "https://github.com/Automattic/jetpack-a8c-mc-stats/compare/v${old}...v${new}"
                },
                "branch-alias": {
                    "dev-master": "1.4.x-dev"
                }
            },
            "autoload": {
                "classmap": [
                    "src/"
                ]
            },
            "notification-url": "https://packagist.org/downloads/",
            "license": [
                "GPL-2.0-or-later"
            ],
            "description": "Used to record internal usage stats for Automattic. Not visible to site owners.",
            "support": {
                "source": "https://github.com/Automattic/jetpack-a8c-mc-stats/tree/v1.4.11"
            },
            "time": "2022-01-04T21:11:24+00:00"
        },
        {
            "name": "automattic/jetpack-assets",
            "version": "v1.16.2",
            "source": {
                "type": "git",
                "url": "https://github.com/Automattic/jetpack-assets.git",
                "reference": "e657324b4b2cbd6a26d2381136047f9373a44bc2"
            },
            "dist": {
                "type": "zip",
                "url": "https://api.github.com/repos/Automattic/jetpack-assets/zipball/e657324b4b2cbd6a26d2381136047f9373a44bc2",
                "reference": "e657324b4b2cbd6a26d2381136047f9373a44bc2",
                "shasum": ""
            },
            "require": {
                "automattic/jetpack-constants": "^1.6"
            },
            "require-dev": {
                "automattic/jetpack-changelogger": "^3.0",
                "brain/monkey": "2.6.1",
                "wikimedia/testing-access-wrapper": "^1.0 | ^2.0",
                "yoast/phpunit-polyfills": "1.0.3"
            },
            "type": "jetpack-library",
            "extra": {
                "autotagger": true,
                "mirror-repo": "Automattic/jetpack-assets",
                "textdomain": "jetpack-assets",
                "changelogger": {
                    "link-template": "https://github.com/Automattic/jetpack-assets/compare/v${old}...v${new}"
                },
                "branch-alias": {
                    "dev-master": "1.16.x-dev"
                }
            },
            "autoload": {
                "files": [
                    "actions.php"
                ],
                "classmap": [
                    "src/"
                ]
            },
            "notification-url": "https://packagist.org/downloads/",
            "license": [
                "GPL-2.0-or-later"
            ],
            "description": "Asset management utilities for Jetpack ecosystem packages",
            "support": {
                "source": "https://github.com/Automattic/jetpack-assets/tree/v1.16.2"
            },
            "time": "2022-01-18T11:16:43+00:00"
        },
        {
            "name": "automattic/jetpack-autoloader",
            "version": "v2.10.10",
            "source": {
                "type": "git",
                "url": "https://github.com/Automattic/jetpack-autoloader.git",
                "reference": "8060f5c5822671b146ce8f57380193c8fb8e2571"
            },
            "dist": {
                "type": "zip",
                "url": "https://api.github.com/repos/Automattic/jetpack-autoloader/zipball/8060f5c5822671b146ce8f57380193c8fb8e2571",
                "reference": "8060f5c5822671b146ce8f57380193c8fb8e2571",
                "shasum": ""
            },
            "require": {
                "composer-plugin-api": "^1.1 || ^2.0"
            },
            "require-dev": {
                "automattic/jetpack-changelogger": "^3.0",
                "yoast/phpunit-polyfills": "1.0.2"
            },
            "type": "composer-plugin",
            "extra": {
                "autotagger": true,
                "class": "Automattic\\Jetpack\\Autoloader\\CustomAutoloaderPlugin",
                "mirror-repo": "Automattic/jetpack-autoloader",
                "changelogger": {
                    "link-template": "https://github.com/Automattic/jetpack-autoloader/compare/v${old}...v${new}"
                },
                "branch-alias": {
                    "dev-master": "2.10.x-dev"
                }
            },
            "autoload": {
                "classmap": [
                    "src/AutoloadGenerator.php"
                ],
                "psr-4": {
                    "Automattic\\Jetpack\\Autoloader\\": "src"
                }
            },
            "notification-url": "https://packagist.org/downloads/",
            "license": [
                "GPL-2.0-or-later"
            ],
            "description": "Creates a custom autoloader for a plugin or theme.",
            "support": {
                "source": "https://github.com/Automattic/jetpack-autoloader/tree/v2.10.10"
            },
            "time": "2021-11-16T16:27:09+00:00"
        },
        {
            "name": "automattic/jetpack-config",
            "version": "v1.5.3",
            "source": {
                "type": "git",
                "url": "https://github.com/Automattic/jetpack-config.git",
                "reference": "3526c284d3b845d57275fe1f64fbb2c71649b16e"
            },
            "dist": {
                "type": "zip",
                "url": "https://api.github.com/repos/Automattic/jetpack-config/zipball/3526c284d3b845d57275fe1f64fbb2c71649b16e",
                "reference": "3526c284d3b845d57275fe1f64fbb2c71649b16e",
                "shasum": ""
            },
            "require-dev": {
                "automattic/jetpack-changelogger": "^3.0"
            },
            "type": "library",
            "extra": {
                "autotagger": true,
                "mirror-repo": "Automattic/jetpack-config",
                "changelogger": {
                    "link-template": "https://github.com/Automattic/jetpack-config/compare/v${old}...v${new}"
                },
                "branch-alias": {
                    "dev-master": "1.5.x-dev"
                }
            },
            "autoload": {
                "classmap": [
                    "src/"
                ]
            },
            "notification-url": "https://packagist.org/downloads/",
            "license": [
                "GPL-2.0-or-later"
            ],
            "description": "Jetpack configuration package that initializes other packages and configures Jetpack's functionality. Can be used as a base for all variants of Jetpack package usage.",
            "support": {
                "source": "https://github.com/Automattic/jetpack-config/tree/v1.5.3"
            },
            "time": "2021-10-13T17:10:55+00:00"
        },
        {
            "name": "automattic/jetpack-connection",
            "version": "v1.30.13",
            "source": {
                "type": "git",
                "url": "https://github.com/Automattic/jetpack-connection.git",
                "reference": "b6cb5e87ffe1dca5260307066f720f8ddcfebda3"
            },
            "dist": {
                "type": "zip",
                "url": "https://api.github.com/repos/Automattic/jetpack-connection/zipball/b6cb5e87ffe1dca5260307066f720f8ddcfebda3",
                "reference": "b6cb5e87ffe1dca5260307066f720f8ddcfebda3",
                "shasum": ""
            },
            "require": {
                "automattic/jetpack-a8c-mc-stats": "^1.4",
                "automattic/jetpack-constants": "^1.6",
                "automattic/jetpack-heartbeat": "^1.3",
                "automattic/jetpack-options": "^1.13",
                "automattic/jetpack-redirect": "^1.7",
                "automattic/jetpack-roles": "^1.4",
                "automattic/jetpack-status": "^1.9",
                "automattic/jetpack-terms-of-service": "^1.9",
                "automattic/jetpack-tracking": "^1.13"
            },
            "require-dev": {
                "automattic/jetpack-changelogger": "^3.0",
                "automattic/wordbless": "@dev",
                "brain/monkey": "2.6.0",
                "yoast/phpunit-polyfills": "1.0.2"
            },
            "type": "library",
            "extra": {
                "autotagger": true,
                "mirror-repo": "Automattic/jetpack-connection",
                "version-constants": {
                    "::PACKAGE_VERSION": "src/class-package-version.php"
                },
                "changelogger": {
                    "link-template": "https://github.com/Automattic/jetpack-connection/compare/v${old}...v${new}"
                },
                "branch-alias": {
                    "dev-master": "1.30.x-dev"
                }
            },
            "autoload": {
                "classmap": [
                    "legacy",
                    "src/"
                ]
            },
            "notification-url": "https://packagist.org/downloads/",
            "license": [
                "GPL-2.0-or-later"
            ],
            "description": "Everything needed to connect to the Jetpack infrastructure",
            "support": {
                "source": "https://github.com/Automattic/jetpack-connection/tree/v1.30.13"
            },
            "time": "2021-11-09T15:47:28+00:00"
        },
        {
            "name": "automattic/jetpack-constants",
            "version": "v1.6.14",
            "source": {
                "type": "git",
                "url": "https://github.com/Automattic/jetpack-constants.git",
                "reference": "93af2a61eceaabd16c432451cc33f7c9074efa81"
            },
            "dist": {
                "type": "zip",
                "url": "https://api.github.com/repos/Automattic/jetpack-constants/zipball/93af2a61eceaabd16c432451cc33f7c9074efa81",
                "reference": "93af2a61eceaabd16c432451cc33f7c9074efa81",
                "shasum": ""
            },
            "require-dev": {
                "automattic/jetpack-changelogger": "^3.0",
                "brain/monkey": "2.6.1",
                "yoast/phpunit-polyfills": "1.0.3"
            },
            "type": "jetpack-library",
            "extra": {
                "autotagger": true,
                "mirror-repo": "Automattic/jetpack-constants",
                "changelogger": {
                    "link-template": "https://github.com/Automattic/jetpack-constants/compare/v${old}...v${new}"
                },
                "branch-alias": {
                    "dev-master": "1.6.x-dev"
                }
            },
            "autoload": {
                "classmap": [
                    "src/"
                ]
            },
            "notification-url": "https://packagist.org/downloads/",
            "license": [
                "GPL-2.0-or-later"
            ],
            "description": "A wrapper for defining constants in a more testable way.",
            "support": {
                "source": "https://github.com/Automattic/jetpack-constants/tree/v1.6.14"
            },
            "time": "2022-01-04T21:11:33+00:00"
        },
        {
            "name": "automattic/jetpack-heartbeat",
            "version": "v1.4.0",
            "source": {
                "type": "git",
                "url": "https://github.com/Automattic/jetpack-heartbeat.git",
                "reference": "c35053475b1cb7363aee847e0d025f0a043dc3d5"
            },
            "dist": {
                "type": "zip",
                "url": "https://api.github.com/repos/Automattic/jetpack-heartbeat/zipball/c35053475b1cb7363aee847e0d025f0a043dc3d5",
                "reference": "c35053475b1cb7363aee847e0d025f0a043dc3d5",
                "shasum": ""
            },
            "require": {
                "automattic/jetpack-a8c-mc-stats": "^1.4",
                "automattic/jetpack-options": "^1.14"
            },
            "require-dev": {
                "automattic/jetpack-changelogger": "^3.0"
            },
            "type": "jetpack-library",
            "extra": {
                "autotagger": true,
                "mirror-repo": "Automattic/jetpack-heartbeat",
                "textdomain": "jetpack-heartbeat",
                "changelogger": {
                    "link-template": "https://github.com/Automattic/jetpack-heartbeat/compare/v${old}...v${new}"
                },
                "branch-alias": {
                    "dev-master": "1.4.x-dev"
                }
            },
            "autoload": {
                "classmap": [
                    "src/"
                ]
            },
            "notification-url": "https://packagist.org/downloads/",
            "license": [
                "GPL-2.0-or-later"
            ],
            "description": "This adds a cronjob that sends a batch of internal automattic stats to wp.com once a day",
            "support": {
                "source": "https://github.com/Automattic/jetpack-heartbeat/tree/v1.4.0"
            },
            "time": "2022-01-04T21:11:47+00:00"
        },
        {
            "name": "automattic/jetpack-options",
            "version": "v1.14.2",
            "source": {
                "type": "git",
                "url": "https://github.com/Automattic/jetpack-options.git",
                "reference": "9cd0f27ae970097bf6a8bc5b3c80cf079e4bf3f2"
            },
            "dist": {
                "type": "zip",
                "url": "https://api.github.com/repos/Automattic/jetpack-options/zipball/9cd0f27ae970097bf6a8bc5b3c80cf079e4bf3f2",
                "reference": "9cd0f27ae970097bf6a8bc5b3c80cf079e4bf3f2",
                "shasum": ""
            },
            "require": {
                "automattic/jetpack-constants": "^1.6"
            },
            "require-dev": {
                "automattic/jetpack-changelogger": "^3.0",
                "yoast/phpunit-polyfills": "1.0.3"
            },
            "type": "jetpack-library",
            "extra": {
                "autotagger": true,
                "mirror-repo": "Automattic/jetpack-options",
                "changelogger": {
                    "link-template": "https://github.com/Automattic/jetpack-options/compare/v${old}...v${new}"
                },
                "branch-alias": {
                    "dev-master": "1.14.x-dev"
                }
            },
            "autoload": {
                "classmap": [
                    "legacy"
                ]
            },
            "notification-url": "https://packagist.org/downloads/",
            "license": [
                "GPL-2.0-or-later"
            ],
            "description": "A wrapper for wp-options to manage specific Jetpack options.",
            "support": {
                "source": "https://github.com/Automattic/jetpack-options/tree/v1.14.2"
            },
            "time": "2022-01-04T21:11:42+00:00"
        },
        {
            "name": "automattic/jetpack-redirect",
            "version": "v1.7.9",
            "source": {
                "type": "git",
                "url": "https://github.com/Automattic/jetpack-redirect.git",
                "reference": "7b7640108a704b6978814e0cfb2e5102d19c7d42"
            },
            "dist": {
                "type": "zip",
                "url": "https://api.github.com/repos/Automattic/jetpack-redirect/zipball/7b7640108a704b6978814e0cfb2e5102d19c7d42",
                "reference": "7b7640108a704b6978814e0cfb2e5102d19c7d42",
                "shasum": ""
            },
            "require": {
                "automattic/jetpack-status": "^1.9"
            },
            "require-dev": {
                "automattic/jetpack-changelogger": "^3.0",
                "brain/monkey": "2.6.1",
                "yoast/phpunit-polyfills": "1.0.3"
            },
            "type": "jetpack-library",
            "extra": {
                "autotagger": true,
                "mirror-repo": "Automattic/jetpack-redirect",
                "changelogger": {
                    "link-template": "https://github.com/Automattic/jetpack-redirect/compare/v${old}...v${new}"
                },
                "branch-alias": {
                    "dev-master": "1.7.x-dev"
                }
            },
            "autoload": {
                "classmap": [
                    "src/"
                ]
            },
            "notification-url": "https://packagist.org/downloads/",
            "license": [
                "GPL-2.0-or-later"
            ],
            "description": "Utilities to build URLs to the jetpack.com/redirect/ service",
            "support": {
                "source": "https://github.com/Automattic/jetpack-redirect/tree/v1.7.9"
            },
            "time": "2022-01-04T21:11:51+00:00"
        },
        {
            "name": "automattic/jetpack-roles",
            "version": "v1.4.13",
            "source": {
                "type": "git",
                "url": "https://github.com/Automattic/jetpack-roles.git",
                "reference": "5d0a94f52de1e44a4537bc736af940f6b178c107"
            },
            "dist": {
                "type": "zip",
                "url": "https://api.github.com/repos/Automattic/jetpack-roles/zipball/5d0a94f52de1e44a4537bc736af940f6b178c107",
                "reference": "5d0a94f52de1e44a4537bc736af940f6b178c107",
                "shasum": ""
            },
            "require-dev": {
                "automattic/jetpack-changelogger": "^3.0",
                "brain/monkey": "2.6.1",
                "yoast/phpunit-polyfills": "1.0.3"
            },
            "type": "jetpack-library",
            "extra": {
                "autotagger": true,
                "mirror-repo": "Automattic/jetpack-roles",
                "changelogger": {
                    "link-template": "https://github.com/Automattic/jetpack-roles/compare/v${old}...v${new}"
                },
                "branch-alias": {
                    "dev-master": "1.4.x-dev"
                }
            },
            "autoload": {
                "classmap": [
                    "src/"
                ]
            },
            "notification-url": "https://packagist.org/downloads/",
            "license": [
                "GPL-2.0-or-later"
            ],
            "description": "Utilities, related with user roles and capabilities.",
            "support": {
                "source": "https://github.com/Automattic/jetpack-roles/tree/v1.4.13"
            },
            "time": "2022-01-04T21:11:39+00:00"
        },
        {
            "name": "automattic/jetpack-status",
            "version": "v1.9.5",
            "source": {
                "type": "git",
                "url": "https://github.com/Automattic/jetpack-status.git",
                "reference": "6300e03a808ef63dda558f0eb78e39a0e529a274"
            },
            "dist": {
                "type": "zip",
                "url": "https://api.github.com/repos/Automattic/jetpack-status/zipball/6300e03a808ef63dda558f0eb78e39a0e529a274",
                "reference": "6300e03a808ef63dda558f0eb78e39a0e529a274",
                "shasum": ""
            },
            "require": {
                "automattic/jetpack-constants": "^1.6"
            },
            "require-dev": {
                "automattic/jetpack-changelogger": "^3.0",
                "brain/monkey": "2.6.1",
                "yoast/phpunit-polyfills": "1.0.3"
            },
            "type": "jetpack-library",
            "extra": {
                "autotagger": true,
                "mirror-repo": "Automattic/jetpack-status",
                "changelogger": {
                    "link-template": "https://github.com/Automattic/jetpack-status/compare/v${old}...v${new}"
                },
                "branch-alias": {
                    "dev-master": "1.9.x-dev"
                }
            },
            "autoload": {
                "classmap": [
                    "src/"
                ]
            },
            "notification-url": "https://packagist.org/downloads/",
            "license": [
                "GPL-2.0-or-later"
            ],
            "description": "Used to retrieve information about the current status of Jetpack and the site overall.",
            "support": {
                "source": "https://github.com/Automattic/jetpack-status/tree/v1.9.5"
            },
            "time": "2022-01-04T21:11:43+00:00"
        },
        {
            "name": "automattic/jetpack-terms-of-service",
            "version": "v1.9.18",
            "source": {
                "type": "git",
                "url": "https://github.com/Automattic/jetpack-terms-of-service.git",
                "reference": "46f3ac423d38219d719f0d0a33e7753b6e28d7ef"
            },
            "dist": {
                "type": "zip",
                "url": "https://api.github.com/repos/Automattic/jetpack-terms-of-service/zipball/46f3ac423d38219d719f0d0a33e7753b6e28d7ef",
                "reference": "46f3ac423d38219d719f0d0a33e7753b6e28d7ef",
                "shasum": ""
            },
            "require": {
                "automattic/jetpack-options": "^1.14",
                "automattic/jetpack-status": "^1.9"
            },
            "require-dev": {
                "automattic/jetpack-changelogger": "^3.0",
                "brain/monkey": "2.6.1",
                "yoast/phpunit-polyfills": "1.0.3"
            },
            "type": "jetpack-library",
            "extra": {
                "autotagger": true,
                "mirror-repo": "Automattic/jetpack-terms-of-service",
                "changelogger": {
                    "link-template": "https://github.com/Automattic/jetpack-terms-of-service/compare/v${old}...v${new}"
                },
                "branch-alias": {
                    "dev-master": "1.9.x-dev"
                }
            },
            "autoload": {
                "classmap": [
                    "src/"
                ]
            },
            "notification-url": "https://packagist.org/downloads/",
            "license": [
                "GPL-2.0-or-later"
            ],
            "description": "Everything need to manage the terms of service state",
            "support": {
                "source": "https://github.com/Automattic/jetpack-terms-of-service/tree/v1.9.18"
            },
            "time": "2022-01-04T21:11:52+00:00"
        },
        {
            "name": "automattic/jetpack-tracking",
            "version": "v1.14.0",
            "source": {
                "type": "git",
                "url": "https://github.com/Automattic/jetpack-tracking.git",
                "reference": "b2f869437c42fca557f3450fed0f61ae6162d0bf"
            },
            "dist": {
                "type": "zip",
                "url": "https://api.github.com/repos/Automattic/jetpack-tracking/zipball/b2f869437c42fca557f3450fed0f61ae6162d0bf",
                "reference": "b2f869437c42fca557f3450fed0f61ae6162d0bf",
                "shasum": ""
            },
            "require": {
                "automattic/jetpack-assets": "^1.16",
                "automattic/jetpack-options": "^1.14",
                "automattic/jetpack-status": "^1.9",
                "automattic/jetpack-terms-of-service": "^1.9"
            },
            "require-dev": {
                "automattic/jetpack-changelogger": "^3.0",
                "brain/monkey": "2.6.1",
                "yoast/phpunit-polyfills": "1.0.3"
            },
            "type": "jetpack-library",
            "extra": {
                "autotagger": true,
                "mirror-repo": "Automattic/jetpack-tracking",
                "textdomain": "jetpack-tracking",
                "changelogger": {
                    "link-template": "https://github.com/Automattic/jetpack-tracking/compare/v${old}...v${new}"
                },
                "branch-alias": {
                    "dev-master": "1.14.x-dev"
                }
            },
            "autoload": {
                "classmap": [
                    "legacy",
                    "src/"
                ]
            },
            "notification-url": "https://packagist.org/downloads/",
            "license": [
                "GPL-2.0-or-later"
            ],
            "description": "Tracking for Jetpack",
            "support": {
                "source": "https://github.com/Automattic/jetpack-tracking/tree/v1.14.0"
            },
            "time": "2022-01-04T21:11:55+00:00"
        },
        {
            "name": "composer/installers",
            "version": "v1.10.0",
            "source": {
                "type": "git",
                "url": "https://github.com/composer/installers.git",
                "reference": "1a0357fccad9d1cc1ea0c9a05b8847fbccccb78d"
            },
            "dist": {
                "type": "zip",
                "url": "https://api.github.com/repos/composer/installers/zipball/1a0357fccad9d1cc1ea0c9a05b8847fbccccb78d",
                "reference": "1a0357fccad9d1cc1ea0c9a05b8847fbccccb78d",
                "shasum": ""
            },
            "require": {
                "composer-plugin-api": "^1.0 || ^2.0"
            },
            "replace": {
                "roundcube/plugin-installer": "*",
                "shama/baton": "*"
            },
            "require-dev": {
                "composer/composer": "1.6.* || ^2.0",
                "composer/semver": "^1 || ^3",
                "phpstan/phpstan": "^0.12.55",
                "phpstan/phpstan-phpunit": "^0.12.16",
                "symfony/phpunit-bridge": "^4.2 || ^5",
                "symfony/process": "^2.3"
            },
            "type": "composer-plugin",
            "extra": {
                "class": "Composer\\Installers\\Plugin",
                "branch-alias": {
                    "dev-main": "1.x-dev"
                }
            },
            "autoload": {
                "psr-4": {
                    "Composer\\Installers\\": "src/Composer/Installers"
                }
            },
            "notification-url": "https://packagist.org/downloads/",
            "license": [
                "MIT"
            ],
            "authors": [
                {
                    "name": "Kyle Robinson Young",
                    "email": "kyle@dontkry.com",
                    "homepage": "https://github.com/shama"
                }
            ],
            "description": "A multi-framework Composer library installer",
            "homepage": "https://composer.github.io/installers/",
            "keywords": [
                "Craft",
                "Dolibarr",
                "Eliasis",
                "Hurad",
                "ImageCMS",
                "Kanboard",
                "Lan Management System",
                "MODX Evo",
                "MantisBT",
                "Mautic",
                "Maya",
                "OXID",
                "Plentymarkets",
                "Porto",
                "RadPHP",
                "SMF",
                "Starbug",
                "Thelia",
                "Whmcs",
                "WolfCMS",
                "agl",
                "aimeos",
                "annotatecms",
                "attogram",
                "bitrix",
                "cakephp",
                "chef",
                "cockpit",
                "codeigniter",
                "concrete5",
                "croogo",
                "dokuwiki",
                "drupal",
                "eZ Platform",
                "elgg",
                "expressionengine",
                "fuelphp",
                "grav",
                "installer",
                "itop",
                "joomla",
                "known",
                "kohana",
                "laravel",
                "lavalite",
                "lithium",
                "magento",
                "majima",
                "mako",
                "mediawiki",
                "modulework",
                "modx",
                "moodle",
                "osclass",
                "phpbb",
                "piwik",
                "ppi",
                "processwire",
                "puppet",
                "pxcms",
                "reindex",
                "roundcube",
                "shopware",
                "silverstripe",
                "sydes",
                "sylius",
                "symfony",
                "typo3",
                "wordpress",
                "yawik",
                "zend",
                "zikula"
            ],
            "support": {
                "issues": "https://github.com/composer/installers/issues",
                "source": "https://github.com/composer/installers/tree/v1.10.0"
            },
            "funding": [
                {
                    "url": "https://packagist.com",
                    "type": "custom"
                },
                {
                    "url": "https://github.com/composer",
                    "type": "github"
                },
                {
                    "url": "https://tidelift.com/funding/github/packagist/composer/composer",
                    "type": "tidelift"
                }
            ],
            "time": "2021-01-14T11:07:16+00:00"
        },
        {
            "name": "myclabs/php-enum",
            "version": "1.7.7",
            "source": {
                "type": "git",
                "url": "https://github.com/myclabs/php-enum.git",
                "reference": "d178027d1e679832db9f38248fcc7200647dc2b7"
            },
            "dist": {
                "type": "zip",
                "url": "https://api.github.com/repos/myclabs/php-enum/zipball/d178027d1e679832db9f38248fcc7200647dc2b7",
                "reference": "d178027d1e679832db9f38248fcc7200647dc2b7",
                "shasum": ""
            },
            "require": {
                "ext-json": "*",
                "php": ">=7.1"
            },
            "require-dev": {
                "phpunit/phpunit": "^7",
                "squizlabs/php_codesniffer": "1.*",
                "vimeo/psalm": "^3.8"
            },
            "type": "library",
            "autoload": {
                "psr-4": {
                    "MyCLabs\\Enum\\": "src/"
                }
            },
            "notification-url": "https://packagist.org/downloads/",
            "license": [
                "MIT"
            ],
            "authors": [
                {
                    "name": "PHP Enum contributors",
                    "homepage": "https://github.com/myclabs/php-enum/graphs/contributors"
                }
            ],
            "description": "PHP Enum implementation",
            "homepage": "http://github.com/myclabs/php-enum",
            "keywords": [
                "enum"
            ],
            "support": {
                "issues": "https://github.com/myclabs/php-enum/issues",
                "source": "https://github.com/myclabs/php-enum/tree/1.7.7"
            },
            "funding": [
                {
                    "url": "https://github.com/mnapoli",
                    "type": "github"
                },
                {
                    "url": "https://tidelift.com/funding/github/packagist/myclabs/php-enum",
                    "type": "tidelift"
                }
            ],
            "time": "2020-11-14T18:14:52+00:00"
        },
        {
            "name": "symfony/polyfill-php71",
            "version": "v1.20.0",
            "source": {
                "type": "git",
                "url": "https://github.com/symfony/polyfill-php71.git",
                "reference": "2d6cdeca7ea470e50db9e544c9ec4b1955036c22"
            },
            "dist": {
                "type": "zip",
                "url": "https://api.github.com/repos/symfony/polyfill-php71/zipball/2d6cdeca7ea470e50db9e544c9ec4b1955036c22",
                "reference": "2d6cdeca7ea470e50db9e544c9ec4b1955036c22",
                "shasum": ""
            },
            "require": {
                "php": ">=7.1"
            },
            "type": "metapackage",
            "extra": {
                "branch-alias": {
                    "dev-main": "1.20-dev"
                },
                "thanks": {
                    "name": "symfony/polyfill",
                    "url": "https://github.com/symfony/polyfill"
                }
            },
            "notification-url": "https://packagist.org/downloads/",
            "license": [
                "MIT"
            ],
            "authors": [
                {
                    "name": "Nicolas Grekas",
                    "email": "p@tchwork.com"
                },
                {
                    "name": "Symfony Community",
                    "homepage": "https://symfony.com/contributors"
                }
            ],
            "description": "Symfony polyfill backporting some PHP 7.1+ features to lower PHP versions",
            "homepage": "https://symfony.com",
            "keywords": [
                "compatibility",
                "polyfill",
                "portable",
                "shim"
            ],
            "support": {
                "source": "https://github.com/symfony/polyfill-php71/tree/v1.20.0"
            },
            "funding": [
                {
                    "url": "https://symfony.com/sponsor",
                    "type": "custom"
                },
                {
                    "url": "https://github.com/fabpot",
                    "type": "github"
                },
                {
                    "url": "https://tidelift.com/funding/github/packagist/symfony/symfony",
                    "type": "tidelift"
                }
            ],
            "time": "2020-10-23T14:02:19+00:00"
        },
        {
            "name": "symfony/polyfill-php72",
            "version": "v1.23.0",
            "source": {
                "type": "git",
                "url": "https://github.com/symfony/polyfill-php72.git",
                "reference": "9a142215a36a3888e30d0a9eeea9766764e96976"
            },
            "dist": {
                "type": "zip",
                "url": "https://api.github.com/repos/symfony/polyfill-php72/zipball/9a142215a36a3888e30d0a9eeea9766764e96976",
                "reference": "9a142215a36a3888e30d0a9eeea9766764e96976",
                "shasum": ""
            },
            "require": {
                "php": ">=7.1"
            },
            "type": "library",
            "extra": {
                "branch-alias": {
                    "dev-main": "1.23-dev"
                },
                "thanks": {
                    "name": "symfony/polyfill",
                    "url": "https://github.com/symfony/polyfill"
                }
            },
            "autoload": {
                "psr-4": {
                    "Symfony\\Polyfill\\Php72\\": ""
                },
                "files": [
                    "bootstrap.php"
                ]
            },
            "notification-url": "https://packagist.org/downloads/",
            "license": [
                "MIT"
            ],
            "authors": [
                {
                    "name": "Nicolas Grekas",
                    "email": "p@tchwork.com"
                },
                {
                    "name": "Symfony Community",
                    "homepage": "https://symfony.com/contributors"
                }
            ],
            "description": "Symfony polyfill backporting some PHP 7.2+ features to lower PHP versions",
            "homepage": "https://symfony.com",
            "keywords": [
                "compatibility",
                "polyfill",
                "portable",
                "shim"
            ],
            "support": {
                "source": "https://github.com/symfony/polyfill-php72/tree/v1.23.0"
            },
            "funding": [
                {
                    "url": "https://symfony.com/sponsor",
                    "type": "custom"
                },
                {
                    "url": "https://github.com/fabpot",
                    "type": "github"
                },
                {
                    "url": "https://tidelift.com/funding/github/packagist/symfony/symfony",
                    "type": "tidelift"
                }
            ],
            "time": "2021-05-27T09:17:38+00:00"
        },
        {
            "name": "symfony/polyfill-php73",
            "version": "v1.23.0",
            "source": {
                "type": "git",
                "url": "https://github.com/symfony/polyfill-php73.git",
                "reference": "fba8933c384d6476ab14fb7b8526e5287ca7e010"
            },
            "dist": {
                "type": "zip",
                "url": "https://api.github.com/repos/symfony/polyfill-php73/zipball/fba8933c384d6476ab14fb7b8526e5287ca7e010",
                "reference": "fba8933c384d6476ab14fb7b8526e5287ca7e010",
                "shasum": ""
            },
            "require": {
                "php": ">=7.1"
            },
            "type": "library",
            "extra": {
                "branch-alias": {
                    "dev-main": "1.23-dev"
                },
                "thanks": {
                    "name": "symfony/polyfill",
                    "url": "https://github.com/symfony/polyfill"
                }
            },
            "autoload": {
                "psr-4": {
                    "Symfony\\Polyfill\\Php73\\": ""
                },
                "files": [
                    "bootstrap.php"
                ],
                "classmap": [
                    "Resources/stubs"
                ]
            },
            "notification-url": "https://packagist.org/downloads/",
            "license": [
                "MIT"
            ],
            "authors": [
                {
                    "name": "Nicolas Grekas",
                    "email": "p@tchwork.com"
                },
                {
                    "name": "Symfony Community",
                    "homepage": "https://symfony.com/contributors"
                }
            ],
            "description": "Symfony polyfill backporting some PHP 7.3+ features to lower PHP versions",
            "homepage": "https://symfony.com",
            "keywords": [
                "compatibility",
                "polyfill",
                "portable",
                "shim"
            ],
            "support": {
                "source": "https://github.com/symfony/polyfill-php73/tree/v1.23.0"
            },
            "funding": [
                {
                    "url": "https://symfony.com/sponsor",
                    "type": "custom"
                },
                {
                    "url": "https://github.com/fabpot",
                    "type": "github"
                },
                {
                    "url": "https://tidelift.com/funding/github/packagist/symfony/symfony",
                    "type": "tidelift"
                }
            ],
            "time": "2021-02-19T12:13:01+00:00"
        },
        {
            "name": "symfony/polyfill-php74",
            "version": "v1.23.0",
            "source": {
                "type": "git",
                "url": "https://github.com/symfony/polyfill-php74.git",
                "reference": "a5d80cdf049bd3b0af6da91184a2cd37533c0fd8"
            },
            "dist": {
                "type": "zip",
                "url": "https://api.github.com/repos/symfony/polyfill-php74/zipball/a5d80cdf049bd3b0af6da91184a2cd37533c0fd8",
                "reference": "a5d80cdf049bd3b0af6da91184a2cd37533c0fd8",
                "shasum": ""
            },
            "require": {
                "php": ">=7.1"
            },
            "type": "library",
            "extra": {
                "branch-alias": {
                    "dev-main": "1.23-dev"
                },
                "thanks": {
                    "name": "symfony/polyfill",
                    "url": "https://github.com/symfony/polyfill"
                }
            },
            "autoload": {
                "psr-4": {
                    "Symfony\\Polyfill\\Php74\\": ""
                },
                "files": [
                    "bootstrap.php"
                ]
            },
            "notification-url": "https://packagist.org/downloads/",
            "license": [
                "MIT"
            ],
            "authors": [
                {
                    "name": "Ion Bazan",
                    "email": "ion.bazan@gmail.com"
                },
                {
                    "name": "Nicolas Grekas",
                    "email": "p@tchwork.com"
                },
                {
                    "name": "Symfony Community",
                    "homepage": "https://symfony.com/contributors"
                }
            ],
            "description": "Symfony polyfill backporting some PHP 7.4+ features to lower PHP versions",
            "homepage": "https://symfony.com",
            "keywords": [
                "compatibility",
                "polyfill",
                "portable",
                "shim"
            ],
            "support": {
                "source": "https://github.com/symfony/polyfill-php74/tree/v1.23.0"
            },
            "funding": [
                {
                    "url": "https://symfony.com/sponsor",
                    "type": "custom"
                },
                {
                    "url": "https://github.com/fabpot",
                    "type": "github"
                },
                {
                    "url": "https://tidelift.com/funding/github/packagist/symfony/symfony",
                    "type": "tidelift"
                }
            ],
            "time": "2021-02-19T12:13:01+00:00"
        },
        {
            "name": "symfony/polyfill-php80",
            "version": "v1.23.1",
            "source": {
                "type": "git",
                "url": "https://github.com/symfony/polyfill-php80.git",
                "reference": "1100343ed1a92e3a38f9ae122fc0eb21602547be"
            },
            "dist": {
                "type": "zip",
                "url": "https://api.github.com/repos/symfony/polyfill-php80/zipball/1100343ed1a92e3a38f9ae122fc0eb21602547be",
                "reference": "1100343ed1a92e3a38f9ae122fc0eb21602547be",
                "shasum": ""
            },
            "require": {
                "php": ">=7.1"
            },
            "type": "library",
            "extra": {
                "branch-alias": {
                    "dev-main": "1.23-dev"
                },
                "thanks": {
                    "name": "symfony/polyfill",
                    "url": "https://github.com/symfony/polyfill"
                }
            },
            "autoload": {
                "psr-4": {
                    "Symfony\\Polyfill\\Php80\\": ""
                },
                "files": [
                    "bootstrap.php"
                ],
                "classmap": [
                    "Resources/stubs"
                ]
            },
            "notification-url": "https://packagist.org/downloads/",
            "license": [
                "MIT"
            ],
            "authors": [
                {
                    "name": "Ion Bazan",
                    "email": "ion.bazan@gmail.com"
                },
                {
                    "name": "Nicolas Grekas",
                    "email": "p@tchwork.com"
                },
                {
                    "name": "Symfony Community",
                    "homepage": "https://symfony.com/contributors"
                }
            ],
            "description": "Symfony polyfill backporting some PHP 8.0+ features to lower PHP versions",
            "homepage": "https://symfony.com",
            "keywords": [
                "compatibility",
                "polyfill",
                "portable",
                "shim"
            ],
            "support": {
                "source": "https://github.com/symfony/polyfill-php80/tree/v1.23.1"
            },
            "funding": [
                {
                    "url": "https://symfony.com/sponsor",
                    "type": "custom"
                },
                {
                    "url": "https://github.com/fabpot",
                    "type": "github"
                },
                {
                    "url": "https://tidelift.com/funding/github/packagist/symfony/symfony",
                    "type": "tidelift"
                }
            ],
            "time": "2021-07-28T13:41:28+00:00"
        },
        {
            "name": "symfony/polyfill-php81",
            "version": "v1.23.0",
            "source": {
                "type": "git",
                "url": "https://github.com/symfony/polyfill-php81.git",
                "reference": "e66119f3de95efc359483f810c4c3e6436279436"
            },
            "dist": {
                "type": "zip",
                "url": "https://api.github.com/repos/symfony/polyfill-php81/zipball/e66119f3de95efc359483f810c4c3e6436279436",
                "reference": "e66119f3de95efc359483f810c4c3e6436279436",
                "shasum": ""
            },
            "require": {
                "php": ">=7.1"
            },
            "type": "library",
            "extra": {
                "branch-alias": {
                    "dev-main": "1.23-dev"
                },
                "thanks": {
                    "name": "symfony/polyfill",
                    "url": "https://github.com/symfony/polyfill"
                }
            },
            "autoload": {
                "psr-4": {
                    "Symfony\\Polyfill\\Php81\\": ""
                },
                "files": [
                    "bootstrap.php"
                ],
                "classmap": [
                    "Resources/stubs"
                ]
            },
            "notification-url": "https://packagist.org/downloads/",
            "license": [
                "MIT"
            ],
            "authors": [
                {
                    "name": "Nicolas Grekas",
                    "email": "p@tchwork.com"
                },
                {
                    "name": "Symfony Community",
                    "homepage": "https://symfony.com/contributors"
                }
            ],
            "description": "Symfony polyfill backporting some PHP 8.1+ features to lower PHP versions",
            "homepage": "https://symfony.com",
            "keywords": [
                "compatibility",
                "polyfill",
                "portable",
                "shim"
            ],
            "support": {
                "source": "https://github.com/symfony/polyfill-php81/tree/v1.23.0"
            },
            "funding": [
                {
                    "url": "https://symfony.com/sponsor",
                    "type": "custom"
                },
                {
                    "url": "https://github.com/fabpot",
                    "type": "github"
                },
                {
                    "url": "https://tidelift.com/funding/github/packagist/symfony/symfony",
                    "type": "tidelift"
                }
            ],
            "time": "2021-05-21T13:25:03+00:00"
        },
        {
            "name": "woocommerce/subscriptions-core",
            "version": "1.6.2",
            "source": {
                "type": "git",
                "url": "https://github.com/Automattic/woocommerce-subscriptions-core.git",
                "reference": "bc48cd0437fc4601643e72abc4a7cd9beffb35b5"
            },
            "dist": {
                "type": "zip",
                "url": "https://api.github.com/repos/Automattic/woocommerce-subscriptions-core/zipball/bc48cd0437fc4601643e72abc4a7cd9beffb35b5",
                "reference": "bc48cd0437fc4601643e72abc4a7cd9beffb35b5",
                "shasum": ""
            },
            "require": {
                "composer/installers": "~1.2",
                "php": "^7.0"
            },
            "require-dev": {
                "dave-liddament/sarb": "^1.1",
                "doctrine/instantiator": "1.0.5",
                "phpdocumentor/reflection-docblock": "4.3.4",
                "phpdocumentor/type-resolver": "0.5.1",
                "phpunit/phpunit": "^6.0",
                "woocommerce/woocommerce-sniffs": "0.1.0",
                "yoast/phpunit-polyfills": "^1.0"
            },
            "type": "wordpress-plugin",
            "extra": {
                "phpcodesniffer-search-depth": 2
            },
            "archive": {
                "exclude": [
                    "!/build"
                ]
            },
            "scripts": {
                "phpcs": [
                    "bin/phpcs.sh"
                ],
                "lint": [
                    "find . \\( -path ./vendor \\) -prune -o \\( -name '*.php' \\) -exec php -lf {} \\;| (! grep -v \"No syntax errors detected\" )"
                ],
                "test": [
                    "phpunit"
                ]
            },
            "license": [
                "GPL-3.0-or-later"
            ],
            "description": "Sell products and services with recurring payments in your WooCommerce Store.",
            "homepage": "https://github.com/Automattic/woocommerce-subscriptions-core",
            "support": {
                "source": "https://github.com/Automattic/woocommerce-subscriptions-core/tree/1.6.2",
                "issues": "https://github.com/Automattic/woocommerce-subscriptions-core/issues"
            },
            "time": "2022-01-19T13:46:30+00:00"
        }
    ],
    "packages-dev": [
        {
            "name": "amphp/amp",
            "version": "v2.6.1",
            "source": {
                "type": "git",
                "url": "https://github.com/amphp/amp.git",
                "reference": "c5fc66a78ee38d7ac9195a37bacaf940eb3f65ae"
            },
            "dist": {
                "type": "zip",
                "url": "https://api.github.com/repos/amphp/amp/zipball/c5fc66a78ee38d7ac9195a37bacaf940eb3f65ae",
                "reference": "c5fc66a78ee38d7ac9195a37bacaf940eb3f65ae",
                "shasum": ""
            },
            "require": {
                "php": ">=7.1"
            },
            "require-dev": {
                "amphp/php-cs-fixer-config": "dev-master",
                "amphp/phpunit-util": "^1",
                "ext-json": "*",
                "jetbrains/phpstorm-stubs": "^2019.3",
                "phpunit/phpunit": "^7 | ^8 | ^9",
                "psalm/phar": "^3.11@dev",
                "react/promise": "^2"
            },
            "type": "library",
            "extra": {
                "branch-alias": {
                    "dev-master": "2.x-dev"
                }
            },
            "autoload": {
                "psr-4": {
                    "Amp\\": "lib"
                },
                "files": [
                    "lib/functions.php",
                    "lib/Internal/functions.php"
                ]
            },
            "notification-url": "https://packagist.org/downloads/",
            "license": [
                "MIT"
            ],
            "authors": [
                {
                    "name": "Daniel Lowrey",
                    "email": "rdlowrey@php.net"
                },
                {
                    "name": "Aaron Piotrowski",
                    "email": "aaron@trowski.com"
                },
                {
                    "name": "Bob Weinand",
                    "email": "bobwei9@hotmail.com"
                },
                {
                    "name": "Niklas Keller",
                    "email": "me@kelunik.com"
                }
            ],
            "description": "A non-blocking concurrency framework for PHP applications.",
            "homepage": "http://amphp.org/amp",
            "keywords": [
                "async",
                "asynchronous",
                "awaitable",
                "concurrency",
                "event",
                "event-loop",
                "future",
                "non-blocking",
                "promise"
            ],
            "support": {
                "irc": "irc://irc.freenode.org/amphp",
                "issues": "https://github.com/amphp/amp/issues",
                "source": "https://github.com/amphp/amp/tree/v2.6.1"
            },
            "funding": [
                {
                    "url": "https://github.com/amphp",
                    "type": "github"
                }
            ],
            "time": "2021-09-23T18:43:08+00:00"
        },
        {
            "name": "amphp/byte-stream",
            "version": "v1.8.1",
            "source": {
                "type": "git",
                "url": "https://github.com/amphp/byte-stream.git",
                "reference": "acbd8002b3536485c997c4e019206b3f10ca15bd"
            },
            "dist": {
                "type": "zip",
                "url": "https://api.github.com/repos/amphp/byte-stream/zipball/acbd8002b3536485c997c4e019206b3f10ca15bd",
                "reference": "acbd8002b3536485c997c4e019206b3f10ca15bd",
                "shasum": ""
            },
            "require": {
                "amphp/amp": "^2",
                "php": ">=7.1"
            },
            "require-dev": {
                "amphp/php-cs-fixer-config": "dev-master",
                "amphp/phpunit-util": "^1.4",
                "friendsofphp/php-cs-fixer": "^2.3",
                "jetbrains/phpstorm-stubs": "^2019.3",
                "phpunit/phpunit": "^6 || ^7 || ^8",
                "psalm/phar": "^3.11.4"
            },
            "type": "library",
            "extra": {
                "branch-alias": {
                    "dev-master": "1.x-dev"
                }
            },
            "autoload": {
                "psr-4": {
                    "Amp\\ByteStream\\": "lib"
                },
                "files": [
                    "lib/functions.php"
                ]
            },
            "notification-url": "https://packagist.org/downloads/",
            "license": [
                "MIT"
            ],
            "authors": [
                {
                    "name": "Aaron Piotrowski",
                    "email": "aaron@trowski.com"
                },
                {
                    "name": "Niklas Keller",
                    "email": "me@kelunik.com"
                }
            ],
            "description": "A stream abstraction to make working with non-blocking I/O simple.",
            "homepage": "http://amphp.org/byte-stream",
            "keywords": [
                "amp",
                "amphp",
                "async",
                "io",
                "non-blocking",
                "stream"
            ],
            "support": {
                "irc": "irc://irc.freenode.org/amphp",
                "issues": "https://github.com/amphp/byte-stream/issues",
                "source": "https://github.com/amphp/byte-stream/tree/v1.8.1"
            },
            "funding": [
                {
                    "url": "https://github.com/amphp",
                    "type": "github"
                }
            ],
            "time": "2021-03-30T17:13:30+00:00"
        },
        {
            "name": "automattic/jetpack-changelogger",
            "version": "v3.0.5",
            "source": {
                "type": "git",
                "url": "https://github.com/Automattic/jetpack-changelogger.git",
                "reference": "085de16ec8cb1e02cfa52ead3cbb772ecee1a188"
            },
            "dist": {
                "type": "zip",
                "url": "https://api.github.com/repos/Automattic/jetpack-changelogger/zipball/085de16ec8cb1e02cfa52ead3cbb772ecee1a188",
                "reference": "085de16ec8cb1e02cfa52ead3cbb772ecee1a188",
                "shasum": ""
            },
            "require": {
                "php": ">=5.6",
                "symfony/console": "^3.4 | ^5.2",
                "symfony/process": "^3.4 | ^5.2",
                "wikimedia/at-ease": "^1.2 | ^2.0"
            },
            "require-dev": {
                "wikimedia/testing-access-wrapper": "^1.0 | ^2.0",
                "yoast/phpunit-polyfills": "1.0.3"
            },
            "bin": [
                "bin/changelogger"
            ],
            "type": "project",
            "extra": {
                "autotagger": true,
                "branch-alias": {
                    "dev-master": "3.0.x-dev"
                },
                "mirror-repo": "Automattic/jetpack-changelogger",
                "version-constants": {
                    "::VERSION": "src/Application.php"
                },
                "changelogger": {
                    "link-template": "https://github.com/Automattic/jetpack-changelogger/compare/${old}...${new}"
                }
            },
            "autoload": {
                "psr-4": {
                    "Automattic\\Jetpack\\Changelogger\\": "src",
                    "Automattic\\Jetpack\\Changelog\\": "lib"
                }
            },
            "notification-url": "https://packagist.org/downloads/",
            "license": [
                "GPL-2.0-or-later"
            ],
            "description": "Jetpack Changelogger tool. Allows for managing changelogs by dropping change files into a changelog directory with each PR.",
            "support": {
                "source": "https://github.com/Automattic/jetpack-changelogger/tree/v3.0.5"
            },
            "time": "2022-01-04T21:11:13+00:00"
        },
        {
            "name": "composer/package-versions-deprecated",
            "version": "1.11.99.5",
            "source": {
                "type": "git",
                "url": "https://github.com/composer/package-versions-deprecated.git",
                "reference": "b4f54f74ef3453349c24a845d22392cd31e65f1d"
            },
            "dist": {
                "type": "zip",
                "url": "https://api.github.com/repos/composer/package-versions-deprecated/zipball/b4f54f74ef3453349c24a845d22392cd31e65f1d",
                "reference": "b4f54f74ef3453349c24a845d22392cd31e65f1d",
                "shasum": ""
            },
            "require": {
                "composer-plugin-api": "^1.1.0 || ^2.0",
                "php": "^7 || ^8"
            },
            "replace": {
                "ocramius/package-versions": "1.11.99"
            },
            "require-dev": {
                "composer/composer": "^1.9.3 || ^2.0@dev",
                "ext-zip": "^1.13",
                "phpunit/phpunit": "^6.5 || ^7"
            },
            "type": "composer-plugin",
            "extra": {
                "class": "PackageVersions\\Installer",
                "branch-alias": {
                    "dev-master": "1.x-dev"
                }
            },
            "autoload": {
                "psr-4": {
                    "PackageVersions\\": "src/PackageVersions"
                }
            },
            "notification-url": "https://packagist.org/downloads/",
            "license": [
                "MIT"
            ],
            "authors": [
                {
                    "name": "Marco Pivetta",
                    "email": "ocramius@gmail.com"
                },
                {
                    "name": "Jordi Boggiano",
                    "email": "j.boggiano@seld.be"
                }
            ],
            "description": "Composer plugin that provides efficient querying for installed package versions (no runtime IO)",
            "support": {
                "issues": "https://github.com/composer/package-versions-deprecated/issues",
                "source": "https://github.com/composer/package-versions-deprecated/tree/1.11.99.5"
            },
            "funding": [
                {
                    "url": "https://packagist.com",
                    "type": "custom"
                },
                {
                    "url": "https://github.com/composer",
                    "type": "github"
                },
                {
                    "url": "https://tidelift.com/funding/github/packagist/composer/composer",
                    "type": "tidelift"
                }
            ],
            "time": "2022-01-17T14:14:24+00:00"
        },
        {
            "name": "composer/pcre",
            "version": "1.0.0",
            "source": {
                "type": "git",
                "url": "https://github.com/composer/pcre.git",
                "reference": "3d322d715c43a1ac36c7fe215fa59336265500f2"
            },
            "dist": {
                "type": "zip",
                "url": "https://api.github.com/repos/composer/pcre/zipball/3d322d715c43a1ac36c7fe215fa59336265500f2",
                "reference": "3d322d715c43a1ac36c7fe215fa59336265500f2",
                "shasum": ""
            },
            "require": {
                "php": "^5.3.2 || ^7.0 || ^8.0"
            },
            "require-dev": {
                "phpstan/phpstan": "^1",
                "phpstan/phpstan-strict-rules": "^1.1",
                "symfony/phpunit-bridge": "^4.2 || ^5"
            },
            "type": "library",
            "extra": {
                "branch-alias": {
                    "dev-main": "1.x-dev"
                }
            },
            "autoload": {
                "psr-4": {
                    "Composer\\Pcre\\": "src"
                }
            },
            "notification-url": "https://packagist.org/downloads/",
            "license": [
                "MIT"
            ],
            "authors": [
                {
                    "name": "Jordi Boggiano",
                    "email": "j.boggiano@seld.be",
                    "homepage": "http://seld.be"
                }
            ],
            "description": "PCRE wrapping library that offers type-safe preg_* replacements.",
            "keywords": [
                "PCRE",
                "preg",
                "regex",
                "regular expression"
            ],
            "support": {
                "issues": "https://github.com/composer/pcre/issues",
                "source": "https://github.com/composer/pcre/tree/1.0.0"
            },
            "funding": [
                {
                    "url": "https://packagist.com",
                    "type": "custom"
                },
                {
                    "url": "https://github.com/composer",
                    "type": "github"
                },
                {
                    "url": "https://tidelift.com/funding/github/packagist/composer/composer",
                    "type": "tidelift"
                }
            ],
            "time": "2021-12-06T15:17:27+00:00"
        },
        {
            "name": "composer/semver",
            "version": "3.2.7",
            "source": {
                "type": "git",
                "url": "https://github.com/composer/semver.git",
                "reference": "deac27056b57e46faf136fae7b449eeaa71661ee"
            },
            "dist": {
                "type": "zip",
                "url": "https://api.github.com/repos/composer/semver/zipball/deac27056b57e46faf136fae7b449eeaa71661ee",
                "reference": "deac27056b57e46faf136fae7b449eeaa71661ee",
                "shasum": ""
            },
            "require": {
                "php": "^5.3.2 || ^7.0 || ^8.0"
            },
            "require-dev": {
                "phpstan/phpstan": "^0.12.54",
                "symfony/phpunit-bridge": "^4.2 || ^5"
            },
            "type": "library",
            "extra": {
                "branch-alias": {
                    "dev-main": "3.x-dev"
                }
            },
            "autoload": {
                "psr-4": {
                    "Composer\\Semver\\": "src"
                }
            },
            "notification-url": "https://packagist.org/downloads/",
            "license": [
                "MIT"
            ],
            "authors": [
                {
                    "name": "Nils Adermann",
                    "email": "naderman@naderman.de",
                    "homepage": "http://www.naderman.de"
                },
                {
                    "name": "Jordi Boggiano",
                    "email": "j.boggiano@seld.be",
                    "homepage": "http://seld.be"
                },
                {
                    "name": "Rob Bast",
                    "email": "rob.bast@gmail.com",
                    "homepage": "http://robbast.nl"
                }
            ],
            "description": "Semver library that offers utilities, version constraint parsing and validation.",
            "keywords": [
                "semantic",
                "semver",
                "validation",
                "versioning"
            ],
            "support": {
                "irc": "irc://irc.freenode.org/composer",
                "issues": "https://github.com/composer/semver/issues",
                "source": "https://github.com/composer/semver/tree/3.2.7"
            },
            "funding": [
                {
                    "url": "https://packagist.com",
                    "type": "custom"
                },
                {
                    "url": "https://github.com/composer",
                    "type": "github"
                },
                {
                    "url": "https://tidelift.com/funding/github/packagist/composer/composer",
                    "type": "tidelift"
                }
            ],
            "time": "2022-01-04T09:57:54+00:00"
        },
        {
            "name": "composer/xdebug-handler",
            "version": "2.0.4",
            "source": {
                "type": "git",
                "url": "https://github.com/composer/xdebug-handler.git",
                "reference": "0c1a3925ec58a4ec98e992b9c7d171e9e184be0a"
            },
            "dist": {
                "type": "zip",
                "url": "https://api.github.com/repos/composer/xdebug-handler/zipball/0c1a3925ec58a4ec98e992b9c7d171e9e184be0a",
                "reference": "0c1a3925ec58a4ec98e992b9c7d171e9e184be0a",
                "shasum": ""
            },
            "require": {
                "composer/pcre": "^1",
                "php": "^5.3.2 || ^7.0 || ^8.0",
                "psr/log": "^1 || ^2 || ^3"
            },
            "require-dev": {
                "phpstan/phpstan": "^1.0",
                "phpstan/phpstan-strict-rules": "^1.1",
                "symfony/phpunit-bridge": "^4.2 || ^5.0 || ^6.0"
            },
            "type": "library",
            "autoload": {
                "psr-4": {
                    "Composer\\XdebugHandler\\": "src"
                }
            },
            "notification-url": "https://packagist.org/downloads/",
            "license": [
                "MIT"
            ],
            "authors": [
                {
                    "name": "John Stevenson",
                    "email": "john-stevenson@blueyonder.co.uk"
                }
            ],
            "description": "Restarts a process without Xdebug.",
            "keywords": [
                "Xdebug",
                "performance"
            ],
            "support": {
                "irc": "irc://irc.freenode.org/composer",
                "issues": "https://github.com/composer/xdebug-handler/issues",
                "source": "https://github.com/composer/xdebug-handler/tree/2.0.4"
            },
            "funding": [
                {
                    "url": "https://packagist.com",
                    "type": "custom"
                },
                {
                    "url": "https://github.com/composer",
                    "type": "github"
                },
                {
                    "url": "https://tidelift.com/funding/github/packagist/composer/composer",
                    "type": "tidelift"
                }
            ],
            "time": "2022-01-04T17:06:45+00:00"
        },
        {
            "name": "cweagans/composer-patches",
            "version": "1.7.1",
            "source": {
                "type": "git",
                "url": "https://github.com/cweagans/composer-patches.git",
                "reference": "9888dcc74993c030b75f3dd548bb5e20cdbd740c"
            },
            "dist": {
                "type": "zip",
                "url": "https://api.github.com/repos/cweagans/composer-patches/zipball/9888dcc74993c030b75f3dd548bb5e20cdbd740c",
                "reference": "9888dcc74993c030b75f3dd548bb5e20cdbd740c",
                "shasum": ""
            },
            "require": {
                "composer-plugin-api": "^1.0 || ^2.0",
                "php": ">=5.3.0"
            },
            "require-dev": {
                "composer/composer": "~1.0 || ~2.0",
                "phpunit/phpunit": "~4.6"
            },
            "type": "composer-plugin",
            "extra": {
                "class": "cweagans\\Composer\\Patches"
            },
            "autoload": {
                "psr-4": {
                    "cweagans\\Composer\\": "src"
                }
            },
            "notification-url": "https://packagist.org/downloads/",
            "license": [
                "BSD-3-Clause"
            ],
            "authors": [
                {
                    "name": "Cameron Eagans",
                    "email": "me@cweagans.net"
                }
            ],
            "description": "Provides a way to patch Composer packages.",
            "support": {
                "issues": "https://github.com/cweagans/composer-patches/issues",
                "source": "https://github.com/cweagans/composer-patches/tree/1.7.1"
            },
            "time": "2021-06-08T15:12:46+00:00"
        },
        {
            "name": "dealerdirect/phpcodesniffer-composer-installer",
            "version": "v0.7.0",
            "source": {
                "type": "git",
                "url": "https://github.com/Dealerdirect/phpcodesniffer-composer-installer.git",
                "reference": "e8d808670b8f882188368faaf1144448c169c0b7"
            },
            "dist": {
                "type": "zip",
                "url": "https://api.github.com/repos/Dealerdirect/phpcodesniffer-composer-installer/zipball/e8d808670b8f882188368faaf1144448c169c0b7",
                "reference": "e8d808670b8f882188368faaf1144448c169c0b7",
                "shasum": ""
            },
            "require": {
                "composer-plugin-api": "^1.0 || ^2.0",
                "php": ">=5.3",
                "squizlabs/php_codesniffer": "^2 || ^3 || 4.0.x-dev"
            },
            "require-dev": {
                "composer/composer": "*",
                "phpcompatibility/php-compatibility": "^9.0",
                "sensiolabs/security-checker": "^4.1.0"
            },
            "type": "composer-plugin",
            "extra": {
                "class": "Dealerdirect\\Composer\\Plugin\\Installers\\PHPCodeSniffer\\Plugin"
            },
            "autoload": {
                "psr-4": {
                    "Dealerdirect\\Composer\\Plugin\\Installers\\PHPCodeSniffer\\": "src/"
                }
            },
            "notification-url": "https://packagist.org/downloads/",
            "license": [
                "MIT"
            ],
            "authors": [
                {
                    "name": "Franck Nijhof",
                    "email": "franck.nijhof@dealerdirect.com",
                    "homepage": "http://www.frenck.nl",
                    "role": "Developer / IT Manager"
                }
            ],
            "description": "PHP_CodeSniffer Standards Composer Installer Plugin",
            "homepage": "http://www.dealerdirect.com",
            "keywords": [
                "PHPCodeSniffer",
                "PHP_CodeSniffer",
                "code quality",
                "codesniffer",
                "composer",
                "installer",
                "phpcs",
                "plugin",
                "qa",
                "quality",
                "standard",
                "standards",
                "style guide",
                "stylecheck",
                "tests"
            ],
            "support": {
                "issues": "https://github.com/dealerdirect/phpcodesniffer-composer-installer/issues",
                "source": "https://github.com/dealerdirect/phpcodesniffer-composer-installer"
            },
            "time": "2020-06-25T14:57:39+00:00"
        },
        {
            "name": "dnoegel/php-xdg-base-dir",
            "version": "v0.1.1",
            "source": {
                "type": "git",
                "url": "https://github.com/dnoegel/php-xdg-base-dir.git",
                "reference": "8f8a6e48c5ecb0f991c2fdcf5f154a47d85f9ffd"
            },
            "dist": {
                "type": "zip",
                "url": "https://api.github.com/repos/dnoegel/php-xdg-base-dir/zipball/8f8a6e48c5ecb0f991c2fdcf5f154a47d85f9ffd",
                "reference": "8f8a6e48c5ecb0f991c2fdcf5f154a47d85f9ffd",
                "shasum": ""
            },
            "require": {
                "php": ">=5.3.2"
            },
            "require-dev": {
                "phpunit/phpunit": "~7.0|~6.0|~5.0|~4.8.35"
            },
            "type": "library",
            "autoload": {
                "psr-4": {
                    "XdgBaseDir\\": "src/"
                }
            },
            "notification-url": "https://packagist.org/downloads/",
            "license": [
                "MIT"
            ],
            "description": "implementation of xdg base directory specification for php",
            "support": {
                "issues": "https://github.com/dnoegel/php-xdg-base-dir/issues",
                "source": "https://github.com/dnoegel/php-xdg-base-dir/tree/v0.1.1"
            },
            "time": "2019-12-04T15:06:13+00:00"
        },
        {
            "name": "doctrine/instantiator",
            "version": "1.4.0",
            "source": {
                "type": "git",
                "url": "https://github.com/doctrine/instantiator.git",
                "reference": "d56bf6102915de5702778fe20f2de3b2fe570b5b"
            },
            "dist": {
                "type": "zip",
                "url": "https://api.github.com/repos/doctrine/instantiator/zipball/d56bf6102915de5702778fe20f2de3b2fe570b5b",
                "reference": "d56bf6102915de5702778fe20f2de3b2fe570b5b",
                "shasum": ""
            },
            "require": {
                "php": "^7.1 || ^8.0"
            },
            "require-dev": {
                "doctrine/coding-standard": "^8.0",
                "ext-pdo": "*",
                "ext-phar": "*",
                "phpbench/phpbench": "^0.13 || 1.0.0-alpha2",
                "phpstan/phpstan": "^0.12",
                "phpstan/phpstan-phpunit": "^0.12",
                "phpunit/phpunit": "^7.0 || ^8.0 || ^9.0"
            },
            "type": "library",
            "autoload": {
                "psr-4": {
                    "Doctrine\\Instantiator\\": "src/Doctrine/Instantiator/"
                }
            },
            "notification-url": "https://packagist.org/downloads/",
            "license": [
                "MIT"
            ],
            "authors": [
                {
                    "name": "Marco Pivetta",
                    "email": "ocramius@gmail.com",
                    "homepage": "https://ocramius.github.io/"
                }
            ],
            "description": "A small, lightweight utility to instantiate objects in PHP without invoking their constructors",
            "homepage": "https://www.doctrine-project.org/projects/instantiator.html",
            "keywords": [
                "constructor",
                "instantiate"
            ],
            "support": {
                "issues": "https://github.com/doctrine/instantiator/issues",
                "source": "https://github.com/doctrine/instantiator/tree/1.4.0"
            },
            "funding": [
                {
                    "url": "https://www.doctrine-project.org/sponsorship.html",
                    "type": "custom"
                },
                {
                    "url": "https://www.patreon.com/phpdoctrine",
                    "type": "patreon"
                },
                {
                    "url": "https://tidelift.com/funding/github/packagist/doctrine%2Finstantiator",
                    "type": "tidelift"
                }
            ],
            "time": "2020-11-10T18:47:58+00:00"
        },
        {
            "name": "felixfbecker/advanced-json-rpc",
            "version": "v3.2.1",
            "source": {
                "type": "git",
                "url": "https://github.com/felixfbecker/php-advanced-json-rpc.git",
                "reference": "b5f37dbff9a8ad360ca341f3240dc1c168b45447"
            },
            "dist": {
                "type": "zip",
                "url": "https://api.github.com/repos/felixfbecker/php-advanced-json-rpc/zipball/b5f37dbff9a8ad360ca341f3240dc1c168b45447",
                "reference": "b5f37dbff9a8ad360ca341f3240dc1c168b45447",
                "shasum": ""
            },
            "require": {
                "netresearch/jsonmapper": "^1.0 || ^2.0 || ^3.0 || ^4.0",
                "php": "^7.1 || ^8.0",
                "phpdocumentor/reflection-docblock": "^4.3.4 || ^5.0.0"
            },
            "require-dev": {
                "phpunit/phpunit": "^7.0 || ^8.0"
            },
            "type": "library",
            "autoload": {
                "psr-4": {
                    "AdvancedJsonRpc\\": "lib/"
                }
            },
            "notification-url": "https://packagist.org/downloads/",
            "license": [
                "ISC"
            ],
            "authors": [
                {
                    "name": "Felix Becker",
                    "email": "felix.b@outlook.com"
                }
            ],
            "description": "A more advanced JSONRPC implementation",
            "support": {
                "issues": "https://github.com/felixfbecker/php-advanced-json-rpc/issues",
                "source": "https://github.com/felixfbecker/php-advanced-json-rpc/tree/v3.2.1"
            },
            "time": "2021-06-11T22:34:44+00:00"
        },
        {
            "name": "felixfbecker/language-server-protocol",
            "version": "1.5.1",
            "source": {
                "type": "git",
                "url": "https://github.com/felixfbecker/php-language-server-protocol.git",
                "reference": "9d846d1f5cf101deee7a61c8ba7caa0a975cd730"
            },
            "dist": {
                "type": "zip",
                "url": "https://api.github.com/repos/felixfbecker/php-language-server-protocol/zipball/9d846d1f5cf101deee7a61c8ba7caa0a975cd730",
                "reference": "9d846d1f5cf101deee7a61c8ba7caa0a975cd730",
                "shasum": ""
            },
            "require": {
                "php": ">=7.1"
            },
            "require-dev": {
                "phpstan/phpstan": "*",
                "squizlabs/php_codesniffer": "^3.1",
                "vimeo/psalm": "^4.0"
            },
            "type": "library",
            "extra": {
                "branch-alias": {
                    "dev-master": "1.x-dev"
                }
            },
            "autoload": {
                "psr-4": {
                    "LanguageServerProtocol\\": "src/"
                }
            },
            "notification-url": "https://packagist.org/downloads/",
            "license": [
                "ISC"
            ],
            "authors": [
                {
                    "name": "Felix Becker",
                    "email": "felix.b@outlook.com"
                }
            ],
            "description": "PHP classes for the Language Server Protocol",
            "keywords": [
                "language",
                "microsoft",
                "php",
                "server"
            ],
            "support": {
                "issues": "https://github.com/felixfbecker/php-language-server-protocol/issues",
                "source": "https://github.com/felixfbecker/php-language-server-protocol/tree/1.5.1"
            },
            "time": "2021-02-22T14:02:09+00:00"
        },
        {
            "name": "kalessil/production-dependencies-guard",
            "version": "dev-master",
            "source": {
                "type": "git",
                "url": "https://github.com/kalessil/production-dependencies-guard.git",
                "reference": "3fc04d73dfe3f8ef170180ef27ad20fb95ef71de"
            },
            "dist": {
                "type": "zip",
                "url": "https://api.github.com/repos/kalessil/production-dependencies-guard/zipball/3fc04d73dfe3f8ef170180ef27ad20fb95ef71de",
                "reference": "3fc04d73dfe3f8ef170180ef27ad20fb95ef71de",
                "shasum": ""
            },
            "require": {
                "composer-plugin-api": "^1.0|^2.0",
                "ext-json": "*",
                "php": "^7.0|^8.0"
            },
            "require-dev": {
                "composer/composer": "^1.0|^2.0",
                "ext-xdebug": "*",
                "infection/infection": "^0.9",
                "phpunit/phpunit": "^6.5",
                "rregeer/phpunit-coverage-check": "^0.1"
            },
            "default-branch": true,
            "type": "composer-plugin",
            "extra": {
                "class": "Kalessil\\Composer\\Plugins\\ProductionDependenciesGuard\\Guard"
            },
            "autoload": {
                "psr-4": {
                    "Kalessil\\Composer\\Plugins\\ProductionDependenciesGuard\\": [
                        "src/"
                    ]
                }
            },
            "notification-url": "https://packagist.org/downloads/",
            "license": [
                "MIT"
            ],
            "authors": [
                {
                    "name": "Vladimir Reznichenko",
                    "email": "kalessil@gmail.com",
                    "role": "maintainer"
                }
            ],
            "description": "Prevents adding of development packages into require-section (should be require-dev).",
            "homepage": "https://github.com/kalessil/production-dependencies-guard",
            "support": {
                "issues": "https://github.com/kalessil/production-dependencies-guard/issues",
                "source": "https://github.com/kalessil/production-dependencies-guard/tree/master"
            },
            "time": "2021-06-11T06:14:27+00:00"
        },
        {
            "name": "myclabs/deep-copy",
            "version": "1.10.2",
            "source": {
                "type": "git",
                "url": "https://github.com/myclabs/DeepCopy.git",
                "reference": "776f831124e9c62e1a2c601ecc52e776d8bb7220"
            },
            "dist": {
                "type": "zip",
                "url": "https://api.github.com/repos/myclabs/DeepCopy/zipball/776f831124e9c62e1a2c601ecc52e776d8bb7220",
                "reference": "776f831124e9c62e1a2c601ecc52e776d8bb7220",
                "shasum": ""
            },
            "require": {
                "php": "^7.1 || ^8.0"
            },
            "replace": {
                "myclabs/deep-copy": "self.version"
            },
            "require-dev": {
                "doctrine/collections": "^1.0",
                "doctrine/common": "^2.6",
                "phpunit/phpunit": "^7.1"
            },
            "type": "library",
            "autoload": {
                "psr-4": {
                    "DeepCopy\\": "src/DeepCopy/"
                },
                "files": [
                    "src/DeepCopy/deep_copy.php"
                ]
            },
            "notification-url": "https://packagist.org/downloads/",
            "license": [
                "MIT"
            ],
            "description": "Create deep copies (clones) of your objects",
            "keywords": [
                "clone",
                "copy",
                "duplicate",
                "object",
                "object graph"
            ],
            "support": {
                "issues": "https://github.com/myclabs/DeepCopy/issues",
                "source": "https://github.com/myclabs/DeepCopy/tree/1.10.2"
            },
            "funding": [
                {
                    "url": "https://tidelift.com/funding/github/packagist/myclabs/deep-copy",
                    "type": "tidelift"
                }
            ],
            "time": "2020-11-13T09:40:50+00:00"
        },
        {
            "name": "netresearch/jsonmapper",
            "version": "v4.0.0",
            "source": {
                "type": "git",
                "url": "https://github.com/cweiske/jsonmapper.git",
                "reference": "8bbc021a8edb2e4a7ea2f8ad4fa9ec9dce2fcb8d"
            },
            "dist": {
                "type": "zip",
                "url": "https://api.github.com/repos/cweiske/jsonmapper/zipball/8bbc021a8edb2e4a7ea2f8ad4fa9ec9dce2fcb8d",
                "reference": "8bbc021a8edb2e4a7ea2f8ad4fa9ec9dce2fcb8d",
                "shasum": ""
            },
            "require": {
                "ext-json": "*",
                "ext-pcre": "*",
                "ext-reflection": "*",
                "ext-spl": "*",
                "php": ">=7.1"
            },
            "require-dev": {
                "phpunit/phpunit": "~7.5 || ~8.0 || ~9.0",
                "squizlabs/php_codesniffer": "~3.5"
            },
            "type": "library",
            "autoload": {
                "psr-0": {
                    "JsonMapper": "src/"
                }
            },
            "notification-url": "https://packagist.org/downloads/",
            "license": [
                "OSL-3.0"
            ],
            "authors": [
                {
                    "name": "Christian Weiske",
                    "email": "cweiske@cweiske.de",
                    "homepage": "http://github.com/cweiske/jsonmapper/",
                    "role": "Developer"
                }
            ],
            "description": "Map nested JSON structures onto PHP classes",
            "support": {
                "email": "cweiske@cweiske.de",
                "issues": "https://github.com/cweiske/jsonmapper/issues",
                "source": "https://github.com/cweiske/jsonmapper/tree/v4.0.0"
            },
            "time": "2020-12-01T19:48:11+00:00"
        },
        {
            "name": "nikic/php-parser",
            "version": "v4.13.2",
            "source": {
                "type": "git",
                "url": "https://github.com/nikic/PHP-Parser.git",
                "reference": "210577fe3cf7badcc5814d99455df46564f3c077"
            },
            "dist": {
                "type": "zip",
                "url": "https://api.github.com/repos/nikic/PHP-Parser/zipball/210577fe3cf7badcc5814d99455df46564f3c077",
                "reference": "210577fe3cf7badcc5814d99455df46564f3c077",
                "shasum": ""
            },
            "require": {
                "ext-tokenizer": "*",
                "php": ">=7.0"
            },
            "require-dev": {
                "ircmaxell/php-yacc": "^0.0.7",
                "phpunit/phpunit": "^6.5 || ^7.0 || ^8.0 || ^9.0"
            },
            "bin": [
                "bin/php-parse"
            ],
            "type": "library",
            "extra": {
                "branch-alias": {
                    "dev-master": "4.9-dev"
                }
            },
            "autoload": {
                "psr-4": {
                    "PhpParser\\": "lib/PhpParser"
                }
            },
            "notification-url": "https://packagist.org/downloads/",
            "license": [
                "BSD-3-Clause"
            ],
            "authors": [
                {
                    "name": "Nikita Popov"
                }
            ],
            "description": "A PHP parser written in PHP",
            "keywords": [
                "parser",
                "php"
            ],
            "support": {
                "issues": "https://github.com/nikic/PHP-Parser/issues",
                "source": "https://github.com/nikic/PHP-Parser/tree/v4.13.2"
            },
            "time": "2021-11-30T19:35:32+00:00"
        },
        {
            "name": "openlss/lib-array2xml",
            "version": "1.0.0",
            "source": {
                "type": "git",
                "url": "https://github.com/nullivex/lib-array2xml.git",
                "reference": "a91f18a8dfc69ffabe5f9b068bc39bb202c81d90"
            },
            "dist": {
                "type": "zip",
                "url": "https://api.github.com/repos/nullivex/lib-array2xml/zipball/a91f18a8dfc69ffabe5f9b068bc39bb202c81d90",
                "reference": "a91f18a8dfc69ffabe5f9b068bc39bb202c81d90",
                "shasum": ""
            },
            "require": {
                "php": ">=5.3.2"
            },
            "type": "library",
            "autoload": {
                "psr-0": {
                    "LSS": ""
                }
            },
            "notification-url": "https://packagist.org/downloads/",
            "license": [
                "Apache-2.0"
            ],
            "authors": [
                {
                    "name": "Bryan Tong",
                    "email": "bryan@nullivex.com",
                    "homepage": "https://www.nullivex.com"
                },
                {
                    "name": "Tony Butler",
                    "email": "spudz76@gmail.com",
                    "homepage": "https://www.nullivex.com"
                }
            ],
            "description": "Array2XML conversion library credit to lalit.org",
            "homepage": "https://www.nullivex.com",
            "keywords": [
                "array",
                "array conversion",
                "xml",
                "xml conversion"
            ],
            "support": {
                "issues": "https://github.com/nullivex/lib-array2xml/issues",
                "source": "https://github.com/nullivex/lib-array2xml/tree/master"
            },
            "time": "2019-03-29T20:06:56+00:00"
        },
        {
            "name": "phar-io/manifest",
            "version": "1.0.3",
            "source": {
                "type": "git",
                "url": "https://github.com/phar-io/manifest.git",
                "reference": "7761fcacf03b4d4f16e7ccb606d4879ca431fcf4"
            },
            "dist": {
                "type": "zip",
                "url": "https://api.github.com/repos/phar-io/manifest/zipball/7761fcacf03b4d4f16e7ccb606d4879ca431fcf4",
                "reference": "7761fcacf03b4d4f16e7ccb606d4879ca431fcf4",
                "shasum": ""
            },
            "require": {
                "ext-dom": "*",
                "ext-phar": "*",
                "phar-io/version": "^2.0",
                "php": "^5.6 || ^7.0"
            },
            "type": "library",
            "extra": {
                "branch-alias": {
                    "dev-master": "1.0.x-dev"
                }
            },
            "autoload": {
                "classmap": [
                    "src/"
                ]
            },
            "notification-url": "https://packagist.org/downloads/",
            "license": [
                "BSD-3-Clause"
            ],
            "authors": [
                {
                    "name": "Arne Blankerts",
                    "email": "arne@blankerts.de",
                    "role": "Developer"
                },
                {
                    "name": "Sebastian Heuer",
                    "email": "sebastian@phpeople.de",
                    "role": "Developer"
                },
                {
                    "name": "Sebastian Bergmann",
                    "email": "sebastian@phpunit.de",
                    "role": "Developer"
                }
            ],
            "description": "Component for reading phar.io manifest information from a PHP Archive (PHAR)",
            "support": {
                "issues": "https://github.com/phar-io/manifest/issues",
                "source": "https://github.com/phar-io/manifest/tree/master"
            },
            "time": "2018-07-08T19:23:20+00:00"
        },
        {
            "name": "phar-io/version",
            "version": "2.0.1",
            "source": {
                "type": "git",
                "url": "https://github.com/phar-io/version.git",
                "reference": "45a2ec53a73c70ce41d55cedef9063630abaf1b6"
            },
            "dist": {
                "type": "zip",
                "url": "https://api.github.com/repos/phar-io/version/zipball/45a2ec53a73c70ce41d55cedef9063630abaf1b6",
                "reference": "45a2ec53a73c70ce41d55cedef9063630abaf1b6",
                "shasum": ""
            },
            "require": {
                "php": "^5.6 || ^7.0"
            },
            "type": "library",
            "autoload": {
                "classmap": [
                    "src/"
                ]
            },
            "notification-url": "https://packagist.org/downloads/",
            "license": [
                "BSD-3-Clause"
            ],
            "authors": [
                {
                    "name": "Arne Blankerts",
                    "email": "arne@blankerts.de",
                    "role": "Developer"
                },
                {
                    "name": "Sebastian Heuer",
                    "email": "sebastian@phpeople.de",
                    "role": "Developer"
                },
                {
                    "name": "Sebastian Bergmann",
                    "email": "sebastian@phpunit.de",
                    "role": "Developer"
                }
            ],
            "description": "Library for handling version information and constraints",
            "support": {
                "issues": "https://github.com/phar-io/version/issues",
                "source": "https://github.com/phar-io/version/tree/master"
            },
            "time": "2018-07-08T19:19:57+00:00"
        },
        {
            "name": "php-stubs/woocommerce-stubs",
            "version": "v5.9.0",
            "source": {
                "type": "git",
                "url": "https://github.com/php-stubs/woocommerce-stubs.git",
                "reference": "a7204cfbb5fa90720773122cb68530087de5bc78"
            },
            "dist": {
                "type": "zip",
                "url": "https://api.github.com/repos/php-stubs/woocommerce-stubs/zipball/a7204cfbb5fa90720773122cb68530087de5bc78",
                "reference": "a7204cfbb5fa90720773122cb68530087de5bc78",
                "shasum": ""
            },
            "require": {
                "php-stubs/wordpress-stubs": "^5.3.0"
            },
            "require-dev": {
                "giacocorsiglia/stubs-generator": "^0.5.0",
                "php": "~7.1"
            },
            "suggest": {
                "symfony/polyfill-php73": "Symfony polyfill backporting some PHP 7.3+ features to lower PHP versions",
                "szepeviktor/phpstan-wordpress": "WordPress extensions for PHPStan"
            },
            "type": "library",
            "notification-url": "https://packagist.org/downloads/",
            "license": [
                "MIT"
            ],
            "description": "WooCommerce function and class declaration stubs for static analysis.",
            "homepage": "https://github.com/php-stubs/woocommerce-stubs",
            "keywords": [
                "PHPStan",
                "static analysis",
                "woocommerce",
                "wordpress"
            ],
            "support": {
                "issues": "https://github.com/php-stubs/woocommerce-stubs/issues",
                "source": "https://github.com/php-stubs/woocommerce-stubs/tree/v5.9.0"
            },
            "time": "2021-11-05T10:02:27+00:00"
        },
        {
            "name": "php-stubs/wordpress-stubs",
            "version": "v5.8.2",
            "source": {
                "type": "git",
                "url": "https://github.com/php-stubs/wordpress-stubs.git",
                "reference": "67fd773742b7be5b4463f40318b0b4890a07033b"
            },
            "dist": {
                "type": "zip",
                "url": "https://api.github.com/repos/php-stubs/wordpress-stubs/zipball/67fd773742b7be5b4463f40318b0b4890a07033b",
                "reference": "67fd773742b7be5b4463f40318b0b4890a07033b",
                "shasum": ""
            },
            "replace": {
                "giacocorsiglia/wordpress-stubs": "*"
            },
            "require-dev": {
                "giacocorsiglia/stubs-generator": "^0.5.0",
                "php": "~7.1"
            },
            "suggest": {
                "paragonie/sodium_compat": "Pure PHP implementation of libsodium",
                "symfony/polyfill-php73": "Symfony polyfill backporting some PHP 7.3+ features to lower PHP versions",
                "szepeviktor/phpstan-wordpress": "WordPress extensions for PHPStan"
            },
            "type": "library",
            "notification-url": "https://packagist.org/downloads/",
            "license": [
                "MIT"
            ],
            "description": "WordPress function and class declaration stubs for static analysis.",
            "homepage": "https://github.com/php-stubs/wordpress-stubs",
            "keywords": [
                "PHPStan",
                "static analysis",
                "wordpress"
            ],
            "support": {
                "issues": "https://github.com/php-stubs/wordpress-stubs/issues",
                "source": "https://github.com/php-stubs/wordpress-stubs/tree/v5.8.2"
            },
            "time": "2021-11-11T13:57:00+00:00"
        },
        {
            "name": "phpcompatibility/php-compatibility",
            "version": "9.3.5",
            "source": {
                "type": "git",
                "url": "https://github.com/PHPCompatibility/PHPCompatibility.git",
                "reference": "9fb324479acf6f39452e0655d2429cc0d3914243"
            },
            "dist": {
                "type": "zip",
                "url": "https://api.github.com/repos/PHPCompatibility/PHPCompatibility/zipball/9fb324479acf6f39452e0655d2429cc0d3914243",
                "reference": "9fb324479acf6f39452e0655d2429cc0d3914243",
                "shasum": ""
            },
            "require": {
                "php": ">=5.3",
                "squizlabs/php_codesniffer": "^2.3 || ^3.0.2"
            },
            "conflict": {
                "squizlabs/php_codesniffer": "2.6.2"
            },
            "require-dev": {
                "phpunit/phpunit": "~4.5 || ^5.0 || ^6.0 || ^7.0"
            },
            "suggest": {
                "dealerdirect/phpcodesniffer-composer-installer": "^0.5 || This Composer plugin will sort out the PHPCS 'installed_paths' automatically.",
                "roave/security-advisories": "dev-master || Helps prevent installing dependencies with known security issues."
            },
            "type": "phpcodesniffer-standard",
            "notification-url": "https://packagist.org/downloads/",
            "license": [
                "LGPL-3.0-or-later"
            ],
            "authors": [
                {
                    "name": "Wim Godden",
                    "homepage": "https://github.com/wimg",
                    "role": "lead"
                },
                {
                    "name": "Juliette Reinders Folmer",
                    "homepage": "https://github.com/jrfnl",
                    "role": "lead"
                },
                {
                    "name": "Contributors",
                    "homepage": "https://github.com/PHPCompatibility/PHPCompatibility/graphs/contributors"
                }
            ],
            "description": "A set of sniffs for PHP_CodeSniffer that checks for PHP cross-version compatibility.",
            "homepage": "http://techblog.wimgodden.be/tag/codesniffer/",
            "keywords": [
                "compatibility",
                "phpcs",
                "standards"
            ],
            "support": {
                "issues": "https://github.com/PHPCompatibility/PHPCompatibility/issues",
                "source": "https://github.com/PHPCompatibility/PHPCompatibility"
            },
            "time": "2019-12-27T09:44:58+00:00"
        },
        {
            "name": "phpcompatibility/phpcompatibility-paragonie",
            "version": "1.3.1",
            "source": {
                "type": "git",
                "url": "https://github.com/PHPCompatibility/PHPCompatibilityParagonie.git",
                "reference": "ddabec839cc003651f2ce695c938686d1086cf43"
            },
            "dist": {
                "type": "zip",
                "url": "https://api.github.com/repos/PHPCompatibility/PHPCompatibilityParagonie/zipball/ddabec839cc003651f2ce695c938686d1086cf43",
                "reference": "ddabec839cc003651f2ce695c938686d1086cf43",
                "shasum": ""
            },
            "require": {
                "phpcompatibility/php-compatibility": "^9.0"
            },
            "require-dev": {
                "dealerdirect/phpcodesniffer-composer-installer": "^0.7",
                "paragonie/random_compat": "dev-master",
                "paragonie/sodium_compat": "dev-master"
            },
            "suggest": {
                "dealerdirect/phpcodesniffer-composer-installer": "^0.7 || This Composer plugin will sort out the PHP_CodeSniffer 'installed_paths' automatically.",
                "roave/security-advisories": "dev-master || Helps prevent installing dependencies with known security issues."
            },
            "type": "phpcodesniffer-standard",
            "notification-url": "https://packagist.org/downloads/",
            "license": [
                "LGPL-3.0-or-later"
            ],
            "authors": [
                {
                    "name": "Wim Godden",
                    "role": "lead"
                },
                {
                    "name": "Juliette Reinders Folmer",
                    "role": "lead"
                }
            ],
            "description": "A set of rulesets for PHP_CodeSniffer to check for PHP cross-version compatibility issues in projects, while accounting for polyfills provided by the Paragonie polyfill libraries.",
            "homepage": "http://phpcompatibility.com/",
            "keywords": [
                "compatibility",
                "paragonie",
                "phpcs",
                "polyfill",
                "standards"
            ],
            "support": {
                "issues": "https://github.com/PHPCompatibility/PHPCompatibilityParagonie/issues",
                "source": "https://github.com/PHPCompatibility/PHPCompatibilityParagonie"
            },
            "time": "2021-02-15T10:24:51+00:00"
        },
        {
            "name": "phpcompatibility/phpcompatibility-wp",
            "version": "2.1.0",
            "source": {
                "type": "git",
                "url": "https://github.com/PHPCompatibility/PHPCompatibilityWP.git",
                "reference": "41bef18ba688af638b7310666db28e1ea9158b2f"
            },
            "dist": {
                "type": "zip",
                "url": "https://api.github.com/repos/PHPCompatibility/PHPCompatibilityWP/zipball/41bef18ba688af638b7310666db28e1ea9158b2f",
                "reference": "41bef18ba688af638b7310666db28e1ea9158b2f",
                "shasum": ""
            },
            "require": {
                "phpcompatibility/php-compatibility": "^9.0",
                "phpcompatibility/phpcompatibility-paragonie": "^1.0"
            },
            "require-dev": {
                "dealerdirect/phpcodesniffer-composer-installer": "^0.5"
            },
            "suggest": {
                "dealerdirect/phpcodesniffer-composer-installer": "^0.5 || This Composer plugin will sort out the PHP_CodeSniffer 'installed_paths' automatically.",
                "roave/security-advisories": "dev-master || Helps prevent installing dependencies with known security issues."
            },
            "type": "phpcodesniffer-standard",
            "notification-url": "https://packagist.org/downloads/",
            "license": [
                "LGPL-3.0-or-later"
            ],
            "authors": [
                {
                    "name": "Wim Godden",
                    "role": "lead"
                },
                {
                    "name": "Juliette Reinders Folmer",
                    "role": "lead"
                }
            ],
            "description": "A ruleset for PHP_CodeSniffer to check for PHP cross-version compatibility issues in projects, while accounting for polyfills provided by WordPress.",
            "homepage": "http://phpcompatibility.com/",
            "keywords": [
                "compatibility",
                "phpcs",
                "standards",
                "wordpress"
            ],
            "support": {
                "issues": "https://github.com/PHPCompatibility/PHPCompatibilityWP/issues",
                "source": "https://github.com/PHPCompatibility/PHPCompatibilityWP"
            },
            "time": "2019-08-28T14:22:28+00:00"
        },
        {
            "name": "phpdocumentor/reflection-common",
            "version": "2.1.0",
            "source": {
                "type": "git",
                "url": "https://github.com/phpDocumentor/ReflectionCommon.git",
                "reference": "6568f4687e5b41b054365f9ae03fcb1ed5f2069b"
            },
            "dist": {
                "type": "zip",
                "url": "https://api.github.com/repos/phpDocumentor/ReflectionCommon/zipball/6568f4687e5b41b054365f9ae03fcb1ed5f2069b",
                "reference": "6568f4687e5b41b054365f9ae03fcb1ed5f2069b",
                "shasum": ""
            },
            "require": {
                "php": ">=7.1"
            },
            "type": "library",
            "extra": {
                "branch-alias": {
                    "dev-master": "2.x-dev"
                }
            },
            "autoload": {
                "psr-4": {
                    "phpDocumentor\\Reflection\\": "src/"
                }
            },
            "notification-url": "https://packagist.org/downloads/",
            "license": [
                "MIT"
            ],
            "authors": [
                {
                    "name": "Jaap van Otterdijk",
                    "email": "opensource@ijaap.nl"
                }
            ],
            "description": "Common reflection classes used by phpdocumentor to reflect the code structure",
            "homepage": "http://www.phpdoc.org",
            "keywords": [
                "FQSEN",
                "phpDocumentor",
                "phpdoc",
                "reflection",
                "static analysis"
            ],
            "support": {
                "issues": "https://github.com/phpDocumentor/ReflectionCommon/issues",
                "source": "https://github.com/phpDocumentor/ReflectionCommon/tree/master"
            },
            "time": "2020-04-27T09:25:28+00:00"
        },
        {
            "name": "phpdocumentor/reflection-docblock",
            "version": "4.3.4",
            "source": {
                "type": "git",
                "url": "https://github.com/phpDocumentor/ReflectionDocBlock.git",
                "reference": "da3fd972d6bafd628114f7e7e036f45944b62e9c"
            },
            "dist": {
                "type": "zip",
                "url": "https://api.github.com/repos/phpDocumentor/ReflectionDocBlock/zipball/da3fd972d6bafd628114f7e7e036f45944b62e9c",
                "reference": "da3fd972d6bafd628114f7e7e036f45944b62e9c",
                "shasum": ""
            },
            "require": {
                "php": "^7.0",
                "phpdocumentor/reflection-common": "^1.0.0 || ^2.0.0",
                "phpdocumentor/type-resolver": "~0.4 || ^1.0.0",
                "webmozart/assert": "^1.0"
            },
            "require-dev": {
                "doctrine/instantiator": "^1.0.5",
                "mockery/mockery": "^1.0",
                "phpdocumentor/type-resolver": "0.4.*",
                "phpunit/phpunit": "^6.4"
            },
            "type": "library",
            "extra": {
                "branch-alias": {
                    "dev-master": "4.x-dev"
                }
            },
            "autoload": {
                "psr-4": {
                    "phpDocumentor\\Reflection\\": [
                        "src/"
                    ]
                }
            },
            "notification-url": "https://packagist.org/downloads/",
            "license": [
                "MIT"
            ],
            "authors": [
                {
                    "name": "Mike van Riel",
                    "email": "me@mikevanriel.com"
                }
            ],
            "description": "With this component, a library can provide support for annotations via DocBlocks or otherwise retrieve information that is embedded in a DocBlock.",
            "support": {
                "issues": "https://github.com/phpDocumentor/ReflectionDocBlock/issues",
                "source": "https://github.com/phpDocumentor/ReflectionDocBlock/tree/release/4.x"
            },
            "time": "2019-12-28T18:55:12+00:00"
        },
        {
            "name": "phpdocumentor/type-resolver",
            "version": "1.0.1",
            "source": {
                "type": "git",
                "url": "https://github.com/phpDocumentor/TypeResolver.git",
                "reference": "2e32a6d48972b2c1976ed5d8967145b6cec4a4a9"
            },
            "dist": {
                "type": "zip",
                "url": "https://api.github.com/repos/phpDocumentor/TypeResolver/zipball/2e32a6d48972b2c1976ed5d8967145b6cec4a4a9",
                "reference": "2e32a6d48972b2c1976ed5d8967145b6cec4a4a9",
                "shasum": ""
            },
            "require": {
                "php": "^7.1",
                "phpdocumentor/reflection-common": "^2.0"
            },
            "require-dev": {
                "ext-tokenizer": "^7.1",
                "mockery/mockery": "~1",
                "phpunit/phpunit": "^7.0"
            },
            "type": "library",
            "extra": {
                "branch-alias": {
                    "dev-master": "1.x-dev"
                }
            },
            "autoload": {
                "psr-4": {
                    "phpDocumentor\\Reflection\\": "src"
                }
            },
            "notification-url": "https://packagist.org/downloads/",
            "license": [
                "MIT"
            ],
            "authors": [
                {
                    "name": "Mike van Riel",
                    "email": "me@mikevanriel.com"
                }
            ],
            "description": "A PSR-5 based resolver of Class names, Types and Structural Element Names",
            "support": {
                "issues": "https://github.com/phpDocumentor/TypeResolver/issues",
                "source": "https://github.com/phpDocumentor/TypeResolver/tree/0.7.2"
            },
            "time": "2019-08-22T18:11:29+00:00"
        },
        {
            "name": "phpspec/prophecy",
            "version": "v1.10.3",
            "source": {
                "type": "git",
                "url": "https://github.com/phpspec/prophecy.git",
                "reference": "451c3cd1418cf640de218914901e51b064abb093"
            },
            "dist": {
                "type": "zip",
                "url": "https://api.github.com/repos/phpspec/prophecy/zipball/451c3cd1418cf640de218914901e51b064abb093",
                "reference": "451c3cd1418cf640de218914901e51b064abb093",
                "shasum": ""
            },
            "require": {
                "doctrine/instantiator": "^1.0.2",
                "php": "^5.3|^7.0",
                "phpdocumentor/reflection-docblock": "^2.0|^3.0.2|^4.0|^5.0",
                "sebastian/comparator": "^1.2.3|^2.0|^3.0|^4.0",
                "sebastian/recursion-context": "^1.0|^2.0|^3.0|^4.0"
            },
            "require-dev": {
                "phpspec/phpspec": "^2.5 || ^3.2",
                "phpunit/phpunit": "^4.8.35 || ^5.7 || ^6.5 || ^7.1"
            },
            "type": "library",
            "extra": {
                "branch-alias": {
                    "dev-master": "1.10.x-dev"
                }
            },
            "autoload": {
                "psr-4": {
                    "Prophecy\\": "src/Prophecy"
                }
            },
            "notification-url": "https://packagist.org/downloads/",
            "license": [
                "MIT"
            ],
            "authors": [
                {
                    "name": "Konstantin Kudryashov",
                    "email": "ever.zet@gmail.com",
                    "homepage": "http://everzet.com"
                },
                {
                    "name": "Marcello Duarte",
                    "email": "marcello.duarte@gmail.com"
                }
            ],
            "description": "Highly opinionated mocking framework for PHP 5.3+",
            "homepage": "https://github.com/phpspec/prophecy",
            "keywords": [
                "Double",
                "Dummy",
                "fake",
                "mock",
                "spy",
                "stub"
            ],
            "support": {
                "issues": "https://github.com/phpspec/prophecy/issues",
                "source": "https://github.com/phpspec/prophecy/tree/v1.10.3"
            },
            "time": "2020-03-05T15:02:03+00:00"
        },
        {
            "name": "phpunit/php-code-coverage",
            "version": "6.1.4",
            "source": {
                "type": "git",
                "url": "https://github.com/sebastianbergmann/php-code-coverage.git",
                "reference": "807e6013b00af69b6c5d9ceb4282d0393dbb9d8d"
            },
            "dist": {
                "type": "zip",
                "url": "https://api.github.com/repos/sebastianbergmann/php-code-coverage/zipball/807e6013b00af69b6c5d9ceb4282d0393dbb9d8d",
                "reference": "807e6013b00af69b6c5d9ceb4282d0393dbb9d8d",
                "shasum": ""
            },
            "require": {
                "ext-dom": "*",
                "ext-xmlwriter": "*",
                "php": "^7.1",
                "phpunit/php-file-iterator": "^2.0",
                "phpunit/php-text-template": "^1.2.1",
                "phpunit/php-token-stream": "^3.0",
                "sebastian/code-unit-reverse-lookup": "^1.0.1",
                "sebastian/environment": "^3.1 || ^4.0",
                "sebastian/version": "^2.0.1",
                "theseer/tokenizer": "^1.1"
            },
            "require-dev": {
                "phpunit/phpunit": "^7.0"
            },
            "suggest": {
                "ext-xdebug": "^2.6.0"
            },
            "type": "library",
            "extra": {
                "branch-alias": {
                    "dev-master": "6.1-dev"
                }
            },
            "autoload": {
                "classmap": [
                    "src/"
                ]
            },
            "notification-url": "https://packagist.org/downloads/",
            "license": [
                "BSD-3-Clause"
            ],
            "authors": [
                {
                    "name": "Sebastian Bergmann",
                    "email": "sebastian@phpunit.de",
                    "role": "lead"
                }
            ],
            "description": "Library that provides collection, processing, and rendering functionality for PHP code coverage information.",
            "homepage": "https://github.com/sebastianbergmann/php-code-coverage",
            "keywords": [
                "coverage",
                "testing",
                "xunit"
            ],
            "support": {
                "issues": "https://github.com/sebastianbergmann/php-code-coverage/issues",
                "source": "https://github.com/sebastianbergmann/php-code-coverage/tree/master"
            },
            "time": "2018-10-31T16:06:48+00:00"
        },
        {
            "name": "phpunit/php-file-iterator",
            "version": "2.0.5",
            "source": {
                "type": "git",
                "url": "https://github.com/sebastianbergmann/php-file-iterator.git",
                "reference": "42c5ba5220e6904cbfe8b1a1bda7c0cfdc8c12f5"
            },
            "dist": {
                "type": "zip",
                "url": "https://api.github.com/repos/sebastianbergmann/php-file-iterator/zipball/42c5ba5220e6904cbfe8b1a1bda7c0cfdc8c12f5",
                "reference": "42c5ba5220e6904cbfe8b1a1bda7c0cfdc8c12f5",
                "shasum": ""
            },
            "require": {
                "php": ">=7.1"
            },
            "require-dev": {
                "phpunit/phpunit": "^8.5"
            },
            "type": "library",
            "extra": {
                "branch-alias": {
                    "dev-master": "2.0.x-dev"
                }
            },
            "autoload": {
                "classmap": [
                    "src/"
                ]
            },
            "notification-url": "https://packagist.org/downloads/",
            "license": [
                "BSD-3-Clause"
            ],
            "authors": [
                {
                    "name": "Sebastian Bergmann",
                    "email": "sebastian@phpunit.de",
                    "role": "lead"
                }
            ],
            "description": "FilterIterator implementation that filters files based on a list of suffixes.",
            "homepage": "https://github.com/sebastianbergmann/php-file-iterator/",
            "keywords": [
                "filesystem",
                "iterator"
            ],
            "support": {
                "issues": "https://github.com/sebastianbergmann/php-file-iterator/issues",
                "source": "https://github.com/sebastianbergmann/php-file-iterator/tree/2.0.5"
            },
            "funding": [
                {
                    "url": "https://github.com/sebastianbergmann",
                    "type": "github"
                }
            ],
            "time": "2021-12-02T12:42:26+00:00"
        },
        {
            "name": "phpunit/php-text-template",
            "version": "1.2.1",
            "source": {
                "type": "git",
                "url": "https://github.com/sebastianbergmann/php-text-template.git",
                "reference": "31f8b717e51d9a2afca6c9f046f5d69fc27c8686"
            },
            "dist": {
                "type": "zip",
                "url": "https://api.github.com/repos/sebastianbergmann/php-text-template/zipball/31f8b717e51d9a2afca6c9f046f5d69fc27c8686",
                "reference": "31f8b717e51d9a2afca6c9f046f5d69fc27c8686",
                "shasum": ""
            },
            "require": {
                "php": ">=5.3.3"
            },
            "type": "library",
            "autoload": {
                "classmap": [
                    "src/"
                ]
            },
            "notification-url": "https://packagist.org/downloads/",
            "license": [
                "BSD-3-Clause"
            ],
            "authors": [
                {
                    "name": "Sebastian Bergmann",
                    "email": "sebastian@phpunit.de",
                    "role": "lead"
                }
            ],
            "description": "Simple template engine.",
            "homepage": "https://github.com/sebastianbergmann/php-text-template/",
            "keywords": [
                "template"
            ],
            "support": {
                "issues": "https://github.com/sebastianbergmann/php-text-template/issues",
                "source": "https://github.com/sebastianbergmann/php-text-template/tree/1.2.1"
            },
            "time": "2015-06-21T13:50:34+00:00"
        },
        {
            "name": "phpunit/php-timer",
            "version": "2.1.3",
            "source": {
                "type": "git",
                "url": "https://github.com/sebastianbergmann/php-timer.git",
                "reference": "2454ae1765516d20c4ffe103d85a58a9a3bd5662"
            },
            "dist": {
                "type": "zip",
                "url": "https://api.github.com/repos/sebastianbergmann/php-timer/zipball/2454ae1765516d20c4ffe103d85a58a9a3bd5662",
                "reference": "2454ae1765516d20c4ffe103d85a58a9a3bd5662",
                "shasum": ""
            },
            "require": {
                "php": ">=7.1"
            },
            "require-dev": {
                "phpunit/phpunit": "^8.5"
            },
            "type": "library",
            "extra": {
                "branch-alias": {
                    "dev-master": "2.1-dev"
                }
            },
            "autoload": {
                "classmap": [
                    "src/"
                ]
            },
            "notification-url": "https://packagist.org/downloads/",
            "license": [
                "BSD-3-Clause"
            ],
            "authors": [
                {
                    "name": "Sebastian Bergmann",
                    "email": "sebastian@phpunit.de",
                    "role": "lead"
                }
            ],
            "description": "Utility class for timing",
            "homepage": "https://github.com/sebastianbergmann/php-timer/",
            "keywords": [
                "timer"
            ],
            "support": {
                "issues": "https://github.com/sebastianbergmann/php-timer/issues",
                "source": "https://github.com/sebastianbergmann/php-timer/tree/2.1.3"
            },
            "funding": [
                {
                    "url": "https://github.com/sebastianbergmann",
                    "type": "github"
                }
            ],
            "time": "2020-11-30T08:20:02+00:00"
        },
        {
            "name": "phpunit/php-token-stream",
            "version": "3.1.3",
            "source": {
                "type": "git",
                "url": "https://github.com/sebastianbergmann/php-token-stream.git",
                "reference": "9c1da83261628cb24b6a6df371b6e312b3954768"
            },
            "dist": {
                "type": "zip",
                "url": "https://api.github.com/repos/sebastianbergmann/php-token-stream/zipball/9c1da83261628cb24b6a6df371b6e312b3954768",
                "reference": "9c1da83261628cb24b6a6df371b6e312b3954768",
                "shasum": ""
            },
            "require": {
                "ext-tokenizer": "*",
                "php": ">=7.1"
            },
            "require-dev": {
                "phpunit/phpunit": "^7.0"
            },
            "type": "library",
            "extra": {
                "branch-alias": {
                    "dev-master": "3.1-dev"
                }
            },
            "autoload": {
                "classmap": [
                    "src/"
                ]
            },
            "notification-url": "https://packagist.org/downloads/",
            "license": [
                "BSD-3-Clause"
            ],
            "authors": [
                {
                    "name": "Sebastian Bergmann",
                    "email": "sebastian@phpunit.de"
                }
            ],
            "description": "Wrapper around PHP's tokenizer extension.",
            "homepage": "https://github.com/sebastianbergmann/php-token-stream/",
            "keywords": [
                "tokenizer"
            ],
            "support": {
                "issues": "https://github.com/sebastianbergmann/php-token-stream/issues",
                "source": "https://github.com/sebastianbergmann/php-token-stream/tree/3.1.3"
            },
            "funding": [
                {
                    "url": "https://github.com/sebastianbergmann",
                    "type": "github"
                }
            ],
            "abandoned": true,
            "time": "2021-07-26T12:15:06+00:00"
        },
        {
            "name": "phpunit/phpunit",
            "version": "7.5.20",
            "source": {
                "type": "git",
                "url": "https://github.com/sebastianbergmann/phpunit.git",
                "reference": "9467db479d1b0487c99733bb1e7944d32deded2c"
            },
            "dist": {
                "type": "zip",
                "url": "https://api.github.com/repos/sebastianbergmann/phpunit/zipball/9467db479d1b0487c99733bb1e7944d32deded2c",
                "reference": "9467db479d1b0487c99733bb1e7944d32deded2c",
                "shasum": ""
            },
            "require": {
                "doctrine/instantiator": "^1.1",
                "ext-dom": "*",
                "ext-json": "*",
                "ext-libxml": "*",
                "ext-mbstring": "*",
                "ext-xml": "*",
                "myclabs/deep-copy": "^1.7",
                "phar-io/manifest": "^1.0.2",
                "phar-io/version": "^2.0",
                "php": "^7.1",
                "phpspec/prophecy": "^1.7",
                "phpunit/php-code-coverage": "^6.0.7",
                "phpunit/php-file-iterator": "^2.0.1",
                "phpunit/php-text-template": "^1.2.1",
                "phpunit/php-timer": "^2.1",
                "sebastian/comparator": "^3.0",
                "sebastian/diff": "^3.0",
                "sebastian/environment": "^4.0",
                "sebastian/exporter": "^3.1",
                "sebastian/global-state": "^2.0",
                "sebastian/object-enumerator": "^3.0.3",
                "sebastian/resource-operations": "^2.0",
                "sebastian/version": "^2.0.1"
            },
            "conflict": {
                "phpunit/phpunit-mock-objects": "*"
            },
            "require-dev": {
                "ext-pdo": "*"
            },
            "suggest": {
                "ext-soap": "*",
                "ext-xdebug": "*",
                "phpunit/php-invoker": "^2.0"
            },
            "bin": [
                "phpunit"
            ],
            "type": "library",
            "extra": {
                "branch-alias": {
                    "dev-master": "7.5-dev"
                }
            },
            "autoload": {
                "classmap": [
                    "src/"
                ]
            },
            "notification-url": "https://packagist.org/downloads/",
            "license": [
                "BSD-3-Clause"
            ],
            "authors": [
                {
                    "name": "Sebastian Bergmann",
                    "email": "sebastian@phpunit.de",
                    "role": "lead"
                }
            ],
            "description": "The PHP Unit Testing framework.",
            "homepage": "https://phpunit.de/",
            "keywords": [
                "phpunit",
                "testing",
                "xunit"
            ],
            "support": {
                "issues": "https://github.com/sebastianbergmann/phpunit/issues",
                "source": "https://github.com/sebastianbergmann/phpunit/tree/7.5.20"
            },
            "time": "2020-01-08T08:45:45+00:00"
        },
        {
            "name": "psr/log",
            "version": "1.1.4",
            "source": {
                "type": "git",
                "url": "https://github.com/php-fig/log.git",
                "reference": "d49695b909c3b7628b6289db5479a1c204601f11"
            },
            "dist": {
                "type": "zip",
                "url": "https://api.github.com/repos/php-fig/log/zipball/d49695b909c3b7628b6289db5479a1c204601f11",
                "reference": "d49695b909c3b7628b6289db5479a1c204601f11",
                "shasum": ""
            },
            "require": {
                "php": ">=5.3.0"
            },
            "type": "library",
            "extra": {
                "branch-alias": {
                    "dev-master": "1.1.x-dev"
                }
            },
            "autoload": {
                "psr-4": {
                    "Psr\\Log\\": "Psr/Log/"
                }
            },
            "notification-url": "https://packagist.org/downloads/",
            "license": [
                "MIT"
            ],
            "authors": [
                {
                    "name": "PHP-FIG",
                    "homepage": "https://www.php-fig.org/"
                }
            ],
            "description": "Common interface for logging libraries",
            "homepage": "https://github.com/php-fig/log",
            "keywords": [
                "log",
                "psr",
                "psr-3"
            ],
            "support": {
                "source": "https://github.com/php-fig/log/tree/1.1.4"
            },
            "time": "2021-05-03T11:20:27+00:00"
        },
        {
            "name": "rregeer/phpunit-coverage-check",
            "version": "0.3.1",
            "source": {
                "type": "git",
                "url": "https://github.com/richardregeer/phpunit-coverage-check.git",
                "reference": "9618fa74477fbc448c1b0599bef5153d170094bd"
            },
            "dist": {
                "type": "zip",
                "url": "https://api.github.com/repos/richardregeer/phpunit-coverage-check/zipball/9618fa74477fbc448c1b0599bef5153d170094bd",
                "reference": "9618fa74477fbc448c1b0599bef5153d170094bd",
                "shasum": ""
            },
            "require": {
                "php": ">=7.0.0"
            },
            "bin": [
                "bin/coverage-check"
            ],
            "type": "library",
            "notification-url": "https://packagist.org/downloads/",
            "license": [
                "MIT"
            ],
            "authors": [
                {
                    "name": "Richard Regeer",
                    "email": "rich2309@gmail.com"
                }
            ],
            "description": "Check the code coverage using the clover report of phpunit",
            "keywords": [
                "ci",
                "code coverage",
                "php",
                "phpunit",
                "testing",
                "unittest"
            ],
            "support": {
                "issues": "https://github.com/richardregeer/phpunit-coverage-check/issues",
                "source": "https://github.com/richardregeer/phpunit-coverage-check/tree/0.3.1"
            },
            "time": "2019-10-14T07:04:13+00:00"
        },
        {
            "name": "sebastian/code-unit-reverse-lookup",
            "version": "1.0.2",
            "source": {
                "type": "git",
                "url": "https://github.com/sebastianbergmann/code-unit-reverse-lookup.git",
                "reference": "1de8cd5c010cb153fcd68b8d0f64606f523f7619"
            },
            "dist": {
                "type": "zip",
                "url": "https://api.github.com/repos/sebastianbergmann/code-unit-reverse-lookup/zipball/1de8cd5c010cb153fcd68b8d0f64606f523f7619",
                "reference": "1de8cd5c010cb153fcd68b8d0f64606f523f7619",
                "shasum": ""
            },
            "require": {
                "php": ">=5.6"
            },
            "require-dev": {
                "phpunit/phpunit": "^8.5"
            },
            "type": "library",
            "extra": {
                "branch-alias": {
                    "dev-master": "1.0.x-dev"
                }
            },
            "autoload": {
                "classmap": [
                    "src/"
                ]
            },
            "notification-url": "https://packagist.org/downloads/",
            "license": [
                "BSD-3-Clause"
            ],
            "authors": [
                {
                    "name": "Sebastian Bergmann",
                    "email": "sebastian@phpunit.de"
                }
            ],
            "description": "Looks up which function or method a line of code belongs to",
            "homepage": "https://github.com/sebastianbergmann/code-unit-reverse-lookup/",
            "support": {
                "issues": "https://github.com/sebastianbergmann/code-unit-reverse-lookup/issues",
                "source": "https://github.com/sebastianbergmann/code-unit-reverse-lookup/tree/1.0.2"
            },
            "funding": [
                {
                    "url": "https://github.com/sebastianbergmann",
                    "type": "github"
                }
            ],
            "time": "2020-11-30T08:15:22+00:00"
        },
        {
            "name": "sebastian/comparator",
            "version": "3.0.3",
            "source": {
                "type": "git",
                "url": "https://github.com/sebastianbergmann/comparator.git",
                "reference": "1071dfcef776a57013124ff35e1fc41ccd294758"
            },
            "dist": {
                "type": "zip",
                "url": "https://api.github.com/repos/sebastianbergmann/comparator/zipball/1071dfcef776a57013124ff35e1fc41ccd294758",
                "reference": "1071dfcef776a57013124ff35e1fc41ccd294758",
                "shasum": ""
            },
            "require": {
                "php": ">=7.1",
                "sebastian/diff": "^3.0",
                "sebastian/exporter": "^3.1"
            },
            "require-dev": {
                "phpunit/phpunit": "^8.5"
            },
            "type": "library",
            "extra": {
                "branch-alias": {
                    "dev-master": "3.0-dev"
                }
            },
            "autoload": {
                "classmap": [
                    "src/"
                ]
            },
            "notification-url": "https://packagist.org/downloads/",
            "license": [
                "BSD-3-Clause"
            ],
            "authors": [
                {
                    "name": "Sebastian Bergmann",
                    "email": "sebastian@phpunit.de"
                },
                {
                    "name": "Jeff Welch",
                    "email": "whatthejeff@gmail.com"
                },
                {
                    "name": "Volker Dusch",
                    "email": "github@wallbash.com"
                },
                {
                    "name": "Bernhard Schussek",
                    "email": "bschussek@2bepublished.at"
                }
            ],
            "description": "Provides the functionality to compare PHP values for equality",
            "homepage": "https://github.com/sebastianbergmann/comparator",
            "keywords": [
                "comparator",
                "compare",
                "equality"
            ],
            "support": {
                "issues": "https://github.com/sebastianbergmann/comparator/issues",
                "source": "https://github.com/sebastianbergmann/comparator/tree/3.0.3"
            },
            "funding": [
                {
                    "url": "https://github.com/sebastianbergmann",
                    "type": "github"
                }
            ],
            "time": "2020-11-30T08:04:30+00:00"
        },
        {
            "name": "sebastian/diff",
            "version": "3.0.3",
            "source": {
                "type": "git",
                "url": "https://github.com/sebastianbergmann/diff.git",
                "reference": "14f72dd46eaf2f2293cbe79c93cc0bc43161a211"
            },
            "dist": {
                "type": "zip",
                "url": "https://api.github.com/repos/sebastianbergmann/diff/zipball/14f72dd46eaf2f2293cbe79c93cc0bc43161a211",
                "reference": "14f72dd46eaf2f2293cbe79c93cc0bc43161a211",
                "shasum": ""
            },
            "require": {
                "php": ">=7.1"
            },
            "require-dev": {
                "phpunit/phpunit": "^7.5 || ^8.0",
                "symfony/process": "^2 || ^3.3 || ^4"
            },
            "type": "library",
            "extra": {
                "branch-alias": {
                    "dev-master": "3.0-dev"
                }
            },
            "autoload": {
                "classmap": [
                    "src/"
                ]
            },
            "notification-url": "https://packagist.org/downloads/",
            "license": [
                "BSD-3-Clause"
            ],
            "authors": [
                {
                    "name": "Sebastian Bergmann",
                    "email": "sebastian@phpunit.de"
                },
                {
                    "name": "Kore Nordmann",
                    "email": "mail@kore-nordmann.de"
                }
            ],
            "description": "Diff implementation",
            "homepage": "https://github.com/sebastianbergmann/diff",
            "keywords": [
                "diff",
                "udiff",
                "unidiff",
                "unified diff"
            ],
            "support": {
                "issues": "https://github.com/sebastianbergmann/diff/issues",
                "source": "https://github.com/sebastianbergmann/diff/tree/3.0.3"
            },
            "funding": [
                {
                    "url": "https://github.com/sebastianbergmann",
                    "type": "github"
                }
            ],
            "time": "2020-11-30T07:59:04+00:00"
        },
        {
            "name": "sebastian/environment",
            "version": "4.2.4",
            "source": {
                "type": "git",
                "url": "https://github.com/sebastianbergmann/environment.git",
                "reference": "d47bbbad83711771f167c72d4e3f25f7fcc1f8b0"
            },
            "dist": {
                "type": "zip",
                "url": "https://api.github.com/repos/sebastianbergmann/environment/zipball/d47bbbad83711771f167c72d4e3f25f7fcc1f8b0",
                "reference": "d47bbbad83711771f167c72d4e3f25f7fcc1f8b0",
                "shasum": ""
            },
            "require": {
                "php": ">=7.1"
            },
            "require-dev": {
                "phpunit/phpunit": "^7.5"
            },
            "suggest": {
                "ext-posix": "*"
            },
            "type": "library",
            "extra": {
                "branch-alias": {
                    "dev-master": "4.2-dev"
                }
            },
            "autoload": {
                "classmap": [
                    "src/"
                ]
            },
            "notification-url": "https://packagist.org/downloads/",
            "license": [
                "BSD-3-Clause"
            ],
            "authors": [
                {
                    "name": "Sebastian Bergmann",
                    "email": "sebastian@phpunit.de"
                }
            ],
            "description": "Provides functionality to handle HHVM/PHP environments",
            "homepage": "http://www.github.com/sebastianbergmann/environment",
            "keywords": [
                "Xdebug",
                "environment",
                "hhvm"
            ],
            "support": {
                "issues": "https://github.com/sebastianbergmann/environment/issues",
                "source": "https://github.com/sebastianbergmann/environment/tree/4.2.4"
            },
            "funding": [
                {
                    "url": "https://github.com/sebastianbergmann",
                    "type": "github"
                }
            ],
            "time": "2020-11-30T07:53:42+00:00"
        },
        {
            "name": "sebastian/exporter",
            "version": "3.1.4",
            "source": {
                "type": "git",
                "url": "https://github.com/sebastianbergmann/exporter.git",
                "reference": "0c32ea2e40dbf59de29f3b49bf375176ce7dd8db"
            },
            "dist": {
                "type": "zip",
                "url": "https://api.github.com/repos/sebastianbergmann/exporter/zipball/0c32ea2e40dbf59de29f3b49bf375176ce7dd8db",
                "reference": "0c32ea2e40dbf59de29f3b49bf375176ce7dd8db",
                "shasum": ""
            },
            "require": {
                "php": ">=7.0",
                "sebastian/recursion-context": "^3.0"
            },
            "require-dev": {
                "ext-mbstring": "*",
                "phpunit/phpunit": "^8.5"
            },
            "type": "library",
            "extra": {
                "branch-alias": {
                    "dev-master": "3.1.x-dev"
                }
            },
            "autoload": {
                "classmap": [
                    "src/"
                ]
            },
            "notification-url": "https://packagist.org/downloads/",
            "license": [
                "BSD-3-Clause"
            ],
            "authors": [
                {
                    "name": "Sebastian Bergmann",
                    "email": "sebastian@phpunit.de"
                },
                {
                    "name": "Jeff Welch",
                    "email": "whatthejeff@gmail.com"
                },
                {
                    "name": "Volker Dusch",
                    "email": "github@wallbash.com"
                },
                {
                    "name": "Adam Harvey",
                    "email": "aharvey@php.net"
                },
                {
                    "name": "Bernhard Schussek",
                    "email": "bschussek@gmail.com"
                }
            ],
            "description": "Provides the functionality to export PHP variables for visualization",
            "homepage": "http://www.github.com/sebastianbergmann/exporter",
            "keywords": [
                "export",
                "exporter"
            ],
            "support": {
                "issues": "https://github.com/sebastianbergmann/exporter/issues",
                "source": "https://github.com/sebastianbergmann/exporter/tree/3.1.4"
            },
            "funding": [
                {
                    "url": "https://github.com/sebastianbergmann",
                    "type": "github"
                }
            ],
            "time": "2021-11-11T13:51:24+00:00"
        },
        {
            "name": "sebastian/global-state",
            "version": "2.0.0",
            "source": {
                "type": "git",
                "url": "https://github.com/sebastianbergmann/global-state.git",
                "reference": "e8ba02eed7bbbb9e59e43dedd3dddeff4a56b0c4"
            },
            "dist": {
                "type": "zip",
                "url": "https://api.github.com/repos/sebastianbergmann/global-state/zipball/e8ba02eed7bbbb9e59e43dedd3dddeff4a56b0c4",
                "reference": "e8ba02eed7bbbb9e59e43dedd3dddeff4a56b0c4",
                "shasum": ""
            },
            "require": {
                "php": "^7.0"
            },
            "require-dev": {
                "phpunit/phpunit": "^6.0"
            },
            "suggest": {
                "ext-uopz": "*"
            },
            "type": "library",
            "extra": {
                "branch-alias": {
                    "dev-master": "2.0-dev"
                }
            },
            "autoload": {
                "classmap": [
                    "src/"
                ]
            },
            "notification-url": "https://packagist.org/downloads/",
            "license": [
                "BSD-3-Clause"
            ],
            "authors": [
                {
                    "name": "Sebastian Bergmann",
                    "email": "sebastian@phpunit.de"
                }
            ],
            "description": "Snapshotting of global state",
            "homepage": "http://www.github.com/sebastianbergmann/global-state",
            "keywords": [
                "global state"
            ],
            "support": {
                "issues": "https://github.com/sebastianbergmann/global-state/issues",
                "source": "https://github.com/sebastianbergmann/global-state/tree/2.0.0"
            },
            "time": "2017-04-27T15:39:26+00:00"
        },
        {
            "name": "sebastian/object-enumerator",
            "version": "3.0.4",
            "source": {
                "type": "git",
                "url": "https://github.com/sebastianbergmann/object-enumerator.git",
                "reference": "e67f6d32ebd0c749cf9d1dbd9f226c727043cdf2"
            },
            "dist": {
                "type": "zip",
                "url": "https://api.github.com/repos/sebastianbergmann/object-enumerator/zipball/e67f6d32ebd0c749cf9d1dbd9f226c727043cdf2",
                "reference": "e67f6d32ebd0c749cf9d1dbd9f226c727043cdf2",
                "shasum": ""
            },
            "require": {
                "php": ">=7.0",
                "sebastian/object-reflector": "^1.1.1",
                "sebastian/recursion-context": "^3.0"
            },
            "require-dev": {
                "phpunit/phpunit": "^6.0"
            },
            "type": "library",
            "extra": {
                "branch-alias": {
                    "dev-master": "3.0.x-dev"
                }
            },
            "autoload": {
                "classmap": [
                    "src/"
                ]
            },
            "notification-url": "https://packagist.org/downloads/",
            "license": [
                "BSD-3-Clause"
            ],
            "authors": [
                {
                    "name": "Sebastian Bergmann",
                    "email": "sebastian@phpunit.de"
                }
            ],
            "description": "Traverses array structures and object graphs to enumerate all referenced objects",
            "homepage": "https://github.com/sebastianbergmann/object-enumerator/",
            "support": {
                "issues": "https://github.com/sebastianbergmann/object-enumerator/issues",
                "source": "https://github.com/sebastianbergmann/object-enumerator/tree/3.0.4"
            },
            "funding": [
                {
                    "url": "https://github.com/sebastianbergmann",
                    "type": "github"
                }
            ],
            "time": "2020-11-30T07:40:27+00:00"
        },
        {
            "name": "sebastian/object-reflector",
            "version": "1.1.2",
            "source": {
                "type": "git",
                "url": "https://github.com/sebastianbergmann/object-reflector.git",
                "reference": "9b8772b9cbd456ab45d4a598d2dd1a1bced6363d"
            },
            "dist": {
                "type": "zip",
                "url": "https://api.github.com/repos/sebastianbergmann/object-reflector/zipball/9b8772b9cbd456ab45d4a598d2dd1a1bced6363d",
                "reference": "9b8772b9cbd456ab45d4a598d2dd1a1bced6363d",
                "shasum": ""
            },
            "require": {
                "php": ">=7.0"
            },
            "require-dev": {
                "phpunit/phpunit": "^6.0"
            },
            "type": "library",
            "extra": {
                "branch-alias": {
                    "dev-master": "1.1-dev"
                }
            },
            "autoload": {
                "classmap": [
                    "src/"
                ]
            },
            "notification-url": "https://packagist.org/downloads/",
            "license": [
                "BSD-3-Clause"
            ],
            "authors": [
                {
                    "name": "Sebastian Bergmann",
                    "email": "sebastian@phpunit.de"
                }
            ],
            "description": "Allows reflection of object attributes, including inherited and non-public ones",
            "homepage": "https://github.com/sebastianbergmann/object-reflector/",
            "support": {
                "issues": "https://github.com/sebastianbergmann/object-reflector/issues",
                "source": "https://github.com/sebastianbergmann/object-reflector/tree/1.1.2"
            },
            "funding": [
                {
                    "url": "https://github.com/sebastianbergmann",
                    "type": "github"
                }
            ],
            "time": "2020-11-30T07:37:18+00:00"
        },
        {
            "name": "sebastian/recursion-context",
            "version": "3.0.1",
            "source": {
                "type": "git",
                "url": "https://github.com/sebastianbergmann/recursion-context.git",
                "reference": "367dcba38d6e1977be014dc4b22f47a484dac7fb"
            },
            "dist": {
                "type": "zip",
                "url": "https://api.github.com/repos/sebastianbergmann/recursion-context/zipball/367dcba38d6e1977be014dc4b22f47a484dac7fb",
                "reference": "367dcba38d6e1977be014dc4b22f47a484dac7fb",
                "shasum": ""
            },
            "require": {
                "php": ">=7.0"
            },
            "require-dev": {
                "phpunit/phpunit": "^6.0"
            },
            "type": "library",
            "extra": {
                "branch-alias": {
                    "dev-master": "3.0.x-dev"
                }
            },
            "autoload": {
                "classmap": [
                    "src/"
                ]
            },
            "notification-url": "https://packagist.org/downloads/",
            "license": [
                "BSD-3-Clause"
            ],
            "authors": [
                {
                    "name": "Sebastian Bergmann",
                    "email": "sebastian@phpunit.de"
                },
                {
                    "name": "Jeff Welch",
                    "email": "whatthejeff@gmail.com"
                },
                {
                    "name": "Adam Harvey",
                    "email": "aharvey@php.net"
                }
            ],
            "description": "Provides functionality to recursively process PHP variables",
            "homepage": "http://www.github.com/sebastianbergmann/recursion-context",
            "support": {
                "issues": "https://github.com/sebastianbergmann/recursion-context/issues",
                "source": "https://github.com/sebastianbergmann/recursion-context/tree/3.0.1"
            },
            "funding": [
                {
                    "url": "https://github.com/sebastianbergmann",
                    "type": "github"
                }
            ],
            "time": "2020-11-30T07:34:24+00:00"
        },
        {
            "name": "sebastian/resource-operations",
            "version": "2.0.2",
            "source": {
                "type": "git",
                "url": "https://github.com/sebastianbergmann/resource-operations.git",
                "reference": "31d35ca87926450c44eae7e2611d45a7a65ea8b3"
            },
            "dist": {
                "type": "zip",
                "url": "https://api.github.com/repos/sebastianbergmann/resource-operations/zipball/31d35ca87926450c44eae7e2611d45a7a65ea8b3",
                "reference": "31d35ca87926450c44eae7e2611d45a7a65ea8b3",
                "shasum": ""
            },
            "require": {
                "php": ">=7.1"
            },
            "type": "library",
            "extra": {
                "branch-alias": {
                    "dev-master": "2.0-dev"
                }
            },
            "autoload": {
                "classmap": [
                    "src/"
                ]
            },
            "notification-url": "https://packagist.org/downloads/",
            "license": [
                "BSD-3-Clause"
            ],
            "authors": [
                {
                    "name": "Sebastian Bergmann",
                    "email": "sebastian@phpunit.de"
                }
            ],
            "description": "Provides a list of PHP built-in functions that operate on resources",
            "homepage": "https://www.github.com/sebastianbergmann/resource-operations",
            "support": {
                "issues": "https://github.com/sebastianbergmann/resource-operations/issues",
                "source": "https://github.com/sebastianbergmann/resource-operations/tree/2.0.2"
            },
            "funding": [
                {
                    "url": "https://github.com/sebastianbergmann",
                    "type": "github"
                }
            ],
            "time": "2020-11-30T07:30:19+00:00"
        },
        {
            "name": "sebastian/version",
            "version": "2.0.1",
            "source": {
                "type": "git",
                "url": "https://github.com/sebastianbergmann/version.git",
                "reference": "99732be0ddb3361e16ad77b68ba41efc8e979019"
            },
            "dist": {
                "type": "zip",
                "url": "https://api.github.com/repos/sebastianbergmann/version/zipball/99732be0ddb3361e16ad77b68ba41efc8e979019",
                "reference": "99732be0ddb3361e16ad77b68ba41efc8e979019",
                "shasum": ""
            },
            "require": {
                "php": ">=5.6"
            },
            "type": "library",
            "extra": {
                "branch-alias": {
                    "dev-master": "2.0.x-dev"
                }
            },
            "autoload": {
                "classmap": [
                    "src/"
                ]
            },
            "notification-url": "https://packagist.org/downloads/",
            "license": [
                "BSD-3-Clause"
            ],
            "authors": [
                {
                    "name": "Sebastian Bergmann",
                    "email": "sebastian@phpunit.de",
                    "role": "lead"
                }
            ],
            "description": "Library that helps with managing the version number of Git-hosted PHP projects",
            "homepage": "https://github.com/sebastianbergmann/version",
            "support": {
                "issues": "https://github.com/sebastianbergmann/version/issues",
                "source": "https://github.com/sebastianbergmann/version/tree/master"
            },
            "time": "2016-10-03T07:35:21+00:00"
        },
        {
            "name": "squizlabs/php_codesniffer",
            "version": "3.6.2",
            "source": {
                "type": "git",
                "url": "https://github.com/squizlabs/PHP_CodeSniffer.git",
                "reference": "5e4e71592f69da17871dba6e80dd51bce74a351a"
            },
            "dist": {
                "type": "zip",
                "url": "https://api.github.com/repos/squizlabs/PHP_CodeSniffer/zipball/5e4e71592f69da17871dba6e80dd51bce74a351a",
                "reference": "5e4e71592f69da17871dba6e80dd51bce74a351a",
                "shasum": ""
            },
            "require": {
                "ext-simplexml": "*",
                "ext-tokenizer": "*",
                "ext-xmlwriter": "*",
                "php": ">=5.4.0"
            },
            "require-dev": {
                "phpunit/phpunit": "^4.0 || ^5.0 || ^6.0 || ^7.0"
            },
            "bin": [
                "bin/phpcs",
                "bin/phpcbf"
            ],
            "type": "library",
            "extra": {
                "branch-alias": {
                    "dev-master": "3.x-dev"
                }
            },
            "notification-url": "https://packagist.org/downloads/",
            "license": [
                "BSD-3-Clause"
            ],
            "authors": [
                {
                    "name": "Greg Sherwood",
                    "role": "lead"
                }
            ],
            "description": "PHP_CodeSniffer tokenizes PHP, JavaScript and CSS files and detects violations of a defined set of coding standards.",
            "homepage": "https://github.com/squizlabs/PHP_CodeSniffer",
            "keywords": [
                "phpcs",
                "standards"
            ],
            "support": {
                "issues": "https://github.com/squizlabs/PHP_CodeSniffer/issues",
                "source": "https://github.com/squizlabs/PHP_CodeSniffer",
                "wiki": "https://github.com/squizlabs/PHP_CodeSniffer/wiki"
            },
            "time": "2021-12-12T21:44:58+00:00"
        },
        {
            "name": "symfony/console",
            "version": "v3.4.47",
            "source": {
                "type": "git",
                "url": "https://github.com/symfony/console.git",
                "reference": "a10b1da6fc93080c180bba7219b5ff5b7518fe81"
            },
            "dist": {
                "type": "zip",
                "url": "https://api.github.com/repos/symfony/console/zipball/a10b1da6fc93080c180bba7219b5ff5b7518fe81",
                "reference": "a10b1da6fc93080c180bba7219b5ff5b7518fe81",
                "shasum": ""
            },
            "require": {
                "php": "^5.5.9|>=7.0.8",
                "symfony/debug": "~2.8|~3.0|~4.0",
                "symfony/polyfill-mbstring": "~1.0"
            },
            "conflict": {
                "symfony/dependency-injection": "<3.4",
                "symfony/process": "<3.3"
            },
            "provide": {
                "psr/log-implementation": "1.0"
            },
            "require-dev": {
                "psr/log": "~1.0",
                "symfony/config": "~3.3|~4.0",
                "symfony/dependency-injection": "~3.4|~4.0",
                "symfony/event-dispatcher": "~2.8|~3.0|~4.0",
                "symfony/lock": "~3.4|~4.0",
                "symfony/process": "~3.3|~4.0"
            },
            "suggest": {
                "psr/log": "For using the console logger",
                "symfony/event-dispatcher": "",
                "symfony/lock": "",
                "symfony/process": ""
            },
            "type": "library",
            "autoload": {
                "psr-4": {
                    "Symfony\\Component\\Console\\": ""
                },
                "exclude-from-classmap": [
                    "/Tests/"
                ]
            },
            "notification-url": "https://packagist.org/downloads/",
            "license": [
                "MIT"
            ],
            "authors": [
                {
                    "name": "Fabien Potencier",
                    "email": "fabien@symfony.com"
                },
                {
                    "name": "Symfony Community",
                    "homepage": "https://symfony.com/contributors"
                }
            ],
            "description": "Symfony Console Component",
            "homepage": "https://symfony.com",
            "support": {
                "source": "https://github.com/symfony/console/tree/v3.4.47"
            },
            "funding": [
                {
                    "url": "https://symfony.com/sponsor",
                    "type": "custom"
                },
                {
                    "url": "https://github.com/fabpot",
                    "type": "github"
                },
                {
                    "url": "https://tidelift.com/funding/github/packagist/symfony/symfony",
                    "type": "tidelift"
                }
            ],
            "time": "2020-10-24T10:57:07+00:00"
        },
        {
            "name": "symfony/debug",
            "version": "v3.4.47",
            "source": {
                "type": "git",
                "url": "https://github.com/symfony/debug.git",
                "reference": "ab42889de57fdfcfcc0759ab102e2fd4ea72dcae"
            },
            "dist": {
                "type": "zip",
                "url": "https://api.github.com/repos/symfony/debug/zipball/ab42889de57fdfcfcc0759ab102e2fd4ea72dcae",
                "reference": "ab42889de57fdfcfcc0759ab102e2fd4ea72dcae",
                "shasum": ""
            },
            "require": {
                "php": "^5.5.9|>=7.0.8",
                "psr/log": "~1.0"
            },
            "conflict": {
                "symfony/http-kernel": ">=2.3,<2.3.24|~2.4.0|>=2.5,<2.5.9|>=2.6,<2.6.2"
            },
            "require-dev": {
                "symfony/http-kernel": "~2.8|~3.0|~4.0"
            },
            "type": "library",
            "autoload": {
                "psr-4": {
                    "Symfony\\Component\\Debug\\": ""
                },
                "exclude-from-classmap": [
                    "/Tests/"
                ]
            },
            "notification-url": "https://packagist.org/downloads/",
            "license": [
                "MIT"
            ],
            "authors": [
                {
                    "name": "Fabien Potencier",
                    "email": "fabien@symfony.com"
                },
                {
                    "name": "Symfony Community",
                    "homepage": "https://symfony.com/contributors"
                }
            ],
            "description": "Symfony Debug Component",
            "homepage": "https://symfony.com",
            "support": {
                "source": "https://github.com/symfony/debug/tree/v3.4.47"
            },
            "funding": [
                {
                    "url": "https://symfony.com/sponsor",
                    "type": "custom"
                },
                {
                    "url": "https://github.com/fabpot",
                    "type": "github"
                },
                {
                    "url": "https://tidelift.com/funding/github/packagist/symfony/symfony",
                    "type": "tidelift"
                }
            ],
            "time": "2020-10-24T10:57:07+00:00"
        },
        {
            "name": "symfony/polyfill-ctype",
            "version": "v1.24.0",
            "source": {
                "type": "git",
                "url": "https://github.com/symfony/polyfill-ctype.git",
                "reference": "30885182c981ab175d4d034db0f6f469898070ab"
            },
            "dist": {
                "type": "zip",
                "url": "https://api.github.com/repos/symfony/polyfill-ctype/zipball/30885182c981ab175d4d034db0f6f469898070ab",
                "reference": "30885182c981ab175d4d034db0f6f469898070ab",
                "shasum": ""
            },
            "require": {
                "php": ">=7.1"
            },
            "provide": {
                "ext-ctype": "*"
            },
            "suggest": {
                "ext-ctype": "For best performance"
            },
            "type": "library",
            "extra": {
                "branch-alias": {
                    "dev-main": "1.23-dev"
                },
                "thanks": {
                    "name": "symfony/polyfill",
                    "url": "https://github.com/symfony/polyfill"
                }
            },
            "autoload": {
                "psr-4": {
                    "Symfony\\Polyfill\\Ctype\\": ""
                },
                "files": [
                    "bootstrap.php"
                ]
            },
            "notification-url": "https://packagist.org/downloads/",
            "license": [
                "MIT"
            ],
            "authors": [
                {
                    "name": "Gert de Pagter",
                    "email": "BackEndTea@gmail.com"
                },
                {
                    "name": "Symfony Community",
                    "homepage": "https://symfony.com/contributors"
                }
            ],
            "description": "Symfony polyfill for ctype functions",
            "homepage": "https://symfony.com",
            "keywords": [
                "compatibility",
                "ctype",
                "polyfill",
                "portable"
            ],
            "support": {
                "source": "https://github.com/symfony/polyfill-ctype/tree/v1.24.0"
            },
            "funding": [
                {
                    "url": "https://symfony.com/sponsor",
                    "type": "custom"
                },
                {
                    "url": "https://github.com/fabpot",
                    "type": "github"
                },
                {
                    "url": "https://tidelift.com/funding/github/packagist/symfony/symfony",
                    "type": "tidelift"
                }
            ],
            "time": "2021-10-20T20:35:02+00:00"
        },
        {
            "name": "symfony/polyfill-mbstring",
            "version": "v1.24.0",
            "source": {
                "type": "git",
                "url": "https://github.com/symfony/polyfill-mbstring.git",
                "reference": "0abb51d2f102e00a4eefcf46ba7fec406d245825"
            },
            "dist": {
                "type": "zip",
                "url": "https://api.github.com/repos/symfony/polyfill-mbstring/zipball/0abb51d2f102e00a4eefcf46ba7fec406d245825",
                "reference": "0abb51d2f102e00a4eefcf46ba7fec406d245825",
                "shasum": ""
            },
            "require": {
                "php": ">=7.1"
            },
            "provide": {
                "ext-mbstring": "*"
            },
            "suggest": {
                "ext-mbstring": "For best performance"
            },
            "type": "library",
            "extra": {
                "branch-alias": {
                    "dev-main": "1.23-dev"
                },
                "thanks": {
                    "name": "symfony/polyfill",
                    "url": "https://github.com/symfony/polyfill"
                }
            },
            "autoload": {
                "psr-4": {
                    "Symfony\\Polyfill\\Mbstring\\": ""
                },
                "files": [
                    "bootstrap.php"
                ]
            },
            "notification-url": "https://packagist.org/downloads/",
            "license": [
                "MIT"
            ],
            "authors": [
                {
                    "name": "Nicolas Grekas",
                    "email": "p@tchwork.com"
                },
                {
                    "name": "Symfony Community",
                    "homepage": "https://symfony.com/contributors"
                }
            ],
            "description": "Symfony polyfill for the Mbstring extension",
            "homepage": "https://symfony.com",
            "keywords": [
                "compatibility",
                "mbstring",
                "polyfill",
                "portable",
                "shim"
            ],
            "support": {
                "source": "https://github.com/symfony/polyfill-mbstring/tree/v1.24.0"
            },
            "funding": [
                {
                    "url": "https://symfony.com/sponsor",
                    "type": "custom"
                },
                {
                    "url": "https://github.com/fabpot",
                    "type": "github"
                },
                {
                    "url": "https://tidelift.com/funding/github/packagist/symfony/symfony",
                    "type": "tidelift"
                }
            ],
            "time": "2021-11-30T18:21:41+00:00"
        },
        {
            "name": "symfony/process",
            "version": "v3.4.47",
            "source": {
                "type": "git",
                "url": "https://github.com/symfony/process.git",
                "reference": "b8648cf1d5af12a44a51d07ef9bf980921f15fca"
            },
            "dist": {
                "type": "zip",
                "url": "https://api.github.com/repos/symfony/process/zipball/b8648cf1d5af12a44a51d07ef9bf980921f15fca",
                "reference": "b8648cf1d5af12a44a51d07ef9bf980921f15fca",
                "shasum": ""
            },
            "require": {
                "php": "^5.5.9|>=7.0.8"
            },
            "type": "library",
            "autoload": {
                "psr-4": {
                    "Symfony\\Component\\Process\\": ""
                },
                "exclude-from-classmap": [
                    "/Tests/"
                ]
            },
            "notification-url": "https://packagist.org/downloads/",
            "license": [
                "MIT"
            ],
            "authors": [
                {
                    "name": "Fabien Potencier",
                    "email": "fabien@symfony.com"
                },
                {
                    "name": "Symfony Community",
                    "homepage": "https://symfony.com/contributors"
                }
            ],
            "description": "Symfony Process Component",
            "homepage": "https://symfony.com",
            "support": {
                "source": "https://github.com/symfony/process/tree/v3.4.47"
            },
            "funding": [
                {
                    "url": "https://symfony.com/sponsor",
                    "type": "custom"
                },
                {
                    "url": "https://github.com/fabpot",
                    "type": "github"
                },
                {
                    "url": "https://tidelift.com/funding/github/packagist/symfony/symfony",
                    "type": "tidelift"
                }
            ],
            "time": "2020-10-24T10:57:07+00:00"
        },
        {
            "name": "theseer/tokenizer",
            "version": "1.1.3",
            "source": {
                "type": "git",
                "url": "https://github.com/theseer/tokenizer.git",
                "reference": "11336f6f84e16a720dae9d8e6ed5019efa85a0f9"
            },
            "dist": {
                "type": "zip",
                "url": "https://api.github.com/repos/theseer/tokenizer/zipball/11336f6f84e16a720dae9d8e6ed5019efa85a0f9",
                "reference": "11336f6f84e16a720dae9d8e6ed5019efa85a0f9",
                "shasum": ""
            },
            "require": {
                "ext-dom": "*",
                "ext-tokenizer": "*",
                "ext-xmlwriter": "*",
                "php": "^7.0"
            },
            "type": "library",
            "autoload": {
                "classmap": [
                    "src/"
                ]
            },
            "notification-url": "https://packagist.org/downloads/",
            "license": [
                "BSD-3-Clause"
            ],
            "authors": [
                {
                    "name": "Arne Blankerts",
                    "email": "arne@blankerts.de",
                    "role": "Developer"
                }
            ],
            "description": "A small library for converting tokenized PHP source code into XML and potentially other formats",
            "support": {
                "issues": "https://github.com/theseer/tokenizer/issues",
                "source": "https://github.com/theseer/tokenizer/tree/master"
            },
            "time": "2019-06-13T22:48:21+00:00"
        },
        {
            "name": "vimeo/psalm",
            "version": "4.13.1",
            "source": {
                "type": "git",
                "url": "https://github.com/vimeo/psalm.git",
                "reference": "5cf660f63b548ccd4a56f62d916ee4d6028e01a3"
            },
            "dist": {
                "type": "zip",
                "url": "https://api.github.com/repos/vimeo/psalm/zipball/5cf660f63b548ccd4a56f62d916ee4d6028e01a3",
                "reference": "5cf660f63b548ccd4a56f62d916ee4d6028e01a3",
                "shasum": ""
            },
            "require": {
                "amphp/amp": "^2.4.2",
                "amphp/byte-stream": "^1.5",
                "composer/package-versions-deprecated": "^1.8.0",
                "composer/semver": "^1.4 || ^2.0 || ^3.0",
                "composer/xdebug-handler": "^1.1 || ^2.0",
                "dnoegel/php-xdg-base-dir": "^0.1.1",
                "ext-ctype": "*",
                "ext-dom": "*",
                "ext-json": "*",
                "ext-libxml": "*",
                "ext-mbstring": "*",
                "ext-simplexml": "*",
                "ext-tokenizer": "*",
                "felixfbecker/advanced-json-rpc": "^3.0.3",
                "felixfbecker/language-server-protocol": "^1.5",
                "netresearch/jsonmapper": "^1.0 || ^2.0 || ^3.0 || ^4.0",
                "nikic/php-parser": "^4.13",
                "openlss/lib-array2xml": "^1.0",
                "php": "^7.1|^8",
                "sebastian/diff": "^3.0 || ^4.0",
                "symfony/console": "^3.4.17 || ^4.1.6 || ^5.0 || ^6.0",
                "webmozart/path-util": "^2.3"
            },
            "provide": {
                "psalm/psalm": "self.version"
            },
            "require-dev": {
                "bamarni/composer-bin-plugin": "^1.2",
                "brianium/paratest": "^4.0||^6.0",
                "ext-curl": "*",
                "php-parallel-lint/php-parallel-lint": "^1.2",
                "phpdocumentor/reflection-docblock": "^5",
                "phpmyadmin/sql-parser": "5.1.0||dev-master",
                "phpspec/prophecy": ">=1.9.0",
                "phpunit/phpunit": "^9.0",
                "psalm/plugin-phpunit": "^0.16",
                "slevomat/coding-standard": "^7.0",
                "squizlabs/php_codesniffer": "^3.5",
                "symfony/process": "^4.3 || ^5.0 || ^6.0",
                "weirdan/prophecy-shim": "^1.0 || ^2.0"
            },
            "suggest": {
                "ext-curl": "In order to send data to shepherd",
                "ext-igbinary": "^2.0.5 is required, used to serialize caching data"
            },
            "bin": [
                "psalm",
                "psalm-language-server",
                "psalm-plugin",
                "psalm-refactor",
                "psalter"
            ],
            "type": "library",
            "extra": {
                "branch-alias": {
                    "dev-master": "4.x-dev",
                    "dev-3.x": "3.x-dev",
                    "dev-2.x": "2.x-dev",
                    "dev-1.x": "1.x-dev"
                }
            },
            "autoload": {
                "psr-4": {
                    "Psalm\\": "src/Psalm/"
                },
                "files": [
                    "src/functions.php",
                    "src/spl_object_id.php"
                ]
            },
            "notification-url": "https://packagist.org/downloads/",
            "license": [
                "MIT"
            ],
            "authors": [
                {
                    "name": "Matthew Brown"
                }
            ],
            "description": "A static analysis tool for finding errors in PHP applications",
            "keywords": [
                "code",
                "inspection",
                "php"
            ],
            "support": {
                "issues": "https://github.com/vimeo/psalm/issues",
                "source": "https://github.com/vimeo/psalm/tree/4.13.1"
            },
            "time": "2021-11-23T23:52:49+00:00"
        },
        {
            "name": "webmozart/assert",
            "version": "1.9.1",
            "source": {
                "type": "git",
                "url": "https://github.com/webmozarts/assert.git",
                "reference": "bafc69caeb4d49c39fd0779086c03a3738cbb389"
            },
            "dist": {
                "type": "zip",
                "url": "https://api.github.com/repos/webmozarts/assert/zipball/bafc69caeb4d49c39fd0779086c03a3738cbb389",
                "reference": "bafc69caeb4d49c39fd0779086c03a3738cbb389",
                "shasum": ""
            },
            "require": {
                "php": "^5.3.3 || ^7.0 || ^8.0",
                "symfony/polyfill-ctype": "^1.8"
            },
            "conflict": {
                "phpstan/phpstan": "<0.12.20",
                "vimeo/psalm": "<3.9.1"
            },
            "require-dev": {
                "phpunit/phpunit": "^4.8.36 || ^7.5.13"
            },
            "type": "library",
            "autoload": {
                "psr-4": {
                    "Webmozart\\Assert\\": "src/"
                }
            },
            "notification-url": "https://packagist.org/downloads/",
            "license": [
                "MIT"
            ],
            "authors": [
                {
                    "name": "Bernhard Schussek",
                    "email": "bschussek@gmail.com"
                }
            ],
            "description": "Assertions to validate method input/output with nice error messages.",
            "keywords": [
                "assert",
                "check",
                "validate"
            ],
            "support": {
                "issues": "https://github.com/webmozarts/assert/issues",
                "source": "https://github.com/webmozarts/assert/tree/1.9.1"
            },
            "time": "2020-07-08T17:02:28+00:00"
        },
        {
            "name": "webmozart/path-util",
            "version": "2.3.0",
            "source": {
                "type": "git",
                "url": "https://github.com/webmozart/path-util.git",
                "reference": "d939f7edc24c9a1bb9c0dee5cb05d8e859490725"
            },
            "dist": {
                "type": "zip",
                "url": "https://api.github.com/repos/webmozart/path-util/zipball/d939f7edc24c9a1bb9c0dee5cb05d8e859490725",
                "reference": "d939f7edc24c9a1bb9c0dee5cb05d8e859490725",
                "shasum": ""
            },
            "require": {
                "php": ">=5.3.3",
                "webmozart/assert": "~1.0"
            },
            "require-dev": {
                "phpunit/phpunit": "^4.6",
                "sebastian/version": "^1.0.1"
            },
            "type": "library",
            "extra": {
                "branch-alias": {
                    "dev-master": "2.3-dev"
                }
            },
            "autoload": {
                "psr-4": {
                    "Webmozart\\PathUtil\\": "src/"
                }
            },
            "notification-url": "https://packagist.org/downloads/",
            "license": [
                "MIT"
            ],
            "authors": [
                {
                    "name": "Bernhard Schussek",
                    "email": "bschussek@gmail.com"
                }
            ],
            "description": "A robust cross-platform utility for normalizing, comparing and modifying file paths.",
            "support": {
                "issues": "https://github.com/webmozart/path-util/issues",
                "source": "https://github.com/webmozart/path-util/tree/2.3.0"
            },
            "abandoned": "symfony/filesystem",
            "time": "2015-12-17T08:42:14+00:00"
        },
        {
            "name": "wikimedia/at-ease",
            "version": "v2.0.0",
            "source": {
                "type": "git",
                "url": "https://github.com/wikimedia/at-ease.git",
                "reference": "013ac61929797839c80a111a3f1a4710d8248e7a"
            },
            "dist": {
                "type": "zip",
                "url": "https://api.github.com/repos/wikimedia/at-ease/zipball/013ac61929797839c80a111a3f1a4710d8248e7a",
                "reference": "013ac61929797839c80a111a3f1a4710d8248e7a",
                "shasum": ""
            },
            "require": {
                "php": ">=5.6.99"
            },
            "require-dev": {
                "jakub-onderka/php-console-highlighter": "0.3.2",
                "jakub-onderka/php-parallel-lint": "1.0.0",
                "mediawiki/mediawiki-codesniffer": "22.0.0",
                "mediawiki/minus-x": "0.3.1",
                "ockcyp/covers-validator": "0.5.1 || 0.6.1",
                "phpunit/phpunit": "4.8.36 || ^6.5"
            },
            "type": "library",
            "autoload": {
                "psr-4": {
                    "Wikimedia\\AtEase\\": "src/Wikimedia/AtEase/"
                },
                "files": [
                    "src/Wikimedia/Functions.php"
                ]
            },
            "notification-url": "https://packagist.org/downloads/",
            "license": [
                "GPL-2.0-or-later"
            ],
            "authors": [
                {
                    "name": "Tim Starling",
                    "email": "tstarling@wikimedia.org"
                },
                {
                    "name": "MediaWiki developers",
                    "email": "wikitech-l@lists.wikimedia.org"
                }
            ],
            "description": "Safe replacement to @ for suppressing warnings.",
            "homepage": "https://www.mediawiki.org/wiki/at-ease",
            "support": {
                "source": "https://github.com/wikimedia/at-ease/tree/master"
            },
            "time": "2018-10-10T15:39:06+00:00"
        },
        {
            "name": "woocommerce/action-scheduler",
            "version": "3.1.6",
            "source": {
                "type": "git",
                "url": "https://github.com/woocommerce/action-scheduler.git",
                "reference": "275d0ba54b1c263dfc62688de2fa9a25a373edf8"
            },
            "dist": {
                "type": "zip",
                "url": "https://api.github.com/repos/woocommerce/action-scheduler/zipball/275d0ba54b1c263dfc62688de2fa9a25a373edf8",
                "reference": "275d0ba54b1c263dfc62688de2fa9a25a373edf8",
                "shasum": ""
            },
            "require-dev": {
                "phpunit/phpunit": "^5.6",
                "woocommerce/woocommerce-sniffs": "0.0.8",
                "wp-cli/wp-cli": "~1.5.1"
            },
            "type": "wordpress-plugin",
            "extra": {
                "scripts-description": {
                    "test": "Run unit tests",
                    "phpcs": "Analyze code against the WordPress coding standards with PHP_CodeSniffer",
                    "phpcbf": "Fix coding standards warnings/errors automatically with PHP Code Beautifier"
                }
            },
            "notification-url": "https://packagist.org/downloads/",
            "license": [
                "GPL-3.0-or-later"
            ],
            "description": "Action Scheduler for WordPress and WooCommerce",
            "homepage": "https://actionscheduler.org/",
            "support": {
                "issues": "https://github.com/woocommerce/action-scheduler/issues",
                "source": "https://github.com/woocommerce/action-scheduler/tree/master"
            },
            "time": "2020-05-12T16:22:33+00:00"
        },
        {
            "name": "woocommerce/woocommerce-sniffs",
            "version": "0.1.0",
            "source": {
                "type": "git",
                "url": "https://github.com/woocommerce/woocommerce-sniffs.git",
                "reference": "b72b7dd2e70aa6aed16f80cdae5b1e6cce2e4c79"
            },
            "dist": {
                "type": "zip",
                "url": "https://api.github.com/repos/woocommerce/woocommerce-sniffs/zipball/b72b7dd2e70aa6aed16f80cdae5b1e6cce2e4c79",
                "reference": "b72b7dd2e70aa6aed16f80cdae5b1e6cce2e4c79",
                "shasum": ""
            },
            "require": {
                "dealerdirect/phpcodesniffer-composer-installer": "0.7.0",
                "php": ">=7.0",
                "phpcompatibility/phpcompatibility-wp": "2.1.0",
                "wp-coding-standards/wpcs": "2.3.0"
            },
            "type": "phpcodesniffer-standard",
            "notification-url": "https://packagist.org/downloads/",
            "license": [
                "MIT"
            ],
            "authors": [
                {
                    "name": "Claudio Sanches",
                    "email": "claudio@automattic.com"
                }
            ],
            "description": "WooCommerce sniffs",
            "keywords": [
                "phpcs",
                "standards",
                "woocommerce",
                "wordpress"
            ],
            "support": {
                "issues": "https://github.com/woocommerce/woocommerce-sniffs/issues",
                "source": "https://github.com/woocommerce/woocommerce-sniffs/tree/master"
            },
            "time": "2020-08-06T18:23:45+00:00"
        },
        {
            "name": "wp-coding-standards/wpcs",
            "version": "2.3.0",
            "source": {
                "type": "git",
                "url": "https://github.com/WordPress/WordPress-Coding-Standards.git",
                "reference": "7da1894633f168fe244afc6de00d141f27517b62"
            },
            "dist": {
                "type": "zip",
                "url": "https://api.github.com/repos/WordPress/WordPress-Coding-Standards/zipball/7da1894633f168fe244afc6de00d141f27517b62",
                "reference": "7da1894633f168fe244afc6de00d141f27517b62",
                "shasum": ""
            },
            "require": {
                "php": ">=5.4",
                "squizlabs/php_codesniffer": "^3.3.1"
            },
            "require-dev": {
                "dealerdirect/phpcodesniffer-composer-installer": "^0.5 || ^0.6",
                "phpcompatibility/php-compatibility": "^9.0",
                "phpcsstandards/phpcsdevtools": "^1.0",
                "phpunit/phpunit": "^4.0 || ^5.0 || ^6.0 || ^7.0"
            },
            "suggest": {
                "dealerdirect/phpcodesniffer-composer-installer": "^0.6 || This Composer plugin will sort out the PHPCS 'installed_paths' automatically."
            },
            "type": "phpcodesniffer-standard",
            "notification-url": "https://packagist.org/downloads/",
            "license": [
                "MIT"
            ],
            "authors": [
                {
                    "name": "Contributors",
                    "homepage": "https://github.com/WordPress/WordPress-Coding-Standards/graphs/contributors"
                }
            ],
            "description": "PHP_CodeSniffer rules (sniffs) to enforce WordPress coding conventions",
            "keywords": [
                "phpcs",
                "standards",
                "wordpress"
            ],
            "support": {
                "issues": "https://github.com/WordPress/WordPress-Coding-Standards/issues",
                "source": "https://github.com/WordPress/WordPress-Coding-Standards",
                "wiki": "https://github.com/WordPress/WordPress-Coding-Standards/wiki"
            },
            "time": "2020-05-13T23:57:56+00:00"
        },
        {
            "name": "yoast/phpunit-polyfills",
            "version": "1.0.1",
            "source": {
                "type": "git",
                "url": "https://github.com/Yoast/PHPUnit-Polyfills.git",
                "reference": "f014fb21c2b0038fd329515d59025af42fb98715"
            },
            "dist": {
                "type": "zip",
                "url": "https://api.github.com/repos/Yoast/PHPUnit-Polyfills/zipball/f014fb21c2b0038fd329515d59025af42fb98715",
                "reference": "f014fb21c2b0038fd329515d59025af42fb98715",
                "shasum": ""
            },
            "require": {
                "php": ">=5.4",
                "phpunit/phpunit": "^4.8.36 || ^5.7.21 || ^6.0 || ^7.0 || ^8.0 || ^9.0"
            },
            "require-dev": {
                "php-parallel-lint/php-console-highlighter": "^0.5",
                "php-parallel-lint/php-parallel-lint": "^1.3.0",
                "yoast/yoastcs": "^2.1.0"
            },
            "type": "library",
            "extra": {
                "branch-alias": {
                    "dev-main": "1.x-dev",
                    "dev-develop": "1.x-dev"
                }
            },
            "autoload": {
                "files": [
                    "phpunitpolyfills-autoload.php"
                ]
            },
            "notification-url": "https://packagist.org/downloads/",
            "license": [
                "BSD-3-Clause"
            ],
            "authors": [
                {
                    "name": "Team Yoast",
                    "email": "support@yoast.com",
                    "homepage": "https://yoast.com"
                },
                {
                    "name": "Contributors",
                    "homepage": "https://github.com/Yoast/PHPUnit-Polyfills/graphs/contributors"
                }
            ],
            "description": "Set of polyfills for changed PHPUnit functionality to allow for creating PHPUnit cross-version compatible tests",
            "homepage": "https://github.com/Yoast/PHPUnit-Polyfills",
            "keywords": [
                "phpunit",
                "polyfill",
                "testing"
            ],
            "support": {
                "issues": "https://github.com/Yoast/PHPUnit-Polyfills/issues",
                "source": "https://github.com/Yoast/PHPUnit-Polyfills"
            },
            "time": "2021-08-09T16:28:08+00:00"
        }
    ],
    "aliases": [],
    "minimum-stability": "dev",
    "stability-flags": {
        "kalessil/production-dependencies-guard": 20
    },
    "prefer-stable": true,
    "prefer-lowest": false,
    "platform": {
        "php": "7.*",
        "ext-json": "*"
    },
    "platform-dev": [],
    "platform-overrides": {
        "php": "7.1"
    },
    "plugin-api-version": "2.1.0"
}<|MERGE_RESOLUTION|>--- conflicted
+++ resolved
@@ -4,11 +4,7 @@
         "Read more about it at https://getcomposer.org/doc/01-basic-usage.md#installing-dependencies",
         "This file is @generated automatically"
     ],
-<<<<<<< HEAD
-    "content-hash": "f0ca975b2e5540d31db3cc1af8a5308a",
-=======
-    "content-hash": "063546e4b39b470b94d4673b7d5ce249",
->>>>>>> c829f7cb
+    "content-hash": "b170f30e779d3edd34f0e4a4a880b1c0",
     "packages": [
         {
             "name": "automattic/jetpack-a8c-mc-stats",
