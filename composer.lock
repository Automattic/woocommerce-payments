{
    "_readme": [
        "This file locks the dependencies of your project to a known state",
        "Read more about it at https://getcomposer.org/doc/01-basic-usage.md#installing-dependencies",
        "This file is @generated automatically"
    ],
<<<<<<< HEAD
    "content-hash": "108768cabe2349c6f6de4ddae3c6b400",
=======
    "content-hash": "7a7dc8163ec59ab1967b8dd62d66a2c4",
>>>>>>> 7d91432e
    "packages": [
        {
            "name": "automattic/jetpack-a8c-mc-stats",
            "version": "v1.4.12",
            "source": {
                "type": "git",
                "url": "https://github.com/Automattic/jetpack-a8c-mc-stats.git",
                "reference": "38b3d11fec181d90abe6d80f5184fff6d2ef694c"
            },
            "dist": {
                "type": "zip",
                "url": "https://api.github.com/repos/Automattic/jetpack-a8c-mc-stats/zipball/38b3d11fec181d90abe6d80f5184fff6d2ef694c",
                "reference": "38b3d11fec181d90abe6d80f5184fff6d2ef694c",
                "shasum": ""
            },
            "require-dev": {
                "automattic/jetpack-changelogger": "^3.0",
                "yoast/phpunit-polyfills": "1.0.3"
            },
            "type": "jetpack-library",
            "extra": {
                "autotagger": true,
                "mirror-repo": "Automattic/jetpack-a8c-mc-stats",
                "changelogger": {
                    "link-template": "https://github.com/Automattic/jetpack-a8c-mc-stats/compare/v${old}...v${new}"
                },
                "branch-alias": {
                    "dev-master": "1.4.x-dev"
                }
            },
            "autoload": {
                "classmap": [
                    "src/"
                ]
            },
            "notification-url": "https://packagist.org/downloads/",
            "license": [
                "GPL-2.0-or-later"
            ],
            "description": "Used to record internal usage stats for Automattic. Not visible to site owners.",
            "support": {
                "source": "https://github.com/Automattic/jetpack-a8c-mc-stats/tree/v1.4.12"
            },
            "time": "2022-01-25T17:38:22+00:00"
        },
        {
            "name": "automattic/jetpack-assets",
            "version": "v1.17.4",
            "source": {
                "type": "git",
                "url": "https://github.com/Automattic/jetpack-assets.git",
                "reference": "b486f8be634cbb17847b0a8fb174c1669abc468c"
            },
            "dist": {
                "type": "zip",
                "url": "https://api.github.com/repos/Automattic/jetpack-assets/zipball/b486f8be634cbb17847b0a8fb174c1669abc468c",
                "reference": "b486f8be634cbb17847b0a8fb174c1669abc468c",
                "shasum": ""
            },
            "require": {
                "automattic/jetpack-constants": "^1.6"
            },
            "require-dev": {
                "automattic/jetpack-changelogger": "^3.0",
                "brain/monkey": "2.6.1",
                "wikimedia/testing-access-wrapper": "^1.0 | ^2.0",
                "yoast/phpunit-polyfills": "1.0.3"
            },
            "type": "jetpack-library",
            "extra": {
                "autotagger": true,
                "mirror-repo": "Automattic/jetpack-assets",
                "textdomain": "jetpack-assets",
                "changelogger": {
                    "link-template": "https://github.com/Automattic/jetpack-assets/compare/v${old}...v${new}"
                },
                "branch-alias": {
                    "dev-master": "1.17.x-dev"
                }
            },
            "autoload": {
                "files": [
                    "actions.php"
                ],
                "classmap": [
                    "src/"
                ]
            },
            "notification-url": "https://packagist.org/downloads/",
            "license": [
                "GPL-2.0-or-later"
            ],
            "description": "Asset management utilities for Jetpack ecosystem packages",
            "support": {
                "source": "https://github.com/Automattic/jetpack-assets/tree/v1.17.4"
            },
            "time": "2022-02-09T17:56:52+00:00"
        },
        {
            "name": "automattic/jetpack-autoloader",
            "version": "v2.10.11",
            "source": {
                "type": "git",
                "url": "https://github.com/Automattic/jetpack-autoloader.git",
                "reference": "924226c0a9e2f9b0be022fc6bab2a90f5e610ef3"
            },
            "dist": {
                "type": "zip",
                "url": "https://api.github.com/repos/Automattic/jetpack-autoloader/zipball/924226c0a9e2f9b0be022fc6bab2a90f5e610ef3",
                "reference": "924226c0a9e2f9b0be022fc6bab2a90f5e610ef3",
                "shasum": ""
            },
            "require": {
                "composer-plugin-api": "^1.1 || ^2.0"
            },
            "require-dev": {
                "automattic/jetpack-changelogger": "^3.0",
                "yoast/phpunit-polyfills": "1.0.3"
            },
            "type": "composer-plugin",
            "extra": {
                "autotagger": true,
                "class": "Automattic\\Jetpack\\Autoloader\\CustomAutoloaderPlugin",
                "mirror-repo": "Automattic/jetpack-autoloader",
                "changelogger": {
                    "link-template": "https://github.com/Automattic/jetpack-autoloader/compare/v${old}...v${new}"
                },
                "branch-alias": {
                    "dev-master": "2.10.x-dev"
                }
            },
            "autoload": {
                "psr-4": {
                    "Automattic\\Jetpack\\Autoloader\\": "src"
                },
                "classmap": [
                    "src/AutoloadGenerator.php"
                ]
            },
            "notification-url": "https://packagist.org/downloads/",
            "license": [
                "GPL-2.0-or-later"
            ],
            "description": "Creates a custom autoloader for a plugin or theme.",
            "support": {
                "source": "https://github.com/Automattic/jetpack-autoloader/tree/v2.10.11"
            },
            "time": "2022-01-04T21:11:27+00:00"
        },
        {
            "name": "automattic/jetpack-config",
            "version": "v1.6.1",
            "source": {
                "type": "git",
                "url": "https://github.com/Automattic/jetpack-config.git",
                "reference": "34ed249c0be9f8c871c5a28411913983fb1ce7d7"
            },
            "dist": {
                "type": "zip",
                "url": "https://api.github.com/repos/Automattic/jetpack-config/zipball/34ed249c0be9f8c871c5a28411913983fb1ce7d7",
                "reference": "34ed249c0be9f8c871c5a28411913983fb1ce7d7",
                "shasum": ""
            },
            "require-dev": {
                "automattic/jetpack-changelogger": "^3.0"
            },
            "type": "jetpack-library",
            "extra": {
                "autotagger": true,
                "mirror-repo": "Automattic/jetpack-config",
                "textdomain": "jetpack-config",
                "changelogger": {
                    "link-template": "https://github.com/Automattic/jetpack-config/compare/v${old}...v${new}"
                },
                "branch-alias": {
                    "dev-master": "1.6.x-dev"
                }
            },
            "autoload": {
                "classmap": [
                    "src/"
                ]
            },
            "notification-url": "https://packagist.org/downloads/",
            "license": [
                "GPL-2.0-or-later"
            ],
            "description": "Jetpack configuration package that initializes other packages and configures Jetpack's functionality. Can be used as a base for all variants of Jetpack package usage.",
            "support": {
                "source": "https://github.com/Automattic/jetpack-config/tree/v1.6.1"
            },
            "time": "2022-02-09T17:56:28+00:00"
        },
        {
            "name": "automattic/jetpack-connection",
            "version": "v1.36.0",
            "source": {
                "type": "git",
                "url": "https://github.com/Automattic/jetpack-connection.git",
                "reference": "5b3c85c0f5e874bb1eb64feecff19de9e7f40d82"
            },
            "dist": {
                "type": "zip",
                "url": "https://api.github.com/repos/Automattic/jetpack-connection/zipball/5b3c85c0f5e874bb1eb64feecff19de9e7f40d82",
                "reference": "5b3c85c0f5e874bb1eb64feecff19de9e7f40d82",
                "shasum": ""
            },
            "require": {
                "automattic/jetpack-a8c-mc-stats": "^1.4",
                "automattic/jetpack-constants": "^1.6",
                "automattic/jetpack-heartbeat": "^1.4",
                "automattic/jetpack-options": "^1.14",
                "automattic/jetpack-redirect": "^1.7",
                "automattic/jetpack-roles": "^1.4",
                "automattic/jetpack-status": "^1.9",
                "automattic/jetpack-terms-of-service": "^1.9",
                "automattic/jetpack-tracking": "^1.14"
            },
            "require-dev": {
                "automattic/jetpack-changelogger": "^3.0",
                "automattic/wordbless": "@dev",
                "brain/monkey": "2.6.1",
                "yoast/phpunit-polyfills": "1.0.3"
            },
            "type": "jetpack-library",
            "extra": {
                "autotagger": true,
                "mirror-repo": "Automattic/jetpack-connection",
                "textdomain": "jetpack-connection",
                "version-constants": {
                    "::PACKAGE_VERSION": "src/class-package-version.php"
                },
                "changelogger": {
                    "link-template": "https://github.com/Automattic/jetpack-connection/compare/v${old}...v${new}"
                },
                "branch-alias": {
                    "dev-master": "1.36.x-dev"
                }
            },
            "autoload": {
                "classmap": [
                    "legacy",
                    "src/"
                ]
            },
            "notification-url": "https://packagist.org/downloads/",
            "license": [
                "GPL-2.0-or-later"
            ],
            "description": "Everything needed to connect to the Jetpack infrastructure",
            "support": {
                "source": "https://github.com/Automattic/jetpack-connection/tree/v1.36.0"
            },
            "time": "2022-01-18T11:16:51+00:00"
        },
        {
            "name": "automattic/jetpack-constants",
            "version": "v1.6.15",
            "source": {
                "type": "git",
                "url": "https://github.com/Automattic/jetpack-constants.git",
                "reference": "f203b7c8ce89760ff8a70abcfbd1308765038fc9"
            },
            "dist": {
                "type": "zip",
                "url": "https://api.github.com/repos/Automattic/jetpack-constants/zipball/f203b7c8ce89760ff8a70abcfbd1308765038fc9",
                "reference": "f203b7c8ce89760ff8a70abcfbd1308765038fc9",
                "shasum": ""
            },
            "require-dev": {
                "automattic/jetpack-changelogger": "^3.0",
                "brain/monkey": "2.6.1",
                "yoast/phpunit-polyfills": "1.0.3"
            },
            "type": "jetpack-library",
            "extra": {
                "autotagger": true,
                "mirror-repo": "Automattic/jetpack-constants",
                "changelogger": {
                    "link-template": "https://github.com/Automattic/jetpack-constants/compare/v${old}...v${new}"
                },
                "branch-alias": {
                    "dev-master": "1.6.x-dev"
                }
            },
            "autoload": {
                "classmap": [
                    "src/"
                ]
            },
            "notification-url": "https://packagist.org/downloads/",
            "license": [
                "GPL-2.0-or-later"
            ],
            "description": "A wrapper for defining constants in a more testable way.",
            "support": {
                "source": "https://github.com/Automattic/jetpack-constants/tree/v1.6.15"
            },
            "time": "2022-01-25T17:38:30+00:00"
        },
        {
            "name": "automattic/jetpack-heartbeat",
            "version": "v1.4.0",
            "source": {
                "type": "git",
                "url": "https://github.com/Automattic/jetpack-heartbeat.git",
                "reference": "c35053475b1cb7363aee847e0d025f0a043dc3d5"
            },
            "dist": {
                "type": "zip",
                "url": "https://api.github.com/repos/Automattic/jetpack-heartbeat/zipball/c35053475b1cb7363aee847e0d025f0a043dc3d5",
                "reference": "c35053475b1cb7363aee847e0d025f0a043dc3d5",
                "shasum": ""
            },
            "require": {
                "automattic/jetpack-a8c-mc-stats": "^1.4",
                "automattic/jetpack-options": "^1.14"
            },
            "require-dev": {
                "automattic/jetpack-changelogger": "^3.0"
            },
            "type": "jetpack-library",
            "extra": {
                "autotagger": true,
                "mirror-repo": "Automattic/jetpack-heartbeat",
                "textdomain": "jetpack-heartbeat",
                "changelogger": {
                    "link-template": "https://github.com/Automattic/jetpack-heartbeat/compare/v${old}...v${new}"
                },
                "branch-alias": {
                    "dev-master": "1.4.x-dev"
                }
            },
            "autoload": {
                "classmap": [
                    "src/"
                ]
            },
            "notification-url": "https://packagist.org/downloads/",
            "license": [
                "GPL-2.0-or-later"
            ],
            "description": "This adds a cronjob that sends a batch of internal automattic stats to wp.com once a day",
            "support": {
                "source": "https://github.com/Automattic/jetpack-heartbeat/tree/v1.4.0"
            },
            "time": "2022-01-04T21:11:47+00:00"
        },
        {
            "name": "automattic/jetpack-identity-crisis",
            "version": "v0.7.0",
            "source": {
                "type": "git",
                "url": "https://github.com/Automattic/jetpack-identity-crisis.git",
                "reference": "1953d572dd0f5e722315b9c5c2191311acef67d6"
            },
            "dist": {
                "type": "zip",
                "url": "https://api.github.com/repos/Automattic/jetpack-identity-crisis/zipball/1953d572dd0f5e722315b9c5c2191311acef67d6",
                "reference": "1953d572dd0f5e722315b9c5c2191311acef67d6",
                "shasum": ""
            },
            "require": {
                "automattic/jetpack-assets": "^1.17",
                "automattic/jetpack-connection": "^1.36",
                "automattic/jetpack-constants": "^1.6",
                "automattic/jetpack-logo": "^1.5",
                "automattic/jetpack-options": "^1.14",
                "automattic/jetpack-status": "^1.10",
                "automattic/jetpack-tracking": "^1.14"
            },
            "require-dev": {
                "automattic/jetpack-changelogger": "^3.0",
                "automattic/wordbless": "@dev",
                "yoast/phpunit-polyfills": "1.0.3"
            },
            "type": "jetpack-library",
            "extra": {
                "autotagger": true,
                "mirror-repo": "Automattic/jetpack-identity-crisis",
                "textdomain": "jetpack-idc",
                "version-constants": {
                    "::PACKAGE_VERSION": "src/class-identity-crisis.php"
                },
                "changelogger": {
                    "link-template": "https://github.com/Automattic/jetpack-identity-crisis/compare/v${old}...v${new}"
                },
                "branch-alias": {
                    "dev-master": "0.7.x-dev"
                }
            },
            "autoload": {
                "classmap": [
                    "src/"
                ]
            },
            "notification-url": "https://packagist.org/downloads/",
            "license": [
                "GPL-2.0-or-later"
            ],
            "description": "Identity Crisis.",
            "support": {
                "source": "https://github.com/Automattic/jetpack-identity-crisis/tree/v0.7.0"
            },
            "time": "2022-01-27T17:34:42+00:00"
        },
        {
            "name": "automattic/jetpack-logo",
            "version": "v1.5.14",
            "source": {
                "type": "git",
                "url": "https://github.com/Automattic/jetpack-logo.git",
                "reference": "9fbc006fd49e61c70ddbfc92dfea06338822656a"
            },
            "dist": {
                "type": "zip",
                "url": "https://api.github.com/repos/Automattic/jetpack-logo/zipball/9fbc006fd49e61c70ddbfc92dfea06338822656a",
                "reference": "9fbc006fd49e61c70ddbfc92dfea06338822656a",
                "shasum": ""
            },
            "require-dev": {
                "automattic/jetpack-changelogger": "^3.0",
                "yoast/phpunit-polyfills": "1.0.3"
            },
            "type": "jetpack-library",
            "extra": {
                "autotagger": true,
                "mirror-repo": "Automattic/jetpack-logo",
                "changelogger": {
                    "link-template": "https://github.com/Automattic/jetpack-logo/compare/v${old}...v${new}"
                },
                "branch-alias": {
                    "dev-master": "1.5.x-dev"
                }
            },
            "autoload": {
                "classmap": [
                    "src/"
                ]
            },
            "notification-url": "https://packagist.org/downloads/",
            "license": [
                "GPL-2.0-or-later"
            ],
            "description": "A logo for Jetpack",
            "support": {
                "source": "https://github.com/Automattic/jetpack-logo/tree/v1.5.14"
            },
            "time": "2022-01-25T17:38:35+00:00"
        },
        {
            "name": "automattic/jetpack-options",
            "version": "v1.14.2",
            "source": {
                "type": "git",
                "url": "https://github.com/Automattic/jetpack-options.git",
                "reference": "9cd0f27ae970097bf6a8bc5b3c80cf079e4bf3f2"
            },
            "dist": {
                "type": "zip",
                "url": "https://api.github.com/repos/Automattic/jetpack-options/zipball/9cd0f27ae970097bf6a8bc5b3c80cf079e4bf3f2",
                "reference": "9cd0f27ae970097bf6a8bc5b3c80cf079e4bf3f2",
                "shasum": ""
            },
            "require": {
                "automattic/jetpack-constants": "^1.6"
            },
            "require-dev": {
                "automattic/jetpack-changelogger": "^3.0",
                "yoast/phpunit-polyfills": "1.0.3"
            },
            "type": "jetpack-library",
            "extra": {
                "autotagger": true,
                "mirror-repo": "Automattic/jetpack-options",
                "changelogger": {
                    "link-template": "https://github.com/Automattic/jetpack-options/compare/v${old}...v${new}"
                },
                "branch-alias": {
                    "dev-master": "1.14.x-dev"
                }
            },
            "autoload": {
                "classmap": [
                    "legacy"
                ]
            },
            "notification-url": "https://packagist.org/downloads/",
            "license": [
                "GPL-2.0-or-later"
            ],
            "description": "A wrapper for wp-options to manage specific Jetpack options.",
            "support": {
                "source": "https://github.com/Automattic/jetpack-options/tree/v1.14.2"
            },
            "time": "2022-01-04T21:11:42+00:00"
        },
        {
            "name": "automattic/jetpack-password-checker",
            "version": "v0.2.2",
            "source": {
                "type": "git",
                "url": "https://github.com/Automattic/jetpack-password-checker.git",
                "reference": "f3fe0234d7f196c64f9fadb87408c74502d4de9c"
            },
            "dist": {
                "type": "zip",
                "url": "https://api.github.com/repos/Automattic/jetpack-password-checker/zipball/f3fe0234d7f196c64f9fadb87408c74502d4de9c",
                "reference": "f3fe0234d7f196c64f9fadb87408c74502d4de9c",
                "shasum": ""
            },
            "require-dev": {
                "automattic/jetpack-changelogger": "^3.0",
                "automattic/wordbless": "@dev",
                "yoast/phpunit-polyfills": "1.0.3"
            },
            "type": "jetpack-library",
            "extra": {
                "autotagger": true,
                "mirror-repo": "Automattic/jetpack-password-checker",
                "textdomain": "jetpack-password-checker",
                "changelogger": {
                    "link-template": "https://github.com/Automattic/jetpack-password-checker/compare/v${old}...v${new}"
                },
                "branch-alias": {
                    "dev-master": "0.2.x-dev"
                }
            },
            "autoload": {
                "classmap": [
                    "src/"
                ]
            },
            "notification-url": "https://packagist.org/downloads/",
            "license": [
                "GPL-2.0-or-later"
            ],
            "description": "Password Checker.",
            "support": {
                "source": "https://github.com/Automattic/jetpack-password-checker/tree/v0.2.2"
            },
            "time": "2022-01-25T17:38:36+00:00"
        },
        {
            "name": "automattic/jetpack-redirect",
            "version": "v1.7.10",
            "source": {
                "type": "git",
                "url": "https://github.com/Automattic/jetpack-redirect.git",
                "reference": "f2facf6874cb9faffdb767e514a97b8949b95561"
            },
            "dist": {
                "type": "zip",
                "url": "https://api.github.com/repos/Automattic/jetpack-redirect/zipball/f2facf6874cb9faffdb767e514a97b8949b95561",
                "reference": "f2facf6874cb9faffdb767e514a97b8949b95561",
                "shasum": ""
            },
            "require": {
                "automattic/jetpack-status": "^1.10"
            },
            "require-dev": {
                "automattic/jetpack-changelogger": "^3.0",
                "brain/monkey": "2.6.1",
                "yoast/phpunit-polyfills": "1.0.3"
            },
            "type": "jetpack-library",
            "extra": {
                "autotagger": true,
                "mirror-repo": "Automattic/jetpack-redirect",
                "changelogger": {
                    "link-template": "https://github.com/Automattic/jetpack-redirect/compare/v${old}...v${new}"
                },
                "branch-alias": {
                    "dev-master": "1.7.x-dev"
                }
            },
            "autoload": {
                "classmap": [
                    "src/"
                ]
            },
            "notification-url": "https://packagist.org/downloads/",
            "license": [
                "GPL-2.0-or-later"
            ],
            "description": "Utilities to build URLs to the jetpack.com/redirect/ service",
            "support": {
                "source": "https://github.com/Automattic/jetpack-redirect/tree/v1.7.10"
            },
            "time": "2022-01-25T17:38:48+00:00"
        },
        {
            "name": "automattic/jetpack-roles",
            "version": "v1.4.14",
            "source": {
                "type": "git",
                "url": "https://github.com/Automattic/jetpack-roles.git",
                "reference": "3cccac277e4f7fed80ce7929d4313c8aa40b65e4"
            },
            "dist": {
                "type": "zip",
                "url": "https://api.github.com/repos/Automattic/jetpack-roles/zipball/3cccac277e4f7fed80ce7929d4313c8aa40b65e4",
                "reference": "3cccac277e4f7fed80ce7929d4313c8aa40b65e4",
                "shasum": ""
            },
            "require-dev": {
                "automattic/jetpack-changelogger": "^3.0",
                "brain/monkey": "2.6.1",
                "yoast/phpunit-polyfills": "1.0.3"
            },
            "type": "jetpack-library",
            "extra": {
                "autotagger": true,
                "mirror-repo": "Automattic/jetpack-roles",
                "changelogger": {
                    "link-template": "https://github.com/Automattic/jetpack-roles/compare/v${old}...v${new}"
                },
                "branch-alias": {
                    "dev-master": "1.4.x-dev"
                }
            },
            "autoload": {
                "classmap": [
                    "src/"
                ]
            },
            "notification-url": "https://packagist.org/downloads/",
            "license": [
                "GPL-2.0-or-later"
            ],
            "description": "Utilities, related with user roles and capabilities.",
            "support": {
                "source": "https://github.com/Automattic/jetpack-roles/tree/v1.4.14"
            },
            "time": "2022-01-25T17:38:37+00:00"
        },
        {
            "name": "automattic/jetpack-status",
            "version": "v1.10.0",
            "source": {
                "type": "git",
                "url": "https://github.com/Automattic/jetpack-status.git",
                "reference": "c339904491b53319bff13aaa77bd74b39c011617"
            },
            "dist": {
                "type": "zip",
                "url": "https://api.github.com/repos/Automattic/jetpack-status/zipball/c339904491b53319bff13aaa77bd74b39c011617",
                "reference": "c339904491b53319bff13aaa77bd74b39c011617",
                "shasum": ""
            },
            "require": {
                "automattic/jetpack-constants": "^1.6"
            },
            "require-dev": {
                "automattic/jetpack-changelogger": "^3.0",
                "brain/monkey": "2.6.1",
                "yoast/phpunit-polyfills": "1.0.3"
            },
            "type": "jetpack-library",
            "extra": {
                "autotagger": true,
                "mirror-repo": "Automattic/jetpack-status",
                "changelogger": {
                    "link-template": "https://github.com/Automattic/jetpack-status/compare/v${old}...v${new}"
                },
                "branch-alias": {
                    "dev-master": "1.10.x-dev"
                }
            },
            "autoload": {
                "classmap": [
                    "src/"
                ]
            },
            "notification-url": "https://packagist.org/downloads/",
            "license": [
                "GPL-2.0-or-later"
            ],
            "description": "Used to retrieve information about the current status of Jetpack and the site overall.",
            "support": {
                "source": "https://github.com/Automattic/jetpack-status/tree/v1.10.0"
            },
            "time": "2022-01-25T17:38:42+00:00"
        },
        {
            "name": "automattic/jetpack-sync",
            "version": "v1.29.2",
            "source": {
                "type": "git",
                "url": "https://github.com/Automattic/jetpack-sync.git",
                "reference": "38816b4b303a5dc6f1eb00507aa3166b3e530fe0"
            },
            "dist": {
                "type": "zip",
                "url": "https://api.github.com/repos/Automattic/jetpack-sync/zipball/38816b4b303a5dc6f1eb00507aa3166b3e530fe0",
                "reference": "38816b4b303a5dc6f1eb00507aa3166b3e530fe0",
                "shasum": ""
            },
            "require": {
                "automattic/jetpack-connection": "^1.36",
                "automattic/jetpack-constants": "^1.6",
                "automattic/jetpack-heartbeat": "^1.4",
                "automattic/jetpack-identity-crisis": "^0.7",
                "automattic/jetpack-options": "^1.14",
                "automattic/jetpack-password-checker": "^0.2",
                "automattic/jetpack-roles": "^1.4",
                "automattic/jetpack-status": "^1.10"
            },
            "require-dev": {
                "automattic/jetpack-changelogger": "^3.0",
                "automattic/wordbless": "@dev",
                "yoast/phpunit-polyfills": "1.0.3"
            },
            "type": "jetpack-library",
            "extra": {
                "autotagger": true,
                "mirror-repo": "Automattic/jetpack-sync",
                "textdomain": "jetpack-sync",
                "version-constants": {
                    "::PACKAGE_VERSION": "src/class-package-version.php"
                },
                "changelogger": {
                    "link-template": "https://github.com/Automattic/jetpack-sync/compare/v${old}...v${new}"
                },
                "branch-alias": {
                    "dev-master": "1.29.x-dev"
                }
            },
            "autoload": {
                "classmap": [
                    "src/"
                ]
            },
            "notification-url": "https://packagist.org/downloads/",
            "license": [
                "GPL-2.0-or-later"
            ],
            "description": "Everything needed to allow syncing to the WP.com infrastructure.",
            "support": {
                "source": "https://github.com/Automattic/jetpack-sync/tree/v1.29.2"
            },
            "time": "2022-02-09T17:57:03+00:00"
        },
        {
            "name": "automattic/jetpack-terms-of-service",
            "version": "v1.9.19",
            "source": {
                "type": "git",
                "url": "https://github.com/Automattic/jetpack-terms-of-service.git",
                "reference": "2a30cf6db575e62b996febd6fd761bb4aec4a527"
            },
            "dist": {
                "type": "zip",
                "url": "https://api.github.com/repos/Automattic/jetpack-terms-of-service/zipball/2a30cf6db575e62b996febd6fd761bb4aec4a527",
                "reference": "2a30cf6db575e62b996febd6fd761bb4aec4a527",
                "shasum": ""
            },
            "require": {
                "automattic/jetpack-options": "^1.14",
                "automattic/jetpack-status": "^1.10"
            },
            "require-dev": {
                "automattic/jetpack-changelogger": "^3.0",
                "brain/monkey": "2.6.1",
                "yoast/phpunit-polyfills": "1.0.3"
            },
            "type": "jetpack-library",
            "extra": {
                "autotagger": true,
                "mirror-repo": "Automattic/jetpack-terms-of-service",
                "changelogger": {
                    "link-template": "https://github.com/Automattic/jetpack-terms-of-service/compare/v${old}...v${new}"
                },
                "branch-alias": {
                    "dev-master": "1.9.x-dev"
                }
            },
            "autoload": {
                "classmap": [
                    "src/"
                ]
            },
            "notification-url": "https://packagist.org/downloads/",
            "license": [
                "GPL-2.0-or-later"
            ],
            "description": "Everything need to manage the terms of service state",
            "support": {
                "source": "https://github.com/Automattic/jetpack-terms-of-service/tree/v1.9.19"
            },
            "time": "2022-01-25T17:38:49+00:00"
        },
        {
            "name": "automattic/jetpack-tracking",
            "version": "v1.14.1",
            "source": {
                "type": "git",
                "url": "https://github.com/Automattic/jetpack-tracking.git",
                "reference": "68a0fe8a7fc498915c4944e07c6d0f7ec54da562"
            },
            "dist": {
                "type": "zip",
                "url": "https://api.github.com/repos/Automattic/jetpack-tracking/zipball/68a0fe8a7fc498915c4944e07c6d0f7ec54da562",
                "reference": "68a0fe8a7fc498915c4944e07c6d0f7ec54da562",
                "shasum": ""
            },
            "require": {
                "automattic/jetpack-assets": "^1.17",
                "automattic/jetpack-options": "^1.14",
                "automattic/jetpack-status": "^1.10",
                "automattic/jetpack-terms-of-service": "^1.9"
            },
            "require-dev": {
                "automattic/jetpack-changelogger": "^3.0",
                "brain/monkey": "2.6.1",
                "yoast/phpunit-polyfills": "1.0.3"
            },
            "type": "jetpack-library",
            "extra": {
                "autotagger": true,
                "mirror-repo": "Automattic/jetpack-tracking",
                "textdomain": "jetpack-tracking",
                "changelogger": {
                    "link-template": "https://github.com/Automattic/jetpack-tracking/compare/v${old}...v${new}"
                },
                "branch-alias": {
                    "dev-master": "1.14.x-dev"
                }
            },
            "autoload": {
                "classmap": [
                    "legacy",
                    "src/"
                ]
            },
            "notification-url": "https://packagist.org/downloads/",
            "license": [
                "GPL-2.0-or-later"
            ],
            "description": "Tracking for Jetpack",
            "support": {
                "source": "https://github.com/Automattic/jetpack-tracking/tree/v1.14.1"
            },
            "time": "2022-01-25T17:38:53+00:00"
        },
        {
            "name": "composer/installers",
            "version": "v1.10.0",
            "source": {
                "type": "git",
                "url": "https://github.com/composer/installers.git",
                "reference": "1a0357fccad9d1cc1ea0c9a05b8847fbccccb78d"
            },
            "dist": {
                "type": "zip",
                "url": "https://api.github.com/repos/composer/installers/zipball/1a0357fccad9d1cc1ea0c9a05b8847fbccccb78d",
                "reference": "1a0357fccad9d1cc1ea0c9a05b8847fbccccb78d",
                "shasum": ""
            },
            "require": {
                "composer-plugin-api": "^1.0 || ^2.0"
            },
            "replace": {
                "roundcube/plugin-installer": "*",
                "shama/baton": "*"
            },
            "require-dev": {
                "composer/composer": "1.6.* || ^2.0",
                "composer/semver": "^1 || ^3",
                "phpstan/phpstan": "^0.12.55",
                "phpstan/phpstan-phpunit": "^0.12.16",
                "symfony/phpunit-bridge": "^4.2 || ^5",
                "symfony/process": "^2.3"
            },
            "type": "composer-plugin",
            "extra": {
                "class": "Composer\\Installers\\Plugin",
                "branch-alias": {
                    "dev-main": "1.x-dev"
                }
            },
            "autoload": {
                "psr-4": {
                    "Composer\\Installers\\": "src/Composer/Installers"
                }
            },
            "notification-url": "https://packagist.org/downloads/",
            "license": [
                "MIT"
            ],
            "authors": [
                {
                    "name": "Kyle Robinson Young",
                    "email": "kyle@dontkry.com",
                    "homepage": "https://github.com/shama"
                }
            ],
            "description": "A multi-framework Composer library installer",
            "homepage": "https://composer.github.io/installers/",
            "keywords": [
                "Craft",
                "Dolibarr",
                "Eliasis",
                "Hurad",
                "ImageCMS",
                "Kanboard",
                "Lan Management System",
                "MODX Evo",
                "MantisBT",
                "Mautic",
                "Maya",
                "OXID",
                "Plentymarkets",
                "Porto",
                "RadPHP",
                "SMF",
                "Starbug",
                "Thelia",
                "Whmcs",
                "WolfCMS",
                "agl",
                "aimeos",
                "annotatecms",
                "attogram",
                "bitrix",
                "cakephp",
                "chef",
                "cockpit",
                "codeigniter",
                "concrete5",
                "croogo",
                "dokuwiki",
                "drupal",
                "eZ Platform",
                "elgg",
                "expressionengine",
                "fuelphp",
                "grav",
                "installer",
                "itop",
                "joomla",
                "known",
                "kohana",
                "laravel",
                "lavalite",
                "lithium",
                "magento",
                "majima",
                "mako",
                "mediawiki",
                "modulework",
                "modx",
                "moodle",
                "osclass",
                "phpbb",
                "piwik",
                "ppi",
                "processwire",
                "puppet",
                "pxcms",
                "reindex",
                "roundcube",
                "shopware",
                "silverstripe",
                "sydes",
                "sylius",
                "symfony",
                "typo3",
                "wordpress",
                "yawik",
                "zend",
                "zikula"
            ],
            "support": {
                "issues": "https://github.com/composer/installers/issues",
                "source": "https://github.com/composer/installers/tree/v1.10.0"
            },
            "funding": [
                {
                    "url": "https://packagist.com",
                    "type": "custom"
                },
                {
                    "url": "https://github.com/composer",
                    "type": "github"
                },
                {
                    "url": "https://tidelift.com/funding/github/packagist/composer/composer",
                    "type": "tidelift"
                }
            ],
            "time": "2021-01-14T11:07:16+00:00"
        },
        {
            "name": "myclabs/php-enum",
            "version": "1.7.7",
            "source": {
                "type": "git",
                "url": "https://github.com/myclabs/php-enum.git",
                "reference": "d178027d1e679832db9f38248fcc7200647dc2b7"
            },
            "dist": {
                "type": "zip",
                "url": "https://api.github.com/repos/myclabs/php-enum/zipball/d178027d1e679832db9f38248fcc7200647dc2b7",
                "reference": "d178027d1e679832db9f38248fcc7200647dc2b7",
                "shasum": ""
            },
            "require": {
                "ext-json": "*",
                "php": ">=7.1"
            },
            "require-dev": {
                "phpunit/phpunit": "^7",
                "squizlabs/php_codesniffer": "1.*",
                "vimeo/psalm": "^3.8"
            },
            "type": "library",
            "autoload": {
                "psr-4": {
                    "MyCLabs\\Enum\\": "src/"
                }
            },
            "notification-url": "https://packagist.org/downloads/",
            "license": [
                "MIT"
            ],
            "authors": [
                {
                    "name": "PHP Enum contributors",
                    "homepage": "https://github.com/myclabs/php-enum/graphs/contributors"
                }
            ],
            "description": "PHP Enum implementation",
            "homepage": "http://github.com/myclabs/php-enum",
            "keywords": [
                "enum"
            ],
            "support": {
                "issues": "https://github.com/myclabs/php-enum/issues",
                "source": "https://github.com/myclabs/php-enum/tree/1.7.7"
            },
            "funding": [
                {
                    "url": "https://github.com/mnapoli",
                    "type": "github"
                },
                {
                    "url": "https://tidelift.com/funding/github/packagist/myclabs/php-enum",
                    "type": "tidelift"
                }
            ],
            "time": "2020-11-14T18:14:52+00:00"
        },
        {
            "name": "woocommerce/subscriptions-core",
            "version": "1.6.4",
            "source": {
                "type": "git",
                "url": "https://github.com/Automattic/woocommerce-subscriptions-core.git",
                "reference": "7cdddd4887080595bf08b6e48ba51514ce8c14f5"
            },
            "dist": {
                "type": "zip",
                "url": "https://api.github.com/repos/Automattic/woocommerce-subscriptions-core/zipball/7cdddd4887080595bf08b6e48ba51514ce8c14f5",
                "reference": "7cdddd4887080595bf08b6e48ba51514ce8c14f5",
                "shasum": ""
            },
            "require": {
                "composer/installers": "~1.2",
                "php": "^7.0"
            },
            "require-dev": {
                "dave-liddament/sarb": "^1.1",
                "doctrine/instantiator": "1.0.5",
                "phpdocumentor/reflection-docblock": "4.3.4",
                "phpdocumentor/type-resolver": "0.5.1",
                "phpunit/phpunit": "^6.0",
                "woocommerce/woocommerce-sniffs": "0.1.0",
                "yoast/phpunit-polyfills": "^1.0"
            },
            "type": "wordpress-plugin",
            "extra": {
                "phpcodesniffer-search-depth": 2
            },
            "archive": {
                "exclude": [
                    "!/build"
                ]
            },
            "scripts": {
                "phpcs": [
                    "bin/phpcs.sh"
                ],
                "lint": [
                    "find . \\( -path ./vendor \\) -prune -o \\( -name '*.php' \\) -exec php -lf {} \\;| (! grep -v \"No syntax errors detected\" )"
                ],
                "test": [
                    "phpunit"
                ]
            },
            "license": [
                "GPL-3.0-or-later"
            ],
            "description": "Sell products and services with recurring payments in your WooCommerce Store.",
            "homepage": "https://github.com/Automattic/woocommerce-subscriptions-core",
            "support": {
                "source": "https://github.com/Automattic/woocommerce-subscriptions-core/tree/1.6.4",
                "issues": "https://github.com/Automattic/woocommerce-subscriptions-core/issues"
            },
            "time": "2022-02-10T00:09:23+00:00"
        }
    ],
    "packages-dev": [
        {
            "name": "amphp/amp",
            "version": "v2.6.1",
            "source": {
                "type": "git",
                "url": "https://github.com/amphp/amp.git",
                "reference": "c5fc66a78ee38d7ac9195a37bacaf940eb3f65ae"
            },
            "dist": {
                "type": "zip",
                "url": "https://api.github.com/repos/amphp/amp/zipball/c5fc66a78ee38d7ac9195a37bacaf940eb3f65ae",
                "reference": "c5fc66a78ee38d7ac9195a37bacaf940eb3f65ae",
                "shasum": ""
            },
            "require": {
                "php": ">=7.1"
            },
            "require-dev": {
                "amphp/php-cs-fixer-config": "dev-master",
                "amphp/phpunit-util": "^1",
                "ext-json": "*",
                "jetbrains/phpstorm-stubs": "^2019.3",
                "phpunit/phpunit": "^7 | ^8 | ^9",
                "psalm/phar": "^3.11@dev",
                "react/promise": "^2"
            },
            "type": "library",
            "extra": {
                "branch-alias": {
                    "dev-master": "2.x-dev"
                }
            },
            "autoload": {
                "psr-4": {
                    "Amp\\": "lib"
                },
                "files": [
                    "lib/functions.php",
                    "lib/Internal/functions.php"
                ]
            },
            "notification-url": "https://packagist.org/downloads/",
            "license": [
                "MIT"
            ],
            "authors": [
                {
                    "name": "Daniel Lowrey",
                    "email": "rdlowrey@php.net"
                },
                {
                    "name": "Aaron Piotrowski",
                    "email": "aaron@trowski.com"
                },
                {
                    "name": "Bob Weinand",
                    "email": "bobwei9@hotmail.com"
                },
                {
                    "name": "Niklas Keller",
                    "email": "me@kelunik.com"
                }
            ],
            "description": "A non-blocking concurrency framework for PHP applications.",
            "homepage": "http://amphp.org/amp",
            "keywords": [
                "async",
                "asynchronous",
                "awaitable",
                "concurrency",
                "event",
                "event-loop",
                "future",
                "non-blocking",
                "promise"
            ],
            "support": {
                "irc": "irc://irc.freenode.org/amphp",
                "issues": "https://github.com/amphp/amp/issues",
                "source": "https://github.com/amphp/amp/tree/v2.6.1"
            },
            "funding": [
                {
                    "url": "https://github.com/amphp",
                    "type": "github"
                }
            ],
            "time": "2021-09-23T18:43:08+00:00"
        },
        {
            "name": "amphp/byte-stream",
            "version": "v1.8.1",
            "source": {
                "type": "git",
                "url": "https://github.com/amphp/byte-stream.git",
                "reference": "acbd8002b3536485c997c4e019206b3f10ca15bd"
            },
            "dist": {
                "type": "zip",
                "url": "https://api.github.com/repos/amphp/byte-stream/zipball/acbd8002b3536485c997c4e019206b3f10ca15bd",
                "reference": "acbd8002b3536485c997c4e019206b3f10ca15bd",
                "shasum": ""
            },
            "require": {
                "amphp/amp": "^2",
                "php": ">=7.1"
            },
            "require-dev": {
                "amphp/php-cs-fixer-config": "dev-master",
                "amphp/phpunit-util": "^1.4",
                "friendsofphp/php-cs-fixer": "^2.3",
                "jetbrains/phpstorm-stubs": "^2019.3",
                "phpunit/phpunit": "^6 || ^7 || ^8",
                "psalm/phar": "^3.11.4"
            },
            "type": "library",
            "extra": {
                "branch-alias": {
                    "dev-master": "1.x-dev"
                }
            },
            "autoload": {
                "files": [
                    "lib/functions.php"
                ],
                "psr-4": {
                    "Amp\\ByteStream\\": "lib"
                }
            },
            "notification-url": "https://packagist.org/downloads/",
            "license": [
                "MIT"
            ],
            "authors": [
                {
                    "name": "Aaron Piotrowski",
                    "email": "aaron@trowski.com"
                },
                {
                    "name": "Niklas Keller",
                    "email": "me@kelunik.com"
                }
            ],
            "description": "A stream abstraction to make working with non-blocking I/O simple.",
            "homepage": "http://amphp.org/byte-stream",
            "keywords": [
                "amp",
                "amphp",
                "async",
                "io",
                "non-blocking",
                "stream"
            ],
            "support": {
                "irc": "irc://irc.freenode.org/amphp",
                "issues": "https://github.com/amphp/byte-stream/issues",
                "source": "https://github.com/amphp/byte-stream/tree/v1.8.1"
            },
            "funding": [
                {
                    "url": "https://github.com/amphp",
                    "type": "github"
                }
            ],
            "time": "2021-03-30T17:13:30+00:00"
        },
        {
            "name": "automattic/jetpack-changelogger",
            "version": "v3.0.7",
            "source": {
                "type": "git",
                "url": "https://github.com/Automattic/jetpack-changelogger.git",
                "reference": "2de25bc819be8aa5bb0fc7ef4bbcf2bdb415116e"
            },
            "dist": {
                "type": "zip",
                "url": "https://api.github.com/repos/Automattic/jetpack-changelogger/zipball/2de25bc819be8aa5bb0fc7ef4bbcf2bdb415116e",
                "reference": "2de25bc819be8aa5bb0fc7ef4bbcf2bdb415116e",
                "shasum": ""
            },
            "require": {
                "php": ">=5.6",
                "symfony/console": "^3.4 | ^5.2",
                "symfony/process": "^3.4 | ^5.2",
                "wikimedia/at-ease": "^1.2 | ^2.0"
            },
            "require-dev": {
                "wikimedia/testing-access-wrapper": "^1.0 | ^2.0",
                "yoast/phpunit-polyfills": "1.0.3"
            },
            "bin": [
                "bin/changelogger"
            ],
            "type": "project",
            "extra": {
                "autotagger": true,
                "branch-alias": {
                    "dev-master": "3.0.x-dev"
                },
                "mirror-repo": "Automattic/jetpack-changelogger",
                "version-constants": {
                    "::VERSION": "src/Application.php"
                },
                "changelogger": {
                    "link-template": "https://github.com/Automattic/jetpack-changelogger/compare/${old}...${new}"
                }
            },
            "autoload": {
                "psr-4": {
                    "Automattic\\Jetpack\\Changelog\\": "lib",
                    "Automattic\\Jetpack\\Changelogger\\": "src"
                }
            },
            "notification-url": "https://packagist.org/downloads/",
            "license": [
                "GPL-2.0-or-later"
            ],
            "description": "Jetpack Changelogger tool. Allows for managing changelogs by dropping change files into a changelog directory with each PR.",
            "support": {
                "source": "https://github.com/Automattic/jetpack-changelogger/tree/v3.0.7"
            },
            "time": "2022-02-09T17:56:23+00:00"
        },
        {
            "name": "composer/package-versions-deprecated",
            "version": "1.11.99.5",
            "source": {
                "type": "git",
                "url": "https://github.com/composer/package-versions-deprecated.git",
                "reference": "b4f54f74ef3453349c24a845d22392cd31e65f1d"
            },
            "dist": {
                "type": "zip",
                "url": "https://api.github.com/repos/composer/package-versions-deprecated/zipball/b4f54f74ef3453349c24a845d22392cd31e65f1d",
                "reference": "b4f54f74ef3453349c24a845d22392cd31e65f1d",
                "shasum": ""
            },
            "require": {
                "composer-plugin-api": "^1.1.0 || ^2.0",
                "php": "^7 || ^8"
            },
            "replace": {
                "ocramius/package-versions": "1.11.99"
            },
            "require-dev": {
                "composer/composer": "^1.9.3 || ^2.0@dev",
                "ext-zip": "^1.13",
                "phpunit/phpunit": "^6.5 || ^7"
            },
            "type": "composer-plugin",
            "extra": {
                "class": "PackageVersions\\Installer",
                "branch-alias": {
                    "dev-master": "1.x-dev"
                }
            },
            "autoload": {
                "psr-4": {
                    "PackageVersions\\": "src/PackageVersions"
                }
            },
            "notification-url": "https://packagist.org/downloads/",
            "license": [
                "MIT"
            ],
            "authors": [
                {
                    "name": "Marco Pivetta",
                    "email": "ocramius@gmail.com"
                },
                {
                    "name": "Jordi Boggiano",
                    "email": "j.boggiano@seld.be"
                }
            ],
            "description": "Composer plugin that provides efficient querying for installed package versions (no runtime IO)",
            "support": {
                "issues": "https://github.com/composer/package-versions-deprecated/issues",
                "source": "https://github.com/composer/package-versions-deprecated/tree/1.11.99.5"
            },
            "funding": [
                {
                    "url": "https://packagist.com",
                    "type": "custom"
                },
                {
                    "url": "https://github.com/composer",
                    "type": "github"
                },
                {
                    "url": "https://tidelift.com/funding/github/packagist/composer/composer",
                    "type": "tidelift"
                }
            ],
            "time": "2022-01-17T14:14:24+00:00"
        },
        {
            "name": "composer/pcre",
            "version": "1.0.1",
            "source": {
                "type": "git",
                "url": "https://github.com/composer/pcre.git",
                "reference": "67a32d7d6f9f560b726ab25a061b38ff3a80c560"
            },
            "dist": {
                "type": "zip",
                "url": "https://api.github.com/repos/composer/pcre/zipball/67a32d7d6f9f560b726ab25a061b38ff3a80c560",
                "reference": "67a32d7d6f9f560b726ab25a061b38ff3a80c560",
                "shasum": ""
            },
            "require": {
                "php": "^5.3.2 || ^7.0 || ^8.0"
            },
            "require-dev": {
                "phpstan/phpstan": "^1.3",
                "phpstan/phpstan-strict-rules": "^1.1",
                "symfony/phpunit-bridge": "^4.2 || ^5"
            },
            "type": "library",
            "extra": {
                "branch-alias": {
                    "dev-main": "1.x-dev"
                }
            },
            "autoload": {
                "psr-4": {
                    "Composer\\Pcre\\": "src"
                }
            },
            "notification-url": "https://packagist.org/downloads/",
            "license": [
                "MIT"
            ],
            "authors": [
                {
                    "name": "Jordi Boggiano",
                    "email": "j.boggiano@seld.be",
                    "homepage": "http://seld.be"
                }
            ],
            "description": "PCRE wrapping library that offers type-safe preg_* replacements.",
            "keywords": [
                "PCRE",
                "preg",
                "regex",
                "regular expression"
            ],
            "support": {
                "issues": "https://github.com/composer/pcre/issues",
                "source": "https://github.com/composer/pcre/tree/1.0.1"
            },
            "funding": [
                {
                    "url": "https://packagist.com",
                    "type": "custom"
                },
                {
                    "url": "https://github.com/composer",
                    "type": "github"
                },
                {
                    "url": "https://tidelift.com/funding/github/packagist/composer/composer",
                    "type": "tidelift"
                }
            ],
            "time": "2022-01-21T20:24:37+00:00"
        },
        {
            "name": "composer/semver",
            "version": "3.2.9",
            "source": {
                "type": "git",
                "url": "https://github.com/composer/semver.git",
                "reference": "a951f614bd64dcd26137bc9b7b2637ddcfc57649"
            },
            "dist": {
                "type": "zip",
                "url": "https://api.github.com/repos/composer/semver/zipball/a951f614bd64dcd26137bc9b7b2637ddcfc57649",
                "reference": "a951f614bd64dcd26137bc9b7b2637ddcfc57649",
                "shasum": ""
            },
            "require": {
                "php": "^5.3.2 || ^7.0 || ^8.0"
            },
            "require-dev": {
                "phpstan/phpstan": "^1.4",
                "symfony/phpunit-bridge": "^4.2 || ^5"
            },
            "type": "library",
            "extra": {
                "branch-alias": {
                    "dev-main": "3.x-dev"
                }
            },
            "autoload": {
                "psr-4": {
                    "Composer\\Semver\\": "src"
                }
            },
            "notification-url": "https://packagist.org/downloads/",
            "license": [
                "MIT"
            ],
            "authors": [
                {
                    "name": "Nils Adermann",
                    "email": "naderman@naderman.de",
                    "homepage": "http://www.naderman.de"
                },
                {
                    "name": "Jordi Boggiano",
                    "email": "j.boggiano@seld.be",
                    "homepage": "http://seld.be"
                },
                {
                    "name": "Rob Bast",
                    "email": "rob.bast@gmail.com",
                    "homepage": "http://robbast.nl"
                }
            ],
            "description": "Semver library that offers utilities, version constraint parsing and validation.",
            "keywords": [
                "semantic",
                "semver",
                "validation",
                "versioning"
            ],
            "support": {
                "irc": "irc://irc.freenode.org/composer",
                "issues": "https://github.com/composer/semver/issues",
                "source": "https://github.com/composer/semver/tree/3.2.9"
            },
            "funding": [
                {
                    "url": "https://packagist.com",
                    "type": "custom"
                },
                {
                    "url": "https://github.com/composer",
                    "type": "github"
                },
                {
                    "url": "https://tidelift.com/funding/github/packagist/composer/composer",
                    "type": "tidelift"
                }
            ],
            "time": "2022-02-04T13:58:43+00:00"
        },
        {
            "name": "composer/xdebug-handler",
            "version": "2.0.4",
            "source": {
                "type": "git",
                "url": "https://github.com/composer/xdebug-handler.git",
                "reference": "0c1a3925ec58a4ec98e992b9c7d171e9e184be0a"
            },
            "dist": {
                "type": "zip",
                "url": "https://api.github.com/repos/composer/xdebug-handler/zipball/0c1a3925ec58a4ec98e992b9c7d171e9e184be0a",
                "reference": "0c1a3925ec58a4ec98e992b9c7d171e9e184be0a",
                "shasum": ""
            },
            "require": {
                "composer/pcre": "^1",
                "php": "^5.3.2 || ^7.0 || ^8.0",
                "psr/log": "^1 || ^2 || ^3"
            },
            "require-dev": {
                "phpstan/phpstan": "^1.0",
                "phpstan/phpstan-strict-rules": "^1.1",
                "symfony/phpunit-bridge": "^4.2 || ^5.0 || ^6.0"
            },
            "type": "library",
            "autoload": {
                "psr-4": {
                    "Composer\\XdebugHandler\\": "src"
                }
            },
            "notification-url": "https://packagist.org/downloads/",
            "license": [
                "MIT"
            ],
            "authors": [
                {
                    "name": "John Stevenson",
                    "email": "john-stevenson@blueyonder.co.uk"
                }
            ],
            "description": "Restarts a process without Xdebug.",
            "keywords": [
                "Xdebug",
                "performance"
            ],
            "support": {
                "irc": "irc://irc.freenode.org/composer",
                "issues": "https://github.com/composer/xdebug-handler/issues",
                "source": "https://github.com/composer/xdebug-handler/tree/2.0.4"
            },
            "funding": [
                {
                    "url": "https://packagist.com",
                    "type": "custom"
                },
                {
                    "url": "https://github.com/composer",
                    "type": "github"
                },
                {
                    "url": "https://tidelift.com/funding/github/packagist/composer/composer",
                    "type": "tidelift"
                }
            ],
            "time": "2022-01-04T17:06:45+00:00"
        },
        {
            "name": "cweagans/composer-patches",
            "version": "1.7.1",
            "source": {
                "type": "git",
                "url": "https://github.com/cweagans/composer-patches.git",
                "reference": "9888dcc74993c030b75f3dd548bb5e20cdbd740c"
            },
            "dist": {
                "type": "zip",
                "url": "https://api.github.com/repos/cweagans/composer-patches/zipball/9888dcc74993c030b75f3dd548bb5e20cdbd740c",
                "reference": "9888dcc74993c030b75f3dd548bb5e20cdbd740c",
                "shasum": ""
            },
            "require": {
                "composer-plugin-api": "^1.0 || ^2.0",
                "php": ">=5.3.0"
            },
            "require-dev": {
                "composer/composer": "~1.0 || ~2.0",
                "phpunit/phpunit": "~4.6"
            },
            "type": "composer-plugin",
            "extra": {
                "class": "cweagans\\Composer\\Patches"
            },
            "autoload": {
                "psr-4": {
                    "cweagans\\Composer\\": "src"
                }
            },
            "notification-url": "https://packagist.org/downloads/",
            "license": [
                "BSD-3-Clause"
            ],
            "authors": [
                {
                    "name": "Cameron Eagans",
                    "email": "me@cweagans.net"
                }
            ],
            "description": "Provides a way to patch Composer packages.",
            "support": {
                "issues": "https://github.com/cweagans/composer-patches/issues",
                "source": "https://github.com/cweagans/composer-patches/tree/1.7.1"
            },
            "time": "2021-06-08T15:12:46+00:00"
        },
        {
            "name": "dealerdirect/phpcodesniffer-composer-installer",
            "version": "v0.7.0",
            "source": {
                "type": "git",
                "url": "https://github.com/Dealerdirect/phpcodesniffer-composer-installer.git",
                "reference": "e8d808670b8f882188368faaf1144448c169c0b7"
            },
            "dist": {
                "type": "zip",
                "url": "https://api.github.com/repos/Dealerdirect/phpcodesniffer-composer-installer/zipball/e8d808670b8f882188368faaf1144448c169c0b7",
                "reference": "e8d808670b8f882188368faaf1144448c169c0b7",
                "shasum": ""
            },
            "require": {
                "composer-plugin-api": "^1.0 || ^2.0",
                "php": ">=5.3",
                "squizlabs/php_codesniffer": "^2 || ^3 || 4.0.x-dev"
            },
            "require-dev": {
                "composer/composer": "*",
                "phpcompatibility/php-compatibility": "^9.0",
                "sensiolabs/security-checker": "^4.1.0"
            },
            "type": "composer-plugin",
            "extra": {
                "class": "Dealerdirect\\Composer\\Plugin\\Installers\\PHPCodeSniffer\\Plugin"
            },
            "autoload": {
                "psr-4": {
                    "Dealerdirect\\Composer\\Plugin\\Installers\\PHPCodeSniffer\\": "src/"
                }
            },
            "notification-url": "https://packagist.org/downloads/",
            "license": [
                "MIT"
            ],
            "authors": [
                {
                    "name": "Franck Nijhof",
                    "email": "franck.nijhof@dealerdirect.com",
                    "homepage": "http://www.frenck.nl",
                    "role": "Developer / IT Manager"
                }
            ],
            "description": "PHP_CodeSniffer Standards Composer Installer Plugin",
            "homepage": "http://www.dealerdirect.com",
            "keywords": [
                "PHPCodeSniffer",
                "PHP_CodeSniffer",
                "code quality",
                "codesniffer",
                "composer",
                "installer",
                "phpcs",
                "plugin",
                "qa",
                "quality",
                "standard",
                "standards",
                "style guide",
                "stylecheck",
                "tests"
            ],
            "support": {
                "issues": "https://github.com/dealerdirect/phpcodesniffer-composer-installer/issues",
                "source": "https://github.com/dealerdirect/phpcodesniffer-composer-installer"
            },
            "time": "2020-06-25T14:57:39+00:00"
        },
        {
            "name": "dnoegel/php-xdg-base-dir",
            "version": "v0.1.1",
            "source": {
                "type": "git",
                "url": "https://github.com/dnoegel/php-xdg-base-dir.git",
                "reference": "8f8a6e48c5ecb0f991c2fdcf5f154a47d85f9ffd"
            },
            "dist": {
                "type": "zip",
                "url": "https://api.github.com/repos/dnoegel/php-xdg-base-dir/zipball/8f8a6e48c5ecb0f991c2fdcf5f154a47d85f9ffd",
                "reference": "8f8a6e48c5ecb0f991c2fdcf5f154a47d85f9ffd",
                "shasum": ""
            },
            "require": {
                "php": ">=5.3.2"
            },
            "require-dev": {
                "phpunit/phpunit": "~7.0|~6.0|~5.0|~4.8.35"
            },
            "type": "library",
            "autoload": {
                "psr-4": {
                    "XdgBaseDir\\": "src/"
                }
            },
            "notification-url": "https://packagist.org/downloads/",
            "license": [
                "MIT"
            ],
            "description": "implementation of xdg base directory specification for php",
            "support": {
                "issues": "https://github.com/dnoegel/php-xdg-base-dir/issues",
                "source": "https://github.com/dnoegel/php-xdg-base-dir/tree/v0.1.1"
            },
            "time": "2019-12-04T15:06:13+00:00"
        },
        {
            "name": "doctrine/instantiator",
            "version": "1.4.0",
            "source": {
                "type": "git",
                "url": "https://github.com/doctrine/instantiator.git",
                "reference": "d56bf6102915de5702778fe20f2de3b2fe570b5b"
            },
            "dist": {
                "type": "zip",
                "url": "https://api.github.com/repos/doctrine/instantiator/zipball/d56bf6102915de5702778fe20f2de3b2fe570b5b",
                "reference": "d56bf6102915de5702778fe20f2de3b2fe570b5b",
                "shasum": ""
            },
            "require": {
                "php": "^7.1 || ^8.0"
            },
            "require-dev": {
                "doctrine/coding-standard": "^8.0",
                "ext-pdo": "*",
                "ext-phar": "*",
                "phpbench/phpbench": "^0.13 || 1.0.0-alpha2",
                "phpstan/phpstan": "^0.12",
                "phpstan/phpstan-phpunit": "^0.12",
                "phpunit/phpunit": "^7.0 || ^8.0 || ^9.0"
            },
            "type": "library",
            "autoload": {
                "psr-4": {
                    "Doctrine\\Instantiator\\": "src/Doctrine/Instantiator/"
                }
            },
            "notification-url": "https://packagist.org/downloads/",
            "license": [
                "MIT"
            ],
            "authors": [
                {
                    "name": "Marco Pivetta",
                    "email": "ocramius@gmail.com",
                    "homepage": "https://ocramius.github.io/"
                }
            ],
            "description": "A small, lightweight utility to instantiate objects in PHP without invoking their constructors",
            "homepage": "https://www.doctrine-project.org/projects/instantiator.html",
            "keywords": [
                "constructor",
                "instantiate"
            ],
            "support": {
                "issues": "https://github.com/doctrine/instantiator/issues",
                "source": "https://github.com/doctrine/instantiator/tree/1.4.0"
            },
            "funding": [
                {
                    "url": "https://www.doctrine-project.org/sponsorship.html",
                    "type": "custom"
                },
                {
                    "url": "https://www.patreon.com/phpdoctrine",
                    "type": "patreon"
                },
                {
                    "url": "https://tidelift.com/funding/github/packagist/doctrine%2Finstantiator",
                    "type": "tidelift"
                }
            ],
            "time": "2020-11-10T18:47:58+00:00"
        },
        {
            "name": "felixfbecker/advanced-json-rpc",
            "version": "v3.2.1",
            "source": {
                "type": "git",
                "url": "https://github.com/felixfbecker/php-advanced-json-rpc.git",
                "reference": "b5f37dbff9a8ad360ca341f3240dc1c168b45447"
            },
            "dist": {
                "type": "zip",
                "url": "https://api.github.com/repos/felixfbecker/php-advanced-json-rpc/zipball/b5f37dbff9a8ad360ca341f3240dc1c168b45447",
                "reference": "b5f37dbff9a8ad360ca341f3240dc1c168b45447",
                "shasum": ""
            },
            "require": {
                "netresearch/jsonmapper": "^1.0 || ^2.0 || ^3.0 || ^4.0",
                "php": "^7.1 || ^8.0",
                "phpdocumentor/reflection-docblock": "^4.3.4 || ^5.0.0"
            },
            "require-dev": {
                "phpunit/phpunit": "^7.0 || ^8.0"
            },
            "type": "library",
            "autoload": {
                "psr-4": {
                    "AdvancedJsonRpc\\": "lib/"
                }
            },
            "notification-url": "https://packagist.org/downloads/",
            "license": [
                "ISC"
            ],
            "authors": [
                {
                    "name": "Felix Becker",
                    "email": "felix.b@outlook.com"
                }
            ],
            "description": "A more advanced JSONRPC implementation",
            "support": {
                "issues": "https://github.com/felixfbecker/php-advanced-json-rpc/issues",
                "source": "https://github.com/felixfbecker/php-advanced-json-rpc/tree/v3.2.1"
            },
            "time": "2021-06-11T22:34:44+00:00"
        },
        {
            "name": "felixfbecker/language-server-protocol",
            "version": "1.5.1",
            "source": {
                "type": "git",
                "url": "https://github.com/felixfbecker/php-language-server-protocol.git",
                "reference": "9d846d1f5cf101deee7a61c8ba7caa0a975cd730"
            },
            "dist": {
                "type": "zip",
                "url": "https://api.github.com/repos/felixfbecker/php-language-server-protocol/zipball/9d846d1f5cf101deee7a61c8ba7caa0a975cd730",
                "reference": "9d846d1f5cf101deee7a61c8ba7caa0a975cd730",
                "shasum": ""
            },
            "require": {
                "php": ">=7.1"
            },
            "require-dev": {
                "phpstan/phpstan": "*",
                "squizlabs/php_codesniffer": "^3.1",
                "vimeo/psalm": "^4.0"
            },
            "type": "library",
            "extra": {
                "branch-alias": {
                    "dev-master": "1.x-dev"
                }
            },
            "autoload": {
                "psr-4": {
                    "LanguageServerProtocol\\": "src/"
                }
            },
            "notification-url": "https://packagist.org/downloads/",
            "license": [
                "ISC"
            ],
            "authors": [
                {
                    "name": "Felix Becker",
                    "email": "felix.b@outlook.com"
                }
            ],
            "description": "PHP classes for the Language Server Protocol",
            "keywords": [
                "language",
                "microsoft",
                "php",
                "server"
            ],
            "support": {
                "issues": "https://github.com/felixfbecker/php-language-server-protocol/issues",
                "source": "https://github.com/felixfbecker/php-language-server-protocol/tree/1.5.1"
            },
            "time": "2021-02-22T14:02:09+00:00"
        },
        {
            "name": "kalessil/production-dependencies-guard",
            "version": "dev-master",
            "source": {
                "type": "git",
                "url": "https://github.com/kalessil/production-dependencies-guard.git",
                "reference": "3fc04d73dfe3f8ef170180ef27ad20fb95ef71de"
            },
            "dist": {
                "type": "zip",
                "url": "https://api.github.com/repos/kalessil/production-dependencies-guard/zipball/3fc04d73dfe3f8ef170180ef27ad20fb95ef71de",
                "reference": "3fc04d73dfe3f8ef170180ef27ad20fb95ef71de",
                "shasum": ""
            },
            "require": {
                "composer-plugin-api": "^1.0|^2.0",
                "ext-json": "*",
                "php": "^7.0|^8.0"
            },
            "require-dev": {
                "composer/composer": "^1.0|^2.0",
                "ext-xdebug": "*",
                "infection/infection": "^0.9",
                "phpunit/phpunit": "^6.5",
                "rregeer/phpunit-coverage-check": "^0.1"
            },
            "default-branch": true,
            "type": "composer-plugin",
            "extra": {
                "class": "Kalessil\\Composer\\Plugins\\ProductionDependenciesGuard\\Guard"
            },
            "autoload": {
                "psr-4": {
                    "Kalessil\\Composer\\Plugins\\ProductionDependenciesGuard\\": [
                        "src/"
                    ]
                }
            },
            "notification-url": "https://packagist.org/downloads/",
            "license": [
                "MIT"
            ],
            "authors": [
                {
                    "name": "Vladimir Reznichenko",
                    "email": "kalessil@gmail.com",
                    "role": "maintainer"
                }
            ],
            "description": "Prevents adding of development packages into require-section (should be require-dev).",
            "homepage": "https://github.com/kalessil/production-dependencies-guard",
            "support": {
                "issues": "https://github.com/kalessil/production-dependencies-guard/issues",
                "source": "https://github.com/kalessil/production-dependencies-guard/tree/master"
            },
            "time": "2021-06-11T06:14:27+00:00"
        },
        {
            "name": "myclabs/deep-copy",
            "version": "1.10.2",
            "source": {
                "type": "git",
                "url": "https://github.com/myclabs/DeepCopy.git",
                "reference": "776f831124e9c62e1a2c601ecc52e776d8bb7220"
            },
            "dist": {
                "type": "zip",
                "url": "https://api.github.com/repos/myclabs/DeepCopy/zipball/776f831124e9c62e1a2c601ecc52e776d8bb7220",
                "reference": "776f831124e9c62e1a2c601ecc52e776d8bb7220",
                "shasum": ""
            },
            "require": {
                "php": "^7.1 || ^8.0"
            },
            "replace": {
                "myclabs/deep-copy": "self.version"
            },
            "require-dev": {
                "doctrine/collections": "^1.0",
                "doctrine/common": "^2.6",
                "phpunit/phpunit": "^7.1"
            },
            "type": "library",
            "autoload": {
                "files": [
                    "src/DeepCopy/deep_copy.php"
                ],
                "psr-4": {
                    "DeepCopy\\": "src/DeepCopy/"
                }
            },
            "notification-url": "https://packagist.org/downloads/",
            "license": [
                "MIT"
            ],
            "description": "Create deep copies (clones) of your objects",
            "keywords": [
                "clone",
                "copy",
                "duplicate",
                "object",
                "object graph"
            ],
            "support": {
                "issues": "https://github.com/myclabs/DeepCopy/issues",
                "source": "https://github.com/myclabs/DeepCopy/tree/1.10.2"
            },
            "funding": [
                {
                    "url": "https://tidelift.com/funding/github/packagist/myclabs/deep-copy",
                    "type": "tidelift"
                }
            ],
            "time": "2020-11-13T09:40:50+00:00"
        },
        {
            "name": "netresearch/jsonmapper",
            "version": "v4.0.0",
            "source": {
                "type": "git",
                "url": "https://github.com/cweiske/jsonmapper.git",
                "reference": "8bbc021a8edb2e4a7ea2f8ad4fa9ec9dce2fcb8d"
            },
            "dist": {
                "type": "zip",
                "url": "https://api.github.com/repos/cweiske/jsonmapper/zipball/8bbc021a8edb2e4a7ea2f8ad4fa9ec9dce2fcb8d",
                "reference": "8bbc021a8edb2e4a7ea2f8ad4fa9ec9dce2fcb8d",
                "shasum": ""
            },
            "require": {
                "ext-json": "*",
                "ext-pcre": "*",
                "ext-reflection": "*",
                "ext-spl": "*",
                "php": ">=7.1"
            },
            "require-dev": {
                "phpunit/phpunit": "~7.5 || ~8.0 || ~9.0",
                "squizlabs/php_codesniffer": "~3.5"
            },
            "type": "library",
            "autoload": {
                "psr-0": {
                    "JsonMapper": "src/"
                }
            },
            "notification-url": "https://packagist.org/downloads/",
            "license": [
                "OSL-3.0"
            ],
            "authors": [
                {
                    "name": "Christian Weiske",
                    "email": "cweiske@cweiske.de",
                    "homepage": "http://github.com/cweiske/jsonmapper/",
                    "role": "Developer"
                }
            ],
            "description": "Map nested JSON structures onto PHP classes",
            "support": {
                "email": "cweiske@cweiske.de",
                "issues": "https://github.com/cweiske/jsonmapper/issues",
                "source": "https://github.com/cweiske/jsonmapper/tree/v4.0.0"
            },
            "time": "2020-12-01T19:48:11+00:00"
        },
        {
            "name": "nikic/php-parser",
            "version": "v4.13.2",
            "source": {
                "type": "git",
                "url": "https://github.com/nikic/PHP-Parser.git",
                "reference": "210577fe3cf7badcc5814d99455df46564f3c077"
            },
            "dist": {
                "type": "zip",
                "url": "https://api.github.com/repos/nikic/PHP-Parser/zipball/210577fe3cf7badcc5814d99455df46564f3c077",
                "reference": "210577fe3cf7badcc5814d99455df46564f3c077",
                "shasum": ""
            },
            "require": {
                "ext-tokenizer": "*",
                "php": ">=7.0"
            },
            "require-dev": {
                "ircmaxell/php-yacc": "^0.0.7",
                "phpunit/phpunit": "^6.5 || ^7.0 || ^8.0 || ^9.0"
            },
            "bin": [
                "bin/php-parse"
            ],
            "type": "library",
            "extra": {
                "branch-alias": {
                    "dev-master": "4.9-dev"
                }
            },
            "autoload": {
                "psr-4": {
                    "PhpParser\\": "lib/PhpParser"
                }
            },
            "notification-url": "https://packagist.org/downloads/",
            "license": [
                "BSD-3-Clause"
            ],
            "authors": [
                {
                    "name": "Nikita Popov"
                }
            ],
            "description": "A PHP parser written in PHP",
            "keywords": [
                "parser",
                "php"
            ],
            "support": {
                "issues": "https://github.com/nikic/PHP-Parser/issues",
                "source": "https://github.com/nikic/PHP-Parser/tree/v4.13.2"
            },
            "time": "2021-11-30T19:35:32+00:00"
        },
        {
            "name": "openlss/lib-array2xml",
            "version": "1.0.0",
            "source": {
                "type": "git",
                "url": "https://github.com/nullivex/lib-array2xml.git",
                "reference": "a91f18a8dfc69ffabe5f9b068bc39bb202c81d90"
            },
            "dist": {
                "type": "zip",
                "url": "https://api.github.com/repos/nullivex/lib-array2xml/zipball/a91f18a8dfc69ffabe5f9b068bc39bb202c81d90",
                "reference": "a91f18a8dfc69ffabe5f9b068bc39bb202c81d90",
                "shasum": ""
            },
            "require": {
                "php": ">=5.3.2"
            },
            "type": "library",
            "autoload": {
                "psr-0": {
                    "LSS": ""
                }
            },
            "notification-url": "https://packagist.org/downloads/",
            "license": [
                "Apache-2.0"
            ],
            "authors": [
                {
                    "name": "Bryan Tong",
                    "email": "bryan@nullivex.com",
                    "homepage": "https://www.nullivex.com"
                },
                {
                    "name": "Tony Butler",
                    "email": "spudz76@gmail.com",
                    "homepage": "https://www.nullivex.com"
                }
            ],
            "description": "Array2XML conversion library credit to lalit.org",
            "homepage": "https://www.nullivex.com",
            "keywords": [
                "array",
                "array conversion",
                "xml",
                "xml conversion"
            ],
            "support": {
                "issues": "https://github.com/nullivex/lib-array2xml/issues",
                "source": "https://github.com/nullivex/lib-array2xml/tree/master"
            },
            "time": "2019-03-29T20:06:56+00:00"
        },
        {
            "name": "phar-io/manifest",
            "version": "1.0.3",
            "source": {
                "type": "git",
                "url": "https://github.com/phar-io/manifest.git",
                "reference": "7761fcacf03b4d4f16e7ccb606d4879ca431fcf4"
            },
            "dist": {
                "type": "zip",
                "url": "https://api.github.com/repos/phar-io/manifest/zipball/7761fcacf03b4d4f16e7ccb606d4879ca431fcf4",
                "reference": "7761fcacf03b4d4f16e7ccb606d4879ca431fcf4",
                "shasum": ""
            },
            "require": {
                "ext-dom": "*",
                "ext-phar": "*",
                "phar-io/version": "^2.0",
                "php": "^5.6 || ^7.0"
            },
            "type": "library",
            "extra": {
                "branch-alias": {
                    "dev-master": "1.0.x-dev"
                }
            },
            "autoload": {
                "classmap": [
                    "src/"
                ]
            },
            "notification-url": "https://packagist.org/downloads/",
            "license": [
                "BSD-3-Clause"
            ],
            "authors": [
                {
                    "name": "Arne Blankerts",
                    "email": "arne@blankerts.de",
                    "role": "Developer"
                },
                {
                    "name": "Sebastian Heuer",
                    "email": "sebastian@phpeople.de",
                    "role": "Developer"
                },
                {
                    "name": "Sebastian Bergmann",
                    "email": "sebastian@phpunit.de",
                    "role": "Developer"
                }
            ],
            "description": "Component for reading phar.io manifest information from a PHP Archive (PHAR)",
            "support": {
                "issues": "https://github.com/phar-io/manifest/issues",
                "source": "https://github.com/phar-io/manifest/tree/master"
            },
            "time": "2018-07-08T19:23:20+00:00"
        },
        {
            "name": "phar-io/version",
            "version": "2.0.1",
            "source": {
                "type": "git",
                "url": "https://github.com/phar-io/version.git",
                "reference": "45a2ec53a73c70ce41d55cedef9063630abaf1b6"
            },
            "dist": {
                "type": "zip",
                "url": "https://api.github.com/repos/phar-io/version/zipball/45a2ec53a73c70ce41d55cedef9063630abaf1b6",
                "reference": "45a2ec53a73c70ce41d55cedef9063630abaf1b6",
                "shasum": ""
            },
            "require": {
                "php": "^5.6 || ^7.0"
            },
            "type": "library",
            "autoload": {
                "classmap": [
                    "src/"
                ]
            },
            "notification-url": "https://packagist.org/downloads/",
            "license": [
                "BSD-3-Clause"
            ],
            "authors": [
                {
                    "name": "Arne Blankerts",
                    "email": "arne@blankerts.de",
                    "role": "Developer"
                },
                {
                    "name": "Sebastian Heuer",
                    "email": "sebastian@phpeople.de",
                    "role": "Developer"
                },
                {
                    "name": "Sebastian Bergmann",
                    "email": "sebastian@phpunit.de",
                    "role": "Developer"
                }
            ],
            "description": "Library for handling version information and constraints",
            "support": {
                "issues": "https://github.com/phar-io/version/issues",
                "source": "https://github.com/phar-io/version/tree/master"
            },
            "time": "2018-07-08T19:19:57+00:00"
        },
        {
            "name": "php-stubs/woocommerce-stubs",
            "version": "v5.9.0",
            "source": {
                "type": "git",
                "url": "https://github.com/php-stubs/woocommerce-stubs.git",
                "reference": "a7204cfbb5fa90720773122cb68530087de5bc78"
            },
            "dist": {
                "type": "zip",
                "url": "https://api.github.com/repos/php-stubs/woocommerce-stubs/zipball/a7204cfbb5fa90720773122cb68530087de5bc78",
                "reference": "a7204cfbb5fa90720773122cb68530087de5bc78",
                "shasum": ""
            },
            "require": {
                "php-stubs/wordpress-stubs": "^5.3.0"
            },
            "require-dev": {
                "giacocorsiglia/stubs-generator": "^0.5.0",
                "php": "~7.1"
            },
            "suggest": {
                "symfony/polyfill-php73": "Symfony polyfill backporting some PHP 7.3+ features to lower PHP versions",
                "szepeviktor/phpstan-wordpress": "WordPress extensions for PHPStan"
            },
            "type": "library",
            "notification-url": "https://packagist.org/downloads/",
            "license": [
                "MIT"
            ],
            "description": "WooCommerce function and class declaration stubs for static analysis.",
            "homepage": "https://github.com/php-stubs/woocommerce-stubs",
            "keywords": [
                "PHPStan",
                "static analysis",
                "woocommerce",
                "wordpress"
            ],
            "support": {
                "issues": "https://github.com/php-stubs/woocommerce-stubs/issues",
                "source": "https://github.com/php-stubs/woocommerce-stubs/tree/v5.9.0"
            },
            "time": "2021-11-05T10:02:27+00:00"
        },
        {
            "name": "php-stubs/wordpress-stubs",
            "version": "v5.8.2",
            "source": {
                "type": "git",
                "url": "https://github.com/php-stubs/wordpress-stubs.git",
                "reference": "67fd773742b7be5b4463f40318b0b4890a07033b"
            },
            "dist": {
                "type": "zip",
                "url": "https://api.github.com/repos/php-stubs/wordpress-stubs/zipball/67fd773742b7be5b4463f40318b0b4890a07033b",
                "reference": "67fd773742b7be5b4463f40318b0b4890a07033b",
                "shasum": ""
            },
            "replace": {
                "giacocorsiglia/wordpress-stubs": "*"
            },
            "require-dev": {
                "giacocorsiglia/stubs-generator": "^0.5.0",
                "php": "~7.1"
            },
            "suggest": {
                "paragonie/sodium_compat": "Pure PHP implementation of libsodium",
                "symfony/polyfill-php73": "Symfony polyfill backporting some PHP 7.3+ features to lower PHP versions",
                "szepeviktor/phpstan-wordpress": "WordPress extensions for PHPStan"
            },
            "type": "library",
            "notification-url": "https://packagist.org/downloads/",
            "license": [
                "MIT"
            ],
            "description": "WordPress function and class declaration stubs for static analysis.",
            "homepage": "https://github.com/php-stubs/wordpress-stubs",
            "keywords": [
                "PHPStan",
                "static analysis",
                "wordpress"
            ],
            "support": {
                "issues": "https://github.com/php-stubs/wordpress-stubs/issues",
                "source": "https://github.com/php-stubs/wordpress-stubs/tree/v5.8.2"
            },
            "time": "2021-11-11T13:57:00+00:00"
        },
        {
            "name": "phpcompatibility/php-compatibility",
            "version": "9.3.5",
            "source": {
                "type": "git",
                "url": "https://github.com/PHPCompatibility/PHPCompatibility.git",
                "reference": "9fb324479acf6f39452e0655d2429cc0d3914243"
            },
            "dist": {
                "type": "zip",
                "url": "https://api.github.com/repos/PHPCompatibility/PHPCompatibility/zipball/9fb324479acf6f39452e0655d2429cc0d3914243",
                "reference": "9fb324479acf6f39452e0655d2429cc0d3914243",
                "shasum": ""
            },
            "require": {
                "php": ">=5.3",
                "squizlabs/php_codesniffer": "^2.3 || ^3.0.2"
            },
            "conflict": {
                "squizlabs/php_codesniffer": "2.6.2"
            },
            "require-dev": {
                "phpunit/phpunit": "~4.5 || ^5.0 || ^6.0 || ^7.0"
            },
            "suggest": {
                "dealerdirect/phpcodesniffer-composer-installer": "^0.5 || This Composer plugin will sort out the PHPCS 'installed_paths' automatically.",
                "roave/security-advisories": "dev-master || Helps prevent installing dependencies with known security issues."
            },
            "type": "phpcodesniffer-standard",
            "notification-url": "https://packagist.org/downloads/",
            "license": [
                "LGPL-3.0-or-later"
            ],
            "authors": [
                {
                    "name": "Wim Godden",
                    "homepage": "https://github.com/wimg",
                    "role": "lead"
                },
                {
                    "name": "Juliette Reinders Folmer",
                    "homepage": "https://github.com/jrfnl",
                    "role": "lead"
                },
                {
                    "name": "Contributors",
                    "homepage": "https://github.com/PHPCompatibility/PHPCompatibility/graphs/contributors"
                }
            ],
            "description": "A set of sniffs for PHP_CodeSniffer that checks for PHP cross-version compatibility.",
            "homepage": "http://techblog.wimgodden.be/tag/codesniffer/",
            "keywords": [
                "compatibility",
                "phpcs",
                "standards"
            ],
            "support": {
                "issues": "https://github.com/PHPCompatibility/PHPCompatibility/issues",
                "source": "https://github.com/PHPCompatibility/PHPCompatibility"
            },
            "time": "2019-12-27T09:44:58+00:00"
        },
        {
            "name": "phpcompatibility/phpcompatibility-paragonie",
            "version": "1.3.1",
            "source": {
                "type": "git",
                "url": "https://github.com/PHPCompatibility/PHPCompatibilityParagonie.git",
                "reference": "ddabec839cc003651f2ce695c938686d1086cf43"
            },
            "dist": {
                "type": "zip",
                "url": "https://api.github.com/repos/PHPCompatibility/PHPCompatibilityParagonie/zipball/ddabec839cc003651f2ce695c938686d1086cf43",
                "reference": "ddabec839cc003651f2ce695c938686d1086cf43",
                "shasum": ""
            },
            "require": {
                "phpcompatibility/php-compatibility": "^9.0"
            },
            "require-dev": {
                "dealerdirect/phpcodesniffer-composer-installer": "^0.7",
                "paragonie/random_compat": "dev-master",
                "paragonie/sodium_compat": "dev-master"
            },
            "suggest": {
                "dealerdirect/phpcodesniffer-composer-installer": "^0.7 || This Composer plugin will sort out the PHP_CodeSniffer 'installed_paths' automatically.",
                "roave/security-advisories": "dev-master || Helps prevent installing dependencies with known security issues."
            },
            "type": "phpcodesniffer-standard",
            "notification-url": "https://packagist.org/downloads/",
            "license": [
                "LGPL-3.0-or-later"
            ],
            "authors": [
                {
                    "name": "Wim Godden",
                    "role": "lead"
                },
                {
                    "name": "Juliette Reinders Folmer",
                    "role": "lead"
                }
            ],
            "description": "A set of rulesets for PHP_CodeSniffer to check for PHP cross-version compatibility issues in projects, while accounting for polyfills provided by the Paragonie polyfill libraries.",
            "homepage": "http://phpcompatibility.com/",
            "keywords": [
                "compatibility",
                "paragonie",
                "phpcs",
                "polyfill",
                "standards"
            ],
            "support": {
                "issues": "https://github.com/PHPCompatibility/PHPCompatibilityParagonie/issues",
                "source": "https://github.com/PHPCompatibility/PHPCompatibilityParagonie"
            },
            "time": "2021-02-15T10:24:51+00:00"
        },
        {
            "name": "phpcompatibility/phpcompatibility-wp",
            "version": "2.1.0",
            "source": {
                "type": "git",
                "url": "https://github.com/PHPCompatibility/PHPCompatibilityWP.git",
                "reference": "41bef18ba688af638b7310666db28e1ea9158b2f"
            },
            "dist": {
                "type": "zip",
                "url": "https://api.github.com/repos/PHPCompatibility/PHPCompatibilityWP/zipball/41bef18ba688af638b7310666db28e1ea9158b2f",
                "reference": "41bef18ba688af638b7310666db28e1ea9158b2f",
                "shasum": ""
            },
            "require": {
                "phpcompatibility/php-compatibility": "^9.0",
                "phpcompatibility/phpcompatibility-paragonie": "^1.0"
            },
            "require-dev": {
                "dealerdirect/phpcodesniffer-composer-installer": "^0.5"
            },
            "suggest": {
                "dealerdirect/phpcodesniffer-composer-installer": "^0.5 || This Composer plugin will sort out the PHP_CodeSniffer 'installed_paths' automatically.",
                "roave/security-advisories": "dev-master || Helps prevent installing dependencies with known security issues."
            },
            "type": "phpcodesniffer-standard",
            "notification-url": "https://packagist.org/downloads/",
            "license": [
                "LGPL-3.0-or-later"
            ],
            "authors": [
                {
                    "name": "Wim Godden",
                    "role": "lead"
                },
                {
                    "name": "Juliette Reinders Folmer",
                    "role": "lead"
                }
            ],
            "description": "A ruleset for PHP_CodeSniffer to check for PHP cross-version compatibility issues in projects, while accounting for polyfills provided by WordPress.",
            "homepage": "http://phpcompatibility.com/",
            "keywords": [
                "compatibility",
                "phpcs",
                "standards",
                "wordpress"
            ],
            "support": {
                "issues": "https://github.com/PHPCompatibility/PHPCompatibilityWP/issues",
                "source": "https://github.com/PHPCompatibility/PHPCompatibilityWP"
            },
            "time": "2019-08-28T14:22:28+00:00"
        },
        {
            "name": "phpdocumentor/reflection-common",
            "version": "2.1.0",
            "source": {
                "type": "git",
                "url": "https://github.com/phpDocumentor/ReflectionCommon.git",
                "reference": "6568f4687e5b41b054365f9ae03fcb1ed5f2069b"
            },
            "dist": {
                "type": "zip",
                "url": "https://api.github.com/repos/phpDocumentor/ReflectionCommon/zipball/6568f4687e5b41b054365f9ae03fcb1ed5f2069b",
                "reference": "6568f4687e5b41b054365f9ae03fcb1ed5f2069b",
                "shasum": ""
            },
            "require": {
                "php": ">=7.1"
            },
            "type": "library",
            "extra": {
                "branch-alias": {
                    "dev-master": "2.x-dev"
                }
            },
            "autoload": {
                "psr-4": {
                    "phpDocumentor\\Reflection\\": "src/"
                }
            },
            "notification-url": "https://packagist.org/downloads/",
            "license": [
                "MIT"
            ],
            "authors": [
                {
                    "name": "Jaap van Otterdijk",
                    "email": "opensource@ijaap.nl"
                }
            ],
            "description": "Common reflection classes used by phpdocumentor to reflect the code structure",
            "homepage": "http://www.phpdoc.org",
            "keywords": [
                "FQSEN",
                "phpDocumentor",
                "phpdoc",
                "reflection",
                "static analysis"
            ],
            "support": {
                "issues": "https://github.com/phpDocumentor/ReflectionCommon/issues",
                "source": "https://github.com/phpDocumentor/ReflectionCommon/tree/master"
            },
            "time": "2020-04-27T09:25:28+00:00"
        },
        {
            "name": "phpdocumentor/reflection-docblock",
            "version": "4.3.4",
            "source": {
                "type": "git",
                "url": "https://github.com/phpDocumentor/ReflectionDocBlock.git",
                "reference": "da3fd972d6bafd628114f7e7e036f45944b62e9c"
            },
            "dist": {
                "type": "zip",
                "url": "https://api.github.com/repos/phpDocumentor/ReflectionDocBlock/zipball/da3fd972d6bafd628114f7e7e036f45944b62e9c",
                "reference": "da3fd972d6bafd628114f7e7e036f45944b62e9c",
                "shasum": ""
            },
            "require": {
                "php": "^7.0",
                "phpdocumentor/reflection-common": "^1.0.0 || ^2.0.0",
                "phpdocumentor/type-resolver": "~0.4 || ^1.0.0",
                "webmozart/assert": "^1.0"
            },
            "require-dev": {
                "doctrine/instantiator": "^1.0.5",
                "mockery/mockery": "^1.0",
                "phpdocumentor/type-resolver": "0.4.*",
                "phpunit/phpunit": "^6.4"
            },
            "type": "library",
            "extra": {
                "branch-alias": {
                    "dev-master": "4.x-dev"
                }
            },
            "autoload": {
                "psr-4": {
                    "phpDocumentor\\Reflection\\": [
                        "src/"
                    ]
                }
            },
            "notification-url": "https://packagist.org/downloads/",
            "license": [
                "MIT"
            ],
            "authors": [
                {
                    "name": "Mike van Riel",
                    "email": "me@mikevanriel.com"
                }
            ],
            "description": "With this component, a library can provide support for annotations via DocBlocks or otherwise retrieve information that is embedded in a DocBlock.",
            "support": {
                "issues": "https://github.com/phpDocumentor/ReflectionDocBlock/issues",
                "source": "https://github.com/phpDocumentor/ReflectionDocBlock/tree/release/4.x"
            },
            "time": "2019-12-28T18:55:12+00:00"
        },
        {
            "name": "phpdocumentor/type-resolver",
            "version": "1.0.1",
            "source": {
                "type": "git",
                "url": "https://github.com/phpDocumentor/TypeResolver.git",
                "reference": "2e32a6d48972b2c1976ed5d8967145b6cec4a4a9"
            },
            "dist": {
                "type": "zip",
                "url": "https://api.github.com/repos/phpDocumentor/TypeResolver/zipball/2e32a6d48972b2c1976ed5d8967145b6cec4a4a9",
                "reference": "2e32a6d48972b2c1976ed5d8967145b6cec4a4a9",
                "shasum": ""
            },
            "require": {
                "php": "^7.1",
                "phpdocumentor/reflection-common": "^2.0"
            },
            "require-dev": {
                "ext-tokenizer": "^7.1",
                "mockery/mockery": "~1",
                "phpunit/phpunit": "^7.0"
            },
            "type": "library",
            "extra": {
                "branch-alias": {
                    "dev-master": "1.x-dev"
                }
            },
            "autoload": {
                "psr-4": {
                    "phpDocumentor\\Reflection\\": "src"
                }
            },
            "notification-url": "https://packagist.org/downloads/",
            "license": [
                "MIT"
            ],
            "authors": [
                {
                    "name": "Mike van Riel",
                    "email": "me@mikevanriel.com"
                }
            ],
            "description": "A PSR-5 based resolver of Class names, Types and Structural Element Names",
            "support": {
                "issues": "https://github.com/phpDocumentor/TypeResolver/issues",
                "source": "https://github.com/phpDocumentor/TypeResolver/tree/0.7.2"
            },
            "time": "2019-08-22T18:11:29+00:00"
        },
        {
            "name": "phpspec/prophecy",
            "version": "v1.10.3",
            "source": {
                "type": "git",
                "url": "https://github.com/phpspec/prophecy.git",
                "reference": "451c3cd1418cf640de218914901e51b064abb093"
            },
            "dist": {
                "type": "zip",
                "url": "https://api.github.com/repos/phpspec/prophecy/zipball/451c3cd1418cf640de218914901e51b064abb093",
                "reference": "451c3cd1418cf640de218914901e51b064abb093",
                "shasum": ""
            },
            "require": {
                "doctrine/instantiator": "^1.0.2",
                "php": "^5.3|^7.0",
                "phpdocumentor/reflection-docblock": "^2.0|^3.0.2|^4.0|^5.0",
                "sebastian/comparator": "^1.2.3|^2.0|^3.0|^4.0",
                "sebastian/recursion-context": "^1.0|^2.0|^3.0|^4.0"
            },
            "require-dev": {
                "phpspec/phpspec": "^2.5 || ^3.2",
                "phpunit/phpunit": "^4.8.35 || ^5.7 || ^6.5 || ^7.1"
            },
            "type": "library",
            "extra": {
                "branch-alias": {
                    "dev-master": "1.10.x-dev"
                }
            },
            "autoload": {
                "psr-4": {
                    "Prophecy\\": "src/Prophecy"
                }
            },
            "notification-url": "https://packagist.org/downloads/",
            "license": [
                "MIT"
            ],
            "authors": [
                {
                    "name": "Konstantin Kudryashov",
                    "email": "ever.zet@gmail.com",
                    "homepage": "http://everzet.com"
                },
                {
                    "name": "Marcello Duarte",
                    "email": "marcello.duarte@gmail.com"
                }
            ],
            "description": "Highly opinionated mocking framework for PHP 5.3+",
            "homepage": "https://github.com/phpspec/prophecy",
            "keywords": [
                "Double",
                "Dummy",
                "fake",
                "mock",
                "spy",
                "stub"
            ],
            "support": {
                "issues": "https://github.com/phpspec/prophecy/issues",
                "source": "https://github.com/phpspec/prophecy/tree/v1.10.3"
            },
            "time": "2020-03-05T15:02:03+00:00"
        },
        {
            "name": "phpunit/php-code-coverage",
            "version": "6.1.4",
            "source": {
                "type": "git",
                "url": "https://github.com/sebastianbergmann/php-code-coverage.git",
                "reference": "807e6013b00af69b6c5d9ceb4282d0393dbb9d8d"
            },
            "dist": {
                "type": "zip",
                "url": "https://api.github.com/repos/sebastianbergmann/php-code-coverage/zipball/807e6013b00af69b6c5d9ceb4282d0393dbb9d8d",
                "reference": "807e6013b00af69b6c5d9ceb4282d0393dbb9d8d",
                "shasum": ""
            },
            "require": {
                "ext-dom": "*",
                "ext-xmlwriter": "*",
                "php": "^7.1",
                "phpunit/php-file-iterator": "^2.0",
                "phpunit/php-text-template": "^1.2.1",
                "phpunit/php-token-stream": "^3.0",
                "sebastian/code-unit-reverse-lookup": "^1.0.1",
                "sebastian/environment": "^3.1 || ^4.0",
                "sebastian/version": "^2.0.1",
                "theseer/tokenizer": "^1.1"
            },
            "require-dev": {
                "phpunit/phpunit": "^7.0"
            },
            "suggest": {
                "ext-xdebug": "^2.6.0"
            },
            "type": "library",
            "extra": {
                "branch-alias": {
                    "dev-master": "6.1-dev"
                }
            },
            "autoload": {
                "classmap": [
                    "src/"
                ]
            },
            "notification-url": "https://packagist.org/downloads/",
            "license": [
                "BSD-3-Clause"
            ],
            "authors": [
                {
                    "name": "Sebastian Bergmann",
                    "email": "sebastian@phpunit.de",
                    "role": "lead"
                }
            ],
            "description": "Library that provides collection, processing, and rendering functionality for PHP code coverage information.",
            "homepage": "https://github.com/sebastianbergmann/php-code-coverage",
            "keywords": [
                "coverage",
                "testing",
                "xunit"
            ],
            "support": {
                "issues": "https://github.com/sebastianbergmann/php-code-coverage/issues",
                "source": "https://github.com/sebastianbergmann/php-code-coverage/tree/master"
            },
            "time": "2018-10-31T16:06:48+00:00"
        },
        {
            "name": "phpunit/php-file-iterator",
            "version": "2.0.5",
            "source": {
                "type": "git",
                "url": "https://github.com/sebastianbergmann/php-file-iterator.git",
                "reference": "42c5ba5220e6904cbfe8b1a1bda7c0cfdc8c12f5"
            },
            "dist": {
                "type": "zip",
                "url": "https://api.github.com/repos/sebastianbergmann/php-file-iterator/zipball/42c5ba5220e6904cbfe8b1a1bda7c0cfdc8c12f5",
                "reference": "42c5ba5220e6904cbfe8b1a1bda7c0cfdc8c12f5",
                "shasum": ""
            },
            "require": {
                "php": ">=7.1"
            },
            "require-dev": {
                "phpunit/phpunit": "^8.5"
            },
            "type": "library",
            "extra": {
                "branch-alias": {
                    "dev-master": "2.0.x-dev"
                }
            },
            "autoload": {
                "classmap": [
                    "src/"
                ]
            },
            "notification-url": "https://packagist.org/downloads/",
            "license": [
                "BSD-3-Clause"
            ],
            "authors": [
                {
                    "name": "Sebastian Bergmann",
                    "email": "sebastian@phpunit.de",
                    "role": "lead"
                }
            ],
            "description": "FilterIterator implementation that filters files based on a list of suffixes.",
            "homepage": "https://github.com/sebastianbergmann/php-file-iterator/",
            "keywords": [
                "filesystem",
                "iterator"
            ],
            "support": {
                "issues": "https://github.com/sebastianbergmann/php-file-iterator/issues",
                "source": "https://github.com/sebastianbergmann/php-file-iterator/tree/2.0.5"
            },
            "funding": [
                {
                    "url": "https://github.com/sebastianbergmann",
                    "type": "github"
                }
            ],
            "time": "2021-12-02T12:42:26+00:00"
        },
        {
            "name": "phpunit/php-text-template",
            "version": "1.2.1",
            "source": {
                "type": "git",
                "url": "https://github.com/sebastianbergmann/php-text-template.git",
                "reference": "31f8b717e51d9a2afca6c9f046f5d69fc27c8686"
            },
            "dist": {
                "type": "zip",
                "url": "https://api.github.com/repos/sebastianbergmann/php-text-template/zipball/31f8b717e51d9a2afca6c9f046f5d69fc27c8686",
                "reference": "31f8b717e51d9a2afca6c9f046f5d69fc27c8686",
                "shasum": ""
            },
            "require": {
                "php": ">=5.3.3"
            },
            "type": "library",
            "autoload": {
                "classmap": [
                    "src/"
                ]
            },
            "notification-url": "https://packagist.org/downloads/",
            "license": [
                "BSD-3-Clause"
            ],
            "authors": [
                {
                    "name": "Sebastian Bergmann",
                    "email": "sebastian@phpunit.de",
                    "role": "lead"
                }
            ],
            "description": "Simple template engine.",
            "homepage": "https://github.com/sebastianbergmann/php-text-template/",
            "keywords": [
                "template"
            ],
            "support": {
                "issues": "https://github.com/sebastianbergmann/php-text-template/issues",
                "source": "https://github.com/sebastianbergmann/php-text-template/tree/1.2.1"
            },
            "time": "2015-06-21T13:50:34+00:00"
        },
        {
            "name": "phpunit/php-timer",
            "version": "2.1.3",
            "source": {
                "type": "git",
                "url": "https://github.com/sebastianbergmann/php-timer.git",
                "reference": "2454ae1765516d20c4ffe103d85a58a9a3bd5662"
            },
            "dist": {
                "type": "zip",
                "url": "https://api.github.com/repos/sebastianbergmann/php-timer/zipball/2454ae1765516d20c4ffe103d85a58a9a3bd5662",
                "reference": "2454ae1765516d20c4ffe103d85a58a9a3bd5662",
                "shasum": ""
            },
            "require": {
                "php": ">=7.1"
            },
            "require-dev": {
                "phpunit/phpunit": "^8.5"
            },
            "type": "library",
            "extra": {
                "branch-alias": {
                    "dev-master": "2.1-dev"
                }
            },
            "autoload": {
                "classmap": [
                    "src/"
                ]
            },
            "notification-url": "https://packagist.org/downloads/",
            "license": [
                "BSD-3-Clause"
            ],
            "authors": [
                {
                    "name": "Sebastian Bergmann",
                    "email": "sebastian@phpunit.de",
                    "role": "lead"
                }
            ],
            "description": "Utility class for timing",
            "homepage": "https://github.com/sebastianbergmann/php-timer/",
            "keywords": [
                "timer"
            ],
            "support": {
                "issues": "https://github.com/sebastianbergmann/php-timer/issues",
                "source": "https://github.com/sebastianbergmann/php-timer/tree/2.1.3"
            },
            "funding": [
                {
                    "url": "https://github.com/sebastianbergmann",
                    "type": "github"
                }
            ],
            "time": "2020-11-30T08:20:02+00:00"
        },
        {
            "name": "phpunit/php-token-stream",
            "version": "3.1.3",
            "source": {
                "type": "git",
                "url": "https://github.com/sebastianbergmann/php-token-stream.git",
                "reference": "9c1da83261628cb24b6a6df371b6e312b3954768"
            },
            "dist": {
                "type": "zip",
                "url": "https://api.github.com/repos/sebastianbergmann/php-token-stream/zipball/9c1da83261628cb24b6a6df371b6e312b3954768",
                "reference": "9c1da83261628cb24b6a6df371b6e312b3954768",
                "shasum": ""
            },
            "require": {
                "ext-tokenizer": "*",
                "php": ">=7.1"
            },
            "require-dev": {
                "phpunit/phpunit": "^7.0"
            },
            "type": "library",
            "extra": {
                "branch-alias": {
                    "dev-master": "3.1-dev"
                }
            },
            "autoload": {
                "classmap": [
                    "src/"
                ]
            },
            "notification-url": "https://packagist.org/downloads/",
            "license": [
                "BSD-3-Clause"
            ],
            "authors": [
                {
                    "name": "Sebastian Bergmann",
                    "email": "sebastian@phpunit.de"
                }
            ],
            "description": "Wrapper around PHP's tokenizer extension.",
            "homepage": "https://github.com/sebastianbergmann/php-token-stream/",
            "keywords": [
                "tokenizer"
            ],
            "support": {
                "issues": "https://github.com/sebastianbergmann/php-token-stream/issues",
                "source": "https://github.com/sebastianbergmann/php-token-stream/tree/3.1.3"
            },
            "funding": [
                {
                    "url": "https://github.com/sebastianbergmann",
                    "type": "github"
                }
            ],
            "abandoned": true,
            "time": "2021-07-26T12:15:06+00:00"
        },
        {
            "name": "phpunit/phpunit",
            "version": "7.5.20",
            "source": {
                "type": "git",
                "url": "https://github.com/sebastianbergmann/phpunit.git",
                "reference": "9467db479d1b0487c99733bb1e7944d32deded2c"
            },
            "dist": {
                "type": "zip",
                "url": "https://api.github.com/repos/sebastianbergmann/phpunit/zipball/9467db479d1b0487c99733bb1e7944d32deded2c",
                "reference": "9467db479d1b0487c99733bb1e7944d32deded2c",
                "shasum": ""
            },
            "require": {
                "doctrine/instantiator": "^1.1",
                "ext-dom": "*",
                "ext-json": "*",
                "ext-libxml": "*",
                "ext-mbstring": "*",
                "ext-xml": "*",
                "myclabs/deep-copy": "^1.7",
                "phar-io/manifest": "^1.0.2",
                "phar-io/version": "^2.0",
                "php": "^7.1",
                "phpspec/prophecy": "^1.7",
                "phpunit/php-code-coverage": "^6.0.7",
                "phpunit/php-file-iterator": "^2.0.1",
                "phpunit/php-text-template": "^1.2.1",
                "phpunit/php-timer": "^2.1",
                "sebastian/comparator": "^3.0",
                "sebastian/diff": "^3.0",
                "sebastian/environment": "^4.0",
                "sebastian/exporter": "^3.1",
                "sebastian/global-state": "^2.0",
                "sebastian/object-enumerator": "^3.0.3",
                "sebastian/resource-operations": "^2.0",
                "sebastian/version": "^2.0.1"
            },
            "conflict": {
                "phpunit/phpunit-mock-objects": "*"
            },
            "require-dev": {
                "ext-pdo": "*"
            },
            "suggest": {
                "ext-soap": "*",
                "ext-xdebug": "*",
                "phpunit/php-invoker": "^2.0"
            },
            "bin": [
                "phpunit"
            ],
            "type": "library",
            "extra": {
                "branch-alias": {
                    "dev-master": "7.5-dev"
                }
            },
            "autoload": {
                "classmap": [
                    "src/"
                ]
            },
            "notification-url": "https://packagist.org/downloads/",
            "license": [
                "BSD-3-Clause"
            ],
            "authors": [
                {
                    "name": "Sebastian Bergmann",
                    "email": "sebastian@phpunit.de",
                    "role": "lead"
                }
            ],
            "description": "The PHP Unit Testing framework.",
            "homepage": "https://phpunit.de/",
            "keywords": [
                "phpunit",
                "testing",
                "xunit"
            ],
            "support": {
                "issues": "https://github.com/sebastianbergmann/phpunit/issues",
                "source": "https://github.com/sebastianbergmann/phpunit/tree/7.5.20"
            },
            "time": "2020-01-08T08:45:45+00:00"
        },
        {
            "name": "psr/log",
            "version": "1.1.4",
            "source": {
                "type": "git",
                "url": "https://github.com/php-fig/log.git",
                "reference": "d49695b909c3b7628b6289db5479a1c204601f11"
            },
            "dist": {
                "type": "zip",
                "url": "https://api.github.com/repos/php-fig/log/zipball/d49695b909c3b7628b6289db5479a1c204601f11",
                "reference": "d49695b909c3b7628b6289db5479a1c204601f11",
                "shasum": ""
            },
            "require": {
                "php": ">=5.3.0"
            },
            "type": "library",
            "extra": {
                "branch-alias": {
                    "dev-master": "1.1.x-dev"
                }
            },
            "autoload": {
                "psr-4": {
                    "Psr\\Log\\": "Psr/Log/"
                }
            },
            "notification-url": "https://packagist.org/downloads/",
            "license": [
                "MIT"
            ],
            "authors": [
                {
                    "name": "PHP-FIG",
                    "homepage": "https://www.php-fig.org/"
                }
            ],
            "description": "Common interface for logging libraries",
            "homepage": "https://github.com/php-fig/log",
            "keywords": [
                "log",
                "psr",
                "psr-3"
            ],
            "support": {
                "source": "https://github.com/php-fig/log/tree/1.1.4"
            },
            "time": "2021-05-03T11:20:27+00:00"
        },
        {
            "name": "rregeer/phpunit-coverage-check",
            "version": "0.3.1",
            "source": {
                "type": "git",
                "url": "https://github.com/richardregeer/phpunit-coverage-check.git",
                "reference": "9618fa74477fbc448c1b0599bef5153d170094bd"
            },
            "dist": {
                "type": "zip",
                "url": "https://api.github.com/repos/richardregeer/phpunit-coverage-check/zipball/9618fa74477fbc448c1b0599bef5153d170094bd",
                "reference": "9618fa74477fbc448c1b0599bef5153d170094bd",
                "shasum": ""
            },
            "require": {
                "php": ">=7.0.0"
            },
            "bin": [
                "bin/coverage-check"
            ],
            "type": "library",
            "notification-url": "https://packagist.org/downloads/",
            "license": [
                "MIT"
            ],
            "authors": [
                {
                    "name": "Richard Regeer",
                    "email": "rich2309@gmail.com"
                }
            ],
            "description": "Check the code coverage using the clover report of phpunit",
            "keywords": [
                "ci",
                "code coverage",
                "php",
                "phpunit",
                "testing",
                "unittest"
            ],
            "support": {
                "issues": "https://github.com/richardregeer/phpunit-coverage-check/issues",
                "source": "https://github.com/richardregeer/phpunit-coverage-check/tree/0.3.1"
            },
            "time": "2019-10-14T07:04:13+00:00"
        },
        {
            "name": "sebastian/code-unit-reverse-lookup",
            "version": "1.0.2",
            "source": {
                "type": "git",
                "url": "https://github.com/sebastianbergmann/code-unit-reverse-lookup.git",
                "reference": "1de8cd5c010cb153fcd68b8d0f64606f523f7619"
            },
            "dist": {
                "type": "zip",
                "url": "https://api.github.com/repos/sebastianbergmann/code-unit-reverse-lookup/zipball/1de8cd5c010cb153fcd68b8d0f64606f523f7619",
                "reference": "1de8cd5c010cb153fcd68b8d0f64606f523f7619",
                "shasum": ""
            },
            "require": {
                "php": ">=5.6"
            },
            "require-dev": {
                "phpunit/phpunit": "^8.5"
            },
            "type": "library",
            "extra": {
                "branch-alias": {
                    "dev-master": "1.0.x-dev"
                }
            },
            "autoload": {
                "classmap": [
                    "src/"
                ]
            },
            "notification-url": "https://packagist.org/downloads/",
            "license": [
                "BSD-3-Clause"
            ],
            "authors": [
                {
                    "name": "Sebastian Bergmann",
                    "email": "sebastian@phpunit.de"
                }
            ],
            "description": "Looks up which function or method a line of code belongs to",
            "homepage": "https://github.com/sebastianbergmann/code-unit-reverse-lookup/",
            "support": {
                "issues": "https://github.com/sebastianbergmann/code-unit-reverse-lookup/issues",
                "source": "https://github.com/sebastianbergmann/code-unit-reverse-lookup/tree/1.0.2"
            },
            "funding": [
                {
                    "url": "https://github.com/sebastianbergmann",
                    "type": "github"
                }
            ],
            "time": "2020-11-30T08:15:22+00:00"
        },
        {
            "name": "sebastian/comparator",
            "version": "3.0.3",
            "source": {
                "type": "git",
                "url": "https://github.com/sebastianbergmann/comparator.git",
                "reference": "1071dfcef776a57013124ff35e1fc41ccd294758"
            },
            "dist": {
                "type": "zip",
                "url": "https://api.github.com/repos/sebastianbergmann/comparator/zipball/1071dfcef776a57013124ff35e1fc41ccd294758",
                "reference": "1071dfcef776a57013124ff35e1fc41ccd294758",
                "shasum": ""
            },
            "require": {
                "php": ">=7.1",
                "sebastian/diff": "^3.0",
                "sebastian/exporter": "^3.1"
            },
            "require-dev": {
                "phpunit/phpunit": "^8.5"
            },
            "type": "library",
            "extra": {
                "branch-alias": {
                    "dev-master": "3.0-dev"
                }
            },
            "autoload": {
                "classmap": [
                    "src/"
                ]
            },
            "notification-url": "https://packagist.org/downloads/",
            "license": [
                "BSD-3-Clause"
            ],
            "authors": [
                {
                    "name": "Sebastian Bergmann",
                    "email": "sebastian@phpunit.de"
                },
                {
                    "name": "Jeff Welch",
                    "email": "whatthejeff@gmail.com"
                },
                {
                    "name": "Volker Dusch",
                    "email": "github@wallbash.com"
                },
                {
                    "name": "Bernhard Schussek",
                    "email": "bschussek@2bepublished.at"
                }
            ],
            "description": "Provides the functionality to compare PHP values for equality",
            "homepage": "https://github.com/sebastianbergmann/comparator",
            "keywords": [
                "comparator",
                "compare",
                "equality"
            ],
            "support": {
                "issues": "https://github.com/sebastianbergmann/comparator/issues",
                "source": "https://github.com/sebastianbergmann/comparator/tree/3.0.3"
            },
            "funding": [
                {
                    "url": "https://github.com/sebastianbergmann",
                    "type": "github"
                }
            ],
            "time": "2020-11-30T08:04:30+00:00"
        },
        {
            "name": "sebastian/diff",
            "version": "3.0.3",
            "source": {
                "type": "git",
                "url": "https://github.com/sebastianbergmann/diff.git",
                "reference": "14f72dd46eaf2f2293cbe79c93cc0bc43161a211"
            },
            "dist": {
                "type": "zip",
                "url": "https://api.github.com/repos/sebastianbergmann/diff/zipball/14f72dd46eaf2f2293cbe79c93cc0bc43161a211",
                "reference": "14f72dd46eaf2f2293cbe79c93cc0bc43161a211",
                "shasum": ""
            },
            "require": {
                "php": ">=7.1"
            },
            "require-dev": {
                "phpunit/phpunit": "^7.5 || ^8.0",
                "symfony/process": "^2 || ^3.3 || ^4"
            },
            "type": "library",
            "extra": {
                "branch-alias": {
                    "dev-master": "3.0-dev"
                }
            },
            "autoload": {
                "classmap": [
                    "src/"
                ]
            },
            "notification-url": "https://packagist.org/downloads/",
            "license": [
                "BSD-3-Clause"
            ],
            "authors": [
                {
                    "name": "Sebastian Bergmann",
                    "email": "sebastian@phpunit.de"
                },
                {
                    "name": "Kore Nordmann",
                    "email": "mail@kore-nordmann.de"
                }
            ],
            "description": "Diff implementation",
            "homepage": "https://github.com/sebastianbergmann/diff",
            "keywords": [
                "diff",
                "udiff",
                "unidiff",
                "unified diff"
            ],
            "support": {
                "issues": "https://github.com/sebastianbergmann/diff/issues",
                "source": "https://github.com/sebastianbergmann/diff/tree/3.0.3"
            },
            "funding": [
                {
                    "url": "https://github.com/sebastianbergmann",
                    "type": "github"
                }
            ],
            "time": "2020-11-30T07:59:04+00:00"
        },
        {
            "name": "sebastian/environment",
            "version": "4.2.4",
            "source": {
                "type": "git",
                "url": "https://github.com/sebastianbergmann/environment.git",
                "reference": "d47bbbad83711771f167c72d4e3f25f7fcc1f8b0"
            },
            "dist": {
                "type": "zip",
                "url": "https://api.github.com/repos/sebastianbergmann/environment/zipball/d47bbbad83711771f167c72d4e3f25f7fcc1f8b0",
                "reference": "d47bbbad83711771f167c72d4e3f25f7fcc1f8b0",
                "shasum": ""
            },
            "require": {
                "php": ">=7.1"
            },
            "require-dev": {
                "phpunit/phpunit": "^7.5"
            },
            "suggest": {
                "ext-posix": "*"
            },
            "type": "library",
            "extra": {
                "branch-alias": {
                    "dev-master": "4.2-dev"
                }
            },
            "autoload": {
                "classmap": [
                    "src/"
                ]
            },
            "notification-url": "https://packagist.org/downloads/",
            "license": [
                "BSD-3-Clause"
            ],
            "authors": [
                {
                    "name": "Sebastian Bergmann",
                    "email": "sebastian@phpunit.de"
                }
            ],
            "description": "Provides functionality to handle HHVM/PHP environments",
            "homepage": "http://www.github.com/sebastianbergmann/environment",
            "keywords": [
                "Xdebug",
                "environment",
                "hhvm"
            ],
            "support": {
                "issues": "https://github.com/sebastianbergmann/environment/issues",
                "source": "https://github.com/sebastianbergmann/environment/tree/4.2.4"
            },
            "funding": [
                {
                    "url": "https://github.com/sebastianbergmann",
                    "type": "github"
                }
            ],
            "time": "2020-11-30T07:53:42+00:00"
        },
        {
            "name": "sebastian/exporter",
            "version": "3.1.4",
            "source": {
                "type": "git",
                "url": "https://github.com/sebastianbergmann/exporter.git",
                "reference": "0c32ea2e40dbf59de29f3b49bf375176ce7dd8db"
            },
            "dist": {
                "type": "zip",
                "url": "https://api.github.com/repos/sebastianbergmann/exporter/zipball/0c32ea2e40dbf59de29f3b49bf375176ce7dd8db",
                "reference": "0c32ea2e40dbf59de29f3b49bf375176ce7dd8db",
                "shasum": ""
            },
            "require": {
                "php": ">=7.0",
                "sebastian/recursion-context": "^3.0"
            },
            "require-dev": {
                "ext-mbstring": "*",
                "phpunit/phpunit": "^8.5"
            },
            "type": "library",
            "extra": {
                "branch-alias": {
                    "dev-master": "3.1.x-dev"
                }
            },
            "autoload": {
                "classmap": [
                    "src/"
                ]
            },
            "notification-url": "https://packagist.org/downloads/",
            "license": [
                "BSD-3-Clause"
            ],
            "authors": [
                {
                    "name": "Sebastian Bergmann",
                    "email": "sebastian@phpunit.de"
                },
                {
                    "name": "Jeff Welch",
                    "email": "whatthejeff@gmail.com"
                },
                {
                    "name": "Volker Dusch",
                    "email": "github@wallbash.com"
                },
                {
                    "name": "Adam Harvey",
                    "email": "aharvey@php.net"
                },
                {
                    "name": "Bernhard Schussek",
                    "email": "bschussek@gmail.com"
                }
            ],
            "description": "Provides the functionality to export PHP variables for visualization",
            "homepage": "http://www.github.com/sebastianbergmann/exporter",
            "keywords": [
                "export",
                "exporter"
            ],
            "support": {
                "issues": "https://github.com/sebastianbergmann/exporter/issues",
                "source": "https://github.com/sebastianbergmann/exporter/tree/3.1.4"
            },
            "funding": [
                {
                    "url": "https://github.com/sebastianbergmann",
                    "type": "github"
                }
            ],
            "time": "2021-11-11T13:51:24+00:00"
        },
        {
            "name": "sebastian/global-state",
            "version": "2.0.0",
            "source": {
                "type": "git",
                "url": "https://github.com/sebastianbergmann/global-state.git",
                "reference": "e8ba02eed7bbbb9e59e43dedd3dddeff4a56b0c4"
            },
            "dist": {
                "type": "zip",
                "url": "https://api.github.com/repos/sebastianbergmann/global-state/zipball/e8ba02eed7bbbb9e59e43dedd3dddeff4a56b0c4",
                "reference": "e8ba02eed7bbbb9e59e43dedd3dddeff4a56b0c4",
                "shasum": ""
            },
            "require": {
                "php": "^7.0"
            },
            "require-dev": {
                "phpunit/phpunit": "^6.0"
            },
            "suggest": {
                "ext-uopz": "*"
            },
            "type": "library",
            "extra": {
                "branch-alias": {
                    "dev-master": "2.0-dev"
                }
            },
            "autoload": {
                "classmap": [
                    "src/"
                ]
            },
            "notification-url": "https://packagist.org/downloads/",
            "license": [
                "BSD-3-Clause"
            ],
            "authors": [
                {
                    "name": "Sebastian Bergmann",
                    "email": "sebastian@phpunit.de"
                }
            ],
            "description": "Snapshotting of global state",
            "homepage": "http://www.github.com/sebastianbergmann/global-state",
            "keywords": [
                "global state"
            ],
            "support": {
                "issues": "https://github.com/sebastianbergmann/global-state/issues",
                "source": "https://github.com/sebastianbergmann/global-state/tree/2.0.0"
            },
            "time": "2017-04-27T15:39:26+00:00"
        },
        {
            "name": "sebastian/object-enumerator",
            "version": "3.0.4",
            "source": {
                "type": "git",
                "url": "https://github.com/sebastianbergmann/object-enumerator.git",
                "reference": "e67f6d32ebd0c749cf9d1dbd9f226c727043cdf2"
            },
            "dist": {
                "type": "zip",
                "url": "https://api.github.com/repos/sebastianbergmann/object-enumerator/zipball/e67f6d32ebd0c749cf9d1dbd9f226c727043cdf2",
                "reference": "e67f6d32ebd0c749cf9d1dbd9f226c727043cdf2",
                "shasum": ""
            },
            "require": {
                "php": ">=7.0",
                "sebastian/object-reflector": "^1.1.1",
                "sebastian/recursion-context": "^3.0"
            },
            "require-dev": {
                "phpunit/phpunit": "^6.0"
            },
            "type": "library",
            "extra": {
                "branch-alias": {
                    "dev-master": "3.0.x-dev"
                }
            },
            "autoload": {
                "classmap": [
                    "src/"
                ]
            },
            "notification-url": "https://packagist.org/downloads/",
            "license": [
                "BSD-3-Clause"
            ],
            "authors": [
                {
                    "name": "Sebastian Bergmann",
                    "email": "sebastian@phpunit.de"
                }
            ],
            "description": "Traverses array structures and object graphs to enumerate all referenced objects",
            "homepage": "https://github.com/sebastianbergmann/object-enumerator/",
            "support": {
                "issues": "https://github.com/sebastianbergmann/object-enumerator/issues",
                "source": "https://github.com/sebastianbergmann/object-enumerator/tree/3.0.4"
            },
            "funding": [
                {
                    "url": "https://github.com/sebastianbergmann",
                    "type": "github"
                }
            ],
            "time": "2020-11-30T07:40:27+00:00"
        },
        {
            "name": "sebastian/object-reflector",
            "version": "1.1.2",
            "source": {
                "type": "git",
                "url": "https://github.com/sebastianbergmann/object-reflector.git",
                "reference": "9b8772b9cbd456ab45d4a598d2dd1a1bced6363d"
            },
            "dist": {
                "type": "zip",
                "url": "https://api.github.com/repos/sebastianbergmann/object-reflector/zipball/9b8772b9cbd456ab45d4a598d2dd1a1bced6363d",
                "reference": "9b8772b9cbd456ab45d4a598d2dd1a1bced6363d",
                "shasum": ""
            },
            "require": {
                "php": ">=7.0"
            },
            "require-dev": {
                "phpunit/phpunit": "^6.0"
            },
            "type": "library",
            "extra": {
                "branch-alias": {
                    "dev-master": "1.1-dev"
                }
            },
            "autoload": {
                "classmap": [
                    "src/"
                ]
            },
            "notification-url": "https://packagist.org/downloads/",
            "license": [
                "BSD-3-Clause"
            ],
            "authors": [
                {
                    "name": "Sebastian Bergmann",
                    "email": "sebastian@phpunit.de"
                }
            ],
            "description": "Allows reflection of object attributes, including inherited and non-public ones",
            "homepage": "https://github.com/sebastianbergmann/object-reflector/",
            "support": {
                "issues": "https://github.com/sebastianbergmann/object-reflector/issues",
                "source": "https://github.com/sebastianbergmann/object-reflector/tree/1.1.2"
            },
            "funding": [
                {
                    "url": "https://github.com/sebastianbergmann",
                    "type": "github"
                }
            ],
            "time": "2020-11-30T07:37:18+00:00"
        },
        {
            "name": "sebastian/recursion-context",
            "version": "3.0.1",
            "source": {
                "type": "git",
                "url": "https://github.com/sebastianbergmann/recursion-context.git",
                "reference": "367dcba38d6e1977be014dc4b22f47a484dac7fb"
            },
            "dist": {
                "type": "zip",
                "url": "https://api.github.com/repos/sebastianbergmann/recursion-context/zipball/367dcba38d6e1977be014dc4b22f47a484dac7fb",
                "reference": "367dcba38d6e1977be014dc4b22f47a484dac7fb",
                "shasum": ""
            },
            "require": {
                "php": ">=7.0"
            },
            "require-dev": {
                "phpunit/phpunit": "^6.0"
            },
            "type": "library",
            "extra": {
                "branch-alias": {
                    "dev-master": "3.0.x-dev"
                }
            },
            "autoload": {
                "classmap": [
                    "src/"
                ]
            },
            "notification-url": "https://packagist.org/downloads/",
            "license": [
                "BSD-3-Clause"
            ],
            "authors": [
                {
                    "name": "Sebastian Bergmann",
                    "email": "sebastian@phpunit.de"
                },
                {
                    "name": "Jeff Welch",
                    "email": "whatthejeff@gmail.com"
                },
                {
                    "name": "Adam Harvey",
                    "email": "aharvey@php.net"
                }
            ],
            "description": "Provides functionality to recursively process PHP variables",
            "homepage": "http://www.github.com/sebastianbergmann/recursion-context",
            "support": {
                "issues": "https://github.com/sebastianbergmann/recursion-context/issues",
                "source": "https://github.com/sebastianbergmann/recursion-context/tree/3.0.1"
            },
            "funding": [
                {
                    "url": "https://github.com/sebastianbergmann",
                    "type": "github"
                }
            ],
            "time": "2020-11-30T07:34:24+00:00"
        },
        {
            "name": "sebastian/resource-operations",
            "version": "2.0.2",
            "source": {
                "type": "git",
                "url": "https://github.com/sebastianbergmann/resource-operations.git",
                "reference": "31d35ca87926450c44eae7e2611d45a7a65ea8b3"
            },
            "dist": {
                "type": "zip",
                "url": "https://api.github.com/repos/sebastianbergmann/resource-operations/zipball/31d35ca87926450c44eae7e2611d45a7a65ea8b3",
                "reference": "31d35ca87926450c44eae7e2611d45a7a65ea8b3",
                "shasum": ""
            },
            "require": {
                "php": ">=7.1"
            },
            "type": "library",
            "extra": {
                "branch-alias": {
                    "dev-master": "2.0-dev"
                }
            },
            "autoload": {
                "classmap": [
                    "src/"
                ]
            },
            "notification-url": "https://packagist.org/downloads/",
            "license": [
                "BSD-3-Clause"
            ],
            "authors": [
                {
                    "name": "Sebastian Bergmann",
                    "email": "sebastian@phpunit.de"
                }
            ],
            "description": "Provides a list of PHP built-in functions that operate on resources",
            "homepage": "https://www.github.com/sebastianbergmann/resource-operations",
            "support": {
                "issues": "https://github.com/sebastianbergmann/resource-operations/issues",
                "source": "https://github.com/sebastianbergmann/resource-operations/tree/2.0.2"
            },
            "funding": [
                {
                    "url": "https://github.com/sebastianbergmann",
                    "type": "github"
                }
            ],
            "time": "2020-11-30T07:30:19+00:00"
        },
        {
            "name": "sebastian/version",
            "version": "2.0.1",
            "source": {
                "type": "git",
                "url": "https://github.com/sebastianbergmann/version.git",
                "reference": "99732be0ddb3361e16ad77b68ba41efc8e979019"
            },
            "dist": {
                "type": "zip",
                "url": "https://api.github.com/repos/sebastianbergmann/version/zipball/99732be0ddb3361e16ad77b68ba41efc8e979019",
                "reference": "99732be0ddb3361e16ad77b68ba41efc8e979019",
                "shasum": ""
            },
            "require": {
                "php": ">=5.6"
            },
            "type": "library",
            "extra": {
                "branch-alias": {
                    "dev-master": "2.0.x-dev"
                }
            },
            "autoload": {
                "classmap": [
                    "src/"
                ]
            },
            "notification-url": "https://packagist.org/downloads/",
            "license": [
                "BSD-3-Clause"
            ],
            "authors": [
                {
                    "name": "Sebastian Bergmann",
                    "email": "sebastian@phpunit.de",
                    "role": "lead"
                }
            ],
            "description": "Library that helps with managing the version number of Git-hosted PHP projects",
            "homepage": "https://github.com/sebastianbergmann/version",
            "support": {
                "issues": "https://github.com/sebastianbergmann/version/issues",
                "source": "https://github.com/sebastianbergmann/version/tree/master"
            },
            "time": "2016-10-03T07:35:21+00:00"
        },
        {
            "name": "squizlabs/php_codesniffer",
            "version": "3.6.2",
            "source": {
                "type": "git",
                "url": "https://github.com/squizlabs/PHP_CodeSniffer.git",
                "reference": "5e4e71592f69da17871dba6e80dd51bce74a351a"
            },
            "dist": {
                "type": "zip",
                "url": "https://api.github.com/repos/squizlabs/PHP_CodeSniffer/zipball/5e4e71592f69da17871dba6e80dd51bce74a351a",
                "reference": "5e4e71592f69da17871dba6e80dd51bce74a351a",
                "shasum": ""
            },
            "require": {
                "ext-simplexml": "*",
                "ext-tokenizer": "*",
                "ext-xmlwriter": "*",
                "php": ">=5.4.0"
            },
            "require-dev": {
                "phpunit/phpunit": "^4.0 || ^5.0 || ^6.0 || ^7.0"
            },
            "bin": [
                "bin/phpcs",
                "bin/phpcbf"
            ],
            "type": "library",
            "extra": {
                "branch-alias": {
                    "dev-master": "3.x-dev"
                }
            },
            "notification-url": "https://packagist.org/downloads/",
            "license": [
                "BSD-3-Clause"
            ],
            "authors": [
                {
                    "name": "Greg Sherwood",
                    "role": "lead"
                }
            ],
            "description": "PHP_CodeSniffer tokenizes PHP, JavaScript and CSS files and detects violations of a defined set of coding standards.",
            "homepage": "https://github.com/squizlabs/PHP_CodeSniffer",
            "keywords": [
                "phpcs",
                "standards"
            ],
            "support": {
                "issues": "https://github.com/squizlabs/PHP_CodeSniffer/issues",
                "source": "https://github.com/squizlabs/PHP_CodeSniffer",
                "wiki": "https://github.com/squizlabs/PHP_CodeSniffer/wiki"
            },
            "time": "2021-12-12T21:44:58+00:00"
        },
        {
            "name": "symfony/console",
            "version": "v3.4.47",
            "source": {
                "type": "git",
                "url": "https://github.com/symfony/console.git",
                "reference": "a10b1da6fc93080c180bba7219b5ff5b7518fe81"
            },
            "dist": {
                "type": "zip",
                "url": "https://api.github.com/repos/symfony/console/zipball/a10b1da6fc93080c180bba7219b5ff5b7518fe81",
                "reference": "a10b1da6fc93080c180bba7219b5ff5b7518fe81",
                "shasum": ""
            },
            "require": {
                "php": "^5.5.9|>=7.0.8",
                "symfony/debug": "~2.8|~3.0|~4.0",
                "symfony/polyfill-mbstring": "~1.0"
            },
            "conflict": {
                "symfony/dependency-injection": "<3.4",
                "symfony/process": "<3.3"
            },
            "provide": {
                "psr/log-implementation": "1.0"
            },
            "require-dev": {
                "psr/log": "~1.0",
                "symfony/config": "~3.3|~4.0",
                "symfony/dependency-injection": "~3.4|~4.0",
                "symfony/event-dispatcher": "~2.8|~3.0|~4.0",
                "symfony/lock": "~3.4|~4.0",
                "symfony/process": "~3.3|~4.0"
            },
            "suggest": {
                "psr/log": "For using the console logger",
                "symfony/event-dispatcher": "",
                "symfony/lock": "",
                "symfony/process": ""
            },
            "type": "library",
            "autoload": {
                "psr-4": {
                    "Symfony\\Component\\Console\\": ""
                },
                "exclude-from-classmap": [
                    "/Tests/"
                ]
            },
            "notification-url": "https://packagist.org/downloads/",
            "license": [
                "MIT"
            ],
            "authors": [
                {
                    "name": "Fabien Potencier",
                    "email": "fabien@symfony.com"
                },
                {
                    "name": "Symfony Community",
                    "homepage": "https://symfony.com/contributors"
                }
            ],
            "description": "Symfony Console Component",
            "homepage": "https://symfony.com",
            "support": {
                "source": "https://github.com/symfony/console/tree/v3.4.47"
            },
            "funding": [
                {
                    "url": "https://symfony.com/sponsor",
                    "type": "custom"
                },
                {
                    "url": "https://github.com/fabpot",
                    "type": "github"
                },
                {
                    "url": "https://tidelift.com/funding/github/packagist/symfony/symfony",
                    "type": "tidelift"
                }
            ],
            "time": "2020-10-24T10:57:07+00:00"
        },
        {
            "name": "symfony/debug",
            "version": "v3.4.47",
            "source": {
                "type": "git",
                "url": "https://github.com/symfony/debug.git",
                "reference": "ab42889de57fdfcfcc0759ab102e2fd4ea72dcae"
            },
            "dist": {
                "type": "zip",
                "url": "https://api.github.com/repos/symfony/debug/zipball/ab42889de57fdfcfcc0759ab102e2fd4ea72dcae",
                "reference": "ab42889de57fdfcfcc0759ab102e2fd4ea72dcae",
                "shasum": ""
            },
            "require": {
                "php": "^5.5.9|>=7.0.8",
                "psr/log": "~1.0"
            },
            "conflict": {
                "symfony/http-kernel": ">=2.3,<2.3.24|~2.4.0|>=2.5,<2.5.9|>=2.6,<2.6.2"
            },
            "require-dev": {
                "symfony/http-kernel": "~2.8|~3.0|~4.0"
            },
            "type": "library",
            "autoload": {
                "psr-4": {
                    "Symfony\\Component\\Debug\\": ""
                },
                "exclude-from-classmap": [
                    "/Tests/"
                ]
            },
            "notification-url": "https://packagist.org/downloads/",
            "license": [
                "MIT"
            ],
            "authors": [
                {
                    "name": "Fabien Potencier",
                    "email": "fabien@symfony.com"
                },
                {
                    "name": "Symfony Community",
                    "homepage": "https://symfony.com/contributors"
                }
            ],
            "description": "Symfony Debug Component",
            "homepage": "https://symfony.com",
            "support": {
                "source": "https://github.com/symfony/debug/tree/v3.4.47"
            },
            "funding": [
                {
                    "url": "https://symfony.com/sponsor",
                    "type": "custom"
                },
                {
                    "url": "https://github.com/fabpot",
                    "type": "github"
                },
                {
                    "url": "https://tidelift.com/funding/github/packagist/symfony/symfony",
                    "type": "tidelift"
                }
            ],
            "time": "2020-10-24T10:57:07+00:00"
        },
        {
            "name": "symfony/polyfill-ctype",
            "version": "v1.24.0",
            "source": {
                "type": "git",
                "url": "https://github.com/symfony/polyfill-ctype.git",
                "reference": "30885182c981ab175d4d034db0f6f469898070ab"
            },
            "dist": {
                "type": "zip",
                "url": "https://api.github.com/repos/symfony/polyfill-ctype/zipball/30885182c981ab175d4d034db0f6f469898070ab",
                "reference": "30885182c981ab175d4d034db0f6f469898070ab",
                "shasum": ""
            },
            "require": {
                "php": ">=7.1"
            },
            "provide": {
                "ext-ctype": "*"
            },
            "suggest": {
                "ext-ctype": "For best performance"
            },
            "type": "library",
            "extra": {
                "branch-alias": {
                    "dev-main": "1.23-dev"
                },
                "thanks": {
                    "name": "symfony/polyfill",
                    "url": "https://github.com/symfony/polyfill"
                }
            },
            "autoload": {
                "psr-4": {
                    "Symfony\\Polyfill\\Ctype\\": ""
                },
                "files": [
                    "bootstrap.php"
                ]
            },
            "notification-url": "https://packagist.org/downloads/",
            "license": [
                "MIT"
            ],
            "authors": [
                {
                    "name": "Gert de Pagter",
                    "email": "BackEndTea@gmail.com"
                },
                {
                    "name": "Symfony Community",
                    "homepage": "https://symfony.com/contributors"
                }
            ],
            "description": "Symfony polyfill for ctype functions",
            "homepage": "https://symfony.com",
            "keywords": [
                "compatibility",
                "ctype",
                "polyfill",
                "portable"
            ],
            "support": {
                "source": "https://github.com/symfony/polyfill-ctype/tree/v1.24.0"
            },
            "funding": [
                {
                    "url": "https://symfony.com/sponsor",
                    "type": "custom"
                },
                {
                    "url": "https://github.com/fabpot",
                    "type": "github"
                },
                {
                    "url": "https://tidelift.com/funding/github/packagist/symfony/symfony",
                    "type": "tidelift"
                }
            ],
            "time": "2021-10-20T20:35:02+00:00"
        },
        {
            "name": "symfony/polyfill-mbstring",
            "version": "v1.24.0",
            "source": {
                "type": "git",
                "url": "https://github.com/symfony/polyfill-mbstring.git",
                "reference": "0abb51d2f102e00a4eefcf46ba7fec406d245825"
            },
            "dist": {
                "type": "zip",
                "url": "https://api.github.com/repos/symfony/polyfill-mbstring/zipball/0abb51d2f102e00a4eefcf46ba7fec406d245825",
                "reference": "0abb51d2f102e00a4eefcf46ba7fec406d245825",
                "shasum": ""
            },
            "require": {
                "php": ">=7.1"
            },
            "provide": {
                "ext-mbstring": "*"
            },
            "suggest": {
                "ext-mbstring": "For best performance"
            },
            "type": "library",
            "extra": {
                "branch-alias": {
                    "dev-main": "1.23-dev"
                },
                "thanks": {
                    "name": "symfony/polyfill",
                    "url": "https://github.com/symfony/polyfill"
                }
            },
            "autoload": {
                "files": [
                    "bootstrap.php"
                ],
                "psr-4": {
                    "Symfony\\Polyfill\\Mbstring\\": ""
                }
            },
            "notification-url": "https://packagist.org/downloads/",
            "license": [
                "MIT"
            ],
            "authors": [
                {
                    "name": "Nicolas Grekas",
                    "email": "p@tchwork.com"
                },
                {
                    "name": "Symfony Community",
                    "homepage": "https://symfony.com/contributors"
                }
            ],
            "description": "Symfony polyfill for the Mbstring extension",
            "homepage": "https://symfony.com",
            "keywords": [
                "compatibility",
                "mbstring",
                "polyfill",
                "portable",
                "shim"
            ],
            "support": {
                "source": "https://github.com/symfony/polyfill-mbstring/tree/v1.24.0"
            },
            "funding": [
                {
                    "url": "https://symfony.com/sponsor",
                    "type": "custom"
                },
                {
                    "url": "https://github.com/fabpot",
                    "type": "github"
                },
                {
                    "url": "https://tidelift.com/funding/github/packagist/symfony/symfony",
                    "type": "tidelift"
                }
            ],
            "time": "2021-11-30T18:21:41+00:00"
        },
        {
            "name": "symfony/process",
            "version": "v3.4.47",
            "source": {
                "type": "git",
                "url": "https://github.com/symfony/process.git",
                "reference": "b8648cf1d5af12a44a51d07ef9bf980921f15fca"
            },
            "dist": {
                "type": "zip",
                "url": "https://api.github.com/repos/symfony/process/zipball/b8648cf1d5af12a44a51d07ef9bf980921f15fca",
                "reference": "b8648cf1d5af12a44a51d07ef9bf980921f15fca",
                "shasum": ""
            },
            "require": {
                "php": "^5.5.9|>=7.0.8"
            },
            "type": "library",
            "autoload": {
                "psr-4": {
                    "Symfony\\Component\\Process\\": ""
                },
                "exclude-from-classmap": [
                    "/Tests/"
                ]
            },
            "notification-url": "https://packagist.org/downloads/",
            "license": [
                "MIT"
            ],
            "authors": [
                {
                    "name": "Fabien Potencier",
                    "email": "fabien@symfony.com"
                },
                {
                    "name": "Symfony Community",
                    "homepage": "https://symfony.com/contributors"
                }
            ],
            "description": "Symfony Process Component",
            "homepage": "https://symfony.com",
            "support": {
                "source": "https://github.com/symfony/process/tree/v3.4.47"
            },
            "funding": [
                {
                    "url": "https://symfony.com/sponsor",
                    "type": "custom"
                },
                {
                    "url": "https://github.com/fabpot",
                    "type": "github"
                },
                {
                    "url": "https://tidelift.com/funding/github/packagist/symfony/symfony",
                    "type": "tidelift"
                }
            ],
            "time": "2020-10-24T10:57:07+00:00"
        },
        {
            "name": "theseer/tokenizer",
            "version": "1.1.3",
            "source": {
                "type": "git",
                "url": "https://github.com/theseer/tokenizer.git",
                "reference": "11336f6f84e16a720dae9d8e6ed5019efa85a0f9"
            },
            "dist": {
                "type": "zip",
                "url": "https://api.github.com/repos/theseer/tokenizer/zipball/11336f6f84e16a720dae9d8e6ed5019efa85a0f9",
                "reference": "11336f6f84e16a720dae9d8e6ed5019efa85a0f9",
                "shasum": ""
            },
            "require": {
                "ext-dom": "*",
                "ext-tokenizer": "*",
                "ext-xmlwriter": "*",
                "php": "^7.0"
            },
            "type": "library",
            "autoload": {
                "classmap": [
                    "src/"
                ]
            },
            "notification-url": "https://packagist.org/downloads/",
            "license": [
                "BSD-3-Clause"
            ],
            "authors": [
                {
                    "name": "Arne Blankerts",
                    "email": "arne@blankerts.de",
                    "role": "Developer"
                }
            ],
            "description": "A small library for converting tokenized PHP source code into XML and potentially other formats",
            "support": {
                "issues": "https://github.com/theseer/tokenizer/issues",
                "source": "https://github.com/theseer/tokenizer/tree/master"
            },
            "time": "2019-06-13T22:48:21+00:00"
        },
        {
            "name": "vimeo/psalm",
            "version": "4.13.1",
            "source": {
                "type": "git",
                "url": "https://github.com/vimeo/psalm.git",
                "reference": "5cf660f63b548ccd4a56f62d916ee4d6028e01a3"
            },
            "dist": {
                "type": "zip",
                "url": "https://api.github.com/repos/vimeo/psalm/zipball/5cf660f63b548ccd4a56f62d916ee4d6028e01a3",
                "reference": "5cf660f63b548ccd4a56f62d916ee4d6028e01a3",
                "shasum": ""
            },
            "require": {
                "amphp/amp": "^2.4.2",
                "amphp/byte-stream": "^1.5",
                "composer/package-versions-deprecated": "^1.8.0",
                "composer/semver": "^1.4 || ^2.0 || ^3.0",
                "composer/xdebug-handler": "^1.1 || ^2.0",
                "dnoegel/php-xdg-base-dir": "^0.1.1",
                "ext-ctype": "*",
                "ext-dom": "*",
                "ext-json": "*",
                "ext-libxml": "*",
                "ext-mbstring": "*",
                "ext-simplexml": "*",
                "ext-tokenizer": "*",
                "felixfbecker/advanced-json-rpc": "^3.0.3",
                "felixfbecker/language-server-protocol": "^1.5",
                "netresearch/jsonmapper": "^1.0 || ^2.0 || ^3.0 || ^4.0",
                "nikic/php-parser": "^4.13",
                "openlss/lib-array2xml": "^1.0",
                "php": "^7.1|^8",
                "sebastian/diff": "^3.0 || ^4.0",
                "symfony/console": "^3.4.17 || ^4.1.6 || ^5.0 || ^6.0",
                "webmozart/path-util": "^2.3"
            },
            "provide": {
                "psalm/psalm": "self.version"
            },
            "require-dev": {
                "bamarni/composer-bin-plugin": "^1.2",
                "brianium/paratest": "^4.0||^6.0",
                "ext-curl": "*",
                "php-parallel-lint/php-parallel-lint": "^1.2",
                "phpdocumentor/reflection-docblock": "^5",
                "phpmyadmin/sql-parser": "5.1.0||dev-master",
                "phpspec/prophecy": ">=1.9.0",
                "phpunit/phpunit": "^9.0",
                "psalm/plugin-phpunit": "^0.16",
                "slevomat/coding-standard": "^7.0",
                "squizlabs/php_codesniffer": "^3.5",
                "symfony/process": "^4.3 || ^5.0 || ^6.0",
                "weirdan/prophecy-shim": "^1.0 || ^2.0"
            },
            "suggest": {
                "ext-curl": "In order to send data to shepherd",
                "ext-igbinary": "^2.0.5 is required, used to serialize caching data"
            },
            "bin": [
                "psalm",
                "psalm-language-server",
                "psalm-plugin",
                "psalm-refactor",
                "psalter"
            ],
            "type": "library",
            "extra": {
                "branch-alias": {
                    "dev-master": "4.x-dev",
                    "dev-3.x": "3.x-dev",
                    "dev-2.x": "2.x-dev",
                    "dev-1.x": "1.x-dev"
                }
            },
            "autoload": {
                "files": [
                    "src/functions.php",
                    "src/spl_object_id.php"
                ],
                "psr-4": {
                    "Psalm\\": "src/Psalm/"
                }
            },
            "notification-url": "https://packagist.org/downloads/",
            "license": [
                "MIT"
            ],
            "authors": [
                {
                    "name": "Matthew Brown"
                }
            ],
            "description": "A static analysis tool for finding errors in PHP applications",
            "keywords": [
                "code",
                "inspection",
                "php"
            ],
            "support": {
                "issues": "https://github.com/vimeo/psalm/issues",
                "source": "https://github.com/vimeo/psalm/tree/4.13.1"
            },
            "time": "2021-11-23T23:52:49+00:00"
        },
        {
            "name": "webmozart/assert",
            "version": "1.9.1",
            "source": {
                "type": "git",
                "url": "https://github.com/webmozarts/assert.git",
                "reference": "bafc69caeb4d49c39fd0779086c03a3738cbb389"
            },
            "dist": {
                "type": "zip",
                "url": "https://api.github.com/repos/webmozarts/assert/zipball/bafc69caeb4d49c39fd0779086c03a3738cbb389",
                "reference": "bafc69caeb4d49c39fd0779086c03a3738cbb389",
                "shasum": ""
            },
            "require": {
                "php": "^5.3.3 || ^7.0 || ^8.0",
                "symfony/polyfill-ctype": "^1.8"
            },
            "conflict": {
                "phpstan/phpstan": "<0.12.20",
                "vimeo/psalm": "<3.9.1"
            },
            "require-dev": {
                "phpunit/phpunit": "^4.8.36 || ^7.5.13"
            },
            "type": "library",
            "autoload": {
                "psr-4": {
                    "Webmozart\\Assert\\": "src/"
                }
            },
            "notification-url": "https://packagist.org/downloads/",
            "license": [
                "MIT"
            ],
            "authors": [
                {
                    "name": "Bernhard Schussek",
                    "email": "bschussek@gmail.com"
                }
            ],
            "description": "Assertions to validate method input/output with nice error messages.",
            "keywords": [
                "assert",
                "check",
                "validate"
            ],
            "support": {
                "issues": "https://github.com/webmozarts/assert/issues",
                "source": "https://github.com/webmozarts/assert/tree/1.9.1"
            },
            "time": "2020-07-08T17:02:28+00:00"
        },
        {
            "name": "webmozart/path-util",
            "version": "2.3.0",
            "source": {
                "type": "git",
                "url": "https://github.com/webmozart/path-util.git",
                "reference": "d939f7edc24c9a1bb9c0dee5cb05d8e859490725"
            },
            "dist": {
                "type": "zip",
                "url": "https://api.github.com/repos/webmozart/path-util/zipball/d939f7edc24c9a1bb9c0dee5cb05d8e859490725",
                "reference": "d939f7edc24c9a1bb9c0dee5cb05d8e859490725",
                "shasum": ""
            },
            "require": {
                "php": ">=5.3.3",
                "webmozart/assert": "~1.0"
            },
            "require-dev": {
                "phpunit/phpunit": "^4.6",
                "sebastian/version": "^1.0.1"
            },
            "type": "library",
            "extra": {
                "branch-alias": {
                    "dev-master": "2.3-dev"
                }
            },
            "autoload": {
                "psr-4": {
                    "Webmozart\\PathUtil\\": "src/"
                }
            },
            "notification-url": "https://packagist.org/downloads/",
            "license": [
                "MIT"
            ],
            "authors": [
                {
                    "name": "Bernhard Schussek",
                    "email": "bschussek@gmail.com"
                }
            ],
            "description": "A robust cross-platform utility for normalizing, comparing and modifying file paths.",
            "support": {
                "issues": "https://github.com/webmozart/path-util/issues",
                "source": "https://github.com/webmozart/path-util/tree/2.3.0"
            },
            "abandoned": "symfony/filesystem",
            "time": "2015-12-17T08:42:14+00:00"
        },
        {
            "name": "wikimedia/at-ease",
            "version": "v2.0.0",
            "source": {
                "type": "git",
                "url": "https://github.com/wikimedia/at-ease.git",
                "reference": "013ac61929797839c80a111a3f1a4710d8248e7a"
            },
            "dist": {
                "type": "zip",
                "url": "https://api.github.com/repos/wikimedia/at-ease/zipball/013ac61929797839c80a111a3f1a4710d8248e7a",
                "reference": "013ac61929797839c80a111a3f1a4710d8248e7a",
                "shasum": ""
            },
            "require": {
                "php": ">=5.6.99"
            },
            "require-dev": {
                "jakub-onderka/php-console-highlighter": "0.3.2",
                "jakub-onderka/php-parallel-lint": "1.0.0",
                "mediawiki/mediawiki-codesniffer": "22.0.0",
                "mediawiki/minus-x": "0.3.1",
                "ockcyp/covers-validator": "0.5.1 || 0.6.1",
                "phpunit/phpunit": "4.8.36 || ^6.5"
            },
            "type": "library",
            "autoload": {
                "psr-4": {
                    "Wikimedia\\AtEase\\": "src/Wikimedia/AtEase/"
                },
                "files": [
                    "src/Wikimedia/Functions.php"
                ]
            },
            "notification-url": "https://packagist.org/downloads/",
            "license": [
                "GPL-2.0-or-later"
            ],
            "authors": [
                {
                    "name": "Tim Starling",
                    "email": "tstarling@wikimedia.org"
                },
                {
                    "name": "MediaWiki developers",
                    "email": "wikitech-l@lists.wikimedia.org"
                }
            ],
            "description": "Safe replacement to @ for suppressing warnings.",
            "homepage": "https://www.mediawiki.org/wiki/at-ease",
            "support": {
                "source": "https://github.com/wikimedia/at-ease/tree/master"
            },
            "time": "2018-10-10T15:39:06+00:00"
        },
        {
            "name": "woocommerce/action-scheduler",
            "version": "3.1.6",
            "source": {
                "type": "git",
                "url": "https://github.com/woocommerce/action-scheduler.git",
                "reference": "275d0ba54b1c263dfc62688de2fa9a25a373edf8"
            },
            "dist": {
                "type": "zip",
                "url": "https://api.github.com/repos/woocommerce/action-scheduler/zipball/275d0ba54b1c263dfc62688de2fa9a25a373edf8",
                "reference": "275d0ba54b1c263dfc62688de2fa9a25a373edf8",
                "shasum": ""
            },
            "require-dev": {
                "phpunit/phpunit": "^5.6",
                "woocommerce/woocommerce-sniffs": "0.0.8",
                "wp-cli/wp-cli": "~1.5.1"
            },
            "type": "wordpress-plugin",
            "extra": {
                "scripts-description": {
                    "test": "Run unit tests",
                    "phpcs": "Analyze code against the WordPress coding standards with PHP_CodeSniffer",
                    "phpcbf": "Fix coding standards warnings/errors automatically with PHP Code Beautifier"
                }
            },
            "notification-url": "https://packagist.org/downloads/",
            "license": [
                "GPL-3.0-or-later"
            ],
            "description": "Action Scheduler for WordPress and WooCommerce",
            "homepage": "https://actionscheduler.org/",
            "support": {
                "issues": "https://github.com/woocommerce/action-scheduler/issues",
                "source": "https://github.com/woocommerce/action-scheduler/tree/master"
            },
            "time": "2020-05-12T16:22:33+00:00"
        },
        {
            "name": "woocommerce/woocommerce-sniffs",
            "version": "0.1.0",
            "source": {
                "type": "git",
                "url": "https://github.com/woocommerce/woocommerce-sniffs.git",
                "reference": "b72b7dd2e70aa6aed16f80cdae5b1e6cce2e4c79"
            },
            "dist": {
                "type": "zip",
                "url": "https://api.github.com/repos/woocommerce/woocommerce-sniffs/zipball/b72b7dd2e70aa6aed16f80cdae5b1e6cce2e4c79",
                "reference": "b72b7dd2e70aa6aed16f80cdae5b1e6cce2e4c79",
                "shasum": ""
            },
            "require": {
                "dealerdirect/phpcodesniffer-composer-installer": "0.7.0",
                "php": ">=7.0",
                "phpcompatibility/phpcompatibility-wp": "2.1.0",
                "wp-coding-standards/wpcs": "2.3.0"
            },
            "type": "phpcodesniffer-standard",
            "notification-url": "https://packagist.org/downloads/",
            "license": [
                "MIT"
            ],
            "authors": [
                {
                    "name": "Claudio Sanches",
                    "email": "claudio@automattic.com"
                }
            ],
            "description": "WooCommerce sniffs",
            "keywords": [
                "phpcs",
                "standards",
                "woocommerce",
                "wordpress"
            ],
            "support": {
                "issues": "https://github.com/woocommerce/woocommerce-sniffs/issues",
                "source": "https://github.com/woocommerce/woocommerce-sniffs/tree/master"
            },
            "time": "2020-08-06T18:23:45+00:00"
        },
        {
            "name": "wp-coding-standards/wpcs",
            "version": "2.3.0",
            "source": {
                "type": "git",
                "url": "https://github.com/WordPress/WordPress-Coding-Standards.git",
                "reference": "7da1894633f168fe244afc6de00d141f27517b62"
            },
            "dist": {
                "type": "zip",
                "url": "https://api.github.com/repos/WordPress/WordPress-Coding-Standards/zipball/7da1894633f168fe244afc6de00d141f27517b62",
                "reference": "7da1894633f168fe244afc6de00d141f27517b62",
                "shasum": ""
            },
            "require": {
                "php": ">=5.4",
                "squizlabs/php_codesniffer": "^3.3.1"
            },
            "require-dev": {
                "dealerdirect/phpcodesniffer-composer-installer": "^0.5 || ^0.6",
                "phpcompatibility/php-compatibility": "^9.0",
                "phpcsstandards/phpcsdevtools": "^1.0",
                "phpunit/phpunit": "^4.0 || ^5.0 || ^6.0 || ^7.0"
            },
            "suggest": {
                "dealerdirect/phpcodesniffer-composer-installer": "^0.6 || This Composer plugin will sort out the PHPCS 'installed_paths' automatically."
            },
            "type": "phpcodesniffer-standard",
            "notification-url": "https://packagist.org/downloads/",
            "license": [
                "MIT"
            ],
            "authors": [
                {
                    "name": "Contributors",
                    "homepage": "https://github.com/WordPress/WordPress-Coding-Standards/graphs/contributors"
                }
            ],
            "description": "PHP_CodeSniffer rules (sniffs) to enforce WordPress coding conventions",
            "keywords": [
                "phpcs",
                "standards",
                "wordpress"
            ],
            "support": {
                "issues": "https://github.com/WordPress/WordPress-Coding-Standards/issues",
                "source": "https://github.com/WordPress/WordPress-Coding-Standards",
                "wiki": "https://github.com/WordPress/WordPress-Coding-Standards/wiki"
            },
            "time": "2020-05-13T23:57:56+00:00"
        },
        {
            "name": "yoast/phpunit-polyfills",
            "version": "1.0.1",
            "source": {
                "type": "git",
                "url": "https://github.com/Yoast/PHPUnit-Polyfills.git",
                "reference": "f014fb21c2b0038fd329515d59025af42fb98715"
            },
            "dist": {
                "type": "zip",
                "url": "https://api.github.com/repos/Yoast/PHPUnit-Polyfills/zipball/f014fb21c2b0038fd329515d59025af42fb98715",
                "reference": "f014fb21c2b0038fd329515d59025af42fb98715",
                "shasum": ""
            },
            "require": {
                "php": ">=5.4",
                "phpunit/phpunit": "^4.8.36 || ^5.7.21 || ^6.0 || ^7.0 || ^8.0 || ^9.0"
            },
            "require-dev": {
                "php-parallel-lint/php-console-highlighter": "^0.5",
                "php-parallel-lint/php-parallel-lint": "^1.3.0",
                "yoast/yoastcs": "^2.1.0"
            },
            "type": "library",
            "extra": {
                "branch-alias": {
                    "dev-main": "1.x-dev",
                    "dev-develop": "1.x-dev"
                }
            },
            "autoload": {
                "files": [
                    "phpunitpolyfills-autoload.php"
                ]
            },
            "notification-url": "https://packagist.org/downloads/",
            "license": [
                "BSD-3-Clause"
            ],
            "authors": [
                {
                    "name": "Team Yoast",
                    "email": "support@yoast.com",
                    "homepage": "https://yoast.com"
                },
                {
                    "name": "Contributors",
                    "homepage": "https://github.com/Yoast/PHPUnit-Polyfills/graphs/contributors"
                }
            ],
            "description": "Set of polyfills for changed PHPUnit functionality to allow for creating PHPUnit cross-version compatible tests",
            "homepage": "https://github.com/Yoast/PHPUnit-Polyfills",
            "keywords": [
                "phpunit",
                "polyfill",
                "testing"
            ],
            "support": {
                "issues": "https://github.com/Yoast/PHPUnit-Polyfills/issues",
                "source": "https://github.com/Yoast/PHPUnit-Polyfills"
            },
            "time": "2021-08-09T16:28:08+00:00"
        }
    ],
    "aliases": [],
    "minimum-stability": "dev",
    "stability-flags": {
        "kalessil/production-dependencies-guard": 20
    },
    "prefer-stable": true,
    "prefer-lowest": false,
    "platform": {
        "php": "7.*",
        "ext-json": "*"
    },
    "platform-dev": [],
    "platform-overrides": {
        "php": "7.1"
    },
    "plugin-api-version": "2.1.0"
}<|MERGE_RESOLUTION|>--- conflicted
+++ resolved
@@ -4,11 +4,7 @@
         "Read more about it at https://getcomposer.org/doc/01-basic-usage.md#installing-dependencies",
         "This file is @generated automatically"
     ],
-<<<<<<< HEAD
-    "content-hash": "108768cabe2349c6f6de4ddae3c6b400",
-=======
-    "content-hash": "7a7dc8163ec59ab1967b8dd62d66a2c4",
->>>>>>> 7d91432e
+    "content-hash": "2b9ceac62a5e5a60ef7b402cc89682ab",
     "packages": [
         {
             "name": "automattic/jetpack-a8c-mc-stats",
