--- conflicted
+++ resolved
@@ -4,11 +4,7 @@
         "Read more about it at https://getcomposer.org/doc/01-basic-usage.md#installing-dependencies",
         "This file is @generated automatically"
     ],
-<<<<<<< HEAD
-    "content-hash": "9b70a03b9d39b205ea9c3b19296c6833",
-=======
-    "content-hash": "4d9d6191a45e83e01e56eecad4ec3b8a",
->>>>>>> 0aeb0974
+    "content-hash": "c1ca8ba2be93dea03cb3e0a2b197ef81",
     "packages": [
         {
             "name": "automattic/jetpack-a8c-mc-stats",
@@ -38,6 +34,9 @@
                 "GPL-2.0-or-later"
             ],
             "description": "Used to record internal usage stats for Automattic. Not visible to site owners.",
+            "support": {
+                "source": "https://github.com/Automattic/jetpack-a8c-mc-stats/tree/v1.2.0"
+            },
             "time": "2020-09-17T18:20:50+00:00"
         },
         {
@@ -78,7 +77,7 @@
             ],
             "description": "Creates a custom autoloader for a plugin or theme.",
             "support": {
-                "source": "https://github.com/Automattic/jetpack-autoloader/tree/v2.7.1"
+                "source": "https://github.com/Automattic/jetpack-autoloader/tree/v2.8.0"
             },
             "time": "2020-12-18T22:33:59+00:00"
         },
@@ -107,14 +106,10 @@
                 "GPL-2.0-or-later"
             ],
             "description": "Jetpack configuration package that initializes other packages and configures Jetpack's functionality. Can be used as a base for all variants of Jetpack package usage.",
-<<<<<<< HEAD
-            "support": {
-                "source": "https://github.com/Automattic/jetpack-config/tree/v1.4.1"
-            },
-            "time": "2020-09-15T17:08:05+00:00"
-=======
+            "support": {
+                "source": "https://github.com/Automattic/jetpack-config/tree/v1.4.2"
+            },
             "time": "2020-10-28T19:00:23+00:00"
->>>>>>> 0aeb0974
         },
         {
             "name": "automattic/jetpack-connection",
@@ -462,6 +457,10 @@
             "keywords": [
                 "enum"
             ],
+            "support": {
+                "issues": "https://github.com/myclabs/php-enum/issues",
+                "source": "https://github.com/myclabs/php-enum/tree/1.7.7"
+            },
             "funding": [
                 {
                     "url": "https://github.com/mnapoli",
@@ -643,6 +642,10 @@
                 "zend",
                 "zikula"
             ],
+            "support": {
+                "issues": "https://github.com/composer/installers/issues",
+                "source": "https://github.com/composer/installers/tree/v1.10.0"
+            },
             "funding": [
                 {
                     "url": "https://packagist.com",
@@ -723,6 +726,10 @@
                 "stylecheck",
                 "tests"
             ],
+            "support": {
+                "issues": "https://github.com/dealerdirect/phpcodesniffer-composer-installer/issues",
+                "source": "https://github.com/dealerdirect/phpcodesniffer-composer-installer"
+            },
             "time": "2020-06-25T14:57:39+00:00"
         },
         {
@@ -774,6 +781,10 @@
                 "constructor",
                 "instantiate"
             ],
+            "support": {
+                "issues": "https://github.com/doctrine/instantiator/issues",
+                "source": "https://github.com/doctrine/instantiator/tree/1.4.0"
+            },
             "funding": [
                 {
                     "url": "https://www.doctrine-project.org/sponsorship.html",
@@ -841,6 +852,10 @@
             ],
             "description": "Prevents adding of development packages into require-section (should be require-dev).",
             "homepage": "https://github.com/kalessil/production-dependencies-guard",
+            "support": {
+                "issues": "https://github.com/kalessil/production-dependencies-guard/issues",
+                "source": "https://github.com/kalessil/production-dependencies-guard/tree/master"
+            },
             "time": "2020-10-27T09:20:09+00:00"
         },
         {
@@ -889,6 +904,10 @@
                 "object",
                 "object graph"
             ],
+            "support": {
+                "issues": "https://github.com/myclabs/DeepCopy/issues",
+                "source": "https://github.com/myclabs/DeepCopy/tree/1.10.2"
+            },
             "funding": [
                 {
                     "url": "https://tidelift.com/funding/github/packagist/myclabs/deep-copy",
@@ -950,6 +969,10 @@
                 }
             ],
             "description": "Component for reading phar.io manifest information from a PHP Archive (PHAR)",
+            "support": {
+                "issues": "https://github.com/phar-io/manifest/issues",
+                "source": "https://github.com/phar-io/manifest/tree/master"
+            },
             "time": "2018-07-08T19:23:20+00:00"
         },
         {
@@ -997,6 +1020,10 @@
                 }
             ],
             "description": "Library for handling version information and constraints",
+            "support": {
+                "issues": "https://github.com/phar-io/version/issues",
+                "source": "https://github.com/phar-io/version/tree/master"
+            },
             "time": "2018-07-08T19:19:57+00:00"
         },
         {
@@ -1055,6 +1082,10 @@
                 "phpcs",
                 "standards"
             ],
+            "support": {
+                "issues": "https://github.com/PHPCompatibility/PHPCompatibility/issues",
+                "source": "https://github.com/PHPCompatibility/PHPCompatibility"
+            },
             "time": "2019-12-27T09:44:58+00:00"
         },
         {
@@ -1107,6 +1138,10 @@
                 "polyfill",
                 "standards"
             ],
+            "support": {
+                "issues": "https://github.com/PHPCompatibility/PHPCompatibilityParagonie/issues",
+                "source": "https://github.com/PHPCompatibility/PHPCompatibilityParagonie"
+            },
             "time": "2019-11-04T15:17:54+00:00"
         },
         {
@@ -1157,6 +1192,10 @@
                 "standards",
                 "wordpress"
             ],
+            "support": {
+                "issues": "https://github.com/PHPCompatibility/PHPCompatibilityWP/issues",
+                "source": "https://github.com/PHPCompatibility/PHPCompatibilityWP"
+            },
             "time": "2019-08-28T14:22:28+00:00"
         },
         {
@@ -1206,6 +1245,10 @@
                 "reflection",
                 "static analysis"
             ],
+            "support": {
+                "issues": "https://github.com/phpDocumentor/ReflectionCommon/issues",
+                "source": "https://github.com/phpDocumentor/ReflectionCommon/tree/master"
+            },
             "time": "2020-04-27T09:25:28+00:00"
         },
         {
@@ -1258,6 +1301,10 @@
                 }
             ],
             "description": "With this component, a library can provide support for annotations via DocBlocks or otherwise retrieve information that is embedded in a DocBlock.",
+            "support": {
+                "issues": "https://github.com/phpDocumentor/ReflectionDocBlock/issues",
+                "source": "https://github.com/phpDocumentor/ReflectionDocBlock/tree/release/4.x"
+            },
             "time": "2019-12-28T18:55:12+00:00"
         },
         {
@@ -1305,6 +1352,10 @@
                 }
             ],
             "description": "A PSR-5 based resolver of Class names, Types and Structural Element Names",
+            "support": {
+                "issues": "https://github.com/phpDocumentor/TypeResolver/issues",
+                "source": "https://github.com/phpDocumentor/TypeResolver/tree/0.7.2"
+            },
             "time": "2019-08-22T18:11:29+00:00"
         },
         {
@@ -1368,6 +1419,10 @@
                 "spy",
                 "stub"
             ],
+            "support": {
+                "issues": "https://github.com/phpspec/prophecy/issues",
+                "source": "https://github.com/phpspec/prophecy/tree/v1.10.3"
+            },
             "time": "2020-03-05T15:02:03+00:00"
         },
         {
@@ -1431,6 +1486,10 @@
                 "testing",
                 "xunit"
             ],
+            "support": {
+                "issues": "https://github.com/sebastianbergmann/php-code-coverage/issues",
+                "source": "https://github.com/sebastianbergmann/php-code-coverage/tree/master"
+            },
             "time": "2018-10-31T16:06:48+00:00"
         },
         {
@@ -1481,6 +1540,10 @@
                 "filesystem",
                 "iterator"
             ],
+            "support": {
+                "issues": "https://github.com/sebastianbergmann/php-file-iterator/issues",
+                "source": "https://github.com/sebastianbergmann/php-file-iterator/tree/2.0.3"
+            },
             "funding": [
                 {
                     "url": "https://github.com/sebastianbergmann",
@@ -1528,6 +1591,10 @@
             "keywords": [
                 "template"
             ],
+            "support": {
+                "issues": "https://github.com/sebastianbergmann/php-text-template/issues",
+                "source": "https://github.com/sebastianbergmann/php-text-template/tree/1.2.1"
+            },
             "time": "2015-06-21T13:50:34+00:00"
         },
         {
@@ -1577,6 +1644,10 @@
             "keywords": [
                 "timer"
             ],
+            "support": {
+                "issues": "https://github.com/sebastianbergmann/php-timer/issues",
+                "source": "https://github.com/sebastianbergmann/php-timer/tree/2.1.3"
+            },
             "funding": [
                 {
                     "url": "https://github.com/sebastianbergmann",
@@ -1632,6 +1703,10 @@
             "keywords": [
                 "tokenizer"
             ],
+            "support": {
+                "issues": "https://github.com/sebastianbergmann/php-token-stream/issues",
+                "source": "https://github.com/sebastianbergmann/php-token-stream/tree/3.1.2"
+            },
             "funding": [
                 {
                     "url": "https://github.com/sebastianbergmann",
@@ -1723,6 +1798,10 @@
                 "testing",
                 "xunit"
             ],
+            "support": {
+                "issues": "https://github.com/sebastianbergmann/phpunit/issues",
+                "source": "https://github.com/sebastianbergmann/phpunit/tree/7.5.20"
+            },
             "time": "2020-01-08T08:45:45+00:00"
         },
         {
@@ -1768,6 +1847,10 @@
             ],
             "description": "Looks up which function or method a line of code belongs to",
             "homepage": "https://github.com/sebastianbergmann/code-unit-reverse-lookup/",
+            "support": {
+                "issues": "https://github.com/sebastianbergmann/code-unit-reverse-lookup/issues",
+                "source": "https://github.com/sebastianbergmann/code-unit-reverse-lookup/tree/1.0.2"
+            },
             "funding": [
                 {
                     "url": "https://github.com/sebastianbergmann",
@@ -1838,6 +1921,10 @@
                 "compare",
                 "equality"
             ],
+            "support": {
+                "issues": "https://github.com/sebastianbergmann/comparator/issues",
+                "source": "https://github.com/sebastianbergmann/comparator/tree/3.0.3"
+            },
             "funding": [
                 {
                     "url": "https://github.com/sebastianbergmann",
@@ -1900,6 +1987,10 @@
                 "unidiff",
                 "unified diff"
             ],
+            "support": {
+                "issues": "https://github.com/sebastianbergmann/diff/issues",
+                "source": "https://github.com/sebastianbergmann/diff/tree/3.0.3"
+            },
             "funding": [
                 {
                     "url": "https://github.com/sebastianbergmann",
@@ -1959,6 +2050,10 @@
                 "environment",
                 "hhvm"
             ],
+            "support": {
+                "issues": "https://github.com/sebastianbergmann/environment/issues",
+                "source": "https://github.com/sebastianbergmann/environment/tree/4.2.4"
+            },
             "funding": [
                 {
                     "url": "https://github.com/sebastianbergmann",
@@ -2032,6 +2127,10 @@
                 "export",
                 "exporter"
             ],
+            "support": {
+                "issues": "https://github.com/sebastianbergmann/exporter/issues",
+                "source": "https://github.com/sebastianbergmann/exporter/tree/3.1.3"
+            },
             "funding": [
                 {
                     "url": "https://github.com/sebastianbergmann",
@@ -2089,6 +2188,10 @@
             "keywords": [
                 "global state"
             ],
+            "support": {
+                "issues": "https://github.com/sebastianbergmann/global-state/issues",
+                "source": "https://github.com/sebastianbergmann/global-state/tree/2.0.0"
+            },
             "time": "2017-04-27T15:39:26+00:00"
         },
         {
@@ -2136,6 +2239,10 @@
             ],
             "description": "Traverses array structures and object graphs to enumerate all referenced objects",
             "homepage": "https://github.com/sebastianbergmann/object-enumerator/",
+            "support": {
+                "issues": "https://github.com/sebastianbergmann/object-enumerator/issues",
+                "source": "https://github.com/sebastianbergmann/object-enumerator/tree/3.0.4"
+            },
             "funding": [
                 {
                     "url": "https://github.com/sebastianbergmann",
@@ -2187,6 +2294,10 @@
             ],
             "description": "Allows reflection of object attributes, including inherited and non-public ones",
             "homepage": "https://github.com/sebastianbergmann/object-reflector/",
+            "support": {
+                "issues": "https://github.com/sebastianbergmann/object-reflector/issues",
+                "source": "https://github.com/sebastianbergmann/object-reflector/tree/1.1.2"
+            },
             "funding": [
                 {
                     "url": "https://github.com/sebastianbergmann",
@@ -2246,6 +2357,10 @@
             ],
             "description": "Provides functionality to recursively process PHP variables",
             "homepage": "http://www.github.com/sebastianbergmann/recursion-context",
+            "support": {
+                "issues": "https://github.com/sebastianbergmann/recursion-context/issues",
+                "source": "https://github.com/sebastianbergmann/recursion-context/tree/3.0.1"
+            },
             "funding": [
                 {
                     "url": "https://github.com/sebastianbergmann",
@@ -2294,6 +2409,10 @@
             ],
             "description": "Provides a list of PHP built-in functions that operate on resources",
             "homepage": "https://www.github.com/sebastianbergmann/resource-operations",
+            "support": {
+                "issues": "https://github.com/sebastianbergmann/resource-operations/issues",
+                "source": "https://github.com/sebastianbergmann/resource-operations/tree/2.0.2"
+            },
             "funding": [
                 {
                     "url": "https://github.com/sebastianbergmann",
@@ -2343,6 +2462,10 @@
             ],
             "description": "Library that helps with managing the version number of Git-hosted PHP projects",
             "homepage": "https://github.com/sebastianbergmann/version",
+            "support": {
+                "issues": "https://github.com/sebastianbergmann/version/issues",
+                "source": "https://github.com/sebastianbergmann/version/tree/master"
+            },
             "time": "2016-10-03T07:35:21+00:00"
         },
         {
@@ -2394,6 +2517,11 @@
                 "phpcs",
                 "standards"
             ],
+            "support": {
+                "issues": "https://github.com/squizlabs/PHP_CodeSniffer/issues",
+                "source": "https://github.com/squizlabs/PHP_CodeSniffer",
+                "wiki": "https://github.com/squizlabs/PHP_CodeSniffer/wiki"
+            },
             "time": "2020-10-23T02:01:07+00:00"
         },
         {
@@ -2513,6 +2641,10 @@
                 }
             ],
             "description": "A small library for converting tokenized PHP source code into XML and potentially other formats",
+            "support": {
+                "issues": "https://github.com/theseer/tokenizer/issues",
+                "source": "https://github.com/theseer/tokenizer/tree/master"
+            },
             "time": "2019-06-13T22:48:21+00:00"
         },
         {
@@ -2520,12 +2652,12 @@
             "version": "1.9.1",
             "source": {
                 "type": "git",
-                "url": "https://github.com/webmozart/assert.git",
+                "url": "https://github.com/webmozarts/assert.git",
                 "reference": "bafc69caeb4d49c39fd0779086c03a3738cbb389"
             },
             "dist": {
                 "type": "zip",
-                "url": "https://api.github.com/repos/webmozart/assert/zipball/bafc69caeb4d49c39fd0779086c03a3738cbb389",
+                "url": "https://api.github.com/repos/webmozarts/assert/zipball/bafc69caeb4d49c39fd0779086c03a3738cbb389",
                 "reference": "bafc69caeb4d49c39fd0779086c03a3738cbb389",
                 "shasum": ""
             },
@@ -2562,6 +2694,10 @@
                 "check",
                 "validate"
             ],
+            "support": {
+                "issues": "https://github.com/webmozarts/assert/issues",
+                "source": "https://github.com/webmozarts/assert/tree/1.9.1"
+            },
             "time": "2020-07-08T17:02:28+00:00"
         },
         {
@@ -2602,6 +2738,10 @@
                 "woocommerce",
                 "wordpress"
             ],
+            "support": {
+                "issues": "https://github.com/woocommerce/woocommerce-sniffs/issues",
+                "source": "https://github.com/woocommerce/woocommerce-sniffs/tree/master"
+            },
             "time": "2020-08-06T18:23:45+00:00"
         },
         {
@@ -2648,6 +2788,11 @@
                 "standards",
                 "wordpress"
             ],
+            "support": {
+                "issues": "https://github.com/WordPress/WordPress-Coding-Standards/issues",
+                "source": "https://github.com/WordPress/WordPress-Coding-Standards",
+                "wiki": "https://github.com/WordPress/WordPress-Coding-Standards/wiki"
+            },
             "time": "2020-05-13T23:57:56+00:00"
         }
     ],
