{
    "_readme": [
        "This file locks the dependencies of your project to a known state",
        "Read more about it at https://getcomposer.org/doc/01-basic-usage.md#installing-dependencies",
        "This file is @generated automatically"
    ],
<<<<<<< HEAD
    "content-hash": "d3dafb3169f032eb97ed17848d00afe8",
=======
    "content-hash": "5fd224bcb4d9bea59b2b592336ca670b",
>>>>>>> ee518ea4
    "packages": [
        {
            "name": "automattic/jetpack-a8c-mc-stats",
            "version": "v1.4.11",
            "source": {
                "type": "git",
                "url": "https://github.com/Automattic/jetpack-a8c-mc-stats.git",
                "reference": "6e7d7c8b9c996f04978b834e4c3484bd2d916998"
            },
            "dist": {
                "type": "zip",
                "url": "https://api.github.com/repos/Automattic/jetpack-a8c-mc-stats/zipball/6e7d7c8b9c996f04978b834e4c3484bd2d916998",
                "reference": "6e7d7c8b9c996f04978b834e4c3484bd2d916998",
                "shasum": ""
            },
            "require-dev": {
                "automattic/jetpack-changelogger": "^3.0",
                "yoast/phpunit-polyfills": "1.0.3"
            },
            "type": "jetpack-library",
            "extra": {
                "autotagger": true,
                "mirror-repo": "Automattic/jetpack-a8c-mc-stats",
                "changelogger": {
                    "link-template": "https://github.com/Automattic/jetpack-a8c-mc-stats/compare/v${old}...v${new}"
                },
                "branch-alias": {
                    "dev-master": "1.4.x-dev"
                }
            },
            "autoload": {
                "classmap": [
                    "src/"
                ]
            },
            "notification-url": "https://packagist.org/downloads/",
            "license": [
                "GPL-2.0-or-later"
            ],
            "description": "Used to record internal usage stats for Automattic. Not visible to site owners.",
            "support": {
                "source": "https://github.com/Automattic/jetpack-a8c-mc-stats/tree/v1.4.11"
            },
            "time": "2022-01-04T21:11:24+00:00"
        },
        {
            "name": "automattic/jetpack-assets",
            "version": "v1.16.0",
            "source": {
                "type": "git",
                "url": "https://github.com/Automattic/jetpack-assets.git",
                "reference": "2d96bf2f12279a0551b1d5e9bb9f546bbbd8d1bf"
            },
            "dist": {
                "type": "zip",
                "url": "https://api.github.com/repos/Automattic/jetpack-assets/zipball/2d96bf2f12279a0551b1d5e9bb9f546bbbd8d1bf",
                "reference": "2d96bf2f12279a0551b1d5e9bb9f546bbbd8d1bf",
                "shasum": ""
            },
            "require": {
                "automattic/jetpack-constants": "^1.6"
            },
            "require-dev": {
                "automattic/jetpack-changelogger": "^3.0",
                "brain/monkey": "2.6.1",
                "wikimedia/testing-access-wrapper": "^1.0 | ^2.0",
                "yoast/phpunit-polyfills": "1.0.3"
            },
            "type": "jetpack-library",
            "extra": {
                "autotagger": true,
                "mirror-repo": "Automattic/jetpack-assets",
                "textdomain": "jetpack-assets",
                "changelogger": {
                    "link-template": "https://github.com/Automattic/jetpack-assets/compare/v${old}...v${new}"
                },
                "branch-alias": {
                    "dev-master": "1.16.x-dev"
                }
            },
            "autoload": {
                "files": [
                    "actions.php"
                ],
                "classmap": [
                    "src/"
                ]
            },
            "notification-url": "https://packagist.org/downloads/",
            "license": [
                "GPL-2.0-or-later"
            ],
            "description": "Asset management utilities for Jetpack ecosystem packages",
            "support": {
                "source": "https://github.com/Automattic/jetpack-assets/tree/v1.16.0"
            },
            "time": "2022-01-04T21:11:41+00:00"
        },
        {
            "name": "automattic/jetpack-autoloader",
            "version": "v2.10.10",
            "source": {
                "type": "git",
                "url": "https://github.com/Automattic/jetpack-autoloader.git",
                "reference": "8060f5c5822671b146ce8f57380193c8fb8e2571"
            },
            "dist": {
                "type": "zip",
                "url": "https://api.github.com/repos/Automattic/jetpack-autoloader/zipball/8060f5c5822671b146ce8f57380193c8fb8e2571",
                "reference": "8060f5c5822671b146ce8f57380193c8fb8e2571",
                "shasum": ""
            },
            "require": {
                "composer-plugin-api": "^1.1 || ^2.0"
            },
            "require-dev": {
                "automattic/jetpack-changelogger": "^3.0",
                "yoast/phpunit-polyfills": "1.0.2"
            },
            "type": "composer-plugin",
            "extra": {
                "autotagger": true,
                "class": "Automattic\\Jetpack\\Autoloader\\CustomAutoloaderPlugin",
                "mirror-repo": "Automattic/jetpack-autoloader",
                "changelogger": {
                    "link-template": "https://github.com/Automattic/jetpack-autoloader/compare/v${old}...v${new}"
                },
                "branch-alias": {
                    "dev-master": "2.10.x-dev"
                }
            },
            "autoload": {
                "classmap": [
                    "src/AutoloadGenerator.php"
                ],
                "psr-4": {
                    "Automattic\\Jetpack\\Autoloader\\": "src"
                }
            },
            "notification-url": "https://packagist.org/downloads/",
            "license": [
                "GPL-2.0-or-later"
            ],
            "description": "Creates a custom autoloader for a plugin or theme.",
            "time": "2021-11-16T16:27:09+00:00"
        },
        {
            "name": "automattic/jetpack-config",
            "version": "v1.6.0",
            "source": {
                "type": "git",
                "url": "https://github.com/Automattic/jetpack-config.git",
                "reference": "1d46f87df9167a03960d708ce767d0efdfc855cf"
            },
            "dist": {
                "type": "zip",
                "url": "https://api.github.com/repos/Automattic/jetpack-config/zipball/1d46f87df9167a03960d708ce767d0efdfc855cf",
                "reference": "1d46f87df9167a03960d708ce767d0efdfc855cf",
                "shasum": ""
            },
            "require-dev": {
                "automattic/jetpack-changelogger": "^3.0"
            },
            "type": "jetpack-library",
            "extra": {
                "autotagger": true,
                "mirror-repo": "Automattic/jetpack-config",
                "textdomain": "jetpack-config",
                "changelogger": {
                    "link-template": "https://github.com/Automattic/jetpack-config/compare/v${old}...v${new}"
                },
                "branch-alias": {
                    "dev-master": "1.6.x-dev"
                }
            },
            "autoload": {
                "classmap": [
                    "src/"
                ]
            },
            "notification-url": "https://packagist.org/downloads/",
            "license": [
                "GPL-2.0-or-later"
            ],
            "description": "Jetpack configuration package that initializes other packages and configures Jetpack's functionality. Can be used as a base for all variants of Jetpack package usage.",
<<<<<<< HEAD
            "support": {
                "source": "https://github.com/Automattic/jetpack-config/tree/v1.6.0"
            },
            "time": "2022-01-04T21:11:32+00:00"
=======
            "time": "2021-10-13T17:10:55+00:00"
>>>>>>> ee518ea4
        },
        {
            "name": "automattic/jetpack-connection",
            "version": "v1.34.0",
            "source": {
                "type": "git",
                "url": "https://github.com/Automattic/jetpack-connection.git",
                "reference": "14545cff5de0384e8ced64bb161e814e657efebf"
            },
            "dist": {
                "type": "zip",
                "url": "https://api.github.com/repos/Automattic/jetpack-connection/zipball/14545cff5de0384e8ced64bb161e814e657efebf",
                "reference": "14545cff5de0384e8ced64bb161e814e657efebf",
                "shasum": ""
            },
            "require": {
                "automattic/jetpack-a8c-mc-stats": "^1.4",
                "automattic/jetpack-constants": "^1.6",
                "automattic/jetpack-heartbeat": "^1.4",
                "automattic/jetpack-options": "^1.14",
                "automattic/jetpack-redirect": "^1.7",
                "automattic/jetpack-roles": "^1.4",
                "automattic/jetpack-status": "^1.9",
                "automattic/jetpack-terms-of-service": "^1.9",
                "automattic/jetpack-tracking": "^1.14"
            },
            "require-dev": {
                "automattic/jetpack-changelogger": "^3.0",
                "automattic/wordbless": "@dev",
                "brain/monkey": "2.6.1",
                "yoast/phpunit-polyfills": "1.0.3"
            },
            "type": "jetpack-library",
            "extra": {
                "autotagger": true,
                "mirror-repo": "Automattic/jetpack-connection",
                "textdomain": "jetpack-connection",
                "version-constants": {
                    "::PACKAGE_VERSION": "src/class-package-version.php"
                },
                "changelogger": {
                    "link-template": "https://github.com/Automattic/jetpack-connection/compare/v${old}...v${new}"
                },
                "branch-alias": {
                    "dev-master": "1.34.x-dev"
                }
            },
            "autoload": {
                "classmap": [
                    "legacy",
                    "src/"
                ]
            },
            "notification-url": "https://packagist.org/downloads/",
            "license": [
                "GPL-2.0-or-later"
            ],
            "description": "Everything needed to connect to the Jetpack infrastructure",
<<<<<<< HEAD
            "support": {
                "source": "https://github.com/Automattic/jetpack-connection/tree/v1.34.0"
            },
            "time": "2022-01-04T21:11:56+00:00"
=======
            "time": "2021-11-09T15:47:28+00:00"
>>>>>>> ee518ea4
        },
        {
            "name": "automattic/jetpack-constants",
            "version": "v1.6.14",
            "source": {
                "type": "git",
                "url": "https://github.com/Automattic/jetpack-constants.git",
                "reference": "93af2a61eceaabd16c432451cc33f7c9074efa81"
            },
            "dist": {
                "type": "zip",
                "url": "https://api.github.com/repos/Automattic/jetpack-constants/zipball/93af2a61eceaabd16c432451cc33f7c9074efa81",
                "reference": "93af2a61eceaabd16c432451cc33f7c9074efa81",
                "shasum": ""
            },
            "require-dev": {
                "automattic/jetpack-changelogger": "^3.0",
                "brain/monkey": "2.6.1",
                "yoast/phpunit-polyfills": "1.0.3"
            },
            "type": "jetpack-library",
            "extra": {
                "autotagger": true,
                "mirror-repo": "Automattic/jetpack-constants",
                "changelogger": {
                    "link-template": "https://github.com/Automattic/jetpack-constants/compare/v${old}...v${new}"
                },
                "branch-alias": {
                    "dev-master": "1.6.x-dev"
                }
            },
            "autoload": {
                "classmap": [
                    "src/"
                ]
            },
            "notification-url": "https://packagist.org/downloads/",
            "license": [
                "GPL-2.0-or-later"
            ],
            "description": "A wrapper for defining constants in a more testable way.",
            "support": {
                "source": "https://github.com/Automattic/jetpack-constants/tree/v1.6.14"
            },
            "time": "2022-01-04T21:11:33+00:00"
        },
        {
            "name": "automattic/jetpack-heartbeat",
            "version": "v1.4.0",
            "source": {
                "type": "git",
                "url": "https://github.com/Automattic/jetpack-heartbeat.git",
                "reference": "c35053475b1cb7363aee847e0d025f0a043dc3d5"
            },
            "dist": {
                "type": "zip",
                "url": "https://api.github.com/repos/Automattic/jetpack-heartbeat/zipball/c35053475b1cb7363aee847e0d025f0a043dc3d5",
                "reference": "c35053475b1cb7363aee847e0d025f0a043dc3d5",
                "shasum": ""
            },
            "require": {
                "automattic/jetpack-a8c-mc-stats": "^1.4",
                "automattic/jetpack-options": "^1.14"
            },
            "require-dev": {
                "automattic/jetpack-changelogger": "^3.0"
            },
            "type": "jetpack-library",
            "extra": {
                "autotagger": true,
                "mirror-repo": "Automattic/jetpack-heartbeat",
                "textdomain": "jetpack-heartbeat",
                "changelogger": {
                    "link-template": "https://github.com/Automattic/jetpack-heartbeat/compare/v${old}...v${new}"
                },
                "branch-alias": {
                    "dev-master": "1.4.x-dev"
                }
            },
            "autoload": {
                "classmap": [
                    "src/"
                ]
            },
            "notification-url": "https://packagist.org/downloads/",
            "license": [
                "GPL-2.0-or-later"
            ],
            "description": "This adds a cronjob that sends a batch of internal automattic stats to wp.com once a day",
            "support": {
                "source": "https://github.com/Automattic/jetpack-heartbeat/tree/v1.4.0"
            },
            "time": "2022-01-04T21:11:47+00:00"
        },
        {
            "name": "automattic/jetpack-identity-crisis",
            "version": "v0.6.0",
            "source": {
                "type": "git",
                "url": "https://github.com/Automattic/jetpack-identity-crisis.git",
                "reference": "f42be7ab651cc4cee47199d29657cdd17802f2ce"
            },
            "dist": {
                "type": "zip",
                "url": "https://api.github.com/repos/Automattic/jetpack-identity-crisis/zipball/f42be7ab651cc4cee47199d29657cdd17802f2ce",
                "reference": "f42be7ab651cc4cee47199d29657cdd17802f2ce",
                "shasum": ""
            },
            "require": {
                "automattic/jetpack-assets": "^1.16",
                "automattic/jetpack-connection": "^1.34",
                "automattic/jetpack-constants": "^1.6",
                "automattic/jetpack-logo": "^1.5",
                "automattic/jetpack-options": "^1.14",
                "automattic/jetpack-status": "^1.9",
                "automattic/jetpack-tracking": "^1.14"
            },
            "require-dev": {
                "automattic/jetpack-changelogger": "^3.0",
                "automattic/wordbless": "@dev",
                "yoast/phpunit-polyfills": "1.0.3"
            },
            "type": "jetpack-library",
            "extra": {
                "autotagger": true,
                "mirror-repo": "Automattic/jetpack-identity-crisis",
                "textdomain": "jetpack-idc",
                "version-constants": {
                    "::PACKAGE_VERSION": "src/class-identity-crisis.php"
                },
                "changelogger": {
                    "link-template": "https://github.com/Automattic/jetpack-identity-crisis/compare/v${old}...v${new}"
                },
                "branch-alias": {
                    "dev-master": "0.6.x-dev"
                }
            },
            "autoload": {
                "classmap": [
                    "src/"
                ]
            },
            "notification-url": "https://packagist.org/downloads/",
            "license": [
                "GPL-2.0-or-later"
            ],
            "description": "Identity Crisis.",
            "support": {
                "source": "https://github.com/Automattic/jetpack-identity-crisis/tree/v0.6.0"
            },
            "time": "2022-01-04T21:12:00+00:00"
        },
        {
            "name": "automattic/jetpack-logo",
            "version": "v1.5.13",
            "source": {
                "type": "git",
                "url": "https://github.com/Automattic/jetpack-logo.git",
                "reference": "0f0a80b3ac89d8d64756a8049903fcedf6f2e887"
            },
            "dist": {
                "type": "zip",
                "url": "https://api.github.com/repos/Automattic/jetpack-logo/zipball/0f0a80b3ac89d8d64756a8049903fcedf6f2e887",
                "reference": "0f0a80b3ac89d8d64756a8049903fcedf6f2e887",
                "shasum": ""
            },
            "require-dev": {
                "automattic/jetpack-changelogger": "^3.0",
                "yoast/phpunit-polyfills": "1.0.3"
            },
            "type": "jetpack-library",
            "extra": {
                "autotagger": true,
                "mirror-repo": "Automattic/jetpack-logo",
                "changelogger": {
                    "link-template": "https://github.com/Automattic/jetpack-logo/compare/v${old}...v${new}"
                },
                "branch-alias": {
                    "dev-master": "1.5.x-dev"
                }
            },
            "autoload": {
                "classmap": [
                    "src/"
                ]
            },
            "notification-url": "https://packagist.org/downloads/",
            "license": [
                "GPL-2.0-or-later"
            ],
            "description": "A logo for Jetpack",
            "support": {
                "source": "https://github.com/Automattic/jetpack-logo/tree/v1.5.13"
            },
            "time": "2022-01-04T21:11:37+00:00"
        },
        {
            "name": "automattic/jetpack-options",
            "version": "v1.14.2",
            "source": {
                "type": "git",
                "url": "https://github.com/Automattic/jetpack-options.git",
                "reference": "9cd0f27ae970097bf6a8bc5b3c80cf079e4bf3f2"
            },
            "dist": {
                "type": "zip",
                "url": "https://api.github.com/repos/Automattic/jetpack-options/zipball/9cd0f27ae970097bf6a8bc5b3c80cf079e4bf3f2",
                "reference": "9cd0f27ae970097bf6a8bc5b3c80cf079e4bf3f2",
                "shasum": ""
            },
            "require": {
                "automattic/jetpack-constants": "^1.6"
            },
            "require-dev": {
                "automattic/jetpack-changelogger": "^3.0",
                "yoast/phpunit-polyfills": "1.0.3"
            },
            "type": "jetpack-library",
            "extra": {
                "autotagger": true,
                "mirror-repo": "Automattic/jetpack-options",
                "changelogger": {
                    "link-template": "https://github.com/Automattic/jetpack-options/compare/v${old}...v${new}"
                },
                "branch-alias": {
                    "dev-master": "1.14.x-dev"
                }
            },
            "autoload": {
                "classmap": [
                    "legacy"
                ]
            },
            "notification-url": "https://packagist.org/downloads/",
            "license": [
                "GPL-2.0-or-later"
            ],
            "description": "A wrapper for wp-options to manage specific Jetpack options.",
            "support": {
                "source": "https://github.com/Automattic/jetpack-options/tree/v1.14.2"
            },
            "time": "2022-01-04T21:11:42+00:00"
        },
        {
            "name": "automattic/jetpack-redirect",
            "version": "v1.7.9",
            "source": {
                "type": "git",
                "url": "https://github.com/Automattic/jetpack-redirect.git",
                "reference": "7b7640108a704b6978814e0cfb2e5102d19c7d42"
            },
            "dist": {
                "type": "zip",
                "url": "https://api.github.com/repos/Automattic/jetpack-redirect/zipball/7b7640108a704b6978814e0cfb2e5102d19c7d42",
                "reference": "7b7640108a704b6978814e0cfb2e5102d19c7d42",
                "shasum": ""
            },
            "require": {
                "automattic/jetpack-status": "^1.9"
            },
            "require-dev": {
                "automattic/jetpack-changelogger": "^3.0",
                "brain/monkey": "2.6.1",
                "yoast/phpunit-polyfills": "1.0.3"
            },
            "type": "jetpack-library",
            "extra": {
                "autotagger": true,
                "mirror-repo": "Automattic/jetpack-redirect",
                "changelogger": {
                    "link-template": "https://github.com/Automattic/jetpack-redirect/compare/v${old}...v${new}"
                },
                "branch-alias": {
                    "dev-master": "1.7.x-dev"
                }
            },
            "autoload": {
                "classmap": [
                    "src/"
                ]
            },
            "notification-url": "https://packagist.org/downloads/",
            "license": [
                "GPL-2.0-or-later"
            ],
            "description": "Utilities to build URLs to the jetpack.com/redirect/ service",
            "support": {
                "source": "https://github.com/Automattic/jetpack-redirect/tree/v1.7.9"
            },
            "time": "2022-01-04T21:11:51+00:00"
        },
        {
            "name": "automattic/jetpack-roles",
            "version": "v1.4.13",
            "source": {
                "type": "git",
                "url": "https://github.com/Automattic/jetpack-roles.git",
                "reference": "5d0a94f52de1e44a4537bc736af940f6b178c107"
            },
            "dist": {
                "type": "zip",
                "url": "https://api.github.com/repos/Automattic/jetpack-roles/zipball/5d0a94f52de1e44a4537bc736af940f6b178c107",
                "reference": "5d0a94f52de1e44a4537bc736af940f6b178c107",
                "shasum": ""
            },
            "require-dev": {
                "automattic/jetpack-changelogger": "^3.0",
                "brain/monkey": "2.6.1",
                "yoast/phpunit-polyfills": "1.0.3"
            },
            "type": "jetpack-library",
            "extra": {
                "autotagger": true,
                "mirror-repo": "Automattic/jetpack-roles",
                "changelogger": {
                    "link-template": "https://github.com/Automattic/jetpack-roles/compare/v${old}...v${new}"
                },
                "branch-alias": {
                    "dev-master": "1.4.x-dev"
                }
            },
            "autoload": {
                "classmap": [
                    "src/"
                ]
            },
            "notification-url": "https://packagist.org/downloads/",
            "license": [
                "GPL-2.0-or-later"
            ],
            "description": "Utilities, related with user roles and capabilities.",
            "support": {
                "source": "https://github.com/Automattic/jetpack-roles/tree/v1.4.13"
            },
            "time": "2022-01-04T21:11:39+00:00"
        },
        {
            "name": "automattic/jetpack-status",
            "version": "v1.9.5",
            "source": {
                "type": "git",
                "url": "https://github.com/Automattic/jetpack-status.git",
                "reference": "6300e03a808ef63dda558f0eb78e39a0e529a274"
            },
            "dist": {
                "type": "zip",
                "url": "https://api.github.com/repos/Automattic/jetpack-status/zipball/6300e03a808ef63dda558f0eb78e39a0e529a274",
                "reference": "6300e03a808ef63dda558f0eb78e39a0e529a274",
                "shasum": ""
            },
            "require": {
                "automattic/jetpack-constants": "^1.6"
            },
            "require-dev": {
                "automattic/jetpack-changelogger": "^3.0",
                "brain/monkey": "2.6.1",
                "yoast/phpunit-polyfills": "1.0.3"
            },
            "type": "jetpack-library",
            "extra": {
                "autotagger": true,
                "mirror-repo": "Automattic/jetpack-status",
                "changelogger": {
                    "link-template": "https://github.com/Automattic/jetpack-status/compare/v${old}...v${new}"
                },
                "branch-alias": {
                    "dev-master": "1.9.x-dev"
                }
            },
            "autoload": {
                "classmap": [
                    "src/"
                ]
            },
            "notification-url": "https://packagist.org/downloads/",
            "license": [
                "GPL-2.0-or-later"
            ],
            "description": "Used to retrieve information about the current status of Jetpack and the site overall.",
            "support": {
                "source": "https://github.com/Automattic/jetpack-status/tree/v1.9.5"
            },
            "time": "2022-01-04T21:11:43+00:00"
        },
        {
            "name": "automattic/jetpack-terms-of-service",
            "version": "v1.9.18",
            "source": {
                "type": "git",
                "url": "https://github.com/Automattic/jetpack-terms-of-service.git",
                "reference": "46f3ac423d38219d719f0d0a33e7753b6e28d7ef"
            },
            "dist": {
                "type": "zip",
                "url": "https://api.github.com/repos/Automattic/jetpack-terms-of-service/zipball/46f3ac423d38219d719f0d0a33e7753b6e28d7ef",
                "reference": "46f3ac423d38219d719f0d0a33e7753b6e28d7ef",
                "shasum": ""
            },
            "require": {
                "automattic/jetpack-options": "^1.14",
                "automattic/jetpack-status": "^1.9"
            },
            "require-dev": {
                "automattic/jetpack-changelogger": "^3.0",
                "brain/monkey": "2.6.1",
                "yoast/phpunit-polyfills": "1.0.3"
            },
            "type": "jetpack-library",
            "extra": {
                "autotagger": true,
                "mirror-repo": "Automattic/jetpack-terms-of-service",
                "changelogger": {
                    "link-template": "https://github.com/Automattic/jetpack-terms-of-service/compare/v${old}...v${new}"
                },
                "branch-alias": {
                    "dev-master": "1.9.x-dev"
                }
            },
            "autoload": {
                "classmap": [
                    "src/"
                ]
            },
            "notification-url": "https://packagist.org/downloads/",
            "license": [
                "GPL-2.0-or-later"
            ],
            "description": "Everything need to manage the terms of service state",
            "support": {
                "source": "https://github.com/Automattic/jetpack-terms-of-service/tree/v1.9.18"
            },
            "time": "2022-01-04T21:11:52+00:00"
        },
        {
            "name": "automattic/jetpack-tracking",
            "version": "v1.14.0",
            "source": {
                "type": "git",
                "url": "https://github.com/Automattic/jetpack-tracking.git",
                "reference": "b2f869437c42fca557f3450fed0f61ae6162d0bf"
            },
            "dist": {
                "type": "zip",
                "url": "https://api.github.com/repos/Automattic/jetpack-tracking/zipball/b2f869437c42fca557f3450fed0f61ae6162d0bf",
                "reference": "b2f869437c42fca557f3450fed0f61ae6162d0bf",
                "shasum": ""
            },
            "require": {
                "automattic/jetpack-assets": "^1.16",
                "automattic/jetpack-options": "^1.14",
                "automattic/jetpack-status": "^1.9",
                "automattic/jetpack-terms-of-service": "^1.9"
            },
            "require-dev": {
                "automattic/jetpack-changelogger": "^3.0",
                "brain/monkey": "2.6.1",
                "yoast/phpunit-polyfills": "1.0.3"
            },
            "type": "jetpack-library",
            "extra": {
                "autotagger": true,
                "mirror-repo": "Automattic/jetpack-tracking",
                "textdomain": "jetpack-tracking",
                "changelogger": {
                    "link-template": "https://github.com/Automattic/jetpack-tracking/compare/v${old}...v${new}"
                },
                "branch-alias": {
                    "dev-master": "1.14.x-dev"
                }
            },
            "autoload": {
                "classmap": [
                    "legacy",
                    "src/"
                ]
            },
            "notification-url": "https://packagist.org/downloads/",
            "license": [
                "GPL-2.0-or-later"
            ],
            "description": "Tracking for Jetpack",
            "support": {
                "source": "https://github.com/Automattic/jetpack-tracking/tree/v1.14.0"
            },
            "time": "2022-01-04T21:11:55+00:00"
        },
        {
            "name": "composer/installers",
            "version": "v1.10.0",
            "source": {
                "type": "git",
                "url": "https://github.com/composer/installers.git",
                "reference": "1a0357fccad9d1cc1ea0c9a05b8847fbccccb78d"
            },
            "dist": {
                "type": "zip",
                "url": "https://api.github.com/repos/composer/installers/zipball/1a0357fccad9d1cc1ea0c9a05b8847fbccccb78d",
                "reference": "1a0357fccad9d1cc1ea0c9a05b8847fbccccb78d",
                "shasum": ""
            },
            "require": {
                "composer-plugin-api": "^1.0 || ^2.0"
            },
            "replace": {
                "roundcube/plugin-installer": "*",
                "shama/baton": "*"
            },
            "require-dev": {
                "composer/composer": "1.6.* || ^2.0",
                "composer/semver": "^1 || ^3",
                "phpstan/phpstan": "^0.12.55",
                "phpstan/phpstan-phpunit": "^0.12.16",
                "symfony/phpunit-bridge": "^4.2 || ^5",
                "symfony/process": "^2.3"
            },
            "type": "composer-plugin",
            "extra": {
                "class": "Composer\\Installers\\Plugin",
                "branch-alias": {
                    "dev-main": "1.x-dev"
                }
            },
            "autoload": {
                "psr-4": {
                    "Composer\\Installers\\": "src/Composer/Installers"
                }
            },
            "notification-url": "https://packagist.org/downloads/",
            "license": [
                "MIT"
            ],
            "authors": [
                {
                    "name": "Kyle Robinson Young",
                    "email": "kyle@dontkry.com",
                    "homepage": "https://github.com/shama"
                }
            ],
            "description": "A multi-framework Composer library installer",
            "homepage": "https://composer.github.io/installers/",
            "keywords": [
                "Craft",
                "Dolibarr",
                "Eliasis",
                "Hurad",
                "ImageCMS",
                "Kanboard",
                "Lan Management System",
                "MODX Evo",
                "MantisBT",
                "Mautic",
                "Maya",
                "OXID",
                "Plentymarkets",
                "Porto",
                "RadPHP",
                "SMF",
                "Starbug",
                "Thelia",
                "Whmcs",
                "WolfCMS",
                "agl",
                "aimeos",
                "annotatecms",
                "attogram",
                "bitrix",
                "cakephp",
                "chef",
                "cockpit",
                "codeigniter",
                "concrete5",
                "croogo",
                "dokuwiki",
                "drupal",
                "eZ Platform",
                "elgg",
                "expressionengine",
                "fuelphp",
                "grav",
                "installer",
                "itop",
                "joomla",
                "known",
                "kohana",
                "laravel",
                "lavalite",
                "lithium",
                "magento",
                "majima",
                "mako",
                "mediawiki",
                "modulework",
                "modx",
                "moodle",
                "osclass",
                "phpbb",
                "piwik",
                "ppi",
                "processwire",
                "puppet",
                "pxcms",
                "reindex",
                "roundcube",
                "shopware",
                "silverstripe",
                "sydes",
                "sylius",
                "symfony",
                "typo3",
                "wordpress",
                "yawik",
                "zend",
                "zikula"
            ],
            "funding": [
                {
                    "url": "https://packagist.com",
                    "type": "custom"
                },
                {
                    "url": "https://github.com/composer",
                    "type": "github"
                },
                {
                    "url": "https://tidelift.com/funding/github/packagist/composer/composer",
                    "type": "tidelift"
                }
            ],
            "time": "2021-01-14T11:07:16+00:00"
        },
        {
            "name": "myclabs/php-enum",
            "version": "1.7.7",
            "source": {
                "type": "git",
                "url": "https://github.com/myclabs/php-enum.git",
                "reference": "d178027d1e679832db9f38248fcc7200647dc2b7"
            },
            "dist": {
                "type": "zip",
                "url": "https://api.github.com/repos/myclabs/php-enum/zipball/d178027d1e679832db9f38248fcc7200647dc2b7",
                "reference": "d178027d1e679832db9f38248fcc7200647dc2b7",
                "shasum": ""
            },
            "require": {
                "ext-json": "*",
                "php": ">=7.1"
            },
            "require-dev": {
                "phpunit/phpunit": "^7",
                "squizlabs/php_codesniffer": "1.*",
                "vimeo/psalm": "^3.8"
            },
            "type": "library",
            "autoload": {
                "psr-4": {
                    "MyCLabs\\Enum\\": "src/"
                }
            },
            "notification-url": "https://packagist.org/downloads/",
            "license": [
                "MIT"
            ],
            "authors": [
                {
                    "name": "PHP Enum contributors",
                    "homepage": "https://github.com/myclabs/php-enum/graphs/contributors"
                }
            ],
            "description": "PHP Enum implementation",
            "homepage": "http://github.com/myclabs/php-enum",
            "keywords": [
                "enum"
            ],
            "funding": [
                {
                    "url": "https://github.com/mnapoli",
                    "type": "github"
                },
                {
                    "url": "https://tidelift.com/funding/github/packagist/myclabs/php-enum",
                    "type": "tidelift"
                }
            ],
            "time": "2020-11-14T18:14:52+00:00"
        },
        {
            "name": "symfony/polyfill-php71",
            "version": "v1.20.0",
            "source": {
                "type": "git",
                "url": "https://github.com/symfony/polyfill-php71.git",
                "reference": "2d6cdeca7ea470e50db9e544c9ec4b1955036c22"
            },
            "dist": {
                "type": "zip",
                "url": "https://api.github.com/repos/symfony/polyfill-php71/zipball/2d6cdeca7ea470e50db9e544c9ec4b1955036c22",
                "reference": "2d6cdeca7ea470e50db9e544c9ec4b1955036c22",
                "shasum": ""
            },
            "require": {
                "php": ">=7.1"
            },
            "type": "metapackage",
            "extra": {
                "branch-alias": {
                    "dev-main": "1.20-dev"
                },
                "thanks": {
                    "name": "symfony/polyfill",
                    "url": "https://github.com/symfony/polyfill"
                }
            },
            "notification-url": "https://packagist.org/downloads/",
            "license": [
                "MIT"
            ],
            "authors": [
                {
                    "name": "Nicolas Grekas",
                    "email": "p@tchwork.com"
                },
                {
                    "name": "Symfony Community",
                    "homepage": "https://symfony.com/contributors"
                }
            ],
            "description": "Symfony polyfill backporting some PHP 7.1+ features to lower PHP versions",
            "homepage": "https://symfony.com",
            "keywords": [
                "compatibility",
                "polyfill",
                "portable",
                "shim"
            ],
            "funding": [
                {
                    "url": "https://symfony.com/sponsor",
                    "type": "custom"
                },
                {
                    "url": "https://github.com/fabpot",
                    "type": "github"
                },
                {
                    "url": "https://tidelift.com/funding/github/packagist/symfony/symfony",
                    "type": "tidelift"
                }
            ],
            "time": "2020-10-23T14:02:19+00:00"
        },
        {
            "name": "symfony/polyfill-php72",
            "version": "v1.23.0",
            "source": {
                "type": "git",
                "url": "https://github.com/symfony/polyfill-php72.git",
                "reference": "9a142215a36a3888e30d0a9eeea9766764e96976"
            },
            "dist": {
                "type": "zip",
                "url": "https://api.github.com/repos/symfony/polyfill-php72/zipball/9a142215a36a3888e30d0a9eeea9766764e96976",
                "reference": "9a142215a36a3888e30d0a9eeea9766764e96976",
                "shasum": ""
            },
            "require": {
                "php": ">=7.1"
            },
            "type": "library",
            "extra": {
                "branch-alias": {
                    "dev-main": "1.23-dev"
                },
                "thanks": {
                    "name": "symfony/polyfill",
                    "url": "https://github.com/symfony/polyfill"
                }
            },
            "autoload": {
                "psr-4": {
                    "Symfony\\Polyfill\\Php72\\": ""
                },
                "files": [
                    "bootstrap.php"
                ]
            },
            "notification-url": "https://packagist.org/downloads/",
            "license": [
                "MIT"
            ],
            "authors": [
                {
                    "name": "Nicolas Grekas",
                    "email": "p@tchwork.com"
                },
                {
                    "name": "Symfony Community",
                    "homepage": "https://symfony.com/contributors"
                }
            ],
            "description": "Symfony polyfill backporting some PHP 7.2+ features to lower PHP versions",
            "homepage": "https://symfony.com",
            "keywords": [
                "compatibility",
                "polyfill",
                "portable",
                "shim"
            ],
            "funding": [
                {
                    "url": "https://symfony.com/sponsor",
                    "type": "custom"
                },
                {
                    "url": "https://github.com/fabpot",
                    "type": "github"
                },
                {
                    "url": "https://tidelift.com/funding/github/packagist/symfony/symfony",
                    "type": "tidelift"
                }
            ],
            "time": "2021-05-27T09:17:38+00:00"
        },
        {
            "name": "symfony/polyfill-php73",
            "version": "v1.23.0",
            "source": {
                "type": "git",
                "url": "https://github.com/symfony/polyfill-php73.git",
                "reference": "fba8933c384d6476ab14fb7b8526e5287ca7e010"
            },
            "dist": {
                "type": "zip",
                "url": "https://api.github.com/repos/symfony/polyfill-php73/zipball/fba8933c384d6476ab14fb7b8526e5287ca7e010",
                "reference": "fba8933c384d6476ab14fb7b8526e5287ca7e010",
                "shasum": ""
            },
            "require": {
                "php": ">=7.1"
            },
            "type": "library",
            "extra": {
                "branch-alias": {
                    "dev-main": "1.23-dev"
                },
                "thanks": {
                    "name": "symfony/polyfill",
                    "url": "https://github.com/symfony/polyfill"
                }
            },
            "autoload": {
                "psr-4": {
                    "Symfony\\Polyfill\\Php73\\": ""
                },
                "files": [
                    "bootstrap.php"
                ],
                "classmap": [
                    "Resources/stubs"
                ]
            },
            "notification-url": "https://packagist.org/downloads/",
            "license": [
                "MIT"
            ],
            "authors": [
                {
                    "name": "Nicolas Grekas",
                    "email": "p@tchwork.com"
                },
                {
                    "name": "Symfony Community",
                    "homepage": "https://symfony.com/contributors"
                }
            ],
            "description": "Symfony polyfill backporting some PHP 7.3+ features to lower PHP versions",
            "homepage": "https://symfony.com",
            "keywords": [
                "compatibility",
                "polyfill",
                "portable",
                "shim"
            ],
            "funding": [
                {
                    "url": "https://symfony.com/sponsor",
                    "type": "custom"
                },
                {
                    "url": "https://github.com/fabpot",
                    "type": "github"
                },
                {
                    "url": "https://tidelift.com/funding/github/packagist/symfony/symfony",
                    "type": "tidelift"
                }
            ],
            "time": "2021-02-19T12:13:01+00:00"
        },
        {
            "name": "symfony/polyfill-php74",
            "version": "v1.23.0",
            "source": {
                "type": "git",
                "url": "https://github.com/symfony/polyfill-php74.git",
                "reference": "a5d80cdf049bd3b0af6da91184a2cd37533c0fd8"
            },
            "dist": {
                "type": "zip",
                "url": "https://api.github.com/repos/symfony/polyfill-php74/zipball/a5d80cdf049bd3b0af6da91184a2cd37533c0fd8",
                "reference": "a5d80cdf049bd3b0af6da91184a2cd37533c0fd8",
                "shasum": ""
            },
            "require": {
                "php": ">=7.1"
            },
            "type": "library",
            "extra": {
                "branch-alias": {
                    "dev-main": "1.23-dev"
                },
                "thanks": {
                    "name": "symfony/polyfill",
                    "url": "https://github.com/symfony/polyfill"
                }
            },
            "autoload": {
                "psr-4": {
                    "Symfony\\Polyfill\\Php74\\": ""
                },
                "files": [
                    "bootstrap.php"
                ]
            },
            "notification-url": "https://packagist.org/downloads/",
            "license": [
                "MIT"
            ],
            "authors": [
                {
                    "name": "Ion Bazan",
                    "email": "ion.bazan@gmail.com"
                },
                {
                    "name": "Nicolas Grekas",
                    "email": "p@tchwork.com"
                },
                {
                    "name": "Symfony Community",
                    "homepage": "https://symfony.com/contributors"
                }
            ],
            "description": "Symfony polyfill backporting some PHP 7.4+ features to lower PHP versions",
            "homepage": "https://symfony.com",
            "keywords": [
                "compatibility",
                "polyfill",
                "portable",
                "shim"
            ],
            "funding": [
                {
                    "url": "https://symfony.com/sponsor",
                    "type": "custom"
                },
                {
                    "url": "https://github.com/fabpot",
                    "type": "github"
                },
                {
                    "url": "https://tidelift.com/funding/github/packagist/symfony/symfony",
                    "type": "tidelift"
                }
            ],
            "time": "2021-02-19T12:13:01+00:00"
        },
        {
            "name": "symfony/polyfill-php80",
            "version": "v1.23.1",
            "source": {
                "type": "git",
                "url": "https://github.com/symfony/polyfill-php80.git",
                "reference": "1100343ed1a92e3a38f9ae122fc0eb21602547be"
            },
            "dist": {
                "type": "zip",
                "url": "https://api.github.com/repos/symfony/polyfill-php80/zipball/1100343ed1a92e3a38f9ae122fc0eb21602547be",
                "reference": "1100343ed1a92e3a38f9ae122fc0eb21602547be",
                "shasum": ""
            },
            "require": {
                "php": ">=7.1"
            },
            "type": "library",
            "extra": {
                "branch-alias": {
                    "dev-main": "1.23-dev"
                },
                "thanks": {
                    "name": "symfony/polyfill",
                    "url": "https://github.com/symfony/polyfill"
                }
            },
            "autoload": {
                "psr-4": {
                    "Symfony\\Polyfill\\Php80\\": ""
                },
                "files": [
                    "bootstrap.php"
                ],
                "classmap": [
                    "Resources/stubs"
                ]
            },
            "notification-url": "https://packagist.org/downloads/",
            "license": [
                "MIT"
            ],
            "authors": [
                {
                    "name": "Ion Bazan",
                    "email": "ion.bazan@gmail.com"
                },
                {
                    "name": "Nicolas Grekas",
                    "email": "p@tchwork.com"
                },
                {
                    "name": "Symfony Community",
                    "homepage": "https://symfony.com/contributors"
                }
            ],
            "description": "Symfony polyfill backporting some PHP 8.0+ features to lower PHP versions",
            "homepage": "https://symfony.com",
            "keywords": [
                "compatibility",
                "polyfill",
                "portable",
                "shim"
            ],
            "funding": [
                {
                    "url": "https://symfony.com/sponsor",
                    "type": "custom"
                },
                {
                    "url": "https://github.com/fabpot",
                    "type": "github"
                },
                {
                    "url": "https://tidelift.com/funding/github/packagist/symfony/symfony",
                    "type": "tidelift"
                }
            ],
            "time": "2021-07-28T13:41:28+00:00"
        },
        {
            "name": "symfony/polyfill-php81",
            "version": "v1.23.0",
            "source": {
                "type": "git",
                "url": "https://github.com/symfony/polyfill-php81.git",
                "reference": "e66119f3de95efc359483f810c4c3e6436279436"
            },
            "dist": {
                "type": "zip",
                "url": "https://api.github.com/repos/symfony/polyfill-php81/zipball/e66119f3de95efc359483f810c4c3e6436279436",
                "reference": "e66119f3de95efc359483f810c4c3e6436279436",
                "shasum": ""
            },
            "require": {
                "php": ">=7.1"
            },
            "type": "library",
            "extra": {
                "branch-alias": {
                    "dev-main": "1.23-dev"
                },
                "thanks": {
                    "name": "symfony/polyfill",
                    "url": "https://github.com/symfony/polyfill"
                }
            },
            "autoload": {
                "psr-4": {
                    "Symfony\\Polyfill\\Php81\\": ""
                },
                "files": [
                    "bootstrap.php"
                ],
                "classmap": [
                    "Resources/stubs"
                ]
            },
            "notification-url": "https://packagist.org/downloads/",
            "license": [
                "MIT"
            ],
            "authors": [
                {
                    "name": "Nicolas Grekas",
                    "email": "p@tchwork.com"
                },
                {
                    "name": "Symfony Community",
                    "homepage": "https://symfony.com/contributors"
                }
            ],
            "description": "Symfony polyfill backporting some PHP 8.1+ features to lower PHP versions",
            "homepage": "https://symfony.com",
            "keywords": [
                "compatibility",
                "polyfill",
                "portable",
                "shim"
            ],
            "funding": [
                {
                    "url": "https://symfony.com/sponsor",
                    "type": "custom"
                },
                {
                    "url": "https://github.com/fabpot",
                    "type": "github"
                },
                {
                    "url": "https://tidelift.com/funding/github/packagist/symfony/symfony",
                    "type": "tidelift"
                }
            ],
            "time": "2021-05-21T13:25:03+00:00"
        },
        {
            "name": "woocommerce/subscriptions-core",
            "version": "1.3.0",
            "source": {
                "type": "git",
                "url": "https://github.com/Automattic/woocommerce-subscriptions-core.git",
                "reference": "10555008c58cd08b3e3bd353b04de8dc55de475c"
            },
            "dist": {
                "type": "zip",
                "url": "https://api.github.com/repos/Automattic/woocommerce-subscriptions-core/zipball/10555008c58cd08b3e3bd353b04de8dc55de475c",
                "reference": "10555008c58cd08b3e3bd353b04de8dc55de475c",
                "shasum": ""
            },
            "archive": {
                "exclude": [
                    "!/build"
                ]
            },
            "require": {
                "composer/installers": "~1.2",
                "php": "^7.0"
            },
            "require-dev": {
                "dave-liddament/sarb": "^1.1",
                "doctrine/instantiator": "1.0.5",
                "phpdocumentor/reflection-docblock": "4.3.4",
                "phpdocumentor/type-resolver": "0.5.1",
                "phpunit/phpunit": "^6.0",
                "woocommerce/woocommerce-sniffs": "0.1.0",
                "yoast/phpunit-polyfills": "^1.0"
            },
            "type": "library",
            "extra": {
                "phpcodesniffer-search-depth": 2
            },
            "scripts": {
                "phpcs": [
                    "bin/phpcs.sh"
                ],
                "lint": [
                    "find . \\( -path ./vendor \\) -prune -o \\( -name '*.php' \\) -exec php -lf {} \\;| (! grep -v \"No syntax errors detected\" )"
                ],
                "test": [
                    "phpunit"
                ]
            },
            "license": [
                "GPL-3.0-or-later"
            ],
            "description": "Sell products and services with recurring payments in your WooCommerce Store.",
            "homepage": "https://github.com/Automattic/woocommerce-subscriptions-core",
            "support": {
                "source": "https://github.com/Automattic/woocommerce-subscriptions-core/tree/1.3.0",
                "issues": "https://github.com/Automattic/woocommerce-subscriptions-core/issues"
            },
            "time": "2021-12-21T02:08:05+00:00"
        }
    ],
    "packages-dev": [
        {
            "name": "amphp/amp",
            "version": "v2.6.1",
            "source": {
                "type": "git",
                "url": "https://github.com/amphp/amp.git",
                "reference": "c5fc66a78ee38d7ac9195a37bacaf940eb3f65ae"
            },
            "dist": {
                "type": "zip",
                "url": "https://api.github.com/repos/amphp/amp/zipball/c5fc66a78ee38d7ac9195a37bacaf940eb3f65ae",
                "reference": "c5fc66a78ee38d7ac9195a37bacaf940eb3f65ae",
                "shasum": ""
            },
            "require": {
                "php": ">=7.1"
            },
            "require-dev": {
                "amphp/php-cs-fixer-config": "dev-master",
                "amphp/phpunit-util": "^1",
                "ext-json": "*",
                "jetbrains/phpstorm-stubs": "^2019.3",
                "phpunit/phpunit": "^7 | ^8 | ^9",
                "psalm/phar": "^3.11@dev",
                "react/promise": "^2"
            },
            "type": "library",
            "extra": {
                "branch-alias": {
                    "dev-master": "2.x-dev"
                }
            },
            "autoload": {
                "psr-4": {
                    "Amp\\": "lib"
                },
                "files": [
                    "lib/functions.php",
                    "lib/Internal/functions.php"
                ]
            },
            "notification-url": "https://packagist.org/downloads/",
            "license": [
                "MIT"
            ],
            "authors": [
                {
                    "name": "Daniel Lowrey",
                    "email": "rdlowrey@php.net"
                },
                {
                    "name": "Aaron Piotrowski",
                    "email": "aaron@trowski.com"
                },
                {
                    "name": "Bob Weinand",
                    "email": "bobwei9@hotmail.com"
                },
                {
                    "name": "Niklas Keller",
                    "email": "me@kelunik.com"
                }
            ],
            "description": "A non-blocking concurrency framework for PHP applications.",
            "homepage": "http://amphp.org/amp",
            "keywords": [
                "async",
                "asynchronous",
                "awaitable",
                "concurrency",
                "event",
                "event-loop",
                "future",
                "non-blocking",
                "promise"
            ],
            "funding": [
                {
                    "url": "https://github.com/amphp",
                    "type": "github"
                }
            ],
            "time": "2021-09-23T18:43:08+00:00"
        },
        {
            "name": "amphp/byte-stream",
            "version": "v1.8.1",
            "source": {
                "type": "git",
                "url": "https://github.com/amphp/byte-stream.git",
                "reference": "acbd8002b3536485c997c4e019206b3f10ca15bd"
            },
            "dist": {
                "type": "zip",
                "url": "https://api.github.com/repos/amphp/byte-stream/zipball/acbd8002b3536485c997c4e019206b3f10ca15bd",
                "reference": "acbd8002b3536485c997c4e019206b3f10ca15bd",
                "shasum": ""
            },
            "require": {
                "amphp/amp": "^2",
                "php": ">=7.1"
            },
            "require-dev": {
                "amphp/php-cs-fixer-config": "dev-master",
                "amphp/phpunit-util": "^1.4",
                "friendsofphp/php-cs-fixer": "^2.3",
                "jetbrains/phpstorm-stubs": "^2019.3",
                "phpunit/phpunit": "^6 || ^7 || ^8",
                "psalm/phar": "^3.11.4"
            },
            "type": "library",
            "extra": {
                "branch-alias": {
                    "dev-master": "1.x-dev"
                }
            },
            "autoload": {
                "psr-4": {
                    "Amp\\ByteStream\\": "lib"
                },
                "files": [
                    "lib/functions.php"
                ]
            },
            "notification-url": "https://packagist.org/downloads/",
            "license": [
                "MIT"
            ],
            "authors": [
                {
                    "name": "Aaron Piotrowski",
                    "email": "aaron@trowski.com"
                },
                {
                    "name": "Niklas Keller",
                    "email": "me@kelunik.com"
                }
            ],
            "description": "A stream abstraction to make working with non-blocking I/O simple.",
            "homepage": "http://amphp.org/byte-stream",
            "keywords": [
                "amp",
                "amphp",
                "async",
                "io",
                "non-blocking",
                "stream"
            ],
            "funding": [
                {
                    "url": "https://github.com/amphp",
                    "type": "github"
                }
            ],
            "time": "2021-03-30T17:13:30+00:00"
        },
        {
            "name": "composer/package-versions-deprecated",
            "version": "1.11.99.4",
            "source": {
                "type": "git",
                "url": "https://github.com/composer/package-versions-deprecated.git",
                "reference": "b174585d1fe49ceed21928a945138948cb394600"
            },
            "dist": {
                "type": "zip",
                "url": "https://api.github.com/repos/composer/package-versions-deprecated/zipball/b174585d1fe49ceed21928a945138948cb394600",
                "reference": "b174585d1fe49ceed21928a945138948cb394600",
                "shasum": ""
            },
            "require": {
                "composer-plugin-api": "^1.1.0 || ^2.0",
                "php": "^7 || ^8"
            },
            "replace": {
                "ocramius/package-versions": "1.11.99"
            },
            "require-dev": {
                "composer/composer": "^1.9.3 || ^2.0@dev",
                "ext-zip": "^1.13",
                "phpunit/phpunit": "^6.5 || ^7"
            },
            "type": "composer-plugin",
            "extra": {
                "class": "PackageVersions\\Installer",
                "branch-alias": {
                    "dev-master": "1.x-dev"
                }
            },
            "autoload": {
                "psr-4": {
                    "PackageVersions\\": "src/PackageVersions"
                }
            },
            "notification-url": "https://packagist.org/downloads/",
            "license": [
                "MIT"
            ],
            "authors": [
                {
                    "name": "Marco Pivetta",
                    "email": "ocramius@gmail.com"
                },
                {
                    "name": "Jordi Boggiano",
                    "email": "j.boggiano@seld.be"
                }
            ],
            "description": "Composer plugin that provides efficient querying for installed package versions (no runtime IO)",
            "funding": [
                {
                    "url": "https://packagist.com",
                    "type": "custom"
                },
                {
                    "url": "https://github.com/composer",
                    "type": "github"
                },
                {
                    "url": "https://tidelift.com/funding/github/packagist/composer/composer",
                    "type": "tidelift"
                }
            ],
            "time": "2021-09-13T08:41:34+00:00"
        },
        {
            "name": "composer/pcre",
            "version": "1.0.0",
            "source": {
                "type": "git",
                "url": "https://github.com/composer/pcre.git",
                "reference": "3d322d715c43a1ac36c7fe215fa59336265500f2"
            },
            "dist": {
                "type": "zip",
                "url": "https://api.github.com/repos/composer/pcre/zipball/3d322d715c43a1ac36c7fe215fa59336265500f2",
                "reference": "3d322d715c43a1ac36c7fe215fa59336265500f2",
                "shasum": ""
            },
            "require": {
                "php": "^5.3.2 || ^7.0 || ^8.0"
            },
            "require-dev": {
                "phpstan/phpstan": "^1",
                "phpstan/phpstan-strict-rules": "^1.1",
                "symfony/phpunit-bridge": "^4.2 || ^5"
            },
            "type": "library",
            "extra": {
                "branch-alias": {
                    "dev-main": "1.x-dev"
                }
            },
            "autoload": {
                "psr-4": {
                    "Composer\\Pcre\\": "src"
                }
            },
            "notification-url": "https://packagist.org/downloads/",
            "license": [
                "MIT"
            ],
            "authors": [
                {
                    "name": "Jordi Boggiano",
                    "email": "j.boggiano@seld.be",
                    "homepage": "http://seld.be"
                }
            ],
            "description": "PCRE wrapping library that offers type-safe preg_* replacements.",
            "keywords": [
                "PCRE",
                "preg",
                "regex",
                "regular expression"
            ],
            "support": {
                "issues": "https://github.com/composer/pcre/issues",
                "source": "https://github.com/composer/pcre/tree/1.0.0"
            },
            "funding": [
                {
                    "url": "https://packagist.com",
                    "type": "custom"
                },
                {
                    "url": "https://github.com/composer",
                    "type": "github"
                },
                {
                    "url": "https://tidelift.com/funding/github/packagist/composer/composer",
                    "type": "tidelift"
                }
            ],
            "time": "2021-12-06T15:17:27+00:00"
        },
        {
            "name": "composer/semver",
            "version": "3.2.7",
            "source": {
                "type": "git",
                "url": "https://github.com/composer/semver.git",
                "reference": "deac27056b57e46faf136fae7b449eeaa71661ee"
            },
            "dist": {
                "type": "zip",
                "url": "https://api.github.com/repos/composer/semver/zipball/deac27056b57e46faf136fae7b449eeaa71661ee",
                "reference": "deac27056b57e46faf136fae7b449eeaa71661ee",
                "shasum": ""
            },
            "require": {
                "php": "^5.3.2 || ^7.0 || ^8.0"
            },
            "require-dev": {
                "phpstan/phpstan": "^0.12.54",
                "symfony/phpunit-bridge": "^4.2 || ^5"
            },
            "type": "library",
            "extra": {
                "branch-alias": {
                    "dev-main": "3.x-dev"
                }
            },
            "autoload": {
                "psr-4": {
                    "Composer\\Semver\\": "src"
                }
            },
            "notification-url": "https://packagist.org/downloads/",
            "license": [
                "MIT"
            ],
            "authors": [
                {
                    "name": "Nils Adermann",
                    "email": "naderman@naderman.de",
                    "homepage": "http://www.naderman.de"
                },
                {
                    "name": "Jordi Boggiano",
                    "email": "j.boggiano@seld.be",
                    "homepage": "http://seld.be"
                },
                {
                    "name": "Rob Bast",
                    "email": "rob.bast@gmail.com",
                    "homepage": "http://robbast.nl"
                }
            ],
            "description": "Semver library that offers utilities, version constraint parsing and validation.",
            "keywords": [
                "semantic",
                "semver",
                "validation",
                "versioning"
            ],
<<<<<<< HEAD
            "support": {
                "irc": "irc://irc.freenode.org/composer",
                "issues": "https://github.com/composer/semver/issues",
                "source": "https://github.com/composer/semver/tree/3.2.7"
            },
=======
>>>>>>> ee518ea4
            "funding": [
                {
                    "url": "https://packagist.com",
                    "type": "custom"
                },
                {
                    "url": "https://github.com/composer",
                    "type": "github"
                },
                {
                    "url": "https://tidelift.com/funding/github/packagist/composer/composer",
                    "type": "tidelift"
                }
            ],
            "time": "2022-01-04T09:57:54+00:00"
        },
        {
            "name": "composer/xdebug-handler",
            "version": "2.0.4",
            "source": {
                "type": "git",
                "url": "https://github.com/composer/xdebug-handler.git",
                "reference": "0c1a3925ec58a4ec98e992b9c7d171e9e184be0a"
            },
            "dist": {
                "type": "zip",
                "url": "https://api.github.com/repos/composer/xdebug-handler/zipball/0c1a3925ec58a4ec98e992b9c7d171e9e184be0a",
                "reference": "0c1a3925ec58a4ec98e992b9c7d171e9e184be0a",
                "shasum": ""
            },
            "require": {
                "composer/pcre": "^1",
                "php": "^5.3.2 || ^7.0 || ^8.0",
                "psr/log": "^1 || ^2 || ^3"
            },
            "require-dev": {
                "phpstan/phpstan": "^1.0",
                "phpstan/phpstan-strict-rules": "^1.1",
                "symfony/phpunit-bridge": "^4.2 || ^5.0 || ^6.0"
            },
            "type": "library",
            "autoload": {
                "psr-4": {
                    "Composer\\XdebugHandler\\": "src"
                }
            },
            "notification-url": "https://packagist.org/downloads/",
            "license": [
                "MIT"
            ],
            "authors": [
                {
                    "name": "John Stevenson",
                    "email": "john-stevenson@blueyonder.co.uk"
                }
            ],
            "description": "Restarts a process without Xdebug.",
            "keywords": [
                "Xdebug",
                "performance"
            ],
            "support": {
                "irc": "irc://irc.freenode.org/composer",
                "issues": "https://github.com/composer/xdebug-handler/issues",
                "source": "https://github.com/composer/xdebug-handler/tree/2.0.4"
            },
            "funding": [
                {
                    "url": "https://packagist.com",
                    "type": "custom"
                },
                {
                    "url": "https://github.com/composer",
                    "type": "github"
                },
                {
                    "url": "https://tidelift.com/funding/github/packagist/composer/composer",
                    "type": "tidelift"
                }
            ],
            "time": "2022-01-04T17:06:45+00:00"
        },
        {
            "name": "cweagans/composer-patches",
            "version": "1.7.1",
            "source": {
                "type": "git",
                "url": "https://github.com/cweagans/composer-patches.git",
                "reference": "9888dcc74993c030b75f3dd548bb5e20cdbd740c"
            },
            "dist": {
                "type": "zip",
                "url": "https://api.github.com/repos/cweagans/composer-patches/zipball/9888dcc74993c030b75f3dd548bb5e20cdbd740c",
                "reference": "9888dcc74993c030b75f3dd548bb5e20cdbd740c",
                "shasum": ""
            },
            "require": {
                "composer-plugin-api": "^1.0 || ^2.0",
                "php": ">=5.3.0"
            },
            "require-dev": {
                "composer/composer": "~1.0 || ~2.0",
                "phpunit/phpunit": "~4.6"
            },
            "type": "composer-plugin",
            "extra": {
                "class": "cweagans\\Composer\\Patches"
            },
            "autoload": {
                "psr-4": {
                    "cweagans\\Composer\\": "src"
                }
            },
            "notification-url": "https://packagist.org/downloads/",
            "license": [
                "BSD-3-Clause"
            ],
            "authors": [
                {
                    "name": "Cameron Eagans",
                    "email": "me@cweagans.net"
                }
            ],
            "description": "Provides a way to patch Composer packages.",
            "support": {
                "issues": "https://github.com/cweagans/composer-patches/issues",
                "source": "https://github.com/cweagans/composer-patches/tree/1.7.1"
            },
            "time": "2021-06-08T15:12:46+00:00"
        },
        {
            "name": "dealerdirect/phpcodesniffer-composer-installer",
            "version": "v0.7.0",
            "source": {
                "type": "git",
                "url": "https://github.com/Dealerdirect/phpcodesniffer-composer-installer.git",
                "reference": "e8d808670b8f882188368faaf1144448c169c0b7"
            },
            "dist": {
                "type": "zip",
                "url": "https://api.github.com/repos/Dealerdirect/phpcodesniffer-composer-installer/zipball/e8d808670b8f882188368faaf1144448c169c0b7",
                "reference": "e8d808670b8f882188368faaf1144448c169c0b7",
                "shasum": ""
            },
            "require": {
                "composer-plugin-api": "^1.0 || ^2.0",
                "php": ">=5.3",
                "squizlabs/php_codesniffer": "^2 || ^3 || 4.0.x-dev"
            },
            "require-dev": {
                "composer/composer": "*",
                "phpcompatibility/php-compatibility": "^9.0",
                "sensiolabs/security-checker": "^4.1.0"
            },
            "type": "composer-plugin",
            "extra": {
                "class": "Dealerdirect\\Composer\\Plugin\\Installers\\PHPCodeSniffer\\Plugin"
            },
            "autoload": {
                "psr-4": {
                    "Dealerdirect\\Composer\\Plugin\\Installers\\PHPCodeSniffer\\": "src/"
                }
            },
            "notification-url": "https://packagist.org/downloads/",
            "license": [
                "MIT"
            ],
            "authors": [
                {
                    "name": "Franck Nijhof",
                    "email": "franck.nijhof@dealerdirect.com",
                    "homepage": "http://www.frenck.nl",
                    "role": "Developer / IT Manager"
                }
            ],
            "description": "PHP_CodeSniffer Standards Composer Installer Plugin",
            "homepage": "http://www.dealerdirect.com",
            "keywords": [
                "PHPCodeSniffer",
                "PHP_CodeSniffer",
                "code quality",
                "codesniffer",
                "composer",
                "installer",
                "phpcs",
                "plugin",
                "qa",
                "quality",
                "standard",
                "standards",
                "style guide",
                "stylecheck",
                "tests"
            ],
            "time": "2020-06-25T14:57:39+00:00"
        },
        {
            "name": "dnoegel/php-xdg-base-dir",
            "version": "v0.1.1",
            "source": {
                "type": "git",
                "url": "https://github.com/dnoegel/php-xdg-base-dir.git",
                "reference": "8f8a6e48c5ecb0f991c2fdcf5f154a47d85f9ffd"
            },
            "dist": {
                "type": "zip",
                "url": "https://api.github.com/repos/dnoegel/php-xdg-base-dir/zipball/8f8a6e48c5ecb0f991c2fdcf5f154a47d85f9ffd",
                "reference": "8f8a6e48c5ecb0f991c2fdcf5f154a47d85f9ffd",
                "shasum": ""
            },
            "require": {
                "php": ">=5.3.2"
            },
            "require-dev": {
                "phpunit/phpunit": "~7.0|~6.0|~5.0|~4.8.35"
            },
            "type": "library",
            "autoload": {
                "psr-4": {
                    "XdgBaseDir\\": "src/"
                }
            },
            "notification-url": "https://packagist.org/downloads/",
            "license": [
                "MIT"
            ],
            "description": "implementation of xdg base directory specification for php",
            "time": "2019-12-04T15:06:13+00:00"
        },
        {
            "name": "doctrine/instantiator",
            "version": "1.4.0",
            "source": {
                "type": "git",
                "url": "https://github.com/doctrine/instantiator.git",
                "reference": "d56bf6102915de5702778fe20f2de3b2fe570b5b"
            },
            "dist": {
                "type": "zip",
                "url": "https://api.github.com/repos/doctrine/instantiator/zipball/d56bf6102915de5702778fe20f2de3b2fe570b5b",
                "reference": "d56bf6102915de5702778fe20f2de3b2fe570b5b",
                "shasum": ""
            },
            "require": {
                "php": "^7.1 || ^8.0"
            },
            "require-dev": {
                "doctrine/coding-standard": "^8.0",
                "ext-pdo": "*",
                "ext-phar": "*",
                "phpbench/phpbench": "^0.13 || 1.0.0-alpha2",
                "phpstan/phpstan": "^0.12",
                "phpstan/phpstan-phpunit": "^0.12",
                "phpunit/phpunit": "^7.0 || ^8.0 || ^9.0"
            },
            "type": "library",
            "autoload": {
                "psr-4": {
                    "Doctrine\\Instantiator\\": "src/Doctrine/Instantiator/"
                }
            },
            "notification-url": "https://packagist.org/downloads/",
            "license": [
                "MIT"
            ],
            "authors": [
                {
                    "name": "Marco Pivetta",
                    "email": "ocramius@gmail.com",
                    "homepage": "https://ocramius.github.io/"
                }
            ],
            "description": "A small, lightweight utility to instantiate objects in PHP without invoking their constructors",
            "homepage": "https://www.doctrine-project.org/projects/instantiator.html",
            "keywords": [
                "constructor",
                "instantiate"
            ],
            "funding": [
                {
                    "url": "https://www.doctrine-project.org/sponsorship.html",
                    "type": "custom"
                },
                {
                    "url": "https://www.patreon.com/phpdoctrine",
                    "type": "patreon"
                },
                {
                    "url": "https://tidelift.com/funding/github/packagist/doctrine%2Finstantiator",
                    "type": "tidelift"
                }
            ],
            "time": "2020-11-10T18:47:58+00:00"
        },
        {
            "name": "felixfbecker/advanced-json-rpc",
            "version": "v3.2.1",
            "source": {
                "type": "git",
                "url": "https://github.com/felixfbecker/php-advanced-json-rpc.git",
                "reference": "b5f37dbff9a8ad360ca341f3240dc1c168b45447"
            },
            "dist": {
                "type": "zip",
                "url": "https://api.github.com/repos/felixfbecker/php-advanced-json-rpc/zipball/b5f37dbff9a8ad360ca341f3240dc1c168b45447",
                "reference": "b5f37dbff9a8ad360ca341f3240dc1c168b45447",
                "shasum": ""
            },
            "require": {
                "netresearch/jsonmapper": "^1.0 || ^2.0 || ^3.0 || ^4.0",
                "php": "^7.1 || ^8.0",
                "phpdocumentor/reflection-docblock": "^4.3.4 || ^5.0.0"
            },
            "require-dev": {
                "phpunit/phpunit": "^7.0 || ^8.0"
            },
            "type": "library",
            "autoload": {
                "psr-4": {
                    "AdvancedJsonRpc\\": "lib/"
                }
            },
            "notification-url": "https://packagist.org/downloads/",
            "license": [
                "ISC"
            ],
            "authors": [
                {
                    "name": "Felix Becker",
                    "email": "felix.b@outlook.com"
                }
            ],
            "description": "A more advanced JSONRPC implementation",
            "time": "2021-06-11T22:34:44+00:00"
        },
        {
            "name": "felixfbecker/language-server-protocol",
            "version": "1.5.1",
            "source": {
                "type": "git",
                "url": "https://github.com/felixfbecker/php-language-server-protocol.git",
                "reference": "9d846d1f5cf101deee7a61c8ba7caa0a975cd730"
            },
            "dist": {
                "type": "zip",
                "url": "https://api.github.com/repos/felixfbecker/php-language-server-protocol/zipball/9d846d1f5cf101deee7a61c8ba7caa0a975cd730",
                "reference": "9d846d1f5cf101deee7a61c8ba7caa0a975cd730",
                "shasum": ""
            },
            "require": {
                "php": ">=7.1"
            },
            "require-dev": {
                "phpstan/phpstan": "*",
                "squizlabs/php_codesniffer": "^3.1",
                "vimeo/psalm": "^4.0"
            },
            "type": "library",
            "extra": {
                "branch-alias": {
                    "dev-master": "1.x-dev"
                }
            },
            "autoload": {
                "psr-4": {
                    "LanguageServerProtocol\\": "src/"
                }
            },
            "notification-url": "https://packagist.org/downloads/",
            "license": [
                "ISC"
            ],
            "authors": [
                {
                    "name": "Felix Becker",
                    "email": "felix.b@outlook.com"
                }
            ],
            "description": "PHP classes for the Language Server Protocol",
            "keywords": [
                "language",
                "microsoft",
                "php",
                "server"
            ],
            "time": "2021-02-22T14:02:09+00:00"
        },
        {
            "name": "kalessil/production-dependencies-guard",
            "version": "dev-master",
            "source": {
                "type": "git",
                "url": "https://github.com/kalessil/production-dependencies-guard.git",
                "reference": "3fc04d73dfe3f8ef170180ef27ad20fb95ef71de"
            },
            "dist": {
                "type": "zip",
                "url": "https://api.github.com/repos/kalessil/production-dependencies-guard/zipball/3fc04d73dfe3f8ef170180ef27ad20fb95ef71de",
                "reference": "3fc04d73dfe3f8ef170180ef27ad20fb95ef71de",
                "shasum": ""
            },
            "require": {
                "composer-plugin-api": "^1.0|^2.0",
                "ext-json": "*",
                "php": "^7.0|^8.0"
            },
            "require-dev": {
                "composer/composer": "^1.0|^2.0",
                "ext-xdebug": "*",
                "infection/infection": "^0.9",
                "phpunit/phpunit": "^6.5",
                "rregeer/phpunit-coverage-check": "^0.1"
            },
            "type": "composer-plugin",
            "extra": {
                "class": "Kalessil\\Composer\\Plugins\\ProductionDependenciesGuard\\Guard"
            },
            "autoload": {
                "psr-4": {
                    "Kalessil\\Composer\\Plugins\\ProductionDependenciesGuard\\": [
                        "src/"
                    ]
                }
            },
            "notification-url": "https://packagist.org/downloads/",
            "license": [
                "MIT"
            ],
            "authors": [
                {
                    "name": "Vladimir Reznichenko",
                    "email": "kalessil@gmail.com",
                    "role": "maintainer"
                }
            ],
            "description": "Prevents adding of development packages into require-section (should be require-dev).",
            "homepage": "https://github.com/kalessil/production-dependencies-guard",
            "time": "2021-06-11T06:14:27+00:00"
        },
        {
            "name": "myclabs/deep-copy",
            "version": "1.10.2",
            "source": {
                "type": "git",
                "url": "https://github.com/myclabs/DeepCopy.git",
                "reference": "776f831124e9c62e1a2c601ecc52e776d8bb7220"
            },
            "dist": {
                "type": "zip",
                "url": "https://api.github.com/repos/myclabs/DeepCopy/zipball/776f831124e9c62e1a2c601ecc52e776d8bb7220",
                "reference": "776f831124e9c62e1a2c601ecc52e776d8bb7220",
                "shasum": ""
            },
            "require": {
                "php": "^7.1 || ^8.0"
            },
            "replace": {
                "myclabs/deep-copy": "self.version"
            },
            "require-dev": {
                "doctrine/collections": "^1.0",
                "doctrine/common": "^2.6",
                "phpunit/phpunit": "^7.1"
            },
            "type": "library",
            "autoload": {
                "psr-4": {
                    "DeepCopy\\": "src/DeepCopy/"
                },
                "files": [
                    "src/DeepCopy/deep_copy.php"
                ]
            },
            "notification-url": "https://packagist.org/downloads/",
            "license": [
                "MIT"
            ],
            "description": "Create deep copies (clones) of your objects",
            "keywords": [
                "clone",
                "copy",
                "duplicate",
                "object",
                "object graph"
            ],
            "funding": [
                {
                    "url": "https://tidelift.com/funding/github/packagist/myclabs/deep-copy",
                    "type": "tidelift"
                }
            ],
            "time": "2020-11-13T09:40:50+00:00"
        },
        {
            "name": "netresearch/jsonmapper",
            "version": "v4.0.0",
            "source": {
                "type": "git",
                "url": "https://github.com/cweiske/jsonmapper.git",
                "reference": "8bbc021a8edb2e4a7ea2f8ad4fa9ec9dce2fcb8d"
            },
            "dist": {
                "type": "zip",
                "url": "https://api.github.com/repos/cweiske/jsonmapper/zipball/8bbc021a8edb2e4a7ea2f8ad4fa9ec9dce2fcb8d",
                "reference": "8bbc021a8edb2e4a7ea2f8ad4fa9ec9dce2fcb8d",
                "shasum": ""
            },
            "require": {
                "ext-json": "*",
                "ext-pcre": "*",
                "ext-reflection": "*",
                "ext-spl": "*",
                "php": ">=7.1"
            },
            "require-dev": {
                "phpunit/phpunit": "~7.5 || ~8.0 || ~9.0",
                "squizlabs/php_codesniffer": "~3.5"
            },
            "type": "library",
            "autoload": {
                "psr-0": {
                    "JsonMapper": "src/"
                }
            },
            "notification-url": "https://packagist.org/downloads/",
            "license": [
                "OSL-3.0"
            ],
            "authors": [
                {
                    "name": "Christian Weiske",
                    "email": "cweiske@cweiske.de",
                    "homepage": "http://github.com/cweiske/jsonmapper/",
                    "role": "Developer"
                }
            ],
            "description": "Map nested JSON structures onto PHP classes",
            "time": "2020-12-01T19:48:11+00:00"
        },
        {
            "name": "nikic/php-parser",
            "version": "v4.13.2",
            "source": {
                "type": "git",
                "url": "https://github.com/nikic/PHP-Parser.git",
                "reference": "210577fe3cf7badcc5814d99455df46564f3c077"
            },
            "dist": {
                "type": "zip",
                "url": "https://api.github.com/repos/nikic/PHP-Parser/zipball/210577fe3cf7badcc5814d99455df46564f3c077",
                "reference": "210577fe3cf7badcc5814d99455df46564f3c077",
                "shasum": ""
            },
            "require": {
                "ext-tokenizer": "*",
                "php": ">=7.0"
            },
            "require-dev": {
                "ircmaxell/php-yacc": "^0.0.7",
                "phpunit/phpunit": "^6.5 || ^7.0 || ^8.0 || ^9.0"
            },
            "bin": [
                "bin/php-parse"
            ],
            "type": "library",
            "extra": {
                "branch-alias": {
                    "dev-master": "4.9-dev"
                }
            },
            "autoload": {
                "psr-4": {
                    "PhpParser\\": "lib/PhpParser"
                }
            },
            "notification-url": "https://packagist.org/downloads/",
            "license": [
                "BSD-3-Clause"
            ],
            "authors": [
                {
                    "name": "Nikita Popov"
                }
            ],
            "description": "A PHP parser written in PHP",
            "keywords": [
                "parser",
                "php"
            ],
            "time": "2021-11-30T19:35:32+00:00"
        },
        {
            "name": "openlss/lib-array2xml",
            "version": "1.0.0",
            "source": {
                "type": "git",
                "url": "https://github.com/nullivex/lib-array2xml.git",
                "reference": "a91f18a8dfc69ffabe5f9b068bc39bb202c81d90"
            },
            "dist": {
                "type": "zip",
                "url": "https://api.github.com/repos/nullivex/lib-array2xml/zipball/a91f18a8dfc69ffabe5f9b068bc39bb202c81d90",
                "reference": "a91f18a8dfc69ffabe5f9b068bc39bb202c81d90",
                "shasum": ""
            },
            "require": {
                "php": ">=5.3.2"
            },
            "type": "library",
            "autoload": {
                "psr-0": {
                    "LSS": ""
                }
            },
            "notification-url": "https://packagist.org/downloads/",
            "license": [
                "Apache-2.0"
            ],
            "authors": [
                {
                    "name": "Bryan Tong",
                    "email": "bryan@nullivex.com",
                    "homepage": "https://www.nullivex.com"
                },
                {
                    "name": "Tony Butler",
                    "email": "spudz76@gmail.com",
                    "homepage": "https://www.nullivex.com"
                }
            ],
            "description": "Array2XML conversion library credit to lalit.org",
            "homepage": "https://www.nullivex.com",
            "keywords": [
                "array",
                "array conversion",
                "xml",
                "xml conversion"
            ],
            "time": "2019-03-29T20:06:56+00:00"
        },
        {
            "name": "phar-io/manifest",
            "version": "1.0.3",
            "source": {
                "type": "git",
                "url": "https://github.com/phar-io/manifest.git",
                "reference": "7761fcacf03b4d4f16e7ccb606d4879ca431fcf4"
            },
            "dist": {
                "type": "zip",
                "url": "https://api.github.com/repos/phar-io/manifest/zipball/7761fcacf03b4d4f16e7ccb606d4879ca431fcf4",
                "reference": "7761fcacf03b4d4f16e7ccb606d4879ca431fcf4",
                "shasum": ""
            },
            "require": {
                "ext-dom": "*",
                "ext-phar": "*",
                "phar-io/version": "^2.0",
                "php": "^5.6 || ^7.0"
            },
            "type": "library",
            "extra": {
                "branch-alias": {
                    "dev-master": "1.0.x-dev"
                }
            },
            "autoload": {
                "classmap": [
                    "src/"
                ]
            },
            "notification-url": "https://packagist.org/downloads/",
            "license": [
                "BSD-3-Clause"
            ],
            "authors": [
                {
                    "name": "Arne Blankerts",
                    "email": "arne@blankerts.de",
                    "role": "Developer"
                },
                {
                    "name": "Sebastian Heuer",
                    "email": "sebastian@phpeople.de",
                    "role": "Developer"
                },
                {
                    "name": "Sebastian Bergmann",
                    "email": "sebastian@phpunit.de",
                    "role": "Developer"
                }
            ],
            "description": "Component for reading phar.io manifest information from a PHP Archive (PHAR)",
            "time": "2018-07-08T19:23:20+00:00"
        },
        {
            "name": "phar-io/version",
            "version": "2.0.1",
            "source": {
                "type": "git",
                "url": "https://github.com/phar-io/version.git",
                "reference": "45a2ec53a73c70ce41d55cedef9063630abaf1b6"
            },
            "dist": {
                "type": "zip",
                "url": "https://api.github.com/repos/phar-io/version/zipball/45a2ec53a73c70ce41d55cedef9063630abaf1b6",
                "reference": "45a2ec53a73c70ce41d55cedef9063630abaf1b6",
                "shasum": ""
            },
            "require": {
                "php": "^5.6 || ^7.0"
            },
            "type": "library",
            "autoload": {
                "classmap": [
                    "src/"
                ]
            },
            "notification-url": "https://packagist.org/downloads/",
            "license": [
                "BSD-3-Clause"
            ],
            "authors": [
                {
                    "name": "Arne Blankerts",
                    "email": "arne@blankerts.de",
                    "role": "Developer"
                },
                {
                    "name": "Sebastian Heuer",
                    "email": "sebastian@phpeople.de",
                    "role": "Developer"
                },
                {
                    "name": "Sebastian Bergmann",
                    "email": "sebastian@phpunit.de",
                    "role": "Developer"
                }
            ],
            "description": "Library for handling version information and constraints",
            "time": "2018-07-08T19:19:57+00:00"
        },
        {
            "name": "php-stubs/woocommerce-stubs",
            "version": "v5.9.0",
            "source": {
                "type": "git",
                "url": "https://github.com/php-stubs/woocommerce-stubs.git",
                "reference": "a7204cfbb5fa90720773122cb68530087de5bc78"
            },
            "dist": {
                "type": "zip",
                "url": "https://api.github.com/repos/php-stubs/woocommerce-stubs/zipball/a7204cfbb5fa90720773122cb68530087de5bc78",
                "reference": "a7204cfbb5fa90720773122cb68530087de5bc78",
                "shasum": ""
            },
            "require": {
                "php-stubs/wordpress-stubs": "^5.3.0"
            },
            "require-dev": {
                "giacocorsiglia/stubs-generator": "^0.5.0",
                "php": "~7.1"
            },
            "suggest": {
                "symfony/polyfill-php73": "Symfony polyfill backporting some PHP 7.3+ features to lower PHP versions",
                "szepeviktor/phpstan-wordpress": "WordPress extensions for PHPStan"
            },
            "type": "library",
            "notification-url": "https://packagist.org/downloads/",
            "license": [
                "MIT"
            ],
            "description": "WooCommerce function and class declaration stubs for static analysis.",
            "homepage": "https://github.com/php-stubs/woocommerce-stubs",
            "keywords": [
                "PHPStan",
                "static analysis",
                "woocommerce",
                "wordpress"
            ],
            "support": {
                "issues": "https://github.com/php-stubs/woocommerce-stubs/issues",
                "source": "https://github.com/php-stubs/woocommerce-stubs/tree/v5.9.0"
            },
            "time": "2021-11-05T10:02:27+00:00"
        },
        {
            "name": "php-stubs/wordpress-stubs",
            "version": "v5.8.2",
            "source": {
                "type": "git",
                "url": "https://github.com/php-stubs/wordpress-stubs.git",
                "reference": "67fd773742b7be5b4463f40318b0b4890a07033b"
            },
            "dist": {
                "type": "zip",
                "url": "https://api.github.com/repos/php-stubs/wordpress-stubs/zipball/67fd773742b7be5b4463f40318b0b4890a07033b",
                "reference": "67fd773742b7be5b4463f40318b0b4890a07033b",
                "shasum": ""
            },
            "replace": {
                "giacocorsiglia/wordpress-stubs": "*"
            },
            "require-dev": {
                "giacocorsiglia/stubs-generator": "^0.5.0",
                "php": "~7.1"
            },
            "suggest": {
                "paragonie/sodium_compat": "Pure PHP implementation of libsodium",
                "symfony/polyfill-php73": "Symfony polyfill backporting some PHP 7.3+ features to lower PHP versions",
                "szepeviktor/phpstan-wordpress": "WordPress extensions for PHPStan"
            },
            "type": "library",
            "notification-url": "https://packagist.org/downloads/",
            "license": [
                "MIT"
            ],
            "description": "WordPress function and class declaration stubs for static analysis.",
            "homepage": "https://github.com/php-stubs/wordpress-stubs",
            "keywords": [
                "PHPStan",
                "static analysis",
                "wordpress"
            ],
            "support": {
                "issues": "https://github.com/php-stubs/wordpress-stubs/issues",
                "source": "https://github.com/php-stubs/wordpress-stubs/tree/v5.8.2"
            },
            "time": "2021-11-11T13:57:00+00:00"
        },
        {
            "name": "phpcompatibility/php-compatibility",
            "version": "9.3.5",
            "source": {
                "type": "git",
                "url": "https://github.com/PHPCompatibility/PHPCompatibility.git",
                "reference": "9fb324479acf6f39452e0655d2429cc0d3914243"
            },
            "dist": {
                "type": "zip",
                "url": "https://api.github.com/repos/PHPCompatibility/PHPCompatibility/zipball/9fb324479acf6f39452e0655d2429cc0d3914243",
                "reference": "9fb324479acf6f39452e0655d2429cc0d3914243",
                "shasum": ""
            },
            "require": {
                "php": ">=5.3",
                "squizlabs/php_codesniffer": "^2.3 || ^3.0.2"
            },
            "conflict": {
                "squizlabs/php_codesniffer": "2.6.2"
            },
            "require-dev": {
                "phpunit/phpunit": "~4.5 || ^5.0 || ^6.0 || ^7.0"
            },
            "suggest": {
                "dealerdirect/phpcodesniffer-composer-installer": "^0.5 || This Composer plugin will sort out the PHPCS 'installed_paths' automatically.",
                "roave/security-advisories": "dev-master || Helps prevent installing dependencies with known security issues."
            },
            "type": "phpcodesniffer-standard",
            "notification-url": "https://packagist.org/downloads/",
            "license": [
                "LGPL-3.0-or-later"
            ],
            "authors": [
                {
                    "name": "Wim Godden",
                    "homepage": "https://github.com/wimg",
                    "role": "lead"
                },
                {
                    "name": "Juliette Reinders Folmer",
                    "homepage": "https://github.com/jrfnl",
                    "role": "lead"
                },
                {
                    "name": "Contributors",
                    "homepage": "https://github.com/PHPCompatibility/PHPCompatibility/graphs/contributors"
                }
            ],
            "description": "A set of sniffs for PHP_CodeSniffer that checks for PHP cross-version compatibility.",
            "homepage": "http://techblog.wimgodden.be/tag/codesniffer/",
            "keywords": [
                "compatibility",
                "phpcs",
                "standards"
            ],
            "time": "2019-12-27T09:44:58+00:00"
        },
        {
            "name": "phpcompatibility/phpcompatibility-paragonie",
            "version": "1.3.1",
            "source": {
                "type": "git",
                "url": "https://github.com/PHPCompatibility/PHPCompatibilityParagonie.git",
                "reference": "ddabec839cc003651f2ce695c938686d1086cf43"
            },
            "dist": {
                "type": "zip",
                "url": "https://api.github.com/repos/PHPCompatibility/PHPCompatibilityParagonie/zipball/ddabec839cc003651f2ce695c938686d1086cf43",
                "reference": "ddabec839cc003651f2ce695c938686d1086cf43",
                "shasum": ""
            },
            "require": {
                "phpcompatibility/php-compatibility": "^9.0"
            },
            "require-dev": {
                "dealerdirect/phpcodesniffer-composer-installer": "^0.7",
                "paragonie/random_compat": "dev-master",
                "paragonie/sodium_compat": "dev-master"
            },
            "suggest": {
                "dealerdirect/phpcodesniffer-composer-installer": "^0.7 || This Composer plugin will sort out the PHP_CodeSniffer 'installed_paths' automatically.",
                "roave/security-advisories": "dev-master || Helps prevent installing dependencies with known security issues."
            },
            "type": "phpcodesniffer-standard",
            "notification-url": "https://packagist.org/downloads/",
            "license": [
                "LGPL-3.0-or-later"
            ],
            "authors": [
                {
                    "name": "Wim Godden",
                    "role": "lead"
                },
                {
                    "name": "Juliette Reinders Folmer",
                    "role": "lead"
                }
            ],
            "description": "A set of rulesets for PHP_CodeSniffer to check for PHP cross-version compatibility issues in projects, while accounting for polyfills provided by the Paragonie polyfill libraries.",
            "homepage": "http://phpcompatibility.com/",
            "keywords": [
                "compatibility",
                "paragonie",
                "phpcs",
                "polyfill",
                "standards"
            ],
            "time": "2021-02-15T10:24:51+00:00"
        },
        {
            "name": "phpcompatibility/phpcompatibility-wp",
            "version": "2.1.0",
            "source": {
                "type": "git",
                "url": "https://github.com/PHPCompatibility/PHPCompatibilityWP.git",
                "reference": "41bef18ba688af638b7310666db28e1ea9158b2f"
            },
            "dist": {
                "type": "zip",
                "url": "https://api.github.com/repos/PHPCompatibility/PHPCompatibilityWP/zipball/41bef18ba688af638b7310666db28e1ea9158b2f",
                "reference": "41bef18ba688af638b7310666db28e1ea9158b2f",
                "shasum": ""
            },
            "require": {
                "phpcompatibility/php-compatibility": "^9.0",
                "phpcompatibility/phpcompatibility-paragonie": "^1.0"
            },
            "require-dev": {
                "dealerdirect/phpcodesniffer-composer-installer": "^0.5"
            },
            "suggest": {
                "dealerdirect/phpcodesniffer-composer-installer": "^0.5 || This Composer plugin will sort out the PHP_CodeSniffer 'installed_paths' automatically.",
                "roave/security-advisories": "dev-master || Helps prevent installing dependencies with known security issues."
            },
            "type": "phpcodesniffer-standard",
            "notification-url": "https://packagist.org/downloads/",
            "license": [
                "LGPL-3.0-or-later"
            ],
            "authors": [
                {
                    "name": "Wim Godden",
                    "role": "lead"
                },
                {
                    "name": "Juliette Reinders Folmer",
                    "role": "lead"
                }
            ],
            "description": "A ruleset for PHP_CodeSniffer to check for PHP cross-version compatibility issues in projects, while accounting for polyfills provided by WordPress.",
            "homepage": "http://phpcompatibility.com/",
            "keywords": [
                "compatibility",
                "phpcs",
                "standards",
                "wordpress"
            ],
            "time": "2019-08-28T14:22:28+00:00"
        },
        {
            "name": "phpdocumentor/reflection-common",
            "version": "2.1.0",
            "source": {
                "type": "git",
                "url": "https://github.com/phpDocumentor/ReflectionCommon.git",
                "reference": "6568f4687e5b41b054365f9ae03fcb1ed5f2069b"
            },
            "dist": {
                "type": "zip",
                "url": "https://api.github.com/repos/phpDocumentor/ReflectionCommon/zipball/6568f4687e5b41b054365f9ae03fcb1ed5f2069b",
                "reference": "6568f4687e5b41b054365f9ae03fcb1ed5f2069b",
                "shasum": ""
            },
            "require": {
                "php": ">=7.1"
            },
            "type": "library",
            "extra": {
                "branch-alias": {
                    "dev-master": "2.x-dev"
                }
            },
            "autoload": {
                "psr-4": {
                    "phpDocumentor\\Reflection\\": "src/"
                }
            },
            "notification-url": "https://packagist.org/downloads/",
            "license": [
                "MIT"
            ],
            "authors": [
                {
                    "name": "Jaap van Otterdijk",
                    "email": "opensource@ijaap.nl"
                }
            ],
            "description": "Common reflection classes used by phpdocumentor to reflect the code structure",
            "homepage": "http://www.phpdoc.org",
            "keywords": [
                "FQSEN",
                "phpDocumentor",
                "phpdoc",
                "reflection",
                "static analysis"
            ],
            "time": "2020-04-27T09:25:28+00:00"
        },
        {
            "name": "phpdocumentor/reflection-docblock",
            "version": "4.3.4",
            "source": {
                "type": "git",
                "url": "https://github.com/phpDocumentor/ReflectionDocBlock.git",
                "reference": "da3fd972d6bafd628114f7e7e036f45944b62e9c"
            },
            "dist": {
                "type": "zip",
                "url": "https://api.github.com/repos/phpDocumentor/ReflectionDocBlock/zipball/da3fd972d6bafd628114f7e7e036f45944b62e9c",
                "reference": "da3fd972d6bafd628114f7e7e036f45944b62e9c",
                "shasum": ""
            },
            "require": {
                "php": "^7.0",
                "phpdocumentor/reflection-common": "^1.0.0 || ^2.0.0",
                "phpdocumentor/type-resolver": "~0.4 || ^1.0.0",
                "webmozart/assert": "^1.0"
            },
            "require-dev": {
                "doctrine/instantiator": "^1.0.5",
                "mockery/mockery": "^1.0",
                "phpdocumentor/type-resolver": "0.4.*",
                "phpunit/phpunit": "^6.4"
            },
            "type": "library",
            "extra": {
                "branch-alias": {
                    "dev-master": "4.x-dev"
                }
            },
            "autoload": {
                "psr-4": {
                    "phpDocumentor\\Reflection\\": [
                        "src/"
                    ]
                }
            },
            "notification-url": "https://packagist.org/downloads/",
            "license": [
                "MIT"
            ],
            "authors": [
                {
                    "name": "Mike van Riel",
                    "email": "me@mikevanriel.com"
                }
            ],
            "description": "With this component, a library can provide support for annotations via DocBlocks or otherwise retrieve information that is embedded in a DocBlock.",
            "time": "2019-12-28T18:55:12+00:00"
        },
        {
            "name": "phpdocumentor/type-resolver",
            "version": "1.0.1",
            "source": {
                "type": "git",
                "url": "https://github.com/phpDocumentor/TypeResolver.git",
                "reference": "2e32a6d48972b2c1976ed5d8967145b6cec4a4a9"
            },
            "dist": {
                "type": "zip",
                "url": "https://api.github.com/repos/phpDocumentor/TypeResolver/zipball/2e32a6d48972b2c1976ed5d8967145b6cec4a4a9",
                "reference": "2e32a6d48972b2c1976ed5d8967145b6cec4a4a9",
                "shasum": ""
            },
            "require": {
                "php": "^7.1",
                "phpdocumentor/reflection-common": "^2.0"
            },
            "require-dev": {
                "ext-tokenizer": "^7.1",
                "mockery/mockery": "~1",
                "phpunit/phpunit": "^7.0"
            },
            "type": "library",
            "extra": {
                "branch-alias": {
                    "dev-master": "1.x-dev"
                }
            },
            "autoload": {
                "psr-4": {
                    "phpDocumentor\\Reflection\\": "src"
                }
            },
            "notification-url": "https://packagist.org/downloads/",
            "license": [
                "MIT"
            ],
            "authors": [
                {
                    "name": "Mike van Riel",
                    "email": "me@mikevanriel.com"
                }
            ],
            "description": "A PSR-5 based resolver of Class names, Types and Structural Element Names",
            "time": "2019-08-22T18:11:29+00:00"
        },
        {
            "name": "phpspec/prophecy",
            "version": "v1.10.3",
            "source": {
                "type": "git",
                "url": "https://github.com/phpspec/prophecy.git",
                "reference": "451c3cd1418cf640de218914901e51b064abb093"
            },
            "dist": {
                "type": "zip",
                "url": "https://api.github.com/repos/phpspec/prophecy/zipball/451c3cd1418cf640de218914901e51b064abb093",
                "reference": "451c3cd1418cf640de218914901e51b064abb093",
                "shasum": ""
            },
            "require": {
                "doctrine/instantiator": "^1.0.2",
                "php": "^5.3|^7.0",
                "phpdocumentor/reflection-docblock": "^2.0|^3.0.2|^4.0|^5.0",
                "sebastian/comparator": "^1.2.3|^2.0|^3.0|^4.0",
                "sebastian/recursion-context": "^1.0|^2.0|^3.0|^4.0"
            },
            "require-dev": {
                "phpspec/phpspec": "^2.5 || ^3.2",
                "phpunit/phpunit": "^4.8.35 || ^5.7 || ^6.5 || ^7.1"
            },
            "type": "library",
            "extra": {
                "branch-alias": {
                    "dev-master": "1.10.x-dev"
                }
            },
            "autoload": {
                "psr-4": {
                    "Prophecy\\": "src/Prophecy"
                }
            },
            "notification-url": "https://packagist.org/downloads/",
            "license": [
                "MIT"
            ],
            "authors": [
                {
                    "name": "Konstantin Kudryashov",
                    "email": "ever.zet@gmail.com",
                    "homepage": "http://everzet.com"
                },
                {
                    "name": "Marcello Duarte",
                    "email": "marcello.duarte@gmail.com"
                }
            ],
            "description": "Highly opinionated mocking framework for PHP 5.3+",
            "homepage": "https://github.com/phpspec/prophecy",
            "keywords": [
                "Double",
                "Dummy",
                "fake",
                "mock",
                "spy",
                "stub"
            ],
            "time": "2020-03-05T15:02:03+00:00"
        },
        {
            "name": "phpunit/php-code-coverage",
            "version": "6.1.4",
            "source": {
                "type": "git",
                "url": "https://github.com/sebastianbergmann/php-code-coverage.git",
                "reference": "807e6013b00af69b6c5d9ceb4282d0393dbb9d8d"
            },
            "dist": {
                "type": "zip",
                "url": "https://api.github.com/repos/sebastianbergmann/php-code-coverage/zipball/807e6013b00af69b6c5d9ceb4282d0393dbb9d8d",
                "reference": "807e6013b00af69b6c5d9ceb4282d0393dbb9d8d",
                "shasum": ""
            },
            "require": {
                "ext-dom": "*",
                "ext-xmlwriter": "*",
                "php": "^7.1",
                "phpunit/php-file-iterator": "^2.0",
                "phpunit/php-text-template": "^1.2.1",
                "phpunit/php-token-stream": "^3.0",
                "sebastian/code-unit-reverse-lookup": "^1.0.1",
                "sebastian/environment": "^3.1 || ^4.0",
                "sebastian/version": "^2.0.1",
                "theseer/tokenizer": "^1.1"
            },
            "require-dev": {
                "phpunit/phpunit": "^7.0"
            },
            "suggest": {
                "ext-xdebug": "^2.6.0"
            },
            "type": "library",
            "extra": {
                "branch-alias": {
                    "dev-master": "6.1-dev"
                }
            },
            "autoload": {
                "classmap": [
                    "src/"
                ]
            },
            "notification-url": "https://packagist.org/downloads/",
            "license": [
                "BSD-3-Clause"
            ],
            "authors": [
                {
                    "name": "Sebastian Bergmann",
                    "email": "sebastian@phpunit.de",
                    "role": "lead"
                }
            ],
            "description": "Library that provides collection, processing, and rendering functionality for PHP code coverage information.",
            "homepage": "https://github.com/sebastianbergmann/php-code-coverage",
            "keywords": [
                "coverage",
                "testing",
                "xunit"
            ],
            "time": "2018-10-31T16:06:48+00:00"
        },
        {
            "name": "phpunit/php-file-iterator",
            "version": "2.0.5",
            "source": {
                "type": "git",
                "url": "https://github.com/sebastianbergmann/php-file-iterator.git",
                "reference": "42c5ba5220e6904cbfe8b1a1bda7c0cfdc8c12f5"
            },
            "dist": {
                "type": "zip",
                "url": "https://api.github.com/repos/sebastianbergmann/php-file-iterator/zipball/42c5ba5220e6904cbfe8b1a1bda7c0cfdc8c12f5",
                "reference": "42c5ba5220e6904cbfe8b1a1bda7c0cfdc8c12f5",
                "shasum": ""
            },
            "require": {
                "php": ">=7.1"
            },
            "require-dev": {
                "phpunit/phpunit": "^8.5"
            },
            "type": "library",
            "extra": {
                "branch-alias": {
                    "dev-master": "2.0.x-dev"
                }
            },
            "autoload": {
                "classmap": [
                    "src/"
                ]
            },
            "notification-url": "https://packagist.org/downloads/",
            "license": [
                "BSD-3-Clause"
            ],
            "authors": [
                {
                    "name": "Sebastian Bergmann",
                    "email": "sebastian@phpunit.de",
                    "role": "lead"
                }
            ],
            "description": "FilterIterator implementation that filters files based on a list of suffixes.",
            "homepage": "https://github.com/sebastianbergmann/php-file-iterator/",
            "keywords": [
                "filesystem",
                "iterator"
            ],
            "funding": [
                {
                    "url": "https://github.com/sebastianbergmann",
                    "type": "github"
                }
            ],
            "time": "2021-12-02T12:42:26+00:00"
        },
        {
            "name": "phpunit/php-text-template",
            "version": "1.2.1",
            "source": {
                "type": "git",
                "url": "https://github.com/sebastianbergmann/php-text-template.git",
                "reference": "31f8b717e51d9a2afca6c9f046f5d69fc27c8686"
            },
            "dist": {
                "type": "zip",
                "url": "https://api.github.com/repos/sebastianbergmann/php-text-template/zipball/31f8b717e51d9a2afca6c9f046f5d69fc27c8686",
                "reference": "31f8b717e51d9a2afca6c9f046f5d69fc27c8686",
                "shasum": ""
            },
            "require": {
                "php": ">=5.3.3"
            },
            "type": "library",
            "autoload": {
                "classmap": [
                    "src/"
                ]
            },
            "notification-url": "https://packagist.org/downloads/",
            "license": [
                "BSD-3-Clause"
            ],
            "authors": [
                {
                    "name": "Sebastian Bergmann",
                    "email": "sebastian@phpunit.de",
                    "role": "lead"
                }
            ],
            "description": "Simple template engine.",
            "homepage": "https://github.com/sebastianbergmann/php-text-template/",
            "keywords": [
                "template"
            ],
            "time": "2015-06-21T13:50:34+00:00"
        },
        {
            "name": "phpunit/php-timer",
            "version": "2.1.3",
            "source": {
                "type": "git",
                "url": "https://github.com/sebastianbergmann/php-timer.git",
                "reference": "2454ae1765516d20c4ffe103d85a58a9a3bd5662"
            },
            "dist": {
                "type": "zip",
                "url": "https://api.github.com/repos/sebastianbergmann/php-timer/zipball/2454ae1765516d20c4ffe103d85a58a9a3bd5662",
                "reference": "2454ae1765516d20c4ffe103d85a58a9a3bd5662",
                "shasum": ""
            },
            "require": {
                "php": ">=7.1"
            },
            "require-dev": {
                "phpunit/phpunit": "^8.5"
            },
            "type": "library",
            "extra": {
                "branch-alias": {
                    "dev-master": "2.1-dev"
                }
            },
            "autoload": {
                "classmap": [
                    "src/"
                ]
            },
            "notification-url": "https://packagist.org/downloads/",
            "license": [
                "BSD-3-Clause"
            ],
            "authors": [
                {
                    "name": "Sebastian Bergmann",
                    "email": "sebastian@phpunit.de",
                    "role": "lead"
                }
            ],
            "description": "Utility class for timing",
            "homepage": "https://github.com/sebastianbergmann/php-timer/",
            "keywords": [
                "timer"
            ],
            "funding": [
                {
                    "url": "https://github.com/sebastianbergmann",
                    "type": "github"
                }
            ],
            "time": "2020-11-30T08:20:02+00:00"
        },
        {
            "name": "phpunit/php-token-stream",
            "version": "3.1.3",
            "source": {
                "type": "git",
                "url": "https://github.com/sebastianbergmann/php-token-stream.git",
                "reference": "9c1da83261628cb24b6a6df371b6e312b3954768"
            },
            "dist": {
                "type": "zip",
                "url": "https://api.github.com/repos/sebastianbergmann/php-token-stream/zipball/9c1da83261628cb24b6a6df371b6e312b3954768",
                "reference": "9c1da83261628cb24b6a6df371b6e312b3954768",
                "shasum": ""
            },
            "require": {
                "ext-tokenizer": "*",
                "php": ">=7.1"
            },
            "require-dev": {
                "phpunit/phpunit": "^7.0"
            },
            "type": "library",
            "extra": {
                "branch-alias": {
                    "dev-master": "3.1-dev"
                }
            },
            "autoload": {
                "classmap": [
                    "src/"
                ]
            },
            "notification-url": "https://packagist.org/downloads/",
            "license": [
                "BSD-3-Clause"
            ],
            "authors": [
                {
                    "name": "Sebastian Bergmann",
                    "email": "sebastian@phpunit.de"
                }
            ],
            "description": "Wrapper around PHP's tokenizer extension.",
            "homepage": "https://github.com/sebastianbergmann/php-token-stream/",
            "keywords": [
                "tokenizer"
            ],
            "funding": [
                {
                    "url": "https://github.com/sebastianbergmann",
                    "type": "github"
                }
            ],
            "abandoned": true,
            "time": "2021-07-26T12:15:06+00:00"
        },
        {
            "name": "phpunit/phpunit",
            "version": "7.5.20",
            "source": {
                "type": "git",
                "url": "https://github.com/sebastianbergmann/phpunit.git",
                "reference": "9467db479d1b0487c99733bb1e7944d32deded2c"
            },
            "dist": {
                "type": "zip",
                "url": "https://api.github.com/repos/sebastianbergmann/phpunit/zipball/9467db479d1b0487c99733bb1e7944d32deded2c",
                "reference": "9467db479d1b0487c99733bb1e7944d32deded2c",
                "shasum": ""
            },
            "require": {
                "doctrine/instantiator": "^1.1",
                "ext-dom": "*",
                "ext-json": "*",
                "ext-libxml": "*",
                "ext-mbstring": "*",
                "ext-xml": "*",
                "myclabs/deep-copy": "^1.7",
                "phar-io/manifest": "^1.0.2",
                "phar-io/version": "^2.0",
                "php": "^7.1",
                "phpspec/prophecy": "^1.7",
                "phpunit/php-code-coverage": "^6.0.7",
                "phpunit/php-file-iterator": "^2.0.1",
                "phpunit/php-text-template": "^1.2.1",
                "phpunit/php-timer": "^2.1",
                "sebastian/comparator": "^3.0",
                "sebastian/diff": "^3.0",
                "sebastian/environment": "^4.0",
                "sebastian/exporter": "^3.1",
                "sebastian/global-state": "^2.0",
                "sebastian/object-enumerator": "^3.0.3",
                "sebastian/resource-operations": "^2.0",
                "sebastian/version": "^2.0.1"
            },
            "conflict": {
                "phpunit/phpunit-mock-objects": "*"
            },
            "require-dev": {
                "ext-pdo": "*"
            },
            "suggest": {
                "ext-soap": "*",
                "ext-xdebug": "*",
                "phpunit/php-invoker": "^2.0"
            },
            "bin": [
                "phpunit"
            ],
            "type": "library",
            "extra": {
                "branch-alias": {
                    "dev-master": "7.5-dev"
                },
                "patches_applied": {
                    "PHP 8.1 compatibility: globals": "tests/phpunit-patches/globals-usage-compatibility.diff"
                }
            },
            "autoload": {
                "classmap": [
                    "src/"
                ]
            },
            "notification-url": "https://packagist.org/downloads/",
            "license": [
                "BSD-3-Clause"
            ],
            "authors": [
                {
                    "name": "Sebastian Bergmann",
                    "email": "sebastian@phpunit.de",
                    "role": "lead"
                }
            ],
            "description": "The PHP Unit Testing framework.",
            "homepage": "https://phpunit.de/",
            "keywords": [
                "phpunit",
                "testing",
                "xunit"
            ],
            "time": "2020-01-08T08:45:45+00:00"
        },
        {
            "name": "psr/log",
            "version": "1.1.4",
            "source": {
                "type": "git",
                "url": "https://github.com/php-fig/log.git",
                "reference": "d49695b909c3b7628b6289db5479a1c204601f11"
            },
            "dist": {
                "type": "zip",
                "url": "https://api.github.com/repos/php-fig/log/zipball/d49695b909c3b7628b6289db5479a1c204601f11",
                "reference": "d49695b909c3b7628b6289db5479a1c204601f11",
                "shasum": ""
            },
            "require": {
                "php": ">=5.3.0"
            },
            "type": "library",
            "extra": {
                "branch-alias": {
                    "dev-master": "1.1.x-dev"
                }
            },
            "autoload": {
                "psr-4": {
                    "Psr\\Log\\": "Psr/Log/"
                }
            },
            "notification-url": "https://packagist.org/downloads/",
            "license": [
                "MIT"
            ],
            "authors": [
                {
                    "name": "PHP-FIG",
                    "homepage": "https://www.php-fig.org/"
                }
            ],
            "description": "Common interface for logging libraries",
            "homepage": "https://github.com/php-fig/log",
            "keywords": [
                "log",
                "psr",
                "psr-3"
            ],
            "time": "2021-05-03T11:20:27+00:00"
        },
        {
            "name": "rregeer/phpunit-coverage-check",
            "version": "0.3.1",
            "source": {
                "type": "git",
                "url": "https://github.com/richardregeer/phpunit-coverage-check.git",
                "reference": "9618fa74477fbc448c1b0599bef5153d170094bd"
            },
            "dist": {
                "type": "zip",
                "url": "https://api.github.com/repos/richardregeer/phpunit-coverage-check/zipball/9618fa74477fbc448c1b0599bef5153d170094bd",
                "reference": "9618fa74477fbc448c1b0599bef5153d170094bd",
                "shasum": ""
            },
            "require": {
                "php": ">=7.0.0"
            },
            "bin": [
                "bin/coverage-check"
            ],
            "type": "library",
            "notification-url": "https://packagist.org/downloads/",
            "license": [
                "MIT"
            ],
            "authors": [
                {
                    "name": "Richard Regeer",
                    "email": "rich2309@gmail.com"
                }
            ],
            "description": "Check the code coverage using the clover report of phpunit",
            "keywords": [
                "ci",
                "code coverage",
                "php",
                "phpunit",
                "testing",
                "unittest"
            ],
            "time": "2019-10-14T07:04:13+00:00"
        },
        {
            "name": "sebastian/code-unit-reverse-lookup",
            "version": "1.0.2",
            "source": {
                "type": "git",
                "url": "https://github.com/sebastianbergmann/code-unit-reverse-lookup.git",
                "reference": "1de8cd5c010cb153fcd68b8d0f64606f523f7619"
            },
            "dist": {
                "type": "zip",
                "url": "https://api.github.com/repos/sebastianbergmann/code-unit-reverse-lookup/zipball/1de8cd5c010cb153fcd68b8d0f64606f523f7619",
                "reference": "1de8cd5c010cb153fcd68b8d0f64606f523f7619",
                "shasum": ""
            },
            "require": {
                "php": ">=5.6"
            },
            "require-dev": {
                "phpunit/phpunit": "^8.5"
            },
            "type": "library",
            "extra": {
                "branch-alias": {
                    "dev-master": "1.0.x-dev"
                }
            },
            "autoload": {
                "classmap": [
                    "src/"
                ]
            },
            "notification-url": "https://packagist.org/downloads/",
            "license": [
                "BSD-3-Clause"
            ],
            "authors": [
                {
                    "name": "Sebastian Bergmann",
                    "email": "sebastian@phpunit.de"
                }
            ],
            "description": "Looks up which function or method a line of code belongs to",
            "homepage": "https://github.com/sebastianbergmann/code-unit-reverse-lookup/",
            "funding": [
                {
                    "url": "https://github.com/sebastianbergmann",
                    "type": "github"
                }
            ],
            "time": "2020-11-30T08:15:22+00:00"
        },
        {
            "name": "sebastian/comparator",
            "version": "3.0.3",
            "source": {
                "type": "git",
                "url": "https://github.com/sebastianbergmann/comparator.git",
                "reference": "1071dfcef776a57013124ff35e1fc41ccd294758"
            },
            "dist": {
                "type": "zip",
                "url": "https://api.github.com/repos/sebastianbergmann/comparator/zipball/1071dfcef776a57013124ff35e1fc41ccd294758",
                "reference": "1071dfcef776a57013124ff35e1fc41ccd294758",
                "shasum": ""
            },
            "require": {
                "php": ">=7.1",
                "sebastian/diff": "^3.0",
                "sebastian/exporter": "^3.1"
            },
            "require-dev": {
                "phpunit/phpunit": "^8.5"
            },
            "type": "library",
            "extra": {
                "branch-alias": {
                    "dev-master": "3.0-dev"
                }
            },
            "autoload": {
                "classmap": [
                    "src/"
                ]
            },
            "notification-url": "https://packagist.org/downloads/",
            "license": [
                "BSD-3-Clause"
            ],
            "authors": [
                {
                    "name": "Sebastian Bergmann",
                    "email": "sebastian@phpunit.de"
                },
                {
                    "name": "Jeff Welch",
                    "email": "whatthejeff@gmail.com"
                },
                {
                    "name": "Volker Dusch",
                    "email": "github@wallbash.com"
                },
                {
                    "name": "Bernhard Schussek",
                    "email": "bschussek@2bepublished.at"
                }
            ],
            "description": "Provides the functionality to compare PHP values for equality",
            "homepage": "https://github.com/sebastianbergmann/comparator",
            "keywords": [
                "comparator",
                "compare",
                "equality"
            ],
            "funding": [
                {
                    "url": "https://github.com/sebastianbergmann",
                    "type": "github"
                }
            ],
            "time": "2020-11-30T08:04:30+00:00"
        },
        {
            "name": "sebastian/diff",
            "version": "3.0.3",
            "source": {
                "type": "git",
                "url": "https://github.com/sebastianbergmann/diff.git",
                "reference": "14f72dd46eaf2f2293cbe79c93cc0bc43161a211"
            },
            "dist": {
                "type": "zip",
                "url": "https://api.github.com/repos/sebastianbergmann/diff/zipball/14f72dd46eaf2f2293cbe79c93cc0bc43161a211",
                "reference": "14f72dd46eaf2f2293cbe79c93cc0bc43161a211",
                "shasum": ""
            },
            "require": {
                "php": ">=7.1"
            },
            "require-dev": {
                "phpunit/phpunit": "^7.5 || ^8.0",
                "symfony/process": "^2 || ^3.3 || ^4"
            },
            "type": "library",
            "extra": {
                "branch-alias": {
                    "dev-master": "3.0-dev"
                }
            },
            "autoload": {
                "classmap": [
                    "src/"
                ]
            },
            "notification-url": "https://packagist.org/downloads/",
            "license": [
                "BSD-3-Clause"
            ],
            "authors": [
                {
                    "name": "Sebastian Bergmann",
                    "email": "sebastian@phpunit.de"
                },
                {
                    "name": "Kore Nordmann",
                    "email": "mail@kore-nordmann.de"
                }
            ],
            "description": "Diff implementation",
            "homepage": "https://github.com/sebastianbergmann/diff",
            "keywords": [
                "diff",
                "udiff",
                "unidiff",
                "unified diff"
            ],
            "funding": [
                {
                    "url": "https://github.com/sebastianbergmann",
                    "type": "github"
                }
            ],
            "time": "2020-11-30T07:59:04+00:00"
        },
        {
            "name": "sebastian/environment",
            "version": "4.2.4",
            "source": {
                "type": "git",
                "url": "https://github.com/sebastianbergmann/environment.git",
                "reference": "d47bbbad83711771f167c72d4e3f25f7fcc1f8b0"
            },
            "dist": {
                "type": "zip",
                "url": "https://api.github.com/repos/sebastianbergmann/environment/zipball/d47bbbad83711771f167c72d4e3f25f7fcc1f8b0",
                "reference": "d47bbbad83711771f167c72d4e3f25f7fcc1f8b0",
                "shasum": ""
            },
            "require": {
                "php": ">=7.1"
            },
            "require-dev": {
                "phpunit/phpunit": "^7.5"
            },
            "suggest": {
                "ext-posix": "*"
            },
            "type": "library",
            "extra": {
                "branch-alias": {
                    "dev-master": "4.2-dev"
                }
            },
            "autoload": {
                "classmap": [
                    "src/"
                ]
            },
            "notification-url": "https://packagist.org/downloads/",
            "license": [
                "BSD-3-Clause"
            ],
            "authors": [
                {
                    "name": "Sebastian Bergmann",
                    "email": "sebastian@phpunit.de"
                }
            ],
            "description": "Provides functionality to handle HHVM/PHP environments",
            "homepage": "http://www.github.com/sebastianbergmann/environment",
            "keywords": [
                "Xdebug",
                "environment",
                "hhvm"
            ],
            "funding": [
                {
                    "url": "https://github.com/sebastianbergmann",
                    "type": "github"
                }
            ],
            "time": "2020-11-30T07:53:42+00:00"
        },
        {
            "name": "sebastian/exporter",
            "version": "3.1.4",
            "source": {
                "type": "git",
                "url": "https://github.com/sebastianbergmann/exporter.git",
                "reference": "0c32ea2e40dbf59de29f3b49bf375176ce7dd8db"
            },
            "dist": {
                "type": "zip",
                "url": "https://api.github.com/repos/sebastianbergmann/exporter/zipball/0c32ea2e40dbf59de29f3b49bf375176ce7dd8db",
                "reference": "0c32ea2e40dbf59de29f3b49bf375176ce7dd8db",
                "shasum": ""
            },
            "require": {
                "php": ">=7.0",
                "sebastian/recursion-context": "^3.0"
            },
            "require-dev": {
                "ext-mbstring": "*",
                "phpunit/phpunit": "^8.5"
            },
            "type": "library",
            "extra": {
                "branch-alias": {
                    "dev-master": "3.1.x-dev"
                }
            },
            "autoload": {
                "classmap": [
                    "src/"
                ]
            },
            "notification-url": "https://packagist.org/downloads/",
            "license": [
                "BSD-3-Clause"
            ],
            "authors": [
                {
                    "name": "Sebastian Bergmann",
                    "email": "sebastian@phpunit.de"
                },
                {
                    "name": "Jeff Welch",
                    "email": "whatthejeff@gmail.com"
                },
                {
                    "name": "Volker Dusch",
                    "email": "github@wallbash.com"
                },
                {
                    "name": "Adam Harvey",
                    "email": "aharvey@php.net"
                },
                {
                    "name": "Bernhard Schussek",
                    "email": "bschussek@gmail.com"
                }
            ],
            "description": "Provides the functionality to export PHP variables for visualization",
            "homepage": "http://www.github.com/sebastianbergmann/exporter",
            "keywords": [
                "export",
                "exporter"
            ],
            "funding": [
                {
                    "url": "https://github.com/sebastianbergmann",
                    "type": "github"
                }
            ],
            "time": "2021-11-11T13:51:24+00:00"
        },
        {
            "name": "sebastian/global-state",
            "version": "2.0.0",
            "source": {
                "type": "git",
                "url": "https://github.com/sebastianbergmann/global-state.git",
                "reference": "e8ba02eed7bbbb9e59e43dedd3dddeff4a56b0c4"
            },
            "dist": {
                "type": "zip",
                "url": "https://api.github.com/repos/sebastianbergmann/global-state/zipball/e8ba02eed7bbbb9e59e43dedd3dddeff4a56b0c4",
                "reference": "e8ba02eed7bbbb9e59e43dedd3dddeff4a56b0c4",
                "shasum": ""
            },
            "require": {
                "php": "^7.0"
            },
            "require-dev": {
                "phpunit/phpunit": "^6.0"
            },
            "suggest": {
                "ext-uopz": "*"
            },
            "type": "library",
            "extra": {
                "branch-alias": {
                    "dev-master": "2.0-dev"
                }
            },
            "autoload": {
                "classmap": [
                    "src/"
                ]
            },
            "notification-url": "https://packagist.org/downloads/",
            "license": [
                "BSD-3-Clause"
            ],
            "authors": [
                {
                    "name": "Sebastian Bergmann",
                    "email": "sebastian@phpunit.de"
                }
            ],
            "description": "Snapshotting of global state",
            "homepage": "http://www.github.com/sebastianbergmann/global-state",
            "keywords": [
                "global state"
            ],
            "time": "2017-04-27T15:39:26+00:00"
        },
        {
            "name": "sebastian/object-enumerator",
            "version": "3.0.4",
            "source": {
                "type": "git",
                "url": "https://github.com/sebastianbergmann/object-enumerator.git",
                "reference": "e67f6d32ebd0c749cf9d1dbd9f226c727043cdf2"
            },
            "dist": {
                "type": "zip",
                "url": "https://api.github.com/repos/sebastianbergmann/object-enumerator/zipball/e67f6d32ebd0c749cf9d1dbd9f226c727043cdf2",
                "reference": "e67f6d32ebd0c749cf9d1dbd9f226c727043cdf2",
                "shasum": ""
            },
            "require": {
                "php": ">=7.0",
                "sebastian/object-reflector": "^1.1.1",
                "sebastian/recursion-context": "^3.0"
            },
            "require-dev": {
                "phpunit/phpunit": "^6.0"
            },
            "type": "library",
            "extra": {
                "branch-alias": {
                    "dev-master": "3.0.x-dev"
                }
            },
            "autoload": {
                "classmap": [
                    "src/"
                ]
            },
            "notification-url": "https://packagist.org/downloads/",
            "license": [
                "BSD-3-Clause"
            ],
            "authors": [
                {
                    "name": "Sebastian Bergmann",
                    "email": "sebastian@phpunit.de"
                }
            ],
            "description": "Traverses array structures and object graphs to enumerate all referenced objects",
            "homepage": "https://github.com/sebastianbergmann/object-enumerator/",
            "funding": [
                {
                    "url": "https://github.com/sebastianbergmann",
                    "type": "github"
                }
            ],
            "time": "2020-11-30T07:40:27+00:00"
        },
        {
            "name": "sebastian/object-reflector",
            "version": "1.1.2",
            "source": {
                "type": "git",
                "url": "https://github.com/sebastianbergmann/object-reflector.git",
                "reference": "9b8772b9cbd456ab45d4a598d2dd1a1bced6363d"
            },
            "dist": {
                "type": "zip",
                "url": "https://api.github.com/repos/sebastianbergmann/object-reflector/zipball/9b8772b9cbd456ab45d4a598d2dd1a1bced6363d",
                "reference": "9b8772b9cbd456ab45d4a598d2dd1a1bced6363d",
                "shasum": ""
            },
            "require": {
                "php": ">=7.0"
            },
            "require-dev": {
                "phpunit/phpunit": "^6.0"
            },
            "type": "library",
            "extra": {
                "branch-alias": {
                    "dev-master": "1.1-dev"
                }
            },
            "autoload": {
                "classmap": [
                    "src/"
                ]
            },
            "notification-url": "https://packagist.org/downloads/",
            "license": [
                "BSD-3-Clause"
            ],
            "authors": [
                {
                    "name": "Sebastian Bergmann",
                    "email": "sebastian@phpunit.de"
                }
            ],
            "description": "Allows reflection of object attributes, including inherited and non-public ones",
            "homepage": "https://github.com/sebastianbergmann/object-reflector/",
            "funding": [
                {
                    "url": "https://github.com/sebastianbergmann",
                    "type": "github"
                }
            ],
            "time": "2020-11-30T07:37:18+00:00"
        },
        {
            "name": "sebastian/recursion-context",
            "version": "3.0.1",
            "source": {
                "type": "git",
                "url": "https://github.com/sebastianbergmann/recursion-context.git",
                "reference": "367dcba38d6e1977be014dc4b22f47a484dac7fb"
            },
            "dist": {
                "type": "zip",
                "url": "https://api.github.com/repos/sebastianbergmann/recursion-context/zipball/367dcba38d6e1977be014dc4b22f47a484dac7fb",
                "reference": "367dcba38d6e1977be014dc4b22f47a484dac7fb",
                "shasum": ""
            },
            "require": {
                "php": ">=7.0"
            },
            "require-dev": {
                "phpunit/phpunit": "^6.0"
            },
            "type": "library",
            "extra": {
                "branch-alias": {
                    "dev-master": "3.0.x-dev"
                }
            },
            "autoload": {
                "classmap": [
                    "src/"
                ]
            },
            "notification-url": "https://packagist.org/downloads/",
            "license": [
                "BSD-3-Clause"
            ],
            "authors": [
                {
                    "name": "Sebastian Bergmann",
                    "email": "sebastian@phpunit.de"
                },
                {
                    "name": "Jeff Welch",
                    "email": "whatthejeff@gmail.com"
                },
                {
                    "name": "Adam Harvey",
                    "email": "aharvey@php.net"
                }
            ],
            "description": "Provides functionality to recursively process PHP variables",
            "homepage": "http://www.github.com/sebastianbergmann/recursion-context",
            "funding": [
                {
                    "url": "https://github.com/sebastianbergmann",
                    "type": "github"
                }
            ],
            "time": "2020-11-30T07:34:24+00:00"
        },
        {
            "name": "sebastian/resource-operations",
            "version": "2.0.2",
            "source": {
                "type": "git",
                "url": "https://github.com/sebastianbergmann/resource-operations.git",
                "reference": "31d35ca87926450c44eae7e2611d45a7a65ea8b3"
            },
            "dist": {
                "type": "zip",
                "url": "https://api.github.com/repos/sebastianbergmann/resource-operations/zipball/31d35ca87926450c44eae7e2611d45a7a65ea8b3",
                "reference": "31d35ca87926450c44eae7e2611d45a7a65ea8b3",
                "shasum": ""
            },
            "require": {
                "php": ">=7.1"
            },
            "type": "library",
            "extra": {
                "branch-alias": {
                    "dev-master": "2.0-dev"
                }
            },
            "autoload": {
                "classmap": [
                    "src/"
                ]
            },
            "notification-url": "https://packagist.org/downloads/",
            "license": [
                "BSD-3-Clause"
            ],
            "authors": [
                {
                    "name": "Sebastian Bergmann",
                    "email": "sebastian@phpunit.de"
                }
            ],
            "description": "Provides a list of PHP built-in functions that operate on resources",
            "homepage": "https://www.github.com/sebastianbergmann/resource-operations",
            "funding": [
                {
                    "url": "https://github.com/sebastianbergmann",
                    "type": "github"
                }
            ],
            "time": "2020-11-30T07:30:19+00:00"
        },
        {
            "name": "sebastian/version",
            "version": "2.0.1",
            "source": {
                "type": "git",
                "url": "https://github.com/sebastianbergmann/version.git",
                "reference": "99732be0ddb3361e16ad77b68ba41efc8e979019"
            },
            "dist": {
                "type": "zip",
                "url": "https://api.github.com/repos/sebastianbergmann/version/zipball/99732be0ddb3361e16ad77b68ba41efc8e979019",
                "reference": "99732be0ddb3361e16ad77b68ba41efc8e979019",
                "shasum": ""
            },
            "require": {
                "php": ">=5.6"
            },
            "type": "library",
            "extra": {
                "branch-alias": {
                    "dev-master": "2.0.x-dev"
                }
            },
            "autoload": {
                "classmap": [
                    "src/"
                ]
            },
            "notification-url": "https://packagist.org/downloads/",
            "license": [
                "BSD-3-Clause"
            ],
            "authors": [
                {
                    "name": "Sebastian Bergmann",
                    "email": "sebastian@phpunit.de",
                    "role": "lead"
                }
            ],
            "description": "Library that helps with managing the version number of Git-hosted PHP projects",
            "homepage": "https://github.com/sebastianbergmann/version",
            "time": "2016-10-03T07:35:21+00:00"
        },
        {
            "name": "squizlabs/php_codesniffer",
            "version": "3.6.2",
            "source": {
                "type": "git",
                "url": "https://github.com/squizlabs/PHP_CodeSniffer.git",
                "reference": "5e4e71592f69da17871dba6e80dd51bce74a351a"
            },
            "dist": {
                "type": "zip",
                "url": "https://api.github.com/repos/squizlabs/PHP_CodeSniffer/zipball/5e4e71592f69da17871dba6e80dd51bce74a351a",
                "reference": "5e4e71592f69da17871dba6e80dd51bce74a351a",
                "shasum": ""
            },
            "require": {
                "ext-simplexml": "*",
                "ext-tokenizer": "*",
                "ext-xmlwriter": "*",
                "php": ">=5.4.0"
            },
            "require-dev": {
                "phpunit/phpunit": "^4.0 || ^5.0 || ^6.0 || ^7.0"
            },
            "bin": [
                "bin/phpcs",
                "bin/phpcbf"
            ],
            "type": "library",
            "extra": {
                "branch-alias": {
                    "dev-master": "3.x-dev"
                }
            },
            "notification-url": "https://packagist.org/downloads/",
            "license": [
                "BSD-3-Clause"
            ],
            "authors": [
                {
                    "name": "Greg Sherwood",
                    "role": "lead"
                }
            ],
            "description": "PHP_CodeSniffer tokenizes PHP, JavaScript and CSS files and detects violations of a defined set of coding standards.",
            "homepage": "https://github.com/squizlabs/PHP_CodeSniffer",
            "keywords": [
                "phpcs",
                "standards"
            ],
            "support": {
                "issues": "https://github.com/squizlabs/PHP_CodeSniffer/issues",
                "source": "https://github.com/squizlabs/PHP_CodeSniffer",
                "wiki": "https://github.com/squizlabs/PHP_CodeSniffer/wiki"
            },
            "time": "2021-12-12T21:44:58+00:00"
        },
        {
            "name": "symfony/console",
            "version": "v3.4.47",
            "source": {
                "type": "git",
                "url": "https://github.com/symfony/console.git",
                "reference": "a10b1da6fc93080c180bba7219b5ff5b7518fe81"
            },
            "dist": {
                "type": "zip",
                "url": "https://api.github.com/repos/symfony/console/zipball/a10b1da6fc93080c180bba7219b5ff5b7518fe81",
                "reference": "a10b1da6fc93080c180bba7219b5ff5b7518fe81",
                "shasum": ""
            },
            "require": {
                "php": "^5.5.9|>=7.0.8",
                "symfony/debug": "~2.8|~3.0|~4.0",
                "symfony/polyfill-mbstring": "~1.0"
            },
            "conflict": {
                "symfony/dependency-injection": "<3.4",
                "symfony/process": "<3.3"
            },
            "provide": {
                "psr/log-implementation": "1.0"
            },
            "require-dev": {
                "psr/log": "~1.0",
                "symfony/config": "~3.3|~4.0",
                "symfony/dependency-injection": "~3.4|~4.0",
                "symfony/event-dispatcher": "~2.8|~3.0|~4.0",
                "symfony/lock": "~3.4|~4.0",
                "symfony/process": "~3.3|~4.0"
            },
            "suggest": {
                "psr/log": "For using the console logger",
                "symfony/event-dispatcher": "",
                "symfony/lock": "",
                "symfony/process": ""
            },
            "type": "library",
            "autoload": {
                "psr-4": {
                    "Symfony\\Component\\Console\\": ""
                },
                "exclude-from-classmap": [
                    "/Tests/"
                ]
            },
            "notification-url": "https://packagist.org/downloads/",
            "license": [
                "MIT"
            ],
            "authors": [
                {
                    "name": "Fabien Potencier",
                    "email": "fabien@symfony.com"
                },
                {
                    "name": "Symfony Community",
                    "homepage": "https://symfony.com/contributors"
                }
            ],
            "description": "Symfony Console Component",
            "homepage": "https://symfony.com",
            "funding": [
                {
                    "url": "https://symfony.com/sponsor",
                    "type": "custom"
                },
                {
                    "url": "https://github.com/fabpot",
                    "type": "github"
                },
                {
                    "url": "https://tidelift.com/funding/github/packagist/symfony/symfony",
                    "type": "tidelift"
                }
            ],
            "time": "2020-10-24T10:57:07+00:00"
        },
        {
            "name": "symfony/debug",
            "version": "v3.4.47",
            "source": {
                "type": "git",
                "url": "https://github.com/symfony/debug.git",
                "reference": "ab42889de57fdfcfcc0759ab102e2fd4ea72dcae"
            },
            "dist": {
                "type": "zip",
                "url": "https://api.github.com/repos/symfony/debug/zipball/ab42889de57fdfcfcc0759ab102e2fd4ea72dcae",
                "reference": "ab42889de57fdfcfcc0759ab102e2fd4ea72dcae",
                "shasum": ""
            },
            "require": {
                "php": "^5.5.9|>=7.0.8",
                "psr/log": "~1.0"
            },
            "conflict": {
                "symfony/http-kernel": ">=2.3,<2.3.24|~2.4.0|>=2.5,<2.5.9|>=2.6,<2.6.2"
            },
            "require-dev": {
                "symfony/http-kernel": "~2.8|~3.0|~4.0"
            },
            "type": "library",
            "autoload": {
                "psr-4": {
                    "Symfony\\Component\\Debug\\": ""
                },
                "exclude-from-classmap": [
                    "/Tests/"
                ]
            },
            "notification-url": "https://packagist.org/downloads/",
            "license": [
                "MIT"
            ],
            "authors": [
                {
                    "name": "Fabien Potencier",
                    "email": "fabien@symfony.com"
                },
                {
                    "name": "Symfony Community",
                    "homepage": "https://symfony.com/contributors"
                }
            ],
            "description": "Symfony Debug Component",
            "homepage": "https://symfony.com",
            "funding": [
                {
                    "url": "https://symfony.com/sponsor",
                    "type": "custom"
                },
                {
                    "url": "https://github.com/fabpot",
                    "type": "github"
                },
                {
                    "url": "https://tidelift.com/funding/github/packagist/symfony/symfony",
                    "type": "tidelift"
                }
            ],
            "time": "2020-10-24T10:57:07+00:00"
        },
        {
            "name": "symfony/polyfill-ctype",
            "version": "v1.23.0",
            "source": {
                "type": "git",
                "url": "https://github.com/symfony/polyfill-ctype.git",
                "reference": "46cd95797e9df938fdd2b03693b5fca5e64b01ce"
            },
            "dist": {
                "type": "zip",
                "url": "https://api.github.com/repos/symfony/polyfill-ctype/zipball/46cd95797e9df938fdd2b03693b5fca5e64b01ce",
                "reference": "46cd95797e9df938fdd2b03693b5fca5e64b01ce",
                "shasum": ""
            },
            "require": {
                "php": ">=7.1"
            },
            "suggest": {
                "ext-ctype": "For best performance"
            },
            "type": "library",
            "extra": {
                "branch-alias": {
                    "dev-main": "1.23-dev"
                },
                "thanks": {
                    "name": "symfony/polyfill",
                    "url": "https://github.com/symfony/polyfill"
                }
            },
            "autoload": {
                "psr-4": {
                    "Symfony\\Polyfill\\Ctype\\": ""
                },
                "files": [
                    "bootstrap.php"
                ]
            },
            "notification-url": "https://packagist.org/downloads/",
            "license": [
                "MIT"
            ],
            "authors": [
                {
                    "name": "Gert de Pagter",
                    "email": "BackEndTea@gmail.com"
                },
                {
                    "name": "Symfony Community",
                    "homepage": "https://symfony.com/contributors"
                }
            ],
            "description": "Symfony polyfill for ctype functions",
            "homepage": "https://symfony.com",
            "keywords": [
                "compatibility",
                "ctype",
                "polyfill",
                "portable"
            ],
            "funding": [
                {
                    "url": "https://symfony.com/sponsor",
                    "type": "custom"
                },
                {
                    "url": "https://github.com/fabpot",
                    "type": "github"
                },
                {
                    "url": "https://tidelift.com/funding/github/packagist/symfony/symfony",
                    "type": "tidelift"
                }
            ],
            "time": "2021-02-19T12:13:01+00:00"
        },
        {
            "name": "symfony/polyfill-mbstring",
            "version": "v1.23.1",
            "source": {
                "type": "git",
                "url": "https://github.com/symfony/polyfill-mbstring.git",
                "reference": "9174a3d80210dca8daa7f31fec659150bbeabfc6"
            },
            "dist": {
                "type": "zip",
                "url": "https://api.github.com/repos/symfony/polyfill-mbstring/zipball/9174a3d80210dca8daa7f31fec659150bbeabfc6",
                "reference": "9174a3d80210dca8daa7f31fec659150bbeabfc6",
                "shasum": ""
            },
            "require": {
                "php": ">=7.1"
            },
            "suggest": {
                "ext-mbstring": "For best performance"
            },
            "type": "library",
            "extra": {
                "branch-alias": {
                    "dev-main": "1.23-dev"
                },
                "thanks": {
                    "name": "symfony/polyfill",
                    "url": "https://github.com/symfony/polyfill"
                }
            },
            "autoload": {
                "psr-4": {
                    "Symfony\\Polyfill\\Mbstring\\": ""
                },
                "files": [
                    "bootstrap.php"
                ]
            },
            "notification-url": "https://packagist.org/downloads/",
            "license": [
                "MIT"
            ],
            "authors": [
                {
                    "name": "Nicolas Grekas",
                    "email": "p@tchwork.com"
                },
                {
                    "name": "Symfony Community",
                    "homepage": "https://symfony.com/contributors"
                }
            ],
            "description": "Symfony polyfill for the Mbstring extension",
            "homepage": "https://symfony.com",
            "keywords": [
                "compatibility",
                "mbstring",
                "polyfill",
                "portable",
                "shim"
            ],
            "funding": [
                {
                    "url": "https://symfony.com/sponsor",
                    "type": "custom"
                },
                {
                    "url": "https://github.com/fabpot",
                    "type": "github"
                },
                {
                    "url": "https://tidelift.com/funding/github/packagist/symfony/symfony",
                    "type": "tidelift"
                }
            ],
            "time": "2021-05-27T12:26:48+00:00"
        },
        {
            "name": "theseer/tokenizer",
            "version": "1.1.3",
            "source": {
                "type": "git",
                "url": "https://github.com/theseer/tokenizer.git",
                "reference": "11336f6f84e16a720dae9d8e6ed5019efa85a0f9"
            },
            "dist": {
                "type": "zip",
                "url": "https://api.github.com/repos/theseer/tokenizer/zipball/11336f6f84e16a720dae9d8e6ed5019efa85a0f9",
                "reference": "11336f6f84e16a720dae9d8e6ed5019efa85a0f9",
                "shasum": ""
            },
            "require": {
                "ext-dom": "*",
                "ext-tokenizer": "*",
                "ext-xmlwriter": "*",
                "php": "^7.0"
            },
            "type": "library",
            "autoload": {
                "classmap": [
                    "src/"
                ]
            },
            "notification-url": "https://packagist.org/downloads/",
            "license": [
                "BSD-3-Clause"
            ],
            "authors": [
                {
                    "name": "Arne Blankerts",
                    "email": "arne@blankerts.de",
                    "role": "Developer"
                }
            ],
            "description": "A small library for converting tokenized PHP source code into XML and potentially other formats",
            "time": "2019-06-13T22:48:21+00:00"
        },
        {
            "name": "vimeo/psalm",
            "version": "4.13.1",
            "source": {
                "type": "git",
                "url": "https://github.com/vimeo/psalm.git",
                "reference": "5cf660f63b548ccd4a56f62d916ee4d6028e01a3"
            },
            "dist": {
                "type": "zip",
                "url": "https://api.github.com/repos/vimeo/psalm/zipball/5cf660f63b548ccd4a56f62d916ee4d6028e01a3",
                "reference": "5cf660f63b548ccd4a56f62d916ee4d6028e01a3",
                "shasum": ""
            },
            "require": {
                "amphp/amp": "^2.4.2",
                "amphp/byte-stream": "^1.5",
                "composer/package-versions-deprecated": "^1.8.0",
                "composer/semver": "^1.4 || ^2.0 || ^3.0",
                "composer/xdebug-handler": "^1.1 || ^2.0",
                "dnoegel/php-xdg-base-dir": "^0.1.1",
                "ext-ctype": "*",
                "ext-dom": "*",
                "ext-json": "*",
                "ext-libxml": "*",
                "ext-mbstring": "*",
                "ext-simplexml": "*",
                "ext-tokenizer": "*",
                "felixfbecker/advanced-json-rpc": "^3.0.3",
                "felixfbecker/language-server-protocol": "^1.5",
                "netresearch/jsonmapper": "^1.0 || ^2.0 || ^3.0 || ^4.0",
                "nikic/php-parser": "^4.13",
                "openlss/lib-array2xml": "^1.0",
                "php": "^7.1|^8",
                "sebastian/diff": "^3.0 || ^4.0",
                "symfony/console": "^3.4.17 || ^4.1.6 || ^5.0 || ^6.0",
                "webmozart/path-util": "^2.3"
            },
            "provide": {
                "psalm/psalm": "self.version"
            },
            "require-dev": {
                "bamarni/composer-bin-plugin": "^1.2",
                "brianium/paratest": "^4.0||^6.0",
                "ext-curl": "*",
                "php-parallel-lint/php-parallel-lint": "^1.2",
                "phpdocumentor/reflection-docblock": "^5",
                "phpmyadmin/sql-parser": "5.1.0||dev-master",
                "phpspec/prophecy": ">=1.9.0",
                "phpunit/phpunit": "^9.0",
                "psalm/plugin-phpunit": "^0.16",
                "slevomat/coding-standard": "^7.0",
                "squizlabs/php_codesniffer": "^3.5",
                "symfony/process": "^4.3 || ^5.0 || ^6.0",
                "weirdan/prophecy-shim": "^1.0 || ^2.0"
            },
            "suggest": {
                "ext-curl": "In order to send data to shepherd",
                "ext-igbinary": "^2.0.5 is required, used to serialize caching data"
            },
            "bin": [
                "psalm",
                "psalm-language-server",
                "psalm-plugin",
                "psalm-refactor",
                "psalter"
            ],
            "type": "library",
            "extra": {
                "branch-alias": {
                    "dev-master": "4.x-dev",
                    "dev-3.x": "3.x-dev",
                    "dev-2.x": "2.x-dev",
                    "dev-1.x": "1.x-dev"
                }
            },
            "autoload": {
                "psr-4": {
                    "Psalm\\": "src/Psalm/"
                },
                "files": [
                    "src/functions.php",
                    "src/spl_object_id.php"
                ]
            },
            "notification-url": "https://packagist.org/downloads/",
            "license": [
                "MIT"
            ],
            "authors": [
                {
                    "name": "Matthew Brown"
                }
            ],
            "description": "A static analysis tool for finding errors in PHP applications",
            "keywords": [
                "code",
                "inspection",
                "php"
            ],
            "support": {
                "issues": "https://github.com/vimeo/psalm/issues",
                "source": "https://github.com/vimeo/psalm/tree/4.13.1"
            },
            "time": "2021-11-23T23:52:49+00:00"
        },
        {
            "name": "webmozart/assert",
            "version": "1.9.1",
            "source": {
                "type": "git",
                "url": "https://github.com/webmozarts/assert.git",
                "reference": "bafc69caeb4d49c39fd0779086c03a3738cbb389"
            },
            "dist": {
                "type": "zip",
                "url": "https://api.github.com/repos/webmozarts/assert/zipball/bafc69caeb4d49c39fd0779086c03a3738cbb389",
                "reference": "bafc69caeb4d49c39fd0779086c03a3738cbb389",
                "shasum": ""
            },
            "require": {
                "php": "^5.3.3 || ^7.0 || ^8.0",
                "symfony/polyfill-ctype": "^1.8"
            },
            "conflict": {
                "phpstan/phpstan": "<0.12.20",
                "vimeo/psalm": "<3.9.1"
            },
            "require-dev": {
                "phpunit/phpunit": "^4.8.36 || ^7.5.13"
            },
            "type": "library",
            "autoload": {
                "psr-4": {
                    "Webmozart\\Assert\\": "src/"
                }
            },
            "notification-url": "https://packagist.org/downloads/",
            "license": [
                "MIT"
            ],
            "authors": [
                {
                    "name": "Bernhard Schussek",
                    "email": "bschussek@gmail.com"
                }
            ],
            "description": "Assertions to validate method input/output with nice error messages.",
            "keywords": [
                "assert",
                "check",
                "validate"
            ],
            "time": "2020-07-08T17:02:28+00:00"
        },
        {
            "name": "webmozart/path-util",
            "version": "2.3.0",
            "source": {
                "type": "git",
                "url": "https://github.com/webmozart/path-util.git",
                "reference": "d939f7edc24c9a1bb9c0dee5cb05d8e859490725"
            },
            "dist": {
                "type": "zip",
                "url": "https://api.github.com/repos/webmozart/path-util/zipball/d939f7edc24c9a1bb9c0dee5cb05d8e859490725",
                "reference": "d939f7edc24c9a1bb9c0dee5cb05d8e859490725",
                "shasum": ""
            },
            "require": {
                "php": ">=5.3.3",
                "webmozart/assert": "~1.0"
            },
            "require-dev": {
                "phpunit/phpunit": "^4.6",
                "sebastian/version": "^1.0.1"
            },
            "type": "library",
            "extra": {
                "branch-alias": {
                    "dev-master": "2.3-dev"
                }
            },
            "autoload": {
                "psr-4": {
                    "Webmozart\\PathUtil\\": "src/"
                }
            },
            "notification-url": "https://packagist.org/downloads/",
            "license": [
                "MIT"
            ],
            "authors": [
                {
                    "name": "Bernhard Schussek",
                    "email": "bschussek@gmail.com"
                }
            ],
            "description": "A robust cross-platform utility for normalizing, comparing and modifying file paths.",
            "abandoned": "symfony/filesystem",
            "time": "2015-12-17T08:42:14+00:00"
        },
        {
            "name": "woocommerce/action-scheduler",
            "version": "3.1.6",
            "source": {
                "type": "git",
                "url": "https://github.com/woocommerce/action-scheduler.git",
                "reference": "275d0ba54b1c263dfc62688de2fa9a25a373edf8"
            },
            "dist": {
                "type": "zip",
                "url": "https://api.github.com/repos/woocommerce/action-scheduler/zipball/275d0ba54b1c263dfc62688de2fa9a25a373edf8",
                "reference": "275d0ba54b1c263dfc62688de2fa9a25a373edf8",
                "shasum": ""
            },
            "require-dev": {
                "phpunit/phpunit": "^5.6",
                "woocommerce/woocommerce-sniffs": "0.0.8",
                "wp-cli/wp-cli": "~1.5.1"
            },
            "type": "wordpress-plugin",
            "extra": {
                "scripts-description": {
                    "test": "Run unit tests",
                    "phpcs": "Analyze code against the WordPress coding standards with PHP_CodeSniffer",
                    "phpcbf": "Fix coding standards warnings/errors automatically with PHP Code Beautifier"
                }
            },
            "notification-url": "https://packagist.org/downloads/",
            "license": [
                "GPL-3.0-or-later"
            ],
            "description": "Action Scheduler for WordPress and WooCommerce",
            "homepage": "https://actionscheduler.org/",
            "time": "2020-05-12T16:22:33+00:00"
        },
        {
            "name": "woocommerce/woocommerce-sniffs",
            "version": "0.1.0",
            "source": {
                "type": "git",
                "url": "https://github.com/woocommerce/woocommerce-sniffs.git",
                "reference": "b72b7dd2e70aa6aed16f80cdae5b1e6cce2e4c79"
            },
            "dist": {
                "type": "zip",
                "url": "https://api.github.com/repos/woocommerce/woocommerce-sniffs/zipball/b72b7dd2e70aa6aed16f80cdae5b1e6cce2e4c79",
                "reference": "b72b7dd2e70aa6aed16f80cdae5b1e6cce2e4c79",
                "shasum": ""
            },
            "require": {
                "dealerdirect/phpcodesniffer-composer-installer": "0.7.0",
                "php": ">=7.0",
                "phpcompatibility/phpcompatibility-wp": "2.1.0",
                "wp-coding-standards/wpcs": "2.3.0"
            },
            "type": "phpcodesniffer-standard",
            "notification-url": "https://packagist.org/downloads/",
            "license": [
                "MIT"
            ],
            "authors": [
                {
                    "name": "Claudio Sanches",
                    "email": "claudio@automattic.com"
                }
            ],
            "description": "WooCommerce sniffs",
            "keywords": [
                "phpcs",
                "standards",
                "woocommerce",
                "wordpress"
            ],
            "time": "2020-08-06T18:23:45+00:00"
        },
        {
            "name": "wp-coding-standards/wpcs",
            "version": "2.3.0",
            "source": {
                "type": "git",
                "url": "https://github.com/WordPress/WordPress-Coding-Standards.git",
                "reference": "7da1894633f168fe244afc6de00d141f27517b62"
            },
            "dist": {
                "type": "zip",
                "url": "https://api.github.com/repos/WordPress/WordPress-Coding-Standards/zipball/7da1894633f168fe244afc6de00d141f27517b62",
                "reference": "7da1894633f168fe244afc6de00d141f27517b62",
                "shasum": ""
            },
            "require": {
                "php": ">=5.4",
                "squizlabs/php_codesniffer": "^3.3.1"
            },
            "require-dev": {
                "dealerdirect/phpcodesniffer-composer-installer": "^0.5 || ^0.6",
                "phpcompatibility/php-compatibility": "^9.0",
                "phpcsstandards/phpcsdevtools": "^1.0",
                "phpunit/phpunit": "^4.0 || ^5.0 || ^6.0 || ^7.0"
            },
            "suggest": {
                "dealerdirect/phpcodesniffer-composer-installer": "^0.6 || This Composer plugin will sort out the PHPCS 'installed_paths' automatically."
            },
            "type": "phpcodesniffer-standard",
            "notification-url": "https://packagist.org/downloads/",
            "license": [
                "MIT"
            ],
            "authors": [
                {
                    "name": "Contributors",
                    "homepage": "https://github.com/WordPress/WordPress-Coding-Standards/graphs/contributors"
                }
            ],
            "description": "PHP_CodeSniffer rules (sniffs) to enforce WordPress coding conventions",
            "keywords": [
                "phpcs",
                "standards",
                "wordpress"
            ],
            "time": "2020-05-13T23:57:56+00:00"
        },
        {
            "name": "yoast/phpunit-polyfills",
            "version": "1.0.1",
            "source": {
                "type": "git",
                "url": "https://github.com/Yoast/PHPUnit-Polyfills.git",
                "reference": "f014fb21c2b0038fd329515d59025af42fb98715"
            },
            "dist": {
                "type": "zip",
                "url": "https://api.github.com/repos/Yoast/PHPUnit-Polyfills/zipball/f014fb21c2b0038fd329515d59025af42fb98715",
                "reference": "f014fb21c2b0038fd329515d59025af42fb98715",
                "shasum": ""
            },
            "require": {
                "php": ">=5.4",
                "phpunit/phpunit": "^4.8.36 || ^5.7.21 || ^6.0 || ^7.0 || ^8.0 || ^9.0"
            },
            "require-dev": {
                "php-parallel-lint/php-console-highlighter": "^0.5",
                "php-parallel-lint/php-parallel-lint": "^1.3.0",
                "yoast/yoastcs": "^2.1.0"
            },
            "type": "library",
            "extra": {
                "branch-alias": {
                    "dev-main": "1.x-dev",
                    "dev-develop": "1.x-dev"
                }
            },
            "autoload": {
                "files": [
                    "phpunitpolyfills-autoload.php"
                ]
            },
            "notification-url": "https://packagist.org/downloads/",
            "license": [
                "BSD-3-Clause"
            ],
            "authors": [
                {
                    "name": "Team Yoast",
                    "email": "support@yoast.com",
                    "homepage": "https://yoast.com"
                },
                {
                    "name": "Contributors",
                    "homepage": "https://github.com/Yoast/PHPUnit-Polyfills/graphs/contributors"
                }
            ],
            "description": "Set of polyfills for changed PHPUnit functionality to allow for creating PHPUnit cross-version compatible tests",
            "homepage": "https://github.com/Yoast/PHPUnit-Polyfills",
            "keywords": [
                "phpunit",
                "polyfill",
                "testing"
            ],
            "time": "2021-08-09T16:28:08+00:00"
        }
    ],
    "aliases": [],
    "minimum-stability": "dev",
    "stability-flags": {
        "kalessil/production-dependencies-guard": 20
    },
    "prefer-stable": true,
    "prefer-lowest": false,
    "platform": {
        "php": "7.*",
        "ext-json": "*"
    },
    "platform-dev": [],
    "platform-overrides": {
        "php": "7.1"
    },
    "plugin-api-version": "1.1.0"
}<|MERGE_RESOLUTION|>--- conflicted
+++ resolved
@@ -4,29 +4,25 @@
         "Read more about it at https://getcomposer.org/doc/01-basic-usage.md#installing-dependencies",
         "This file is @generated automatically"
     ],
-<<<<<<< HEAD
-    "content-hash": "d3dafb3169f032eb97ed17848d00afe8",
-=======
     "content-hash": "5fd224bcb4d9bea59b2b592336ca670b",
->>>>>>> ee518ea4
     "packages": [
         {
             "name": "automattic/jetpack-a8c-mc-stats",
-            "version": "v1.4.11",
+            "version": "v1.4.10",
             "source": {
                 "type": "git",
                 "url": "https://github.com/Automattic/jetpack-a8c-mc-stats.git",
-                "reference": "6e7d7c8b9c996f04978b834e4c3484bd2d916998"
-            },
-            "dist": {
-                "type": "zip",
-                "url": "https://api.github.com/repos/Automattic/jetpack-a8c-mc-stats/zipball/6e7d7c8b9c996f04978b834e4c3484bd2d916998",
-                "reference": "6e7d7c8b9c996f04978b834e4c3484bd2d916998",
+                "reference": "f24331c8cc098e81225c131e3d25f7df85ee9cd7"
+            },
+            "dist": {
+                "type": "zip",
+                "url": "https://api.github.com/repos/Automattic/jetpack-a8c-mc-stats/zipball/f24331c8cc098e81225c131e3d25f7df85ee9cd7",
+                "reference": "f24331c8cc098e81225c131e3d25f7df85ee9cd7",
                 "shasum": ""
             },
             "require-dev": {
                 "automattic/jetpack-changelogger": "^3.0",
-                "yoast/phpunit-polyfills": "1.0.3"
+                "yoast/phpunit-polyfills": "1.0.2"
             },
             "type": "jetpack-library",
             "extra": {
@@ -50,22 +46,22 @@
             ],
             "description": "Used to record internal usage stats for Automattic. Not visible to site owners.",
             "support": {
-                "source": "https://github.com/Automattic/jetpack-a8c-mc-stats/tree/v1.4.11"
-            },
-            "time": "2022-01-04T21:11:24+00:00"
+                "source": "https://github.com/Automattic/jetpack-a8c-mc-stats/tree/v1.4.10"
+            },
+            "time": "2021-12-14T17:53:40+00:00"
         },
         {
             "name": "automattic/jetpack-assets",
-            "version": "v1.16.0",
+            "version": "v1.15.0",
             "source": {
                 "type": "git",
                 "url": "https://github.com/Automattic/jetpack-assets.git",
-                "reference": "2d96bf2f12279a0551b1d5e9bb9f546bbbd8d1bf"
-            },
-            "dist": {
-                "type": "zip",
-                "url": "https://api.github.com/repos/Automattic/jetpack-assets/zipball/2d96bf2f12279a0551b1d5e9bb9f546bbbd8d1bf",
-                "reference": "2d96bf2f12279a0551b1d5e9bb9f546bbbd8d1bf",
+                "reference": "c49569503e992a28ac8b6bff1d62f0845e58c3d8"
+            },
+            "dist": {
+                "type": "zip",
+                "url": "https://api.github.com/repos/Automattic/jetpack-assets/zipball/c49569503e992a28ac8b6bff1d62f0845e58c3d8",
+                "reference": "c49569503e992a28ac8b6bff1d62f0845e58c3d8",
                 "shasum": ""
             },
             "require": {
@@ -75,18 +71,17 @@
                 "automattic/jetpack-changelogger": "^3.0",
                 "brain/monkey": "2.6.1",
                 "wikimedia/testing-access-wrapper": "^1.0 | ^2.0",
-                "yoast/phpunit-polyfills": "1.0.3"
+                "yoast/phpunit-polyfills": "1.0.2"
             },
             "type": "jetpack-library",
             "extra": {
                 "autotagger": true,
                 "mirror-repo": "Automattic/jetpack-assets",
-                "textdomain": "jetpack-assets",
                 "changelogger": {
                     "link-template": "https://github.com/Automattic/jetpack-assets/compare/v${old}...v${new}"
                 },
                 "branch-alias": {
-                    "dev-master": "1.16.x-dev"
+                    "dev-master": "1.15.x-dev"
                 }
             },
             "autoload": {
@@ -103,9 +98,9 @@
             ],
             "description": "Asset management utilities for Jetpack ecosystem packages",
             "support": {
-                "source": "https://github.com/Automattic/jetpack-assets/tree/v1.16.0"
-            },
-            "time": "2022-01-04T21:11:41+00:00"
+                "source": "https://github.com/Automattic/jetpack-assets/tree/v1.15.0"
+            },
+            "time": "2021-12-20T22:27:22+00:00"
         },
         {
             "name": "automattic/jetpack-autoloader",
@@ -157,31 +152,30 @@
         },
         {
             "name": "automattic/jetpack-config",
-            "version": "v1.6.0",
+            "version": "v1.5.3",
             "source": {
                 "type": "git",
                 "url": "https://github.com/Automattic/jetpack-config.git",
-                "reference": "1d46f87df9167a03960d708ce767d0efdfc855cf"
-            },
-            "dist": {
-                "type": "zip",
-                "url": "https://api.github.com/repos/Automattic/jetpack-config/zipball/1d46f87df9167a03960d708ce767d0efdfc855cf",
-                "reference": "1d46f87df9167a03960d708ce767d0efdfc855cf",
+                "reference": "3526c284d3b845d57275fe1f64fbb2c71649b16e"
+            },
+            "dist": {
+                "type": "zip",
+                "url": "https://api.github.com/repos/Automattic/jetpack-config/zipball/3526c284d3b845d57275fe1f64fbb2c71649b16e",
+                "reference": "3526c284d3b845d57275fe1f64fbb2c71649b16e",
                 "shasum": ""
             },
             "require-dev": {
                 "automattic/jetpack-changelogger": "^3.0"
             },
-            "type": "jetpack-library",
+            "type": "library",
             "extra": {
                 "autotagger": true,
                 "mirror-repo": "Automattic/jetpack-config",
-                "textdomain": "jetpack-config",
                 "changelogger": {
                     "link-template": "https://github.com/Automattic/jetpack-config/compare/v${old}...v${new}"
                 },
                 "branch-alias": {
-                    "dev-master": "1.6.x-dev"
+                    "dev-master": "1.5.x-dev"
                 }
             },
             "autoload": {
@@ -194,51 +188,43 @@
                 "GPL-2.0-or-later"
             ],
             "description": "Jetpack configuration package that initializes other packages and configures Jetpack's functionality. Can be used as a base for all variants of Jetpack package usage.",
-<<<<<<< HEAD
-            "support": {
-                "source": "https://github.com/Automattic/jetpack-config/tree/v1.6.0"
-            },
-            "time": "2022-01-04T21:11:32+00:00"
-=======
             "time": "2021-10-13T17:10:55+00:00"
->>>>>>> ee518ea4
         },
         {
             "name": "automattic/jetpack-connection",
-            "version": "v1.34.0",
+            "version": "v1.30.13",
             "source": {
                 "type": "git",
                 "url": "https://github.com/Automattic/jetpack-connection.git",
-                "reference": "14545cff5de0384e8ced64bb161e814e657efebf"
-            },
-            "dist": {
-                "type": "zip",
-                "url": "https://api.github.com/repos/Automattic/jetpack-connection/zipball/14545cff5de0384e8ced64bb161e814e657efebf",
-                "reference": "14545cff5de0384e8ced64bb161e814e657efebf",
+                "reference": "b6cb5e87ffe1dca5260307066f720f8ddcfebda3"
+            },
+            "dist": {
+                "type": "zip",
+                "url": "https://api.github.com/repos/Automattic/jetpack-connection/zipball/b6cb5e87ffe1dca5260307066f720f8ddcfebda3",
+                "reference": "b6cb5e87ffe1dca5260307066f720f8ddcfebda3",
                 "shasum": ""
             },
             "require": {
                 "automattic/jetpack-a8c-mc-stats": "^1.4",
                 "automattic/jetpack-constants": "^1.6",
-                "automattic/jetpack-heartbeat": "^1.4",
-                "automattic/jetpack-options": "^1.14",
+                "automattic/jetpack-heartbeat": "^1.3",
+                "automattic/jetpack-options": "^1.13",
                 "automattic/jetpack-redirect": "^1.7",
                 "automattic/jetpack-roles": "^1.4",
                 "automattic/jetpack-status": "^1.9",
                 "automattic/jetpack-terms-of-service": "^1.9",
-                "automattic/jetpack-tracking": "^1.14"
+                "automattic/jetpack-tracking": "^1.13"
             },
             "require-dev": {
                 "automattic/jetpack-changelogger": "^3.0",
                 "automattic/wordbless": "@dev",
-                "brain/monkey": "2.6.1",
-                "yoast/phpunit-polyfills": "1.0.3"
-            },
-            "type": "jetpack-library",
+                "brain/monkey": "2.6.0",
+                "yoast/phpunit-polyfills": "1.0.2"
+            },
+            "type": "library",
             "extra": {
                 "autotagger": true,
                 "mirror-repo": "Automattic/jetpack-connection",
-                "textdomain": "jetpack-connection",
                 "version-constants": {
                     "::PACKAGE_VERSION": "src/class-package-version.php"
                 },
@@ -246,7 +232,7 @@
                     "link-template": "https://github.com/Automattic/jetpack-connection/compare/v${old}...v${new}"
                 },
                 "branch-alias": {
-                    "dev-master": "1.34.x-dev"
+                    "dev-master": "1.30.x-dev"
                 }
             },
             "autoload": {
@@ -260,33 +246,26 @@
                 "GPL-2.0-or-later"
             ],
             "description": "Everything needed to connect to the Jetpack infrastructure",
-<<<<<<< HEAD
-            "support": {
-                "source": "https://github.com/Automattic/jetpack-connection/tree/v1.34.0"
-            },
-            "time": "2022-01-04T21:11:56+00:00"
-=======
             "time": "2021-11-09T15:47:28+00:00"
->>>>>>> ee518ea4
         },
         {
             "name": "automattic/jetpack-constants",
-            "version": "v1.6.14",
+            "version": "v1.6.13",
             "source": {
                 "type": "git",
                 "url": "https://github.com/Automattic/jetpack-constants.git",
-                "reference": "93af2a61eceaabd16c432451cc33f7c9074efa81"
-            },
-            "dist": {
-                "type": "zip",
-                "url": "https://api.github.com/repos/Automattic/jetpack-constants/zipball/93af2a61eceaabd16c432451cc33f7c9074efa81",
-                "reference": "93af2a61eceaabd16c432451cc33f7c9074efa81",
+                "reference": "5a14050ea6d27d92cba3cfcf76d02a8235912d1a"
+            },
+            "dist": {
+                "type": "zip",
+                "url": "https://api.github.com/repos/Automattic/jetpack-constants/zipball/5a14050ea6d27d92cba3cfcf76d02a8235912d1a",
+                "reference": "5a14050ea6d27d92cba3cfcf76d02a8235912d1a",
                 "shasum": ""
             },
             "require-dev": {
                 "automattic/jetpack-changelogger": "^3.0",
                 "brain/monkey": "2.6.1",
-                "yoast/phpunit-polyfills": "1.0.3"
+                "yoast/phpunit-polyfills": "1.0.2"
             },
             "type": "jetpack-library",
             "extra": {
@@ -310,22 +289,22 @@
             ],
             "description": "A wrapper for defining constants in a more testable way.",
             "support": {
-                "source": "https://github.com/Automattic/jetpack-constants/tree/v1.6.14"
-            },
-            "time": "2022-01-04T21:11:33+00:00"
+                "source": "https://github.com/Automattic/jetpack-constants/tree/v1.6.13"
+            },
+            "time": "2021-12-14T17:53:48+00:00"
         },
         {
             "name": "automattic/jetpack-heartbeat",
-            "version": "v1.4.0",
+            "version": "v1.3.15",
             "source": {
                 "type": "git",
                 "url": "https://github.com/Automattic/jetpack-heartbeat.git",
-                "reference": "c35053475b1cb7363aee847e0d025f0a043dc3d5"
-            },
-            "dist": {
-                "type": "zip",
-                "url": "https://api.github.com/repos/Automattic/jetpack-heartbeat/zipball/c35053475b1cb7363aee847e0d025f0a043dc3d5",
-                "reference": "c35053475b1cb7363aee847e0d025f0a043dc3d5",
+                "reference": "990678483baf84ed18545782c8a2b1c324297d91"
+            },
+            "dist": {
+                "type": "zip",
+                "url": "https://api.github.com/repos/Automattic/jetpack-heartbeat/zipball/990678483baf84ed18545782c8a2b1c324297d91",
+                "reference": "990678483baf84ed18545782c8a2b1c324297d91",
                 "shasum": ""
             },
             "require": {
@@ -339,12 +318,11 @@
             "extra": {
                 "autotagger": true,
                 "mirror-repo": "Automattic/jetpack-heartbeat",
-                "textdomain": "jetpack-heartbeat",
                 "changelogger": {
                     "link-template": "https://github.com/Automattic/jetpack-heartbeat/compare/v${old}...v${new}"
                 },
                 "branch-alias": {
-                    "dev-master": "1.4.x-dev"
+                    "dev-master": "1.3.x-dev"
                 }
             },
             "autoload": {
@@ -358,132 +336,30 @@
             ],
             "description": "This adds a cronjob that sends a batch of internal automattic stats to wp.com once a day",
             "support": {
-                "source": "https://github.com/Automattic/jetpack-heartbeat/tree/v1.4.0"
-            },
-            "time": "2022-01-04T21:11:47+00:00"
-        },
-        {
-            "name": "automattic/jetpack-identity-crisis",
-            "version": "v0.6.0",
-            "source": {
-                "type": "git",
-                "url": "https://github.com/Automattic/jetpack-identity-crisis.git",
-                "reference": "f42be7ab651cc4cee47199d29657cdd17802f2ce"
-            },
-            "dist": {
-                "type": "zip",
-                "url": "https://api.github.com/repos/Automattic/jetpack-identity-crisis/zipball/f42be7ab651cc4cee47199d29657cdd17802f2ce",
-                "reference": "f42be7ab651cc4cee47199d29657cdd17802f2ce",
-                "shasum": ""
-            },
-            "require": {
-                "automattic/jetpack-assets": "^1.16",
-                "automattic/jetpack-connection": "^1.34",
-                "automattic/jetpack-constants": "^1.6",
-                "automattic/jetpack-logo": "^1.5",
-                "automattic/jetpack-options": "^1.14",
-                "automattic/jetpack-status": "^1.9",
-                "automattic/jetpack-tracking": "^1.14"
+                "source": "https://github.com/Automattic/jetpack-heartbeat/tree/v1.3.15"
+            },
+            "time": "2021-12-14T17:54:04+00:00"
+        },
+        {
+            "name": "automattic/jetpack-options",
+            "version": "v1.14.1",
+            "source": {
+                "type": "git",
+                "url": "https://github.com/Automattic/jetpack-options.git",
+                "reference": "a87629f83f0486ef505e3651ea6bf8c9412d2274"
+            },
+            "dist": {
+                "type": "zip",
+                "url": "https://api.github.com/repos/Automattic/jetpack-options/zipball/a87629f83f0486ef505e3651ea6bf8c9412d2274",
+                "reference": "a87629f83f0486ef505e3651ea6bf8c9412d2274",
+                "shasum": ""
+            },
+            "require": {
+                "automattic/jetpack-constants": "^1.6"
             },
             "require-dev": {
                 "automattic/jetpack-changelogger": "^3.0",
-                "automattic/wordbless": "@dev",
-                "yoast/phpunit-polyfills": "1.0.3"
-            },
-            "type": "jetpack-library",
-            "extra": {
-                "autotagger": true,
-                "mirror-repo": "Automattic/jetpack-identity-crisis",
-                "textdomain": "jetpack-idc",
-                "version-constants": {
-                    "::PACKAGE_VERSION": "src/class-identity-crisis.php"
-                },
-                "changelogger": {
-                    "link-template": "https://github.com/Automattic/jetpack-identity-crisis/compare/v${old}...v${new}"
-                },
-                "branch-alias": {
-                    "dev-master": "0.6.x-dev"
-                }
-            },
-            "autoload": {
-                "classmap": [
-                    "src/"
-                ]
-            },
-            "notification-url": "https://packagist.org/downloads/",
-            "license": [
-                "GPL-2.0-or-later"
-            ],
-            "description": "Identity Crisis.",
-            "support": {
-                "source": "https://github.com/Automattic/jetpack-identity-crisis/tree/v0.6.0"
-            },
-            "time": "2022-01-04T21:12:00+00:00"
-        },
-        {
-            "name": "automattic/jetpack-logo",
-            "version": "v1.5.13",
-            "source": {
-                "type": "git",
-                "url": "https://github.com/Automattic/jetpack-logo.git",
-                "reference": "0f0a80b3ac89d8d64756a8049903fcedf6f2e887"
-            },
-            "dist": {
-                "type": "zip",
-                "url": "https://api.github.com/repos/Automattic/jetpack-logo/zipball/0f0a80b3ac89d8d64756a8049903fcedf6f2e887",
-                "reference": "0f0a80b3ac89d8d64756a8049903fcedf6f2e887",
-                "shasum": ""
-            },
-            "require-dev": {
-                "automattic/jetpack-changelogger": "^3.0",
-                "yoast/phpunit-polyfills": "1.0.3"
-            },
-            "type": "jetpack-library",
-            "extra": {
-                "autotagger": true,
-                "mirror-repo": "Automattic/jetpack-logo",
-                "changelogger": {
-                    "link-template": "https://github.com/Automattic/jetpack-logo/compare/v${old}...v${new}"
-                },
-                "branch-alias": {
-                    "dev-master": "1.5.x-dev"
-                }
-            },
-            "autoload": {
-                "classmap": [
-                    "src/"
-                ]
-            },
-            "notification-url": "https://packagist.org/downloads/",
-            "license": [
-                "GPL-2.0-or-later"
-            ],
-            "description": "A logo for Jetpack",
-            "support": {
-                "source": "https://github.com/Automattic/jetpack-logo/tree/v1.5.13"
-            },
-            "time": "2022-01-04T21:11:37+00:00"
-        },
-        {
-            "name": "automattic/jetpack-options",
-            "version": "v1.14.2",
-            "source": {
-                "type": "git",
-                "url": "https://github.com/Automattic/jetpack-options.git",
-                "reference": "9cd0f27ae970097bf6a8bc5b3c80cf079e4bf3f2"
-            },
-            "dist": {
-                "type": "zip",
-                "url": "https://api.github.com/repos/Automattic/jetpack-options/zipball/9cd0f27ae970097bf6a8bc5b3c80cf079e4bf3f2",
-                "reference": "9cd0f27ae970097bf6a8bc5b3c80cf079e4bf3f2",
-                "shasum": ""
-            },
-            "require": {
-                "automattic/jetpack-constants": "^1.6"
-            },
-            "require-dev": {
-                "automattic/jetpack-changelogger": "^3.0",
-                "yoast/phpunit-polyfills": "1.0.3"
+                "yoast/phpunit-polyfills": "1.0.2"
             },
             "type": "jetpack-library",
             "extra": {
@@ -507,22 +383,22 @@
             ],
             "description": "A wrapper for wp-options to manage specific Jetpack options.",
             "support": {
-                "source": "https://github.com/Automattic/jetpack-options/tree/v1.14.2"
-            },
-            "time": "2022-01-04T21:11:42+00:00"
+                "source": "https://github.com/Automattic/jetpack-options/tree/v1.14.1"
+            },
+            "time": "2021-12-14T17:53:58+00:00"
         },
         {
             "name": "automattic/jetpack-redirect",
-            "version": "v1.7.9",
+            "version": "v1.7.8",
             "source": {
                 "type": "git",
                 "url": "https://github.com/Automattic/jetpack-redirect.git",
-                "reference": "7b7640108a704b6978814e0cfb2e5102d19c7d42"
-            },
-            "dist": {
-                "type": "zip",
-                "url": "https://api.github.com/repos/Automattic/jetpack-redirect/zipball/7b7640108a704b6978814e0cfb2e5102d19c7d42",
-                "reference": "7b7640108a704b6978814e0cfb2e5102d19c7d42",
+                "reference": "09bab23e80bbb397986accfee6129f4c54fe935b"
+            },
+            "dist": {
+                "type": "zip",
+                "url": "https://api.github.com/repos/Automattic/jetpack-redirect/zipball/09bab23e80bbb397986accfee6129f4c54fe935b",
+                "reference": "09bab23e80bbb397986accfee6129f4c54fe935b",
                 "shasum": ""
             },
             "require": {
@@ -531,7 +407,7 @@
             "require-dev": {
                 "automattic/jetpack-changelogger": "^3.0",
                 "brain/monkey": "2.6.1",
-                "yoast/phpunit-polyfills": "1.0.3"
+                "yoast/phpunit-polyfills": "1.0.2"
             },
             "type": "jetpack-library",
             "extra": {
@@ -555,28 +431,28 @@
             ],
             "description": "Utilities to build URLs to the jetpack.com/redirect/ service",
             "support": {
-                "source": "https://github.com/Automattic/jetpack-redirect/tree/v1.7.9"
-            },
-            "time": "2022-01-04T21:11:51+00:00"
+                "source": "https://github.com/Automattic/jetpack-redirect/tree/v1.7.8"
+            },
+            "time": "2021-12-14T17:54:08+00:00"
         },
         {
             "name": "automattic/jetpack-roles",
-            "version": "v1.4.13",
+            "version": "v1.4.12",
             "source": {
                 "type": "git",
                 "url": "https://github.com/Automattic/jetpack-roles.git",
-                "reference": "5d0a94f52de1e44a4537bc736af940f6b178c107"
-            },
-            "dist": {
-                "type": "zip",
-                "url": "https://api.github.com/repos/Automattic/jetpack-roles/zipball/5d0a94f52de1e44a4537bc736af940f6b178c107",
-                "reference": "5d0a94f52de1e44a4537bc736af940f6b178c107",
+                "reference": "a39955125dde3480bcc111482e80ede86e6d3ccb"
+            },
+            "dist": {
+                "type": "zip",
+                "url": "https://api.github.com/repos/Automattic/jetpack-roles/zipball/a39955125dde3480bcc111482e80ede86e6d3ccb",
+                "reference": "a39955125dde3480bcc111482e80ede86e6d3ccb",
                 "shasum": ""
             },
             "require-dev": {
                 "automattic/jetpack-changelogger": "^3.0",
                 "brain/monkey": "2.6.1",
-                "yoast/phpunit-polyfills": "1.0.3"
+                "yoast/phpunit-polyfills": "1.0.2"
             },
             "type": "jetpack-library",
             "extra": {
@@ -600,22 +476,22 @@
             ],
             "description": "Utilities, related with user roles and capabilities.",
             "support": {
-                "source": "https://github.com/Automattic/jetpack-roles/tree/v1.4.13"
-            },
-            "time": "2022-01-04T21:11:39+00:00"
+                "source": "https://github.com/Automattic/jetpack-roles/tree/v1.4.12"
+            },
+            "time": "2021-12-14T17:53:55+00:00"
         },
         {
             "name": "automattic/jetpack-status",
-            "version": "v1.9.5",
+            "version": "v1.9.4",
             "source": {
                 "type": "git",
                 "url": "https://github.com/Automattic/jetpack-status.git",
-                "reference": "6300e03a808ef63dda558f0eb78e39a0e529a274"
-            },
-            "dist": {
-                "type": "zip",
-                "url": "https://api.github.com/repos/Automattic/jetpack-status/zipball/6300e03a808ef63dda558f0eb78e39a0e529a274",
-                "reference": "6300e03a808ef63dda558f0eb78e39a0e529a274",
+                "reference": "14da3bae567c96a8ea11adaeb37c276999fcf701"
+            },
+            "dist": {
+                "type": "zip",
+                "url": "https://api.github.com/repos/Automattic/jetpack-status/zipball/14da3bae567c96a8ea11adaeb37c276999fcf701",
+                "reference": "14da3bae567c96a8ea11adaeb37c276999fcf701",
                 "shasum": ""
             },
             "require": {
@@ -624,7 +500,7 @@
             "require-dev": {
                 "automattic/jetpack-changelogger": "^3.0",
                 "brain/monkey": "2.6.1",
-                "yoast/phpunit-polyfills": "1.0.3"
+                "yoast/phpunit-polyfills": "1.0.2"
             },
             "type": "jetpack-library",
             "extra": {
@@ -648,22 +524,22 @@
             ],
             "description": "Used to retrieve information about the current status of Jetpack and the site overall.",
             "support": {
-                "source": "https://github.com/Automattic/jetpack-status/tree/v1.9.5"
-            },
-            "time": "2022-01-04T21:11:43+00:00"
+                "source": "https://github.com/Automattic/jetpack-status/tree/v1.9.4"
+            },
+            "time": "2021-12-14T17:53:59+00:00"
         },
         {
             "name": "automattic/jetpack-terms-of-service",
-            "version": "v1.9.18",
+            "version": "v1.9.17",
             "source": {
                 "type": "git",
                 "url": "https://github.com/Automattic/jetpack-terms-of-service.git",
-                "reference": "46f3ac423d38219d719f0d0a33e7753b6e28d7ef"
-            },
-            "dist": {
-                "type": "zip",
-                "url": "https://api.github.com/repos/Automattic/jetpack-terms-of-service/zipball/46f3ac423d38219d719f0d0a33e7753b6e28d7ef",
-                "reference": "46f3ac423d38219d719f0d0a33e7753b6e28d7ef",
+                "reference": "425420572afec29d8afe22561c7fc29579efa543"
+            },
+            "dist": {
+                "type": "zip",
+                "url": "https://api.github.com/repos/Automattic/jetpack-terms-of-service/zipball/425420572afec29d8afe22561c7fc29579efa543",
+                "reference": "425420572afec29d8afe22561c7fc29579efa543",
                 "shasum": ""
             },
             "require": {
@@ -673,7 +549,7 @@
             "require-dev": {
                 "automattic/jetpack-changelogger": "^3.0",
                 "brain/monkey": "2.6.1",
-                "yoast/phpunit-polyfills": "1.0.3"
+                "yoast/phpunit-polyfills": "1.0.2"
             },
             "type": "jetpack-library",
             "extra": {
@@ -697,26 +573,26 @@
             ],
             "description": "Everything need to manage the terms of service state",
             "support": {
-                "source": "https://github.com/Automattic/jetpack-terms-of-service/tree/v1.9.18"
-            },
-            "time": "2022-01-04T21:11:52+00:00"
+                "source": "https://github.com/Automattic/jetpack-terms-of-service/tree/v1.9.17"
+            },
+            "time": "2021-12-14T17:54:10+00:00"
         },
         {
             "name": "automattic/jetpack-tracking",
-            "version": "v1.14.0",
+            "version": "v1.13.19",
             "source": {
                 "type": "git",
                 "url": "https://github.com/Automattic/jetpack-tracking.git",
-                "reference": "b2f869437c42fca557f3450fed0f61ae6162d0bf"
-            },
-            "dist": {
-                "type": "zip",
-                "url": "https://api.github.com/repos/Automattic/jetpack-tracking/zipball/b2f869437c42fca557f3450fed0f61ae6162d0bf",
-                "reference": "b2f869437c42fca557f3450fed0f61ae6162d0bf",
-                "shasum": ""
-            },
-            "require": {
-                "automattic/jetpack-assets": "^1.16",
+                "reference": "d4aeda56969750ed2724831057707b6bf3a424a9"
+            },
+            "dist": {
+                "type": "zip",
+                "url": "https://api.github.com/repos/Automattic/jetpack-tracking/zipball/d4aeda56969750ed2724831057707b6bf3a424a9",
+                "reference": "d4aeda56969750ed2724831057707b6bf3a424a9",
+                "shasum": ""
+            },
+            "require": {
+                "automattic/jetpack-assets": "^1.14",
                 "automattic/jetpack-options": "^1.14",
                 "automattic/jetpack-status": "^1.9",
                 "automattic/jetpack-terms-of-service": "^1.9"
@@ -724,18 +600,17 @@
             "require-dev": {
                 "automattic/jetpack-changelogger": "^3.0",
                 "brain/monkey": "2.6.1",
-                "yoast/phpunit-polyfills": "1.0.3"
+                "yoast/phpunit-polyfills": "1.0.2"
             },
             "type": "jetpack-library",
             "extra": {
                 "autotagger": true,
                 "mirror-repo": "Automattic/jetpack-tracking",
-                "textdomain": "jetpack-tracking",
                 "changelogger": {
                     "link-template": "https://github.com/Automattic/jetpack-tracking/compare/v${old}...v${new}"
                 },
                 "branch-alias": {
-                    "dev-master": "1.14.x-dev"
+                    "dev-master": "1.13.x-dev"
                 }
             },
             "autoload": {
@@ -750,9 +625,9 @@
             ],
             "description": "Tracking for Jetpack",
             "support": {
-                "source": "https://github.com/Automattic/jetpack-tracking/tree/v1.14.0"
-            },
-            "time": "2022-01-04T21:11:55+00:00"
+                "source": "https://github.com/Automattic/jetpack-tracking/tree/v1.13.19"
+            },
+            "time": "2021-12-14T17:54:14+00:00"
         },
         {
             "name": "composer/installers",
@@ -1759,16 +1634,16 @@
         },
         {
             "name": "composer/semver",
-            "version": "3.2.7",
+            "version": "3.2.6",
             "source": {
                 "type": "git",
                 "url": "https://github.com/composer/semver.git",
-                "reference": "deac27056b57e46faf136fae7b449eeaa71661ee"
-            },
-            "dist": {
-                "type": "zip",
-                "url": "https://api.github.com/repos/composer/semver/zipball/deac27056b57e46faf136fae7b449eeaa71661ee",
-                "reference": "deac27056b57e46faf136fae7b449eeaa71661ee",
+                "reference": "83e511e247de329283478496f7a1e114c9517506"
+            },
+            "dist": {
+                "type": "zip",
+                "url": "https://api.github.com/repos/composer/semver/zipball/83e511e247de329283478496f7a1e114c9517506",
+                "reference": "83e511e247de329283478496f7a1e114c9517506",
                 "shasum": ""
             },
             "require": {
@@ -1817,14 +1692,6 @@
                 "validation",
                 "versioning"
             ],
-<<<<<<< HEAD
-            "support": {
-                "irc": "irc://irc.freenode.org/composer",
-                "issues": "https://github.com/composer/semver/issues",
-                "source": "https://github.com/composer/semver/tree/3.2.7"
-            },
-=======
->>>>>>> ee518ea4
             "funding": [
                 {
                     "url": "https://packagist.com",
@@ -1839,20 +1706,20 @@
                     "type": "tidelift"
                 }
             ],
-            "time": "2022-01-04T09:57:54+00:00"
+            "time": "2021-10-25T11:34:17+00:00"
         },
         {
             "name": "composer/xdebug-handler",
-            "version": "2.0.4",
+            "version": "2.0.3",
             "source": {
                 "type": "git",
                 "url": "https://github.com/composer/xdebug-handler.git",
-                "reference": "0c1a3925ec58a4ec98e992b9c7d171e9e184be0a"
-            },
-            "dist": {
-                "type": "zip",
-                "url": "https://api.github.com/repos/composer/xdebug-handler/zipball/0c1a3925ec58a4ec98e992b9c7d171e9e184be0a",
-                "reference": "0c1a3925ec58a4ec98e992b9c7d171e9e184be0a",
+                "reference": "6555461e76962fd0379c444c46fd558a0fcfb65e"
+            },
+            "dist": {
+                "type": "zip",
+                "url": "https://api.github.com/repos/composer/xdebug-handler/zipball/6555461e76962fd0379c444c46fd558a0fcfb65e",
+                "reference": "6555461e76962fd0379c444c46fd558a0fcfb65e",
                 "shasum": ""
             },
             "require": {
@@ -1889,7 +1756,7 @@
             "support": {
                 "irc": "irc://irc.freenode.org/composer",
                 "issues": "https://github.com/composer/xdebug-handler/issues",
-                "source": "https://github.com/composer/xdebug-handler/tree/2.0.4"
+                "source": "https://github.com/composer/xdebug-handler/tree/2.0.3"
             },
             "funding": [
                 {
@@ -1905,7 +1772,7 @@
                     "type": "tidelift"
                 }
             ],
-            "time": "2022-01-04T17:06:45+00:00"
+            "time": "2021-12-08T13:07:32+00:00"
         },
         {
             "name": "cweagans/composer-patches",
