{
    "_readme": [
        "This file locks the dependencies of your project to a known state",
        "Read more about it at https://getcomposer.org/doc/01-basic-usage.md#installing-dependencies",
        "This file is @generated automatically"
    ],
<<<<<<< HEAD
    "content-hash": "28b05967090ef5804cb76cde294a3a7e",
=======
    "content-hash": "8fc3143c967c7e23621af7232a911e2b",
>>>>>>> 95c6c95f
    "packages": [
        {
            "name": "automattic/jetpack-a8c-mc-stats",
            "version": "v1.4.12",
            "source": {
                "type": "git",
                "url": "https://github.com/Automattic/jetpack-a8c-mc-stats.git",
                "reference": "38b3d11fec181d90abe6d80f5184fff6d2ef694c"
            },
            "dist": {
                "type": "zip",
                "url": "https://api.github.com/repos/Automattic/jetpack-a8c-mc-stats/zipball/38b3d11fec181d90abe6d80f5184fff6d2ef694c",
                "reference": "38b3d11fec181d90abe6d80f5184fff6d2ef694c",
                "shasum": ""
            },
            "require-dev": {
                "automattic/jetpack-changelogger": "^3.0",
                "yoast/phpunit-polyfills": "1.0.3"
            },
            "type": "jetpack-library",
            "extra": {
                "autotagger": true,
                "mirror-repo": "Automattic/jetpack-a8c-mc-stats",
                "changelogger": {
                    "link-template": "https://github.com/Automattic/jetpack-a8c-mc-stats/compare/v${old}...v${new}"
                },
                "branch-alias": {
                    "dev-master": "1.4.x-dev"
                }
            },
            "autoload": {
                "classmap": [
                    "src/"
                ]
            },
            "notification-url": "https://packagist.org/downloads/",
            "license": [
                "GPL-2.0-or-later"
            ],
            "description": "Used to record internal usage stats for Automattic. Not visible to site owners.",
            "support": {
                "source": "https://github.com/Automattic/jetpack-a8c-mc-stats/tree/v1.4.12"
            },
            "time": "2022-01-25T17:38:22+00:00"
        },
        {
            "name": "automattic/jetpack-assets",
            "version": "v1.17.5",
            "source": {
                "type": "git",
                "url": "https://github.com/Automattic/jetpack-assets.git",
                "reference": "e653e30470bbc460b06446a685454a422f6d71c7"
            },
            "dist": {
                "type": "zip",
                "url": "https://api.github.com/repos/Automattic/jetpack-assets/zipball/e653e30470bbc460b06446a685454a422f6d71c7",
                "reference": "e653e30470bbc460b06446a685454a422f6d71c7",
                "shasum": ""
            },
            "require": {
                "automattic/jetpack-constants": "^1.6"
            },
            "require-dev": {
                "automattic/jetpack-changelogger": "^3.0",
                "brain/monkey": "2.6.1",
                "wikimedia/testing-access-wrapper": "^1.0 | ^2.0",
                "yoast/phpunit-polyfills": "1.0.3"
            },
            "type": "jetpack-library",
            "extra": {
                "autotagger": true,
                "mirror-repo": "Automattic/jetpack-assets",
                "textdomain": "jetpack-assets",
                "changelogger": {
                    "link-template": "https://github.com/Automattic/jetpack-assets/compare/v${old}...v${new}"
                },
                "branch-alias": {
                    "dev-master": "1.17.x-dev"
                }
            },
            "autoload": {
                "files": [
                    "actions.php"
                ],
                "classmap": [
                    "src/"
                ]
            },
            "notification-url": "https://packagist.org/downloads/",
            "license": [
                "GPL-2.0-or-later"
            ],
            "description": "Asset management utilities for Jetpack ecosystem packages",
            "support": {
                "source": "https://github.com/Automattic/jetpack-assets/tree/v1.17.5"
            },
            "time": "2022-02-16T16:10:18+00:00"
        },
        {
            "name": "automattic/jetpack-autoloader",
            "version": "v2.10.11",
            "source": {
                "type": "git",
                "url": "https://github.com/Automattic/jetpack-autoloader.git",
                "reference": "924226c0a9e2f9b0be022fc6bab2a90f5e610ef3"
            },
            "dist": {
                "type": "zip",
                "url": "https://api.github.com/repos/Automattic/jetpack-autoloader/zipball/924226c0a9e2f9b0be022fc6bab2a90f5e610ef3",
                "reference": "924226c0a9e2f9b0be022fc6bab2a90f5e610ef3",
                "shasum": ""
            },
            "require": {
                "composer-plugin-api": "^1.1 || ^2.0"
            },
            "require-dev": {
                "automattic/jetpack-changelogger": "^3.0",
                "yoast/phpunit-polyfills": "1.0.3"
            },
            "type": "composer-plugin",
            "extra": {
                "autotagger": true,
                "class": "Automattic\\Jetpack\\Autoloader\\CustomAutoloaderPlugin",
                "mirror-repo": "Automattic/jetpack-autoloader",
                "changelogger": {
                    "link-template": "https://github.com/Automattic/jetpack-autoloader/compare/v${old}...v${new}"
                },
                "branch-alias": {
                    "dev-master": "2.10.x-dev"
                }
            },
            "autoload": {
                "psr-4": {
                    "Automattic\\Jetpack\\Autoloader\\": "src"
                },
                "classmap": [
                    "src/AutoloadGenerator.php"
                ]
            },
            "notification-url": "https://packagist.org/downloads/",
            "license": [
                "GPL-2.0-or-later"
            ],
            "description": "Creates a custom autoloader for a plugin or theme.",
            "support": {
                "source": "https://github.com/Automattic/jetpack-autoloader/tree/v2.10.11"
            },
            "time": "2022-01-04T21:11:27+00:00"
        },
        {
            "name": "automattic/jetpack-config",
            "version": "v1.6.1",
            "source": {
                "type": "git",
                "url": "https://github.com/Automattic/jetpack-config.git",
                "reference": "34ed249c0be9f8c871c5a28411913983fb1ce7d7"
            },
            "dist": {
                "type": "zip",
                "url": "https://api.github.com/repos/Automattic/jetpack-config/zipball/34ed249c0be9f8c871c5a28411913983fb1ce7d7",
                "reference": "34ed249c0be9f8c871c5a28411913983fb1ce7d7",
                "shasum": ""
            },
            "require-dev": {
                "automattic/jetpack-changelogger": "^3.0"
            },
            "type": "jetpack-library",
            "extra": {
                "autotagger": true,
                "mirror-repo": "Automattic/jetpack-config",
                "textdomain": "jetpack-config",
                "changelogger": {
                    "link-template": "https://github.com/Automattic/jetpack-config/compare/v${old}...v${new}"
                },
                "branch-alias": {
                    "dev-master": "1.6.x-dev"
                }
            },
            "autoload": {
                "classmap": [
                    "src/"
                ]
            },
            "notification-url": "https://packagist.org/downloads/",
            "license": [
                "GPL-2.0-or-later"
            ],
            "description": "Jetpack configuration package that initializes other packages and configures Jetpack's functionality. Can be used as a base for all variants of Jetpack package usage.",
            "support": {
                "source": "https://github.com/Automattic/jetpack-config/tree/v1.6.1"
            },
            "time": "2022-02-09T17:56:28+00:00"
        },
        {
            "name": "automattic/jetpack-connection",
            "version": "v1.36.0",
            "source": {
                "type": "git",
                "url": "https://github.com/Automattic/jetpack-connection.git",
                "reference": "5b3c85c0f5e874bb1eb64feecff19de9e7f40d82"
            },
            "dist": {
                "type": "zip",
                "url": "https://api.github.com/repos/Automattic/jetpack-connection/zipball/5b3c85c0f5e874bb1eb64feecff19de9e7f40d82",
                "reference": "5b3c85c0f5e874bb1eb64feecff19de9e7f40d82",
                "shasum": ""
            },
            "require": {
                "automattic/jetpack-a8c-mc-stats": "^1.4",
                "automattic/jetpack-constants": "^1.6",
                "automattic/jetpack-heartbeat": "^1.4",
                "automattic/jetpack-options": "^1.14",
                "automattic/jetpack-redirect": "^1.7",
                "automattic/jetpack-roles": "^1.4",
                "automattic/jetpack-status": "^1.9",
                "automattic/jetpack-terms-of-service": "^1.9",
                "automattic/jetpack-tracking": "^1.14"
            },
            "require-dev": {
                "automattic/jetpack-changelogger": "^3.0",
                "automattic/wordbless": "@dev",
                "brain/monkey": "2.6.1",
                "yoast/phpunit-polyfills": "1.0.3"
            },
            "type": "jetpack-library",
            "extra": {
                "autotagger": true,
                "mirror-repo": "Automattic/jetpack-connection",
                "textdomain": "jetpack-connection",
                "version-constants": {
                    "::PACKAGE_VERSION": "src/class-package-version.php"
                },
                "changelogger": {
                    "link-template": "https://github.com/Automattic/jetpack-connection/compare/v${old}...v${new}"
                },
                "branch-alias": {
                    "dev-master": "1.36.x-dev"
                }
            },
            "autoload": {
                "classmap": [
                    "legacy",
                    "src/"
                ]
            },
            "notification-url": "https://packagist.org/downloads/",
            "license": [
                "GPL-2.0-or-later"
            ],
            "description": "Everything needed to connect to the Jetpack infrastructure",
            "support": {
                "source": "https://github.com/Automattic/jetpack-connection/tree/v1.36.0"
            },
            "time": "2022-01-18T11:16:51+00:00"
        },
        {
            "name": "automattic/jetpack-constants",
            "version": "v1.6.15",
            "source": {
                "type": "git",
                "url": "https://github.com/Automattic/jetpack-constants.git",
                "reference": "f203b7c8ce89760ff8a70abcfbd1308765038fc9"
            },
            "dist": {
                "type": "zip",
                "url": "https://api.github.com/repos/Automattic/jetpack-constants/zipball/f203b7c8ce89760ff8a70abcfbd1308765038fc9",
                "reference": "f203b7c8ce89760ff8a70abcfbd1308765038fc9",
                "shasum": ""
            },
            "require-dev": {
                "automattic/jetpack-changelogger": "^3.0",
                "brain/monkey": "2.6.1",
                "yoast/phpunit-polyfills": "1.0.3"
            },
            "type": "jetpack-library",
            "extra": {
                "autotagger": true,
                "mirror-repo": "Automattic/jetpack-constants",
                "changelogger": {
                    "link-template": "https://github.com/Automattic/jetpack-constants/compare/v${old}...v${new}"
                },
                "branch-alias": {
                    "dev-master": "1.6.x-dev"
                }
            },
            "autoload": {
                "classmap": [
                    "src/"
                ]
            },
            "notification-url": "https://packagist.org/downloads/",
            "license": [
                "GPL-2.0-or-later"
            ],
            "description": "A wrapper for defining constants in a more testable way.",
            "support": {
                "source": "https://github.com/Automattic/jetpack-constants/tree/v1.6.15"
            },
            "time": "2022-01-25T17:38:30+00:00"
        },
        {
            "name": "automattic/jetpack-heartbeat",
            "version": "v1.4.0",
            "source": {
                "type": "git",
                "url": "https://github.com/Automattic/jetpack-heartbeat.git",
                "reference": "c35053475b1cb7363aee847e0d025f0a043dc3d5"
            },
            "dist": {
                "type": "zip",
                "url": "https://api.github.com/repos/Automattic/jetpack-heartbeat/zipball/c35053475b1cb7363aee847e0d025f0a043dc3d5",
                "reference": "c35053475b1cb7363aee847e0d025f0a043dc3d5",
                "shasum": ""
            },
            "require": {
                "automattic/jetpack-a8c-mc-stats": "^1.4",
                "automattic/jetpack-options": "^1.14"
            },
            "require-dev": {
                "automattic/jetpack-changelogger": "^3.0"
            },
            "type": "jetpack-library",
            "extra": {
                "autotagger": true,
                "mirror-repo": "Automattic/jetpack-heartbeat",
                "textdomain": "jetpack-heartbeat",
                "changelogger": {
                    "link-template": "https://github.com/Automattic/jetpack-heartbeat/compare/v${old}...v${new}"
                },
                "branch-alias": {
                    "dev-master": "1.4.x-dev"
                }
            },
            "autoload": {
                "classmap": [
                    "src/"
                ]
            },
            "notification-url": "https://packagist.org/downloads/",
            "license": [
                "GPL-2.0-or-later"
            ],
            "description": "This adds a cronjob that sends a batch of internal automattic stats to wp.com once a day",
            "support": {
                "source": "https://github.com/Automattic/jetpack-heartbeat/tree/v1.4.0"
            },
            "time": "2022-01-04T21:11:47+00:00"
        },
        {
            "name": "automattic/jetpack-identity-crisis",
            "version": "v0.7.0",
            "source": {
                "type": "git",
                "url": "https://github.com/Automattic/jetpack-identity-crisis.git",
                "reference": "1953d572dd0f5e722315b9c5c2191311acef67d6"
            },
            "dist": {
                "type": "zip",
                "url": "https://api.github.com/repos/Automattic/jetpack-identity-crisis/zipball/1953d572dd0f5e722315b9c5c2191311acef67d6",
                "reference": "1953d572dd0f5e722315b9c5c2191311acef67d6",
                "shasum": ""
            },
            "require": {
                "automattic/jetpack-assets": "^1.17",
                "automattic/jetpack-connection": "^1.36",
                "automattic/jetpack-constants": "^1.6",
                "automattic/jetpack-logo": "^1.5",
                "automattic/jetpack-options": "^1.14",
                "automattic/jetpack-status": "^1.10",
                "automattic/jetpack-tracking": "^1.14"
            },
            "require-dev": {
                "automattic/jetpack-changelogger": "^3.0",
                "automattic/wordbless": "@dev",
                "yoast/phpunit-polyfills": "1.0.3"
            },
            "type": "jetpack-library",
            "extra": {
                "autotagger": true,
                "mirror-repo": "Automattic/jetpack-identity-crisis",
                "textdomain": "jetpack-idc",
                "version-constants": {
                    "::PACKAGE_VERSION": "src/class-identity-crisis.php"
                },
                "changelogger": {
                    "link-template": "https://github.com/Automattic/jetpack-identity-crisis/compare/v${old}...v${new}"
                },
                "branch-alias": {
                    "dev-master": "0.7.x-dev"
                }
            },
            "autoload": {
                "classmap": [
                    "src/"
                ]
            },
            "notification-url": "https://packagist.org/downloads/",
            "license": [
                "GPL-2.0-or-later"
            ],
            "description": "Identity Crisis.",
            "support": {
                "source": "https://github.com/Automattic/jetpack-identity-crisis/tree/v0.7.0"
            },
            "time": "2022-01-27T17:34:42+00:00"
        },
        {
            "name": "automattic/jetpack-logo",
            "version": "v1.5.14",
            "source": {
                "type": "git",
                "url": "https://github.com/Automattic/jetpack-logo.git",
                "reference": "9fbc006fd49e61c70ddbfc92dfea06338822656a"
            },
            "dist": {
                "type": "zip",
                "url": "https://api.github.com/repos/Automattic/jetpack-logo/zipball/9fbc006fd49e61c70ddbfc92dfea06338822656a",
                "reference": "9fbc006fd49e61c70ddbfc92dfea06338822656a",
                "shasum": ""
            },
            "require-dev": {
                "automattic/jetpack-changelogger": "^3.0",
                "yoast/phpunit-polyfills": "1.0.3"
            },
            "type": "jetpack-library",
            "extra": {
                "autotagger": true,
                "mirror-repo": "Automattic/jetpack-logo",
                "changelogger": {
                    "link-template": "https://github.com/Automattic/jetpack-logo/compare/v${old}...v${new}"
                },
                "branch-alias": {
                    "dev-master": "1.5.x-dev"
                }
            },
            "autoload": {
                "classmap": [
                    "src/"
                ]
            },
            "notification-url": "https://packagist.org/downloads/",
            "license": [
                "GPL-2.0-or-later"
            ],
            "description": "A logo for Jetpack",
            "support": {
                "source": "https://github.com/Automattic/jetpack-logo/tree/v1.5.14"
            },
            "time": "2022-01-25T17:38:35+00:00"
        },
        {
            "name": "automattic/jetpack-options",
            "version": "v1.14.2",
            "source": {
                "type": "git",
                "url": "https://github.com/Automattic/jetpack-options.git",
                "reference": "9cd0f27ae970097bf6a8bc5b3c80cf079e4bf3f2"
            },
            "dist": {
                "type": "zip",
                "url": "https://api.github.com/repos/Automattic/jetpack-options/zipball/9cd0f27ae970097bf6a8bc5b3c80cf079e4bf3f2",
                "reference": "9cd0f27ae970097bf6a8bc5b3c80cf079e4bf3f2",
                "shasum": ""
            },
            "require": {
                "automattic/jetpack-constants": "^1.6"
            },
            "require-dev": {
                "automattic/jetpack-changelogger": "^3.0",
                "yoast/phpunit-polyfills": "1.0.3"
            },
            "type": "jetpack-library",
            "extra": {
                "autotagger": true,
                "mirror-repo": "Automattic/jetpack-options",
                "changelogger": {
                    "link-template": "https://github.com/Automattic/jetpack-options/compare/v${old}...v${new}"
                },
                "branch-alias": {
                    "dev-master": "1.14.x-dev"
                }
            },
            "autoload": {
                "classmap": [
                    "legacy"
                ]
            },
            "notification-url": "https://packagist.org/downloads/",
            "license": [
                "GPL-2.0-or-later"
            ],
            "description": "A wrapper for wp-options to manage specific Jetpack options.",
            "support": {
                "source": "https://github.com/Automattic/jetpack-options/tree/v1.14.2"
            },
            "time": "2022-01-04T21:11:42+00:00"
        },
        {
            "name": "automattic/jetpack-password-checker",
            "version": "v0.2.2",
            "source": {
                "type": "git",
                "url": "https://github.com/Automattic/jetpack-password-checker.git",
                "reference": "f3fe0234d7f196c64f9fadb87408c74502d4de9c"
            },
            "dist": {
                "type": "zip",
                "url": "https://api.github.com/repos/Automattic/jetpack-password-checker/zipball/f3fe0234d7f196c64f9fadb87408c74502d4de9c",
                "reference": "f3fe0234d7f196c64f9fadb87408c74502d4de9c",
                "shasum": ""
            },
            "require-dev": {
                "automattic/jetpack-changelogger": "^3.0",
                "automattic/wordbless": "@dev",
                "yoast/phpunit-polyfills": "1.0.3"
            },
            "type": "jetpack-library",
            "extra": {
                "autotagger": true,
                "mirror-repo": "Automattic/jetpack-password-checker",
                "textdomain": "jetpack-password-checker",
                "changelogger": {
                    "link-template": "https://github.com/Automattic/jetpack-password-checker/compare/v${old}...v${new}"
                },
                "branch-alias": {
                    "dev-master": "0.2.x-dev"
                }
            },
            "autoload": {
                "classmap": [
                    "src/"
                ]
            },
            "notification-url": "https://packagist.org/downloads/",
            "license": [
                "GPL-2.0-or-later"
            ],
            "description": "Password Checker.",
            "support": {
                "source": "https://github.com/Automattic/jetpack-password-checker/tree/v0.2.2"
            },
            "time": "2022-01-25T17:38:36+00:00"
        },
        {
            "name": "automattic/jetpack-redirect",
            "version": "v1.7.10",
            "source": {
                "type": "git",
                "url": "https://github.com/Automattic/jetpack-redirect.git",
                "reference": "f2facf6874cb9faffdb767e514a97b8949b95561"
            },
            "dist": {
                "type": "zip",
                "url": "https://api.github.com/repos/Automattic/jetpack-redirect/zipball/f2facf6874cb9faffdb767e514a97b8949b95561",
                "reference": "f2facf6874cb9faffdb767e514a97b8949b95561",
                "shasum": ""
            },
            "require": {
                "automattic/jetpack-status": "^1.10"
            },
            "require-dev": {
                "automattic/jetpack-changelogger": "^3.0",
                "brain/monkey": "2.6.1",
                "yoast/phpunit-polyfills": "1.0.3"
            },
            "type": "jetpack-library",
            "extra": {
                "autotagger": true,
                "mirror-repo": "Automattic/jetpack-redirect",
                "changelogger": {
                    "link-template": "https://github.com/Automattic/jetpack-redirect/compare/v${old}...v${new}"
                },
                "branch-alias": {
                    "dev-master": "1.7.x-dev"
                }
            },
            "autoload": {
                "classmap": [
                    "src/"
                ]
            },
            "notification-url": "https://packagist.org/downloads/",
            "license": [
                "GPL-2.0-or-later"
            ],
            "description": "Utilities to build URLs to the jetpack.com/redirect/ service",
            "support": {
                "source": "https://github.com/Automattic/jetpack-redirect/tree/v1.7.10"
            },
            "time": "2022-01-25T17:38:48+00:00"
        },
        {
            "name": "automattic/jetpack-roles",
            "version": "v1.4.14",
            "source": {
                "type": "git",
                "url": "https://github.com/Automattic/jetpack-roles.git",
                "reference": "3cccac277e4f7fed80ce7929d4313c8aa40b65e4"
            },
            "dist": {
                "type": "zip",
                "url": "https://api.github.com/repos/Automattic/jetpack-roles/zipball/3cccac277e4f7fed80ce7929d4313c8aa40b65e4",
                "reference": "3cccac277e4f7fed80ce7929d4313c8aa40b65e4",
                "shasum": ""
            },
            "require-dev": {
                "automattic/jetpack-changelogger": "^3.0",
                "brain/monkey": "2.6.1",
                "yoast/phpunit-polyfills": "1.0.3"
            },
            "type": "jetpack-library",
            "extra": {
                "autotagger": true,
                "mirror-repo": "Automattic/jetpack-roles",
                "changelogger": {
                    "link-template": "https://github.com/Automattic/jetpack-roles/compare/v${old}...v${new}"
                },
                "branch-alias": {
                    "dev-master": "1.4.x-dev"
                }
            },
            "autoload": {
                "classmap": [
                    "src/"
                ]
            },
            "notification-url": "https://packagist.org/downloads/",
            "license": [
                "GPL-2.0-or-later"
            ],
            "description": "Utilities, related with user roles and capabilities.",
            "support": {
                "source": "https://github.com/Automattic/jetpack-roles/tree/v1.4.14"
            },
            "time": "2022-01-25T17:38:37+00:00"
        },
        {
            "name": "automattic/jetpack-status",
            "version": "v1.10.0",
            "source": {
                "type": "git",
                "url": "https://github.com/Automattic/jetpack-status.git",
                "reference": "c339904491b53319bff13aaa77bd74b39c011617"
            },
            "dist": {
                "type": "zip",
                "url": "https://api.github.com/repos/Automattic/jetpack-status/zipball/c339904491b53319bff13aaa77bd74b39c011617",
                "reference": "c339904491b53319bff13aaa77bd74b39c011617",
                "shasum": ""
            },
            "require": {
                "automattic/jetpack-constants": "^1.6"
            },
            "require-dev": {
                "automattic/jetpack-changelogger": "^3.0",
                "brain/monkey": "2.6.1",
                "yoast/phpunit-polyfills": "1.0.3"
            },
            "type": "jetpack-library",
            "extra": {
                "autotagger": true,
                "mirror-repo": "Automattic/jetpack-status",
                "changelogger": {
                    "link-template": "https://github.com/Automattic/jetpack-status/compare/v${old}...v${new}"
                },
                "branch-alias": {
                    "dev-master": "1.10.x-dev"
                }
            },
            "autoload": {
                "classmap": [
                    "src/"
                ]
            },
            "notification-url": "https://packagist.org/downloads/",
            "license": [
                "GPL-2.0-or-later"
            ],
            "description": "Used to retrieve information about the current status of Jetpack and the site overall.",
            "support": {
                "source": "https://github.com/Automattic/jetpack-status/tree/v1.10.0"
            },
            "time": "2022-01-25T17:38:42+00:00"
        },
        {
            "name": "automattic/jetpack-sync",
            "version": "v1.29.2",
            "source": {
                "type": "git",
                "url": "https://github.com/Automattic/jetpack-sync.git",
                "reference": "38816b4b303a5dc6f1eb00507aa3166b3e530fe0"
            },
            "dist": {
                "type": "zip",
                "url": "https://api.github.com/repos/Automattic/jetpack-sync/zipball/38816b4b303a5dc6f1eb00507aa3166b3e530fe0",
                "reference": "38816b4b303a5dc6f1eb00507aa3166b3e530fe0",
                "shasum": ""
            },
            "require": {
                "automattic/jetpack-connection": "^1.36",
                "automattic/jetpack-constants": "^1.6",
                "automattic/jetpack-heartbeat": "^1.4",
                "automattic/jetpack-identity-crisis": "^0.7",
                "automattic/jetpack-options": "^1.14",
                "automattic/jetpack-password-checker": "^0.2",
                "automattic/jetpack-roles": "^1.4",
                "automattic/jetpack-status": "^1.10"
            },
            "require-dev": {
                "automattic/jetpack-changelogger": "^3.0",
                "automattic/wordbless": "@dev",
                "yoast/phpunit-polyfills": "1.0.3"
            },
            "type": "jetpack-library",
            "extra": {
                "autotagger": true,
                "mirror-repo": "Automattic/jetpack-sync",
                "textdomain": "jetpack-sync",
                "version-constants": {
                    "::PACKAGE_VERSION": "src/class-package-version.php"
                },
                "changelogger": {
                    "link-template": "https://github.com/Automattic/jetpack-sync/compare/v${old}...v${new}"
                },
                "branch-alias": {
                    "dev-master": "1.29.x-dev"
                }
            },
            "autoload": {
                "classmap": [
                    "src/"
                ]
            },
            "notification-url": "https://packagist.org/downloads/",
            "license": [
                "GPL-2.0-or-later"
            ],
            "description": "Everything needed to allow syncing to the WP.com infrastructure.",
            "support": {
                "source": "https://github.com/Automattic/jetpack-sync/tree/v1.29.2"
            },
            "time": "2022-02-09T17:57:03+00:00"
        },
        {
            "name": "automattic/jetpack-terms-of-service",
            "version": "v1.9.19",
            "source": {
                "type": "git",
                "url": "https://github.com/Automattic/jetpack-terms-of-service.git",
                "reference": "2a30cf6db575e62b996febd6fd761bb4aec4a527"
            },
            "dist": {
                "type": "zip",
                "url": "https://api.github.com/repos/Automattic/jetpack-terms-of-service/zipball/2a30cf6db575e62b996febd6fd761bb4aec4a527",
                "reference": "2a30cf6db575e62b996febd6fd761bb4aec4a527",
                "shasum": ""
            },
            "require": {
                "automattic/jetpack-options": "^1.14",
                "automattic/jetpack-status": "^1.10"
            },
            "require-dev": {
                "automattic/jetpack-changelogger": "^3.0",
                "brain/monkey": "2.6.1",
                "yoast/phpunit-polyfills": "1.0.3"
            },
            "type": "jetpack-library",
            "extra": {
                "autotagger": true,
                "mirror-repo": "Automattic/jetpack-terms-of-service",
                "changelogger": {
                    "link-template": "https://github.com/Automattic/jetpack-terms-of-service/compare/v${old}...v${new}"
                },
                "branch-alias": {
                    "dev-master": "1.9.x-dev"
                }
            },
            "autoload": {
                "classmap": [
                    "src/"
                ]
            },
            "notification-url": "https://packagist.org/downloads/",
            "license": [
                "GPL-2.0-or-later"
            ],
            "description": "Everything need to manage the terms of service state",
            "support": {
                "source": "https://github.com/Automattic/jetpack-terms-of-service/tree/v1.9.19"
            },
            "time": "2022-01-25T17:38:49+00:00"
        },
        {
            "name": "automattic/jetpack-tracking",
            "version": "v1.14.2",
            "source": {
                "type": "git",
                "url": "https://github.com/Automattic/jetpack-tracking.git",
                "reference": "48c6b9c71017585ecb0171fc9034ad48adc71b0e"
            },
            "dist": {
                "type": "zip",
                "url": "https://api.github.com/repos/Automattic/jetpack-tracking/zipball/48c6b9c71017585ecb0171fc9034ad48adc71b0e",
                "reference": "48c6b9c71017585ecb0171fc9034ad48adc71b0e",
                "shasum": ""
            },
            "require": {
                "automattic/jetpack-assets": "^1.17",
                "automattic/jetpack-options": "^1.14",
                "automattic/jetpack-status": "^1.10",
                "automattic/jetpack-terms-of-service": "^1.9"
            },
            "require-dev": {
                "automattic/jetpack-changelogger": "^3.0",
                "brain/monkey": "2.6.1",
                "yoast/phpunit-polyfills": "1.0.3"
            },
            "type": "jetpack-library",
            "extra": {
                "autotagger": true,
                "mirror-repo": "Automattic/jetpack-tracking",
                "textdomain": "jetpack-tracking",
                "changelogger": {
                    "link-template": "https://github.com/Automattic/jetpack-tracking/compare/v${old}...v${new}"
                },
                "branch-alias": {
                    "dev-master": "1.14.x-dev"
                }
            },
            "autoload": {
                "classmap": [
                    "legacy",
                    "src/"
                ]
            },
            "notification-url": "https://packagist.org/downloads/",
            "license": [
                "GPL-2.0-or-later"
            ],
            "description": "Tracking for Jetpack",
            "support": {
                "source": "https://github.com/Automattic/jetpack-tracking/tree/v1.14.2"
            },
            "time": "2022-02-16T16:10:20+00:00"
        },
        {
            "name": "composer/installers",
            "version": "v1.10.0",
            "source": {
                "type": "git",
                "url": "https://github.com/composer/installers.git",
                "reference": "1a0357fccad9d1cc1ea0c9a05b8847fbccccb78d"
            },
            "dist": {
                "type": "zip",
                "url": "https://api.github.com/repos/composer/installers/zipball/1a0357fccad9d1cc1ea0c9a05b8847fbccccb78d",
                "reference": "1a0357fccad9d1cc1ea0c9a05b8847fbccccb78d",
                "shasum": ""
            },
            "require": {
                "composer-plugin-api": "^1.0 || ^2.0"
            },
            "replace": {
                "roundcube/plugin-installer": "*",
                "shama/baton": "*"
            },
            "require-dev": {
                "composer/composer": "1.6.* || ^2.0",
                "composer/semver": "^1 || ^3",
                "phpstan/phpstan": "^0.12.55",
                "phpstan/phpstan-phpunit": "^0.12.16",
                "symfony/phpunit-bridge": "^4.2 || ^5",
                "symfony/process": "^2.3"
            },
            "type": "composer-plugin",
            "extra": {
                "class": "Composer\\Installers\\Plugin",
                "branch-alias": {
                    "dev-main": "1.x-dev"
                }
            },
            "autoload": {
                "psr-4": {
                    "Composer\\Installers\\": "src/Composer/Installers"
                }
            },
            "notification-url": "https://packagist.org/downloads/",
            "license": [
                "MIT"
            ],
            "authors": [
                {
                    "name": "Kyle Robinson Young",
                    "email": "kyle@dontkry.com",
                    "homepage": "https://github.com/shama"
                }
            ],
            "description": "A multi-framework Composer library installer",
            "homepage": "https://composer.github.io/installers/",
            "keywords": [
                "Craft",
                "Dolibarr",
                "Eliasis",
                "Hurad",
                "ImageCMS",
                "Kanboard",
                "Lan Management System",
                "MODX Evo",
                "MantisBT",
                "Mautic",
                "Maya",
                "OXID",
                "Plentymarkets",
                "Porto",
                "RadPHP",
                "SMF",
                "Starbug",
                "Thelia",
                "Whmcs",
                "WolfCMS",
                "agl",
                "aimeos",
                "annotatecms",
                "attogram",
                "bitrix",
                "cakephp",
                "chef",
                "cockpit",
                "codeigniter",
                "concrete5",
                "croogo",
                "dokuwiki",
                "drupal",
                "eZ Platform",
                "elgg",
                "expressionengine",
                "fuelphp",
                "grav",
                "installer",
                "itop",
                "joomla",
                "known",
                "kohana",
                "laravel",
                "lavalite",
                "lithium",
                "magento",
                "majima",
                "mako",
                "mediawiki",
                "modulework",
                "modx",
                "moodle",
                "osclass",
                "phpbb",
                "piwik",
                "ppi",
                "processwire",
                "puppet",
                "pxcms",
                "reindex",
                "roundcube",
                "shopware",
                "silverstripe",
                "sydes",
                "sylius",
                "symfony",
                "typo3",
                "wordpress",
                "yawik",
                "zend",
                "zikula"
            ],
            "support": {
                "issues": "https://github.com/composer/installers/issues",
                "source": "https://github.com/composer/installers/tree/v1.10.0"
            },
            "funding": [
                {
                    "url": "https://packagist.com",
                    "type": "custom"
                },
                {
                    "url": "https://github.com/composer",
                    "type": "github"
                },
                {
                    "url": "https://tidelift.com/funding/github/packagist/composer/composer",
                    "type": "tidelift"
                }
            ],
            "time": "2021-01-14T11:07:16+00:00"
        },
        {
            "name": "myclabs/php-enum",
            "version": "1.7.7",
            "source": {
                "type": "git",
                "url": "https://github.com/myclabs/php-enum.git",
                "reference": "d178027d1e679832db9f38248fcc7200647dc2b7"
            },
            "dist": {
                "type": "zip",
                "url": "https://api.github.com/repos/myclabs/php-enum/zipball/d178027d1e679832db9f38248fcc7200647dc2b7",
                "reference": "d178027d1e679832db9f38248fcc7200647dc2b7",
                "shasum": ""
            },
            "require": {
                "ext-json": "*",
                "php": ">=7.1"
            },
            "require-dev": {
                "phpunit/phpunit": "^7",
                "squizlabs/php_codesniffer": "1.*",
                "vimeo/psalm": "^3.8"
            },
            "type": "library",
            "autoload": {
                "psr-4": {
                    "MyCLabs\\Enum\\": "src/"
                }
            },
            "notification-url": "https://packagist.org/downloads/",
            "license": [
                "MIT"
            ],
            "authors": [
                {
                    "name": "PHP Enum contributors",
                    "homepage": "https://github.com/myclabs/php-enum/graphs/contributors"
                }
            ],
            "description": "PHP Enum implementation",
            "homepage": "http://github.com/myclabs/php-enum",
            "keywords": [
                "enum"
            ],
            "support": {
                "issues": "https://github.com/myclabs/php-enum/issues",
                "source": "https://github.com/myclabs/php-enum/tree/1.7.7"
            },
            "funding": [
                {
                    "url": "https://github.com/mnapoli",
                    "type": "github"
                },
                {
                    "url": "https://tidelift.com/funding/github/packagist/myclabs/php-enum",
                    "type": "tidelift"
                }
            ],
            "time": "2020-11-14T18:14:52+00:00"
        },
        {
            "name": "woocommerce/subscriptions-core",
            "version": "1.6.4",
            "source": {
                "type": "git",
                "url": "https://github.com/Automattic/woocommerce-subscriptions-core.git",
                "reference": "7cdddd4887080595bf08b6e48ba51514ce8c14f5"
            },
            "dist": {
                "type": "zip",
                "url": "https://api.github.com/repos/Automattic/woocommerce-subscriptions-core/zipball/7cdddd4887080595bf08b6e48ba51514ce8c14f5",
                "reference": "7cdddd4887080595bf08b6e48ba51514ce8c14f5",
                "shasum": ""
            },
            "require": {
                "composer/installers": "~1.2",
                "php": "^7.0"
            },
            "require-dev": {
                "dave-liddament/sarb": "^1.1",
                "doctrine/instantiator": "1.0.5",
                "phpdocumentor/reflection-docblock": "4.3.4",
                "phpdocumentor/type-resolver": "0.5.1",
                "phpunit/phpunit": "^6.0",
                "woocommerce/woocommerce-sniffs": "0.1.0",
                "yoast/phpunit-polyfills": "^1.0"
            },
            "type": "wordpress-plugin",
            "extra": {
                "phpcodesniffer-search-depth": 2
            },
            "archive": {
                "exclude": [
                    "!/build"
                ]
            },
            "scripts": {
                "phpcs": [
                    "bin/phpcs.sh"
                ],
                "lint": [
                    "find . \\( -path ./vendor \\) -prune -o \\( -name '*.php' \\) -exec php -lf {} \\;| (! grep -v \"No syntax errors detected\" )"
                ],
                "test": [
                    "phpunit"
                ]
            },
            "license": [
                "GPL-3.0-or-later"
            ],
            "description": "Sell products and services with recurring payments in your WooCommerce Store.",
            "homepage": "https://github.com/Automattic/woocommerce-subscriptions-core",
            "support": {
                "source": "https://github.com/Automattic/woocommerce-subscriptions-core/tree/1.6.4",
                "issues": "https://github.com/Automattic/woocommerce-subscriptions-core/issues"
            },
            "time": "2022-02-10T00:09:23+00:00"
        }
    ],
    "packages-dev": [
        {
            "name": "amphp/amp",
            "version": "v2.6.2",
            "source": {
                "type": "git",
                "url": "https://github.com/amphp/amp.git",
                "reference": "9d5100cebffa729aaffecd3ad25dc5aeea4f13bb"
            },
            "dist": {
                "type": "zip",
                "url": "https://api.github.com/repos/amphp/amp/zipball/9d5100cebffa729aaffecd3ad25dc5aeea4f13bb",
                "reference": "9d5100cebffa729aaffecd3ad25dc5aeea4f13bb",
                "shasum": ""
            },
            "require": {
                "php": ">=7.1"
            },
            "require-dev": {
                "amphp/php-cs-fixer-config": "dev-master",
                "amphp/phpunit-util": "^1",
                "ext-json": "*",
                "jetbrains/phpstorm-stubs": "^2019.3",
                "phpunit/phpunit": "^7 | ^8 | ^9",
                "psalm/phar": "^3.11@dev",
                "react/promise": "^2"
            },
            "type": "library",
            "extra": {
                "branch-alias": {
                    "dev-master": "2.x-dev"
                }
            },
            "autoload": {
                "files": [
                    "lib/functions.php",
                    "lib/Internal/functions.php"
                ],
                "psr-4": {
                    "Amp\\": "lib"
                }
            },
            "notification-url": "https://packagist.org/downloads/",
            "license": [
                "MIT"
            ],
            "authors": [
                {
                    "name": "Daniel Lowrey",
                    "email": "rdlowrey@php.net"
                },
                {
                    "name": "Aaron Piotrowski",
                    "email": "aaron@trowski.com"
                },
                {
                    "name": "Bob Weinand",
                    "email": "bobwei9@hotmail.com"
                },
                {
                    "name": "Niklas Keller",
                    "email": "me@kelunik.com"
                }
            ],
            "description": "A non-blocking concurrency framework for PHP applications.",
            "homepage": "https://amphp.org/amp",
            "keywords": [
                "async",
                "asynchronous",
                "awaitable",
                "concurrency",
                "event",
                "event-loop",
                "future",
                "non-blocking",
                "promise"
            ],
            "support": {
                "irc": "irc://irc.freenode.org/amphp",
                "issues": "https://github.com/amphp/amp/issues",
                "source": "https://github.com/amphp/amp/tree/v2.6.2"
            },
            "funding": [
                {
                    "url": "https://github.com/amphp",
                    "type": "github"
                }
            ],
            "time": "2022-02-20T17:52:18+00:00"
        },
        {
            "name": "amphp/byte-stream",
            "version": "v1.8.1",
            "source": {
                "type": "git",
                "url": "https://github.com/amphp/byte-stream.git",
                "reference": "acbd8002b3536485c997c4e019206b3f10ca15bd"
            },
            "dist": {
                "type": "zip",
                "url": "https://api.github.com/repos/amphp/byte-stream/zipball/acbd8002b3536485c997c4e019206b3f10ca15bd",
                "reference": "acbd8002b3536485c997c4e019206b3f10ca15bd",
                "shasum": ""
            },
            "require": {
                "amphp/amp": "^2",
                "php": ">=7.1"
            },
            "require-dev": {
                "amphp/php-cs-fixer-config": "dev-master",
                "amphp/phpunit-util": "^1.4",
                "friendsofphp/php-cs-fixer": "^2.3",
                "jetbrains/phpstorm-stubs": "^2019.3",
                "phpunit/phpunit": "^6 || ^7 || ^8",
                "psalm/phar": "^3.11.4"
            },
            "type": "library",
            "extra": {
                "branch-alias": {
                    "dev-master": "1.x-dev"
                }
            },
            "autoload": {
                "files": [
                    "lib/functions.php"
                ],
                "psr-4": {
                    "Amp\\ByteStream\\": "lib"
                }
            },
            "notification-url": "https://packagist.org/downloads/",
            "license": [
                "MIT"
            ],
            "authors": [
                {
                    "name": "Aaron Piotrowski",
                    "email": "aaron@trowski.com"
                },
                {
                    "name": "Niklas Keller",
                    "email": "me@kelunik.com"
                }
            ],
            "description": "A stream abstraction to make working with non-blocking I/O simple.",
            "homepage": "http://amphp.org/byte-stream",
            "keywords": [
                "amp",
                "amphp",
                "async",
                "io",
                "non-blocking",
                "stream"
            ],
            "support": {
                "irc": "irc://irc.freenode.org/amphp",
                "issues": "https://github.com/amphp/byte-stream/issues",
                "source": "https://github.com/amphp/byte-stream/tree/v1.8.1"
            },
            "funding": [
                {
                    "url": "https://github.com/amphp",
                    "type": "github"
                }
            ],
            "time": "2021-03-30T17:13:30+00:00"
        },
        {
            "name": "automattic/jetpack-changelogger",
            "version": "v3.0.7",
            "source": {
                "type": "git",
                "url": "https://github.com/Automattic/jetpack-changelogger.git",
                "reference": "2de25bc819be8aa5bb0fc7ef4bbcf2bdb415116e"
            },
            "dist": {
                "type": "zip",
                "url": "https://api.github.com/repos/Automattic/jetpack-changelogger/zipball/2de25bc819be8aa5bb0fc7ef4bbcf2bdb415116e",
                "reference": "2de25bc819be8aa5bb0fc7ef4bbcf2bdb415116e",
                "shasum": ""
            },
            "require": {
                "php": ">=5.6",
                "symfony/console": "^3.4 | ^5.2",
                "symfony/process": "^3.4 | ^5.2",
                "wikimedia/at-ease": "^1.2 | ^2.0"
            },
            "require-dev": {
                "wikimedia/testing-access-wrapper": "^1.0 | ^2.0",
                "yoast/phpunit-polyfills": "1.0.3"
            },
            "bin": [
                "bin/changelogger"
            ],
            "type": "project",
            "extra": {
                "autotagger": true,
                "branch-alias": {
                    "dev-master": "3.0.x-dev"
                },
                "mirror-repo": "Automattic/jetpack-changelogger",
                "version-constants": {
                    "::VERSION": "src/Application.php"
                },
                "changelogger": {
                    "link-template": "https://github.com/Automattic/jetpack-changelogger/compare/${old}...${new}"
                }
            },
            "autoload": {
                "psr-4": {
                    "Automattic\\Jetpack\\Changelog\\": "lib",
                    "Automattic\\Jetpack\\Changelogger\\": "src"
                }
            },
            "notification-url": "https://packagist.org/downloads/",
            "license": [
                "GPL-2.0-or-later"
            ],
            "description": "Jetpack Changelogger tool. Allows for managing changelogs by dropping change files into a changelog directory with each PR.",
            "support": {
                "source": "https://github.com/Automattic/jetpack-changelogger/tree/v3.0.7"
            },
            "time": "2022-02-09T17:56:23+00:00"
        },
        {
            "name": "composer/package-versions-deprecated",
            "version": "1.11.99.5",
            "source": {
                "type": "git",
                "url": "https://github.com/composer/package-versions-deprecated.git",
                "reference": "b4f54f74ef3453349c24a845d22392cd31e65f1d"
            },
            "dist": {
                "type": "zip",
                "url": "https://api.github.com/repos/composer/package-versions-deprecated/zipball/b4f54f74ef3453349c24a845d22392cd31e65f1d",
                "reference": "b4f54f74ef3453349c24a845d22392cd31e65f1d",
                "shasum": ""
            },
            "require": {
                "composer-plugin-api": "^1.1.0 || ^2.0",
                "php": "^7 || ^8"
            },
            "replace": {
                "ocramius/package-versions": "1.11.99"
            },
            "require-dev": {
                "composer/composer": "^1.9.3 || ^2.0@dev",
                "ext-zip": "^1.13",
                "phpunit/phpunit": "^6.5 || ^7"
            },
            "type": "composer-plugin",
            "extra": {
                "class": "PackageVersions\\Installer",
                "branch-alias": {
                    "dev-master": "1.x-dev"
                }
            },
            "autoload": {
                "psr-4": {
                    "PackageVersions\\": "src/PackageVersions"
                }
            },
            "notification-url": "https://packagist.org/downloads/",
            "license": [
                "MIT"
            ],
            "authors": [
                {
                    "name": "Marco Pivetta",
                    "email": "ocramius@gmail.com"
                },
                {
                    "name": "Jordi Boggiano",
                    "email": "j.boggiano@seld.be"
                }
            ],
            "description": "Composer plugin that provides efficient querying for installed package versions (no runtime IO)",
            "support": {
                "issues": "https://github.com/composer/package-versions-deprecated/issues",
                "source": "https://github.com/composer/package-versions-deprecated/tree/1.11.99.5"
            },
            "funding": [
                {
                    "url": "https://packagist.com",
                    "type": "custom"
                },
                {
                    "url": "https://github.com/composer",
                    "type": "github"
                },
                {
                    "url": "https://tidelift.com/funding/github/packagist/composer/composer",
                    "type": "tidelift"
                }
            ],
            "time": "2022-01-17T14:14:24+00:00"
        },
        {
            "name": "composer/pcre",
            "version": "1.0.1",
            "source": {
                "type": "git",
                "url": "https://github.com/composer/pcre.git",
                "reference": "67a32d7d6f9f560b726ab25a061b38ff3a80c560"
            },
            "dist": {
                "type": "zip",
                "url": "https://api.github.com/repos/composer/pcre/zipball/67a32d7d6f9f560b726ab25a061b38ff3a80c560",
                "reference": "67a32d7d6f9f560b726ab25a061b38ff3a80c560",
                "shasum": ""
            },
            "require": {
                "php": "^5.3.2 || ^7.0 || ^8.0"
            },
            "require-dev": {
                "phpstan/phpstan": "^1.3",
                "phpstan/phpstan-strict-rules": "^1.1",
                "symfony/phpunit-bridge": "^4.2 || ^5"
            },
            "type": "library",
            "extra": {
                "branch-alias": {
                    "dev-main": "1.x-dev"
                }
            },
            "autoload": {
                "psr-4": {
                    "Composer\\Pcre\\": "src"
                }
            },
            "notification-url": "https://packagist.org/downloads/",
            "license": [
                "MIT"
            ],
            "authors": [
                {
                    "name": "Jordi Boggiano",
                    "email": "j.boggiano@seld.be",
                    "homepage": "http://seld.be"
                }
            ],
            "description": "PCRE wrapping library that offers type-safe preg_* replacements.",
            "keywords": [
                "PCRE",
                "preg",
                "regex",
                "regular expression"
            ],
            "support": {
                "issues": "https://github.com/composer/pcre/issues",
                "source": "https://github.com/composer/pcre/tree/1.0.1"
            },
            "funding": [
                {
                    "url": "https://packagist.com",
                    "type": "custom"
                },
                {
                    "url": "https://github.com/composer",
                    "type": "github"
                },
                {
                    "url": "https://tidelift.com/funding/github/packagist/composer/composer",
                    "type": "tidelift"
                }
            ],
            "time": "2022-01-21T20:24:37+00:00"
        },
        {
            "name": "composer/semver",
            "version": "3.2.9",
            "source": {
                "type": "git",
                "url": "https://github.com/composer/semver.git",
                "reference": "a951f614bd64dcd26137bc9b7b2637ddcfc57649"
            },
            "dist": {
                "type": "zip",
                "url": "https://api.github.com/repos/composer/semver/zipball/a951f614bd64dcd26137bc9b7b2637ddcfc57649",
                "reference": "a951f614bd64dcd26137bc9b7b2637ddcfc57649",
                "shasum": ""
            },
            "require": {
                "php": "^5.3.2 || ^7.0 || ^8.0"
            },
            "require-dev": {
                "phpstan/phpstan": "^1.4",
                "symfony/phpunit-bridge": "^4.2 || ^5"
            },
            "type": "library",
            "extra": {
                "branch-alias": {
                    "dev-main": "3.x-dev"
                }
            },
            "autoload": {
                "psr-4": {
                    "Composer\\Semver\\": "src"
                }
            },
            "notification-url": "https://packagist.org/downloads/",
            "license": [
                "MIT"
            ],
            "authors": [
                {
                    "name": "Nils Adermann",
                    "email": "naderman@naderman.de",
                    "homepage": "http://www.naderman.de"
                },
                {
                    "name": "Jordi Boggiano",
                    "email": "j.boggiano@seld.be",
                    "homepage": "http://seld.be"
                },
                {
                    "name": "Rob Bast",
                    "email": "rob.bast@gmail.com",
                    "homepage": "http://robbast.nl"
                }
            ],
            "description": "Semver library that offers utilities, version constraint parsing and validation.",
            "keywords": [
                "semantic",
                "semver",
                "validation",
                "versioning"
            ],
            "support": {
                "irc": "irc://irc.freenode.org/composer",
                "issues": "https://github.com/composer/semver/issues",
                "source": "https://github.com/composer/semver/tree/3.2.9"
            },
            "funding": [
                {
                    "url": "https://packagist.com",
                    "type": "custom"
                },
                {
                    "url": "https://github.com/composer",
                    "type": "github"
                },
                {
                    "url": "https://tidelift.com/funding/github/packagist/composer/composer",
                    "type": "tidelift"
                }
            ],
            "time": "2022-02-04T13:58:43+00:00"
        },
        {
            "name": "composer/xdebug-handler",
            "version": "2.0.4",
            "source": {
                "type": "git",
                "url": "https://github.com/composer/xdebug-handler.git",
                "reference": "0c1a3925ec58a4ec98e992b9c7d171e9e184be0a"
            },
            "dist": {
                "type": "zip",
                "url": "https://api.github.com/repos/composer/xdebug-handler/zipball/0c1a3925ec58a4ec98e992b9c7d171e9e184be0a",
                "reference": "0c1a3925ec58a4ec98e992b9c7d171e9e184be0a",
                "shasum": ""
            },
            "require": {
                "composer/pcre": "^1",
                "php": "^5.3.2 || ^7.0 || ^8.0",
                "psr/log": "^1 || ^2 || ^3"
            },
            "require-dev": {
                "phpstan/phpstan": "^1.0",
                "phpstan/phpstan-strict-rules": "^1.1",
                "symfony/phpunit-bridge": "^4.2 || ^5.0 || ^6.0"
            },
            "type": "library",
            "autoload": {
                "psr-4": {
                    "Composer\\XdebugHandler\\": "src"
                }
            },
            "notification-url": "https://packagist.org/downloads/",
            "license": [
                "MIT"
            ],
            "authors": [
                {
                    "name": "John Stevenson",
                    "email": "john-stevenson@blueyonder.co.uk"
                }
            ],
            "description": "Restarts a process without Xdebug.",
            "keywords": [
                "Xdebug",
                "performance"
            ],
            "support": {
                "irc": "irc://irc.freenode.org/composer",
                "issues": "https://github.com/composer/xdebug-handler/issues",
                "source": "https://github.com/composer/xdebug-handler/tree/2.0.4"
            },
            "funding": [
                {
                    "url": "https://packagist.com",
                    "type": "custom"
                },
                {
                    "url": "https://github.com/composer",
                    "type": "github"
                },
                {
                    "url": "https://tidelift.com/funding/github/packagist/composer/composer",
                    "type": "tidelift"
                }
            ],
            "time": "2022-01-04T17:06:45+00:00"
        },
        {
            "name": "cweagans/composer-patches",
            "version": "1.7.1",
            "source": {
                "type": "git",
                "url": "https://github.com/cweagans/composer-patches.git",
                "reference": "9888dcc74993c030b75f3dd548bb5e20cdbd740c"
            },
            "dist": {
                "type": "zip",
                "url": "https://api.github.com/repos/cweagans/composer-patches/zipball/9888dcc74993c030b75f3dd548bb5e20cdbd740c",
                "reference": "9888dcc74993c030b75f3dd548bb5e20cdbd740c",
                "shasum": ""
            },
            "require": {
                "composer-plugin-api": "^1.0 || ^2.0",
                "php": ">=5.3.0"
            },
            "require-dev": {
                "composer/composer": "~1.0 || ~2.0",
                "phpunit/phpunit": "~4.6"
            },
            "type": "composer-plugin",
            "extra": {
                "class": "cweagans\\Composer\\Patches"
            },
            "autoload": {
                "psr-4": {
                    "cweagans\\Composer\\": "src"
                }
            },
            "notification-url": "https://packagist.org/downloads/",
            "license": [
                "BSD-3-Clause"
            ],
            "authors": [
                {
                    "name": "Cameron Eagans",
                    "email": "me@cweagans.net"
                }
            ],
            "description": "Provides a way to patch Composer packages.",
            "support": {
                "issues": "https://github.com/cweagans/composer-patches/issues",
                "source": "https://github.com/cweagans/composer-patches/tree/1.7.1"
            },
            "time": "2021-06-08T15:12:46+00:00"
        },
        {
            "name": "dealerdirect/phpcodesniffer-composer-installer",
            "version": "v0.7.0",
            "source": {
                "type": "git",
                "url": "https://github.com/Dealerdirect/phpcodesniffer-composer-installer.git",
                "reference": "e8d808670b8f882188368faaf1144448c169c0b7"
            },
            "dist": {
                "type": "zip",
                "url": "https://api.github.com/repos/Dealerdirect/phpcodesniffer-composer-installer/zipball/e8d808670b8f882188368faaf1144448c169c0b7",
                "reference": "e8d808670b8f882188368faaf1144448c169c0b7",
                "shasum": ""
            },
            "require": {
                "composer-plugin-api": "^1.0 || ^2.0",
                "php": ">=5.3",
                "squizlabs/php_codesniffer": "^2 || ^3 || 4.0.x-dev"
            },
            "require-dev": {
                "composer/composer": "*",
                "phpcompatibility/php-compatibility": "^9.0",
                "sensiolabs/security-checker": "^4.1.0"
            },
            "type": "composer-plugin",
            "extra": {
                "class": "Dealerdirect\\Composer\\Plugin\\Installers\\PHPCodeSniffer\\Plugin"
            },
            "autoload": {
                "psr-4": {
                    "Dealerdirect\\Composer\\Plugin\\Installers\\PHPCodeSniffer\\": "src/"
                }
            },
            "notification-url": "https://packagist.org/downloads/",
            "license": [
                "MIT"
            ],
            "authors": [
                {
                    "name": "Franck Nijhof",
                    "email": "franck.nijhof@dealerdirect.com",
                    "homepage": "http://www.frenck.nl",
                    "role": "Developer / IT Manager"
                }
            ],
            "description": "PHP_CodeSniffer Standards Composer Installer Plugin",
            "homepage": "http://www.dealerdirect.com",
            "keywords": [
                "PHPCodeSniffer",
                "PHP_CodeSniffer",
                "code quality",
                "codesniffer",
                "composer",
                "installer",
                "phpcs",
                "plugin",
                "qa",
                "quality",
                "standard",
                "standards",
                "style guide",
                "stylecheck",
                "tests"
            ],
            "support": {
                "issues": "https://github.com/dealerdirect/phpcodesniffer-composer-installer/issues",
                "source": "https://github.com/dealerdirect/phpcodesniffer-composer-installer"
            },
            "time": "2020-06-25T14:57:39+00:00"
        },
        {
            "name": "dnoegel/php-xdg-base-dir",
            "version": "v0.1.1",
            "source": {
                "type": "git",
                "url": "https://github.com/dnoegel/php-xdg-base-dir.git",
                "reference": "8f8a6e48c5ecb0f991c2fdcf5f154a47d85f9ffd"
            },
            "dist": {
                "type": "zip",
                "url": "https://api.github.com/repos/dnoegel/php-xdg-base-dir/zipball/8f8a6e48c5ecb0f991c2fdcf5f154a47d85f9ffd",
                "reference": "8f8a6e48c5ecb0f991c2fdcf5f154a47d85f9ffd",
                "shasum": ""
            },
            "require": {
                "php": ">=5.3.2"
            },
            "require-dev": {
                "phpunit/phpunit": "~7.0|~6.0|~5.0|~4.8.35"
            },
            "type": "library",
            "autoload": {
                "psr-4": {
                    "XdgBaseDir\\": "src/"
                }
            },
            "notification-url": "https://packagist.org/downloads/",
            "license": [
                "MIT"
            ],
            "description": "implementation of xdg base directory specification for php",
            "support": {
                "issues": "https://github.com/dnoegel/php-xdg-base-dir/issues",
                "source": "https://github.com/dnoegel/php-xdg-base-dir/tree/v0.1.1"
            },
            "time": "2019-12-04T15:06:13+00:00"
        },
        {
            "name": "doctrine/instantiator",
            "version": "1.4.0",
            "source": {
                "type": "git",
                "url": "https://github.com/doctrine/instantiator.git",
                "reference": "d56bf6102915de5702778fe20f2de3b2fe570b5b"
            },
            "dist": {
                "type": "zip",
                "url": "https://api.github.com/repos/doctrine/instantiator/zipball/d56bf6102915de5702778fe20f2de3b2fe570b5b",
                "reference": "d56bf6102915de5702778fe20f2de3b2fe570b5b",
                "shasum": ""
            },
            "require": {
                "php": "^7.1 || ^8.0"
            },
            "require-dev": {
                "doctrine/coding-standard": "^8.0",
                "ext-pdo": "*",
                "ext-phar": "*",
                "phpbench/phpbench": "^0.13 || 1.0.0-alpha2",
                "phpstan/phpstan": "^0.12",
                "phpstan/phpstan-phpunit": "^0.12",
                "phpunit/phpunit": "^7.0 || ^8.0 || ^9.0"
            },
            "type": "library",
            "autoload": {
                "psr-4": {
                    "Doctrine\\Instantiator\\": "src/Doctrine/Instantiator/"
                }
            },
            "notification-url": "https://packagist.org/downloads/",
            "license": [
                "MIT"
            ],
            "authors": [
                {
                    "name": "Marco Pivetta",
                    "email": "ocramius@gmail.com",
                    "homepage": "https://ocramius.github.io/"
                }
            ],
            "description": "A small, lightweight utility to instantiate objects in PHP without invoking their constructors",
            "homepage": "https://www.doctrine-project.org/projects/instantiator.html",
            "keywords": [
                "constructor",
                "instantiate"
            ],
            "support": {
                "issues": "https://github.com/doctrine/instantiator/issues",
                "source": "https://github.com/doctrine/instantiator/tree/1.4.0"
            },
            "funding": [
                {
                    "url": "https://www.doctrine-project.org/sponsorship.html",
                    "type": "custom"
                },
                {
                    "url": "https://www.patreon.com/phpdoctrine",
                    "type": "patreon"
                },
                {
                    "url": "https://tidelift.com/funding/github/packagist/doctrine%2Finstantiator",
                    "type": "tidelift"
                }
            ],
            "time": "2020-11-10T18:47:58+00:00"
        },
        {
            "name": "felixfbecker/advanced-json-rpc",
            "version": "v3.2.1",
            "source": {
                "type": "git",
                "url": "https://github.com/felixfbecker/php-advanced-json-rpc.git",
                "reference": "b5f37dbff9a8ad360ca341f3240dc1c168b45447"
            },
            "dist": {
                "type": "zip",
                "url": "https://api.github.com/repos/felixfbecker/php-advanced-json-rpc/zipball/b5f37dbff9a8ad360ca341f3240dc1c168b45447",
                "reference": "b5f37dbff9a8ad360ca341f3240dc1c168b45447",
                "shasum": ""
            },
            "require": {
                "netresearch/jsonmapper": "^1.0 || ^2.0 || ^3.0 || ^4.0",
                "php": "^7.1 || ^8.0",
                "phpdocumentor/reflection-docblock": "^4.3.4 || ^5.0.0"
            },
            "require-dev": {
                "phpunit/phpunit": "^7.0 || ^8.0"
            },
            "type": "library",
            "autoload": {
                "psr-4": {
                    "AdvancedJsonRpc\\": "lib/"
                }
            },
            "notification-url": "https://packagist.org/downloads/",
            "license": [
                "ISC"
            ],
            "authors": [
                {
                    "name": "Felix Becker",
                    "email": "felix.b@outlook.com"
                }
            ],
            "description": "A more advanced JSONRPC implementation",
            "support": {
                "issues": "https://github.com/felixfbecker/php-advanced-json-rpc/issues",
                "source": "https://github.com/felixfbecker/php-advanced-json-rpc/tree/v3.2.1"
            },
            "time": "2021-06-11T22:34:44+00:00"
        },
        {
            "name": "felixfbecker/language-server-protocol",
            "version": "1.5.1",
            "source": {
                "type": "git",
                "url": "https://github.com/felixfbecker/php-language-server-protocol.git",
                "reference": "9d846d1f5cf101deee7a61c8ba7caa0a975cd730"
            },
            "dist": {
                "type": "zip",
                "url": "https://api.github.com/repos/felixfbecker/php-language-server-protocol/zipball/9d846d1f5cf101deee7a61c8ba7caa0a975cd730",
                "reference": "9d846d1f5cf101deee7a61c8ba7caa0a975cd730",
                "shasum": ""
            },
            "require": {
                "php": ">=7.1"
            },
            "require-dev": {
                "phpstan/phpstan": "*",
                "squizlabs/php_codesniffer": "^3.1",
                "vimeo/psalm": "^4.0"
            },
            "type": "library",
            "extra": {
                "branch-alias": {
                    "dev-master": "1.x-dev"
                }
            },
            "autoload": {
                "psr-4": {
                    "LanguageServerProtocol\\": "src/"
                }
            },
            "notification-url": "https://packagist.org/downloads/",
            "license": [
                "ISC"
            ],
            "authors": [
                {
                    "name": "Felix Becker",
                    "email": "felix.b@outlook.com"
                }
            ],
            "description": "PHP classes for the Language Server Protocol",
            "keywords": [
                "language",
                "microsoft",
                "php",
                "server"
            ],
            "support": {
                "issues": "https://github.com/felixfbecker/php-language-server-protocol/issues",
                "source": "https://github.com/felixfbecker/php-language-server-protocol/tree/1.5.1"
            },
            "time": "2021-02-22T14:02:09+00:00"
        },
        {
            "name": "kalessil/production-dependencies-guard",
            "version": "dev-master",
            "source": {
                "type": "git",
                "url": "https://github.com/kalessil/production-dependencies-guard.git",
                "reference": "3fc04d73dfe3f8ef170180ef27ad20fb95ef71de"
            },
            "dist": {
                "type": "zip",
                "url": "https://api.github.com/repos/kalessil/production-dependencies-guard/zipball/3fc04d73dfe3f8ef170180ef27ad20fb95ef71de",
                "reference": "3fc04d73dfe3f8ef170180ef27ad20fb95ef71de",
                "shasum": ""
            },
            "require": {
                "composer-plugin-api": "^1.0|^2.0",
                "ext-json": "*",
                "php": "^7.0|^8.0"
            },
            "require-dev": {
                "composer/composer": "^1.0|^2.0",
                "ext-xdebug": "*",
                "infection/infection": "^0.9",
                "phpunit/phpunit": "^6.5",
                "rregeer/phpunit-coverage-check": "^0.1"
            },
            "default-branch": true,
            "type": "composer-plugin",
            "extra": {
                "class": "Kalessil\\Composer\\Plugins\\ProductionDependenciesGuard\\Guard"
            },
            "autoload": {
                "psr-4": {
                    "Kalessil\\Composer\\Plugins\\ProductionDependenciesGuard\\": [
                        "src/"
                    ]
                }
            },
            "notification-url": "https://packagist.org/downloads/",
            "license": [
                "MIT"
            ],
            "authors": [
                {
                    "name": "Vladimir Reznichenko",
                    "email": "kalessil@gmail.com",
                    "role": "maintainer"
                }
            ],
            "description": "Prevents adding of development packages into require-section (should be require-dev).",
            "homepage": "https://github.com/kalessil/production-dependencies-guard",
            "support": {
                "issues": "https://github.com/kalessil/production-dependencies-guard/issues",
                "source": "https://github.com/kalessil/production-dependencies-guard/tree/master"
            },
            "time": "2021-06-11T06:14:27+00:00"
        },
        {
            "name": "myclabs/deep-copy",
            "version": "1.10.2",
            "source": {
                "type": "git",
                "url": "https://github.com/myclabs/DeepCopy.git",
                "reference": "776f831124e9c62e1a2c601ecc52e776d8bb7220"
            },
            "dist": {
                "type": "zip",
                "url": "https://api.github.com/repos/myclabs/DeepCopy/zipball/776f831124e9c62e1a2c601ecc52e776d8bb7220",
                "reference": "776f831124e9c62e1a2c601ecc52e776d8bb7220",
                "shasum": ""
            },
            "require": {
                "php": "^7.1 || ^8.0"
            },
            "require-dev": {
                "doctrine/collections": "^1.0",
                "doctrine/common": "^2.6",
                "phpunit/phpunit": "^7.1"
            },
            "type": "library",
            "autoload": {
                "files": [
                    "src/DeepCopy/deep_copy.php"
                ],
                "psr-4": {
                    "DeepCopy\\": "src/DeepCopy/"
                }
            },
            "notification-url": "https://packagist.org/downloads/",
            "license": [
                "MIT"
            ],
            "description": "Create deep copies (clones) of your objects",
            "keywords": [
                "clone",
                "copy",
                "duplicate",
                "object",
                "object graph"
            ],
            "support": {
                "issues": "https://github.com/myclabs/DeepCopy/issues",
                "source": "https://github.com/myclabs/DeepCopy/tree/1.10.2"
            },
            "funding": [
                {
                    "url": "https://tidelift.com/funding/github/packagist/myclabs/deep-copy",
                    "type": "tidelift"
                }
            ],
            "time": "2020-11-13T09:40:50+00:00"
        },
        {
            "name": "netresearch/jsonmapper",
            "version": "v4.0.0",
            "source": {
                "type": "git",
                "url": "https://github.com/cweiske/jsonmapper.git",
                "reference": "8bbc021a8edb2e4a7ea2f8ad4fa9ec9dce2fcb8d"
            },
            "dist": {
                "type": "zip",
                "url": "https://api.github.com/repos/cweiske/jsonmapper/zipball/8bbc021a8edb2e4a7ea2f8ad4fa9ec9dce2fcb8d",
                "reference": "8bbc021a8edb2e4a7ea2f8ad4fa9ec9dce2fcb8d",
                "shasum": ""
            },
            "require": {
                "ext-json": "*",
                "ext-pcre": "*",
                "ext-reflection": "*",
                "ext-spl": "*",
                "php": ">=7.1"
            },
            "require-dev": {
                "phpunit/phpunit": "~7.5 || ~8.0 || ~9.0",
                "squizlabs/php_codesniffer": "~3.5"
            },
            "type": "library",
            "autoload": {
                "psr-0": {
                    "JsonMapper": "src/"
                }
            },
            "notification-url": "https://packagist.org/downloads/",
            "license": [
                "OSL-3.0"
            ],
            "authors": [
                {
                    "name": "Christian Weiske",
                    "email": "cweiske@cweiske.de",
                    "homepage": "http://github.com/cweiske/jsonmapper/",
                    "role": "Developer"
                }
            ],
            "description": "Map nested JSON structures onto PHP classes",
            "support": {
                "email": "cweiske@cweiske.de",
                "issues": "https://github.com/cweiske/jsonmapper/issues",
                "source": "https://github.com/cweiske/jsonmapper/tree/v4.0.0"
            },
            "time": "2020-12-01T19:48:11+00:00"
        },
        {
            "name": "nikic/php-parser",
            "version": "v4.13.2",
            "source": {
                "type": "git",
                "url": "https://github.com/nikic/PHP-Parser.git",
                "reference": "210577fe3cf7badcc5814d99455df46564f3c077"
            },
            "dist": {
                "type": "zip",
                "url": "https://api.github.com/repos/nikic/PHP-Parser/zipball/210577fe3cf7badcc5814d99455df46564f3c077",
                "reference": "210577fe3cf7badcc5814d99455df46564f3c077",
                "shasum": ""
            },
            "require": {
                "ext-tokenizer": "*",
                "php": ">=7.0"
            },
            "require-dev": {
                "ircmaxell/php-yacc": "^0.0.7",
                "phpunit/phpunit": "^6.5 || ^7.0 || ^8.0 || ^9.0"
            },
            "bin": [
                "bin/php-parse"
            ],
            "type": "library",
            "extra": {
                "branch-alias": {
                    "dev-master": "4.9-dev"
                }
            },
            "autoload": {
                "psr-4": {
                    "PhpParser\\": "lib/PhpParser"
                }
            },
            "notification-url": "https://packagist.org/downloads/",
            "license": [
                "BSD-3-Clause"
            ],
            "authors": [
                {
                    "name": "Nikita Popov"
                }
            ],
            "description": "A PHP parser written in PHP",
            "keywords": [
                "parser",
                "php"
            ],
            "support": {
                "issues": "https://github.com/nikic/PHP-Parser/issues",
                "source": "https://github.com/nikic/PHP-Parser/tree/v4.13.2"
            },
            "time": "2021-11-30T19:35:32+00:00"
        },
        {
            "name": "openlss/lib-array2xml",
            "version": "1.0.0",
            "source": {
                "type": "git",
                "url": "https://github.com/nullivex/lib-array2xml.git",
                "reference": "a91f18a8dfc69ffabe5f9b068bc39bb202c81d90"
            },
            "dist": {
                "type": "zip",
                "url": "https://api.github.com/repos/nullivex/lib-array2xml/zipball/a91f18a8dfc69ffabe5f9b068bc39bb202c81d90",
                "reference": "a91f18a8dfc69ffabe5f9b068bc39bb202c81d90",
                "shasum": ""
            },
            "require": {
                "php": ">=5.3.2"
            },
            "type": "library",
            "autoload": {
                "psr-0": {
                    "LSS": ""
                }
            },
            "notification-url": "https://packagist.org/downloads/",
            "license": [
                "Apache-2.0"
            ],
            "authors": [
                {
                    "name": "Bryan Tong",
                    "email": "bryan@nullivex.com",
                    "homepage": "https://www.nullivex.com"
                },
                {
                    "name": "Tony Butler",
                    "email": "spudz76@gmail.com",
                    "homepage": "https://www.nullivex.com"
                }
            ],
            "description": "Array2XML conversion library credit to lalit.org",
            "homepage": "https://www.nullivex.com",
            "keywords": [
                "array",
                "array conversion",
                "xml",
                "xml conversion"
            ],
            "support": {
                "issues": "https://github.com/nullivex/lib-array2xml/issues",
                "source": "https://github.com/nullivex/lib-array2xml/tree/master"
            },
            "time": "2019-03-29T20:06:56+00:00"
        },
        {
            "name": "phar-io/manifest",
            "version": "2.0.3",
            "source": {
                "type": "git",
                "url": "https://github.com/phar-io/manifest.git",
                "reference": "97803eca37d319dfa7826cc2437fc020857acb53"
            },
            "dist": {
                "type": "zip",
                "url": "https://api.github.com/repos/phar-io/manifest/zipball/97803eca37d319dfa7826cc2437fc020857acb53",
                "reference": "97803eca37d319dfa7826cc2437fc020857acb53",
                "shasum": ""
            },
            "require": {
                "ext-dom": "*",
                "ext-phar": "*",
                "ext-xmlwriter": "*",
                "phar-io/version": "^3.0.1",
                "php": "^7.2 || ^8.0"
            },
            "type": "library",
            "extra": {
                "branch-alias": {
                    "dev-master": "2.0.x-dev"
                }
            },
            "autoload": {
                "classmap": [
                    "src/"
                ]
            },
            "notification-url": "https://packagist.org/downloads/",
            "license": [
                "BSD-3-Clause"
            ],
            "authors": [
                {
                    "name": "Arne Blankerts",
                    "email": "arne@blankerts.de",
                    "role": "Developer"
                },
                {
                    "name": "Sebastian Heuer",
                    "email": "sebastian@phpeople.de",
                    "role": "Developer"
                },
                {
                    "name": "Sebastian Bergmann",
                    "email": "sebastian@phpunit.de",
                    "role": "Developer"
                }
            ],
            "description": "Component for reading phar.io manifest information from a PHP Archive (PHAR)",
            "support": {
                "issues": "https://github.com/phar-io/manifest/issues",
                "source": "https://github.com/phar-io/manifest/tree/2.0.3"
            },
            "time": "2021-07-20T11:28:43+00:00"
        },
        {
            "name": "phar-io/version",
            "version": "3.2.1",
            "source": {
                "type": "git",
                "url": "https://github.com/phar-io/version.git",
                "reference": "4f7fd7836c6f332bb2933569e566a0d6c4cbed74"
            },
            "dist": {
                "type": "zip",
                "url": "https://api.github.com/repos/phar-io/version/zipball/4f7fd7836c6f332bb2933569e566a0d6c4cbed74",
                "reference": "4f7fd7836c6f332bb2933569e566a0d6c4cbed74",
                "shasum": ""
            },
            "require": {
                "php": "^7.2 || ^8.0"
            },
            "type": "library",
            "autoload": {
                "classmap": [
                    "src/"
                ]
            },
            "notification-url": "https://packagist.org/downloads/",
            "license": [
                "BSD-3-Clause"
            ],
            "authors": [
                {
                    "name": "Arne Blankerts",
                    "email": "arne@blankerts.de",
                    "role": "Developer"
                },
                {
                    "name": "Sebastian Heuer",
                    "email": "sebastian@phpeople.de",
                    "role": "Developer"
                },
                {
                    "name": "Sebastian Bergmann",
                    "email": "sebastian@phpunit.de",
                    "role": "Developer"
                }
            ],
            "description": "Library for handling version information and constraints",
            "support": {
                "issues": "https://github.com/phar-io/version/issues",
                "source": "https://github.com/phar-io/version/tree/3.2.1"
            },
            "time": "2022-02-21T01:04:05+00:00"
        },
        {
            "name": "php-stubs/woocommerce-stubs",
            "version": "v5.9.0",
            "source": {
                "type": "git",
                "url": "https://github.com/php-stubs/woocommerce-stubs.git",
                "reference": "a7204cfbb5fa90720773122cb68530087de5bc78"
            },
            "dist": {
                "type": "zip",
                "url": "https://api.github.com/repos/php-stubs/woocommerce-stubs/zipball/a7204cfbb5fa90720773122cb68530087de5bc78",
                "reference": "a7204cfbb5fa90720773122cb68530087de5bc78",
                "shasum": ""
            },
            "require": {
                "php-stubs/wordpress-stubs": "^5.3.0"
            },
            "require-dev": {
                "giacocorsiglia/stubs-generator": "^0.5.0",
                "php": "~7.1"
            },
            "suggest": {
                "symfony/polyfill-php73": "Symfony polyfill backporting some PHP 7.3+ features to lower PHP versions",
                "szepeviktor/phpstan-wordpress": "WordPress extensions for PHPStan"
            },
            "type": "library",
            "notification-url": "https://packagist.org/downloads/",
            "license": [
                "MIT"
            ],
            "description": "WooCommerce function and class declaration stubs for static analysis.",
            "homepage": "https://github.com/php-stubs/woocommerce-stubs",
            "keywords": [
                "PHPStan",
                "static analysis",
                "woocommerce",
                "wordpress"
            ],
            "support": {
                "issues": "https://github.com/php-stubs/woocommerce-stubs/issues",
                "source": "https://github.com/php-stubs/woocommerce-stubs/tree/v5.9.0"
            },
            "time": "2021-11-05T10:02:27+00:00"
        },
        {
            "name": "php-stubs/wordpress-stubs",
            "version": "v5.8.2",
            "source": {
                "type": "git",
                "url": "https://github.com/php-stubs/wordpress-stubs.git",
                "reference": "67fd773742b7be5b4463f40318b0b4890a07033b"
            },
            "dist": {
                "type": "zip",
                "url": "https://api.github.com/repos/php-stubs/wordpress-stubs/zipball/67fd773742b7be5b4463f40318b0b4890a07033b",
                "reference": "67fd773742b7be5b4463f40318b0b4890a07033b",
                "shasum": ""
            },
            "replace": {
                "giacocorsiglia/wordpress-stubs": "*"
            },
            "require-dev": {
                "giacocorsiglia/stubs-generator": "^0.5.0",
                "php": "~7.1"
            },
            "suggest": {
                "paragonie/sodium_compat": "Pure PHP implementation of libsodium",
                "symfony/polyfill-php73": "Symfony polyfill backporting some PHP 7.3+ features to lower PHP versions",
                "szepeviktor/phpstan-wordpress": "WordPress extensions for PHPStan"
            },
            "type": "library",
            "notification-url": "https://packagist.org/downloads/",
            "license": [
                "MIT"
            ],
            "description": "WordPress function and class declaration stubs for static analysis.",
            "homepage": "https://github.com/php-stubs/wordpress-stubs",
            "keywords": [
                "PHPStan",
                "static analysis",
                "wordpress"
            ],
            "support": {
                "issues": "https://github.com/php-stubs/wordpress-stubs/issues",
                "source": "https://github.com/php-stubs/wordpress-stubs/tree/v5.8.2"
            },
            "time": "2021-11-11T13:57:00+00:00"
        },
        {
            "name": "phpcompatibility/php-compatibility",
            "version": "9.3.5",
            "source": {
                "type": "git",
                "url": "https://github.com/PHPCompatibility/PHPCompatibility.git",
                "reference": "9fb324479acf6f39452e0655d2429cc0d3914243"
            },
            "dist": {
                "type": "zip",
                "url": "https://api.github.com/repos/PHPCompatibility/PHPCompatibility/zipball/9fb324479acf6f39452e0655d2429cc0d3914243",
                "reference": "9fb324479acf6f39452e0655d2429cc0d3914243",
                "shasum": ""
            },
            "require": {
                "php": ">=5.3",
                "squizlabs/php_codesniffer": "^2.3 || ^3.0.2"
            },
            "conflict": {
                "squizlabs/php_codesniffer": "2.6.2"
            },
            "require-dev": {
                "phpunit/phpunit": "~4.5 || ^5.0 || ^6.0 || ^7.0"
            },
            "suggest": {
                "dealerdirect/phpcodesniffer-composer-installer": "^0.5 || This Composer plugin will sort out the PHPCS 'installed_paths' automatically.",
                "roave/security-advisories": "dev-master || Helps prevent installing dependencies with known security issues."
            },
            "type": "phpcodesniffer-standard",
            "notification-url": "https://packagist.org/downloads/",
            "license": [
                "LGPL-3.0-or-later"
            ],
            "authors": [
                {
                    "name": "Wim Godden",
                    "homepage": "https://github.com/wimg",
                    "role": "lead"
                },
                {
                    "name": "Juliette Reinders Folmer",
                    "homepage": "https://github.com/jrfnl",
                    "role": "lead"
                },
                {
                    "name": "Contributors",
                    "homepage": "https://github.com/PHPCompatibility/PHPCompatibility/graphs/contributors"
                }
            ],
            "description": "A set of sniffs for PHP_CodeSniffer that checks for PHP cross-version compatibility.",
            "homepage": "http://techblog.wimgodden.be/tag/codesniffer/",
            "keywords": [
                "compatibility",
                "phpcs",
                "standards"
            ],
            "support": {
                "issues": "https://github.com/PHPCompatibility/PHPCompatibility/issues",
                "source": "https://github.com/PHPCompatibility/PHPCompatibility"
            },
            "time": "2019-12-27T09:44:58+00:00"
        },
        {
            "name": "phpcompatibility/phpcompatibility-paragonie",
            "version": "1.3.1",
            "source": {
                "type": "git",
                "url": "https://github.com/PHPCompatibility/PHPCompatibilityParagonie.git",
                "reference": "ddabec839cc003651f2ce695c938686d1086cf43"
            },
            "dist": {
                "type": "zip",
                "url": "https://api.github.com/repos/PHPCompatibility/PHPCompatibilityParagonie/zipball/ddabec839cc003651f2ce695c938686d1086cf43",
                "reference": "ddabec839cc003651f2ce695c938686d1086cf43",
                "shasum": ""
            },
            "require": {
                "phpcompatibility/php-compatibility": "^9.0"
            },
            "require-dev": {
                "dealerdirect/phpcodesniffer-composer-installer": "^0.7",
                "paragonie/random_compat": "dev-master",
                "paragonie/sodium_compat": "dev-master"
            },
            "suggest": {
                "dealerdirect/phpcodesniffer-composer-installer": "^0.7 || This Composer plugin will sort out the PHP_CodeSniffer 'installed_paths' automatically.",
                "roave/security-advisories": "dev-master || Helps prevent installing dependencies with known security issues."
            },
            "type": "phpcodesniffer-standard",
            "notification-url": "https://packagist.org/downloads/",
            "license": [
                "LGPL-3.0-or-later"
            ],
            "authors": [
                {
                    "name": "Wim Godden",
                    "role": "lead"
                },
                {
                    "name": "Juliette Reinders Folmer",
                    "role": "lead"
                }
            ],
            "description": "A set of rulesets for PHP_CodeSniffer to check for PHP cross-version compatibility issues in projects, while accounting for polyfills provided by the Paragonie polyfill libraries.",
            "homepage": "http://phpcompatibility.com/",
            "keywords": [
                "compatibility",
                "paragonie",
                "phpcs",
                "polyfill",
                "standards"
            ],
            "support": {
                "issues": "https://github.com/PHPCompatibility/PHPCompatibilityParagonie/issues",
                "source": "https://github.com/PHPCompatibility/PHPCompatibilityParagonie"
            },
            "time": "2021-02-15T10:24:51+00:00"
        },
        {
            "name": "phpcompatibility/phpcompatibility-wp",
            "version": "2.1.0",
            "source": {
                "type": "git",
                "url": "https://github.com/PHPCompatibility/PHPCompatibilityWP.git",
                "reference": "41bef18ba688af638b7310666db28e1ea9158b2f"
            },
            "dist": {
                "type": "zip",
                "url": "https://api.github.com/repos/PHPCompatibility/PHPCompatibilityWP/zipball/41bef18ba688af638b7310666db28e1ea9158b2f",
                "reference": "41bef18ba688af638b7310666db28e1ea9158b2f",
                "shasum": ""
            },
            "require": {
                "phpcompatibility/php-compatibility": "^9.0",
                "phpcompatibility/phpcompatibility-paragonie": "^1.0"
            },
            "require-dev": {
                "dealerdirect/phpcodesniffer-composer-installer": "^0.5"
            },
            "suggest": {
                "dealerdirect/phpcodesniffer-composer-installer": "^0.5 || This Composer plugin will sort out the PHP_CodeSniffer 'installed_paths' automatically.",
                "roave/security-advisories": "dev-master || Helps prevent installing dependencies with known security issues."
            },
            "type": "phpcodesniffer-standard",
            "notification-url": "https://packagist.org/downloads/",
            "license": [
                "LGPL-3.0-or-later"
            ],
            "authors": [
                {
                    "name": "Wim Godden",
                    "role": "lead"
                },
                {
                    "name": "Juliette Reinders Folmer",
                    "role": "lead"
                }
            ],
            "description": "A ruleset for PHP_CodeSniffer to check for PHP cross-version compatibility issues in projects, while accounting for polyfills provided by WordPress.",
            "homepage": "http://phpcompatibility.com/",
            "keywords": [
                "compatibility",
                "phpcs",
                "standards",
                "wordpress"
            ],
            "support": {
                "issues": "https://github.com/PHPCompatibility/PHPCompatibilityWP/issues",
                "source": "https://github.com/PHPCompatibility/PHPCompatibilityWP"
            },
            "time": "2019-08-28T14:22:28+00:00"
        },
        {
            "name": "phpdocumentor/reflection-common",
            "version": "2.2.0",
            "source": {
                "type": "git",
                "url": "https://github.com/phpDocumentor/ReflectionCommon.git",
                "reference": "1d01c49d4ed62f25aa84a747ad35d5a16924662b"
            },
            "dist": {
                "type": "zip",
                "url": "https://api.github.com/repos/phpDocumentor/ReflectionCommon/zipball/1d01c49d4ed62f25aa84a747ad35d5a16924662b",
                "reference": "1d01c49d4ed62f25aa84a747ad35d5a16924662b",
                "shasum": ""
            },
            "require": {
                "php": "^7.2 || ^8.0"
            },
            "type": "library",
            "extra": {
                "branch-alias": {
                    "dev-2.x": "2.x-dev"
                }
            },
            "autoload": {
                "psr-4": {
                    "phpDocumentor\\Reflection\\": "src/"
                }
            },
            "notification-url": "https://packagist.org/downloads/",
            "license": [
                "MIT"
            ],
            "authors": [
                {
                    "name": "Jaap van Otterdijk",
                    "email": "opensource@ijaap.nl"
                }
            ],
            "description": "Common reflection classes used by phpdocumentor to reflect the code structure",
            "homepage": "http://www.phpdoc.org",
            "keywords": [
                "FQSEN",
                "phpDocumentor",
                "phpdoc",
                "reflection",
                "static analysis"
            ],
            "support": {
                "issues": "https://github.com/phpDocumentor/ReflectionCommon/issues",
                "source": "https://github.com/phpDocumentor/ReflectionCommon/tree/2.x"
            },
            "time": "2020-06-27T09:03:43+00:00"
        },
        {
            "name": "phpdocumentor/reflection-docblock",
            "version": "5.3.0",
            "source": {
                "type": "git",
                "url": "https://github.com/phpDocumentor/ReflectionDocBlock.git",
                "reference": "622548b623e81ca6d78b721c5e029f4ce664f170"
            },
            "dist": {
                "type": "zip",
                "url": "https://api.github.com/repos/phpDocumentor/ReflectionDocBlock/zipball/622548b623e81ca6d78b721c5e029f4ce664f170",
                "reference": "622548b623e81ca6d78b721c5e029f4ce664f170",
                "shasum": ""
            },
            "require": {
                "ext-filter": "*",
                "php": "^7.2 || ^8.0",
                "phpdocumentor/reflection-common": "^2.2",
                "phpdocumentor/type-resolver": "^1.3",
                "webmozart/assert": "^1.9.1"
            },
            "require-dev": {
                "mockery/mockery": "~1.3.2",
                "psalm/phar": "^4.8"
            },
            "type": "library",
            "extra": {
                "branch-alias": {
                    "dev-master": "5.x-dev"
                }
            },
            "autoload": {
                "psr-4": {
                    "phpDocumentor\\Reflection\\": "src"
                }
            },
            "notification-url": "https://packagist.org/downloads/",
            "license": [
                "MIT"
            ],
            "authors": [
                {
                    "name": "Mike van Riel",
                    "email": "me@mikevanriel.com"
                },
                {
                    "name": "Jaap van Otterdijk",
                    "email": "account@ijaap.nl"
                }
            ],
            "description": "With this component, a library can provide support for annotations via DocBlocks or otherwise retrieve information that is embedded in a DocBlock.",
            "support": {
                "issues": "https://github.com/phpDocumentor/ReflectionDocBlock/issues",
                "source": "https://github.com/phpDocumentor/ReflectionDocBlock/tree/5.3.0"
            },
            "time": "2021-10-19T17:43:47+00:00"
        },
        {
            "name": "phpdocumentor/type-resolver",
            "version": "1.6.0",
            "source": {
                "type": "git",
                "url": "https://github.com/phpDocumentor/TypeResolver.git",
                "reference": "93ebd0014cab80c4ea9f5e297ea48672f1b87706"
            },
            "dist": {
                "type": "zip",
                "url": "https://api.github.com/repos/phpDocumentor/TypeResolver/zipball/93ebd0014cab80c4ea9f5e297ea48672f1b87706",
                "reference": "93ebd0014cab80c4ea9f5e297ea48672f1b87706",
                "shasum": ""
            },
            "require": {
                "php": "^7.2 || ^8.0",
                "phpdocumentor/reflection-common": "^2.0"
            },
            "require-dev": {
                "ext-tokenizer": "*",
                "psalm/phar": "^4.8"
            },
            "type": "library",
            "extra": {
                "branch-alias": {
                    "dev-1.x": "1.x-dev"
                }
            },
            "autoload": {
                "psr-4": {
                    "phpDocumentor\\Reflection\\": "src"
                }
            },
            "notification-url": "https://packagist.org/downloads/",
            "license": [
                "MIT"
            ],
            "authors": [
                {
                    "name": "Mike van Riel",
                    "email": "me@mikevanriel.com"
                }
            ],
            "description": "A PSR-5 based resolver of Class names, Types and Structural Element Names",
            "support": {
                "issues": "https://github.com/phpDocumentor/TypeResolver/issues",
                "source": "https://github.com/phpDocumentor/TypeResolver/tree/1.6.0"
            },
            "time": "2022-01-04T19:58:01+00:00"
        },
        {
            "name": "phpspec/prophecy",
            "version": "v1.15.0",
            "source": {
                "type": "git",
                "url": "https://github.com/phpspec/prophecy.git",
                "reference": "bbcd7380b0ebf3961ee21409db7b38bc31d69a13"
            },
            "dist": {
                "type": "zip",
                "url": "https://api.github.com/repos/phpspec/prophecy/zipball/bbcd7380b0ebf3961ee21409db7b38bc31d69a13",
                "reference": "bbcd7380b0ebf3961ee21409db7b38bc31d69a13",
                "shasum": ""
            },
            "require": {
                "doctrine/instantiator": "^1.2",
                "php": "^7.2 || ~8.0, <8.2",
                "phpdocumentor/reflection-docblock": "^5.2",
                "sebastian/comparator": "^3.0 || ^4.0",
                "sebastian/recursion-context": "^3.0 || ^4.0"
            },
            "require-dev": {
                "phpspec/phpspec": "^6.0 || ^7.0",
                "phpunit/phpunit": "^8.0 || ^9.0"
            },
            "type": "library",
            "extra": {
                "branch-alias": {
                    "dev-master": "1.x-dev"
                }
            },
            "autoload": {
                "psr-4": {
                    "Prophecy\\": "src/Prophecy"
                }
            },
            "notification-url": "https://packagist.org/downloads/",
            "license": [
                "MIT"
            ],
            "authors": [
                {
                    "name": "Konstantin Kudryashov",
                    "email": "ever.zet@gmail.com",
                    "homepage": "http://everzet.com"
                },
                {
                    "name": "Marcello Duarte",
                    "email": "marcello.duarte@gmail.com"
                }
            ],
            "description": "Highly opinionated mocking framework for PHP 5.3+",
            "homepage": "https://github.com/phpspec/prophecy",
            "keywords": [
                "Double",
                "Dummy",
                "fake",
                "mock",
                "spy",
                "stub"
            ],
            "support": {
                "issues": "https://github.com/phpspec/prophecy/issues",
                "source": "https://github.com/phpspec/prophecy/tree/v1.15.0"
            },
            "time": "2021-12-08T12:19:24+00:00"
        },
        {
            "name": "phpunit/php-code-coverage",
            "version": "9.2.11",
            "source": {
                "type": "git",
                "url": "https://github.com/sebastianbergmann/php-code-coverage.git",
                "reference": "665a1ac0a763c51afc30d6d130dac0813092b17f"
            },
            "dist": {
                "type": "zip",
                "url": "https://api.github.com/repos/sebastianbergmann/php-code-coverage/zipball/665a1ac0a763c51afc30d6d130dac0813092b17f",
                "reference": "665a1ac0a763c51afc30d6d130dac0813092b17f",
                "shasum": ""
            },
            "require": {
                "ext-dom": "*",
                "ext-libxml": "*",
                "ext-xmlwriter": "*",
                "nikic/php-parser": "^4.13.0",
                "php": ">=7.3",
                "phpunit/php-file-iterator": "^3.0.3",
                "phpunit/php-text-template": "^2.0.2",
                "sebastian/code-unit-reverse-lookup": "^2.0.2",
                "sebastian/complexity": "^2.0",
                "sebastian/environment": "^5.1.2",
                "sebastian/lines-of-code": "^1.0.3",
                "sebastian/version": "^3.0.1",
                "theseer/tokenizer": "^1.2.0"
            },
            "require-dev": {
                "phpunit/phpunit": "^9.3"
            },
            "suggest": {
                "ext-pcov": "*",
                "ext-xdebug": "*"
            },
            "type": "library",
            "extra": {
                "branch-alias": {
                    "dev-master": "9.2-dev"
                }
            },
            "autoload": {
                "classmap": [
                    "src/"
                ]
            },
            "notification-url": "https://packagist.org/downloads/",
            "license": [
                "BSD-3-Clause"
            ],
            "authors": [
                {
                    "name": "Sebastian Bergmann",
                    "email": "sebastian@phpunit.de",
                    "role": "lead"
                }
            ],
            "description": "Library that provides collection, processing, and rendering functionality for PHP code coverage information.",
            "homepage": "https://github.com/sebastianbergmann/php-code-coverage",
            "keywords": [
                "coverage",
                "testing",
                "xunit"
            ],
            "support": {
                "issues": "https://github.com/sebastianbergmann/php-code-coverage/issues",
                "source": "https://github.com/sebastianbergmann/php-code-coverage/tree/9.2.11"
            },
            "funding": [
                {
                    "url": "https://github.com/sebastianbergmann",
                    "type": "github"
                }
            ],
            "time": "2022-02-18T12:46:09+00:00"
        },
        {
            "name": "phpunit/php-file-iterator",
            "version": "3.0.6",
            "source": {
                "type": "git",
                "url": "https://github.com/sebastianbergmann/php-file-iterator.git",
                "reference": "cf1c2e7c203ac650e352f4cc675a7021e7d1b3cf"
            },
            "dist": {
                "type": "zip",
                "url": "https://api.github.com/repos/sebastianbergmann/php-file-iterator/zipball/cf1c2e7c203ac650e352f4cc675a7021e7d1b3cf",
                "reference": "cf1c2e7c203ac650e352f4cc675a7021e7d1b3cf",
                "shasum": ""
            },
            "require": {
                "php": ">=7.3"
            },
            "require-dev": {
                "phpunit/phpunit": "^9.3"
            },
            "type": "library",
            "extra": {
                "branch-alias": {
                    "dev-master": "3.0-dev"
                }
            },
            "autoload": {
                "classmap": [
                    "src/"
                ]
            },
            "notification-url": "https://packagist.org/downloads/",
            "license": [
                "BSD-3-Clause"
            ],
            "authors": [
                {
                    "name": "Sebastian Bergmann",
                    "email": "sebastian@phpunit.de",
                    "role": "lead"
                }
            ],
            "description": "FilterIterator implementation that filters files based on a list of suffixes.",
            "homepage": "https://github.com/sebastianbergmann/php-file-iterator/",
            "keywords": [
                "filesystem",
                "iterator"
            ],
            "support": {
                "issues": "https://github.com/sebastianbergmann/php-file-iterator/issues",
                "source": "https://github.com/sebastianbergmann/php-file-iterator/tree/3.0.6"
            },
            "funding": [
                {
                    "url": "https://github.com/sebastianbergmann",
                    "type": "github"
                }
            ],
            "time": "2021-12-02T12:48:52+00:00"
        },
        {
            "name": "phpunit/php-invoker",
            "version": "3.1.1",
            "source": {
                "type": "git",
                "url": "https://github.com/sebastianbergmann/php-invoker.git",
                "reference": "5a10147d0aaf65b58940a0b72f71c9ac0423cc67"
            },
            "dist": {
                "type": "zip",
                "url": "https://api.github.com/repos/sebastianbergmann/php-invoker/zipball/5a10147d0aaf65b58940a0b72f71c9ac0423cc67",
                "reference": "5a10147d0aaf65b58940a0b72f71c9ac0423cc67",
                "shasum": ""
            },
            "require": {
                "php": ">=7.3"
            },
            "require-dev": {
                "ext-pcntl": "*",
                "phpunit/phpunit": "^9.3"
            },
            "suggest": {
                "ext-pcntl": "*"
            },
            "type": "library",
            "extra": {
                "branch-alias": {
                    "dev-master": "3.1-dev"
                }
            },
            "autoload": {
                "classmap": [
                    "src/"
                ]
            },
            "notification-url": "https://packagist.org/downloads/",
            "license": [
                "BSD-3-Clause"
            ],
            "authors": [
                {
                    "name": "Sebastian Bergmann",
                    "email": "sebastian@phpunit.de",
                    "role": "lead"
                }
            ],
            "description": "Invoke callables with a timeout",
            "homepage": "https://github.com/sebastianbergmann/php-invoker/",
            "keywords": [
                "process"
            ],
            "support": {
                "issues": "https://github.com/sebastianbergmann/php-invoker/issues",
                "source": "https://github.com/sebastianbergmann/php-invoker/tree/3.1.1"
            },
            "funding": [
                {
                    "url": "https://github.com/sebastianbergmann",
                    "type": "github"
                }
            ],
            "time": "2020-09-28T05:58:55+00:00"
        },
        {
            "name": "phpunit/php-text-template",
            "version": "2.0.4",
            "source": {
                "type": "git",
                "url": "https://github.com/sebastianbergmann/php-text-template.git",
                "reference": "5da5f67fc95621df9ff4c4e5a84d6a8a2acf7c28"
            },
            "dist": {
                "type": "zip",
                "url": "https://api.github.com/repos/sebastianbergmann/php-text-template/zipball/5da5f67fc95621df9ff4c4e5a84d6a8a2acf7c28",
                "reference": "5da5f67fc95621df9ff4c4e5a84d6a8a2acf7c28",
                "shasum": ""
            },
            "require": {
                "php": ">=7.3"
            },
            "require-dev": {
                "phpunit/phpunit": "^9.3"
            },
            "type": "library",
            "extra": {
                "branch-alias": {
                    "dev-master": "2.0-dev"
                }
            },
            "autoload": {
                "classmap": [
                    "src/"
                ]
            },
            "notification-url": "https://packagist.org/downloads/",
            "license": [
                "BSD-3-Clause"
            ],
            "authors": [
                {
                    "name": "Sebastian Bergmann",
                    "email": "sebastian@phpunit.de",
                    "role": "lead"
                }
            ],
            "description": "Simple template engine.",
            "homepage": "https://github.com/sebastianbergmann/php-text-template/",
            "keywords": [
                "template"
            ],
            "support": {
                "issues": "https://github.com/sebastianbergmann/php-text-template/issues",
                "source": "https://github.com/sebastianbergmann/php-text-template/tree/2.0.4"
            },
            "funding": [
                {
                    "url": "https://github.com/sebastianbergmann",
                    "type": "github"
                }
            ],
            "time": "2020-10-26T05:33:50+00:00"
        },
        {
            "name": "phpunit/php-timer",
            "version": "5.0.3",
            "source": {
                "type": "git",
                "url": "https://github.com/sebastianbergmann/php-timer.git",
                "reference": "5a63ce20ed1b5bf577850e2c4e87f4aa902afbd2"
            },
            "dist": {
                "type": "zip",
                "url": "https://api.github.com/repos/sebastianbergmann/php-timer/zipball/5a63ce20ed1b5bf577850e2c4e87f4aa902afbd2",
                "reference": "5a63ce20ed1b5bf577850e2c4e87f4aa902afbd2",
                "shasum": ""
            },
            "require": {
                "php": ">=7.3"
            },
            "require-dev": {
                "phpunit/phpunit": "^9.3"
            },
            "type": "library",
            "extra": {
                "branch-alias": {
                    "dev-master": "5.0-dev"
                }
            },
            "autoload": {
                "classmap": [
                    "src/"
                ]
            },
            "notification-url": "https://packagist.org/downloads/",
            "license": [
                "BSD-3-Clause"
            ],
            "authors": [
                {
                    "name": "Sebastian Bergmann",
                    "email": "sebastian@phpunit.de",
                    "role": "lead"
                }
            ],
            "description": "Utility class for timing",
            "homepage": "https://github.com/sebastianbergmann/php-timer/",
            "keywords": [
                "timer"
            ],
            "support": {
                "issues": "https://github.com/sebastianbergmann/php-timer/issues",
                "source": "https://github.com/sebastianbergmann/php-timer/tree/5.0.3"
            },
            "funding": [
                {
                    "url": "https://github.com/sebastianbergmann",
                    "type": "github"
                }
            ],
            "time": "2020-10-26T13:16:10+00:00"
        },
        {
            "name": "phpunit/phpunit",
            "version": "9.5.14",
            "source": {
                "type": "git",
                "url": "https://github.com/sebastianbergmann/phpunit.git",
                "reference": "1883687169c017d6ae37c58883ca3994cfc34189"
            },
            "dist": {
                "type": "zip",
                "url": "https://api.github.com/repos/sebastianbergmann/phpunit/zipball/1883687169c017d6ae37c58883ca3994cfc34189",
                "reference": "1883687169c017d6ae37c58883ca3994cfc34189",
                "shasum": ""
            },
            "require": {
                "doctrine/instantiator": "^1.3.1",
                "ext-dom": "*",
                "ext-json": "*",
                "ext-libxml": "*",
                "ext-mbstring": "*",
                "ext-xml": "*",
                "ext-xmlwriter": "*",
                "myclabs/deep-copy": "^1.10.1",
                "phar-io/manifest": "^2.0.3",
                "phar-io/version": "^3.0.2",
                "php": ">=7.3",
                "phpspec/prophecy": "^1.12.1",
                "phpunit/php-code-coverage": "^9.2.7",
                "phpunit/php-file-iterator": "^3.0.5",
                "phpunit/php-invoker": "^3.1.1",
                "phpunit/php-text-template": "^2.0.3",
                "phpunit/php-timer": "^5.0.2",
                "sebastian/cli-parser": "^1.0.1",
                "sebastian/code-unit": "^1.0.6",
                "sebastian/comparator": "^4.0.5",
                "sebastian/diff": "^4.0.3",
                "sebastian/environment": "^5.1.3",
                "sebastian/exporter": "^4.0.3",
                "sebastian/global-state": "^5.0.1",
                "sebastian/object-enumerator": "^4.0.3",
                "sebastian/resource-operations": "^3.0.3",
                "sebastian/type": "^2.3.4",
                "sebastian/version": "^3.0.2"
            },
            "require-dev": {
                "ext-pdo": "*",
                "phpspec/prophecy-phpunit": "^2.0.1"
            },
            "suggest": {
                "ext-soap": "*",
                "ext-xdebug": "*"
            },
            "bin": [
                "phpunit"
            ],
            "type": "library",
            "extra": {
                "branch-alias": {
                    "dev-master": "9.5-dev"
                }
            },
            "autoload": {
                "files": [
                    "src/Framework/Assert/Functions.php"
                ],
                "classmap": [
                    "src/"
                ]
            },
            "notification-url": "https://packagist.org/downloads/",
            "license": [
                "BSD-3-Clause"
            ],
            "authors": [
                {
                    "name": "Sebastian Bergmann",
                    "email": "sebastian@phpunit.de",
                    "role": "lead"
                }
            ],
            "description": "The PHP Unit Testing framework.",
            "homepage": "https://phpunit.de/",
            "keywords": [
                "phpunit",
                "testing",
                "xunit"
            ],
            "support": {
                "issues": "https://github.com/sebastianbergmann/phpunit/issues",
                "source": "https://github.com/sebastianbergmann/phpunit/tree/9.5.14"
            },
            "funding": [
                {
                    "url": "https://phpunit.de/sponsors.html",
                    "type": "custom"
                },
                {
                    "url": "https://github.com/sebastianbergmann",
                    "type": "github"
                }
            ],
            "time": "2022-02-18T12:54:07+00:00"
        },
        {
            "name": "psr/container",
            "version": "1.1.1",
            "source": {
                "type": "git",
                "url": "https://github.com/php-fig/container.git",
                "reference": "8622567409010282b7aeebe4bb841fe98b58dcaf"
            },
            "dist": {
                "type": "zip",
                "url": "https://api.github.com/repos/php-fig/container/zipball/8622567409010282b7aeebe4bb841fe98b58dcaf",
                "reference": "8622567409010282b7aeebe4bb841fe98b58dcaf",
                "shasum": ""
            },
            "require": {
                "php": ">=7.2.0"
            },
            "type": "library",
            "autoload": {
                "psr-4": {
                    "Psr\\Container\\": "src/"
                }
            },
            "notification-url": "https://packagist.org/downloads/",
            "license": [
                "MIT"
            ],
            "authors": [
                {
                    "name": "PHP-FIG",
                    "homepage": "https://www.php-fig.org/"
                }
            ],
            "description": "Common Container Interface (PHP FIG PSR-11)",
            "homepage": "https://github.com/php-fig/container",
            "keywords": [
                "PSR-11",
                "container",
                "container-interface",
                "container-interop",
                "psr"
            ],
            "support": {
                "issues": "https://github.com/php-fig/container/issues",
                "source": "https://github.com/php-fig/container/tree/1.1.1"
            },
            "time": "2021-03-05T17:36:06+00:00"
        },
        {
            "name": "psr/log",
            "version": "1.1.4",
            "source": {
                "type": "git",
                "url": "https://github.com/php-fig/log.git",
                "reference": "d49695b909c3b7628b6289db5479a1c204601f11"
            },
            "dist": {
                "type": "zip",
                "url": "https://api.github.com/repos/php-fig/log/zipball/d49695b909c3b7628b6289db5479a1c204601f11",
                "reference": "d49695b909c3b7628b6289db5479a1c204601f11",
                "shasum": ""
            },
            "require": {
                "php": ">=5.3.0"
            },
            "type": "library",
            "extra": {
                "branch-alias": {
                    "dev-master": "1.1.x-dev"
                }
            },
            "autoload": {
                "psr-4": {
                    "Psr\\Log\\": "Psr/Log/"
                }
            },
            "notification-url": "https://packagist.org/downloads/",
            "license": [
                "MIT"
            ],
            "authors": [
                {
                    "name": "PHP-FIG",
                    "homepage": "https://www.php-fig.org/"
                }
            ],
            "description": "Common interface for logging libraries",
            "homepage": "https://github.com/php-fig/log",
            "keywords": [
                "log",
                "psr",
                "psr-3"
            ],
            "support": {
                "source": "https://github.com/php-fig/log/tree/1.1.4"
            },
            "time": "2021-05-03T11:20:27+00:00"
        },
        {
            "name": "rregeer/phpunit-coverage-check",
            "version": "0.3.1",
            "source": {
                "type": "git",
                "url": "https://github.com/richardregeer/phpunit-coverage-check.git",
                "reference": "9618fa74477fbc448c1b0599bef5153d170094bd"
            },
            "dist": {
                "type": "zip",
                "url": "https://api.github.com/repos/richardregeer/phpunit-coverage-check/zipball/9618fa74477fbc448c1b0599bef5153d170094bd",
                "reference": "9618fa74477fbc448c1b0599bef5153d170094bd",
                "shasum": ""
            },
            "require": {
                "php": ">=7.0.0"
            },
            "bin": [
                "bin/coverage-check"
            ],
            "type": "library",
            "notification-url": "https://packagist.org/downloads/",
            "license": [
                "MIT"
            ],
            "authors": [
                {
                    "name": "Richard Regeer",
                    "email": "rich2309@gmail.com"
                }
            ],
            "description": "Check the code coverage using the clover report of phpunit",
            "keywords": [
                "ci",
                "code coverage",
                "php",
                "phpunit",
                "testing",
                "unittest"
            ],
            "support": {
                "issues": "https://github.com/richardregeer/phpunit-coverage-check/issues",
                "source": "https://github.com/richardregeer/phpunit-coverage-check/tree/0.3.1"
            },
            "time": "2019-10-14T07:04:13+00:00"
        },
        {
            "name": "sebastian/cli-parser",
            "version": "1.0.1",
            "source": {
                "type": "git",
                "url": "https://github.com/sebastianbergmann/cli-parser.git",
                "reference": "442e7c7e687e42adc03470c7b668bc4b2402c0b2"
            },
            "dist": {
                "type": "zip",
                "url": "https://api.github.com/repos/sebastianbergmann/cli-parser/zipball/442e7c7e687e42adc03470c7b668bc4b2402c0b2",
                "reference": "442e7c7e687e42adc03470c7b668bc4b2402c0b2",
                "shasum": ""
            },
            "require": {
                "php": ">=7.3"
            },
            "require-dev": {
                "phpunit/phpunit": "^9.3"
            },
            "type": "library",
            "extra": {
                "branch-alias": {
                    "dev-master": "1.0-dev"
                }
            },
            "autoload": {
                "classmap": [
                    "src/"
                ]
            },
            "notification-url": "https://packagist.org/downloads/",
            "license": [
                "BSD-3-Clause"
            ],
            "authors": [
                {
                    "name": "Sebastian Bergmann",
                    "email": "sebastian@phpunit.de",
                    "role": "lead"
                }
            ],
            "description": "Library for parsing CLI options",
            "homepage": "https://github.com/sebastianbergmann/cli-parser",
            "support": {
                "issues": "https://github.com/sebastianbergmann/cli-parser/issues",
                "source": "https://github.com/sebastianbergmann/cli-parser/tree/1.0.1"
            },
            "funding": [
                {
                    "url": "https://github.com/sebastianbergmann",
                    "type": "github"
                }
            ],
            "time": "2020-09-28T06:08:49+00:00"
        },
        {
            "name": "sebastian/code-unit",
            "version": "1.0.8",
            "source": {
                "type": "git",
                "url": "https://github.com/sebastianbergmann/code-unit.git",
                "reference": "1fc9f64c0927627ef78ba436c9b17d967e68e120"
            },
            "dist": {
                "type": "zip",
                "url": "https://api.github.com/repos/sebastianbergmann/code-unit/zipball/1fc9f64c0927627ef78ba436c9b17d967e68e120",
                "reference": "1fc9f64c0927627ef78ba436c9b17d967e68e120",
                "shasum": ""
            },
            "require": {
                "php": ">=7.3"
            },
            "require-dev": {
                "phpunit/phpunit": "^9.3"
            },
            "type": "library",
            "extra": {
                "branch-alias": {
                    "dev-master": "1.0-dev"
                }
            },
            "autoload": {
                "classmap": [
                    "src/"
                ]
            },
            "notification-url": "https://packagist.org/downloads/",
            "license": [
                "BSD-3-Clause"
            ],
            "authors": [
                {
                    "name": "Sebastian Bergmann",
                    "email": "sebastian@phpunit.de",
                    "role": "lead"
                }
            ],
            "description": "Collection of value objects that represent the PHP code units",
            "homepage": "https://github.com/sebastianbergmann/code-unit",
            "support": {
                "issues": "https://github.com/sebastianbergmann/code-unit/issues",
                "source": "https://github.com/sebastianbergmann/code-unit/tree/1.0.8"
            },
            "funding": [
                {
                    "url": "https://github.com/sebastianbergmann",
                    "type": "github"
                }
            ],
            "time": "2020-10-26T13:08:54+00:00"
        },
        {
            "name": "sebastian/code-unit-reverse-lookup",
            "version": "2.0.3",
            "source": {
                "type": "git",
                "url": "https://github.com/sebastianbergmann/code-unit-reverse-lookup.git",
                "reference": "ac91f01ccec49fb77bdc6fd1e548bc70f7faa3e5"
            },
            "dist": {
                "type": "zip",
                "url": "https://api.github.com/repos/sebastianbergmann/code-unit-reverse-lookup/zipball/ac91f01ccec49fb77bdc6fd1e548bc70f7faa3e5",
                "reference": "ac91f01ccec49fb77bdc6fd1e548bc70f7faa3e5",
                "shasum": ""
            },
            "require": {
                "php": ">=7.3"
            },
            "require-dev": {
                "phpunit/phpunit": "^9.3"
            },
            "type": "library",
            "extra": {
                "branch-alias": {
                    "dev-master": "2.0-dev"
                }
            },
            "autoload": {
                "classmap": [
                    "src/"
                ]
            },
            "notification-url": "https://packagist.org/downloads/",
            "license": [
                "BSD-3-Clause"
            ],
            "authors": [
                {
                    "name": "Sebastian Bergmann",
                    "email": "sebastian@phpunit.de"
                }
            ],
            "description": "Looks up which function or method a line of code belongs to",
            "homepage": "https://github.com/sebastianbergmann/code-unit-reverse-lookup/",
            "support": {
                "issues": "https://github.com/sebastianbergmann/code-unit-reverse-lookup/issues",
                "source": "https://github.com/sebastianbergmann/code-unit-reverse-lookup/tree/2.0.3"
            },
            "funding": [
                {
                    "url": "https://github.com/sebastianbergmann",
                    "type": "github"
                }
            ],
            "time": "2020-09-28T05:30:19+00:00"
        },
        {
            "name": "sebastian/comparator",
            "version": "4.0.6",
            "source": {
                "type": "git",
                "url": "https://github.com/sebastianbergmann/comparator.git",
                "reference": "55f4261989e546dc112258c7a75935a81a7ce382"
            },
            "dist": {
                "type": "zip",
                "url": "https://api.github.com/repos/sebastianbergmann/comparator/zipball/55f4261989e546dc112258c7a75935a81a7ce382",
                "reference": "55f4261989e546dc112258c7a75935a81a7ce382",
                "shasum": ""
            },
            "require": {
                "php": ">=7.3",
                "sebastian/diff": "^4.0",
                "sebastian/exporter": "^4.0"
            },
            "require-dev": {
                "phpunit/phpunit": "^9.3"
            },
            "type": "library",
            "extra": {
                "branch-alias": {
                    "dev-master": "4.0-dev"
                }
            },
            "autoload": {
                "classmap": [
                    "src/"
                ]
            },
            "notification-url": "https://packagist.org/downloads/",
            "license": [
                "BSD-3-Clause"
            ],
            "authors": [
                {
                    "name": "Sebastian Bergmann",
                    "email": "sebastian@phpunit.de"
                },
                {
                    "name": "Jeff Welch",
                    "email": "whatthejeff@gmail.com"
                },
                {
                    "name": "Volker Dusch",
                    "email": "github@wallbash.com"
                },
                {
                    "name": "Bernhard Schussek",
                    "email": "bschussek@2bepublished.at"
                }
            ],
            "description": "Provides the functionality to compare PHP values for equality",
            "homepage": "https://github.com/sebastianbergmann/comparator",
            "keywords": [
                "comparator",
                "compare",
                "equality"
            ],
            "support": {
                "issues": "https://github.com/sebastianbergmann/comparator/issues",
                "source": "https://github.com/sebastianbergmann/comparator/tree/4.0.6"
            },
            "funding": [
                {
                    "url": "https://github.com/sebastianbergmann",
                    "type": "github"
                }
            ],
            "time": "2020-10-26T15:49:45+00:00"
        },
        {
            "name": "sebastian/complexity",
            "version": "2.0.2",
            "source": {
                "type": "git",
                "url": "https://github.com/sebastianbergmann/complexity.git",
                "reference": "739b35e53379900cc9ac327b2147867b8b6efd88"
            },
            "dist": {
                "type": "zip",
                "url": "https://api.github.com/repos/sebastianbergmann/complexity/zipball/739b35e53379900cc9ac327b2147867b8b6efd88",
                "reference": "739b35e53379900cc9ac327b2147867b8b6efd88",
                "shasum": ""
            },
            "require": {
                "nikic/php-parser": "^4.7",
                "php": ">=7.3"
            },
            "require-dev": {
                "phpunit/phpunit": "^9.3"
            },
            "type": "library",
            "extra": {
                "branch-alias": {
                    "dev-master": "2.0-dev"
                }
            },
            "autoload": {
                "classmap": [
                    "src/"
                ]
            },
            "notification-url": "https://packagist.org/downloads/",
            "license": [
                "BSD-3-Clause"
            ],
            "authors": [
                {
                    "name": "Sebastian Bergmann",
                    "email": "sebastian@phpunit.de",
                    "role": "lead"
                }
            ],
            "description": "Library for calculating the complexity of PHP code units",
            "homepage": "https://github.com/sebastianbergmann/complexity",
            "support": {
                "issues": "https://github.com/sebastianbergmann/complexity/issues",
                "source": "https://github.com/sebastianbergmann/complexity/tree/2.0.2"
            },
            "funding": [
                {
                    "url": "https://github.com/sebastianbergmann",
                    "type": "github"
                }
            ],
            "time": "2020-10-26T15:52:27+00:00"
        },
        {
            "name": "sebastian/diff",
            "version": "4.0.4",
            "source": {
                "type": "git",
                "url": "https://github.com/sebastianbergmann/diff.git",
                "reference": "3461e3fccc7cfdfc2720be910d3bd73c69be590d"
            },
            "dist": {
                "type": "zip",
                "url": "https://api.github.com/repos/sebastianbergmann/diff/zipball/3461e3fccc7cfdfc2720be910d3bd73c69be590d",
                "reference": "3461e3fccc7cfdfc2720be910d3bd73c69be590d",
                "shasum": ""
            },
            "require": {
                "php": ">=7.3"
            },
            "require-dev": {
                "phpunit/phpunit": "^9.3",
                "symfony/process": "^4.2 || ^5"
            },
            "type": "library",
            "extra": {
                "branch-alias": {
                    "dev-master": "4.0-dev"
                }
            },
            "autoload": {
                "classmap": [
                    "src/"
                ]
            },
            "notification-url": "https://packagist.org/downloads/",
            "license": [
                "BSD-3-Clause"
            ],
            "authors": [
                {
                    "name": "Sebastian Bergmann",
                    "email": "sebastian@phpunit.de"
                },
                {
                    "name": "Kore Nordmann",
                    "email": "mail@kore-nordmann.de"
                }
            ],
            "description": "Diff implementation",
            "homepage": "https://github.com/sebastianbergmann/diff",
            "keywords": [
                "diff",
                "udiff",
                "unidiff",
                "unified diff"
            ],
            "support": {
                "issues": "https://github.com/sebastianbergmann/diff/issues",
                "source": "https://github.com/sebastianbergmann/diff/tree/4.0.4"
            },
            "funding": [
                {
                    "url": "https://github.com/sebastianbergmann",
                    "type": "github"
                }
            ],
            "time": "2020-10-26T13:10:38+00:00"
        },
        {
            "name": "sebastian/environment",
            "version": "5.1.3",
            "source": {
                "type": "git",
                "url": "https://github.com/sebastianbergmann/environment.git",
                "reference": "388b6ced16caa751030f6a69e588299fa09200ac"
            },
            "dist": {
                "type": "zip",
                "url": "https://api.github.com/repos/sebastianbergmann/environment/zipball/388b6ced16caa751030f6a69e588299fa09200ac",
                "reference": "388b6ced16caa751030f6a69e588299fa09200ac",
                "shasum": ""
            },
            "require": {
                "php": ">=7.3"
            },
            "require-dev": {
                "phpunit/phpunit": "^9.3"
            },
            "suggest": {
                "ext-posix": "*"
            },
            "type": "library",
            "extra": {
                "branch-alias": {
                    "dev-master": "5.1-dev"
                }
            },
            "autoload": {
                "classmap": [
                    "src/"
                ]
            },
            "notification-url": "https://packagist.org/downloads/",
            "license": [
                "BSD-3-Clause"
            ],
            "authors": [
                {
                    "name": "Sebastian Bergmann",
                    "email": "sebastian@phpunit.de"
                }
            ],
            "description": "Provides functionality to handle HHVM/PHP environments",
            "homepage": "http://www.github.com/sebastianbergmann/environment",
            "keywords": [
                "Xdebug",
                "environment",
                "hhvm"
            ],
            "support": {
                "issues": "https://github.com/sebastianbergmann/environment/issues",
                "source": "https://github.com/sebastianbergmann/environment/tree/5.1.3"
            },
            "funding": [
                {
                    "url": "https://github.com/sebastianbergmann",
                    "type": "github"
                }
            ],
            "time": "2020-09-28T05:52:38+00:00"
        },
        {
            "name": "sebastian/exporter",
            "version": "4.0.4",
            "source": {
                "type": "git",
                "url": "https://github.com/sebastianbergmann/exporter.git",
                "reference": "65e8b7db476c5dd267e65eea9cab77584d3cfff9"
            },
            "dist": {
                "type": "zip",
                "url": "https://api.github.com/repos/sebastianbergmann/exporter/zipball/65e8b7db476c5dd267e65eea9cab77584d3cfff9",
                "reference": "65e8b7db476c5dd267e65eea9cab77584d3cfff9",
                "shasum": ""
            },
            "require": {
                "php": ">=7.3",
                "sebastian/recursion-context": "^4.0"
            },
            "require-dev": {
                "ext-mbstring": "*",
                "phpunit/phpunit": "^9.3"
            },
            "type": "library",
            "extra": {
                "branch-alias": {
                    "dev-master": "4.0-dev"
                }
            },
            "autoload": {
                "classmap": [
                    "src/"
                ]
            },
            "notification-url": "https://packagist.org/downloads/",
            "license": [
                "BSD-3-Clause"
            ],
            "authors": [
                {
                    "name": "Sebastian Bergmann",
                    "email": "sebastian@phpunit.de"
                },
                {
                    "name": "Jeff Welch",
                    "email": "whatthejeff@gmail.com"
                },
                {
                    "name": "Volker Dusch",
                    "email": "github@wallbash.com"
                },
                {
                    "name": "Adam Harvey",
                    "email": "aharvey@php.net"
                },
                {
                    "name": "Bernhard Schussek",
                    "email": "bschussek@gmail.com"
                }
            ],
            "description": "Provides the functionality to export PHP variables for visualization",
            "homepage": "https://www.github.com/sebastianbergmann/exporter",
            "keywords": [
                "export",
                "exporter"
            ],
            "support": {
                "issues": "https://github.com/sebastianbergmann/exporter/issues",
                "source": "https://github.com/sebastianbergmann/exporter/tree/4.0.4"
            },
            "funding": [
                {
                    "url": "https://github.com/sebastianbergmann",
                    "type": "github"
                }
            ],
            "time": "2021-11-11T14:18:36+00:00"
        },
        {
            "name": "sebastian/global-state",
            "version": "5.0.5",
            "source": {
                "type": "git",
                "url": "https://github.com/sebastianbergmann/global-state.git",
                "reference": "0ca8db5a5fc9c8646244e629625ac486fa286bf2"
            },
            "dist": {
                "type": "zip",
                "url": "https://api.github.com/repos/sebastianbergmann/global-state/zipball/0ca8db5a5fc9c8646244e629625ac486fa286bf2",
                "reference": "0ca8db5a5fc9c8646244e629625ac486fa286bf2",
                "shasum": ""
            },
            "require": {
                "php": ">=7.3",
                "sebastian/object-reflector": "^2.0",
                "sebastian/recursion-context": "^4.0"
            },
            "require-dev": {
                "ext-dom": "*",
                "phpunit/phpunit": "^9.3"
            },
            "suggest": {
                "ext-uopz": "*"
            },
            "type": "library",
            "extra": {
                "branch-alias": {
                    "dev-master": "5.0-dev"
                }
            },
            "autoload": {
                "classmap": [
                    "src/"
                ]
            },
            "notification-url": "https://packagist.org/downloads/",
            "license": [
                "BSD-3-Clause"
            ],
            "authors": [
                {
                    "name": "Sebastian Bergmann",
                    "email": "sebastian@phpunit.de"
                }
            ],
            "description": "Snapshotting of global state",
            "homepage": "http://www.github.com/sebastianbergmann/global-state",
            "keywords": [
                "global state"
            ],
            "support": {
                "issues": "https://github.com/sebastianbergmann/global-state/issues",
                "source": "https://github.com/sebastianbergmann/global-state/tree/5.0.5"
            },
            "funding": [
                {
                    "url": "https://github.com/sebastianbergmann",
                    "type": "github"
                }
            ],
            "time": "2022-02-14T08:28:10+00:00"
        },
        {
            "name": "sebastian/lines-of-code",
            "version": "1.0.3",
            "source": {
                "type": "git",
                "url": "https://github.com/sebastianbergmann/lines-of-code.git",
                "reference": "c1c2e997aa3146983ed888ad08b15470a2e22ecc"
            },
            "dist": {
                "type": "zip",
                "url": "https://api.github.com/repos/sebastianbergmann/lines-of-code/zipball/c1c2e997aa3146983ed888ad08b15470a2e22ecc",
                "reference": "c1c2e997aa3146983ed888ad08b15470a2e22ecc",
                "shasum": ""
            },
            "require": {
                "nikic/php-parser": "^4.6",
                "php": ">=7.3"
            },
            "require-dev": {
                "phpunit/phpunit": "^9.3"
            },
            "type": "library",
            "extra": {
                "branch-alias": {
                    "dev-master": "1.0-dev"
                }
            },
            "autoload": {
                "classmap": [
                    "src/"
                ]
            },
            "notification-url": "https://packagist.org/downloads/",
            "license": [
                "BSD-3-Clause"
            ],
            "authors": [
                {
                    "name": "Sebastian Bergmann",
                    "email": "sebastian@phpunit.de",
                    "role": "lead"
                }
            ],
            "description": "Library for counting the lines of code in PHP source code",
            "homepage": "https://github.com/sebastianbergmann/lines-of-code",
            "support": {
                "issues": "https://github.com/sebastianbergmann/lines-of-code/issues",
                "source": "https://github.com/sebastianbergmann/lines-of-code/tree/1.0.3"
            },
            "funding": [
                {
                    "url": "https://github.com/sebastianbergmann",
                    "type": "github"
                }
            ],
            "time": "2020-11-28T06:42:11+00:00"
        },
        {
            "name": "sebastian/object-enumerator",
            "version": "4.0.4",
            "source": {
                "type": "git",
                "url": "https://github.com/sebastianbergmann/object-enumerator.git",
                "reference": "5c9eeac41b290a3712d88851518825ad78f45c71"
            },
            "dist": {
                "type": "zip",
                "url": "https://api.github.com/repos/sebastianbergmann/object-enumerator/zipball/5c9eeac41b290a3712d88851518825ad78f45c71",
                "reference": "5c9eeac41b290a3712d88851518825ad78f45c71",
                "shasum": ""
            },
            "require": {
                "php": ">=7.3",
                "sebastian/object-reflector": "^2.0",
                "sebastian/recursion-context": "^4.0"
            },
            "require-dev": {
                "phpunit/phpunit": "^9.3"
            },
            "type": "library",
            "extra": {
                "branch-alias": {
                    "dev-master": "4.0-dev"
                }
            },
            "autoload": {
                "classmap": [
                    "src/"
                ]
            },
            "notification-url": "https://packagist.org/downloads/",
            "license": [
                "BSD-3-Clause"
            ],
            "authors": [
                {
                    "name": "Sebastian Bergmann",
                    "email": "sebastian@phpunit.de"
                }
            ],
            "description": "Traverses array structures and object graphs to enumerate all referenced objects",
            "homepage": "https://github.com/sebastianbergmann/object-enumerator/",
            "support": {
                "issues": "https://github.com/sebastianbergmann/object-enumerator/issues",
                "source": "https://github.com/sebastianbergmann/object-enumerator/tree/4.0.4"
            },
            "funding": [
                {
                    "url": "https://github.com/sebastianbergmann",
                    "type": "github"
                }
            ],
            "time": "2020-10-26T13:12:34+00:00"
        },
        {
            "name": "sebastian/object-reflector",
            "version": "2.0.4",
            "source": {
                "type": "git",
                "url": "https://github.com/sebastianbergmann/object-reflector.git",
                "reference": "b4f479ebdbf63ac605d183ece17d8d7fe49c15c7"
            },
            "dist": {
                "type": "zip",
                "url": "https://api.github.com/repos/sebastianbergmann/object-reflector/zipball/b4f479ebdbf63ac605d183ece17d8d7fe49c15c7",
                "reference": "b4f479ebdbf63ac605d183ece17d8d7fe49c15c7",
                "shasum": ""
            },
            "require": {
                "php": ">=7.3"
            },
            "require-dev": {
                "phpunit/phpunit": "^9.3"
            },
            "type": "library",
            "extra": {
                "branch-alias": {
                    "dev-master": "2.0-dev"
                }
            },
            "autoload": {
                "classmap": [
                    "src/"
                ]
            },
            "notification-url": "https://packagist.org/downloads/",
            "license": [
                "BSD-3-Clause"
            ],
            "authors": [
                {
                    "name": "Sebastian Bergmann",
                    "email": "sebastian@phpunit.de"
                }
            ],
            "description": "Allows reflection of object attributes, including inherited and non-public ones",
            "homepage": "https://github.com/sebastianbergmann/object-reflector/",
            "support": {
                "issues": "https://github.com/sebastianbergmann/object-reflector/issues",
                "source": "https://github.com/sebastianbergmann/object-reflector/tree/2.0.4"
            },
            "funding": [
                {
                    "url": "https://github.com/sebastianbergmann",
                    "type": "github"
                }
            ],
            "time": "2020-10-26T13:14:26+00:00"
        },
        {
            "name": "sebastian/recursion-context",
            "version": "4.0.4",
            "source": {
                "type": "git",
                "url": "https://github.com/sebastianbergmann/recursion-context.git",
                "reference": "cd9d8cf3c5804de4341c283ed787f099f5506172"
            },
            "dist": {
                "type": "zip",
                "url": "https://api.github.com/repos/sebastianbergmann/recursion-context/zipball/cd9d8cf3c5804de4341c283ed787f099f5506172",
                "reference": "cd9d8cf3c5804de4341c283ed787f099f5506172",
                "shasum": ""
            },
            "require": {
                "php": ">=7.3"
            },
            "require-dev": {
                "phpunit/phpunit": "^9.3"
            },
            "type": "library",
            "extra": {
                "branch-alias": {
                    "dev-master": "4.0-dev"
                }
            },
            "autoload": {
                "classmap": [
                    "src/"
                ]
            },
            "notification-url": "https://packagist.org/downloads/",
            "license": [
                "BSD-3-Clause"
            ],
            "authors": [
                {
                    "name": "Sebastian Bergmann",
                    "email": "sebastian@phpunit.de"
                },
                {
                    "name": "Jeff Welch",
                    "email": "whatthejeff@gmail.com"
                },
                {
                    "name": "Adam Harvey",
                    "email": "aharvey@php.net"
                }
            ],
            "description": "Provides functionality to recursively process PHP variables",
            "homepage": "http://www.github.com/sebastianbergmann/recursion-context",
            "support": {
                "issues": "https://github.com/sebastianbergmann/recursion-context/issues",
                "source": "https://github.com/sebastianbergmann/recursion-context/tree/4.0.4"
            },
            "funding": [
                {
                    "url": "https://github.com/sebastianbergmann",
                    "type": "github"
                }
            ],
            "time": "2020-10-26T13:17:30+00:00"
        },
        {
            "name": "sebastian/resource-operations",
            "version": "3.0.3",
            "source": {
                "type": "git",
                "url": "https://github.com/sebastianbergmann/resource-operations.git",
                "reference": "0f4443cb3a1d92ce809899753bc0d5d5a8dd19a8"
            },
            "dist": {
                "type": "zip",
                "url": "https://api.github.com/repos/sebastianbergmann/resource-operations/zipball/0f4443cb3a1d92ce809899753bc0d5d5a8dd19a8",
                "reference": "0f4443cb3a1d92ce809899753bc0d5d5a8dd19a8",
                "shasum": ""
            },
            "require": {
                "php": ">=7.3"
            },
            "require-dev": {
                "phpunit/phpunit": "^9.0"
            },
            "type": "library",
            "extra": {
                "branch-alias": {
                    "dev-master": "3.0-dev"
                }
            },
            "autoload": {
                "classmap": [
                    "src/"
                ]
            },
            "notification-url": "https://packagist.org/downloads/",
            "license": [
                "BSD-3-Clause"
            ],
            "authors": [
                {
                    "name": "Sebastian Bergmann",
                    "email": "sebastian@phpunit.de"
                }
            ],
            "description": "Provides a list of PHP built-in functions that operate on resources",
            "homepage": "https://www.github.com/sebastianbergmann/resource-operations",
            "support": {
                "issues": "https://github.com/sebastianbergmann/resource-operations/issues",
                "source": "https://github.com/sebastianbergmann/resource-operations/tree/3.0.3"
            },
            "funding": [
                {
                    "url": "https://github.com/sebastianbergmann",
                    "type": "github"
                }
            ],
            "time": "2020-09-28T06:45:17+00:00"
        },
        {
            "name": "sebastian/type",
            "version": "2.3.4",
            "source": {
                "type": "git",
                "url": "https://github.com/sebastianbergmann/type.git",
                "reference": "b8cd8a1c753c90bc1a0f5372170e3e489136f914"
            },
            "dist": {
                "type": "zip",
                "url": "https://api.github.com/repos/sebastianbergmann/type/zipball/b8cd8a1c753c90bc1a0f5372170e3e489136f914",
                "reference": "b8cd8a1c753c90bc1a0f5372170e3e489136f914",
                "shasum": ""
            },
            "require": {
                "php": ">=7.3"
            },
            "require-dev": {
                "phpunit/phpunit": "^9.3"
            },
            "type": "library",
            "extra": {
                "branch-alias": {
                    "dev-master": "2.3-dev"
                }
            },
            "autoload": {
                "classmap": [
                    "src/"
                ]
            },
            "notification-url": "https://packagist.org/downloads/",
            "license": [
                "BSD-3-Clause"
            ],
            "authors": [
                {
                    "name": "Sebastian Bergmann",
                    "email": "sebastian@phpunit.de",
                    "role": "lead"
                }
            ],
            "description": "Collection of value objects that represent the types of the PHP type system",
            "homepage": "https://github.com/sebastianbergmann/type",
            "support": {
                "issues": "https://github.com/sebastianbergmann/type/issues",
                "source": "https://github.com/sebastianbergmann/type/tree/2.3.4"
            },
            "funding": [
                {
                    "url": "https://github.com/sebastianbergmann",
                    "type": "github"
                }
            ],
            "time": "2021-06-15T12:49:02+00:00"
        },
        {
            "name": "sebastian/version",
            "version": "3.0.2",
            "source": {
                "type": "git",
                "url": "https://github.com/sebastianbergmann/version.git",
                "reference": "c6c1022351a901512170118436c764e473f6de8c"
            },
            "dist": {
                "type": "zip",
                "url": "https://api.github.com/repos/sebastianbergmann/version/zipball/c6c1022351a901512170118436c764e473f6de8c",
                "reference": "c6c1022351a901512170118436c764e473f6de8c",
                "shasum": ""
            },
            "require": {
                "php": ">=7.3"
            },
            "type": "library",
            "extra": {
                "branch-alias": {
                    "dev-master": "3.0-dev"
                }
            },
            "autoload": {
                "classmap": [
                    "src/"
                ]
            },
            "notification-url": "https://packagist.org/downloads/",
            "license": [
                "BSD-3-Clause"
            ],
            "authors": [
                {
                    "name": "Sebastian Bergmann",
                    "email": "sebastian@phpunit.de",
                    "role": "lead"
                }
            ],
            "description": "Library that helps with managing the version number of Git-hosted PHP projects",
            "homepage": "https://github.com/sebastianbergmann/version",
            "support": {
                "issues": "https://github.com/sebastianbergmann/version/issues",
                "source": "https://github.com/sebastianbergmann/version/tree/3.0.2"
            },
            "funding": [
                {
                    "url": "https://github.com/sebastianbergmann",
                    "type": "github"
                }
            ],
            "time": "2020-09-28T06:39:44+00:00"
        },
        {
            "name": "squizlabs/php_codesniffer",
            "version": "3.6.2",
            "source": {
                "type": "git",
                "url": "https://github.com/squizlabs/PHP_CodeSniffer.git",
                "reference": "5e4e71592f69da17871dba6e80dd51bce74a351a"
            },
            "dist": {
                "type": "zip",
                "url": "https://api.github.com/repos/squizlabs/PHP_CodeSniffer/zipball/5e4e71592f69da17871dba6e80dd51bce74a351a",
                "reference": "5e4e71592f69da17871dba6e80dd51bce74a351a",
                "shasum": ""
            },
            "require": {
                "ext-simplexml": "*",
                "ext-tokenizer": "*",
                "ext-xmlwriter": "*",
                "php": ">=5.4.0"
            },
            "require-dev": {
                "phpunit/phpunit": "^4.0 || ^5.0 || ^6.0 || ^7.0"
            },
            "bin": [
                "bin/phpcs",
                "bin/phpcbf"
            ],
            "type": "library",
            "extra": {
                "branch-alias": {
                    "dev-master": "3.x-dev"
                }
            },
            "notification-url": "https://packagist.org/downloads/",
            "license": [
                "BSD-3-Clause"
            ],
            "authors": [
                {
                    "name": "Greg Sherwood",
                    "role": "lead"
                }
            ],
            "description": "PHP_CodeSniffer tokenizes PHP, JavaScript and CSS files and detects violations of a defined set of coding standards.",
            "homepage": "https://github.com/squizlabs/PHP_CodeSniffer",
            "keywords": [
                "phpcs",
                "standards"
            ],
            "support": {
                "issues": "https://github.com/squizlabs/PHP_CodeSniffer/issues",
                "source": "https://github.com/squizlabs/PHP_CodeSniffer",
                "wiki": "https://github.com/squizlabs/PHP_CodeSniffer/wiki"
            },
            "time": "2021-12-12T21:44:58+00:00"
        },
        {
            "name": "symfony/console",
            "version": "v5.4.3",
            "source": {
                "type": "git",
                "url": "https://github.com/symfony/console.git",
                "reference": "a2a86ec353d825c75856c6fd14fac416a7bdb6b8"
            },
            "dist": {
                "type": "zip",
                "url": "https://api.github.com/repos/symfony/console/zipball/a2a86ec353d825c75856c6fd14fac416a7bdb6b8",
                "reference": "a2a86ec353d825c75856c6fd14fac416a7bdb6b8",
                "shasum": ""
            },
            "require": {
                "php": ">=7.2.5",
                "symfony/deprecation-contracts": "^2.1|^3",
                "symfony/polyfill-mbstring": "~1.0",
                "symfony/polyfill-php73": "^1.9",
                "symfony/polyfill-php80": "^1.16",
                "symfony/service-contracts": "^1.1|^2|^3",
                "symfony/string": "^5.1|^6.0"
            },
            "conflict": {
                "psr/log": ">=3",
                "symfony/dependency-injection": "<4.4",
                "symfony/dotenv": "<5.1",
                "symfony/event-dispatcher": "<4.4",
                "symfony/lock": "<4.4",
                "symfony/process": "<4.4"
            },
            "provide": {
                "psr/log-implementation": "1.0|2.0"
            },
            "require-dev": {
                "psr/log": "^1|^2",
                "symfony/config": "^4.4|^5.0|^6.0",
                "symfony/dependency-injection": "^4.4|^5.0|^6.0",
                "symfony/event-dispatcher": "^4.4|^5.0|^6.0",
                "symfony/lock": "^4.4|^5.0|^6.0",
                "symfony/process": "^4.4|^5.0|^6.0",
                "symfony/var-dumper": "^4.4|^5.0|^6.0"
            },
            "suggest": {
                "psr/log": "For using the console logger",
                "symfony/event-dispatcher": "",
                "symfony/lock": "",
                "symfony/process": ""
            },
            "type": "library",
            "autoload": {
                "psr-4": {
                    "Symfony\\Component\\Console\\": ""
                },
                "exclude-from-classmap": [
                    "/Tests/"
                ]
            },
            "notification-url": "https://packagist.org/downloads/",
            "license": [
                "MIT"
            ],
            "authors": [
                {
                    "name": "Fabien Potencier",
                    "email": "fabien@symfony.com"
                },
                {
                    "name": "Symfony Community",
                    "homepage": "https://symfony.com/contributors"
                }
            ],
            "description": "Eases the creation of beautiful and testable command line interfaces",
            "homepage": "https://symfony.com",
            "keywords": [
                "cli",
                "command line",
                "console",
                "terminal"
            ],
            "support": {
                "source": "https://github.com/symfony/console/tree/v5.4.3"
            },
            "funding": [
                {
                    "url": "https://symfony.com/sponsor",
                    "type": "custom"
                },
                {
                    "url": "https://github.com/fabpot",
                    "type": "github"
                },
                {
                    "url": "https://tidelift.com/funding/github/packagist/symfony/symfony",
                    "type": "tidelift"
                }
            ],
            "time": "2022-01-26T16:28:35+00:00"
        },
        {
            "name": "symfony/deprecation-contracts",
            "version": "v2.5.0",
            "source": {
                "type": "git",
                "url": "https://github.com/symfony/deprecation-contracts.git",
                "reference": "6f981ee24cf69ee7ce9736146d1c57c2780598a8"
            },
            "dist": {
                "type": "zip",
                "url": "https://api.github.com/repos/symfony/deprecation-contracts/zipball/6f981ee24cf69ee7ce9736146d1c57c2780598a8",
                "reference": "6f981ee24cf69ee7ce9736146d1c57c2780598a8",
                "shasum": ""
            },
            "require": {
                "php": ">=7.1"
            },
            "type": "library",
            "extra": {
                "branch-alias": {
                    "dev-main": "2.5-dev"
                },
                "thanks": {
                    "name": "symfony/contracts",
                    "url": "https://github.com/symfony/contracts"
                }
            },
            "autoload": {
                "files": [
                    "function.php"
                ]
            },
            "notification-url": "https://packagist.org/downloads/",
            "license": [
                "MIT"
            ],
            "authors": [
                {
                    "name": "Nicolas Grekas",
                    "email": "p@tchwork.com"
                },
                {
                    "name": "Symfony Community",
                    "homepage": "https://symfony.com/contributors"
                }
            ],
            "description": "A generic function and convention to trigger deprecation notices",
            "homepage": "https://symfony.com",
            "support": {
                "source": "https://github.com/symfony/deprecation-contracts/tree/v2.5.0"
            },
            "funding": [
                {
                    "url": "https://symfony.com/sponsor",
                    "type": "custom"
                },
                {
                    "url": "https://github.com/fabpot",
                    "type": "github"
                },
                {
                    "url": "https://tidelift.com/funding/github/packagist/symfony/symfony",
                    "type": "tidelift"
                }
            ],
            "time": "2021-07-12T14:48:14+00:00"
        },
        {
            "name": "symfony/polyfill-ctype",
            "version": "v1.24.0",
            "source": {
                "type": "git",
                "url": "https://github.com/symfony/polyfill-ctype.git",
                "reference": "30885182c981ab175d4d034db0f6f469898070ab"
            },
            "dist": {
                "type": "zip",
                "url": "https://api.github.com/repos/symfony/polyfill-ctype/zipball/30885182c981ab175d4d034db0f6f469898070ab",
                "reference": "30885182c981ab175d4d034db0f6f469898070ab",
                "shasum": ""
            },
            "require": {
                "php": ">=7.1"
            },
            "provide": {
                "ext-ctype": "*"
            },
            "suggest": {
                "ext-ctype": "For best performance"
            },
            "type": "library",
            "extra": {
                "branch-alias": {
                    "dev-main": "1.23-dev"
                },
                "thanks": {
                    "name": "symfony/polyfill",
                    "url": "https://github.com/symfony/polyfill"
                }
            },
            "autoload": {
                "files": [
                    "bootstrap.php"
                ],
                "psr-4": {
                    "Symfony\\Polyfill\\Ctype\\": ""
                }
            },
            "notification-url": "https://packagist.org/downloads/",
            "license": [
                "MIT"
            ],
            "authors": [
                {
                    "name": "Gert de Pagter",
                    "email": "BackEndTea@gmail.com"
                },
                {
                    "name": "Symfony Community",
                    "homepage": "https://symfony.com/contributors"
                }
            ],
            "description": "Symfony polyfill for ctype functions",
            "homepage": "https://symfony.com",
            "keywords": [
                "compatibility",
                "ctype",
                "polyfill",
                "portable"
            ],
            "support": {
                "source": "https://github.com/symfony/polyfill-ctype/tree/v1.24.0"
            },
            "funding": [
                {
                    "url": "https://symfony.com/sponsor",
                    "type": "custom"
                },
                {
                    "url": "https://github.com/fabpot",
                    "type": "github"
                },
                {
                    "url": "https://tidelift.com/funding/github/packagist/symfony/symfony",
                    "type": "tidelift"
                }
            ],
            "time": "2021-10-20T20:35:02+00:00"
        },
        {
            "name": "symfony/polyfill-intl-grapheme",
            "version": "v1.24.0",
            "source": {
                "type": "git",
                "url": "https://github.com/symfony/polyfill-intl-grapheme.git",
                "reference": "81b86b50cf841a64252b439e738e97f4a34e2783"
            },
            "dist": {
                "type": "zip",
                "url": "https://api.github.com/repos/symfony/polyfill-intl-grapheme/zipball/81b86b50cf841a64252b439e738e97f4a34e2783",
                "reference": "81b86b50cf841a64252b439e738e97f4a34e2783",
                "shasum": ""
            },
            "require": {
                "php": ">=7.1"
            },
            "suggest": {
                "ext-intl": "For best performance"
            },
            "type": "library",
            "extra": {
                "branch-alias": {
                    "dev-main": "1.23-dev"
                },
                "thanks": {
                    "name": "symfony/polyfill",
                    "url": "https://github.com/symfony/polyfill"
                }
            },
            "autoload": {
                "files": [
                    "bootstrap.php"
                ],
                "psr-4": {
                    "Symfony\\Polyfill\\Intl\\Grapheme\\": ""
                }
            },
            "notification-url": "https://packagist.org/downloads/",
            "license": [
                "MIT"
            ],
            "authors": [
                {
                    "name": "Nicolas Grekas",
                    "email": "p@tchwork.com"
                },
                {
                    "name": "Symfony Community",
                    "homepage": "https://symfony.com/contributors"
                }
            ],
            "description": "Symfony polyfill for intl's grapheme_* functions",
            "homepage": "https://symfony.com",
            "keywords": [
                "compatibility",
                "grapheme",
                "intl",
                "polyfill",
                "portable",
                "shim"
            ],
            "support": {
                "source": "https://github.com/symfony/polyfill-intl-grapheme/tree/v1.24.0"
            },
            "funding": [
                {
                    "url": "https://symfony.com/sponsor",
                    "type": "custom"
                },
                {
                    "url": "https://github.com/fabpot",
                    "type": "github"
                },
                {
                    "url": "https://tidelift.com/funding/github/packagist/symfony/symfony",
                    "type": "tidelift"
                }
            ],
            "time": "2021-11-23T21:10:46+00:00"
        },
        {
            "name": "symfony/polyfill-intl-normalizer",
            "version": "v1.24.0",
            "source": {
                "type": "git",
                "url": "https://github.com/symfony/polyfill-intl-normalizer.git",
                "reference": "8590a5f561694770bdcd3f9b5c69dde6945028e8"
            },
            "dist": {
                "type": "zip",
                "url": "https://api.github.com/repos/symfony/polyfill-intl-normalizer/zipball/8590a5f561694770bdcd3f9b5c69dde6945028e8",
                "reference": "8590a5f561694770bdcd3f9b5c69dde6945028e8",
                "shasum": ""
            },
            "require": {
                "php": ">=7.1"
            },
            "suggest": {
                "ext-intl": "For best performance"
            },
            "type": "library",
            "extra": {
                "branch-alias": {
                    "dev-main": "1.23-dev"
                },
                "thanks": {
                    "name": "symfony/polyfill",
                    "url": "https://github.com/symfony/polyfill"
                }
            },
            "autoload": {
                "files": [
                    "bootstrap.php"
                ],
                "psr-4": {
                    "Symfony\\Polyfill\\Intl\\Normalizer\\": ""
                },
                "classmap": [
                    "Resources/stubs"
                ]
            },
            "notification-url": "https://packagist.org/downloads/",
            "license": [
                "MIT"
            ],
            "authors": [
                {
                    "name": "Nicolas Grekas",
                    "email": "p@tchwork.com"
                },
                {
                    "name": "Symfony Community",
                    "homepage": "https://symfony.com/contributors"
                }
            ],
            "description": "Symfony polyfill for intl's Normalizer class and related functions",
            "homepage": "https://symfony.com",
            "keywords": [
                "compatibility",
                "intl",
                "normalizer",
                "polyfill",
                "portable",
                "shim"
            ],
            "support": {
                "source": "https://github.com/symfony/polyfill-intl-normalizer/tree/v1.24.0"
            },
            "funding": [
                {
                    "url": "https://symfony.com/sponsor",
                    "type": "custom"
                },
                {
                    "url": "https://github.com/fabpot",
                    "type": "github"
                },
                {
                    "url": "https://tidelift.com/funding/github/packagist/symfony/symfony",
                    "type": "tidelift"
                }
            ],
            "time": "2021-02-19T12:13:01+00:00"
        },
        {
            "name": "symfony/polyfill-mbstring",
            "version": "v1.24.0",
            "source": {
                "type": "git",
                "url": "https://github.com/symfony/polyfill-mbstring.git",
                "reference": "0abb51d2f102e00a4eefcf46ba7fec406d245825"
            },
            "dist": {
                "type": "zip",
                "url": "https://api.github.com/repos/symfony/polyfill-mbstring/zipball/0abb51d2f102e00a4eefcf46ba7fec406d245825",
                "reference": "0abb51d2f102e00a4eefcf46ba7fec406d245825",
                "shasum": ""
            },
            "require": {
                "php": ">=7.1"
            },
            "provide": {
                "ext-mbstring": "*"
            },
            "suggest": {
                "ext-mbstring": "For best performance"
            },
            "type": "library",
            "extra": {
                "branch-alias": {
                    "dev-main": "1.23-dev"
                },
                "thanks": {
                    "name": "symfony/polyfill",
                    "url": "https://github.com/symfony/polyfill"
                }
            },
            "autoload": {
                "files": [
                    "bootstrap.php"
                ],
                "psr-4": {
                    "Symfony\\Polyfill\\Mbstring\\": ""
                }
            },
            "notification-url": "https://packagist.org/downloads/",
            "license": [
                "MIT"
            ],
            "authors": [
                {
                    "name": "Nicolas Grekas",
                    "email": "p@tchwork.com"
                },
                {
                    "name": "Symfony Community",
                    "homepage": "https://symfony.com/contributors"
                }
            ],
            "description": "Symfony polyfill for the Mbstring extension",
            "homepage": "https://symfony.com",
            "keywords": [
                "compatibility",
                "mbstring",
                "polyfill",
                "portable",
                "shim"
            ],
            "support": {
                "source": "https://github.com/symfony/polyfill-mbstring/tree/v1.24.0"
            },
            "funding": [
                {
                    "url": "https://symfony.com/sponsor",
                    "type": "custom"
                },
                {
                    "url": "https://github.com/fabpot",
                    "type": "github"
                },
                {
                    "url": "https://tidelift.com/funding/github/packagist/symfony/symfony",
                    "type": "tidelift"
                }
            ],
            "time": "2021-11-30T18:21:41+00:00"
        },
        {
            "name": "symfony/polyfill-php73",
            "version": "v1.24.0",
            "source": {
                "type": "git",
                "url": "https://github.com/symfony/polyfill-php73.git",
                "reference": "cc5db0e22b3cb4111010e48785a97f670b350ca5"
            },
            "dist": {
                "type": "zip",
                "url": "https://api.github.com/repos/symfony/polyfill-php73/zipball/cc5db0e22b3cb4111010e48785a97f670b350ca5",
                "reference": "cc5db0e22b3cb4111010e48785a97f670b350ca5",
                "shasum": ""
            },
            "require": {
                "php": ">=7.1"
            },
            "type": "library",
            "extra": {
                "branch-alias": {
                    "dev-main": "1.23-dev"
                },
                "thanks": {
                    "name": "symfony/polyfill",
                    "url": "https://github.com/symfony/polyfill"
                }
            },
            "autoload": {
                "files": [
                    "bootstrap.php"
                ],
                "psr-4": {
                    "Symfony\\Polyfill\\Php73\\": ""
                },
                "classmap": [
                    "Resources/stubs"
                ]
            },
            "notification-url": "https://packagist.org/downloads/",
            "license": [
                "MIT"
            ],
            "authors": [
                {
                    "name": "Nicolas Grekas",
                    "email": "p@tchwork.com"
                },
                {
                    "name": "Symfony Community",
                    "homepage": "https://symfony.com/contributors"
                }
            ],
            "description": "Symfony polyfill backporting some PHP 7.3+ features to lower PHP versions",
            "homepage": "https://symfony.com",
            "keywords": [
                "compatibility",
                "polyfill",
                "portable",
                "shim"
            ],
            "support": {
                "source": "https://github.com/symfony/polyfill-php73/tree/v1.24.0"
            },
            "funding": [
                {
                    "url": "https://symfony.com/sponsor",
                    "type": "custom"
                },
                {
                    "url": "https://github.com/fabpot",
                    "type": "github"
                },
                {
                    "url": "https://tidelift.com/funding/github/packagist/symfony/symfony",
                    "type": "tidelift"
                }
            ],
            "time": "2021-06-05T21:20:04+00:00"
        },
        {
            "name": "symfony/polyfill-php80",
            "version": "v1.24.0",
            "source": {
                "type": "git",
                "url": "https://github.com/symfony/polyfill-php80.git",
                "reference": "57b712b08eddb97c762a8caa32c84e037892d2e9"
            },
            "dist": {
                "type": "zip",
                "url": "https://api.github.com/repos/symfony/polyfill-php80/zipball/57b712b08eddb97c762a8caa32c84e037892d2e9",
                "reference": "57b712b08eddb97c762a8caa32c84e037892d2e9",
                "shasum": ""
            },
            "require": {
                "php": ">=7.1"
            },
            "type": "library",
            "extra": {
                "branch-alias": {
                    "dev-main": "1.23-dev"
                },
                "thanks": {
                    "name": "symfony/polyfill",
                    "url": "https://github.com/symfony/polyfill"
                }
            },
            "autoload": {
                "files": [
                    "bootstrap.php"
                ],
                "psr-4": {
                    "Symfony\\Polyfill\\Php80\\": ""
                },
                "classmap": [
                    "Resources/stubs"
                ]
            },
            "notification-url": "https://packagist.org/downloads/",
            "license": [
                "MIT"
            ],
            "authors": [
                {
                    "name": "Ion Bazan",
                    "email": "ion.bazan@gmail.com"
                },
                {
                    "name": "Nicolas Grekas",
                    "email": "p@tchwork.com"
                },
                {
                    "name": "Symfony Community",
                    "homepage": "https://symfony.com/contributors"
                }
            ],
            "description": "Symfony polyfill backporting some PHP 8.0+ features to lower PHP versions",
            "homepage": "https://symfony.com",
            "keywords": [
                "compatibility",
                "polyfill",
                "portable",
                "shim"
            ],
            "support": {
                "source": "https://github.com/symfony/polyfill-php80/tree/v1.24.0"
            },
            "funding": [
                {
                    "url": "https://symfony.com/sponsor",
                    "type": "custom"
                },
                {
                    "url": "https://github.com/fabpot",
                    "type": "github"
                },
                {
                    "url": "https://tidelift.com/funding/github/packagist/symfony/symfony",
                    "type": "tidelift"
                }
            ],
            "time": "2021-09-13T13:58:33+00:00"
        },
        {
            "name": "symfony/process",
            "version": "v5.4.3",
            "source": {
                "type": "git",
                "url": "https://github.com/symfony/process.git",
                "reference": "553f50487389a977eb31cf6b37faae56da00f753"
            },
            "dist": {
                "type": "zip",
                "url": "https://api.github.com/repos/symfony/process/zipball/553f50487389a977eb31cf6b37faae56da00f753",
                "reference": "553f50487389a977eb31cf6b37faae56da00f753",
                "shasum": ""
            },
            "require": {
                "php": ">=7.2.5",
                "symfony/polyfill-php80": "^1.16"
            },
            "type": "library",
            "autoload": {
                "psr-4": {
                    "Symfony\\Component\\Process\\": ""
                },
                "exclude-from-classmap": [
                    "/Tests/"
                ]
            },
            "notification-url": "https://packagist.org/downloads/",
            "license": [
                "MIT"
            ],
            "authors": [
                {
                    "name": "Fabien Potencier",
                    "email": "fabien@symfony.com"
                },
                {
                    "name": "Symfony Community",
                    "homepage": "https://symfony.com/contributors"
                }
            ],
            "description": "Executes commands in sub-processes",
            "homepage": "https://symfony.com",
            "support": {
                "source": "https://github.com/symfony/process/tree/v5.4.3"
            },
            "funding": [
                {
                    "url": "https://symfony.com/sponsor",
                    "type": "custom"
                },
                {
                    "url": "https://github.com/fabpot",
                    "type": "github"
                },
                {
                    "url": "https://tidelift.com/funding/github/packagist/symfony/symfony",
                    "type": "tidelift"
                }
            ],
            "time": "2022-01-26T16:28:35+00:00"
        },
        {
            "name": "symfony/service-contracts",
            "version": "v2.5.0",
            "source": {
                "type": "git",
                "url": "https://github.com/symfony/service-contracts.git",
                "reference": "1ab11b933cd6bc5464b08e81e2c5b07dec58b0fc"
            },
            "dist": {
                "type": "zip",
                "url": "https://api.github.com/repos/symfony/service-contracts/zipball/1ab11b933cd6bc5464b08e81e2c5b07dec58b0fc",
                "reference": "1ab11b933cd6bc5464b08e81e2c5b07dec58b0fc",
                "shasum": ""
            },
            "require": {
                "php": ">=7.2.5",
                "psr/container": "^1.1",
                "symfony/deprecation-contracts": "^2.1"
            },
            "conflict": {
                "ext-psr": "<1.1|>=2"
            },
            "suggest": {
                "symfony/service-implementation": ""
            },
            "type": "library",
            "extra": {
                "branch-alias": {
                    "dev-main": "2.5-dev"
                },
                "thanks": {
                    "name": "symfony/contracts",
                    "url": "https://github.com/symfony/contracts"
                }
            },
            "autoload": {
                "psr-4": {
                    "Symfony\\Contracts\\Service\\": ""
                }
            },
            "notification-url": "https://packagist.org/downloads/",
            "license": [
                "MIT"
            ],
            "authors": [
                {
                    "name": "Nicolas Grekas",
                    "email": "p@tchwork.com"
                },
                {
                    "name": "Symfony Community",
                    "homepage": "https://symfony.com/contributors"
                }
            ],
            "description": "Generic abstractions related to writing services",
            "homepage": "https://symfony.com",
            "keywords": [
                "abstractions",
                "contracts",
                "decoupling",
                "interfaces",
                "interoperability",
                "standards"
            ],
            "support": {
                "source": "https://github.com/symfony/service-contracts/tree/v2.5.0"
            },
            "funding": [
                {
                    "url": "https://symfony.com/sponsor",
                    "type": "custom"
                },
                {
                    "url": "https://github.com/fabpot",
                    "type": "github"
                },
                {
                    "url": "https://tidelift.com/funding/github/packagist/symfony/symfony",
                    "type": "tidelift"
                }
            ],
            "time": "2021-11-04T16:48:04+00:00"
        },
        {
            "name": "symfony/string",
            "version": "v5.4.3",
            "source": {
                "type": "git",
                "url": "https://github.com/symfony/string.git",
                "reference": "92043b7d8383e48104e411bc9434b260dbeb5a10"
            },
            "dist": {
                "type": "zip",
                "url": "https://api.github.com/repos/symfony/string/zipball/92043b7d8383e48104e411bc9434b260dbeb5a10",
                "reference": "92043b7d8383e48104e411bc9434b260dbeb5a10",
                "shasum": ""
            },
            "require": {
                "php": ">=7.2.5",
                "symfony/polyfill-ctype": "~1.8",
                "symfony/polyfill-intl-grapheme": "~1.0",
                "symfony/polyfill-intl-normalizer": "~1.0",
                "symfony/polyfill-mbstring": "~1.0",
                "symfony/polyfill-php80": "~1.15"
            },
            "conflict": {
                "symfony/translation-contracts": ">=3.0"
            },
            "require-dev": {
                "symfony/error-handler": "^4.4|^5.0|^6.0",
                "symfony/http-client": "^4.4|^5.0|^6.0",
                "symfony/translation-contracts": "^1.1|^2",
                "symfony/var-exporter": "^4.4|^5.0|^6.0"
            },
            "type": "library",
            "autoload": {
                "files": [
                    "Resources/functions.php"
                ],
                "psr-4": {
                    "Symfony\\Component\\String\\": ""
                },
                "exclude-from-classmap": [
                    "/Tests/"
                ]
            },
            "notification-url": "https://packagist.org/downloads/",
            "license": [
                "MIT"
            ],
            "authors": [
                {
                    "name": "Nicolas Grekas",
                    "email": "p@tchwork.com"
                },
                {
                    "name": "Symfony Community",
                    "homepage": "https://symfony.com/contributors"
                }
            ],
            "description": "Provides an object-oriented API to strings and deals with bytes, UTF-8 code points and grapheme clusters in a unified way",
            "homepage": "https://symfony.com",
            "keywords": [
                "grapheme",
                "i18n",
                "string",
                "unicode",
                "utf-8",
                "utf8"
            ],
            "support": {
                "source": "https://github.com/symfony/string/tree/v5.4.3"
            },
            "funding": [
                {
                    "url": "https://symfony.com/sponsor",
                    "type": "custom"
                },
                {
                    "url": "https://github.com/fabpot",
                    "type": "github"
                },
                {
                    "url": "https://tidelift.com/funding/github/packagist/symfony/symfony",
                    "type": "tidelift"
                }
            ],
            "time": "2022-01-02T09:53:40+00:00"
        },
        {
            "name": "theseer/tokenizer",
            "version": "1.2.1",
            "source": {
                "type": "git",
                "url": "https://github.com/theseer/tokenizer.git",
                "reference": "34a41e998c2183e22995f158c581e7b5e755ab9e"
            },
            "dist": {
                "type": "zip",
                "url": "https://api.github.com/repos/theseer/tokenizer/zipball/34a41e998c2183e22995f158c581e7b5e755ab9e",
                "reference": "34a41e998c2183e22995f158c581e7b5e755ab9e",
                "shasum": ""
            },
            "require": {
                "ext-dom": "*",
                "ext-tokenizer": "*",
                "ext-xmlwriter": "*",
                "php": "^7.2 || ^8.0"
            },
            "type": "library",
            "autoload": {
                "classmap": [
                    "src/"
                ]
            },
            "notification-url": "https://packagist.org/downloads/",
            "license": [
                "BSD-3-Clause"
            ],
            "authors": [
                {
                    "name": "Arne Blankerts",
                    "email": "arne@blankerts.de",
                    "role": "Developer"
                }
            ],
            "description": "A small library for converting tokenized PHP source code into XML and potentially other formats",
            "support": {
                "issues": "https://github.com/theseer/tokenizer/issues",
                "source": "https://github.com/theseer/tokenizer/tree/1.2.1"
            },
            "funding": [
                {
                    "url": "https://github.com/theseer",
                    "type": "github"
                }
            ],
            "time": "2021-07-28T10:34:58+00:00"
        },
        {
            "name": "vimeo/psalm",
            "version": "4.13.1",
            "source": {
                "type": "git",
                "url": "https://github.com/vimeo/psalm.git",
                "reference": "5cf660f63b548ccd4a56f62d916ee4d6028e01a3"
            },
            "dist": {
                "type": "zip",
                "url": "https://api.github.com/repos/vimeo/psalm/zipball/5cf660f63b548ccd4a56f62d916ee4d6028e01a3",
                "reference": "5cf660f63b548ccd4a56f62d916ee4d6028e01a3",
                "shasum": ""
            },
            "require": {
                "amphp/amp": "^2.4.2",
                "amphp/byte-stream": "^1.5",
                "composer/package-versions-deprecated": "^1.8.0",
                "composer/semver": "^1.4 || ^2.0 || ^3.0",
                "composer/xdebug-handler": "^1.1 || ^2.0",
                "dnoegel/php-xdg-base-dir": "^0.1.1",
                "ext-ctype": "*",
                "ext-dom": "*",
                "ext-json": "*",
                "ext-libxml": "*",
                "ext-mbstring": "*",
                "ext-simplexml": "*",
                "ext-tokenizer": "*",
                "felixfbecker/advanced-json-rpc": "^3.0.3",
                "felixfbecker/language-server-protocol": "^1.5",
                "netresearch/jsonmapper": "^1.0 || ^2.0 || ^3.0 || ^4.0",
                "nikic/php-parser": "^4.13",
                "openlss/lib-array2xml": "^1.0",
                "php": "^7.1|^8",
                "sebastian/diff": "^3.0 || ^4.0",
                "symfony/console": "^3.4.17 || ^4.1.6 || ^5.0 || ^6.0",
                "webmozart/path-util": "^2.3"
            },
            "provide": {
                "psalm/psalm": "self.version"
            },
            "require-dev": {
                "bamarni/composer-bin-plugin": "^1.2",
                "brianium/paratest": "^4.0||^6.0",
                "ext-curl": "*",
                "php-parallel-lint/php-parallel-lint": "^1.2",
                "phpdocumentor/reflection-docblock": "^5",
                "phpmyadmin/sql-parser": "5.1.0||dev-master",
                "phpspec/prophecy": ">=1.9.0",
                "phpunit/phpunit": "^9.0",
                "psalm/plugin-phpunit": "^0.16",
                "slevomat/coding-standard": "^7.0",
                "squizlabs/php_codesniffer": "^3.5",
                "symfony/process": "^4.3 || ^5.0 || ^6.0",
                "weirdan/prophecy-shim": "^1.0 || ^2.0"
            },
            "suggest": {
                "ext-curl": "In order to send data to shepherd",
                "ext-igbinary": "^2.0.5 is required, used to serialize caching data"
            },
            "bin": [
                "psalm",
                "psalm-language-server",
                "psalm-plugin",
                "psalm-refactor",
                "psalter"
            ],
            "type": "library",
            "extra": {
                "branch-alias": {
                    "dev-master": "4.x-dev",
                    "dev-3.x": "3.x-dev",
                    "dev-2.x": "2.x-dev",
                    "dev-1.x": "1.x-dev"
                }
            },
            "autoload": {
                "files": [
                    "src/functions.php",
                    "src/spl_object_id.php"
                ],
                "psr-4": {
                    "Psalm\\": "src/Psalm/"
                }
            },
            "notification-url": "https://packagist.org/downloads/",
            "license": [
                "MIT"
            ],
            "authors": [
                {
                    "name": "Matthew Brown"
                }
            ],
            "description": "A static analysis tool for finding errors in PHP applications",
            "keywords": [
                "code",
                "inspection",
                "php"
            ],
            "support": {
                "issues": "https://github.com/vimeo/psalm/issues",
                "source": "https://github.com/vimeo/psalm/tree/4.13.1"
            },
            "time": "2021-11-23T23:52:49+00:00"
        },
        {
            "name": "webmozart/assert",
            "version": "1.10.0",
            "source": {
                "type": "git",
                "url": "https://github.com/webmozarts/assert.git",
                "reference": "6964c76c7804814a842473e0c8fd15bab0f18e25"
            },
            "dist": {
                "type": "zip",
                "url": "https://api.github.com/repos/webmozarts/assert/zipball/6964c76c7804814a842473e0c8fd15bab0f18e25",
                "reference": "6964c76c7804814a842473e0c8fd15bab0f18e25",
                "shasum": ""
            },
            "require": {
                "php": "^7.2 || ^8.0",
                "symfony/polyfill-ctype": "^1.8"
            },
            "conflict": {
                "phpstan/phpstan": "<0.12.20",
                "vimeo/psalm": "<4.6.1 || 4.6.2"
            },
            "require-dev": {
                "phpunit/phpunit": "^8.5.13"
            },
            "type": "library",
            "extra": {
                "branch-alias": {
                    "dev-master": "1.10-dev"
                }
            },
            "autoload": {
                "psr-4": {
                    "Webmozart\\Assert\\": "src/"
                }
            },
            "notification-url": "https://packagist.org/downloads/",
            "license": [
                "MIT"
            ],
            "authors": [
                {
                    "name": "Bernhard Schussek",
                    "email": "bschussek@gmail.com"
                }
            ],
            "description": "Assertions to validate method input/output with nice error messages.",
            "keywords": [
                "assert",
                "check",
                "validate"
            ],
            "support": {
                "issues": "https://github.com/webmozarts/assert/issues",
                "source": "https://github.com/webmozarts/assert/tree/1.10.0"
            },
            "time": "2021-03-09T10:59:23+00:00"
        },
        {
            "name": "webmozart/path-util",
            "version": "2.3.0",
            "source": {
                "type": "git",
                "url": "https://github.com/webmozart/path-util.git",
                "reference": "d939f7edc24c9a1bb9c0dee5cb05d8e859490725"
            },
            "dist": {
                "type": "zip",
                "url": "https://api.github.com/repos/webmozart/path-util/zipball/d939f7edc24c9a1bb9c0dee5cb05d8e859490725",
                "reference": "d939f7edc24c9a1bb9c0dee5cb05d8e859490725",
                "shasum": ""
            },
            "require": {
                "php": ">=5.3.3",
                "webmozart/assert": "~1.0"
            },
            "require-dev": {
                "phpunit/phpunit": "^4.6",
                "sebastian/version": "^1.0.1"
            },
            "type": "library",
            "extra": {
                "branch-alias": {
                    "dev-master": "2.3-dev"
                }
            },
            "autoload": {
                "psr-4": {
                    "Webmozart\\PathUtil\\": "src/"
                }
            },
            "notification-url": "https://packagist.org/downloads/",
            "license": [
                "MIT"
            ],
            "authors": [
                {
                    "name": "Bernhard Schussek",
                    "email": "bschussek@gmail.com"
                }
            ],
            "description": "A robust cross-platform utility for normalizing, comparing and modifying file paths.",
            "support": {
                "issues": "https://github.com/webmozart/path-util/issues",
                "source": "https://github.com/webmozart/path-util/tree/2.3.0"
            },
            "abandoned": "symfony/filesystem",
            "time": "2015-12-17T08:42:14+00:00"
        },
        {
            "name": "wikimedia/at-ease",
            "version": "v2.1.0",
            "source": {
                "type": "git",
                "url": "https://github.com/wikimedia/at-ease.git",
                "reference": "e8ebaa7bb7c8a8395481a05f6dc4deaceab11c33"
            },
            "dist": {
                "type": "zip",
                "url": "https://api.github.com/repos/wikimedia/at-ease/zipball/e8ebaa7bb7c8a8395481a05f6dc4deaceab11c33",
                "reference": "e8ebaa7bb7c8a8395481a05f6dc4deaceab11c33",
                "shasum": ""
            },
            "require": {
                "php": ">=7.2.9"
            },
            "require-dev": {
                "mediawiki/mediawiki-codesniffer": "35.0.0",
                "mediawiki/minus-x": "1.1.1",
                "ockcyp/covers-validator": "1.3.3",
                "php-parallel-lint/php-console-highlighter": "0.5.0",
                "php-parallel-lint/php-parallel-lint": "1.2.0",
                "phpunit/phpunit": "^8.5"
            },
            "type": "library",
            "autoload": {
                "files": [
                    "src/Wikimedia/Functions.php"
                ],
                "psr-4": {
                    "Wikimedia\\AtEase\\": "src/Wikimedia/AtEase/"
                }
            },
            "notification-url": "https://packagist.org/downloads/",
            "license": [
                "GPL-2.0-or-later"
            ],
            "authors": [
                {
                    "name": "Tim Starling",
                    "email": "tstarling@wikimedia.org"
                },
                {
                    "name": "MediaWiki developers",
                    "email": "wikitech-l@lists.wikimedia.org"
                }
            ],
            "description": "Safe replacement to @ for suppressing warnings.",
            "homepage": "https://www.mediawiki.org/wiki/at-ease",
            "support": {
                "source": "https://github.com/wikimedia/at-ease/tree/v2.1.0"
            },
            "time": "2021-02-27T15:53:37+00:00"
        },
        {
            "name": "woocommerce/action-scheduler",
            "version": "3.1.6",
            "source": {
                "type": "git",
                "url": "https://github.com/woocommerce/action-scheduler.git",
                "reference": "275d0ba54b1c263dfc62688de2fa9a25a373edf8"
            },
            "dist": {
                "type": "zip",
                "url": "https://api.github.com/repos/woocommerce/action-scheduler/zipball/275d0ba54b1c263dfc62688de2fa9a25a373edf8",
                "reference": "275d0ba54b1c263dfc62688de2fa9a25a373edf8",
                "shasum": ""
            },
            "require-dev": {
                "phpunit/phpunit": "^5.6",
                "woocommerce/woocommerce-sniffs": "0.0.8",
                "wp-cli/wp-cli": "~1.5.1"
            },
            "type": "wordpress-plugin",
            "extra": {
                "scripts-description": {
                    "test": "Run unit tests",
                    "phpcs": "Analyze code against the WordPress coding standards with PHP_CodeSniffer",
                    "phpcbf": "Fix coding standards warnings/errors automatically with PHP Code Beautifier"
                }
            },
            "notification-url": "https://packagist.org/downloads/",
            "license": [
                "GPL-3.0-or-later"
            ],
            "description": "Action Scheduler for WordPress and WooCommerce",
            "homepage": "https://actionscheduler.org/",
            "support": {
                "issues": "https://github.com/woocommerce/action-scheduler/issues",
                "source": "https://github.com/woocommerce/action-scheduler/tree/master"
            },
            "time": "2020-05-12T16:22:33+00:00"
        },
        {
            "name": "woocommerce/woocommerce-sniffs",
            "version": "0.1.0",
            "source": {
                "type": "git",
                "url": "https://github.com/woocommerce/woocommerce-sniffs.git",
                "reference": "b72b7dd2e70aa6aed16f80cdae5b1e6cce2e4c79"
            },
            "dist": {
                "type": "zip",
                "url": "https://api.github.com/repos/woocommerce/woocommerce-sniffs/zipball/b72b7dd2e70aa6aed16f80cdae5b1e6cce2e4c79",
                "reference": "b72b7dd2e70aa6aed16f80cdae5b1e6cce2e4c79",
                "shasum": ""
            },
            "require": {
                "dealerdirect/phpcodesniffer-composer-installer": "0.7.0",
                "php": ">=7.0",
                "phpcompatibility/phpcompatibility-wp": "2.1.0",
                "wp-coding-standards/wpcs": "2.3.0"
            },
            "type": "phpcodesniffer-standard",
            "notification-url": "https://packagist.org/downloads/",
            "license": [
                "MIT"
            ],
            "authors": [
                {
                    "name": "Claudio Sanches",
                    "email": "claudio@automattic.com"
                }
            ],
            "description": "WooCommerce sniffs",
            "keywords": [
                "phpcs",
                "standards",
                "woocommerce",
                "wordpress"
            ],
            "support": {
                "issues": "https://github.com/woocommerce/woocommerce-sniffs/issues",
                "source": "https://github.com/woocommerce/woocommerce-sniffs/tree/master"
            },
            "time": "2020-08-06T18:23:45+00:00"
        },
        {
            "name": "wp-coding-standards/wpcs",
            "version": "2.3.0",
            "source": {
                "type": "git",
                "url": "https://github.com/WordPress/WordPress-Coding-Standards.git",
                "reference": "7da1894633f168fe244afc6de00d141f27517b62"
            },
            "dist": {
                "type": "zip",
                "url": "https://api.github.com/repos/WordPress/WordPress-Coding-Standards/zipball/7da1894633f168fe244afc6de00d141f27517b62",
                "reference": "7da1894633f168fe244afc6de00d141f27517b62",
                "shasum": ""
            },
            "require": {
                "php": ">=5.4",
                "squizlabs/php_codesniffer": "^3.3.1"
            },
            "require-dev": {
                "dealerdirect/phpcodesniffer-composer-installer": "^0.5 || ^0.6",
                "phpcompatibility/php-compatibility": "^9.0",
                "phpcsstandards/phpcsdevtools": "^1.0",
                "phpunit/phpunit": "^4.0 || ^5.0 || ^6.0 || ^7.0"
            },
            "suggest": {
                "dealerdirect/phpcodesniffer-composer-installer": "^0.6 || This Composer plugin will sort out the PHPCS 'installed_paths' automatically."
            },
            "type": "phpcodesniffer-standard",
            "notification-url": "https://packagist.org/downloads/",
            "license": [
                "MIT"
            ],
            "authors": [
                {
                    "name": "Contributors",
                    "homepage": "https://github.com/WordPress/WordPress-Coding-Standards/graphs/contributors"
                }
            ],
            "description": "PHP_CodeSniffer rules (sniffs) to enforce WordPress coding conventions",
            "keywords": [
                "phpcs",
                "standards",
                "wordpress"
            ],
            "support": {
                "issues": "https://github.com/WordPress/WordPress-Coding-Standards/issues",
                "source": "https://github.com/WordPress/WordPress-Coding-Standards",
                "wiki": "https://github.com/WordPress/WordPress-Coding-Standards/wiki"
            },
            "time": "2020-05-13T23:57:56+00:00"
        },
        {
            "name": "yoast/phpunit-polyfills",
            "version": "1.0.3",
            "source": {
                "type": "git",
                "url": "https://github.com/Yoast/PHPUnit-Polyfills.git",
                "reference": "5ea3536428944955f969bc764bbe09738e151ada"
            },
            "dist": {
                "type": "zip",
                "url": "https://api.github.com/repos/Yoast/PHPUnit-Polyfills/zipball/5ea3536428944955f969bc764bbe09738e151ada",
                "reference": "5ea3536428944955f969bc764bbe09738e151ada",
                "shasum": ""
            },
            "require": {
                "php": ">=5.4",
                "phpunit/phpunit": "^4.8.36 || ^5.7.21 || ^6.0 || ^7.0 || ^8.0 || ^9.0"
            },
            "require-dev": {
                "yoast/yoastcs": "^2.2.0"
            },
            "type": "library",
            "extra": {
                "branch-alias": {
                    "dev-main": "1.x-dev",
                    "dev-develop": "1.x-dev"
                }
            },
            "autoload": {
                "files": [
                    "phpunitpolyfills-autoload.php"
                ]
            },
            "notification-url": "https://packagist.org/downloads/",
            "license": [
                "BSD-3-Clause"
            ],
            "authors": [
                {
                    "name": "Team Yoast",
                    "email": "support@yoast.com",
                    "homepage": "https://yoast.com"
                },
                {
                    "name": "Contributors",
                    "homepage": "https://github.com/Yoast/PHPUnit-Polyfills/graphs/contributors"
                }
            ],
            "description": "Set of polyfills for changed PHPUnit functionality to allow for creating PHPUnit cross-version compatible tests",
            "homepage": "https://github.com/Yoast/PHPUnit-Polyfills",
            "keywords": [
                "phpunit",
                "polyfill",
                "testing"
            ],
            "support": {
                "issues": "https://github.com/Yoast/PHPUnit-Polyfills/issues",
                "source": "https://github.com/Yoast/PHPUnit-Polyfills"
            },
            "time": "2021-11-23T01:37:03+00:00"
        }
    ],
    "aliases": [],
    "minimum-stability": "dev",
    "stability-flags": {
        "kalessil/production-dependencies-guard": 20
    },
    "prefer-stable": true,
    "prefer-lowest": false,
    "platform": {
        "php": "7.*",
        "ext-json": "*"
    },
    "platform-dev": [],
    "platform-overrides": {
        "php": "7.3"
    },
    "plugin-api-version": "2.2.0"
}<|MERGE_RESOLUTION|>--- conflicted
+++ resolved
@@ -4,11 +4,7 @@
         "Read more about it at https://getcomposer.org/doc/01-basic-usage.md#installing-dependencies",
         "This file is @generated automatically"
     ],
-<<<<<<< HEAD
-    "content-hash": "28b05967090ef5804cb76cde294a3a7e",
-=======
     "content-hash": "8fc3143c967c7e23621af7232a911e2b",
->>>>>>> 95c6c95f
     "packages": [
         {
             "name": "automattic/jetpack-a8c-mc-stats",
