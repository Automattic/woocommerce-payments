--- conflicted
+++ resolved
@@ -37,19 +37,12 @@
 matrix:
   fast_finish: true
   include:
-<<<<<<< HEAD
-  - php: 5.2
-    dist: precise
-    stage: test
-  - php: 5.3
-    dist: precise
-    stage: test
-=======
   # - php: 5.2
   #   dist: precise
+  #   stage: test
   # - php: 5.3
   #   dist: precise
->>>>>>> 98d80411
+  #   stage: test
   - name: "Coding standard check"
     php: 7.2
     env: WP_VERSION=latest RUN_PHPCS=1
