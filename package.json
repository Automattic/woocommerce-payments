{
  "name": "woocommerce-payments",
  "version": "1.0.0",
  "main": "webpack.config.js",
  "author": "Automattic",
  "license": "GPL-2.0-or-later",
  "repository": "github:Automattic/woocommerce-payments",
  "engines": {
    "node": ">=12.16.0",
    "npm": ">=6.13.0"
  },
  "config": {
    "wp_org_slug": "woocommerce-payments"
  },
  "scripts": {
    "build": "NODE_ENV=production webpack",
    "release": "rm -rf vendor && composer install --no-dev && node tasks/release.js",
    "woorelease": "npm run release && mv release/$npm_package_name.zip .",
    "test": "wp-scripts test-unit-js --config tests/js/jest.config.json",
    "test:watch": "wp-scripts test-unit-js --config tests/js/jest.config.json --watch",
    "test:debug": "node --inspect node_modules/.bin/jest --config tests/js/jest.config.json --watch --runInBand",
    "test:update-snapshots": "npm test -- --updateSnapshot",
    "watch": "webpack --watch",
    "start": "npm run watch",
    "dev": "npm run up && npm run watch",
    "up": "docker-compose up -d",
    "down": "docker-compose down",
    "install-if-deps-outdated": "node bin/install-if-deps-outdated.js",
    "lint": "npm run lint:js && npm run lint:css",
    "lint:css": "stylelint 'client/**/*.scss' 'client/**/*.css' 'assets/**/*.scss' 'assets/**/*.css'",
    "lint:css-fix": "npm run lint:css -- --fix",
    "lint:js": "eslint . --ext=js,jsx",
    "lint:php": "./vendor/bin/phpcs --standard=phpcs.xml.dist $(git ls-files | grep .php$)",
    "lint:php-fix": "./vendor/bin/phpbf --standard=phpcs.xml.dist $(git ls-files | grep .php$)"
  },
  "husky": {
    "hooks": {
      "pre-commit": "lint-staged"
    }
  },
  "lint-staged": {
    "*.{js,jsx}": "npm run lint:js",
    "*.scss": "npm run lint:css",
    "*.php": "./vendor/bin/phpcs --standard=phpcs.xml.dist --basepath=. --colors"
  },
  "dependencies": {
    "css-loader": "^2.1.1",
    "debug": "^4.1.1",
    "lodash": "^4.17.14",
    "wordpress-element": "npm:@wordpress/element@2.11.0"
  },
  "devDependencies": {
    "@automattic/color-studio": "^2.2.0",
    "@babel/plugin-proposal-object-rest-spread": "^7.5.5",
    "@testing-library/react": "^9.4.1",
<<<<<<< HEAD
    "@testing-library/jest-dom": "^4.2.3",
    "@testing-library/user-event": "^10.0.0",
=======
    "@testing-library/user-event": "^10.1.0",
>>>>>>> 9741004f
    "@woocommerce/components": "^3.2.0",
    "@woocommerce/currency": "^2.0.0",
    "@woocommerce/date": "^1.2.1",
    "@wordpress/api-fetch": "^3.3.0",
    "@wordpress/babel-preset-default": "^4.1.0",
    "@wordpress/base-styles": "^1.0.0",
    "@wordpress/components": "^8.3.2",
    "@wordpress/data": "^4.14.0",
    "@wordpress/data-controls": "^1.6.0",
    "@wordpress/date": "^3.3.0",
    "@wordpress/dependency-extraction-webpack-plugin": "^2.0.0",
    "@wordpress/element": "^2.4.0",
    "@wordpress/i18n": "^3.5.0",
    "@wordpress/jest-preset-default": "4.0.0",
    "@wordpress/scripts": "^5.1.0",
    "archiver": "^1.3.0",
    "babel-loader": "^8.0.5",
    "colors": "^1.3.3",
    "core-js": "^3.1.3",
    "enzyme": "^3.10.0",
    "eslint": "^6.1.0",
    "eslint-config-wpcalypso": "^4.0.1",
    "eslint-loader": "^2.2.1",
    "eslint-plugin-jest": "^22.14.1",
    "eslint-plugin-jsx-a11y": "^6.2.3",
    "eslint-plugin-react": "^7.14.3",
    "eslint-plugin-wpcalypso": "^4.1.0",
    "husky": "^2.4.1",
    "lint-staged": "^10.0.7",
    "mini-css-extract-plugin": "^0.6.0",
    "node-sass": "^4.11.0",
    "react": "^16.9.0",
    "react-dom": "^16.9.0",
    "react-test-renderer": "^16.8.6",
    "sass-loader": "^7.1.0",
    "shelljs": "^0.8.3",
    "stylelint": "^10.1.0",
    "stylelint-config-wordpress": "^14.0.0",
    "webpack": "^4.29.6",
    "webpack-cli": "^3.3.0"
  }
}<|MERGE_RESOLUTION|>--- conflicted
+++ resolved
@@ -53,12 +53,8 @@
     "@automattic/color-studio": "^2.2.0",
     "@babel/plugin-proposal-object-rest-spread": "^7.5.5",
     "@testing-library/react": "^9.4.1",
-<<<<<<< HEAD
     "@testing-library/jest-dom": "^4.2.3",
-    "@testing-library/user-event": "^10.0.0",
-=======
     "@testing-library/user-event": "^10.1.0",
->>>>>>> 9741004f
     "@woocommerce/components": "^3.2.0",
     "@woocommerce/currency": "^2.0.0",
     "@woocommerce/date": "^1.2.1",
