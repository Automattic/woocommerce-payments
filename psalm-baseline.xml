<?xml version="1.0" encoding="UTF-8"?>
<files psalm-version="4.8.1@f73f2299dbc59a3e6c4d66cff4605176e728ee69">
  <file src="includes/class-wc-payments-payment-request-button-handler.php">
    <UndefinedClass occurrences="3">
      <code>WC_Pre_Orders_Product</code>
      <code>WC_Subscriptions_Product</code>
      <code>WC_Subscriptions_Product</code>
    </UndefinedClass>
  </file>
  <file src="includes/class-wc-payments.php">
    <UndefinedClass occurrences="1"/>
  </file>
  <file src="includes/compat/subscriptions/class-wc-payments-email-failed-authentication-retry.php">
    <UndefinedClass occurrences="1">
      <code>WCS_Retry_Manager</code>
    </UndefinedClass>
  </file>
  <file src="includes/compat/subscriptions/class-wc-payments-email-failed-renewal-authentication.php">
    <UndefinedFunction occurrences="2">
      <code>wcs_get_objects_property( $this-&gt;object, 'id' )</code>
      <code>wcs_get_objects_property( $this-&gt;object, 'id' )</code>
    </UndefinedFunction>
  </file>
  <file src="includes/compat/subscriptions/emails/failed-renewal-authentication-requested.php">
    <UndefinedFunction occurrences="1">
      <code>wcs_get_human_time_diff( $retry-&gt;get_time() )</code>
    </UndefinedFunction>
    <UndefinedGlobalVariable occurrences="18">
      <code>$email</code>
      <code>$email</code>
      <code>$email</code>
      <code>$email</code>
      <code>$email</code>
      <code>$email_heading</code>
      <code>$order</code>
      <code>$order</code>
      <code>$order</code>
      <code>$order</code>
      <code>$order</code>
      <code>$plain_text</code>
      <code>$plain_text</code>
      <code>$plain_text</code>
      <code>$retry</code>
      <code>$sent_to_admin</code>
      <code>$sent_to_admin</code>
      <code>$sent_to_admin</code>
    </UndefinedGlobalVariable>
  </file>
  <file src="includes/compat/subscriptions/emails/failed-renewal-authentication.php">
    <UndefinedGlobalVariable occurrences="8">
      <code>$authorization_url</code>
      <code>$email</code>
      <code>$email</code>
      <code>$email</code>
      <code>$email_heading</code>
      <code>$order</code>
      <code>$plain_text</code>
      <code>$sent_to_admin</code>
    </UndefinedGlobalVariable>
  </file>
  <file src="includes/compat/subscriptions/emails/plain/failed-renewal-authentication-requested.php">
    <UndefinedFunction occurrences="1">
      <code>wcs_get_human_time_diff( $retry-&gt;get_time() )</code>
    </UndefinedFunction>
    <UndefinedGlobalVariable occurrences="16">
      <code>$email</code>
      <code>$email</code>
      <code>$email</code>
      <code>$email_heading</code>
      <code>$order</code>
      <code>$order</code>
      <code>$order</code>
      <code>$order</code>
      <code>$order</code>
      <code>$plain_text</code>
      <code>$plain_text</code>
      <code>$plain_text</code>
      <code>$retry</code>
      <code>$sent_to_admin</code>
      <code>$sent_to_admin</code>
      <code>$sent_to_admin</code>
    </UndefinedGlobalVariable>
  </file>
  <file src="includes/compat/subscriptions/emails/plain/failed-renewal-authentication.php">
    <UndefinedGlobalVariable occurrences="6">
      <code>$authorization_url</code>
      <code>$email</code>
      <code>$email_heading</code>
      <code>$order</code>
      <code>$plain_text</code>
      <code>$sent_to_admin</code>
    </UndefinedGlobalVariable>
  </file>
  <file src="includes/compat/subscriptions/trait-wc-payment-gateway-wcpay-subscriptions.php">
    <UndefinedClass occurrences="1">
      <code>WC_Subscriptions</code>
    </UndefinedClass>
    <UndefinedDocblockClass occurrences="8">
      <code>WC_Subscription</code>
      <code>WC_Subscription</code>
      <code>WC_Subscription</code>
      <code>WC_Subscription</code>
      <code>WC_Subscription</code>
      <code>WC_Subscription</code>
      <code>WC_Subscription</code>
      <code>WC_Subscription</code>
    </UndefinedDocblockClass>
    <UndefinedFunction occurrences="2">
      <code>wcs_get_subscriptions_for_order( $order-&gt;get_id() )</code>
      <code>wcs_is_subscription( $order )</code>
    </UndefinedFunction>
  </file>
  <file src="includes/compat/subscriptions/trait-wc-payments-subscriptions-utilities.php">
    <UndefinedClass occurrences="3">
      <code>WC_Subscriptions_Cart</code>
      <code>WC_Subscriptions_Cart</code>
      <code>WC_Subscriptions_Core_Plugin</code>
    </UndefinedClass>
    <UndefinedFunction occurrences="2">
      <code>wcs_is_subscription( wc_clean( wp_unslash( $_GET['change_payment_method'] ) ) )</code>
      <code>wcs_order_contains_subscription( $order_id )</code>
    </UndefinedFunction>
  </file>
  <file src="includes/subscriptions/class-wc-payments-subscriptions.php">
    <UndefinedDocblockClass occurrences="1">
      <code>WC_Payments_Tax_Service</code>
    </UndefinedDocblockClass>
  </file>
  <file src="includes/subscriptions/class-wc-payments-product-service.php">
    <UndefinedClass occurrences="10">
      <code>WC_Subscriptions_Product</code>
    </UndefinedClass>
  </file>
  <file src="includes/wc-payment-api/class-wc-payments-http.php">
    <UndefinedDocblockClass occurrences="3">
      <code>$response</code>
      <code>$this-&gt;connection_manager-&gt;is_active()</code>
      <code>Automattic\Jetpack\Connection\Client::remote_request( $args, $body )</code>
    </UndefinedDocblockClass>
  </file>
  <file src="woocommerce-payments.php">
    <UndefinedClass occurrences="1">
      <code>WC_Subscriptions_Core_Plugin</code>
    </UndefinedClass>
  </file>
  <file src="includes/subscriptions/class-wc-payments-invoice-service.php">
    <UndefinedDocblockClass occurrences="8">
      <code>WC_Subscription</code>
    </UndefinedDocblockClass>
    <UndefinedClass occurrences="9">
      <code>WC_Subscription</code>
    </UndefinedClass>
    <UndefinedFunction occurrences="1">
      <code>wcs_get_subscriptions_for_order( $order, [ 'order_type' =&gt; [ 'parent', 'renewal' ] ] )</code>
    </UndefinedFunction>
  </file>
  <file src="includes/subscriptions/class-wc-payments-subscription-service.php">
    <UndefinedClass occurrences="27">
      <code>WC_Subscription</code>
    </UndefinedClass>
    <UndefinedDocblockClass occurrences="2">
      <code>WC_Subscription|bool</code>
    </UndefinedDocblockClass>
    <UndefinedFunction occurrences="6">
      <code>wcs_get_subscription</code>
      <code>wcs_get_subscriptions_for_renewal_order( $order_id )</code>
    </UndefinedFunction>
  </file>
  <file src="includes/subscriptions/class-wc-payments-subscriptions-event-handler.php">
    <UndefinedDocblockClass occurrences="9">
      <code>WC_Subscription</code>
    </UndefinedDocblockClass>
    <UndefinedFunction occurrences="2">
      <code>wcs_create_renewal_order( $subscription )</code>
    </UndefinedFunction>
  </file>
  <file src="includes/subscriptions/class-wc-payments-subscription-change-payment-method-handler.php">
    <UndefinedDocblockClass occurrences="3">
      <code>WC_Subscription</code>
    </UndefinedDocblockClass>
    <UndefinedClass occurrences="3">
      <code>WC_Subscription</code>
    </UndefinedClass>
    <UndefinedFunction occurrences="3">
      <code>wcs_get_subscriptions_for_order( $order, [ 'order_type' => 'any' ] )</code>
      <code>wcs_get_subscription( wc_clean( wp_unslash( $_GET['change_payment_method'] ) ) )</code>
    </UndefinedFunction>
  </file>
  <file src="includes/class-wc-payment-gateway-wcpay.php">
    <UndefinedFunction occurrences="1">
      <code>wcs_get_subscriptions_for_order( $order, [ 'order_type' => 'any' ] )</code>
    </UndefinedFunction>
  </file>
<<<<<<< HEAD
  <file src="includes/in-person-payments/templates/html-in-person-payment-receipt.php">
    <UndefinedGlobalVariable occurrences="24">
      <code>$business_name</code>
      <code>$support_address</code>
      <code>$support_phone</code>
      <code>$support_email</code>
	  <code>$line_items</code>
      <code>$coupon_lines</code>
      <code>$tax_lines</code>
      <code>$order</code>
      <code>$order</code>
      <code>$order</code>
      <code>$order</code>
      <code>$order</code>
      <code>$order</code>
      <code>$order</code>
      <code>$order</code>
      <code>$order</code>
      <code>$order</code>
      <code>$order</code>
      <code>$amount_captured</code>
      <code>$payment_method_details</code>
      <code>$payment_method_details</code>
      <code>$payment_method_details</code>
      <code>$payment_method_details</code>
      <code>$payment_method_details</code>
    </UndefinedGlobalVariable>
=======
  <file src="includes/subscriptions/class-wc-payments-subscriptions-empty-state-manager.php">
    <UndefinedFunction occurrences="2">
      <code>wcs_do_subscriptions_exist()</code>
    </UndefinedFunction>
    <UndefinedClass occurrences="1">
      <code>WC_Subscriptions_Admin</code>
    </UndefinedClass>
>>>>>>> fab0a2a3
  </file>
</files>
<|MERGE_RESOLUTION|>--- conflicted
+++ resolved
@@ -191,7 +191,6 @@
       <code>wcs_get_subscriptions_for_order( $order, [ 'order_type' => 'any' ] )</code>
     </UndefinedFunction>
   </file>
-<<<<<<< HEAD
   <file src="includes/in-person-payments/templates/html-in-person-payment-receipt.php">
     <UndefinedGlobalVariable occurrences="24">
       <code>$business_name</code>
@@ -219,7 +218,7 @@
       <code>$payment_method_details</code>
       <code>$payment_method_details</code>
     </UndefinedGlobalVariable>
-=======
+  </file>
   <file src="includes/subscriptions/class-wc-payments-subscriptions-empty-state-manager.php">
     <UndefinedFunction occurrences="2">
       <code>wcs_do_subscriptions_exist()</code>
@@ -227,6 +226,5 @@
     <UndefinedClass occurrences="1">
       <code>WC_Subscriptions_Admin</code>
     </UndefinedClass>
->>>>>>> fab0a2a3
   </file>
 </files>
