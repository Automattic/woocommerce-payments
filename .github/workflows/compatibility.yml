name: Compatibility - WC, WP and PHP

on:
  pull_request

jobs:
  woocommerce-compatibility:
    name:    WC compatibility
    runs-on: ubuntu-18.04
    strategy:
      fail-fast:    false
      max-parallel: 10
      matrix:
        woocommerce: [ '4.5.0', '4.6.0', '4.7.0', '4.8.0', '4.9.0', '5.0.0', '5.1.0', '5.2.0', '5.3.0', '5.4.0', '5.5.0', '5.6.0', '5.7.0', '5.8.0', '5.9.0', '6.0.0', '6.1.0-rc.1']
        wordpress:   [ 'latest' ]
        gutenberg:   [ 'latest' ]
        php:         [ '7.4' ]
        include:
          # Edge case: oldest dependencies compatibility
<<<<<<< HEAD
          - woocommerce: '4.5.0'
            wordpress:   '5.4'
=======
          - woocommerce: '4.4.0'
            wordpress:   '5.6'
            gutenberg:   '11.4.0' # The latest version supporting WP 5.6.
>>>>>>> 850ad8da
            php:         '7.1' # TODO This should be 7.0. Pending to fix in issue #2970.
    env:
      WP_VERSION:        ${{ matrix.wordpress }}
      WC_VERSION:        ${{ matrix.woocommerce }}
      GUTENBERG_VERSION: ${{ matrix.gutenberg }}
    steps:
      # clone the repository
      - uses: actions/checkout@v2
      # enable dependencies caching
      - uses: actions/cache@v2
        with:
          path: ~/.cache/composer/
          key:  ${{ runner.os }}-composer-${{ hashFiles('composer.lock') }}
      # setup PHP, but without debug extensions for reasonable performance
      - uses: shivammathur/setup-php@v2
        with:
          php-version: ${{ matrix.php }}
          tools:       composer
          coverage:    none
      # TODO move this run back when we fix the edge case with PHP 7.0. See #2970.
      # run: if [[ "${{ matrix.php }}" == '7.0' ]]; then wget https://phar.phpunit.de/phpunit-6.5.14.phar && mv phpunit-6.5.14.phar phpunit.phar; fi;
      # run CI checks
      - run: bash bin/run-ci-tests.bash

  # a dedicated job, as allowed to fail
  compatibility-woocommerce-beta:
    name:    Environment - WC beta
    runs-on: ubuntu-18.04
    strategy:
      fail-fast: false
      matrix:
        woocommerce: [ 'beta' ]
        wordpress:   [ 'latest' ]
        gutenberg:   [ 'latest' ]
        php:         [ '7.1', '8.0', '8.1' ]
    env:
      WP_VERSION:        ${{ matrix.wordpress }}
      WC_VERSION:        ${{ matrix.woocommerce }}
      GUTENBERG_VERSION: ${{ matrix.gutenberg }}
    steps:
      # clone the repository
      - uses: actions/checkout@v2
      # enable dependencies caching
      - uses: actions/cache@v2
        with:
          path: ~/.cache/composer/
          key:  ${{ runner.os }}-composer-${{ hashFiles('composer.lock') }}
      # setup PHP, but without debug extensions for reasonable performance
      - uses: shivammathur/setup-php@v2
        with:
          php-version: ${{ matrix.php }}
          tools:       composer
          coverage:    none
      # run CI checks
      - run: bash bin/run-ci-tests.bash<|MERGE_RESOLUTION|>--- conflicted
+++ resolved
@@ -17,14 +17,9 @@
         php:         [ '7.4' ]
         include:
           # Edge case: oldest dependencies compatibility
-<<<<<<< HEAD
           - woocommerce: '4.5.0'
-            wordpress:   '5.4'
-=======
-          - woocommerce: '4.4.0'
             wordpress:   '5.6'
             gutenberg:   '11.4.0' # The latest version supporting WP 5.6.
->>>>>>> 850ad8da
             php:         '7.1' # TODO This should be 7.0. Pending to fix in issue #2970.
     env:
       WP_VERSION:        ${{ matrix.wordpress }}
