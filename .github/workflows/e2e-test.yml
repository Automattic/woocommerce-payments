name: E2E tests

on:
  schedule:
    - cron: '0 */6 * * *'
  pull_request:
    branches:
      - trunk
  push:
    branches:
      - develop
      - trunk
  workflow_dispatch:

env:
  E2E_GH_TOKEN:                                ${{ secrets.E2E_GH_TOKEN }}
  CI_USER_TOKEN:                               ${{ secrets.CI_USER_TOKEN }}
  WCP_DEV_TOOLS_REPO:                          ${{ secrets.WCP_DEV_TOOLS_REPO }}
  WCP_SERVER_REPO:                             ${{ secrets.WCP_SERVER_REPO }}
  WC_SUBSCRIPTIONS_REPO:                       ${{ secrets.WC_SUBSCRIPTIONS_REPO }}
  WC_ACTION_SCHEDULER_REPO:                    ${{ secrets.WC_ACTION_SCHEDULER_REPO }}
  WC_BLOCKS_REPO:                              ${{ secrets.WC_BLOCKS_REPO }}
  E2E_BLOG_ID:                                 ${{ secrets.E2E_BLOG_ID }}
  E2E_BLOG_TOKEN:                              ${{ secrets.E2E_BLOG_TOKEN }}
  E2E_USER_TOKEN:                              ${{ secrets.E2E_USER_TOKEN }}
<<<<<<< HEAD
  WC_E2E_SCREENSHOTS:                          1
  E2E_SLACK_CHANNEL:                           ${{ secrets.E2E_SLACK_CHANNEL }}
  E2E_SLACK_TOKEN:                             ${{ secrets.E2E_SLACK_TOKEN }}
=======
  E2E_RETEST:                                  1
>>>>>>> 932f76bb

jobs:
  e2e:
    name:    E2E tests
    runs-on: ubuntu-18.04
    strategy:
      fail-fast:     false
      matrix:
        # Min WooCommerce | L-2 | L(atest) | beta
        woocommerce: [ '4.4.0', '5.7.0', '5.9.0', 'beta' ]
        wordpress:   [ 'latest' ]
        php:         [ '7.4' ]
        include:
          # Edge case: oldest dependencies compatibility
          - woocommerce: '4.4.0'
            wordpress:   '5.4'
            php:         '7.0'
    env:
      WP_VERSION: ${{ matrix.wordpress }}
      WC_VERSION: ${{ matrix.woocommerce }}
    steps:
      # clone the repository
      - uses: actions/checkout@v2
      - uses: actions/setup-node@v2
        with:
          node-version-file: '.nvmrc'
      # enable dependencies caching
      - uses: actions/cache@v2
        with:
          path: ~/.cache/composer/
          key:  ${{ runner.os }}-composer-${{ hashFiles('composer.lock') }}
      - uses: actions/cache@v2
        with:
          path: vendor/
          key:  ${{ runner.os }}-vendor-${{ hashFiles('composer.lock') }}
      - uses: actions/cache@v2
        with:
          path: ~/.npm/
          key:  ${{ runner.os }}-npm-${{ hashFiles('package-lock.json') }}
      - uses: actions/cache@v2
        with:
          path: node_modules/
          key:  ${{ runner.os }}-node-modules-${{ hashFiles('package-lock.json') }}
      # setup PHP, but without debug extensions for reasonable performance
      - uses: shivammathur/setup-php@v2
        with:
          php-version: ${{ matrix.php }}
          tools:       composer
          extensions:  mysql
          coverage:    none
      # install dependencies
      - run: composer self-update 2.0.6 && composer install --no-progress
      - run: npm ci && npm run build:client
      # prepare testing resources and run E2E tests
      - run: echo -e "machine github.com\n  login $CI_USER_TOKEN" > ~/.netrc
      - run: sudo systemctl start mysql.service
      - run: WCPAY_DIR="$GITHUB_WORKSPACE" bash ./bin/install-wp-tests.sh woocommerce_test root root localhost $WP_VERSION $WC_VERSION false
      - run: npm run test:e2e-setup
      - run: npm run test:e2e
      - name: Archive e2e test screenshots
        if: ${{ always() }}
        uses: actions/upload-artifact@v2
        with:
            name: e2e-screenshots
            path: tests/e2e/screenshots
            if-no-files-found: ignore
            retention-days: 5<|MERGE_RESOLUTION|>--- conflicted
+++ resolved
@@ -23,13 +23,10 @@
   E2E_BLOG_ID:                                 ${{ secrets.E2E_BLOG_ID }}
   E2E_BLOG_TOKEN:                              ${{ secrets.E2E_BLOG_TOKEN }}
   E2E_USER_TOKEN:                              ${{ secrets.E2E_USER_TOKEN }}
-<<<<<<< HEAD
   WC_E2E_SCREENSHOTS:                          1
   E2E_SLACK_CHANNEL:                           ${{ secrets.E2E_SLACK_CHANNEL }}
   E2E_SLACK_TOKEN:                             ${{ secrets.E2E_SLACK_TOKEN }}
-=======
   E2E_RETEST:                                  1
->>>>>>> 932f76bb
 
 jobs:
   e2e:
