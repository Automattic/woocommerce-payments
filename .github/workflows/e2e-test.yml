--- conflicted
+++ resolved
@@ -35,10 +35,6 @@
       matrix:
         # Min WooCommerce | L-2 | L(atest) | beta
         woocommerce:   [ '6.4.1', '6.6.1', 'latest', 'beta' ]
-<<<<<<< HEAD
-        wordpress:     [ 'latest', 'nightly' ]
-        php:           [ '7.4' ]
-=======
         test_groups:   [ 'wcpay', 'subscriptions' ]
         test_branches: [ 'merchant', 'shopper' ]
 
@@ -91,22 +87,11 @@
     strategy:
       fail-fast:     false
       matrix:
->>>>>>> 58da1f40
         test_groups:   [ 'wcpay', 'subscriptions', 'blocks' ]
         test_branches: [ 'merchant', 'shopper' ]
         exclude:
           - test_groups: 'blocks'
             test_branches: 'merchant'
-<<<<<<< HEAD
-          - woocommerce: '6.4.1'
-            test_groups: 'blocks'
-            test_branches: 'shopper'
-          - wordpress: 'nightly'
-            woocommerce: '6.4.1'
-          - wordpress: 'nightly'
-            woocommerce: 'beta'
-=======
->>>>>>> 58da1f40
 
     name: WP - nightly | WC - latest | ${{ matrix.test_groups }} - ${{ matrix.test_branches }}
 
@@ -117,120 +102,6 @@
       E2E_BRANCH: ${{ matrix.test_branches }}
 
     steps:
-<<<<<<< HEAD
-      # Conditionally skip WC Blocks tests. Remove/update based on min supported WC version by the blocks checkout plugin.
-      - name: Conditionally skip WC Blocks tests
-        run: |
-          SKIP_WC_VERSIONS=('6.4.1')
-          if [[ " ${SKIP_WC_VERSIONS[@]} " =~ " ${E2E_WC_VERSION} " ]]; then
-            echo "SKIP_WC_BLOCKS_TESTS=1" >> $GITHUB_ENV
-          fi
-
-      # Log workflow configuration
-      - name: Workflow Configuration
-        run: |
-          echo "WordPress version: ${{ matrix.wordpress }}"
-          echo "WooCommerce version: ${{ matrix.woocommerce }}"
-          echo "PHP version: ${{ matrix.php }}"
-          echo "Test Group: ${{ matrix.test_groups }}"
-          echo "Test Branch: ${{ matrix.test_branches }}"
-
-      # Clone Repo
-      - name: Clone WCPay Repository
-        uses: actions/checkout@v2
-
-      # Add GH token for authentication
-      - name: Add GH token for authentication
-        run: echo -e "machine github.com\n  login $CI_USER_TOKEN" > ~/.netrc
-
-      # PHP setup
-      - name: PHP Setup
-        uses: shivammathur/setup-php@v2
-        with:
-          php-version: ${{ matrix.php }}
-          tools:       composer
-          extensions:  mysql
-          coverage:    none
-
-      # Composer setup
-      - name: Composer Setup
-        run: composer self-update 2.0.6
-
-      # Use node version from .nvmrc
-      - name: Setup NodeJS
-        uses: actions/setup-node@v2
-        with:
-          node-version-file: '.nvmrc'
-
-      # Cache composer dependencies
-      - name: Cache composer dependencies
-        id: composer-cache
-        uses: actions/cache@v2
-        with:
-          path: ./vendor
-          key:  ${{ runner.os }}-vendor-${{ hashFiles('composer.lock') }}
-
-      # Cache node dependencies
-      - name: Cache node dependencies
-        id: node-cache
-        uses: actions/cache@v2
-        with:
-          path: ./node_modules
-          key:  ${{ runner.os }}-node-modules-${{ hashFiles('package-lock.json') }}
-
-      # Install composer dependencies if not present on cache
-      - name: Install composer dependencies
-        if: ${{ steps.composer-cache.outputs.cache-hit == false }}
-        run: composer install --no-progress
-
-      # Install node dependencies if not present on cache
-      - name: Install node dependencies
-        if: ${{ steps.node-cache.outputs.cache-hit == false }}
-        run: npm ci
-
-      # Build WCPay client
-      - name: Build WCPay Client
-        run: npm run build:client
-
-      # Prepare test environment
-      - name: Prepare test environment
-        run: npm run test:e2e-setup
-
-      - name: First Run E2E Tests
-        id: first_run_e2e_tests
-        # Use +e to trap errors when running E2E tests.
-        shell: /bin/bash +e {0}
-        run: |
-          npm run test:e2e -- --json --outputFile="$E2E_FIRST_RUN_RESULT_FILEPATH"
-
-          E2E_NUM_FAILED_TEST_SUITES=$(cat "$E2E_FIRST_RUN_RESULT_FILEPATH" | jq '.numFailedTestSuites')
-
-          echo "::set-output name=FIRST_RUN_FAILED_TEST_SUITES::$(echo $E2E_NUM_FAILED_TEST_SUITES)"
-
-          if [[ ${E2E_NUM_FAILED_TEST_SUITES} -gt 0 ]]; then
-            echo "::notice::${E2E_NUM_FAILED_TEST_SUITES} E2E test(s) failed in the first run but we will try (it) them again in the second run."
-            exit 0
-          fi
-
-      - name: Re-try Failed E2E Files
-        if: ${{ steps.first_run_e2e_tests.outputs.FIRST_RUN_FAILED_TEST_SUITES > 0  }}
-        # Filter failed E2E files from the result JSON file, and re-run them.
-        run: |
-          cat "$E2E_FIRST_RUN_RESULT_FILEPATH" | jq '.testResults[] | select(.status == "failed") | .name' | xargs npm run test:e2e
-
-      # Archive screenshots if any
-      - name: Archive e2e test screenshots & logs
-        if: ${{ failure() }}
-        uses: actions/upload-artifact@v2
-        with:
-            name: e2e-screenshots-logs
-            path: |
-              tests/e2e/screenshots
-              tests/e2e/docker/wordpress/wp-content/debug.log
-              ${{ env.E2E_FIRST_RUN_RESULT_FILEPATH }}
-            if-no-files-found: ignore
-            retention-days: 5
-=======
       - name: Checkout WCPay repository
         uses: actions/checkout@v2
 
@@ -238,5 +109,4 @@
         uses: ./.github/actions/e2e/env-setup
 
       - name: Run tests, upload screenshots & logs
-        uses: ./.github/actions/e2e/run-log-tests
->>>>>>> 58da1f40
+        uses: ./.github/actions/e2e/run-log-tests