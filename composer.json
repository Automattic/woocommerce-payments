--- conflicted
+++ resolved
@@ -14,16 +14,10 @@
     "require": {
       "php": "7.*",
       "automattic/jetpack-connection": "1.20.0",
-<<<<<<< HEAD
-      "automattic/jetpack-config": "1.4.1",
-      "automattic/jetpack-autoloader": "2.7.1",
+      "automattic/jetpack-config": "1.4.2",
+      "automattic/jetpack-autoloader": "2.8.0",
       "myclabs/php-enum": "1.7.7",
       "woocommerce/action-scheduler": "3.1.6"
-=======
-      "automattic/jetpack-config": "1.4.2",
-      "automattic/jetpack-autoloader": "2.8.0",
-      "myclabs/php-enum": "1.7.7"
->>>>>>> 0aeb0974
     },
     "require-dev": {
       "composer/installers": "1.10.0",
