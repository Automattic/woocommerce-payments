{
    "name": "woocommerce/payments",
    "description": "WooCommerce Payments",
    "homepage": "https://github.com/Automattic/woocommerce-payments",
    "type": "wordpress-plugin",
    "license": "GPL-3.0-or-later",
    "prefer-stable": true,
    "minimum-stability": "dev",
    "config": {
      "platform": {
        "php": "7.3"
      },
        "allow-plugins": {
            "dealerdirect/phpcodesniffer-composer-installer": true,
            "composer/package-versions-deprecated": true,
            "composer/installers": true,
            "automattic/jetpack-autoloader": true,
            "cweagans/composer-patches": true,
            "kalessil/production-dependencies-guard": true
        }
    },
    "require": {
      "php": "7.*",
      "ext-json": "*",
      "automattic/jetpack-connection": "1.36.0",
      "automattic/jetpack-config": "1.6.1",
      "automattic/jetpack-autoloader": "2.10.11",
      "automattic/jetpack-identity-crisis": "0.7.0",
      "automattic/jetpack-sync": "1.29.2",
<<<<<<< HEAD
      "automattic/jetpack-tracking": "1.14.2",
=======
      "automattic/jetpack-tracking": "1.14.1",
>>>>>>> 95c6c95f
      "myclabs/php-enum": "1.7.7",
      "woocommerce/subscriptions-core": "1.6.4"
    },
    "require-dev": {
      "composer/installers": "1.10.0",
      "phpunit/phpunit": "9.5.14",
      "woocommerce/woocommerce-sniffs": "0.1.0",
      "woocommerce/action-scheduler": "3.1.6",
      "kalessil/production-dependencies-guard": "dev-master",
      "vimeo/psalm": "4.13.1",
      "php-stubs/wordpress-stubs": "5.8.2",
      "php-stubs/woocommerce-stubs": "5.9.0",
      "rregeer/phpunit-coverage-check": "0.3.1",
      "yoast/phpunit-polyfills": "1.0.3",
      "cweagans/composer-patches": "1.7.1",
      "automattic/jetpack-changelogger": "^3.0.7"
    },
    "scripts": {
      "test": [
        "phpunit"
      ],
      "phpcs": [
        "phpcs -s -p"
      ],
      "phpcbf": [
        "phpcbf -p"
      ]
    },
    "extra": {
      "scripts-description": {
        "test": "Run unit tests",
        "phpcs": "Analyze code against the WordPress coding standards with PHP_CodeSniffer",
        "phpcbf": "Fix coding standards warnings/errors automatically with PHP Code Beautifier"
      },
      "installer-disable": true,
      "production-dependencies-guard": [
        "check-lock-file",
        "check-abandoned"
      ],
      "composer-exit-on-patch-failure": true,
      "patches": {
      },
      "changelogger": {
            "changelog": "changelog.txt",
            "types": {
                "add": "Add",
                "fix": "Fix",
                "update": "Update",
                "dev": "Dev",
                "tweak": "Tweak"
            },
            "formatter": {
                "filename": "bin/class-wcpay-changelog-formatter.php"
            },
            "changes-dir": "changelog"
        }
    },
    "autoload": {
      "psr-4": {
        "WCPay\\MultiCurrency\\": "includes/multi-currency"
      }
    },
    "repositories": [
      {
        "type": "vcs",
        "url": "https://github.com/automattic/woocommerce-subscriptions-core.git"
      }
    ]
}<|MERGE_RESOLUTION|>--- conflicted
+++ resolved
@@ -27,11 +27,7 @@
       "automattic/jetpack-autoloader": "2.10.11",
       "automattic/jetpack-identity-crisis": "0.7.0",
       "automattic/jetpack-sync": "1.29.2",
-<<<<<<< HEAD
-      "automattic/jetpack-tracking": "1.14.2",
-=======
       "automattic/jetpack-tracking": "1.14.1",
->>>>>>> 95c6c95f
       "myclabs/php-enum": "1.7.7",
       "woocommerce/subscriptions-core": "1.6.4"
     },
