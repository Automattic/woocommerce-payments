--- conflicted
+++ resolved
@@ -8,19 +8,11 @@
  * Woo: 5278104:bf3cf30871604e15eec560c962593c1f
  * Text Domain: woocommerce-payments
  * Domain Path: /languages
-<<<<<<< HEAD
  * WC requires at least: 7.7
  * WC tested up to: 7.9.0
  * Requires at least: 6.1
  * Requires PHP: 7.4
- * Version: 6.4.1
-=======
- * WC requires at least: 7.6
- * WC tested up to: 7.8.0
- * Requires at least: 6.0
- * Requires PHP: 7.3
  * Version: 6.4.2
->>>>>>> d1697843
  *
  * @package WooCommerce\Payments
  */
