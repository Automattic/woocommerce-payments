<?php
/**
 * Plugin Name: WooCommerce Payments
 * Plugin URI: https://woocommerce.com/payments/
 * Description: Accept payments via credit card. Manage transactions within WordPress.
 * Author: Automattic
 * Author URI: https://woocommerce.com/
 * Woo: 5278104:bf3cf30871604e15eec560c962593c1f
 * Text Domain: woocommerce-payments
 * Domain Path: /languages
 * WC requires at least: 4.4
<<<<<<< HEAD
 * WC tested up to: 5.8.0
 * Requires at least: 5.6
 * Requires PHP: 7.0
=======
 * WC tested up to: 5.9.0
 * Requires WP: 5.6
>>>>>>> 65e8ebd7
 * Version: 3.2.3
 *
 * @package WooCommerce\Payments
 */

defined( 'ABSPATH' ) || exit;

define( 'WCPAY_PLUGIN_FILE', __FILE__ );
define( 'WCPAY_ABSPATH', __DIR__ . '/' );
define( 'WCPAY_MIN_WC_ADMIN_VERSION', '0.23.2' );
define( 'WCPAY_SUBSCRIPTIONS_ABSPATH', __DIR__ . '/vendor/woocommerce/subscriptions-core/' );

require_once __DIR__ . '/vendor/autoload_packages.php';
require_once __DIR__ . '/includes/class-wc-payments-features.php';

/**
 * Plugin activation hook.
 */
function wcpay_activated() {
	// Do not take any action if activated in a REST request (via wc-admin).
	if ( defined( 'REST_REQUEST' ) && REST_REQUEST ) {
		return;
	}

	if (
		// Only redirect to onboarding when activated on its own. Either with a link...
		isset( $_GET['action'] ) && 'activate' === $_GET['action'] // phpcs:ignore WordPress.Security.NonceVerification
		// ...or with a bulk action.
		|| isset( $_POST['checked'] ) && is_array( $_POST['checked'] ) && 1 === count( $_POST['checked'] ) // phpcs:ignore WordPress.Security.NonceVerification
	) {
		update_option( 'wcpay_should_redirect_to_onboarding', true );
	}
}

/**
 * Plugin deactivation hook.
 */
function wcpay_deactivated() {
	require_once WCPAY_ABSPATH . '/includes/class-wc-payments.php';
	WC_Payments::remove_woo_admin_notes();
}

register_activation_hook( __FILE__, 'wcpay_activated' );
register_deactivation_hook( __FILE__, 'wcpay_deactivated' );

// The JetPack autoloader might not catch up yet when activating the plugin. If so, we'll stop here to avoid JetPack connection failures.
$is_autoloading_ready = class_exists( Automattic\Jetpack\Connection\Rest_Authentication::class ) && class_exists( MyCLabs\Enum\Enum::class );
if ( ! $is_autoloading_ready ) {
	return;
}

// Subscribe to automated translations.
add_filter( 'woocommerce_translations_updates_for_woocommerce-payments', '__return_true' );

/**
 * Initialize the Jetpack connection functionality.
 */
function wcpay_jetpack_init() {
	if ( ! wcpay_check_old_jetpack_version() ) {
		return;
	}
	$jetpack_config = new Automattic\Jetpack\Config();
	$jetpack_config->ensure(
		'connection',
		[
			'slug' => 'woocommerce-payments',
			'name' => __( 'WooCommerce Payments', 'woocommerce-payments' ),
		]
	);
}
// Jetpack's Rest_Authentication needs to be initialized even before plugins_loaded.
Automattic\Jetpack\Connection\Rest_Authentication::init();

// Jetpack-config will initialize the modules on "plugins_loaded" with priority 2, so this code needs to be run before that.
add_action( 'plugins_loaded', 'wcpay_jetpack_init', 1 );

/**
 * Initialize the extension. Note that this gets called on the "plugins_loaded" filter,
 * so WooCommerce classes are guaranteed to exist at this point (if WooCommerce is enabled).
 */
function wcpay_init() {
	require_once WCPAY_ABSPATH . '/includes/class-wc-payments.php';
	WC_Payments::init();
}

// Make sure this is run *after* WooCommerce has a chance to initialize its packages (wc-admin, etc). That is run with priority 10.
// If you change the priority of this action, you'll need to change it in the wcpay_check_old_jetpack_version function too.
add_action( 'plugins_loaded', 'wcpay_init', 11 );

if ( ! function_exists( 'wcpay_init_subscriptions_core' ) ) {

	/**
	 * Initialise subscriptions-core if WC Subscriptions (the plugin) isn't loaded
	 */
	function wcpay_init_subscriptions_core() {
		if ( ! class_exists( 'WooCommerce' ) || ! WC_Payments_Features::is_wcpay_subscriptions_enabled() ) {
			return;
		}

		$is_plugin_active = function( $plugin_name ) {
			$plugin_slug = "$plugin_name/$plugin_name.php";

			if ( isset( $_GET['action'], $_GET['plugin'] ) && 'activate' === $_GET['action'] && $plugin_slug === $_GET['plugin'] ) { //phpcs:ignore WordPress.Security.NonceVerification.Recommended
				return true;
			}

			if ( defined( 'WP_CLI' ) && WP_CLI && isset( $GLOBALS['argv'] ) && 4 >= count( $GLOBALS['argv'] ) && 'plugin' === $GLOBALS['argv'][1] && 'activate' === $GLOBALS['argv'][2] && $plugin_name === $GLOBALS['argv'][3] ) {
				return true;
			}

			if ( is_multisite() ) {
				$plugins = get_site_option( 'active_sitewide_plugins' );
				if ( isset( $plugins[ $plugin_slug ] ) ) {
					return true;
				}
			}

			if ( class_exists( 'Automattic\WooCommerce\Admin\PluginsHelper' ) ) {
				return Automattic\WooCommerce\Admin\PluginsHelper::is_plugin_active( $plugin_slug );
			} else {
				if ( ! function_exists( 'is_plugin_active' ) ) {
					include_once ABSPATH . 'wp-admin/includes/plugin.php';
				}

				return is_plugin_active( $plugin_slug );
			}
		};

		$is_subscriptions_active = $is_plugin_active( 'woocommerce-subscriptions' );
		$is_wcs_core_active      = $is_plugin_active( 'woocommerce-subscriptions-core' );
		$wcs_core_path           = $is_wcs_core_active ? WP_PLUGIN_DIR . '/woocommerce-subscriptions-core/' : WCPAY_SUBSCRIPTIONS_ABSPATH;

		/**
		 * If the current request is to activate subscriptions, don't load the subscriptions-core package.
		 *
		 * WP loads the newly activated plugin's base file later than `plugins_loaded`, and so there's no opportunity for us to not load our core feature set on a consistent hook.
		 * We also cannot init subscriptions core too late, because if we do, we miss hooks that register the subscription post types etc.
		 */
		if ( $is_subscriptions_active ) {
			return;
		}

		require_once $wcs_core_path . 'includes/class-wc-subscriptions-core-plugin.php';
		new WC_Subscriptions_Core_Plugin();
	}
}
add_action( 'plugins_loaded', 'wcpay_init_subscriptions_core', 0 );

/**
 * Check if WCPay is installed alongside an old version of Jetpack (8.1 or earlier). Due to the autoloader code in those old
 * versions, the Jetpack Config initialization code would just crash the site.
 * TODO: Remove this when Jetpack 8.1 (Released on January 2020) is so old we don't think anyone will run into this problem anymore.
 *
 * @return bool True if the plugin can keep initializing itself, false otherwise.
 */
function wcpay_check_old_jetpack_version() {
	if ( defined( 'JETPACK__VERSION' ) && version_compare( JETPACK__VERSION, '8.2', '<' ) && JETPACK__VERSION !== 'wpcom' ) {
		add_filter( 'admin_notices', 'wcpay_show_old_jetpack_notice' );
		// Prevent the rest of the plugin from initializing.
		remove_action( 'plugins_loaded', 'wcpay_init', 11 );
		return false;
	}
	return true;
}

/**
 * Display an error notice if the installed Jetpack version is too old to even start initializing the plugin.
 */
function wcpay_show_old_jetpack_notice() {
	?>
	<div class="notice wcpay-notice notice-error">
		<p><b><?php echo esc_html( __( 'WooCommerce Payments', 'woocommerce-payments' ) ); ?></b></p>
		<p><?php echo esc_html( __( 'The version of Jetpack installed is too old to be used with WooCommerce Payments. WooCommerce Payments has been disabled. Please deactivate or update Jetpack.', 'woocommerce-payments' ) ); ?></p>
	</div>
	<?php
}<|MERGE_RESOLUTION|>--- conflicted
+++ resolved
@@ -9,14 +9,9 @@
  * Text Domain: woocommerce-payments
  * Domain Path: /languages
  * WC requires at least: 4.4
-<<<<<<< HEAD
- * WC tested up to: 5.8.0
+ * WC tested up to: 5.9.0
  * Requires at least: 5.6
  * Requires PHP: 7.0
-=======
- * WC tested up to: 5.9.0
- * Requires WP: 5.6
->>>>>>> 65e8ebd7
  * Version: 3.2.3
  *
  * @package WooCommerce\Payments
