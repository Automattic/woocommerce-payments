<?php
/**
 * Plugin Name: WooPayments
 * Plugin URI: https://woocommerce.com/payments/
 * Description: Accept payments via credit card. Manage transactions within WordPress.
 * Author: WooCommerce
 * Author URI: https://woocommerce.com/
 * Text Domain: woocommerce-payments
 * Domain Path: /languages
 * WC requires at least: 7.6
 * WC tested up to: 9.3.1
 * Requires at least: 6.0
 * Requires PHP: 7.3
<<<<<<< HEAD
 * Version: 8.2.0
=======
 * Version: 8.2.1
>>>>>>> 0b881265
 * Requires Plugins: woocommerce
 *
 * @package WooCommerce\Payments
 */

defined( 'ABSPATH' ) || exit;

define( 'WCPAY_PLUGIN_FILE', __FILE__ );
define( 'WCPAY_ABSPATH', __DIR__ . '/' );
define( 'WCPAY_MIN_WC_ADMIN_VERSION', '0.23.2' );
define( 'WCPAY_SUBSCRIPTIONS_ABSPATH', __DIR__ . '/vendor/woocommerce/subscriptions-core/' );

require_once __DIR__ . '/vendor/autoload_packages.php';
require_once __DIR__ . '/includes/class-wc-payments-features.php';
require_once __DIR__ . '/includes/woopay-user/class-woopay-extension.php';
require_once __DIR__ . '/includes/woopay/class-woopay-session.php';

/**
 * Plugin activation hook.
 */
function wcpay_activated() {
	// When WooCommerce Payments is installed and activated from the WooCommerce onboarding wizard (via wc-admin REST request), check if the site is eligible for subscriptions.
	if ( defined( 'REST_REQUEST' ) && REST_REQUEST ) {
		update_option( 'wcpay_check_subscriptions_eligibility_after_onboarding', true );
		return;
	}

	if (
		// Only redirect to onboarding when activated on its own. Either with a link...
		isset( $_GET['action'] ) && 'activate' === $_GET['action'] // phpcs:ignore WordPress.Security.NonceVerification
		// ...or with a bulk action.
		|| isset( $_POST['checked'] ) && is_array( $_POST['checked'] ) && 1 === count( $_POST['checked'] ) // phpcs:ignore WordPress.Security.NonceVerification, Generic.CodeAnalysis.RequireExplicitBooleanOperatorPrecedence.MissingParentheses
	) {
		update_option( 'wcpay_should_redirect_to_onboarding', true );
	}
}

/**
 * Plugin deactivation hook.
 */
function wcpay_deactivated() {
	require_once WCPAY_ABSPATH . '/includes/class-wc-payments.php';
	WC_Payments::remove_woo_admin_notes();
}

register_activation_hook( __FILE__, 'wcpay_activated' );
register_deactivation_hook( __FILE__, 'wcpay_deactivated' );

// The JetPack autoloader might not catch up yet when activating the plugin. If so, we'll stop here to avoid JetPack connection failures.
$is_autoloading_ready = class_exists( Automattic\Jetpack\Connection\Rest_Authentication::class );
if ( ! $is_autoloading_ready ) {
	return;
}


/**
 * Initialize the Jetpack functionalities: connection, identity crisis, etc.
 *
 * PSR-11 containers declares to throw an un-throwable interface
 * (it does not extend Throwable), and Psalm does not accept it.
 *
 * @psalm-suppress MissingThrowsDocblock
 */
function wcpay_jetpack_init() {
	if ( ! wcpay_check_old_jetpack_version() ) {
		return;
	}
	$jetpack_config = new Automattic\Jetpack\Config();
	$jetpack_config->ensure(
		'connection',
		[
			'slug' => 'woocommerce-payments',
			'name' => 'WooPayments',
		]
	);
	$jetpack_config->ensure(
		'identity_crisis',
		[
			'slug'          => 'woocommerce-payments',
			'customContent' => wcpay_get_jetpack_idc_custom_content(),
			'logo'          => plugins_url( 'assets/images/logo.svg', WCPAY_PLUGIN_FILE ),
			'admin_page'    => '/wp-admin/admin.php?page=wc-admin',
			'priority'      => 5,
		]
	);

	// When only WooPayments is active, minimize the data to send back to WPCOM, tied to merchant's privacy settings.
	$jetpack_config->ensure(
		'sync',
		array_merge_recursive(
			\Automattic\Jetpack\Sync\Data_Settings::MUST_SYNC_DATA_SETTINGS,
			[
				'jetpack_sync_modules'           =>
					[
						'Automattic\Jetpack\Sync\Modules\Full_Sync_Immediately',
						'Automattic\Jetpack\Sync\Modules\Options',
						'Automattic\Jetpack\Sync\Modules\Posts',
						'Automattic\Jetpack\Sync\Modules\Meta',
					],
				'jetpack_sync_options_whitelist' =>
					[
						'active_plugins',
						'blogdescription',
						'blogname',
						'timezone_string',
						'gmt_offset',
					],
			]
		)
	);

	// Trigger the first Jetpack full-sync when updating from old WCPay versions,
	// which do not have Jetpack Sync package.
	add_action(
		'woocommerce_woocommerce_payments_updated',
		function () {
			$version_check = version_compare( '3.8.0', get_option( 'woocommerce_woocommerce_payments_version' ), '>' );
			$method_check  = method_exists( '\Automattic\Jetpack\Sync\Actions', 'do_only_first_initial_sync' );
			if ( $version_check && $method_check ) {
				\Automattic\Jetpack\Sync\Actions::do_only_first_initial_sync();
			}
		}
	);
}
// Jetpack's Rest_Authentication needs to be initialized even before plugins_loaded.
Automattic\Jetpack\Connection\Rest_Authentication::init();

// Jetpack-config will initialize the modules on "plugins_loaded" with priority 2, so this code needs to be run before that.
add_action( 'plugins_loaded', 'wcpay_jetpack_init', 1 );

/**
 * Initialize the extension. Note that this gets called on the "plugins_loaded" filter,
 * so WooCommerce classes are guaranteed to exist at this point (if WooCommerce is enabled).
 */
function wcpay_init() {
	require_once WCPAY_ABSPATH . '/includes/class-wc-payments.php';
	require_once WCPAY_ABSPATH . '/includes/class-wc-payments-payment-request-session.php';
	WC_Payments::init();
	/**
	 * Needs to be loaded as soon as possible
	 * Check https://github.com/Automattic/woocommerce-payments/issues/4759
	 */
	\WCPay\WooPay\WooPay_Session::init();
	if ( WC_Payments_Features::is_tokenized_cart_prb_enabled() ) {
		( new WC_Payments_Payment_Request_Session() )->init();
	}
}

// Make sure this is run *after* WooCommerce has a chance to initialize its packages (wc-admin, etc). That is run with priority 10.
// If you change the priority of this action, you'll need to change it in the wcpay_check_old_jetpack_version function too.
add_action( 'plugins_loaded', 'wcpay_init', 11 );

if ( ! function_exists( 'wcpay_init_subscriptions_core' ) ) {

	/**
	 * Initialise subscriptions-core if WC Subscriptions (the plugin) isn't loaded
	 */
	function wcpay_init_subscriptions_core() {
		if ( ! class_exists( 'WooCommerce' ) || ! WC_Payments_Features::is_wcpay_subscriptions_enabled() ) {
			return;
		}

		$is_plugin_active = function ( $plugin_name ) {
			$plugin_slug = "$plugin_name/$plugin_name.php";

			// Check if the specified $plugin_name is in the process of being activated via the Admin > Plugins screen.
			if ( isset( $_REQUEST['action'], $_REQUEST['_wpnonce'] ) && current_user_can( 'activate_plugin', $plugin_slug ) ) {
				$action            = sanitize_text_field( wp_unslash( $_REQUEST['action'] ) );
				$activating_plugin = '';

				switch ( $action ) {
					case 'activate':
					case 'activate-plugin':
						if ( isset( $_REQUEST['plugin'] ) && wp_verify_nonce( wc_clean( wp_unslash( $_REQUEST['_wpnonce'] ) ), "activate-plugin_{$plugin_slug}" ) ) {
							$activating_plugin = sanitize_text_field( wp_unslash( $_REQUEST['plugin'] ) );
						}
						break;
					case 'activate-selected':
						// When multiple plugins are being activated at once the $_REQUEST['checked'] is an array of plugin slugs. Check if the specified $plugin_name is in that array.
						if ( isset( $_REQUEST['checked'] ) && is_array( $_REQUEST['checked'] ) && in_array( $plugin_slug, $_REQUEST['checked'], true ) && wp_verify_nonce( wc_clean( wp_unslash( $_REQUEST['_wpnonce'] ) ), 'bulk-plugins' ) ) {
							$activating_plugin = $plugin_slug;
						}
						break;
				}

				if ( ! empty( $activating_plugin ) && $plugin_slug === $activating_plugin ) {
					return true;
				}
			}

			// Check if specified $plugin_name is in the process of being activated via the WP CLI.
			if ( defined( 'WP_CLI' ) && WP_CLI && isset( $GLOBALS['argv'] ) ) {
				$expected_arguments = [
					'plugin',
					'activate',
					$plugin_name,
				];
				if ( array_intersect( $expected_arguments, $GLOBALS['argv'] ) === $expected_arguments ) {
					return true;
				}
			}

			// Check if specified $plugin_name is active on a multisite installation via site wide plugins.
			if ( is_multisite() ) {
				$plugins = get_site_option( 'active_sitewide_plugins' );
				if ( isset( $plugins[ $plugin_slug ] ) ) {
					return true;
				}
			}

			// Finally check if specified $plugin_name is active.
			if ( class_exists( 'Automattic\WooCommerce\Admin\PluginsHelper' ) ) {
				return Automattic\WooCommerce\Admin\PluginsHelper::is_plugin_active( $plugin_slug );
			} else {
				if ( ! function_exists( 'is_plugin_active' ) ) {
					include_once ABSPATH . 'wp-admin/includes/plugin.php';
				}

				return is_plugin_active( $plugin_slug );
			}
		};

		$is_subscriptions_active = $is_plugin_active( 'woocommerce-subscriptions' );
		$is_wcs_core_active      = $is_plugin_active( 'woocommerce-subscriptions-core' );
		$wcs_core_path           = $is_wcs_core_active ? WP_PLUGIN_DIR . '/woocommerce-subscriptions-core/' : WCPAY_SUBSCRIPTIONS_ABSPATH;

		/**
		 * If the current request is to activate subscriptions, don't load the subscriptions-core package.
		 *
		 * WP loads the newly activated plugin's base file later than `plugins_loaded`, and so there's no opportunity for us to not load our core feature set on a consistent hook.
		 * We also cannot init subscriptions core too late, because if we do, we miss hooks that register the subscription post types etc.
		 */
		if ( $is_subscriptions_active ) {
			return;
		}

		require_once $wcs_core_path . 'includes/class-wc-subscriptions-core-plugin.php';
		new WC_Subscriptions_Core_Plugin();
	}
}
add_action( 'plugins_loaded', 'wcpay_init_subscriptions_core', 0 );

/**
 * Check if WCPay is installed alongside an old version of Jetpack (8.1 or earlier). Due to the autoloader code in those old
 * versions, the Jetpack Config initialization code would just crash the site.
 * TODO: Remove this when Jetpack 8.1 (Released on January 2020) is so old we don't think anyone will run into this problem anymore.
 *
 * @return bool True if the plugin can keep initializing itself, false otherwise.
 */
function wcpay_check_old_jetpack_version() {
	if ( defined( 'JETPACK__VERSION' ) && version_compare( JETPACK__VERSION, '8.2', '<' ) && JETPACK__VERSION !== 'wpcom' ) {
		add_filter( 'admin_notices', 'wcpay_show_old_jetpack_notice' );
		// Prevent the rest of the plugin from initializing.
		remove_action( 'plugins_loaded', 'wcpay_init', 11 );
		return false;
	}
	return true;
}

/**
 * Display an error notice if the installed Jetpack version is too old to even start initializing the plugin.
 */
function wcpay_show_old_jetpack_notice() {
	?>
	<div class="notice wcpay-notice notice-error">
		<p><b>WooPayments</b></p>
		<p>
			<?php
				printf(
					/* translators: %1 WooPayments. */
					esc_html( __( 'The version of Jetpack installed is too old to be used with %1$s. %1$s has been disabled. Please deactivate or update Jetpack.', 'woocommerce-payments' ) ),
					'WooPayments'
				);
			?>
		</p>
	</div>
	<?php
}

/**
 * Get custom texts for Jetpack Identity Crisis (IDC) module.
 *
 * @return array
 */
function wcpay_get_jetpack_idc_custom_content(): array {
	$custom_content = [
		'headerText'                => __( 'Safe Mode', 'woocommerce-payments' ),
		'mainTitle'                 => __( 'Safe Mode activated', 'woocommerce-payments' ),
		'mainBodyText'              => sprintf(
			/* translators: %s: WooPayments. */
			__( 'We’ve detected that you have duplicate sites connected to %s. When Safe Mode is active, payments will not be interrupted. However, some features may not be available until you’ve resolved this issue below. Safe Mode is most frequently activated when you’re transferring your site from one domain to another, or creating a staging site for testing. <safeModeLink>Learn more</safeModeLink>', 'woocommerce-payments' ),
			'WooPayments'
		),
		'migratedTitle'             => sprintf(
			/* translators: %s: WooPayments. */
			__( '%s connection successfully transferred', 'woocommerce-payments' ),
			'WooPayments'
		),
		'migratedBodyText'          => sprintf(
			/* translators: %s: WooPayments. */
			__( 'Safe Mode has been deactivated and %s is fully functional.', 'woocommerce-payments' ),
			'WooPayments'
		),
		'migrateCardTitle'          => __( 'Transfer connection', 'woocommerce-payments' ),
		'migrateButtonLabel'        => __( 'Transfer your connection', 'woocommerce-payments' ),
		'startFreshCardTitle'       => __( 'Create a new connection', 'woocommerce-payments' ),
		'startFreshButtonLabel'     => __( 'Create a new connection', 'woocommerce-payments' ),
		'nonAdminTitle'             => __( 'Safe Mode activated', 'woocommerce-payments' ),
		'nonAdminBodyText'          => sprintf(
			/* translators: %s: WooPayments. */
			__( 'We’ve detected that you have duplicate sites connected to %s. When Safe Mode is active, payments will not be interrupted. However, some features may not be available until you’ve resolved this issue below. Safe Mode is most frequently activated when you’re transferring your site from one domain to another, or creating a staging site for testing. A site adminstrator can resolve this issue. <safeModeLink>Learn more</safeModeLink>', 'woocommerce-payments' ),
			'WooPayments'
		),
		'supportURL'                => 'https://woocommerce.com/document/woopayments/testing-and-troubleshooting/safe-mode/',
		'adminBarSafeModeLabel'     => sprintf(
			/* translators: %s: WooPayments. */
			__( '%s Safe Mode', 'woocommerce-payments' ),
			'WooPayments'
		),
		'dynamicSiteUrlText'        => sprintf(
			/* translators: %s: WooPayments. */
			__( "<strong>Notice:</strong> It appears that your 'wp-config.php' file might be using dynamic site URL values. Dynamic site URLs could cause %s to enter Safe Mode. <dynamicSiteUrlSupportLink>Learn how to set a static site URL.</dynamicSiteUrlSupportLink>", 'woocommerce-payments' ),
			'WooPayments'
		),
		'dynamicSiteUrlSupportLink' => 'https://woocommerce.com/document/woopayments/testing-and-troubleshooting/safe-mode/#dynamic-site-urls',
	];

	$urls = Automattic\Jetpack\Identity_Crisis::get_mismatched_urls();
	if ( false !== $urls ) {
		$current_url = untrailingslashit( $urls['current_url'] );
		/**
		 * Undo the reverse the Jetpack IDC library is doing since we want to display the URL.
		 *
		 * @see https://github.com/Automattic/jetpack-identity-crisis/blob/trunk/src/class-identity-crisis.php#L471
		 */
		$idc_sync_error = Automattic\Jetpack\Identity_Crisis::check_identity_crisis();
		if ( is_array( $idc_sync_error ) && ! empty( $idc_sync_error['reversed_url'] ) ) {
			$urls['wpcom_url'] = strrev( $urls['wpcom_url'] );
		}
		$wpcom_url = untrailingslashit( $urls['wpcom_url'] );

		$custom_content['migrateCardBodyText'] = sprintf(
			/* translators: %1$s: The current site domain name. %2$s: The original site domain name. Please keep hostname tags in your translation so that they can be formatted properly. %3$s: WooPayments. */
			__(
				'Transfer your %3$s connection from <hostname>%2$s</hostname> to this site <hostname>%1$s</hostname>. <hostname>%2$s</hostname> will be disconnected from %3$s.',
				'woocommerce-payments'
			),
			$current_url,
			$wpcom_url,
			'WooPayments'
		);

		$custom_content['startFreshCardBodyText'] = sprintf(
			/* translators: %1$s: The current site domain name. %2$s: The original site domain name. Please keep hostname tags in your translation so that they can be formatted properly. %3$s: WooPayments. */
			__(
				'Create a new connection to %3$s for <hostname>%1$s</hostname>. You’ll have to re-verify your business details to begin accepting payments. Your <hostname>%2$s</hostname> connection will remain as is.',
				'woocommerce-payments'
			),
			$current_url,
			$wpcom_url,
			'WooPayments'
		);
	}

	return $custom_content;
}

/**
 * Initialize WC_Payments tasks. This exists outside of wcpay_init()
 * to ensure hooks run in time to be included in WooCommerce TaskLists.
 *
 * Note that this gets called on the "plugins_loaded" filter,
 * so WooCommerce classes are guaranteed to exist at this point (if WooCommerce is enabled).
 */
function wcpay_tasks_init() {
	if ( class_exists( 'Automattic\WooCommerce\Admin\Features\OnboardingTasks\Task' ) ) {
		include_once WCPAY_ABSPATH . '/includes/class-wc-payments-tasks.php';
		WC_Payments_Tasks::init();
	}
}

add_action( 'plugins_loaded', 'wcpay_tasks_init' );

/**
 * Register blocks extension for woopay.
 */
function register_woopay_extension() {
	( new WooPay_Extension() )->register_extend_rest_api_update_callback();
}

add_action( 'woocommerce_blocks_loaded', 'register_woopay_extension' );

/**
 * As the class is defined in later versions of WC, Psalm infers error.
 *
 * @psalm-suppress UndefinedClass
 */
add_action(
	'before_woocommerce_init',
	function () {
		if ( class_exists( '\Automattic\WooCommerce\Utilities\FeaturesUtil' ) ) {
			\Automattic\WooCommerce\Utilities\FeaturesUtil::declare_compatibility( 'cart_checkout_blocks', __FILE__, true );
			\Automattic\WooCommerce\Utilities\FeaturesUtil::declare_compatibility( 'custom_order_tables', __FILE__, true );
		}
	}
);<|MERGE_RESOLUTION|>--- conflicted
+++ resolved
@@ -11,11 +11,7 @@
  * WC tested up to: 9.3.1
  * Requires at least: 6.0
  * Requires PHP: 7.3
-<<<<<<< HEAD
- * Version: 8.2.0
-=======
  * Version: 8.2.1
->>>>>>> 0b881265
  * Requires Plugins: woocommerce
  *
  * @package WooCommerce\Payments
