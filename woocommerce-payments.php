--- conflicted
+++ resolved
@@ -10,15 +10,9 @@
  * Domain Path: /languages
  * WC requires at least: 7.3
  * WC tested up to: 7.5.1
-<<<<<<< HEAD
- * Requires at least: 5.9
- * Requires PHP: 7.0
- * Version: 5.6.2
-=======
  * Requires at least: 6.0
  * Requires PHP: 7.2
  * Version: 5.7.0
->>>>>>> 3f315925
  *
  * @package WooCommerce\Payments
  */
