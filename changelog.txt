*** WooCommerce Payments Changelog ***

<<<<<<< HEAD
= 2.9.0 - 2021-xx-xx =
* Add - *Early access*: allow your store to collect payments with Bancontact, iDEAL, and Przelewy24 (P24). Enable the feature in settings!
* Add - Split discount line in timeline into variable fee and fixed fee.
* Fix - Align table items according to design correctly.
* Fix - Fatal error if wcpay_multi_currency_enabled_currencies is a string.
* Fix - Fix database connection error on account cache clear.
* Fix - Fix fatal error logged when updating analytics data when account is not connected to Stripe.
* Fix - Multi-Currency Compatibility fatal error with Subscriptions when account is not connected to Stripe.
* Fix - Show the estimated deposit date in the transactions CSV export rather than the deposit ID.
* Fix - Keep track of customer id in non logged in users.
=======
= 2.8.4 - 2021-08-17 =
* Fix - Fix database connection error on account cache clear.
* Fix - Fix fatal error logged when updating analytics data when account is not connected to Stripe.
* Fix - Multi-Currency Compatibility fatal error with Subscriptions when account is not connected to Stripe.
>>>>>>> e8990826

= 2.8.3 - 2021-08-10 =
* Fix - Fix for payment request buttons when the new payment methods gateway is enabled.

= 2.8.2 - 2021-08-05 =
* Fix - If account is disconnected or not set up do not display onboarding task and UPE inbox note.
* Fix - Fix for the site acting as disconnected after the account cache expires.
* Fix - Fix for failed Giropay and Sofort transactions causing an error.

= 2.8.1 - 2021-08-04 =
* Fix - Enable Multi-Currency only if there is a linked WooCommerce Payments account.

= 2.8.0 - 2021-08-04 =
* Add - Allow merchants to add additional currencies to their store, allowing a store’s customers to shop and browse in the currency of their choice.
* Add - *Early access*: allow your store to collect payments with Giropay and Sofort. Enable the feature in settings!
* Add - Use date picker for applicable dispute evidence fields.
* Fix - Avoid crash when seeing the details of an empty deposit.
* Fix - Disabled Payment Request Buttons when order has to be split into multiple packages because Payment Requests do not support that use case.
* Fix - Fee discounts should use the discount currency rather than the base fee currency.
* Fix - Do not redirect to the onboarding page when account retrieval fails.
* Add - Allow the customer to perform SCA authentication on Subscription renewals.
* Update - Actualized supported countries list for onboarding.
* Add - Dispute Status Chip into the header of the Dispute Details page.
* Fix - Use a singular label in the summary of Transactions and Deposits lists.
* Add - Disable payment gateway when not in test mode and not using https or ssl checkout enforcement.
* Fix - Improved errors handling during onboarding and page overview.
* Update - Remove Account in the old Settings page.
* Update - Bump minimum supported version of WooCommerce from 5.2 to 5.3.
* Update - Bump minimum supported version of WordPress from 5.5 to 5.6.
* Fix - Stop refund process when using an invalid amount
* Fix - Improve sanitization of ExPlat cookie.
* Add - Show fee breakdown in transaction details timeline.
* Add - REST endpoint to get customer id from an order.
* Fix - Explat not caching when no variation is returned.

= 2.7.1 - 2021-07-26 =
* Fix - Ensure test mode setting value is correctly saved.
* Fix - Onboarding redirection occasionally not finalizing account connection.

= 2.7.0 - 2021-07-14 =
* Add - Add a link to the snackbar notice that appears after submitting or saving evidence for a dispute challenge.
* Add - Support saving new cards and paying with previously saved cards in the WooCommerce Checkout Block.
* Fix - WooCommerce Payments admin pages redirect to the onboarding page when the WooCommerce Payments account is disconnected.
* Fix - Do not overwrite admin pages when account is disconnected.
* Update - Set a description when creating payment intents.

= 2.6.1 - 2021-07-01 =
* Fix - Updates the notes query filters to prevent breaking the WooCommerce > Home inbox.

= 2.6.0 - 2021-06-23 =
* Add - Notify the admin if WordPress.com user connection is broken.
* Add - Experimental PHP client for Explat.
* Add - WooCommerce Payment inbox notifications to the overview screen.
* Fix - Fix fatal error if store currency is changed after enabled (multi) currencies set.
* Fix - Use of deprecated call-style to registerPaymentMethods. WooCommerce Payments now requires WooCommerce Blocks of at least version 3.9.0.
* Fix - Deposit date on Transactions list page.
* Fix - Rounding error when displaying fee percentages on the Overview and Transactions pages.
* Add - Error message when total size of dispute evidence files uploaded goes over limit.
* Update - Pass currency to wc_price when adding intent notes to orders.
* Update - Instant deposit inbox note wording.
* Fix - Deposit overview details for non instant ones.
* Add - Introduce new settings layout
* Update - Removed "Branded" and "Custom label" options on Payment request buttons to align with design guidelines.
* Update - Converted payment request button size value to distinct options to align with design guidelines.
* Tweak - Run post-upgrade actions during any request instead of only on wp-admin requests.
* Update - Payment request button should guide users to login when necessary.
* Add - When setting WooCommerce Payments up, inform if merchant business country is not supported.
* Update - Bump minimum supported version of WooCommerce from 4.8 to 5.2.
* Add - Introduce advance filters on deposits page.
* Update: Prefill OAuth flow with WC store country

= 2.5.0 - 2021-06-02 =
* Fix - Fix hover dialog for close button on modals, unify styling and layout of modal buttons.
* Update - Use Site Language when rendering Stripe elements.
* Update - Use blog ID for authenticating most of the requests.
* Fix: Misaligned columns on Deposits page.
* Add - Tracking for returning from OAuth connection.
* Fix - Transactions and deposits counts on the table summary are rendered as "undefined".
* Update - Deposit overview details.
* Add - Redirect to WooCommerce home page after successful WooCommerce Payments KYC (Know Your Customer).
* Fix - Added CSV column heading for transaction id column.
* Update - Bump minimum supported version of WordPress from 5.4 to 5.5.
* Update - Bump minimum supported version of WooCommerce from 4.5 to 4.8.
* Add - Deposit overviews have been added to the overview page.
* Update - Account overview page is now GA and default page for woocommerce payments.
* Update - Base fee and account status has been moved to overview page from WCPay settings.
* Fix - Express payment method being displayed on blocks checkout when Payment Request is not supported.
* Fix - Subscription sign-up fees not included in total for Payment Request Button.

= 2.4.0 - 2021-05-12 =
* Update - Improve the Connect Account page.
* Update - Base UI components and their styling.
* Fix - Deposits overview details not displayed.
* Fix - WooCommerce Payments disappeared from WooCommerce Settings if WooCommerce Subscriptions is activated.
* Add - REST endpoint to capture payments by order ID.
* Add - Explat package for A/B tests.
* Add - Payment request button support for checkout and cart blocks.
* Update - Bump minimum supported WooCommerce version from 4.0 to 4.5.
* Update - Implement expirement on Connect Page.
* Fix - Columns are misaligned on Payments->Transactions/Disputes page.
* Fix - Risk level is displayed as a "Numeric" value in transactions CSV.

= 2.3.3 - 2021-05-06 =
* Update - Additional logic and styling for instant deposits.

= 2.3.2 - 2021-04-27 =
* Fix - Error when purchasing free trial subscriptions.

= 2.3.1 - 2021-04-26 =
* Fix - Various account connection cache tweaks
* Update - Use option instead of transient for caching account data
* Fix - Error when using SCA / 3DS credit card in checkout block.

= 2.3.0 - 2021-04-21 =
* Add - Introduced deposit currency filter for transactions overview page.
* Add - Download transactions report in CSV.
* Update - Tweak the connection detection logic.
* Add - Notification badge next to payments menu.
* Fix - Fixed broken search on transactions list page.
* Add - More helpful message on checkout errors.
* Update - Change the default track `recordEvent` to use @woocommerce/tracks.
* Add - WPCOM connection status event prop to 'wcpay_connect_account_clicked' track.
* Add - Allow users to clear the account cache.
* Update - Bump minimum supported version of WordPress from 5.3 to 5.4.
* Add - Add a new admin note to collect qualitative feedback.
* Add - Introduced deposit currency filter for deposits overview page.
* Update - Make Payment Request Button available for all merchants.
* Add - Configurable Payment Request Button locations.
* Add - Addition of the Instant Deposits feature to allow qualified merchants to manually trigger payouts.

= 2.2.0 - 2021-03-31 =
* Fix - Paying with a saved card for a subscription with a free trial will now correctly save the chosen payment method to the order for future renewals.
* Add - Payment Request Button support for US merchants (Apple Pay, Google Pay, Microsoft Pay, and the browser standard Payment Request API).
* Update - Not passing level3 data for non-US merchants.
* Add - REST endpoint for fetching account data.
* Add - Deposits list pagination and sorting.
* Fix - Deposit overview now displays placeholder information instead of continuing to load when an error happens.

= 2.1.1 - 2021-03-23 =
* Fix - Fatal error when a subscription is processed with action scheduler hook.

= 2.1.0 - 2021-03-16 =
* Update - Show last 4 digit credit card number in order note when payment method is updated on failed renewal subscription order.
* Update - Define constant for the group to be used for scheduled actions.
* Update - Enable multiple customer currencies support in live mode.
* Add - Rate limit failed account connection checks.
* Add - Support displaying non-USD base fees on settings page.

= 2.0.0 - 2021-02-22 =
* Update - Render customer details in transactions list as text instead of link if order missing.
* Update - Render transaction summary on details page for multi-currency transactions.
* Update - Improvements to fraud prevention.
* Fix - Added better notices for end users if there are connection errors when making payments.
* Fix - If account is set to manual payouts display 'Temporarily suspended' under Payments > Settings.
* Add - Add file dropzones to dispute evidence upload fields
* Add - Currency conversion indicator to Transactions list.
* Add - Transaction timeline details for multi-currency transactions.
* Update - Link order note with transaction details page.
* Fix - Updating payment method using saved payment for WC Subscriptions orders.

= 1.9.2 - 2021-02-05 =
* Fix - Checkout and cart blocks aren't usable in editor when WooCommerce Payments is enabled.
* Fix - Missing global config error in Checkout block integration, and incompatibility with latest block API.

= 1.9.1 - 2021-02-03 =
* Fix - Incompatibility with WC Subscriptions.
* Fix - Missing order causing broken transactions list.

= 1.9.0 - 2021-02-02 =
* Add - Improved fraud prevention.
* Add - New setting to manage whether to enable saving cards during checkout. (Defaults to being enabled).
* Fix - Fixed issue where an empty alert would appear when trying to refund an authorization charge.
* Update - Link customer name on transaction detail page to filtered transaction list page.
* Update - Test mode notice width is now consistent across all pages.
* Fix - Fix error which could occur when a 100% off coupon was applied during checkout.
* Add - New notification to urge setting SSL for checkout pages if store doesn't use HTTPS
* Fix - Fixed connection timeout configuration.
* Fix - Specify error code when refund fails in admin to prevent blank alert.
* Fix - Add fees as line items sent to Stripe to prevent Level 3 errors.
* Fix - Currency format in non-USD order note when capturing, refunding, and processing subscription renewal.
* Update - Link customer name from transaction list page to WooCommerce's Customers page filtered by the customer's name.
* Fix - Use proper currency information when rendering deposits overview and details.

= 1.8.0 - 2020-12-16 =
* Add - Include information about failing payment into order notes.
* Fix - Fix crash when a user has 10 or more saved credit cards.
* Fix - Fix crash if there's a problem connecting to the server.
* Fix - Store Stripe customer for test and live mode.
* Fix - Display Payments menu in the sidebar if there's a problem connecting to the server.
* Add - Display fee structure in transaction timelines.
* Add - Use site username for recording ToS acceptance.
* Update - Display transaction tables with full width.
* Add - Action hooks before and after webhook delivery.

= 1.7.1 - 2020-12-03 =
* Fix - Pass ISO strings instead of Moment objects to dateI18n.

= 1.7.0 - 2020-11-17 =
* Fix - Fix ordering of payment detail timeline events.
* Fix - Payment form hides when saved card is selected.
* Fix - Render dispute evidence file upload errors.
* Fix - Increase timeout for calls to the API server.
* Fix - Correctly display the fee and net amounts for a charge with an inquiry.
* Fix - Catch unhandled exceptions when cancelling a payment authorization.
* Add - Security.md with security and vulnerability reporting guidelines.
* Add - Introduced "Set up refund policy" notification in WooCommerce inbox.
* Fix - Fix error when retrying to save a card in the Add Payment Method screen after failing SCA authentication.
* Add - Allow signing up for a subscription with free trial with a credit card that requires SCA authentication.
* Add - Remote note service.
* Add - Show details about the current fees in the Settings screen.

= 1.6.0 - 2020-10-15 =
* Fix - Trimming the whitespace when updating the bank statement descriptor.
* Add - Initial support for the checkout block.
* Add - Support wp_get_environment_type() and enable dev-mode when environment is 'development' or 'staging'.
* Update - Introduced payments-specific exceptions instead of generic one.
* Update - Transaction timeline: enabled timestamps rendering for all entries.

= 1.5.0 - 2020-09-24 =
* Fix - Save payment method checkbox for Subscriptions customer-initiated payment method updates.
* Fix - Support checkout on Internet Explorer 11.
* Fix - Webhook processing with no Jetpack plugin installed.
* Fix - Do not block the checkout card field from loading when customer meta is invalid or related to an old account.
* Fix - Saving account statement descriptor with an ampersand character.
* Fix - Do not attempt to render the payment timeline if the intention ID is missing.
* Add - Display payment method details on account subscriptions pages.
* Add - Redact sensitive data before logging.
* Add - Support for WooCommerce Subscriptions admin-initiated payment method changes.
* Add - Link to Subscription admin pages from Transactions views.
* Add - Support for Subscriptions in transaction search.

= 1.4.1 - 2020-09-07 =
* Fix - Only redirect to the onboarding screen if the plugin has been individually activated using the plugins page.

= 1.4.0 - 2020-09-02 =
* Add - Initial support for WooCommerce Subscriptions: Signing up for subscriptions, scheduled payments, and customer-initiated payment method changes.
* Add - Added a link to transaction details from order screens.
* Add - Allow merchant to edit statement descriptor.
* Fix - Do not redirect to the onboarding page after completing the WC4.5-beta wizard.
* Fix - Save order metadata before the payment is completed to avoid missing payments.
* Update - Bumped the minimum Jetpack requirement to version 8.2.

= 1.3.0 - 2020-08-17 =
* Add - Support for saved cards.
* Add - Search bar for transactions.
* Fix - Redirect to WC core onboarding instead of WC Payments onboarding when appropriate.
* Fix - Creating an account during checkout with 3DS cards.
* Fix - Missing payment statuses for certain disputes.
* Fix - Missing translators comments.

= 1.2.0 - 2020-07-20 =
* Add - 3DS support when using the pay for order page
* Add - Display confirmation dialog when enabling manual captures
* Add - Update the order when an authorised payment has expired
* Add - Timeline view in transactions detail, requires WooCommerce 4.4
* Add - Tracking for basic user action events
* Fix - Admin UI styling tweaks

= 1.1.0 - 2020-06-16 =
* Add - Allow WooCommerce Payments set up without Jetpack plugin
* Fix - Orders missing after payment processing error
* Fix - Clearing pagination when selecting transactions advanced filters
* Fix - After onboarding, redirect to the WCPay task of the task list, instead of to the task list

= 1.0.1 - 2020-06-01 =
* Add - Support 3D Secure verification
* Add - Transaction date and type filters to transactions list
* Update - Redirect to the "Connect" page on plugin activation or when trying to navigate to the settings screen
* Fix - Add deposit delay notice to deposit schedule
* Fix - Avoid localizing deposit date or displaying time-of-day precision
* Fix - Display dispute currency code in dispute info

= 1.0.0 - 2020-05-19 =
* Add - Level 3 data to payment requests
* Update - Expose public method for checking connection status
* Fix - Pending requirements state for improved messaging
* Fix - Dispute details typo
* Remove - Unused POST /charges endpoint
* Remove - "Beta" messaging

= 0.9.2 - 2020-05-14 =
* Add - Customer ID to payment intent
* Update - Register and enqueue js.stripe.com on WCPay admin pages
* Update - Override needs_setup to redirect from Payments settings
* Update - Copy and image on Connect Account screen
* Add - Add deposits overview component
* Add - URL to pass for prefilling OAuth form
* Add - Test card details in Checkout
* Add - Task list redirect upon return from OAuth flow
* Add - Handling for failed refund and other webhooks
* Add - Transaction list sorting
* Update - Disable gateway when payments are disabled on the account
* Update - Make table rows clickable
* Add - Prompt before navigating away from unsaved dispute evidence changes
* Update - Labels to sentence case
* Update - Automated testing
* Add - Metadata when creating payment intent
* Update - PHP versions supported

= 0.9.1 - 2020-04-09 =
* Fix - Add logging for OAuth initialization failures

= 0.9.0 - 2020-04-08 =
* Release for Public Beta

= 0.8.2 - 2020-03-10 =
* Add - Dispute file evidence upload support
* Add - Basic support for Pay for Order
* Fix - Styling improvements in wp-admin
* Fix - Undefined variable PHP notice in cancel_authorization
* Fix - Remove unused variable in authentication
* Fix - Improve Jetpack connection checking

= 0.8.1 - 2020-02-25 =
* Update link to test card documentation

= 0.8.0 - 2020-02-24 =
* First beta release

= 0.7.0 - 2020-02-05 =
* Alpha release<|MERGE_RESOLUTION|>--- conflicted
+++ resolved
@@ -1,22 +1,17 @@
 *** WooCommerce Payments Changelog ***
 
-<<<<<<< HEAD
 = 2.9.0 - 2021-xx-xx =
 * Add - *Early access*: allow your store to collect payments with Bancontact, iDEAL, and Przelewy24 (P24). Enable the feature in settings!
 * Add - Split discount line in timeline into variable fee and fixed fee.
 * Fix - Align table items according to design correctly.
-* Fix - Fatal error if wcpay_multi_currency_enabled_currencies is a string.
-* Fix - Fix database connection error on account cache clear.
-* Fix - Fix fatal error logged when updating analytics data when account is not connected to Stripe.
-* Fix - Multi-Currency Compatibility fatal error with Subscriptions when account is not connected to Stripe.
+* Fix - Fatal error if wcpay_multi_currency_enabled_currencies is a string..
 * Fix - Show the estimated deposit date in the transactions CSV export rather than the deposit ID.
 * Fix - Keep track of customer id in non logged in users.
-=======
+
 = 2.8.4 - 2021-08-17 =
 * Fix - Fix database connection error on account cache clear.
 * Fix - Fix fatal error logged when updating analytics data when account is not connected to Stripe.
 * Fix - Multi-Currency Compatibility fatal error with Subscriptions when account is not connected to Stripe.
->>>>>>> e8990826
 
 = 2.8.3 - 2021-08-10 =
 * Fix - Fix for payment request buttons when the new payment methods gateway is enabled.
