--- conflicted
+++ resolved
@@ -1,9 +1,6 @@
 *** WooCommerce Payments Changelog ***
 
 = 3.2.0 - 2021-xx-xx =
-<<<<<<< HEAD
-* Fix - Improve error messages when the minimum order amount has not been reached and allow UPE fields to be displayed with less than the minimum amount.
-=======
 * Add - Add subscriptions functionality via Stripe Billing and WC Subscriptions core.
 * Add - UPE track on upgrade and on setting toggle.
 * Fix - Prevent currency switcher to show when enabled currencies list is empty.
@@ -19,7 +16,7 @@
 * Update - display fees per payment method on overview page.
 * Fix - Multi-Currency settings rounding option and preview.
 * Fix - Payment failure on checkout block with UPE when phone number field is hidden
->>>>>>> ebc1d03d
+* Fix - Improve error messages when the minimum order amount has not been reached and allow UPE fields to be displayed with less than the minimum amount.
 
 = 3.1.0 - 2021-10-06 =
 * Fix - Issue affecting analytics for Multi-Currency orders made with a zero-decimal to non-zero decimal conversion.
