*** WooCommerce Payments Changelog ***

= 2.4.0 - 2021-05-12 =
* Update - Improve the Connect Account page.
* Update - Base UI components and their styling.
* Fix - Deposits overview details not displayed.
* Fix - WooCommerce Payments disappeared from WooCommerce Settings if WooCommerce Subscriptions is activated.
* Add - REST endpoint to capture payments by order ID
* Add - Payment request button support for checkout and cart blocks.
<<<<<<< HEAD
* Fix - Fix hover dialog for close button on modals, unify styling and layout of modal buttons.
=======
>>>>>>> 173cb081
* Update - Bump minimum supported WooCommerce version from 4.0 to 4.5.
* Update - Implement expirement on Connect Page.
* Fix - Columns are misaligned on Payments->Transactions/Disputes page.
* Fix - Risk level is displayed as a "Numeric" value in transactions CSV.

= 2.3.3 - 2021-05-06 =
* Update - Additional logic and styling for instant deposits.

= 2.3.2 - 2021-04-27 =
* Fix - Error when purchasing free trial subscriptions.

= 2.3.1 - 2021-04-26 =
* Fix - Various account connection cache tweaks
* Update - Use option instead of transient for caching account data
* Fix - Error when using SCA / 3DS credit card in checkout block.

= 2.3.0 - 2021-04-21 =
* Add - Introduced deposit currency filter for transactions overview page.
* Add - Download transactions report in CSV.
* Update - Tweak the connection detection logic.
* Add - Notification badge next to payments menu.
* Fix - Fixed broken search on transactions list page.
* Add - More helpful message on checkout errors.
* Update - Change the default track `recordEvent` to use @woocommerce/tracks.
* Add - WPCOM connection status event prop to 'wcpay_connect_account_clicked' track.
* Add - Allow users to clear the account cache.
* Update - Bump minimum supported version of WordPress from 5.3 to 5.4.
* Add - Add a new admin note to collect qualitative feedback.
* Add - Introduced deposit currency filter for deposits overview page.
* Update - Make Payment Request Button available for all merchants.
* Add - Configurable Payment Request Button locations.
* Add - Addition of the Instant Deposits feature to allow qualified merchants to manually trigger payouts.

= 2.2.0 - 2021-03-31 =
* Fix - Paying with a saved card for a subscription with a free trial will now correctly save the chosen payment method to the order for future renewals.
* Add - Payment Request Button support for US merchants (Apple Pay, Google Pay, Microsoft Pay, and the browser standard Payment Request API).
* Update - Not passing level3 data for non-US merchants.
* Add - REST endpoint for fetching account data.
* Add - Deposits list pagination and sorting.
* Fix - Deposit overview now displays placeholder information instead of continuing to load when an error happens.

= 2.1.1 - 2021-03-23 =
* Fix - Fatal error when a subscription is processed with action scheduler hook.

= 2.1.0 - 2021-03-16 =
* Update - Show last 4 digit credit card number in order note when payment method is updated on failed renewal subscription order.
* Update - Define constant for the group to be used for scheduled actions.
* Update - Enable multiple customer currencies support in live mode.
* Add - Rate limit failed account connection checks.
* Add - Support displaying non-USD base fees on settings page.

= 2.0.0 - 2021-02-22 =
* Update - Render customer details in transactions list as text instead of link if order missing.
* Update - Render transaction summary on details page for multi-currency transactions.
* Update - Improvements to fraud prevention.
* Fix - Added better notices for end users if there are connection errors when making payments.
* Fix - If account is set to manual payouts display 'Temporarily suspended' under Payments > Settings.
* Add - Add file dropzones to dispute evidence upload fields
* Add - Currency conversion indicator to Transactions list.
* Add - Transaction timeline details for multi-currency transactions.
* Update - Link order note with transaction details page.
* Fix - Updating payment method using saved payment for WC Subscriptions orders.

= 1.9.2 - 2021-02-05 =
* Fix - Checkout and cart blocks aren't usable in editor when WooCommerce Payments is enabled.
* Fix - Missing global config error in Checkout block integration, and incompatibility with latest block API.

= 1.9.1 - 2021-02-03 =
* Fix - Incompatibility with WC Subscriptions.
* Fix - Missing order causing broken transactions list.

= 1.9.0 - 2021-02-02 =
* Add - Improved fraud prevention.
* Add - New setting to manage whether to enable saving cards during checkout. (Defaults to being enabled).
* Fix - Fixed issue where an empty alert would appear when trying to refund an authorization charge.
* Update - Link customer name on transaction detail page to filtered transaction list page.
* Update - Test mode notice width is now consistent across all pages.
* Fix - Fix error which could occur when a 100% off coupon was applied during checkout.
* Add - New notification to urge setting SSL for checkout pages if store doesn't use HTTPS
* Fix - Fixed connection timeout configuration.
* Fix - Specify error code when refund fails in admin to prevent blank alert.
* Fix - Add fees as line items sent to Stripe to prevent Level 3 errors.
* Fix - Currency format in non-USD order note when capturing, refunding, and processing subscription renewal.
* Update - Link customer name from transaction list page to WooCommerce's Customers page filtered by the customer's name.
* Fix - Use proper currency information when rendering deposits overview and details.

= 1.8.0 - 2020-12-16 =
* Add - Include information about failing payment into order notes.
* Fix - Fix crash when a user has 10 or more saved credit cards.
* Fix - Fix crash if there's a problem connecting to the server.
* Fix - Store Stripe customer for test and live mode.
* Fix - Display Payments menu in the sidebar if there's a problem connecting to the server.
* Add - Display fee structure in transaction timelines.
* Add - Use site username for recording ToS acceptance.
* Update - Display transaction tables with full width.
* Add - Action hooks before and after webhook delivery.

= 1.7.1 - 2020-12-03 =
* Fix - Pass ISO strings instead of Moment objects to dateI18n.

= 1.7.0 - 2020-11-17 =
* Fix - Fix ordering of payment detail timeline events.
* Fix - Payment form hides when saved card is selected.
* Fix - Render dispute evidence file upload errors.
* Fix - Increase timeout for calls to the API server.
* Fix - Correctly display the fee and net amounts for a charge with an inquiry.
* Fix - Catch unhandled exceptions when cancelling a payment authorization.
* Add - Security.md with security and vulnerability reporting guidelines.
* Add - Introduced "Set up refund policy" notification in WooCommerce inbox.
* Fix - Fix error when retrying to save a card in the Add Payment Method screen after failing SCA authentication.
* Add - Allow signing up for a subscription with free trial with a credit card that requires SCA authentication.
* Add - Remote note service.
* Add - Show details about the current fees in the Settings screen.

= 1.6.0 - 2020-10-15 =
* Fix - Trimming the whitespace when updating the bank statement descriptor.
* Add - Initial support for the checkout block.
* Add - Support wp_get_environment_type() and enable dev-mode when environment is 'development' or 'staging'.
* Update - Introduced payments-specific exceptions instead of generic one.
* Update - Transaction timeline: enabled timestamps rendering for all entries.

= 1.5.0 - 2020-09-24 =
* Fix - Save payment method checkbox for Subscriptions customer-initiated payment method updates.
* Fix - Support checkout on Internet Explorer 11.
* Fix - Webhook processing with no Jetpack plugin installed.
* Fix - Do not block the checkout card field from loading when customer meta is invalid or related to an old account.
* Fix - Saving account statement descriptor with an ampersand character.
* Fix - Do not attempt to render the payment timeline if the intention ID is missing.
* Add - Display payment method details on account subscriptions pages.
* Add - Redact sensitive data before logging.
* Add - Support for WooCommerce Subscriptions admin-initiated payment method changes.
* Add - Link to Subscription admin pages from Transactions views.
* Add - Support for Subscriptions in transaction search.

= 1.4.1 - 2020-09-07 =
* Fix - Only redirect to the onboarding screen if the plugin has been individually activated using the plugins page.

= 1.4.0 - 2020-09-02 =
* Add - Initial support for WooCommerce Subscriptions: Signing up for subscriptions, scheduled payments, and customer-initiated payment method changes.
* Add - Added a link to transaction details from order screens.
* Add - Allow merchant to edit statement descriptor.
* Fix - Do not redirect to the onboarding page after completing the WC4.5-beta wizard.
* Fix - Save order metadata before the payment is completed to avoid missing payments.
* Update - Bumped the minimum Jetpack requirement to version 8.2.

= 1.3.0 - 2020-08-17 =
* Add - Support for saved cards.
* Add - Search bar for transactions.
* Fix - Redirect to WC core onboarding instead of WC Payments onboarding when appropriate.
* Fix - Creating an account during checkout with 3DS cards.
* Fix - Missing payment statuses for certain disputes.
* Fix - Missing translators comments.

= 1.2.0 - 2020-07-20 =
* Add - 3DS support when using the pay for order page
* Add - Display confirmation dialog when enabling manual captures
* Add - Update the order when an authorised payment has expired
* Add - Timeline view in transactions detail, requires WooCommerce 4.4
* Add - Tracking for basic user action events
* Fix - Admin UI styling tweaks

= 1.1.0 - 2020-06-16 =
* Add - Allow WooCommerce Payments set up without Jetpack plugin
* Fix - Orders missing after payment processing error
* Fix - Clearing pagination when selecting transactions advanced filters
* Fix - After onboarding, redirect to the WCPay task of the task list, instead of to the task list

= 1.0.1 - 2020-06-01 =
* Add - Support 3D Secure verification
* Add - Transaction date and type filters to transactions list
* Update - Redirect to the "Connect" page on plugin activation or when trying to navigate to the settings screen
* Fix - Add deposit delay notice to deposit schedule
* Fix - Avoid localizing deposit date or displaying time-of-day precision
* Fix - Display dispute currency code in dispute info

= 1.0.0 - 2020-05-19 =
* Add - Level 3 data to payment requests
* Update - Expose public method for checking connection status
* Fix - Pending requirements state for improved messaging
* Fix - Dispute details typo
* Remove - Unused POST /charges endpoint
* Remove - "Beta" messaging

= 0.9.2 - 2020-05-14 =
* Add - Customer ID to payment intent
* Update - Register and enqueue js.stripe.com on WCPay admin pages
* Update - Override needs_setup to redirect from Payments settings
* Update - Copy and image on Connect Account screen
* Add - Add deposits overview component
* Add - URL to pass for prefilling OAuth form
* Add - Test card details in Checkout
* Add - Task list redirect upon return from OAuth flow
* Add - Handling for failed refund and other webhooks
* Add - Transaction list sorting
* Update - Disable gateway when payments are disabled on the account
* Update - Make table rows clickable
* Add - Prompt before navigating away from unsaved dispute evidence changes
* Update - Labels to sentence case
* Update - Automated testing
* Add - Metadata when creating payment intent
* Update - PHP versions supported

= 0.9.1 - 2020-04-09 =
* Fix - Add logging for OAuth initialization failures

= 0.9.0 - 2020-04-08 =
* Release for Public Beta

= 0.8.2 - 2020-03-10 =
* Add - Dispute file evidence upload support
* Add - Basic support for Pay for Order
* Fix - Styling improvements in wp-admin
* Fix - Undefined variable PHP notice in cancel_authorization
* Fix - Remove unused variable in authentication
* Fix - Improve Jetpack connection checking

= 0.8.1 - 2020-02-25 =
* Update link to test card documentation

= 0.8.0 - 2020-02-24 =
* First beta release

= 0.7.0 - 2020-02-05 =
* Alpha release<|MERGE_RESOLUTION|>--- conflicted
+++ resolved
@@ -1,4 +1,7 @@
 *** WooCommerce Payments Changelog ***
+
+= 2.5.0 - 2021-xx-xx =
+* Fix - Fix hover dialog for close button on modals, unify styling and layout of modal buttons.
 
 = 2.4.0 - 2021-05-12 =
 * Update - Improve the Connect Account page.
@@ -7,10 +10,6 @@
 * Fix - WooCommerce Payments disappeared from WooCommerce Settings if WooCommerce Subscriptions is activated.
 * Add - REST endpoint to capture payments by order ID
 * Add - Payment request button support for checkout and cart blocks.
-<<<<<<< HEAD
-* Fix - Fix hover dialog for close button on modals, unify styling and layout of modal buttons.
-=======
->>>>>>> 173cb081
 * Update - Bump minimum supported WooCommerce version from 4.0 to 4.5.
 * Update - Implement expirement on Connect Page.
 * Fix - Columns are misaligned on Payments->Transactions/Disputes page.
