*** WooCommerce Payments Changelog ***

= 3.2.0 - 2021-xx-xx =
* Add - Add subscriptions functionality via Stripe Billing and WC Subscriptions core.
* Add - UPE track on upgrade and on setting toggle.
* Fix - Prevent currency switcher to show when enabled currencies list is empty.
* Fix - Show currency switcher notice until customer explicitly dismisses it.
* Update - Switch the PaymentIntent ID and the Charge ID in the order notes and transaction details pages.
* Fix - Track 'wcpay_payment_request_settings_change' for when updating the Payment Requests setting not being recorded.
* Update - Fee breakdown when there's only a base fee
* Fix - Inconsistent shipping options in Payment Request popup.
* Fix - Payment methods checkbox UI looking off when Gutenberg is active.
* Update - Remove unused "wcpay_deposits_summary_empty_state_click" track.
* Fix - Border style not being applied properly on Multi-Currency block widget.
* Fix - Applied sentence case on all strings
* Fix - Missing customer information after guest checkout via Checkout Block.
* Fix - Show correct payment method name during checkout using upe methods.
* Update - display fees per payment method on overview page.
* Fix - Multi-Currency settings rounding option and preview.
* Fix - Payment failure on checkout block with UPE when phone number field is hidden
* Update - Adds a scheduled action which makes updating the account cache more efficient
* Add - Add compatibility between Multi-Currency and WooCommerce UPS shipping extension.
* Add - Early access: allow your store to collect payments with SEPA Direct Debit. Enable the feature in settings!
* Add - Add compatibility between Multi-Currency and WooCommerce FedEx shipping extension.
* Fix - Fix decimal error with shipping calculations with Multi-Currency.
* Add - Add support for float type values for quantity.
* Fix - Allow payment_intent_succeeded webhook to handle orders without intent_id attached.
* Add - Add compatibility between Multi-Currency and WooCommerce Product Add Ons version 4.3.0 and higher.
<<<<<<< HEAD
* Update - Updated @woocommerce/components to remove ' from negative numbers on csv files
=======
* Add - Enable Bancontact UPE method.
* Add - Enable P24 UPE method.
* Add - Enable iDeal UPE method.
* Add - Payment method activation requirements modal and API integration.
* Add - Add state handling for UPE methods for better merchant notification on what methods are able to be used.
* Fix - Order currency incorrect if new user/customer created during checkout.
>>>>>>> d544eac3

= 3.1.0 - 2021-10-06 =
* Fix - Issue affecting analytics for Multi-Currency orders made with a zero-decimal to non-zero decimal conversion.
* Add - Customer multi-currency onboarding flow.
* Add - Checkbox toggle for disabling customer Multi-Currency feature in Advanced Settings.
* Add - Update layout of the Multi-currency settings screen.
* Fix - Fixed missing file error for removed CSS file.
* Add - Currency deletion confirmation modal for currencies that are bound to an UPE method.
* Fix - Currency switcher does not affect order confirmation screen prices.
* Fix - Error when attempting to change the payment method for a subscription with UPE enabled.
* Add - Multi-Currency track currency added.
* Fix - Fill missing order_intent_info even if an exception occurs.
* Fix - Authorize and capture payments later with new credit cards.
* Add - Gutenberg Block Widget for Multi-Currency.
* Update - WCPay logo.
* Fix - Translations in transaction/deposit exports
* Fix - Update shipping cost in payment sheet when changing payment method.
* Fix - Transaction search with translated terms.
* Update - Replace REST endpoint for onboarding initialization.
* Fix - UPE missing international card fees.
* Update - Bump minimum supported version of WooCommerce from 5.4 to 5.5.
* Update - Bump minimum required version of WooCommerce from 4.0 to 4.4.
* Fix - Add credit card on My Account using other payment gateways does not show "Your card number is incomplete" error.
* Update - Continue loading WCPay if the account is connected.
* Add - Message to suggest using the previous version of WooCommerce Payments for old Woo core versions.
* Fix - Appearance of upload file buttons inside challenge dispute page.
* Fix - Enable logging for UPE checkout errors.
* Update - Composer package `automattic/jetpack-connection` from v1.20.0 to v1.30.5.

= 3.0.0 - 2021-09-16 =
* Add - Download deposits report in CSV.
* Fix - Use store currency on analytics leaderboard when Multi-Currency is enabled.
* Add - Add API to expose Multi-Currency widget to theme/plugin developers for easy integration.
* Fix - Enabled currencies modal UI.
* Fix - User order currency format on admin refund button.
* Fix - Clear the list of selected currencies after closing the modal for adding currencies.
* Fix - Fix subscription change payment method errors after entering a payment method that fails.
* Fix - Prevent duplicate account onboarding requests.
* Fix - Filter out merchant-facing payment errors from customer error notices.
* Fix - Add primary action to high priority tasks.

= 2.9.1 - 2021-09-07 =
* Fix - Error while checking out with UPE when fields are hidden.
* Fix - Unable to onboard when in treatment mode.

= 2.9.0 - 2021-08-25 =
* Add - Split discount line in timeline into variable fee and fixed fee.
* Add - Order status validation for payments/orders/{order_id}/create_customer API.
* Add - Add country code parameter to ExPlat API requests.
* Add - Add a new hook to get a list of enabled payment request methods.
* Fix - Align table items according to design correctly.
* Fix - Fatal error if wcpay_multi_currency_enabled_currencies is a string.
* Fix - Show the estimated deposit date in the transactions CSV export rather than the deposit ID.
* Fix - Keep track of customer id in non logged in users.
* Update - Bump minimum supported version of WooCommerce from 5.3 to 5.4.

= 2.8.4 - 2021-08-17 =
* Fix - Fix database connection error on account cache clear.
* Fix - Fix fatal error logged when updating analytics data when account is not connected to Stripe.
* Fix - Multi-Currency Compatibility fatal error with Subscriptions when account is not connected to Stripe.

= 2.8.3 - 2021-08-10 =
* Fix - Fix for payment request buttons when the new payment methods gateway is enabled.

= 2.8.2 - 2021-08-05 =
* Fix - If account is disconnected or not set up do not display onboarding task and UPE inbox note.
* Fix - Fix for the site acting as disconnected after the account cache expires.
* Fix - Fix for failed Giropay and Sofort transactions causing an error.

= 2.8.1 - 2021-08-04 =
* Fix - Enable Multi-Currency only if there is a linked WooCommerce Payments account.

= 2.8.0 - 2021-08-04 =
* Add - Allow merchants to add additional currencies to their store, allowing a store’s customers to shop and browse in the currency of their choice.
* Add - *Early access*: allow your store to collect payments with Giropay and Sofort. Enable the feature in settings!
* Add - Use date picker for applicable dispute evidence fields.
* Fix - Avoid crash when seeing the details of an empty deposit.
* Fix - Disabled Payment Request Buttons when order has to be split into multiple packages because Payment Requests do not support that use case.
* Fix - Fee discounts should use the discount currency rather than the base fee currency.
* Fix - Do not redirect to the onboarding page when account retrieval fails.
* Add - Allow the customer to perform SCA authentication on Subscription renewals.
* Update - Actualized supported countries list for onboarding.
* Add - Dispute Status Chip into the header of the Dispute Details page.
* Fix - Use a singular label in the summary of Transactions and Deposits lists.
* Add - Disable payment gateway when not in test mode and not using https or ssl checkout enforcement.
* Fix - Improved errors handling during onboarding and page overview.
* Update - Remove Account in the old Settings page.
* Update - Bump minimum supported version of WooCommerce from 5.2 to 5.3.
* Update - Bump minimum supported version of WordPress from 5.5 to 5.6.
* Fix - Stop refund process when using an invalid amount
* Fix - Improve sanitization of ExPlat cookie.
* Add - Show fee breakdown in transaction details timeline.
* Add - REST endpoint to get customer id from an order.
* Fix - Explat not caching when no variation is returned.

= 2.7.1 - 2021-07-26 =
* Fix - Ensure test mode setting value is correctly saved.
* Fix - Onboarding redirection occasionally not finalizing account connection.

= 2.7.0 - 2021-07-14 =
* Add - Add a link to the snackbar notice that appears after submitting or saving evidence for a dispute challenge.
* Add - Support saving new cards and paying with previously saved cards in the WooCommerce Checkout Block.
* Fix - WooCommerce Payments admin pages redirect to the onboarding page when the WooCommerce Payments account is disconnected.
* Fix - Do not overwrite admin pages when account is disconnected.
* Update - Set a description when creating payment intents.

= 2.6.1 - 2021-07-01 =
* Fix - Updates the notes query filters to prevent breaking the WooCommerce > Home inbox.

= 2.6.0 - 2021-06-23 =
* Add - Notify the admin if WordPress.com user connection is broken.
* Add - Experimental PHP client for Explat.
* Add - WooCommerce Payment inbox notifications to the overview screen.
* Fix - Fix fatal error if store currency is changed after enabled (multi) currencies set.
* Fix - Use of deprecated call-style to registerPaymentMethods. WooCommerce Payments now requires WooCommerce Blocks of at least version 3.9.0.
* Fix - Deposit date on Transactions list page.
* Fix - Rounding error when displaying fee percentages on the Overview and Transactions pages.
* Add - Error message when total size of dispute evidence files uploaded goes over limit.
* Update - Pass currency to wc_price when adding intent notes to orders.
* Update - Instant deposit inbox note wording.
* Fix - Deposit overview details for non instant ones.
* Add - Introduce new settings layout
* Update - Removed "Branded" and "Custom label" options on Payment request buttons to align with design guidelines.
* Update - Converted payment request button size value to distinct options to align with design guidelines.
* Tweak - Run post-upgrade actions during any request instead of only on wp-admin requests.
* Update - Payment request button should guide users to login when necessary.
* Add - When setting WooCommerce Payments up, inform if merchant business country is not supported.
* Update - Bump minimum supported version of WooCommerce from 4.8 to 5.2.
* Add - Introduce advance filters on deposits page.
* Update: Prefill OAuth flow with WC store country

= 2.5.0 - 2021-06-02 =
* Fix - Fix hover dialog for close button on modals, unify styling and layout of modal buttons.
* Update - Use Site Language when rendering Stripe elements.
* Update - Use blog ID for authenticating most of the requests.
* Fix: Misaligned columns on Deposits page.
* Add - Tracking for returning from OAuth connection.
* Fix - Transactions and deposits counts on the table summary are rendered as "undefined".
* Update - Deposit overview details.
* Add - Redirect to WooCommerce home page after successful WooCommerce Payments KYC (Know Your Customer).
* Fix - Added CSV column heading for transaction id column.
* Update - Bump minimum supported version of WordPress from 5.4 to 5.5.
* Update - Bump minimum supported version of WooCommerce from 4.5 to 4.8.
* Add - Deposit overviews have been added to the overview page.
* Update - Account overview page is now GA and default page for woocommerce payments.
* Update - Base fee and account status has been moved to overview page from WCPay settings.
* Fix - Express payment method being displayed on blocks checkout when Payment Request is not supported.
* Fix - Subscription sign-up fees not included in total for Payment Request Button.

= 2.4.0 - 2021-05-12 =
* Update - Improve the Connect Account page.
* Update - Base UI components and their styling.
* Fix - Deposits overview details not displayed.
* Fix - WooCommerce Payments disappeared from WooCommerce Settings if WooCommerce Subscriptions is activated.
* Add - REST endpoint to capture payments by order ID.
* Add - Explat package for A/B tests.
* Add - Payment request button support for checkout and cart blocks.
* Update - Bump minimum supported WooCommerce version from 4.0 to 4.5.
* Update - Implement expirement on Connect Page.
* Fix - Columns are misaligned on Payments->Transactions/Disputes page.
* Fix - Risk level is displayed as a "Numeric" value in transactions CSV.

= 2.3.3 - 2021-05-06 =
* Update - Additional logic and styling for instant deposits.

= 2.3.2 - 2021-04-27 =
* Fix - Error when purchasing free trial subscriptions.

= 2.3.1 - 2021-04-26 =
* Fix - Various account connection cache tweaks
* Update - Use option instead of transient for caching account data
* Fix - Error when using SCA / 3DS credit card in checkout block.

= 2.3.0 - 2021-04-21 =
* Add - Introduced deposit currency filter for transactions overview page.
* Add - Download transactions report in CSV.
* Update - Tweak the connection detection logic.
* Add - Notification badge next to payments menu.
* Fix - Fixed broken search on transactions list page.
* Add - More helpful message on checkout errors.
* Update - Change the default track `recordEvent` to use @woocommerce/tracks.
* Add - WPCOM connection status event prop to 'wcpay_connect_account_clicked' track.
* Add - Allow users to clear the account cache.
* Update - Bump minimum supported version of WordPress from 5.3 to 5.4.
* Add - Add a new admin note to collect qualitative feedback.
* Add - Introduced deposit currency filter for deposits overview page.
* Update - Make Payment Request Button available for all merchants.
* Add - Configurable Payment Request Button locations.
* Add - Addition of the Instant Deposits feature to allow qualified merchants to manually trigger payouts.

= 2.2.0 - 2021-03-31 =
* Fix - Paying with a saved card for a subscription with a free trial will now correctly save the chosen payment method to the order for future renewals.
* Add - Payment Request Button support for US merchants (Apple Pay, Google Pay, Microsoft Pay, and the browser standard Payment Request API).
* Update - Not passing level3 data for non-US merchants.
* Add - REST endpoint for fetching account data.
* Add - Deposits list pagination and sorting.
* Fix - Deposit overview now displays placeholder information instead of continuing to load when an error happens.

= 2.1.1 - 2021-03-23 =
* Fix - Fatal error when a subscription is processed with action scheduler hook.

= 2.1.0 - 2021-03-16 =
* Update - Show last 4 digit credit card number in order note when payment method is updated on failed renewal subscription order.
* Update - Define constant for the group to be used for scheduled actions.
* Update - Enable multiple customer currencies support in live mode.
* Add - Rate limit failed account connection checks.
* Add - Support displaying non-USD base fees on settings page.

= 2.0.0 - 2021-02-22 =
* Update - Render customer details in transactions list as text instead of link if order missing.
* Update - Render transaction summary on details page for multi-currency transactions.
* Update - Improvements to fraud prevention.
* Fix - Added better notices for end users if there are connection errors when making payments.
* Fix - If account is set to manual payouts display 'Temporarily suspended' under Payments > Settings.
* Add - Add file dropzones to dispute evidence upload fields
* Add - Currency conversion indicator to Transactions list.
* Add - Transaction timeline details for multi-currency transactions.
* Update - Link order note with transaction details page.
* Fix - Updating payment method using saved payment for WC Subscriptions orders.

= 1.9.2 - 2021-02-05 =
* Fix - Checkout and cart blocks aren't usable in editor when WooCommerce Payments is enabled.
* Fix - Missing global config error in Checkout block integration, and incompatibility with latest block API.

= 1.9.1 - 2021-02-03 =
* Fix - Incompatibility with WC Subscriptions.
* Fix - Missing order causing broken transactions list.

= 1.9.0 - 2021-02-02 =
* Add - Improved fraud prevention.
* Add - New setting to manage whether to enable saving cards during checkout. (Defaults to being enabled).
* Fix - Fixed issue where an empty alert would appear when trying to refund an authorization charge.
* Update - Link customer name on transaction detail page to filtered transaction list page.
* Update - Test mode notice width is now consistent across all pages.
* Fix - Fix error which could occur when a 100% off coupon was applied during checkout.
* Add - New notification to urge setting SSL for checkout pages if store doesn't use HTTPS
* Fix - Fixed connection timeout configuration.
* Fix - Specify error code when refund fails in admin to prevent blank alert.
* Fix - Add fees as line items sent to Stripe to prevent Level 3 errors.
* Fix - Currency format in non-USD order note when capturing, refunding, and processing subscription renewal.
* Update - Link customer name from transaction list page to WooCommerce's Customers page filtered by the customer's name.
* Fix - Use proper currency information when rendering deposits overview and details.

= 1.8.0 - 2020-12-16 =
* Add - Include information about failing payment into order notes.
* Fix - Fix crash when a user has 10 or more saved credit cards.
* Fix - Fix crash if there's a problem connecting to the server.
* Fix - Store Stripe customer for test and live mode.
* Fix - Display Payments menu in the sidebar if there's a problem connecting to the server.
* Add - Display fee structure in transaction timelines.
* Add - Use site username for recording ToS acceptance.
* Update - Display transaction tables with full width.
* Add - Action hooks before and after webhook delivery.

= 1.7.1 - 2020-12-03 =
* Fix - Pass ISO strings instead of Moment objects to dateI18n.

= 1.7.0 - 2020-11-17 =
* Fix - Fix ordering of payment detail timeline events.
* Fix - Payment form hides when saved card is selected.
* Fix - Render dispute evidence file upload errors.
* Fix - Increase timeout for calls to the API server.
* Fix - Correctly display the fee and net amounts for a charge with an inquiry.
* Fix - Catch unhandled exceptions when cancelling a payment authorization.
* Add - Security.md with security and vulnerability reporting guidelines.
* Add - Introduced "Set up refund policy" notification in WooCommerce inbox.
* Fix - Fix error when retrying to save a card in the Add Payment Method screen after failing SCA authentication.
* Add - Allow signing up for a subscription with free trial with a credit card that requires SCA authentication.
* Add - Remote note service.
* Add - Show details about the current fees in the Settings screen.

= 1.6.0 - 2020-10-15 =
* Fix - Trimming the whitespace when updating the bank statement descriptor.
* Add - Initial support for the checkout block.
* Add - Support wp_get_environment_type() and enable dev-mode when environment is 'development' or 'staging'.
* Update - Introduced payments-specific exceptions instead of generic one.
* Update - Transaction timeline: enabled timestamps rendering for all entries.

= 1.5.0 - 2020-09-24 =
* Fix - Save payment method checkbox for Subscriptions customer-initiated payment method updates.
* Fix - Support checkout on Internet Explorer 11.
* Fix - Webhook processing with no Jetpack plugin installed.
* Fix - Do not block the checkout card field from loading when customer meta is invalid or related to an old account.
* Fix - Saving account statement descriptor with an ampersand character.
* Fix - Do not attempt to render the payment timeline if the intention ID is missing.
* Add - Display payment method details on account subscriptions pages.
* Add - Redact sensitive data before logging.
* Add - Support for WooCommerce Subscriptions admin-initiated payment method changes.
* Add - Link to Subscription admin pages from Transactions views.
* Add - Support for Subscriptions in transaction search.

= 1.4.1 - 2020-09-07 =
* Fix - Only redirect to the onboarding screen if the plugin has been individually activated using the plugins page.

= 1.4.0 - 2020-09-02 =
* Add - Initial support for WooCommerce Subscriptions: Signing up for subscriptions, scheduled payments, and customer-initiated payment method changes.
* Add - Added a link to transaction details from order screens.
* Add - Allow merchant to edit statement descriptor.
* Fix - Do not redirect to the onboarding page after completing the WC4.5-beta wizard.
* Fix - Save order metadata before the payment is completed to avoid missing payments.
* Update - Bumped the minimum Jetpack requirement to version 8.2.

= 1.3.0 - 2020-08-17 =
* Add - Support for saved cards.
* Add - Search bar for transactions.
* Fix - Redirect to WC core onboarding instead of WC Payments onboarding when appropriate.
* Fix - Creating an account during checkout with 3DS cards.
* Fix - Missing payment statuses for certain disputes.
* Fix - Missing translators comments.

= 1.2.0 - 2020-07-20 =
* Add - 3DS support when using the pay for order page
* Add - Display confirmation dialog when enabling manual captures
* Add - Update the order when an authorised payment has expired
* Add - Timeline view in transactions detail, requires WooCommerce 4.4
* Add - Tracking for basic user action events
* Fix - Admin UI styling tweaks

= 1.1.0 - 2020-06-16 =
* Add - Allow WooCommerce Payments set up without Jetpack plugin
* Fix - Orders missing after payment processing error
* Fix - Clearing pagination when selecting transactions advanced filters
* Fix - After onboarding, redirect to the WCPay task of the task list, instead of to the task list

= 1.0.1 - 2020-06-01 =
* Add - Support 3D Secure verification
* Add - Transaction date and type filters to transactions list
* Update - Redirect to the "Connect" page on plugin activation or when trying to navigate to the settings screen
* Fix - Add deposit delay notice to deposit schedule
* Fix - Avoid localizing deposit date or displaying time-of-day precision
* Fix - Display dispute currency code in dispute info

= 1.0.0 - 2020-05-19 =
* Add - Level 3 data to payment requests
* Update - Expose public method for checking connection status
* Fix - Pending requirements state for improved messaging
* Fix - Dispute details typo
* Remove - Unused POST /charges endpoint
* Remove - "Beta" messaging

= 0.9.2 - 2020-05-14 =
* Add - Customer ID to payment intent
* Update - Register and enqueue js.stripe.com on WCPay admin pages
* Update - Override needs_setup to redirect from Payments settings
* Update - Copy and image on Connect Account screen
* Add - Add deposits overview component
* Add - URL to pass for prefilling OAuth form
* Add - Test card details in Checkout
* Add - Task list redirect upon return from OAuth flow
* Add - Handling for failed refund and other webhooks
* Add - Transaction list sorting
* Update - Disable gateway when payments are disabled on the account
* Update - Make table rows clickable
* Add - Prompt before navigating away from unsaved dispute evidence changes
* Update - Labels to sentence case
* Update - Automated testing
* Add - Metadata when creating payment intent
* Update - PHP versions supported

= 0.9.1 - 2020-04-09 =
* Fix - Add logging for OAuth initialization failures

= 0.9.0 - 2020-04-08 =
* Release for Public Beta

= 0.8.2 - 2020-03-10 =
* Add - Dispute file evidence upload support
* Add - Basic support for Pay for Order
* Fix - Styling improvements in wp-admin
* Fix - Undefined variable PHP notice in cancel_authorization
* Fix - Remove unused variable in authentication
* Fix - Improve Jetpack connection checking

= 0.8.1 - 2020-02-25 =
* Update link to test card documentation

= 0.8.0 - 2020-02-24 =
* First beta release

= 0.7.0 - 2020-02-05 =
* Alpha release<|MERGE_RESOLUTION|>--- conflicted
+++ resolved
@@ -26,16 +26,13 @@
 * Add - Add support for float type values for quantity.
 * Fix - Allow payment_intent_succeeded webhook to handle orders without intent_id attached.
 * Add - Add compatibility between Multi-Currency and WooCommerce Product Add Ons version 4.3.0 and higher.
-<<<<<<< HEAD
-* Update - Updated @woocommerce/components to remove ' from negative numbers on csv files
-=======
 * Add - Enable Bancontact UPE method.
 * Add - Enable P24 UPE method.
 * Add - Enable iDeal UPE method.
 * Add - Payment method activation requirements modal and API integration.
 * Add - Add state handling for UPE methods for better merchant notification on what methods are able to be used.
 * Fix - Order currency incorrect if new user/customer created during checkout.
->>>>>>> d544eac3
+* Update - Updated @woocommerce/components to remove ' from negative numbers on csv files
 
 = 3.1.0 - 2021-10-06 =
 * Fix - Issue affecting analytics for Multi-Currency orders made with a zero-decimal to non-zero decimal conversion.
