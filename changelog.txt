--- conflicted
+++ resolved
@@ -1,12 +1,9 @@
 *** WooCommerce Payments Changelog ***
 
 = 3.6.0 - 2022-xx-xx =
-<<<<<<< HEAD
 * Update - Bump minimum required version of WooCommerce from 4.4 to 4.5.
 * Update - Bump minimum required version of WordPress from 5.6 to 5.7.
-=======
 * Fix UPE validation error visibility on checkout page.
->>>>>>> d57808c4
 
 = 3.5.0 - 2021-12-29 =
 * Fix - Error when renewing subscriptions with saved payment methods disabled.
