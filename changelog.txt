*** WooCommerce Payments Changelog ***

= 2.8.0 - 2021-xx-xx =
* Add - Use date picker for applicable dispute evidence fields.
<<<<<<< HEAD
* Fix - Expose error messages in two screens Connect and Overview.
=======
* Fix - Disabled Payment Request Buttons when order has to be split into multiple packages because Payment Requests do not support that use case.
>>>>>>> 50a415e9

= 2.7.0 - 2021-07-14 =
* Add - Add a link to the snackbar notice that appears after submitting or saving evidence for a dispute challenge.
* Add - Support saving new cards and paying with previously saved cards in the WooCommerce Checkout Block.
* Fix - WooCommerce Payments admin pages redirect to the onboarding page when the WooCommerce Payments account is disconnected.
* Fix - Do not overwrite admin pages when account is disconnected.
* Update - Set a description when creating payment intents.

= 2.6.1 - 2021-07-01 =
* Fix - Updates the notes query filters to prevent breaking the WooCommerce > Home inbox.

= 2.6.0 - 2021-06-23 =
* Add - Notify the admin if WordPress.com user connection is broken.
* Add - Experimental PHP client for Explat.
* Add - WooCommerce Payment inbox notifications to the overview screen.
* Fix - Fix fatal error if store currency is changed after enabled (multi) currencies set.
* Fix - Use of deprecated call-style to registerPaymentMethods. WooCommerce Payments now requires WooCommerce Blocks of at least version 3.9.0.
* Fix - Deposit date on Transactions list page.
* Fix - Rounding error when displaying fee percentages on the Overview and Transactions pages.
* Add - Error message when total size of dispute evidence files uploaded goes over limit.
* Update - Pass currency to wc_price when adding intent notes to orders.
* Update - Instant deposit inbox note wording.
* Fix - Deposit overview details for non instant ones.
* Add - Introduce new settings layout
* Update - Removed "Branded" and "Custom label" options on Payment request buttons to align with design guidelines.
* Update - Converted payment request button size value to distinct options to align with design guidelines.
* Tweak - Run post-upgrade actions during any request instead of only on wp-admin requests.
* Update - Payment request button should guide users to login when necessary.
* Add - When setting WooCommerce Payments up, inform if merchant business country is not supported.
* Update - Bump minimum supported version of WooCommerce from 4.8 to 5.2.
* Add - Introduce advance filters on deposits page.
* Update: Prefill OAuth flow with WC store country

= 2.5.0 - 2021-06-02 =
* Fix - Fix hover dialog for close button on modals, unify styling and layout of modal buttons.
* Update - Use Site Language when rendering Stripe elements.
* Update - Use blog ID for authenticating most of the requests.
* Fix: Misaligned columns on Deposits page.
* Add - Tracking for returning from OAuth connection.
* Fix - Transactions and deposits counts on the table summary are rendered as "undefined".
* Update - Deposit overview details.
* Add - Redirect to WooCommerce home page after successful WooCommerce Payments KYC (Know Your Customer).
* Fix - Added CSV column heading for transaction id column.
* Update - Bump minimum supported version of WordPress from 5.4 to 5.5.
* Update - Bump minimum supported version of WooCommerce from 4.5 to 4.8.
* Add - Deposit overviews have been added to the overview page.
* Update - Account overview page is now GA and default page for woocommerce payments.
* Update - Base fee and account status has been moved to overview page from WCPay settings.
* Fix - Express payment method being displayed on blocks checkout when Payment Request is not supported.
* Fix - Subscription sign-up fees not included in total for Payment Request Button.

= 2.4.0 - 2021-05-12 =
* Update - Improve the Connect Account page.
* Update - Base UI components and their styling.
* Fix - Deposits overview details not displayed.
* Fix - WooCommerce Payments disappeared from WooCommerce Settings if WooCommerce Subscriptions is activated.
* Add - REST endpoint to capture payments by order ID.
* Add - Explat package for A/B tests.
* Add - Payment request button support for checkout and cart blocks.
* Update - Bump minimum supported WooCommerce version from 4.0 to 4.5.
* Update - Implement expirement on Connect Page.
* Fix - Columns are misaligned on Payments->Transactions/Disputes page.
* Fix - Risk level is displayed as a "Numeric" value in transactions CSV.

= 2.3.3 - 2021-05-06 =
* Update - Additional logic and styling for instant deposits.

= 2.3.2 - 2021-04-27 =
* Fix - Error when purchasing free trial subscriptions.

= 2.3.1 - 2021-04-26 =
* Fix - Various account connection cache tweaks
* Update - Use option instead of transient for caching account data
* Fix - Error when using SCA / 3DS credit card in checkout block.

= 2.3.0 - 2021-04-21 =
* Add - Introduced deposit currency filter for transactions overview page.
* Add - Download transactions report in CSV.
* Update - Tweak the connection detection logic.
* Add - Notification badge next to payments menu.
* Fix - Fixed broken search on transactions list page.
* Add - More helpful message on checkout errors.
* Update - Change the default track `recordEvent` to use @woocommerce/tracks.
* Add - WPCOM connection status event prop to 'wcpay_connect_account_clicked' track.
* Add - Allow users to clear the account cache.
* Update - Bump minimum supported version of WordPress from 5.3 to 5.4.
* Add - Add a new admin note to collect qualitative feedback.
* Add - Introduced deposit currency filter for deposits overview page.
* Update - Make Payment Request Button available for all merchants.
* Add - Configurable Payment Request Button locations.
* Add - Addition of the Instant Deposits feature to allow qualified merchants to manually trigger payouts.

= 2.2.0 - 2021-03-31 =
* Fix - Paying with a saved card for a subscription with a free trial will now correctly save the chosen payment method to the order for future renewals.
* Add - Payment Request Button support for US merchants (Apple Pay, Google Pay, Microsoft Pay, and the browser standard Payment Request API).
* Update - Not passing level3 data for non-US merchants.
* Add - REST endpoint for fetching account data.
* Add - Deposits list pagination and sorting.
* Fix - Deposit overview now displays placeholder information instead of continuing to load when an error happens.

= 2.1.1 - 2021-03-23 =
* Fix - Fatal error when a subscription is processed with action scheduler hook.

= 2.1.0 - 2021-03-16 =
* Update - Show last 4 digit credit card number in order note when payment method is updated on failed renewal subscription order.
* Update - Define constant for the group to be used for scheduled actions.
* Update - Enable multiple customer currencies support in live mode.
* Add - Rate limit failed account connection checks.
* Add - Support displaying non-USD base fees on settings page.

= 2.0.0 - 2021-02-22 =
* Update - Render customer details in transactions list as text instead of link if order missing.
* Update - Render transaction summary on details page for multi-currency transactions.
* Update - Improvements to fraud prevention.
* Fix - Added better notices for end users if there are connection errors when making payments.
* Fix - If account is set to manual payouts display 'Temporarily suspended' under Payments > Settings.
* Add - Add file dropzones to dispute evidence upload fields
* Add - Currency conversion indicator to Transactions list.
* Add - Transaction timeline details for multi-currency transactions.
* Update - Link order note with transaction details page.
* Fix - Updating payment method using saved payment for WC Subscriptions orders.

= 1.9.2 - 2021-02-05 =
* Fix - Checkout and cart blocks aren't usable in editor when WooCommerce Payments is enabled.
* Fix - Missing global config error in Checkout block integration, and incompatibility with latest block API.

= 1.9.1 - 2021-02-03 =
* Fix - Incompatibility with WC Subscriptions.
* Fix - Missing order causing broken transactions list.

= 1.9.0 - 2021-02-02 =
* Add - Improved fraud prevention.
* Add - New setting to manage whether to enable saving cards during checkout. (Defaults to being enabled).
* Fix - Fixed issue where an empty alert would appear when trying to refund an authorization charge.
* Update - Link customer name on transaction detail page to filtered transaction list page.
* Update - Test mode notice width is now consistent across all pages.
* Fix - Fix error which could occur when a 100% off coupon was applied during checkout.
* Add - New notification to urge setting SSL for checkout pages if store doesn't use HTTPS
* Fix - Fixed connection timeout configuration.
* Fix - Specify error code when refund fails in admin to prevent blank alert.
* Fix - Add fees as line items sent to Stripe to prevent Level 3 errors.
* Fix - Currency format in non-USD order note when capturing, refunding, and processing subscription renewal.
* Update - Link customer name from transaction list page to WooCommerce's Customers page filtered by the customer's name.
* Fix - Use proper currency information when rendering deposits overview and details.

= 1.8.0 - 2020-12-16 =
* Add - Include information about failing payment into order notes.
* Fix - Fix crash when a user has 10 or more saved credit cards.
* Fix - Fix crash if there's a problem connecting to the server.
* Fix - Store Stripe customer for test and live mode.
* Fix - Display Payments menu in the sidebar if there's a problem connecting to the server.
* Add - Display fee structure in transaction timelines.
* Add - Use site username for recording ToS acceptance.
* Update - Display transaction tables with full width.
* Add - Action hooks before and after webhook delivery.

= 1.7.1 - 2020-12-03 =
* Fix - Pass ISO strings instead of Moment objects to dateI18n.

= 1.7.0 - 2020-11-17 =
* Fix - Fix ordering of payment detail timeline events.
* Fix - Payment form hides when saved card is selected.
* Fix - Render dispute evidence file upload errors.
* Fix - Increase timeout for calls to the API server.
* Fix - Correctly display the fee and net amounts for a charge with an inquiry.
* Fix - Catch unhandled exceptions when cancelling a payment authorization.
* Add - Security.md with security and vulnerability reporting guidelines.
* Add - Introduced "Set up refund policy" notification in WooCommerce inbox.
* Fix - Fix error when retrying to save a card in the Add Payment Method screen after failing SCA authentication.
* Add - Allow signing up for a subscription with free trial with a credit card that requires SCA authentication.
* Add - Remote note service.
* Add - Show details about the current fees in the Settings screen.

= 1.6.0 - 2020-10-15 =
* Fix - Trimming the whitespace when updating the bank statement descriptor.
* Add - Initial support for the checkout block.
* Add - Support wp_get_environment_type() and enable dev-mode when environment is 'development' or 'staging'.
* Update - Introduced payments-specific exceptions instead of generic one.
* Update - Transaction timeline: enabled timestamps rendering for all entries.

= 1.5.0 - 2020-09-24 =
* Fix - Save payment method checkbox for Subscriptions customer-initiated payment method updates.
* Fix - Support checkout on Internet Explorer 11.
* Fix - Webhook processing with no Jetpack plugin installed.
* Fix - Do not block the checkout card field from loading when customer meta is invalid or related to an old account.
* Fix - Saving account statement descriptor with an ampersand character.
* Fix - Do not attempt to render the payment timeline if the intention ID is missing.
* Add - Display payment method details on account subscriptions pages.
* Add - Redact sensitive data before logging.
* Add - Support for WooCommerce Subscriptions admin-initiated payment method changes.
* Add - Link to Subscription admin pages from Transactions views.
* Add - Support for Subscriptions in transaction search.

= 1.4.1 - 2020-09-07 =
* Fix - Only redirect to the onboarding screen if the plugin has been individually activated using the plugins page.

= 1.4.0 - 2020-09-02 =
* Add - Initial support for WooCommerce Subscriptions: Signing up for subscriptions, scheduled payments, and customer-initiated payment method changes.
* Add - Added a link to transaction details from order screens.
* Add - Allow merchant to edit statement descriptor.
* Fix - Do not redirect to the onboarding page after completing the WC4.5-beta wizard.
* Fix - Save order metadata before the payment is completed to avoid missing payments.
* Update - Bumped the minimum Jetpack requirement to version 8.2.

= 1.3.0 - 2020-08-17 =
* Add - Support for saved cards.
* Add - Search bar for transactions.
* Fix - Redirect to WC core onboarding instead of WC Payments onboarding when appropriate.
* Fix - Creating an account during checkout with 3DS cards.
* Fix - Missing payment statuses for certain disputes.
* Fix - Missing translators comments.

= 1.2.0 - 2020-07-20 =
* Add - 3DS support when using the pay for order page
* Add - Display confirmation dialog when enabling manual captures
* Add - Update the order when an authorised payment has expired
* Add - Timeline view in transactions detail, requires WooCommerce 4.4
* Add - Tracking for basic user action events
* Fix - Admin UI styling tweaks

= 1.1.0 - 2020-06-16 =
* Add - Allow WooCommerce Payments set up without Jetpack plugin
* Fix - Orders missing after payment processing error
* Fix - Clearing pagination when selecting transactions advanced filters
* Fix - After onboarding, redirect to the WCPay task of the task list, instead of to the task list

= 1.0.1 - 2020-06-01 =
* Add - Support 3D Secure verification
* Add - Transaction date and type filters to transactions list
* Update - Redirect to the "Connect" page on plugin activation or when trying to navigate to the settings screen
* Fix - Add deposit delay notice to deposit schedule
* Fix - Avoid localizing deposit date or displaying time-of-day precision
* Fix - Display dispute currency code in dispute info

= 1.0.0 - 2020-05-19 =
* Add - Level 3 data to payment requests
* Update - Expose public method for checking connection status
* Fix - Pending requirements state for improved messaging
* Fix - Dispute details typo
* Remove - Unused POST /charges endpoint
* Remove - "Beta" messaging

= 0.9.2 - 2020-05-14 =
* Add - Customer ID to payment intent
* Update - Register and enqueue js.stripe.com on WCPay admin pages
* Update - Override needs_setup to redirect from Payments settings
* Update - Copy and image on Connect Account screen
* Add - Add deposits overview component
* Add - URL to pass for prefilling OAuth form
* Add - Test card details in Checkout
* Add - Task list redirect upon return from OAuth flow
* Add - Handling for failed refund and other webhooks
* Add - Transaction list sorting
* Update - Disable gateway when payments are disabled on the account
* Update - Make table rows clickable
* Add - Prompt before navigating away from unsaved dispute evidence changes
* Update - Labels to sentence case
* Update - Automated testing
* Add - Metadata when creating payment intent
* Update - PHP versions supported

= 0.9.1 - 2020-04-09 =
* Fix - Add logging for OAuth initialization failures

= 0.9.0 - 2020-04-08 =
* Release for Public Beta

= 0.8.2 - 2020-03-10 =
* Add - Dispute file evidence upload support
* Add - Basic support for Pay for Order
* Fix - Styling improvements in wp-admin
* Fix - Undefined variable PHP notice in cancel_authorization
* Fix - Remove unused variable in authentication
* Fix - Improve Jetpack connection checking

= 0.8.1 - 2020-02-25 =
* Update link to test card documentation

= 0.8.0 - 2020-02-24 =
* First beta release

= 0.7.0 - 2020-02-05 =
* Alpha release<|MERGE_RESOLUTION|>--- conflicted
+++ resolved
@@ -2,11 +2,8 @@
 
 = 2.8.0 - 2021-xx-xx =
 * Add - Use date picker for applicable dispute evidence fields.
-<<<<<<< HEAD
+* Fix - Disabled Payment Request Buttons when order has to be split into multiple packages because Payment Requests do not support that use case.
 * Fix - Expose error messages in two screens Connect and Overview.
-=======
-* Fix - Disabled Payment Request Buttons when order has to be split into multiple packages because Payment Requests do not support that use case.
->>>>>>> 50a415e9
 
 = 2.7.0 - 2021-07-14 =
 * Add - Add a link to the snackbar notice that appears after submitting or saving evidence for a dispute challenge.
