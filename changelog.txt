*** WooCommerce Payments Changelog ***

= 2.3.0 - 2021-xx-xx =
* Add - Introduced deposit currency filter for transactions overview page.
* Add - Download transactions report in CSV.
* Update - Tweak the connection detection logic.
* Add - Notification badge next to payments menu.
* Fix - Fixed broken search on transactions list page.
* Add - More helpful message on checkout errors.
* Update - Change the default track `recordEvent` to use @woocommerce/tracks.
* Add - WPCOM connection status event prop to 'wcpay_connect_account_clicked' track.
* Add - Allow users to clear the account cache.
* Update - Bump minimum supported version of WordPress from 5.3 to 5.4.
<<<<<<< HEAD
* Add - Support saved payments for SEPA.
=======
* Add - Add a new admin note to collect qualitative feedback.
* Add - Introduced deposit currency filter for deposits overview page.
* Update - Make Payment Request Button available for all merchants.
* Add - Configurable Payment Request Button locations.
>>>>>>> f2c134e1

= 2.2.0 - 2021-03-31 =
* Fix - Paying with a saved card for a subscription with a free trial will now correctly save the chosen payment method to the order for future renewals.
* Add - Payment Request Button support for US merchants (Apple Pay, Google Pay, Microsoft Pay, and the browser standard Payment Request API).
* Update - Not passing level3 data for non-US merchants.
* Add - REST endpoint for fetching account data.
* Add - Deposits list pagination and sorting.
* Fix - Deposit overview now displays placeholder information instead of continuing to load when an error happens.

= 2.1.1 - 2021-03-23 =
* Fix - Fatal error when a subscription is processed with action scheduler hook.

= 2.1.0 - 2021-03-16 =
* Update - Show last 4 digit credit card number in order note when payment method is updated on failed renewal subscription order.
* Update - Define constant for the group to be used for scheduled actions.
* Update - Enable multiple customer currencies support in live mode.
* Add - Rate limit failed account connection checks.
* Add - Support displaying non-USD base fees on settings page.

= 2.0.0 - 2021-02-22 =
* Update - Render customer details in transactions list as text instead of link if order missing.
* Update - Render transaction summary on details page for multi-currency transactions.
* Update - Improvements to fraud prevention.
* Fix - Added better notices for end users if there are connection errors when making payments.
* Fix - If account is set to manual payouts display 'Temporarily suspended' under Payments > Settings.
* Add - Add file dropzones to dispute evidence upload fields
* Add - Currency conversion indicator to Transactions list.
* Add - Transaction timeline details for multi-currency transactions.
* Update - Link order note with transaction details page.
* Fix - Updating payment method using saved payment for WC Subscriptions orders.

= 1.9.2 - 2021-02-05 =
* Fix - Checkout and cart blocks aren't usable in editor when WooCommerce Payments is enabled.
* Fix - Missing global config error in Checkout block integration, and incompatibility with latest block API.

= 1.9.1 - 2021-02-03 =
* Fix - Incompatibility with WC Subscriptions.
* Fix - Missing order causing broken transactions list.

= 1.9.0 - 2021-02-02 =
* Add - Improved fraud prevention.
* Add - New setting to manage whether to enable saving cards during checkout. (Defaults to being enabled).
* Fix - Fixed issue where an empty alert would appear when trying to refund an authorization charge.
* Update - Link customer name on transaction detail page to filtered transaction list page.
* Update - Test mode notice width is now consistent across all pages.
* Fix - Fix error which could occur when a 100% off coupon was applied during checkout.
* Add - New notification to urge setting SSL for checkout pages if store doesn't use HTTPS
* Fix - Fixed connection timeout configuration.
* Fix - Specify error code when refund fails in admin to prevent blank alert.
* Fix - Add fees as line items sent to Stripe to prevent Level 3 errors.
* Fix - Currency format in non-USD order note when capturing, refunding, and processing subscription renewal.
* Update - Link customer name from transaction list page to WooCommerce's Customers page filtered by the customer's name.
* Fix - Use proper currency information when rendering deposits overview and details.

= 1.8.0 - 2020-12-16 =
* Add - Include information about failing payment into order notes.
* Fix - Fix crash when a user has 10 or more saved credit cards.
* Fix - Fix crash if there's a problem connecting to the server.
* Fix - Store Stripe customer for test and live mode.
* Fix - Display Payments menu in the sidebar if there's a problem connecting to the server.
* Add - Display fee structure in transaction timelines.
* Add - Use site username for recording ToS acceptance.
* Update - Display transaction tables with full width.
* Add - Action hooks before and after webhook delivery.

= 1.7.1 - 2020-12-03 =
* Fix - Pass ISO strings instead of Moment objects to dateI18n.

= 1.7.0 - 2020-11-17 =
* Fix - Fix ordering of payment detail timeline events.
* Fix - Payment form hides when saved card is selected.
* Fix - Render dispute evidence file upload errors.
* Fix - Increase timeout for calls to the API server.
* Fix - Correctly display the fee and net amounts for a charge with an inquiry.
* Fix - Catch unhandled exceptions when cancelling a payment authorization.
* Add - Security.md with security and vulnerability reporting guidelines.
* Add - Introduced "Set up refund policy" notification in WooCommerce inbox.
* Fix - Fix error when retrying to save a card in the Add Payment Method screen after failing SCA authentication.
* Add - Allow signing up for a subscription with free trial with a credit card that requires SCA authentication.
* Add - Remote note service.
* Add - Show details about the current fees in the Settings screen.

= 1.6.0 - 2020-10-15 =
* Fix - Trimming the whitespace when updating the bank statement descriptor.
* Add - Initial support for the checkout block.
* Add - Support wp_get_environment_type() and enable dev-mode when environment is 'development' or 'staging'.
* Update - Introduced payments-specific exceptions instead of generic one.
* Update - Transaction timeline: enabled timestamps rendering for all entries.

= 1.5.0 - 2020-09-24 =
* Fix - Save payment method checkbox for Subscriptions customer-initiated payment method updates.
* Fix - Support checkout on Internet Explorer 11.
* Fix - Webhook processing with no Jetpack plugin installed.
* Fix - Do not block the checkout card field from loading when customer meta is invalid or related to an old account.
* Fix - Saving account statement descriptor with an ampersand character.
* Fix - Do not attempt to render the payment timeline if the intention ID is missing.
* Add - Display payment method details on account subscriptions pages.
* Add - Redact sensitive data before logging.
* Add - Support for WooCommerce Subscriptions admin-initiated payment method changes.
* Add - Link to Subscription admin pages from Transactions views.
* Add - Support for Subscriptions in transaction search.

= 1.4.1 - 2020-09-07 =
* Fix - Only redirect to the onboarding screen if the plugin has been individually activated using the plugins page.

= 1.4.0 - 2020-09-02 =
* Add - Initial support for WooCommerce Subscriptions: Signing up for subscriptions, scheduled payments, and customer-initiated payment method changes.
* Add - Added a link to transaction details from order screens.
* Add - Allow merchant to edit statement descriptor.
* Fix - Do not redirect to the onboarding page after completing the WC4.5-beta wizard.
* Fix - Save order metadata before the payment is completed to avoid missing payments.
* Update - Bumped the minimum Jetpack requirement to version 8.2.

= 1.3.0 - 2020-08-17 =
* Add - Support for saved cards.
* Add - Search bar for transactions.
* Fix - Redirect to WC core onboarding instead of WC Payments onboarding when appropriate.
* Fix - Creating an account during checkout with 3DS cards.
* Fix - Missing payment statuses for certain disputes.
* Fix - Missing translators comments.

= 1.2.0 - 2020-07-20 =
* Add - 3DS support when using the pay for order page
* Add - Display confirmation dialog when enabling manual captures
* Add - Update the order when an authorised payment has expired
* Add - Timeline view in transactions detail, requires WooCommerce 4.4
* Add - Tracking for basic user action events
* Fix - Admin UI styling tweaks

= 1.1.0 - 2020-06-16 =
* Add - Allow WooCommerce Payments set up without Jetpack plugin
* Fix - Orders missing after payment processing error
* Fix - Clearing pagination when selecting transactions advanced filters
* Fix - After onboarding, redirect to the WCPay task of the task list, instead of to the task list

= 1.0.1 - 2020-06-01 =
* Add - Support 3D Secure verification
* Add - Transaction date and type filters to transactions list
* Update - Redirect to the "Connect" page on plugin activation or when trying to navigate to the settings screen
* Fix - Add deposit delay notice to deposit schedule
* Fix - Avoid localizing deposit date or displaying time-of-day precision
* Fix - Display dispute currency code in dispute info

= 1.0.0 - 2020-05-19 =
* Add - Level 3 data to payment requests
* Update - Expose public method for checking connection status
* Fix - Pending requirements state for improved messaging
* Fix - Dispute details typo
* Remove - Unused POST /charges endpoint
* Remove - "Beta" messaging

= 0.9.2 - 2020-05-14 =
* Add - Customer ID to payment intent
* Update - Register and enqueue js.stripe.com on WCPay admin pages
* Update - Override needs_setup to redirect from Payments settings
* Update - Copy and image on Connect Account screen
* Add - Add deposits overview component
* Add - URL to pass for prefilling OAuth form
* Add - Test card details in Checkout
* Add - Task list redirect upon return from OAuth flow
* Add - Handling for failed refund and other webhooks
* Add - Transaction list sorting
* Update - Disable gateway when payments are disabled on the account
* Update - Make table rows clickable
* Add - Prompt before navigating away from unsaved dispute evidence changes
* Update - Labels to sentence case
* Update - Automated testing
* Add - Metadata when creating payment intent
* Update - PHP versions supported

= 0.9.1 - 2020-04-09 =
* Fix - Add logging for OAuth initialization failures

= 0.9.0 - 2020-04-08 =
* Release for Public Beta

= 0.8.2 - 2020-03-10 =
* Add - Dispute file evidence upload support
* Add - Basic support for Pay for Order
* Fix - Styling improvements in wp-admin
* Fix - Undefined variable PHP notice in cancel_authorization
* Fix - Remove unused variable in authentication
* Fix - Improve Jetpack connection checking

= 0.8.1 - 2020-02-25 =
* Update link to test card documentation

= 0.8.0 - 2020-02-24 =
* First beta release

= 0.7.0 - 2020-02-05 =
* Alpha release<|MERGE_RESOLUTION|>--- conflicted
+++ resolved
@@ -11,14 +11,11 @@
 * Add - WPCOM connection status event prop to 'wcpay_connect_account_clicked' track.
 * Add - Allow users to clear the account cache.
 * Update - Bump minimum supported version of WordPress from 5.3 to 5.4.
-<<<<<<< HEAD
-* Add - Support saved payments for SEPA.
-=======
 * Add - Add a new admin note to collect qualitative feedback.
 * Add - Introduced deposit currency filter for deposits overview page.
 * Update - Make Payment Request Button available for all merchants.
 * Add - Configurable Payment Request Button locations.
->>>>>>> f2c134e1
+* Add - Support saved payments for SEPA.
 
 = 2.2.0 - 2021-03-31 =
 * Fix - Paying with a saved card for a subscription with a free trial will now correctly save the chosen payment method to the order for future renewals.
