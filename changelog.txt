--- conflicted
+++ resolved
@@ -2,6 +2,7 @@
 
 = 3.8.0 - 20xx-xx-xx =
 * Add - Introduce `wcpay_payment_request_payment_method_title_suffix` filter. Allows plugins to replace "(WooCommerce Payments)" suffix on title of payment request buttons.
+* Tweak - only add admin notes on non-AJAX requests
 
 = 3.7.0 - 2022-02-10 =
 * Add - Filter by currency in disputes list
@@ -12,9 +13,6 @@
 * Fix - Currency name not translated the Overview card title.
 * Add - Introduce advance filters on disputes page.
 * Add - UPE payment methods - BECS Direct Debit.
-<<<<<<< HEAD
-* Tweak - only add admin notes on non-AJAX requests
-=======
 * Fix - Missing currency field in disputes export file.
 * Add - Implement Jetpack Identity Crisis / Safe Mode banner.
 * Fix - Checkout with block-based themes.
@@ -26,7 +24,6 @@
 = 3.6.1 - 2022-01-27 =
 * Fix - Remove packages not compatible with PHP 7.0
 * Security update.
->>>>>>> 3e1a1000
 
 = 3.6.0 - 2022-01-20 =
 * Update - Bump minimum required version of WooCommerce from 4.4 to 4.5.
