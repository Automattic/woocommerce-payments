*** WooCommerce Payments Changelog ***

= 1.9.0 - 2021-xx-xx =
* Add - New setting to manage whether to enable saving cards during checkout. (Defaults to being enabled).
* Fix - Fixed issue where an empty alert would appear when trying to refund an authorization charge.
* Update - Link customer name on transaction detail page to filtered transaction list page.
* Update - Test mode notice width is now consistent across all pages.
<<<<<<< HEAD
* Fix - Fix error which could occur when a 100% off coupon was applied during checkout.
=======
* Add - New notification to urge setting SSL for checkout pages if store doesn't use HTTPS
* Fix - Fixed connection timeout configuration.
* Fix - Specify error code when refund fails in admin to prevent blank alert.
>>>>>>> b49ea9e4

= 1.8.0 - 2020-12-16 =
* Add - Include information about failing payment into order notes.
* Fix - Fix crash when a user has 10 or more saved credit cards.
* Fix - Fix crash if there's a problem connecting to the server.
* Fix - Store Stripe customer for test and live mode.
* Fix - Display Payments menu in the sidebar if there's a problem connecting to the server.
* Add - Display fee structure in transaction timelines.
* Add - Use site username for recording ToS acceptance.
* Update - Display transaction tables with full width.
* Add - Action hooks before and after webhook delivery.

= 1.7.1 - 2020-12-03 =
* Fix - Pass ISO strings instead of Moment objects to dateI18n.

= 1.7.0 - 2020-11-17 =
* Fix - Fix ordering of payment detail timeline events.
* Fix - Payment form hides when saved card is selected.
* Fix - Render dispute evidence file upload errors.
* Fix - Increase timeout for calls to the API server.
* Fix - Correctly display the fee and net amounts for a charge with an inquiry.
* Fix - Catch unhandled exceptions when cancelling a payment authorization.
* Add - Security.md with security and vulnerability reporting guidelines.
* Add - Introduced "Set up refund policy" notification in WooCommerce inbox.
* Fix - Fix error when retrying to save a card in the Add Payment Method screen after failing SCA authentication.
* Add - Allow signing up for a subscription with free trial with a credit card that requires SCA authentication.
* Add - Remote note service.
* Add - Show details about the current fees in the Settings screen.

= 1.6.0 - 2020-10-15 =
* Fix - Trimming the whitespace when updating the bank statement descriptor.
* Add - Initial support for the checkout block.
* Add - Support wp_get_environment_type() and enable dev-mode when environment is 'development' or 'staging'.
* Update - Introduced payments-specific exceptions instead of generic one.
* Update - Transaction timeline: enabled timestamps rendering for all entries.

= 1.5.0 - 2020-09-24 =
* Fix - Save payment method checkbox for Subscriptions customer-initiated payment method updates.
* Fix - Support checkout on Internet Explorer 11.
* Fix - Webhook processing with no Jetpack plugin installed.
* Fix - Do not block the checkout card field from loading when customer meta is invalid or related to an old account.
* Fix - Saving account statement descriptor with an ampersand character.
* Fix - Do not attempt to render the payment timeline if the intention ID is missing.
* Add - Display payment method details on account subscriptions pages.
* Add - Redact sensitive data before logging.
* Add - Support for WooCommerce Subscriptions admin-initiated payment method changes.
* Add - Link to Subscription admin pages from Transactions views.
* Add - Support for Subscriptions in transaction search.

= 1.4.1 - 2020-09-07 =
* Fix - Only redirect to the onboarding screen if the plugin has been individually activated using the plugins page.

= 1.4.0 - 2020-09-02 =
* Add - Initial support for WooCommerce Subscriptions: Signing up for subscriptions, scheduled payments, and customer-initiated payment method changes.
* Add - Added a link to transaction details from order screens.
* Add - Allow merchant to edit statement descriptor.
* Fix - Do not redirect to the onboarding page after completing the WC4.5-beta wizard.
* Fix - Save order metadata before the payment is completed to avoid missing payments.
* Update - Bumped the minimum Jetpack requirement to version 8.2.

= 1.3.0 - 2020-08-17 =
* Add - Support for saved cards.
* Add - Search bar for transactions.
* Fix - Redirect to WC core onboarding instead of WC Payments onboarding when appropriate.
* Fix - Creating an account during checkout with 3DS cards.
* Fix - Missing payment statuses for certain disputes.
* Fix - Missing translators comments.

= 1.2.0 - 2020-07-20 =
* Add - 3DS support when using the pay for order page
* Add - Display confirmation dialog when enabling manual captures
* Add - Update the order when an authorised payment has expired
* Add - Timeline view in transactions detail, requires WooCommerce 4.4
* Add - Tracking for basic user action events
* Fix - Admin UI styling tweaks

= 1.1.0 - 2020-06-16 =
* Add - Allow WooCommerce Payments set up without Jetpack plugin
* Fix - Orders missing after payment processing error
* Fix - Clearing pagination when selecting transactions advanced filters
* Fix - After onboarding, redirect to the WCPay task of the task list, instead of to the task list

= 1.0.1 - 2020-06-01 =
* Add - Support 3D Secure verification
* Add - Transaction date and type filters to transactions list
* Update - Redirect to the "Connect" page on plugin activation or when trying to navigate to the settings screen
* Fix - Add deposit delay notice to deposit schedule
* Fix - Avoid localizing deposit date or displaying time-of-day precision
* Fix - Display dispute currency code in dispute info

= 1.0.0 - 2020-05-19 =
* Add - Level 3 data to payment requests
* Update - Expose public method for checking connection status
* Fix - Pending requirements state for improved messaging
* Fix - Dispute details typo
* Remove - Unused POST /charges endpoint
* Remove - "Beta" messaging

= 0.9.2 - 2020-05-14 =
* Add - Customer ID to payment intent
* Update - Register and enqueue js.stripe.com on WCPay admin pages
* Update - Override needs_setup to redirect from Payments settings
* Update - Copy and image on Connect Account screen
* Add - Add deposits overview component
* Add - URL to pass for prefilling OAuth form
* Add - Test card details in Checkout
* Add - Task list redirect upon return from OAuth flow
* Add - Handling for failed refund and other webhooks
* Add - Transaction list sorting
* Update - Disable gateway when payments are disabled on the account
* Update - Make table rows clickable
* Add - Prompt before navigating away from unsaved dispute evidence changes
* Update - Labels to sentence case
* Update - Automated testing
* Add - Metadata when creating payment intent
* Update - PHP versions supported

= 0.9.1 - 2020-04-09 =
* Fix - Add logging for OAuth initialization failures

= 0.9.0 - 2020-04-08 =
* Release for Public Beta

= 0.8.2 - 2020-03-10 =
* Add - Dispute file evidence upload support
* Add - Basic support for Pay for Order
* Fix - Styling improvements in wp-admin
* Fix - Undefined variable PHP notice in cancel_authorization
* Fix - Remove unused variable in authentication
* Fix - Improve Jetpack connection checking

= 0.8.1 - 2020-02-25 =
* Update link to test card documentation

= 0.8.0 - 2020-02-24 =
* First beta release

= 0.7.0 - 2020-02-05 =
* Alpha release<|MERGE_RESOLUTION|>--- conflicted
+++ resolved
@@ -5,13 +5,10 @@
 * Fix - Fixed issue where an empty alert would appear when trying to refund an authorization charge.
 * Update - Link customer name on transaction detail page to filtered transaction list page.
 * Update - Test mode notice width is now consistent across all pages.
-<<<<<<< HEAD
 * Fix - Fix error which could occur when a 100% off coupon was applied during checkout.
-=======
 * Add - New notification to urge setting SSL for checkout pages if store doesn't use HTTPS
 * Fix - Fixed connection timeout configuration.
 * Fix - Specify error code when refund fails in admin to prevent blank alert.
->>>>>>> b49ea9e4
 
 = 1.8.0 - 2020-12-16 =
 * Add - Include information about failing payment into order notes.
