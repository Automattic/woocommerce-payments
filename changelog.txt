--- conflicted
+++ resolved
@@ -1,13 +1,9 @@
 *** WooCommerce Payments Changelog ***
 
-<<<<<<< HEAD
-= 1.5.0 - 2020-xx-xx =
+= 1.x.x - 2020-xx-xx =
 * Fix - Support checkout on Internet Explorer 11.
-=======
-= 1.x.x - 2020-xx-xx =
 * Add - Display payment method details on account subscriptions pages.
 * Add - Redact sensitive data before logging.
->>>>>>> 16b3bcfe
 
 = 1.4.1 - 2020-09-07 =
 * Fix - Only redirect to the onboarding screen if the plugin has been individually activated using the plugins page.
