*** WooCommerce Payments Changelog ***

= 3.2.0 - 2021-xx-xx =
* Add - Add subscriptions functionality via Stripe Billing and WC Subscriptions core.
* Add - UPE track on upgrade and on setting toggle.
* Fix - Prevent currency switcher to show when enabled currencies list is empty.
* Fix - Show currency switcher notice until customer explicitly dismisses it.
* Fix - Track 'wcpay_payment_request_settings_change' for when updating the Payment Requests setting not being recorded.
* Update - Fee breakdown when there's only a base fee
* Fix - Inconsistent shipping options in Payment Request popup.
* Update - Remove unused "wcpay_deposits_summary_empty_state_click" track.
* Fix - Applied sentence case on all strings.
* Fix - Missing customer information after guest checkout via Checkout Block.
* Fix - Show correct payment method name during checkout using upe methods.
<<<<<<< HEAD
* Fix - Allow payment_intent_succeeded webhook to handle orders without intent_id attached.
=======
* Update - display fees per payment method on overview page.
>>>>>>> 30791d52

= 3.1.0 - 2021-10-06 =
* Fix - Issue affecting analytics for Multi-Currency orders made with a zero-decimal to non-zero decimal conversion.
* Add - Customer multi-currency onboarding flow.
* Add - Checkbox toggle for disabling customer Multi-Currency feature in Advanced Settings.
* Add - Update layout of the Multi-currency settings screen.
* Fix - Fixed missing file error for removed CSS file.
* Add - Currency deletion confirmation modal for currencies that are bound to an UPE method.
* Fix - Currency switcher does not affect order confirmation screen prices.
* Fix - Error when attempting to change the payment method for a subscription with UPE enabled.
* Add - Multi-Currency track currency added.
* Fix - Fill missing order_intent_info even if an exception occurs.
* Fix - Authorize and capture payments later with new credit cards.
* Add - Gutenberg Block Widget for Multi-Currency.
* Update - WCPay logo.
* Fix - Translations in transaction/deposit exports
* Fix - Update shipping cost in payment sheet when changing payment method.
* Fix - Transaction search with translated terms.
* Update - Replace REST endpoint for onboarding initialization.
* Fix - UPE missing international card fees.
* Update - Bump minimum supported version of WooCommerce from 5.4 to 5.5.
* Update - Bump minimum required version of WooCommerce from 4.0 to 4.4.
* Fix - Add credit card on My Account using other payment gateways does not show "Your card number is incomplete" error.
* Update - Continue loading WCPay if the account is connected.
* Add - Message to suggest using the previous version of WooCommerce Payments for old Woo core versions.
* Fix - Appearance of upload file buttons inside challenge dispute page.
* Fix - Enable logging for UPE checkout errors.
* Update - Composer package `automattic/jetpack-connection` from v1.20.0 to v1.30.5.

= 3.0.0 - 2021-09-16 =
* Add - Download deposits report in CSV.
* Fix - Use store currency on analytics leaderboard when Multi-Currency is enabled.
* Add - Add API to expose Multi-Currency widget to theme/plugin developers for easy integration.
* Fix - Enabled currencies modal UI.
* Fix - User order currency format on admin refund button.
* Fix - Clear the list of selected currencies after closing the modal for adding currencies.
* Fix - Fix subscription change payment method errors after entering a payment method that fails.
* Fix - Prevent duplicate account onboarding requests.
* Fix - Filter out merchant-facing payment errors from customer error notices.
* Fix - Add primary action to high priority tasks.

= 2.9.1 - 2021-09-07 =
* Fix - Error while checking out with UPE when fields are hidden.
* Fix - Unable to onboard when in treatment mode.

= 2.9.0 - 2021-08-25 =
* Add - Split discount line in timeline into variable fee and fixed fee.
* Add - Order status validation for payments/orders/{order_id}/create_customer API.
* Add - Add country code parameter to ExPlat API requests.
* Add - Add a new hook to get a list of enabled payment request methods.
* Fix - Align table items according to design correctly.
* Fix - Fatal error if wcpay_multi_currency_enabled_currencies is a string.
* Fix - Show the estimated deposit date in the transactions CSV export rather than the deposit ID.
* Fix - Keep track of customer id in non logged in users.
* Update - Bump minimum supported version of WooCommerce from 5.3 to 5.4.

= 2.8.4 - 2021-08-17 =
* Fix - Fix database connection error on account cache clear.
* Fix - Fix fatal error logged when updating analytics data when account is not connected to Stripe.
* Fix - Multi-Currency Compatibility fatal error with Subscriptions when account is not connected to Stripe.

= 2.8.3 - 2021-08-10 =
* Fix - Fix for payment request buttons when the new payment methods gateway is enabled.

= 2.8.2 - 2021-08-05 =
* Fix - If account is disconnected or not set up do not display onboarding task and UPE inbox note.
* Fix - Fix for the site acting as disconnected after the account cache expires.
* Fix - Fix for failed Giropay and Sofort transactions causing an error.

= 2.8.1 - 2021-08-04 =
* Fix - Enable Multi-Currency only if there is a linked WooCommerce Payments account.

= 2.8.0 - 2021-08-04 =
* Add - Allow merchants to add additional currencies to their store, allowing a store’s customers to shop and browse in the currency of their choice.
* Add - *Early access*: allow your store to collect payments with Giropay and Sofort. Enable the feature in settings!
* Add - Use date picker for applicable dispute evidence fields.
* Fix - Avoid crash when seeing the details of an empty deposit.
* Fix - Disabled Payment Request Buttons when order has to be split into multiple packages because Payment Requests do not support that use case.
* Fix - Fee discounts should use the discount currency rather than the base fee currency.
* Fix - Do not redirect to the onboarding page when account retrieval fails.
* Add - Allow the customer to perform SCA authentication on Subscription renewals.
* Update - Actualized supported countries list for onboarding.
* Add - Dispute Status Chip into the header of the Dispute Details page.
* Fix - Use a singular label in the summary of Transactions and Deposits lists.
* Add - Disable payment gateway when not in test mode and not using https or ssl checkout enforcement.
* Fix - Improved errors handling during onboarding and page overview.
* Update - Remove Account in the old Settings page.
* Update - Bump minimum supported version of WooCommerce from 5.2 to 5.3.
* Update - Bump minimum supported version of WordPress from 5.5 to 5.6.
* Fix - Stop refund process when using an invalid amount
* Fix - Improve sanitization of ExPlat cookie.
* Add - Show fee breakdown in transaction details timeline.
* Add - REST endpoint to get customer id from an order.
* Fix - Explat not caching when no variation is returned.

= 2.7.1 - 2021-07-26 =
* Fix - Ensure test mode setting value is correctly saved.
* Fix - Onboarding redirection occasionally not finalizing account connection.

= 2.7.0 - 2021-07-14 =
* Add - Add a link to the snackbar notice that appears after submitting or saving evidence for a dispute challenge.
* Add - Support saving new cards and paying with previously saved cards in the WooCommerce Checkout Block.
* Fix - WooCommerce Payments admin pages redirect to the onboarding page when the WooCommerce Payments account is disconnected.
* Fix - Do not overwrite admin pages when account is disconnected.
* Update - Set a description when creating payment intents.

= 2.6.1 - 2021-07-01 =
* Fix - Updates the notes query filters to prevent breaking the WooCommerce > Home inbox.

= 2.6.0 - 2021-06-23 =
* Add - Notify the admin if WordPress.com user connection is broken.
* Add - Experimental PHP client for Explat.
* Add - WooCommerce Payment inbox notifications to the overview screen.
* Fix - Fix fatal error if store currency is changed after enabled (multi) currencies set.
* Fix - Use of deprecated call-style to registerPaymentMethods. WooCommerce Payments now requires WooCommerce Blocks of at least version 3.9.0.
* Fix - Deposit date on Transactions list page.
* Fix - Rounding error when displaying fee percentages on the Overview and Transactions pages.
* Add - Error message when total size of dispute evidence files uploaded goes over limit.
* Update - Pass currency to wc_price when adding intent notes to orders.
* Update - Instant deposit inbox note wording.
* Fix - Deposit overview details for non instant ones.
* Add - Introduce new settings layout
* Update - Removed "Branded" and "Custom label" options on Payment request buttons to align with design guidelines.
* Update - Converted payment request button size value to distinct options to align with design guidelines.
* Tweak - Run post-upgrade actions during any request instead of only on wp-admin requests.
* Update - Payment request button should guide users to login when necessary.
* Add - When setting WooCommerce Payments up, inform if merchant business country is not supported.
* Update - Bump minimum supported version of WooCommerce from 4.8 to 5.2.
* Add - Introduce advance filters on deposits page.
* Update: Prefill OAuth flow with WC store country

= 2.5.0 - 2021-06-02 =
* Fix - Fix hover dialog for close button on modals, unify styling and layout of modal buttons.
* Update - Use Site Language when rendering Stripe elements.
* Update - Use blog ID for authenticating most of the requests.
* Fix: Misaligned columns on Deposits page.
* Add - Tracking for returning from OAuth connection.
* Fix - Transactions and deposits counts on the table summary are rendered as "undefined".
* Update - Deposit overview details.
* Add - Redirect to WooCommerce home page after successful WooCommerce Payments KYC (Know Your Customer).
* Fix - Added CSV column heading for transaction id column.
* Update - Bump minimum supported version of WordPress from 5.4 to 5.5.
* Update - Bump minimum supported version of WooCommerce from 4.5 to 4.8.
* Add - Deposit overviews have been added to the overview page.
* Update - Account overview page is now GA and default page for woocommerce payments.
* Update - Base fee and account status has been moved to overview page from WCPay settings.
* Fix - Express payment method being displayed on blocks checkout when Payment Request is not supported.
* Fix - Subscription sign-up fees not included in total for Payment Request Button.

= 2.4.0 - 2021-05-12 =
* Update - Improve the Connect Account page.
* Update - Base UI components and their styling.
* Fix - Deposits overview details not displayed.
* Fix - WooCommerce Payments disappeared from WooCommerce Settings if WooCommerce Subscriptions is activated.
* Add - REST endpoint to capture payments by order ID.
* Add - Explat package for A/B tests.
* Add - Payment request button support for checkout and cart blocks.
* Update - Bump minimum supported WooCommerce version from 4.0 to 4.5.
* Update - Implement expirement on Connect Page.
* Fix - Columns are misaligned on Payments->Transactions/Disputes page.
* Fix - Risk level is displayed as a "Numeric" value in transactions CSV.

= 2.3.3 - 2021-05-06 =
* Update - Additional logic and styling for instant deposits.

= 2.3.2 - 2021-04-27 =
* Fix - Error when purchasing free trial subscriptions.

= 2.3.1 - 2021-04-26 =
* Fix - Various account connection cache tweaks
* Update - Use option instead of transient for caching account data
* Fix - Error when using SCA / 3DS credit card in checkout block.

= 2.3.0 - 2021-04-21 =
* Add - Introduced deposit currency filter for transactions overview page.
* Add - Download transactions report in CSV.
* Update - Tweak the connection detection logic.
* Add - Notification badge next to payments menu.
* Fix - Fixed broken search on transactions list page.
* Add - More helpful message on checkout errors.
* Update - Change the default track `recordEvent` to use @woocommerce/tracks.
* Add - WPCOM connection status event prop to 'wcpay_connect_account_clicked' track.
* Add - Allow users to clear the account cache.
* Update - Bump minimum supported version of WordPress from 5.3 to 5.4.
* Add - Add a new admin note to collect qualitative feedback.
* Add - Introduced deposit currency filter for deposits overview page.
* Update - Make Payment Request Button available for all merchants.
* Add - Configurable Payment Request Button locations.
* Add - Addition of the Instant Deposits feature to allow qualified merchants to manually trigger payouts.

= 2.2.0 - 2021-03-31 =
* Fix - Paying with a saved card for a subscription with a free trial will now correctly save the chosen payment method to the order for future renewals.
* Add - Payment Request Button support for US merchants (Apple Pay, Google Pay, Microsoft Pay, and the browser standard Payment Request API).
* Update - Not passing level3 data for non-US merchants.
* Add - REST endpoint for fetching account data.
* Add - Deposits list pagination and sorting.
* Fix - Deposit overview now displays placeholder information instead of continuing to load when an error happens.

= 2.1.1 - 2021-03-23 =
* Fix - Fatal error when a subscription is processed with action scheduler hook.

= 2.1.0 - 2021-03-16 =
* Update - Show last 4 digit credit card number in order note when payment method is updated on failed renewal subscription order.
* Update - Define constant for the group to be used for scheduled actions.
* Update - Enable multiple customer currencies support in live mode.
* Add - Rate limit failed account connection checks.
* Add - Support displaying non-USD base fees on settings page.

= 2.0.0 - 2021-02-22 =
* Update - Render customer details in transactions list as text instead of link if order missing.
* Update - Render transaction summary on details page for multi-currency transactions.
* Update - Improvements to fraud prevention.
* Fix - Added better notices for end users if there are connection errors when making payments.
* Fix - If account is set to manual payouts display 'Temporarily suspended' under Payments > Settings.
* Add - Add file dropzones to dispute evidence upload fields
* Add - Currency conversion indicator to Transactions list.
* Add - Transaction timeline details for multi-currency transactions.
* Update - Link order note with transaction details page.
* Fix - Updating payment method using saved payment for WC Subscriptions orders.

= 1.9.2 - 2021-02-05 =
* Fix - Checkout and cart blocks aren't usable in editor when WooCommerce Payments is enabled.
* Fix - Missing global config error in Checkout block integration, and incompatibility with latest block API.

= 1.9.1 - 2021-02-03 =
* Fix - Incompatibility with WC Subscriptions.
* Fix - Missing order causing broken transactions list.

= 1.9.0 - 2021-02-02 =
* Add - Improved fraud prevention.
* Add - New setting to manage whether to enable saving cards during checkout. (Defaults to being enabled).
* Fix - Fixed issue where an empty alert would appear when trying to refund an authorization charge.
* Update - Link customer name on transaction detail page to filtered transaction list page.
* Update - Test mode notice width is now consistent across all pages.
* Fix - Fix error which could occur when a 100% off coupon was applied during checkout.
* Add - New notification to urge setting SSL for checkout pages if store doesn't use HTTPS
* Fix - Fixed connection timeout configuration.
* Fix - Specify error code when refund fails in admin to prevent blank alert.
* Fix - Add fees as line items sent to Stripe to prevent Level 3 errors.
* Fix - Currency format in non-USD order note when capturing, refunding, and processing subscription renewal.
* Update - Link customer name from transaction list page to WooCommerce's Customers page filtered by the customer's name.
* Fix - Use proper currency information when rendering deposits overview and details.

= 1.8.0 - 2020-12-16 =
* Add - Include information about failing payment into order notes.
* Fix - Fix crash when a user has 10 or more saved credit cards.
* Fix - Fix crash if there's a problem connecting to the server.
* Fix - Store Stripe customer for test and live mode.
* Fix - Display Payments menu in the sidebar if there's a problem connecting to the server.
* Add - Display fee structure in transaction timelines.
* Add - Use site username for recording ToS acceptance.
* Update - Display transaction tables with full width.
* Add - Action hooks before and after webhook delivery.

= 1.7.1 - 2020-12-03 =
* Fix - Pass ISO strings instead of Moment objects to dateI18n.

= 1.7.0 - 2020-11-17 =
* Fix - Fix ordering of payment detail timeline events.
* Fix - Payment form hides when saved card is selected.
* Fix - Render dispute evidence file upload errors.
* Fix - Increase timeout for calls to the API server.
* Fix - Correctly display the fee and net amounts for a charge with an inquiry.
* Fix - Catch unhandled exceptions when cancelling a payment authorization.
* Add - Security.md with security and vulnerability reporting guidelines.
* Add - Introduced "Set up refund policy" notification in WooCommerce inbox.
* Fix - Fix error when retrying to save a card in the Add Payment Method screen after failing SCA authentication.
* Add - Allow signing up for a subscription with free trial with a credit card that requires SCA authentication.
* Add - Remote note service.
* Add - Show details about the current fees in the Settings screen.

= 1.6.0 - 2020-10-15 =
* Fix - Trimming the whitespace when updating the bank statement descriptor.
* Add - Initial support for the checkout block.
* Add - Support wp_get_environment_type() and enable dev-mode when environment is 'development' or 'staging'.
* Update - Introduced payments-specific exceptions instead of generic one.
* Update - Transaction timeline: enabled timestamps rendering for all entries.

= 1.5.0 - 2020-09-24 =
* Fix - Save payment method checkbox for Subscriptions customer-initiated payment method updates.
* Fix - Support checkout on Internet Explorer 11.
* Fix - Webhook processing with no Jetpack plugin installed.
* Fix - Do not block the checkout card field from loading when customer meta is invalid or related to an old account.
* Fix - Saving account statement descriptor with an ampersand character.
* Fix - Do not attempt to render the payment timeline if the intention ID is missing.
* Add - Display payment method details on account subscriptions pages.
* Add - Redact sensitive data before logging.
* Add - Support for WooCommerce Subscriptions admin-initiated payment method changes.
* Add - Link to Subscription admin pages from Transactions views.
* Add - Support for Subscriptions in transaction search.

= 1.4.1 - 2020-09-07 =
* Fix - Only redirect to the onboarding screen if the plugin has been individually activated using the plugins page.

= 1.4.0 - 2020-09-02 =
* Add - Initial support for WooCommerce Subscriptions: Signing up for subscriptions, scheduled payments, and customer-initiated payment method changes.
* Add - Added a link to transaction details from order screens.
* Add - Allow merchant to edit statement descriptor.
* Fix - Do not redirect to the onboarding page after completing the WC4.5-beta wizard.
* Fix - Save order metadata before the payment is completed to avoid missing payments.
* Update - Bumped the minimum Jetpack requirement to version 8.2.

= 1.3.0 - 2020-08-17 =
* Add - Support for saved cards.
* Add - Search bar for transactions.
* Fix - Redirect to WC core onboarding instead of WC Payments onboarding when appropriate.
* Fix - Creating an account during checkout with 3DS cards.
* Fix - Missing payment statuses for certain disputes.
* Fix - Missing translators comments.

= 1.2.0 - 2020-07-20 =
* Add - 3DS support when using the pay for order page
* Add - Display confirmation dialog when enabling manual captures
* Add - Update the order when an authorised payment has expired
* Add - Timeline view in transactions detail, requires WooCommerce 4.4
* Add - Tracking for basic user action events
* Fix - Admin UI styling tweaks

= 1.1.0 - 2020-06-16 =
* Add - Allow WooCommerce Payments set up without Jetpack plugin
* Fix - Orders missing after payment processing error
* Fix - Clearing pagination when selecting transactions advanced filters
* Fix - After onboarding, redirect to the WCPay task of the task list, instead of to the task list

= 1.0.1 - 2020-06-01 =
* Add - Support 3D Secure verification
* Add - Transaction date and type filters to transactions list
* Update - Redirect to the "Connect" page on plugin activation or when trying to navigate to the settings screen
* Fix - Add deposit delay notice to deposit schedule
* Fix - Avoid localizing deposit date or displaying time-of-day precision
* Fix - Display dispute currency code in dispute info

= 1.0.0 - 2020-05-19 =
* Add - Level 3 data to payment requests
* Update - Expose public method for checking connection status
* Fix - Pending requirements state for improved messaging
* Fix - Dispute details typo
* Remove - Unused POST /charges endpoint
* Remove - "Beta" messaging

= 0.9.2 - 2020-05-14 =
* Add - Customer ID to payment intent
* Update - Register and enqueue js.stripe.com on WCPay admin pages
* Update - Override needs_setup to redirect from Payments settings
* Update - Copy and image on Connect Account screen
* Add - Add deposits overview component
* Add - URL to pass for prefilling OAuth form
* Add - Test card details in Checkout
* Add - Task list redirect upon return from OAuth flow
* Add - Handling for failed refund and other webhooks
* Add - Transaction list sorting
* Update - Disable gateway when payments are disabled on the account
* Update - Make table rows clickable
* Add - Prompt before navigating away from unsaved dispute evidence changes
* Update - Labels to sentence case
* Update - Automated testing
* Add - Metadata when creating payment intent
* Update - PHP versions supported

= 0.9.1 - 2020-04-09 =
* Fix - Add logging for OAuth initialization failures

= 0.9.0 - 2020-04-08 =
* Release for Public Beta

= 0.8.2 - 2020-03-10 =
* Add - Dispute file evidence upload support
* Add - Basic support for Pay for Order
* Fix - Styling improvements in wp-admin
* Fix - Undefined variable PHP notice in cancel_authorization
* Fix - Remove unused variable in authentication
* Fix - Improve Jetpack connection checking

= 0.8.1 - 2020-02-25 =
* Update link to test card documentation

= 0.8.0 - 2020-02-24 =
* First beta release

= 0.7.0 - 2020-02-05 =
* Alpha release<|MERGE_RESOLUTION|>--- conflicted
+++ resolved
@@ -12,11 +12,8 @@
 * Fix - Applied sentence case on all strings.
 * Fix - Missing customer information after guest checkout via Checkout Block.
 * Fix - Show correct payment method name during checkout using upe methods.
-<<<<<<< HEAD
+* Update - display fees per payment method on overview page.
 * Fix - Allow payment_intent_succeeded webhook to handle orders without intent_id attached.
-=======
-* Update - display fees per payment method on overview page.
->>>>>>> 30791d52
 
 = 3.1.0 - 2021-10-06 =
 * Fix - Issue affecting analytics for Multi-Currency orders made with a zero-decimal to non-zero decimal conversion.
