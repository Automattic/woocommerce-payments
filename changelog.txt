--- conflicted
+++ resolved
@@ -10,11 +10,8 @@
 * Add - Currency conversion indicator to Transactions list.
 * Add - Transaction timeline details for multi-currency transactions.  
 * Update - Link order note with transaction details page. 
-<<<<<<< HEAD
+* Fix - Updating payment method using saved payment for WC Subscriptions orders.
 * Update - Show last 4 digit credit card number in order note when payment method is updated on failed renewal subscription order.
-=======
-* Fix - Updating payment method using saved payment for WC Subscriptions orders.
->>>>>>> 9364520b
 
 = 1.9.2 - 2021-02-05 =
 * Fix - Checkout and cart blocks aren't usable in editor when WooCommerce Payments is enabled.
