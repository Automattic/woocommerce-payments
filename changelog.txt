*** WooCommerce Payments Changelog ***

= 3.1.0 - 2021-xx-xx =
* Fix - Issue affecting analytics for Multi-Currency orders made with a zero-decimal to non-zero decimal conversion.
* Add - Customer multi-currency onboarding flow.
* Add - Checkbox toggle for disabling customer multi currency feature in Advanced Settings.
* Add - Update layout of the Multi-currency settings screen.
* Fix - Fixed missing file error for removed CSS file.
* Add - Currency deletion confirmation modal for currencies that are bound to an UPE method.
* Fix - Currency switcher does not affect order confirmation screen prices.
* Fix - Error when attempting to change the payment method for a subscription with UPE enabled.
* Add - Multi-Currency track currency added.
* Fix - Fill missing order_intent_info even if an exception occurs.
* Add - Gutenberg Block Widget for Multi-Currency.
* Update - WCPay logo
* Fix - Translations in transaction/deposit exports
* Fix - Update shipping cost in payment sheet when changing payment method.
<<<<<<< HEAD
* Fix - Add credit card on My Account using other payment gateways does not show "Your card number is incomplete" error
=======
* Fix - Transaction search with translated terms
>>>>>>> d7d55e81

= 3.0.0 - 2021-09-16 =
* Add - Download deposits report in CSV.
* Fix - Use store currency on analytics leaderboard when Multi-Currency is enabled.
* Add - Add API to expose Multi-Currency widget to theme/plugin developers for easy integration.
* Fix - Enabled currencies modal UI.
* Fix - User order currency format on admin refund button.
* Fix - Clear the list of selected currencies after closing the modal for adding currencies.
* Fix - Fix subscription change payment method errors after entering a payment method that fails.
* Fix - Prevent duplicate account onboarding requests.
* Fix - Filter out merchant-facing payment errors from customer error notices.
* Fix - Add primary action to high priority tasks.

= 2.9.1 - 2021-09-07 =
* Fix - Error while checking out with UPE when fields are hidden.
* Fix - Unable to onboard when in treatment mode.

= 2.9.0 - 2021-08-25 =
* Add - Split discount line in timeline into variable fee and fixed fee.
* Add - Order status validation for payments/orders/{order_id}/create_customer API.
* Add - Add country code parameter to ExPlat API requests.
* Add - Add a new hook to get a list of enabled payment request methods.
* Fix - Align table items according to design correctly.
* Fix - Fatal error if wcpay_multi_currency_enabled_currencies is a string.
* Fix - Show the estimated deposit date in the transactions CSV export rather than the deposit ID.
* Fix - Keep track of customer id in non logged in users.
* Update - Bump minimum supported version of WooCommerce from 5.3 to 5.4.

= 2.8.4 - 2021-08-17 =
* Fix - Fix database connection error on account cache clear.
* Fix - Fix fatal error logged when updating analytics data when account is not connected to Stripe.
* Fix - Multi-Currency Compatibility fatal error with Subscriptions when account is not connected to Stripe.

= 2.8.3 - 2021-08-10 =
* Fix - Fix for payment request buttons when the new payment methods gateway is enabled.

= 2.8.2 - 2021-08-05 =
* Fix - If account is disconnected or not set up do not display onboarding task and UPE inbox note.
* Fix - Fix for the site acting as disconnected after the account cache expires.
* Fix - Fix for failed Giropay and Sofort transactions causing an error.

= 2.8.1 - 2021-08-04 =
* Fix - Enable Multi-Currency only if there is a linked WooCommerce Payments account.

= 2.8.0 - 2021-08-04 =
* Add - Allow merchants to add additional currencies to their store, allowing a store’s customers to shop and browse in the currency of their choice.
* Add - *Early access*: allow your store to collect payments with Giropay and Sofort. Enable the feature in settings!
* Add - Use date picker for applicable dispute evidence fields.
* Fix - Avoid crash when seeing the details of an empty deposit.
* Fix - Disabled Payment Request Buttons when order has to be split into multiple packages because Payment Requests do not support that use case.
* Fix - Fee discounts should use the discount currency rather than the base fee currency.
* Fix - Do not redirect to the onboarding page when account retrieval fails.
* Add - Allow the customer to perform SCA authentication on Subscription renewals.
* Update - Actualized supported countries list for onboarding.
* Add - Dispute Status Chip into the header of the Dispute Details page.
* Fix - Use a singular label in the summary of Transactions and Deposits lists.
* Add - Disable payment gateway when not in test mode and not using https or ssl checkout enforcement.
* Fix - Improved errors handling during onboarding and page overview.
* Update - Remove Account in the old Settings page.
* Update - Bump minimum supported version of WooCommerce from 5.2 to 5.3.
* Update - Bump minimum supported version of WordPress from 5.5 to 5.6.
* Fix - Stop refund process when using an invalid amount
* Fix - Improve sanitization of ExPlat cookie.
* Add - Show fee breakdown in transaction details timeline.
* Add - REST endpoint to get customer id from an order.
* Fix - Explat not caching when no variation is returned.

= 2.7.1 - 2021-07-26 =
* Fix - Ensure test mode setting value is correctly saved.
* Fix - Onboarding redirection occasionally not finalizing account connection.

= 2.7.0 - 2021-07-14 =
* Add - Add a link to the snackbar notice that appears after submitting or saving evidence for a dispute challenge.
* Add - Support saving new cards and paying with previously saved cards in the WooCommerce Checkout Block.
* Fix - WooCommerce Payments admin pages redirect to the onboarding page when the WooCommerce Payments account is disconnected.
* Fix - Do not overwrite admin pages when account is disconnected.
* Update - Set a description when creating payment intents.

= 2.6.1 - 2021-07-01 =
* Fix - Updates the notes query filters to prevent breaking the WooCommerce > Home inbox.

= 2.6.0 - 2021-06-23 =
* Add - Notify the admin if WordPress.com user connection is broken.
* Add - Experimental PHP client for Explat.
* Add - WooCommerce Payment inbox notifications to the overview screen.
* Fix - Fix fatal error if store currency is changed after enabled (multi) currencies set.
* Fix - Use of deprecated call-style to registerPaymentMethods. WooCommerce Payments now requires WooCommerce Blocks of at least version 3.9.0.
* Fix - Deposit date on Transactions list page.
* Fix - Rounding error when displaying fee percentages on the Overview and Transactions pages.
* Add - Error message when total size of dispute evidence files uploaded goes over limit.
* Update - Pass currency to wc_price when adding intent notes to orders.
* Update - Instant deposit inbox note wording.
* Fix - Deposit overview details for non instant ones.
* Add - Introduce new settings layout
* Update - Removed "Branded" and "Custom label" options on Payment request buttons to align with design guidelines.
* Update - Converted payment request button size value to distinct options to align with design guidelines.
* Tweak - Run post-upgrade actions during any request instead of only on wp-admin requests.
* Update - Payment request button should guide users to login when necessary.
* Add - When setting WooCommerce Payments up, inform if merchant business country is not supported.
* Update - Bump minimum supported version of WooCommerce from 4.8 to 5.2.
* Add - Introduce advance filters on deposits page.
* Update: Prefill OAuth flow with WC store country

= 2.5.0 - 2021-06-02 =
* Fix - Fix hover dialog for close button on modals, unify styling and layout of modal buttons.
* Update - Use Site Language when rendering Stripe elements.
* Update - Use blog ID for authenticating most of the requests.
* Fix: Misaligned columns on Deposits page.
* Add - Tracking for returning from OAuth connection.
* Fix - Transactions and deposits counts on the table summary are rendered as "undefined".
* Update - Deposit overview details.
* Add - Redirect to WooCommerce home page after successful WooCommerce Payments KYC (Know Your Customer).
* Fix - Added CSV column heading for transaction id column.
* Update - Bump minimum supported version of WordPress from 5.4 to 5.5.
* Update - Bump minimum supported version of WooCommerce from 4.5 to 4.8.
* Add - Deposit overviews have been added to the overview page.
* Update - Account overview page is now GA and default page for woocommerce payments.
* Update - Base fee and account status has been moved to overview page from WCPay settings.
* Fix - Express payment method being displayed on blocks checkout when Payment Request is not supported.
* Fix - Subscription sign-up fees not included in total for Payment Request Button.

= 2.4.0 - 2021-05-12 =
* Update - Improve the Connect Account page.
* Update - Base UI components and their styling.
* Fix - Deposits overview details not displayed.
* Fix - WooCommerce Payments disappeared from WooCommerce Settings if WooCommerce Subscriptions is activated.
* Add - REST endpoint to capture payments by order ID.
* Add - Explat package for A/B tests.
* Add - Payment request button support for checkout and cart blocks.
* Update - Bump minimum supported WooCommerce version from 4.0 to 4.5.
* Update - Implement expirement on Connect Page.
* Fix - Columns are misaligned on Payments->Transactions/Disputes page.
* Fix - Risk level is displayed as a "Numeric" value in transactions CSV.

= 2.3.3 - 2021-05-06 =
* Update - Additional logic and styling for instant deposits.

= 2.3.2 - 2021-04-27 =
* Fix - Error when purchasing free trial subscriptions.

= 2.3.1 - 2021-04-26 =
* Fix - Various account connection cache tweaks
* Update - Use option instead of transient for caching account data
* Fix - Error when using SCA / 3DS credit card in checkout block.

= 2.3.0 - 2021-04-21 =
* Add - Introduced deposit currency filter for transactions overview page.
* Add - Download transactions report in CSV.
* Update - Tweak the connection detection logic.
* Add - Notification badge next to payments menu.
* Fix - Fixed broken search on transactions list page.
* Add - More helpful message on checkout errors.
* Update - Change the default track `recordEvent` to use @woocommerce/tracks.
* Add - WPCOM connection status event prop to 'wcpay_connect_account_clicked' track.
* Add - Allow users to clear the account cache.
* Update - Bump minimum supported version of WordPress from 5.3 to 5.4.
* Add - Add a new admin note to collect qualitative feedback.
* Add - Introduced deposit currency filter for deposits overview page.
* Update - Make Payment Request Button available for all merchants.
* Add - Configurable Payment Request Button locations.
* Add - Addition of the Instant Deposits feature to allow qualified merchants to manually trigger payouts.

= 2.2.0 - 2021-03-31 =
* Fix - Paying with a saved card for a subscription with a free trial will now correctly save the chosen payment method to the order for future renewals.
* Add - Payment Request Button support for US merchants (Apple Pay, Google Pay, Microsoft Pay, and the browser standard Payment Request API).
* Update - Not passing level3 data for non-US merchants.
* Add - REST endpoint for fetching account data.
* Add - Deposits list pagination and sorting.
* Fix - Deposit overview now displays placeholder information instead of continuing to load when an error happens.

= 2.1.1 - 2021-03-23 =
* Fix - Fatal error when a subscription is processed with action scheduler hook.

= 2.1.0 - 2021-03-16 =
* Update - Show last 4 digit credit card number in order note when payment method is updated on failed renewal subscription order.
* Update - Define constant for the group to be used for scheduled actions.
* Update - Enable multiple customer currencies support in live mode.
* Add - Rate limit failed account connection checks.
* Add - Support displaying non-USD base fees on settings page.

= 2.0.0 - 2021-02-22 =
* Update - Render customer details in transactions list as text instead of link if order missing.
* Update - Render transaction summary on details page for multi-currency transactions.
* Update - Improvements to fraud prevention.
* Fix - Added better notices for end users if there are connection errors when making payments.
* Fix - If account is set to manual payouts display 'Temporarily suspended' under Payments > Settings.
* Add - Add file dropzones to dispute evidence upload fields
* Add - Currency conversion indicator to Transactions list.
* Add - Transaction timeline details for multi-currency transactions.
* Update - Link order note with transaction details page.
* Fix - Updating payment method using saved payment for WC Subscriptions orders.

= 1.9.2 - 2021-02-05 =
* Fix - Checkout and cart blocks aren't usable in editor when WooCommerce Payments is enabled.
* Fix - Missing global config error in Checkout block integration, and incompatibility with latest block API.

= 1.9.1 - 2021-02-03 =
* Fix - Incompatibility with WC Subscriptions.
* Fix - Missing order causing broken transactions list.

= 1.9.0 - 2021-02-02 =
* Add - Improved fraud prevention.
* Add - New setting to manage whether to enable saving cards during checkout. (Defaults to being enabled).
* Fix - Fixed issue where an empty alert would appear when trying to refund an authorization charge.
* Update - Link customer name on transaction detail page to filtered transaction list page.
* Update - Test mode notice width is now consistent across all pages.
* Fix - Fix error which could occur when a 100% off coupon was applied during checkout.
* Add - New notification to urge setting SSL for checkout pages if store doesn't use HTTPS
* Fix - Fixed connection timeout configuration.
* Fix - Specify error code when refund fails in admin to prevent blank alert.
* Fix - Add fees as line items sent to Stripe to prevent Level 3 errors.
* Fix - Currency format in non-USD order note when capturing, refunding, and processing subscription renewal.
* Update - Link customer name from transaction list page to WooCommerce's Customers page filtered by the customer's name.
* Fix - Use proper currency information when rendering deposits overview and details.

= 1.8.0 - 2020-12-16 =
* Add - Include information about failing payment into order notes.
* Fix - Fix crash when a user has 10 or more saved credit cards.
* Fix - Fix crash if there's a problem connecting to the server.
* Fix - Store Stripe customer for test and live mode.
* Fix - Display Payments menu in the sidebar if there's a problem connecting to the server.
* Add - Display fee structure in transaction timelines.
* Add - Use site username for recording ToS acceptance.
* Update - Display transaction tables with full width.
* Add - Action hooks before and after webhook delivery.

= 1.7.1 - 2020-12-03 =
* Fix - Pass ISO strings instead of Moment objects to dateI18n.

= 1.7.0 - 2020-11-17 =
* Fix - Fix ordering of payment detail timeline events.
* Fix - Payment form hides when saved card is selected.
* Fix - Render dispute evidence file upload errors.
* Fix - Increase timeout for calls to the API server.
* Fix - Correctly display the fee and net amounts for a charge with an inquiry.
* Fix - Catch unhandled exceptions when cancelling a payment authorization.
* Add - Security.md with security and vulnerability reporting guidelines.
* Add - Introduced "Set up refund policy" notification in WooCommerce inbox.
* Fix - Fix error when retrying to save a card in the Add Payment Method screen after failing SCA authentication.
* Add - Allow signing up for a subscription with free trial with a credit card that requires SCA authentication.
* Add - Remote note service.
* Add - Show details about the current fees in the Settings screen.

= 1.6.0 - 2020-10-15 =
* Fix - Trimming the whitespace when updating the bank statement descriptor.
* Add - Initial support for the checkout block.
* Add - Support wp_get_environment_type() and enable dev-mode when environment is 'development' or 'staging'.
* Update - Introduced payments-specific exceptions instead of generic one.
* Update - Transaction timeline: enabled timestamps rendering for all entries.

= 1.5.0 - 2020-09-24 =
* Fix - Save payment method checkbox for Subscriptions customer-initiated payment method updates.
* Fix - Support checkout on Internet Explorer 11.
* Fix - Webhook processing with no Jetpack plugin installed.
* Fix - Do not block the checkout card field from loading when customer meta is invalid or related to an old account.
* Fix - Saving account statement descriptor with an ampersand character.
* Fix - Do not attempt to render the payment timeline if the intention ID is missing.
* Add - Display payment method details on account subscriptions pages.
* Add - Redact sensitive data before logging.
* Add - Support for WooCommerce Subscriptions admin-initiated payment method changes.
* Add - Link to Subscription admin pages from Transactions views.
* Add - Support for Subscriptions in transaction search.

= 1.4.1 - 2020-09-07 =
* Fix - Only redirect to the onboarding screen if the plugin has been individually activated using the plugins page.

= 1.4.0 - 2020-09-02 =
* Add - Initial support for WooCommerce Subscriptions: Signing up for subscriptions, scheduled payments, and customer-initiated payment method changes.
* Add - Added a link to transaction details from order screens.
* Add - Allow merchant to edit statement descriptor.
* Fix - Do not redirect to the onboarding page after completing the WC4.5-beta wizard.
* Fix - Save order metadata before the payment is completed to avoid missing payments.
* Update - Bumped the minimum Jetpack requirement to version 8.2.

= 1.3.0 - 2020-08-17 =
* Add - Support for saved cards.
* Add - Search bar for transactions.
* Fix - Redirect to WC core onboarding instead of WC Payments onboarding when appropriate.
* Fix - Creating an account during checkout with 3DS cards.
* Fix - Missing payment statuses for certain disputes.
* Fix - Missing translators comments.

= 1.2.0 - 2020-07-20 =
* Add - 3DS support when using the pay for order page
* Add - Display confirmation dialog when enabling manual captures
* Add - Update the order when an authorised payment has expired
* Add - Timeline view in transactions detail, requires WooCommerce 4.4
* Add - Tracking for basic user action events
* Fix - Admin UI styling tweaks

= 1.1.0 - 2020-06-16 =
* Add - Allow WooCommerce Payments set up without Jetpack plugin
* Fix - Orders missing after payment processing error
* Fix - Clearing pagination when selecting transactions advanced filters
* Fix - After onboarding, redirect to the WCPay task of the task list, instead of to the task list

= 1.0.1 - 2020-06-01 =
* Add - Support 3D Secure verification
* Add - Transaction date and type filters to transactions list
* Update - Redirect to the "Connect" page on plugin activation or when trying to navigate to the settings screen
* Fix - Add deposit delay notice to deposit schedule
* Fix - Avoid localizing deposit date or displaying time-of-day precision
* Fix - Display dispute currency code in dispute info

= 1.0.0 - 2020-05-19 =
* Add - Level 3 data to payment requests
* Update - Expose public method for checking connection status
* Fix - Pending requirements state for improved messaging
* Fix - Dispute details typo
* Remove - Unused POST /charges endpoint
* Remove - "Beta" messaging

= 0.9.2 - 2020-05-14 =
* Add - Customer ID to payment intent
* Update - Register and enqueue js.stripe.com on WCPay admin pages
* Update - Override needs_setup to redirect from Payments settings
* Update - Copy and image on Connect Account screen
* Add - Add deposits overview component
* Add - URL to pass for prefilling OAuth form
* Add - Test card details in Checkout
* Add - Task list redirect upon return from OAuth flow
* Add - Handling for failed refund and other webhooks
* Add - Transaction list sorting
* Update - Disable gateway when payments are disabled on the account
* Update - Make table rows clickable
* Add - Prompt before navigating away from unsaved dispute evidence changes
* Update - Labels to sentence case
* Update - Automated testing
* Add - Metadata when creating payment intent
* Update - PHP versions supported

= 0.9.1 - 2020-04-09 =
* Fix - Add logging for OAuth initialization failures

= 0.9.0 - 2020-04-08 =
* Release for Public Beta

= 0.8.2 - 2020-03-10 =
* Add - Dispute file evidence upload support
* Add - Basic support for Pay for Order
* Fix - Styling improvements in wp-admin
* Fix - Undefined variable PHP notice in cancel_authorization
* Fix - Remove unused variable in authentication
* Fix - Improve Jetpack connection checking

= 0.8.1 - 2020-02-25 =
* Update link to test card documentation

= 0.8.0 - 2020-02-24 =
* First beta release

= 0.7.0 - 2020-02-05 =
* Alpha release<|MERGE_RESOLUTION|>--- conflicted
+++ resolved
@@ -15,11 +15,8 @@
 * Update - WCPay logo
 * Fix - Translations in transaction/deposit exports
 * Fix - Update shipping cost in payment sheet when changing payment method.
-<<<<<<< HEAD
+* Fix - Transaction search with translated terms
 * Fix - Add credit card on My Account using other payment gateways does not show "Your card number is incomplete" error
-=======
-* Fix - Transaction search with translated terms
->>>>>>> d7d55e81
 
 = 3.0.0 - 2021-09-16 =
 * Add - Download deposits report in CSV.
