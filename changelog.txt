*** WooCommerce Payments Changelog ***

= 2.4.0 - 2021-xx-xx =
* Update - Improve the Connect Account page.
* Update - Base UI components and their styling.
* Fix - Deposits overview details not displayed.
<<<<<<< HEAD
* Add - REST endpoint to capture payments by order ID
=======
* Fix - WooCommerce Payments disappeared from WooCommerce Settings if WooCommerce Subscriptions is activated.
>>>>>>> 4bda1576

= 2.3.2 - 2021-04-27 =
* Fix - Error when purchasing free trial subscriptions.

= 2.3.1 - 2021-04-26 =
* Fix - Various account connection cache tweaks
* Update - Use option instead of transient for caching account data
* Fix - Error when using SCA / 3DS credit card in checkout block.

= 2.3.0 - 2021-04-21 =
* Add - Introduced deposit currency filter for transactions overview page.
* Add - Download transactions report in CSV.
* Update - Tweak the connection detection logic.
* Add - Notification badge next to payments menu.
* Fix - Fixed broken search on transactions list page.
* Add - More helpful message on checkout errors.
* Update - Change the default track `recordEvent` to use @woocommerce/tracks.
* Add - WPCOM connection status event prop to 'wcpay_connect_account_clicked' track.
* Add - Allow users to clear the account cache.
* Update - Bump minimum supported version of WordPress from 5.3 to 5.4.
* Add - Add a new admin note to collect qualitative feedback.
* Add - Introduced deposit currency filter for deposits overview page.
* Update - Make Payment Request Button available for all merchants.
* Add - Configurable Payment Request Button locations.
* Add - Addition of the Instant Deposits feature to allow qualified merchants to manually trigger payouts.

= 2.2.0 - 2021-03-31 =
* Fix - Paying with a saved card for a subscription with a free trial will now correctly save the chosen payment method to the order for future renewals.
* Add - Payment Request Button support for US merchants (Apple Pay, Google Pay, Microsoft Pay, and the browser standard Payment Request API).
* Update - Not passing level3 data for non-US merchants.
* Add - REST endpoint for fetching account data.
* Add - Deposits list pagination and sorting.
* Fix - Deposit overview now displays placeholder information instead of continuing to load when an error happens.

= 2.1.1 - 2021-03-23 =
* Fix - Fatal error when a subscription is processed with action scheduler hook.

= 2.1.0 - 2021-03-16 =
* Update - Show last 4 digit credit card number in order note when payment method is updated on failed renewal subscription order.
* Update - Define constant for the group to be used for scheduled actions.
* Update - Enable multiple customer currencies support in live mode.
* Add - Rate limit failed account connection checks.
* Add - Support displaying non-USD base fees on settings page.

= 2.0.0 - 2021-02-22 =
* Update - Render customer details in transactions list as text instead of link if order missing.
* Update - Render transaction summary on details page for multi-currency transactions.
* Update - Improvements to fraud prevention.
* Fix - Added better notices for end users if there are connection errors when making payments.
* Fix - If account is set to manual payouts display 'Temporarily suspended' under Payments > Settings.
* Add - Add file dropzones to dispute evidence upload fields
* Add - Currency conversion indicator to Transactions list.
* Add - Transaction timeline details for multi-currency transactions.
* Update - Link order note with transaction details page.
* Fix - Updating payment method using saved payment for WC Subscriptions orders.

= 1.9.2 - 2021-02-05 =
* Fix - Checkout and cart blocks aren't usable in editor when WooCommerce Payments is enabled.
* Fix - Missing global config error in Checkout block integration, and incompatibility with latest block API.

= 1.9.1 - 2021-02-03 =
* Fix - Incompatibility with WC Subscriptions.
* Fix - Missing order causing broken transactions list.

= 1.9.0 - 2021-02-02 =
* Add - Improved fraud prevention.
* Add - New setting to manage whether to enable saving cards during checkout. (Defaults to being enabled).
* Fix - Fixed issue where an empty alert would appear when trying to refund an authorization charge.
* Update - Link customer name on transaction detail page to filtered transaction list page.
* Update - Test mode notice width is now consistent across all pages.
* Fix - Fix error which could occur when a 100% off coupon was applied during checkout.
* Add - New notification to urge setting SSL for checkout pages if store doesn't use HTTPS
* Fix - Fixed connection timeout configuration.
* Fix - Specify error code when refund fails in admin to prevent blank alert.
* Fix - Add fees as line items sent to Stripe to prevent Level 3 errors.
* Fix - Currency format in non-USD order note when capturing, refunding, and processing subscription renewal.
* Update - Link customer name from transaction list page to WooCommerce's Customers page filtered by the customer's name.
* Fix - Use proper currency information when rendering deposits overview and details.

= 1.8.0 - 2020-12-16 =
* Add - Include information about failing payment into order notes.
* Fix - Fix crash when a user has 10 or more saved credit cards.
* Fix - Fix crash if there's a problem connecting to the server.
* Fix - Store Stripe customer for test and live mode.
* Fix - Display Payments menu in the sidebar if there's a problem connecting to the server.
* Add - Display fee structure in transaction timelines.
* Add - Use site username for recording ToS acceptance.
* Update - Display transaction tables with full width.
* Add - Action hooks before and after webhook delivery.

= 1.7.1 - 2020-12-03 =
* Fix - Pass ISO strings instead of Moment objects to dateI18n.

= 1.7.0 - 2020-11-17 =
* Fix - Fix ordering of payment detail timeline events.
* Fix - Payment form hides when saved card is selected.
* Fix - Render dispute evidence file upload errors.
* Fix - Increase timeout for calls to the API server.
* Fix - Correctly display the fee and net amounts for a charge with an inquiry.
* Fix - Catch unhandled exceptions when cancelling a payment authorization.
* Add - Security.md with security and vulnerability reporting guidelines.
* Add - Introduced "Set up refund policy" notification in WooCommerce inbox.
* Fix - Fix error when retrying to save a card in the Add Payment Method screen after failing SCA authentication.
* Add - Allow signing up for a subscription with free trial with a credit card that requires SCA authentication.
* Add - Remote note service.
* Add - Show details about the current fees in the Settings screen.

= 1.6.0 - 2020-10-15 =
* Fix - Trimming the whitespace when updating the bank statement descriptor.
* Add - Initial support for the checkout block.
* Add - Support wp_get_environment_type() and enable dev-mode when environment is 'development' or 'staging'.
* Update - Introduced payments-specific exceptions instead of generic one.
* Update - Transaction timeline: enabled timestamps rendering for all entries.

= 1.5.0 - 2020-09-24 =
* Fix - Save payment method checkbox for Subscriptions customer-initiated payment method updates.
* Fix - Support checkout on Internet Explorer 11.
* Fix - Webhook processing with no Jetpack plugin installed.
* Fix - Do not block the checkout card field from loading when customer meta is invalid or related to an old account.
* Fix - Saving account statement descriptor with an ampersand character.
* Fix - Do not attempt to render the payment timeline if the intention ID is missing.
* Add - Display payment method details on account subscriptions pages.
* Add - Redact sensitive data before logging.
* Add - Support for WooCommerce Subscriptions admin-initiated payment method changes.
* Add - Link to Subscription admin pages from Transactions views.
* Add - Support for Subscriptions in transaction search.

= 1.4.1 - 2020-09-07 =
* Fix - Only redirect to the onboarding screen if the plugin has been individually activated using the plugins page.

= 1.4.0 - 2020-09-02 =
* Add - Initial support for WooCommerce Subscriptions: Signing up for subscriptions, scheduled payments, and customer-initiated payment method changes.
* Add - Added a link to transaction details from order screens.
* Add - Allow merchant to edit statement descriptor.
* Fix - Do not redirect to the onboarding page after completing the WC4.5-beta wizard.
* Fix - Save order metadata before the payment is completed to avoid missing payments.
* Update - Bumped the minimum Jetpack requirement to version 8.2.

= 1.3.0 - 2020-08-17 =
* Add - Support for saved cards.
* Add - Search bar for transactions.
* Fix - Redirect to WC core onboarding instead of WC Payments onboarding when appropriate.
* Fix - Creating an account during checkout with 3DS cards.
* Fix - Missing payment statuses for certain disputes.
* Fix - Missing translators comments.

= 1.2.0 - 2020-07-20 =
* Add - 3DS support when using the pay for order page
* Add - Display confirmation dialog when enabling manual captures
* Add - Update the order when an authorised payment has expired
* Add - Timeline view in transactions detail, requires WooCommerce 4.4
* Add - Tracking for basic user action events
* Fix - Admin UI styling tweaks

= 1.1.0 - 2020-06-16 =
* Add - Allow WooCommerce Payments set up without Jetpack plugin
* Fix - Orders missing after payment processing error
* Fix - Clearing pagination when selecting transactions advanced filters
* Fix - After onboarding, redirect to the WCPay task of the task list, instead of to the task list

= 1.0.1 - 2020-06-01 =
* Add - Support 3D Secure verification
* Add - Transaction date and type filters to transactions list
* Update - Redirect to the "Connect" page on plugin activation or when trying to navigate to the settings screen
* Fix - Add deposit delay notice to deposit schedule
* Fix - Avoid localizing deposit date or displaying time-of-day precision
* Fix - Display dispute currency code in dispute info

= 1.0.0 - 2020-05-19 =
* Add - Level 3 data to payment requests
* Update - Expose public method for checking connection status
* Fix - Pending requirements state for improved messaging
* Fix - Dispute details typo
* Remove - Unused POST /charges endpoint
* Remove - "Beta" messaging

= 0.9.2 - 2020-05-14 =
* Add - Customer ID to payment intent
* Update - Register and enqueue js.stripe.com on WCPay admin pages
* Update - Override needs_setup to redirect from Payments settings
* Update - Copy and image on Connect Account screen
* Add - Add deposits overview component
* Add - URL to pass for prefilling OAuth form
* Add - Test card details in Checkout
* Add - Task list redirect upon return from OAuth flow
* Add - Handling for failed refund and other webhooks
* Add - Transaction list sorting
* Update - Disable gateway when payments are disabled on the account
* Update - Make table rows clickable
* Add - Prompt before navigating away from unsaved dispute evidence changes
* Update - Labels to sentence case
* Update - Automated testing
* Add - Metadata when creating payment intent
* Update - PHP versions supported

= 0.9.1 - 2020-04-09 =
* Fix - Add logging for OAuth initialization failures

= 0.9.0 - 2020-04-08 =
* Release for Public Beta

= 0.8.2 - 2020-03-10 =
* Add - Dispute file evidence upload support
* Add - Basic support for Pay for Order
* Fix - Styling improvements in wp-admin
* Fix - Undefined variable PHP notice in cancel_authorization
* Fix - Remove unused variable in authentication
* Fix - Improve Jetpack connection checking

= 0.8.1 - 2020-02-25 =
* Update link to test card documentation

= 0.8.0 - 2020-02-24 =
* First beta release

= 0.7.0 - 2020-02-05 =
* Alpha release<|MERGE_RESOLUTION|>--- conflicted
+++ resolved
@@ -4,11 +4,8 @@
 * Update - Improve the Connect Account page.
 * Update - Base UI components and their styling.
 * Fix - Deposits overview details not displayed.
-<<<<<<< HEAD
+* Fix - WooCommerce Payments disappeared from WooCommerce Settings if WooCommerce Subscriptions is activated.
 * Add - REST endpoint to capture payments by order ID
-=======
-* Fix - WooCommerce Payments disappeared from WooCommerce Settings if WooCommerce Subscriptions is activated.
->>>>>>> 4bda1576
 
 = 2.3.2 - 2021-04-27 =
 * Fix - Error when purchasing free trial subscriptions.
