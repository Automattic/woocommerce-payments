*** WooCommerce Payments Changelog ***

= 3.1.0 - 2021-xx-xx =
* Fix - Issue affecting analytics for Multi-Currency orders made with a zero-decimal to non-zero decimal conversion.
* Add - Customer multi-currency onboarding flow.
* Add - Checkbox toggle for disabling customer multi currency feature in Advanced Settings.
* Add - Update layout of the Multi-currency settings screen.
* Fix - Fixed missing file error for removed CSS file.
* Add - Currency deletion confirmation modal for currencies that are bound to an UPE method.
* Fix - Currency switcher does not affect order confirmation screen prices.
* Fix - Error when attempting to change the payment method for a subscription with UPE enabled.
* Add - Multi-Currency track currency added.
* Fix - Fill missing order_intent_info even if an exception occurs.
* Add - Gutenberg Block Widget for Multi-Currency.
<<<<<<< HEAD
* Fix - Add credit card on My Account using other payment gateways does not show "Your card number is incomplete" error
=======
* Update - WCPay logo
>>>>>>> 28ee607d

= 3.0.0 - 2021-09-16 =
* Add - Download deposits report in CSV.
* Fix - Use store currency on analytics leaderboard when Multi-Currency is enabled.
* Add - Add API to expose Multi-Currency widget to theme/plugin developers for easy integration.
* Fix - Enabled currencies modal UI.
* Fix - User order currency format on admin refund button.
* Fix - Clear the list of selected currencies after closing the modal for adding currencies.
* Fix - Fix subscription change payment method errors after entering a payment method that fails.
* Fix - Prevent duplicate account onboarding requests.
* Fix - Filter out merchant-facing payment errors from customer error notices.
* Fix - Add primary action to high priority tasks.

= 2.9.1 - 2021-09-07 =
* Fix - Error while checking out with UPE when fields are hidden.
* Fix - Unable to onboard when in treatment mode.

= 2.9.0 - 2021-08-25 =
* Add - Split discount line in timeline into variable fee and fixed fee.
* Add - Order status validation for payments/orders/{order_id}/create_customer API.
* Add - Add country code parameter to ExPlat API requests.
* Add - Add a new hook to get a list of enabled payment request methods.
* Fix - Align table items according to design correctly.
* Fix - Fatal error if wcpay_multi_currency_enabled_currencies is a string.
* Fix - Show the estimated deposit date in the transactions CSV export rather than the deposit ID.
* Fix - Keep track of customer id in non logged in users.
* Update - Bump minimum supported version of WooCommerce from 5.3 to 5.4.

= 2.8.4 - 2021-08-17 =
* Fix - Fix database connection error on account cache clear.
* Fix - Fix fatal error logged when updating analytics data when account is not connected to Stripe.
* Fix - Multi-Currency Compatibility fatal error with Subscriptions when account is not connected to Stripe.

= 2.8.3 - 2021-08-10 =
* Fix - Fix for payment request buttons when the new payment methods gateway is enabled.

= 2.8.2 - 2021-08-05 =
* Fix - If account is disconnected or not set up do not display onboarding task and UPE inbox note.
* Fix - Fix for the site acting as disconnected after the account cache expires.
* Fix - Fix for failed Giropay and Sofort transactions causing an error.

= 2.8.1 - 2021-08-04 =
* Fix - Enable Multi-Currency only if there is a linked WooCommerce Payments account.

= 2.8.0 - 2021-08-04 =
* Add - Allow merchants to add additional currencies to their store, allowing a store’s customers to shop and browse in the currency of their choice.
* Add - *Early access*: allow your store to collect payments with Giropay and Sofort. Enable the feature in settings!
* Add - Use date picker for applicable dispute evidence fields.
* Fix - Avoid crash when seeing the details of an empty deposit.
* Fix - Disabled Payment Request Buttons when order has to be split into multiple packages because Payment Requests do not support that use case.
* Fix - Fee discounts should use the discount currency rather than the base fee currency.
* Fix - Do not redirect to the onboarding page when account retrieval fails.
* Add - Allow the customer to perform SCA authentication on Subscription renewals.
* Update - Actualized supported countries list for onboarding.
* Add - Dispute Status Chip into the header of the Dispute Details page.
* Fix - Use a singular label in the summary of Transactions and Deposits lists.
* Add - Disable payment gateway when not in test mode and not using https or ssl checkout enforcement.
* Fix - Improved errors handling during onboarding and page overview.
* Update - Remove Account in the old Settings page.
* Update - Bump minimum supported version of WooCommerce from 5.2 to 5.3.
* Update - Bump minimum supported version of WordPress from 5.5 to 5.6.
* Fix - Stop refund process when using an invalid amount
* Fix - Improve sanitization of ExPlat cookie.
* Add - Show fee breakdown in transaction details timeline.
* Add - REST endpoint to get customer id from an order.
* Fix - Explat not caching when no variation is returned.

= 2.7.1 - 2021-07-26 =
* Fix - Ensure test mode setting value is correctly saved.
* Fix - Onboarding redirection occasionally not finalizing account connection.

= 2.7.0 - 2021-07-14 =
* Add - Add a link to the snackbar notice that appears after submitting or saving evidence for a dispute challenge.
* Add - Support saving new cards and paying with previously saved cards in the WooCommerce Checkout Block.
* Fix - WooCommerce Payments admin pages redirect to the onboarding page when the WooCommerce Payments account is disconnected.
* Fix - Do not overwrite admin pages when account is disconnected.
* Update - Set a description when creating payment intents.

= 2.6.1 - 2021-07-01 =
* Fix - Updates the notes query filters to prevent breaking the WooCommerce > Home inbox.

= 2.6.0 - 2021-06-23 =
* Add - Notify the admin if WordPress.com user connection is broken.
* Add - Experimental PHP client for Explat.
* Add - WooCommerce Payment inbox notifications to the overview screen.
* Fix - Fix fatal error if store currency is changed after enabled (multi) currencies set.
* Fix - Use of deprecated call-style to registerPaymentMethods. WooCommerce Payments now requires WooCommerce Blocks of at least version 3.9.0.
* Fix - Deposit date on Transactions list page.
* Fix - Rounding error when displaying fee percentages on the Overview and Transactions pages.
* Add - Error message when total size of dispute evidence files uploaded goes over limit.
* Update - Pass currency to wc_price when adding intent notes to orders.
* Update - Instant deposit inbox note wording.
* Fix - Deposit overview details for non instant ones.
* Add - Introduce new settings layout
* Update - Removed "Branded" and "Custom label" options on Payment request buttons to align with design guidelines.
* Update - Converted payment request button size value to distinct options to align with design guidelines.
* Tweak - Run post-upgrade actions during any request instead of only on wp-admin requests.
* Update - Payment request button should guide users to login when necessary.
* Add - When setting WooCommerce Payments up, inform if merchant business country is not supported.
* Update - Bump minimum supported version of WooCommerce from 4.8 to 5.2.
* Add - Introduce advance filters on deposits page.
* Update: Prefill OAuth flow with WC store country

= 2.5.0 - 2021-06-02 =
* Fix - Fix hover dialog for close button on modals, unify styling and layout of modal buttons.
* Update - Use Site Language when rendering Stripe elements.
* Update - Use blog ID for authenticating most of the requests.
* Fix: Misaligned columns on Deposits page.
* Add - Tracking for returning from OAuth connection.
* Fix - Transactions and deposits counts on the table summary are rendered as "undefined".
* Update - Deposit overview details.
* Add - Redirect to WooCommerce home page after successful WooCommerce Payments KYC (Know Your Customer).
* Fix - Added CSV column heading for transaction id column.
* Update - Bump minimum supported version of WordPress from 5.4 to 5.5.
* Update - Bump minimum supported version of WooCommerce from 4.5 to 4.8.
* Add - Deposit overviews have been added to the overview page.
* Update - Account overview page is now GA and default page for woocommerce payments.
* Update - Base fee and account status has been moved to overview page from WCPay settings.
* Fix - Express payment method being displayed on blocks checkout when Payment Request is not supported.
* Fix - Subscription sign-up fees not included in total for Payment Request Button.

= 2.4.0 - 2021-05-12 =
* Update - Improve the Connect Account page.
* Update - Base UI components and their styling.
* Fix - Deposits overview details not displayed.
* Fix - WooCommerce Payments disappeared from WooCommerce Settings if WooCommerce Subscriptions is activated.
* Add - REST endpoint to capture payments by order ID.
* Add - Explat package for A/B tests.
* Add - Payment request button support for checkout and cart blocks.
* Update - Bump minimum supported WooCommerce version from 4.0 to 4.5.
* Update - Implement expirement on Connect Page.
* Fix - Columns are misaligned on Payments->Transactions/Disputes page.
* Fix - Risk level is displayed as a "Numeric" value in transactions CSV.

= 2.3.3 - 2021-05-06 =
* Update - Additional logic and styling for instant deposits.

= 2.3.2 - 2021-04-27 =
* Fix - Error when purchasing free trial subscriptions.

= 2.3.1 - 2021-04-26 =
* Fix - Various account connection cache tweaks
* Update - Use option instead of transient for caching account data
* Fix - Error when using SCA / 3DS credit card in checkout block.

= 2.3.0 - 2021-04-21 =
* Add - Introduced deposit currency filter for transactions overview page.
* Add - Download transactions report in CSV.
* Update - Tweak the connection detection logic.
* Add - Notification badge next to payments menu.
* Fix - Fixed broken search on transactions list page.
* Add - More helpful message on checkout errors.
* Update - Change the default track `recordEvent` to use @woocommerce/tracks.
* Add - WPCOM connection status event prop to 'wcpay_connect_account_clicked' track.
* Add - Allow users to clear the account cache.
* Update - Bump minimum supported version of WordPress from 5.3 to 5.4.
* Add - Add a new admin note to collect qualitative feedback.
* Add - Introduced deposit currency filter for deposits overview page.
* Update - Make Payment Request Button available for all merchants.
* Add - Configurable Payment Request Button locations.
* Add - Addition of the Instant Deposits feature to allow qualified merchants to manually trigger payouts.

= 2.2.0 - 2021-03-31 =
* Fix - Paying with a saved card for a subscription with a free trial will now correctly save the chosen payment method to the order for future renewals.
* Add - Payment Request Button support for US merchants (Apple Pay, Google Pay, Microsoft Pay, and the browser standard Payment Request API).
* Update - Not passing level3 data for non-US merchants.
* Add - REST endpoint for fetching account data.
* Add - Deposits list pagination and sorting.
* Fix - Deposit overview now displays placeholder information instead of continuing to load when an error happens.

= 2.1.1 - 2021-03-23 =
* Fix - Fatal error when a subscription is processed with action scheduler hook.

= 2.1.0 - 2021-03-16 =
* Update - Show last 4 digit credit card number in order note when payment method is updated on failed renewal subscription order.
* Update - Define constant for the group to be used for scheduled actions.
* Update - Enable multiple customer currencies support in live mode.
* Add - Rate limit failed account connection checks.
* Add - Support displaying non-USD base fees on settings page.

= 2.0.0 - 2021-02-22 =
* Update - Render customer details in transactions list as text instead of link if order missing.
* Update - Render transaction summary on details page for multi-currency transactions.
* Update - Improvements to fraud prevention.
* Fix - Added better notices for end users if there are connection errors when making payments.
* Fix - If account is set to manual payouts display 'Temporarily suspended' under Payments > Settings.
* Add - Add file dropzones to dispute evidence upload fields
* Add - Currency conversion indicator to Transactions list.
* Add - Transaction timeline details for multi-currency transactions.
* Update - Link order note with transaction details page.
* Fix - Updating payment method using saved payment for WC Subscriptions orders.

= 1.9.2 - 2021-02-05 =
* Fix - Checkout and cart blocks aren't usable in editor when WooCommerce Payments is enabled.
* Fix - Missing global config error in Checkout block integration, and incompatibility with latest block API.

= 1.9.1 - 2021-02-03 =
* Fix - Incompatibility with WC Subscriptions.
* Fix - Missing order causing broken transactions list.

= 1.9.0 - 2021-02-02 =
* Add - Improved fraud prevention.
* Add - New setting to manage whether to enable saving cards during checkout. (Defaults to being enabled).
* Fix - Fixed issue where an empty alert would appear when trying to refund an authorization charge.
* Update - Link customer name on transaction detail page to filtered transaction list page.
* Update - Test mode notice width is now consistent across all pages.
* Fix - Fix error which could occur when a 100% off coupon was applied during checkout.
* Add - New notification to urge setting SSL for checkout pages if store doesn't use HTTPS
* Fix - Fixed connection timeout configuration.
* Fix - Specify error code when refund fails in admin to prevent blank alert.
* Fix - Add fees as line items sent to Stripe to prevent Level 3 errors.
* Fix - Currency format in non-USD order note when capturing, refunding, and processing subscription renewal.
* Update - Link customer name from transaction list page to WooCommerce's Customers page filtered by the customer's name.
* Fix - Use proper currency information when rendering deposits overview and details.

= 1.8.0 - 2020-12-16 =
* Add - Include information about failing payment into order notes.
* Fix - Fix crash when a user has 10 or more saved credit cards.
* Fix - Fix crash if there's a problem connecting to the server.
* Fix - Store Stripe customer for test and live mode.
* Fix - Display Payments menu in the sidebar if there's a problem connecting to the server.
* Add - Display fee structure in transaction timelines.
* Add - Use site username for recording ToS acceptance.
* Update - Display transaction tables with full width.
* Add - Action hooks before and after webhook delivery.

= 1.7.1 - 2020-12-03 =
* Fix - Pass ISO strings instead of Moment objects to dateI18n.

= 1.7.0 - 2020-11-17 =
* Fix - Fix ordering of payment detail timeline events.
* Fix - Payment form hides when saved card is selected.
* Fix - Render dispute evidence file upload errors.
* Fix - Increase timeout for calls to the API server.
* Fix - Correctly display the fee and net amounts for a charge with an inquiry.
* Fix - Catch unhandled exceptions when cancelling a payment authorization.
* Add - Security.md with security and vulnerability reporting guidelines.
* Add - Introduced "Set up refund policy" notification in WooCommerce inbox.
* Fix - Fix error when retrying to save a card in the Add Payment Method screen after failing SCA authentication.
* Add - Allow signing up for a subscription with free trial with a credit card that requires SCA authentication.
* Add - Remote note service.
* Add - Show details about the current fees in the Settings screen.

= 1.6.0 - 2020-10-15 =
* Fix - Trimming the whitespace when updating the bank statement descriptor.
* Add - Initial support for the checkout block.
* Add - Support wp_get_environment_type() and enable dev-mode when environment is 'development' or 'staging'.
* Update - Introduced payments-specific exceptions instead of generic one.
* Update - Transaction timeline: enabled timestamps rendering for all entries.

= 1.5.0 - 2020-09-24 =
* Fix - Save payment method checkbox for Subscriptions customer-initiated payment method updates.
* Fix - Support checkout on Internet Explorer 11.
* Fix - Webhook processing with no Jetpack plugin installed.
* Fix - Do not block the checkout card field from loading when customer meta is invalid or related to an old account.
* Fix - Saving account statement descriptor with an ampersand character.
* Fix - Do not attempt to render the payment timeline if the intention ID is missing.
* Add - Display payment method details on account subscriptions pages.
* Add - Redact sensitive data before logging.
* Add - Support for WooCommerce Subscriptions admin-initiated payment method changes.
* Add - Link to Subscription admin pages from Transactions views.
* Add - Support for Subscriptions in transaction search.

= 1.4.1 - 2020-09-07 =
* Fix - Only redirect to the onboarding screen if the plugin has been individually activated using the plugins page.

= 1.4.0 - 2020-09-02 =
* Add - Initial support for WooCommerce Subscriptions: Signing up for subscriptions, scheduled payments, and customer-initiated payment method changes.
* Add - Added a link to transaction details from order screens.
* Add - Allow merchant to edit statement descriptor.
* Fix - Do not redirect to the onboarding page after completing the WC4.5-beta wizard.
* Fix - Save order metadata before the payment is completed to avoid missing payments.
* Update - Bumped the minimum Jetpack requirement to version 8.2.

= 1.3.0 - 2020-08-17 =
* Add - Support for saved cards.
* Add - Search bar for transactions.
* Fix - Redirect to WC core onboarding instead of WC Payments onboarding when appropriate.
* Fix - Creating an account during checkout with 3DS cards.
* Fix - Missing payment statuses for certain disputes.
* Fix - Missing translators comments.

= 1.2.0 - 2020-07-20 =
* Add - 3DS support when using the pay for order page
* Add - Display confirmation dialog when enabling manual captures
* Add - Update the order when an authorised payment has expired
* Add - Timeline view in transactions detail, requires WooCommerce 4.4
* Add - Tracking for basic user action events
* Fix - Admin UI styling tweaks

= 1.1.0 - 2020-06-16 =
* Add - Allow WooCommerce Payments set up without Jetpack plugin
* Fix - Orders missing after payment processing error
* Fix - Clearing pagination when selecting transactions advanced filters
* Fix - After onboarding, redirect to the WCPay task of the task list, instead of to the task list

= 1.0.1 - 2020-06-01 =
* Add - Support 3D Secure verification
* Add - Transaction date and type filters to transactions list
* Update - Redirect to the "Connect" page on plugin activation or when trying to navigate to the settings screen
* Fix - Add deposit delay notice to deposit schedule
* Fix - Avoid localizing deposit date or displaying time-of-day precision
* Fix - Display dispute currency code in dispute info

= 1.0.0 - 2020-05-19 =
* Add - Level 3 data to payment requests
* Update - Expose public method for checking connection status
* Fix - Pending requirements state for improved messaging
* Fix - Dispute details typo
* Remove - Unused POST /charges endpoint
* Remove - "Beta" messaging

= 0.9.2 - 2020-05-14 =
* Add - Customer ID to payment intent
* Update - Register and enqueue js.stripe.com on WCPay admin pages
* Update - Override needs_setup to redirect from Payments settings
* Update - Copy and image on Connect Account screen
* Add - Add deposits overview component
* Add - URL to pass for prefilling OAuth form
* Add - Test card details in Checkout
* Add - Task list redirect upon return from OAuth flow
* Add - Handling for failed refund and other webhooks
* Add - Transaction list sorting
* Update - Disable gateway when payments are disabled on the account
* Update - Make table rows clickable
* Add - Prompt before navigating away from unsaved dispute evidence changes
* Update - Labels to sentence case
* Update - Automated testing
* Add - Metadata when creating payment intent
* Update - PHP versions supported

= 0.9.1 - 2020-04-09 =
* Fix - Add logging for OAuth initialization failures

= 0.9.0 - 2020-04-08 =
* Release for Public Beta

= 0.8.2 - 2020-03-10 =
* Add - Dispute file evidence upload support
* Add - Basic support for Pay for Order
* Fix - Styling improvements in wp-admin
* Fix - Undefined variable PHP notice in cancel_authorization
* Fix - Remove unused variable in authentication
* Fix - Improve Jetpack connection checking

= 0.8.1 - 2020-02-25 =
* Update link to test card documentation

= 0.8.0 - 2020-02-24 =
* First beta release

= 0.7.0 - 2020-02-05 =
* Alpha release<|MERGE_RESOLUTION|>--- conflicted
+++ resolved
@@ -12,11 +12,8 @@
 * Add - Multi-Currency track currency added.
 * Fix - Fill missing order_intent_info even if an exception occurs.
 * Add - Gutenberg Block Widget for Multi-Currency.
-<<<<<<< HEAD
+* Update - WCPay logo
 * Fix - Add credit card on My Account using other payment gateways does not show "Your card number is incomplete" error
-=======
-* Update - WCPay logo
->>>>>>> 28ee607d
 
 = 3.0.0 - 2021-09-16 =
 * Add - Download deposits report in CSV.
