--- conflicted
+++ resolved
@@ -2,11 +2,8 @@
 
 = 2.6.0 - 2021-xx-xx =
 * Add - Notify the admin if WordPress.com user connection is broken.
-<<<<<<< HEAD
+* Fix - Fix fatal error if store currency is changed after enabled (multi) currencies set.
 * Fix - Use of deprecated call-style to registerPaymentMethods. WooCommerce Payments now requires WooCommerce Blocks of at least version 3.9.0.
-=======
-* Fix - Fix fatal error if store currency is changed after enabled (multi) currencies set.
->>>>>>> ed913633
 
 = 2.5.0 - 2021-06-02 =
 * Fix - Fix hover dialog for close button on modals, unify styling and layout of modal buttons.
