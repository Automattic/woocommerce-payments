--- conflicted
+++ resolved
@@ -2,13 +2,9 @@
 
 = 3.8.0 - 2022-xx-xx =
 * Add - Introduce `wcpay_payment_request_payment_method_title_suffix` filter. Allows plugins to replace "(WooCommerce Payments)" suffix on title of payment request buttons.
-<<<<<<< HEAD
+* Tweak - only add admin notes on non-AJAX requests
 * Add - Add endpoint to retrieve a file content via API.
 * Add - Add a preview of uploaded logo and icon on terminal card reader receipt settings page.
-=======
-* Tweak - only add admin notes on non-AJAX requests
-* Add - Add endpoint to retrieve a file content via API.
->>>>>>> 85e110f1
 
 = 3.7.0 - 2022-02-10 =
 * Add - Filter by currency in disputes list
