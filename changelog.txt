--- conflicted
+++ resolved
@@ -11,11 +11,8 @@
 * Update - Remove unused "wcpay_deposits_summary_empty_state_click" track.
 * Fix - Applied sentence case on all strings
 * Fix - Missing customer information after guest checkout via Checkout Block
-<<<<<<< HEAD
+* Fix - Show correct payment method name during checkout using upe methods.
 * Update - display fees per payment method on overview page.
-=======
-* Fix - Show correct payment method name during checkout using upe methods.
->>>>>>> 91200de6
 
 = 3.1.0 - 2021-10-06 =
 * Fix - Issue affecting analytics for Multi-Currency orders made with a zero-decimal to non-zero decimal conversion.
