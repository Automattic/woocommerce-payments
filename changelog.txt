--- conflicted
+++ resolved
@@ -1,10 +1,8 @@
 *** WooCommerce Payments Changelog ***
 
-<<<<<<< HEAD
 = 2.8.0 - 2021-xx-xx =
 * Add - *Early access*: allow your store to collect payments with Giropay and Sofort. Enable the feature in settings!
 * Add - Use date picker for applicable dispute evidence fields.
-* Fix - Ensure test mode setting value is correctly saved.
 * Fix - Avoid crash when seeing the details of an empty deposit.
 * Fix - Disabled Payment Request Buttons when order has to be split into multiple packages because Payment Requests do not support that use case.
 * Fix - Fee discounts should use the discount currency rather than the base fee currency.
@@ -13,10 +11,9 @@
 * Add - Dispute Status Chip into the header of the Dispute Details page.
 * Fix - Use a singular label in the summary of Transactions and Deposits lists.
 * Add - Disable payment gateway when not in test mode and not using https or ssl checkout enforcement.
-=======
+
 = 2.7.1 - 2021-07-26 =
 * Fix - Ensure test mode setting value is correctly saved.
->>>>>>> 8b3f219f
 * Fix - Onboarding redirection occasionally not finalizing account connection.
 
 = 2.7.0 - 2021-07-14 =
