*** WooCommerce Payments Changelog ***

= 3.2.0 - 2021-xx-xx =
* Add - Add subscriptions functionality via Stripe Billing and WC Subscriptions core.
* Add - UPE track on upgrade and on setting toggle.
* Fix - Prevent currency switcher to show when enabled currencies list is empty.
* Fix - Show currency switcher notice until customer explicitly dismisses it.
<<<<<<< HEAD
* Update - Switch the PaymentIntent ID and the Charge ID in the order notes and transaction details pages.
=======
* Fix - Track 'wcpay_payment_request_settings_change' for when updating the Payment Requests setting not being recorded.
>>>>>>> 2deeff29
* Update - Fee breakdown when there's only a base fee
* Fix - Inconsistent shipping options in Payment Request popup.
* Update - Remove unused "wcpay_deposits_summary_empty_state_click" track.
* Fix - Applied sentence case on all strings
* Fix - Missing customer information after guest checkout via Checkout Block

= 3.1.0 - 2021-10-06 =
* Fix - Issue affecting analytics for Multi-Currency orders made with a zero-decimal to non-zero decimal conversion.
* Add - Customer multi-currency onboarding flow.
* Add - Checkbox toggle for disabling customer Multi-Currency feature in Advanced Settings.
* Add - Update layout of the Multi-currency settings screen.
* Fix - Fixed missing file error for removed CSS file.
* Add - Currency deletion confirmation modal for currencies that are bound to an UPE method.
* Fix - Currency switcher does not affect order confirmation screen prices.
* Fix - Error when attempting to change the payment method for a subscription with UPE enabled.
* Add - Multi-Currency track currency added.
* Fix - Fill missing order_intent_info even if an exception occurs.
* Fix - Authorize and capture payments later with new credit cards.
* Add - Gutenberg Block Widget for Multi-Currency.
* Update - WCPay logo.
* Fix - Translations in transaction/deposit exports
* Fix - Update shipping cost in payment sheet when changing payment method.
* Fix - Transaction search with translated terms.
* Update - Replace REST endpoint for onboarding initialization.
* Fix - UPE missing international card fees.
* Update - Bump minimum supported version of WooCommerce from 5.4 to 5.5.
* Update - Bump minimum required version of WooCommerce from 4.0 to 4.4.
* Fix - Add credit card on My Account using other payment gateways does not show "Your card number is incomplete" error.
* Update - Continue loading WCPay if the account is connected.
* Add - Message to suggest using the previous version of WooCommerce Payments for old Woo core versions.
* Fix - Appearance of upload file buttons inside challenge dispute page.
* Fix - Enable logging for UPE checkout errors.
* Update - Composer package `automattic/jetpack-connection` from v1.20.0 to v1.30.5.

= 3.0.0 - 2021-09-16 =
* Add - Download deposits report in CSV.
* Fix - Use store currency on analytics leaderboard when Multi-Currency is enabled.
* Add - Add API to expose Multi-Currency widget to theme/plugin developers for easy integration.
* Fix - Enabled currencies modal UI.
* Fix - User order currency format on admin refund button.
* Fix - Clear the list of selected currencies after closing the modal for adding currencies.
* Fix - Fix subscription change payment method errors after entering a payment method that fails.
* Fix - Prevent duplicate account onboarding requests.
* Fix - Filter out merchant-facing payment errors from customer error notices.
* Fix - Add primary action to high priority tasks.

= 2.9.1 - 2021-09-07 =
* Fix - Error while checking out with UPE when fields are hidden.
* Fix - Unable to onboard when in treatment mode.

= 2.9.0 - 2021-08-25 =
* Add - Split discount line in timeline into variable fee and fixed fee.
* Add - Order status validation for payments/orders/{order_id}/create_customer API.
* Add - Add country code parameter to ExPlat API requests.
* Add - Add a new hook to get a list of enabled payment request methods.
* Fix - Align table items according to design correctly.
* Fix - Fatal error if wcpay_multi_currency_enabled_currencies is a string.
* Fix - Show the estimated deposit date in the transactions CSV export rather than the deposit ID.
* Fix - Keep track of customer id in non logged in users.
* Update - Bump minimum supported version of WooCommerce from 5.3 to 5.4.

= 2.8.4 - 2021-08-17 =
* Fix - Fix database connection error on account cache clear.
* Fix - Fix fatal error logged when updating analytics data when account is not connected to Stripe.
* Fix - Multi-Currency Compatibility fatal error with Subscriptions when account is not connected to Stripe.

= 2.8.3 - 2021-08-10 =
* Fix - Fix for payment request buttons when the new payment methods gateway is enabled.

= 2.8.2 - 2021-08-05 =
* Fix - If account is disconnected or not set up do not display onboarding task and UPE inbox note.
* Fix - Fix for the site acting as disconnected after the account cache expires.
* Fix - Fix for failed Giropay and Sofort transactions causing an error.

= 2.8.1 - 2021-08-04 =
* Fix - Enable Multi-Currency only if there is a linked WooCommerce Payments account.

= 2.8.0 - 2021-08-04 =
* Add - Allow merchants to add additional currencies to their store, allowing a store’s customers to shop and browse in the currency of their choice.
* Add - *Early access*: allow your store to collect payments with Giropay and Sofort. Enable the feature in settings!
* Add - Use date picker for applicable dispute evidence fields.
* Fix - Avoid crash when seeing the details of an empty deposit.
* Fix - Disabled Payment Request Buttons when order has to be split into multiple packages because Payment Requests do not support that use case.
* Fix - Fee discounts should use the discount currency rather than the base fee currency.
* Fix - Do not redirect to the onboarding page when account retrieval fails.
* Add - Allow the customer to perform SCA authentication on Subscription renewals.
* Update - Actualized supported countries list for onboarding.
* Add - Dispute Status Chip into the header of the Dispute Details page.
* Fix - Use a singular label in the summary of Transactions and Deposits lists.
* Add - Disable payment gateway when not in test mode and not using https or ssl checkout enforcement.
* Fix - Improved errors handling during onboarding and page overview.
* Update - Remove Account in the old Settings page.
* Update - Bump minimum supported version of WooCommerce from 5.2 to 5.3.
* Update - Bump minimum supported version of WordPress from 5.5 to 5.6.
* Fix - Stop refund process when using an invalid amount
* Fix - Improve sanitization of ExPlat cookie.
* Add - Show fee breakdown in transaction details timeline.
* Add - REST endpoint to get customer id from an order.
* Fix - Explat not caching when no variation is returned.

= 2.7.1 - 2021-07-26 =
* Fix - Ensure test mode setting value is correctly saved.
* Fix - Onboarding redirection occasionally not finalizing account connection.

= 2.7.0 - 2021-07-14 =
* Add - Add a link to the snackbar notice that appears after submitting or saving evidence for a dispute challenge.
* Add - Support saving new cards and paying with previously saved cards in the WooCommerce Checkout Block.
* Fix - WooCommerce Payments admin pages redirect to the onboarding page when the WooCommerce Payments account is disconnected.
* Fix - Do not overwrite admin pages when account is disconnected.
* Update - Set a description when creating payment intents.

= 2.6.1 - 2021-07-01 =
* Fix - Updates the notes query filters to prevent breaking the WooCommerce > Home inbox.

= 2.6.0 - 2021-06-23 =
* Add - Notify the admin if WordPress.com user connection is broken.
* Add - Experimental PHP client for Explat.
* Add - WooCommerce Payment inbox notifications to the overview screen.
* Fix - Fix fatal error if store currency is changed after enabled (multi) currencies set.
* Fix - Use of deprecated call-style to registerPaymentMethods. WooCommerce Payments now requires WooCommerce Blocks of at least version 3.9.0.
* Fix - Deposit date on Transactions list page.
* Fix - Rounding error when displaying fee percentages on the Overview and Transactions pages.
* Add - Error message when total size of dispute evidence files uploaded goes over limit.
* Update - Pass currency to wc_price when adding intent notes to orders.
* Update - Instant deposit inbox note wording.
* Fix - Deposit overview details for non instant ones.
* Add - Introduce new settings layout
* Update - Removed "Branded" and "Custom label" options on Payment request buttons to align with design guidelines.
* Update - Converted payment request button size value to distinct options to align with design guidelines.
* Tweak - Run post-upgrade actions during any request instead of only on wp-admin requests.
* Update - Payment request button should guide users to login when necessary.
* Add - When setting WooCommerce Payments up, inform if merchant business country is not supported.
* Update - Bump minimum supported version of WooCommerce from 4.8 to 5.2.
* Add - Introduce advance filters on deposits page.
* Update: Prefill OAuth flow with WC store country

= 2.5.0 - 2021-06-02 =
* Fix - Fix hover dialog for close button on modals, unify styling and layout of modal buttons.
* Update - Use Site Language when rendering Stripe elements.
* Update - Use blog ID for authenticating most of the requests.
* Fix: Misaligned columns on Deposits page.
* Add - Tracking for returning from OAuth connection.
* Fix - Transactions and deposits counts on the table summary are rendered as "undefined".
* Update - Deposit overview details.
* Add - Redirect to WooCommerce home page after successful WooCommerce Payments KYC (Know Your Customer).
* Fix - Added CSV column heading for transaction id column.
* Update - Bump minimum supported version of WordPress from 5.4 to 5.5.
* Update - Bump minimum supported version of WooCommerce from 4.5 to 4.8.
* Add - Deposit overviews have been added to the overview page.
* Update - Account overview page is now GA and default page for woocommerce payments.
* Update - Base fee and account status has been moved to overview page from WCPay settings.
* Fix - Express payment method being displayed on blocks checkout when Payment Request is not supported.
* Fix - Subscription sign-up fees not included in total for Payment Request Button.

= 2.4.0 - 2021-05-12 =
* Update - Improve the Connect Account page.
* Update - Base UI components and their styling.
* Fix - Deposits overview details not displayed.
* Fix - WooCommerce Payments disappeared from WooCommerce Settings if WooCommerce Subscriptions is activated.
* Add - REST endpoint to capture payments by order ID.
* Add - Explat package for A/B tests.
* Add - Payment request button support for checkout and cart blocks.
* Update - Bump minimum supported WooCommerce version from 4.0 to 4.5.
* Update - Implement expirement on Connect Page.
* Fix - Columns are misaligned on Payments->Transactions/Disputes page.
* Fix - Risk level is displayed as a "Numeric" value in transactions CSV.

= 2.3.3 - 2021-05-06 =
* Update - Additional logic and styling for instant deposits.

= 2.3.2 - 2021-04-27 =
* Fix - Error when purchasing free trial subscriptions.

= 2.3.1 - 2021-04-26 =
* Fix - Various account connection cache tweaks
* Update - Use option instead of transient for caching account data
* Fix - Error when using SCA / 3DS credit card in checkout block.

= 2.3.0 - 2021-04-21 =
* Add - Introduced deposit currency filter for transactions overview page.
* Add - Download transactions report in CSV.
* Update - Tweak the connection detection logic.
* Add - Notification badge next to payments menu.
* Fix - Fixed broken search on transactions list page.
* Add - More helpful message on checkout errors.
* Update - Change the default track `recordEvent` to use @woocommerce/tracks.
* Add - WPCOM connection status event prop to 'wcpay_connect_account_clicked' track.
* Add - Allow users to clear the account cache.
* Update - Bump minimum supported version of WordPress from 5.3 to 5.4.
* Add - Add a new admin note to collect qualitative feedback.
* Add - Introduced deposit currency filter for deposits overview page.
* Update - Make Payment Request Button available for all merchants.
* Add - Configurable Payment Request Button locations.
* Add - Addition of the Instant Deposits feature to allow qualified merchants to manually trigger payouts.

= 2.2.0 - 2021-03-31 =
* Fix - Paying with a saved card for a subscription with a free trial will now correctly save the chosen payment method to the order for future renewals.
* Add - Payment Request Button support for US merchants (Apple Pay, Google Pay, Microsoft Pay, and the browser standard Payment Request API).
* Update - Not passing level3 data for non-US merchants.
* Add - REST endpoint for fetching account data.
* Add - Deposits list pagination and sorting.
* Fix - Deposit overview now displays placeholder information instead of continuing to load when an error happens.

= 2.1.1 - 2021-03-23 =
* Fix - Fatal error when a subscription is processed with action scheduler hook.

= 2.1.0 - 2021-03-16 =
* Update - Show last 4 digit credit card number in order note when payment method is updated on failed renewal subscription order.
* Update - Define constant for the group to be used for scheduled actions.
* Update - Enable multiple customer currencies support in live mode.
* Add - Rate limit failed account connection checks.
* Add - Support displaying non-USD base fees on settings page.

= 2.0.0 - 2021-02-22 =
* Update - Render customer details in transactions list as text instead of link if order missing.
* Update - Render transaction summary on details page for multi-currency transactions.
* Update - Improvements to fraud prevention.
* Fix - Added better notices for end users if there are connection errors when making payments.
* Fix - If account is set to manual payouts display 'Temporarily suspended' under Payments > Settings.
* Add - Add file dropzones to dispute evidence upload fields
* Add - Currency conversion indicator to Transactions list.
* Add - Transaction timeline details for multi-currency transactions.
* Update - Link order note with transaction details page.
* Fix - Updating payment method using saved payment for WC Subscriptions orders.

= 1.9.2 - 2021-02-05 =
* Fix - Checkout and cart blocks aren't usable in editor when WooCommerce Payments is enabled.
* Fix - Missing global config error in Checkout block integration, and incompatibility with latest block API.

= 1.9.1 - 2021-02-03 =
* Fix - Incompatibility with WC Subscriptions.
* Fix - Missing order causing broken transactions list.

= 1.9.0 - 2021-02-02 =
* Add - Improved fraud prevention.
* Add - New setting to manage whether to enable saving cards during checkout. (Defaults to being enabled).
* Fix - Fixed issue where an empty alert would appear when trying to refund an authorization charge.
* Update - Link customer name on transaction detail page to filtered transaction list page.
* Update - Test mode notice width is now consistent across all pages.
* Fix - Fix error which could occur when a 100% off coupon was applied during checkout.
* Add - New notification to urge setting SSL for checkout pages if store doesn't use HTTPS
* Fix - Fixed connection timeout configuration.
* Fix - Specify error code when refund fails in admin to prevent blank alert.
* Fix - Add fees as line items sent to Stripe to prevent Level 3 errors.
* Fix - Currency format in non-USD order note when capturing, refunding, and processing subscription renewal.
* Update - Link customer name from transaction list page to WooCommerce's Customers page filtered by the customer's name.
* Fix - Use proper currency information when rendering deposits overview and details.

= 1.8.0 - 2020-12-16 =
* Add - Include information about failing payment into order notes.
* Fix - Fix crash when a user has 10 or more saved credit cards.
* Fix - Fix crash if there's a problem connecting to the server.
* Fix - Store Stripe customer for test and live mode.
* Fix - Display Payments menu in the sidebar if there's a problem connecting to the server.
* Add - Display fee structure in transaction timelines.
* Add - Use site username for recording ToS acceptance.
* Update - Display transaction tables with full width.
* Add - Action hooks before and after webhook delivery.

= 1.7.1 - 2020-12-03 =
* Fix - Pass ISO strings instead of Moment objects to dateI18n.

= 1.7.0 - 2020-11-17 =
* Fix - Fix ordering of payment detail timeline events.
* Fix - Payment form hides when saved card is selected.
* Fix - Render dispute evidence file upload errors.
* Fix - Increase timeout for calls to the API server.
* Fix - Correctly display the fee and net amounts for a charge with an inquiry.
* Fix - Catch unhandled exceptions when cancelling a payment authorization.
* Add - Security.md with security and vulnerability reporting guidelines.
* Add - Introduced "Set up refund policy" notification in WooCommerce inbox.
* Fix - Fix error when retrying to save a card in the Add Payment Method screen after failing SCA authentication.
* Add - Allow signing up for a subscription with free trial with a credit card that requires SCA authentication.
* Add - Remote note service.
* Add - Show details about the current fees in the Settings screen.

= 1.6.0 - 2020-10-15 =
* Fix - Trimming the whitespace when updating the bank statement descriptor.
* Add - Initial support for the checkout block.
* Add - Support wp_get_environment_type() and enable dev-mode when environment is 'development' or 'staging'.
* Update - Introduced payments-specific exceptions instead of generic one.
* Update - Transaction timeline: enabled timestamps rendering for all entries.

= 1.5.0 - 2020-09-24 =
* Fix - Save payment method checkbox for Subscriptions customer-initiated payment method updates.
* Fix - Support checkout on Internet Explorer 11.
* Fix - Webhook processing with no Jetpack plugin installed.
* Fix - Do not block the checkout card field from loading when customer meta is invalid or related to an old account.
* Fix - Saving account statement descriptor with an ampersand character.
* Fix - Do not attempt to render the payment timeline if the intention ID is missing.
* Add - Display payment method details on account subscriptions pages.
* Add - Redact sensitive data before logging.
* Add - Support for WooCommerce Subscriptions admin-initiated payment method changes.
* Add - Link to Subscription admin pages from Transactions views.
* Add - Support for Subscriptions in transaction search.

= 1.4.1 - 2020-09-07 =
* Fix - Only redirect to the onboarding screen if the plugin has been individually activated using the plugins page.

= 1.4.0 - 2020-09-02 =
* Add - Initial support for WooCommerce Subscriptions: Signing up for subscriptions, scheduled payments, and customer-initiated payment method changes.
* Add - Added a link to transaction details from order screens.
* Add - Allow merchant to edit statement descriptor.
* Fix - Do not redirect to the onboarding page after completing the WC4.5-beta wizard.
* Fix - Save order metadata before the payment is completed to avoid missing payments.
* Update - Bumped the minimum Jetpack requirement to version 8.2.

= 1.3.0 - 2020-08-17 =
* Add - Support for saved cards.
* Add - Search bar for transactions.
* Fix - Redirect to WC core onboarding instead of WC Payments onboarding when appropriate.
* Fix - Creating an account during checkout with 3DS cards.
* Fix - Missing payment statuses for certain disputes.
* Fix - Missing translators comments.

= 1.2.0 - 2020-07-20 =
* Add - 3DS support when using the pay for order page
* Add - Display confirmation dialog when enabling manual captures
* Add - Update the order when an authorised payment has expired
* Add - Timeline view in transactions detail, requires WooCommerce 4.4
* Add - Tracking for basic user action events
* Fix - Admin UI styling tweaks

= 1.1.0 - 2020-06-16 =
* Add - Allow WooCommerce Payments set up without Jetpack plugin
* Fix - Orders missing after payment processing error
* Fix - Clearing pagination when selecting transactions advanced filters
* Fix - After onboarding, redirect to the WCPay task of the task list, instead of to the task list

= 1.0.1 - 2020-06-01 =
* Add - Support 3D Secure verification
* Add - Transaction date and type filters to transactions list
* Update - Redirect to the "Connect" page on plugin activation or when trying to navigate to the settings screen
* Fix - Add deposit delay notice to deposit schedule
* Fix - Avoid localizing deposit date or displaying time-of-day precision
* Fix - Display dispute currency code in dispute info

= 1.0.0 - 2020-05-19 =
* Add - Level 3 data to payment requests
* Update - Expose public method for checking connection status
* Fix - Pending requirements state for improved messaging
* Fix - Dispute details typo
* Remove - Unused POST /charges endpoint
* Remove - "Beta" messaging

= 0.9.2 - 2020-05-14 =
* Add - Customer ID to payment intent
* Update - Register and enqueue js.stripe.com on WCPay admin pages
* Update - Override needs_setup to redirect from Payments settings
* Update - Copy and image on Connect Account screen
* Add - Add deposits overview component
* Add - URL to pass for prefilling OAuth form
* Add - Test card details in Checkout
* Add - Task list redirect upon return from OAuth flow
* Add - Handling for failed refund and other webhooks
* Add - Transaction list sorting
* Update - Disable gateway when payments are disabled on the account
* Update - Make table rows clickable
* Add - Prompt before navigating away from unsaved dispute evidence changes
* Update - Labels to sentence case
* Update - Automated testing
* Add - Metadata when creating payment intent
* Update - PHP versions supported

= 0.9.1 - 2020-04-09 =
* Fix - Add logging for OAuth initialization failures

= 0.9.0 - 2020-04-08 =
* Release for Public Beta

= 0.8.2 - 2020-03-10 =
* Add - Dispute file evidence upload support
* Add - Basic support for Pay for Order
* Fix - Styling improvements in wp-admin
* Fix - Undefined variable PHP notice in cancel_authorization
* Fix - Remove unused variable in authentication
* Fix - Improve Jetpack connection checking

= 0.8.1 - 2020-02-25 =
* Update link to test card documentation

= 0.8.0 - 2020-02-24 =
* First beta release

= 0.7.0 - 2020-02-05 =
* Alpha release<|MERGE_RESOLUTION|>--- conflicted
+++ resolved
@@ -5,11 +5,8 @@
 * Add - UPE track on upgrade and on setting toggle.
 * Fix - Prevent currency switcher to show when enabled currencies list is empty.
 * Fix - Show currency switcher notice until customer explicitly dismisses it.
-<<<<<<< HEAD
 * Update - Switch the PaymentIntent ID and the Charge ID in the order notes and transaction details pages.
-=======
 * Fix - Track 'wcpay_payment_request_settings_change' for when updating the Payment Requests setting not being recorded.
->>>>>>> 2deeff29
 * Update - Fee breakdown when there's only a base fee
 * Fix - Inconsistent shipping options in Payment Request popup.
 * Update - Remove unused "wcpay_deposits_summary_empty_state_click" track.
