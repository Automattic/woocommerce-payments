*** WooCommerce Payments Changelog ***

= 3.2.0 - 2021-xx-xx =
* Add - Add subscriptions functionality via Stripe Billing and WC Subscriptions core.
* Add - UPE track on upgrade and on setting toggle.
* Fix - Prevent currency switcher to show when enabled currencies list is empty.
* Fix - Show currency switcher notice until customer explicitly dismisses it.
* Update - Switch the PaymentIntent ID and the Charge ID in the order notes and transaction details pages.
* Fix - Track 'wcpay_payment_request_settings_change' for when updating the Payment Requests setting not being recorded.
* Update - Fee breakdown when there's only a base fee
* Fix - Inconsistent shipping options in Payment Request popup.
* Update - Remove unused "wcpay_deposits_summary_empty_state_click" track.
* Fix - Applied sentence case on all strings.
* Fix - Missing customer information after guest checkout via Checkout Block.
* Fix - Show correct payment method name during checkout using upe methods.
* Update - display fees per payment method on overview page.
<<<<<<< HEAD
* Fix - Allow payment_intent_succeeded webhook to handle orders without intent_id attached.
=======
* Fix - Multi-Currency settings rounding option and preview.
* Fix - Payment failure on checkout block with UPE when phone number field is hidden
>>>>>>> ebc1d03d

= 3.1.0 - 2021-10-06 =
* Fix - Issue affecting analytics for Multi-Currency orders made with a zero-decimal to non-zero decimal conversion.
* Add - Customer multi-currency onboarding flow.
* Add - Checkbox toggle for disabling customer Multi-Currency feature in Advanced Settings.
* Add - Update layout of the Multi-currency settings screen.
* Fix - Fixed missing file error for removed CSS file.
* Add - Currency deletion confirmation modal for currencies that are bound to an UPE method.
* Fix - Currency switcher does not affect order confirmation screen prices.
* Fix - Error when attempting to change the payment method for a subscription with UPE enabled.
* Add - Multi-Currency track currency added.
* Fix - Fill missing order_intent_info even if an exception occurs.
* Fix - Authorize and capture payments later with new credit cards.
* Add - Gutenberg Block Widget for Multi-Currency.
* Update - WCPay logo.
* Fix - Translations in transaction/deposit exports
* Fix - Update shipping cost in payment sheet when changing payment method.
* Fix - Transaction search with translated terms.
* Update - Replace REST endpoint for onboarding initialization.
* Fix - UPE missing international card fees.
* Update - Bump minimum supported version of WooCommerce from 5.4 to 5.5.
* Update - Bump minimum required version of WooCommerce from 4.0 to 4.4.
* Fix - Add credit card on My Account using other payment gateways does not show "Your card number is incomplete" error.
* Update - Continue loading WCPay if the account is connected.
* Add - Message to suggest using the previous version of WooCommerce Payments for old Woo core versions.
* Fix - Appearance of upload file buttons inside challenge dispute page.
* Fix - Enable logging for UPE checkout errors.
* Update - Composer package `automattic/jetpack-connection` from v1.20.0 to v1.30.5.

= 3.0.0 - 2021-09-16 =
* Add - Download deposits report in CSV.
* Fix - Use store currency on analytics leaderboard when Multi-Currency is enabled.
* Add - Add API to expose Multi-Currency widget to theme/plugin developers for easy integration.
* Fix - Enabled currencies modal UI.
* Fix - User order currency format on admin refund button.
* Fix - Clear the list of selected currencies after closing the modal for adding currencies.
* Fix - Fix subscription change payment method errors after entering a payment method that fails.
* Fix - Prevent duplicate account onboarding requests.
* Fix - Filter out merchant-facing payment errors from customer error notices.
* Fix - Add primary action to high priority tasks.

= 2.9.1 - 2021-09-07 =
* Fix - Error while checking out with UPE when fields are hidden.
* Fix - Unable to onboard when in treatment mode.

= 2.9.0 - 2021-08-25 =
* Add - Split discount line in timeline into variable fee and fixed fee.
* Add - Order status validation for payments/orders/{order_id}/create_customer API.
* Add - Add country code parameter to ExPlat API requests.
* Add - Add a new hook to get a list of enabled payment request methods.
* Fix - Align table items according to design correctly.
* Fix - Fatal error if wcpay_multi_currency_enabled_currencies is a string.
* Fix - Show the estimated deposit date in the transactions CSV export rather than the deposit ID.
* Fix - Keep track of customer id in non logged in users.
* Update - Bump minimum supported version of WooCommerce from 5.3 to 5.4.

= 2.8.4 - 2021-08-17 =
* Fix - Fix database connection error on account cache clear.
* Fix - Fix fatal error logged when updating analytics data when account is not connected to Stripe.
* Fix - Multi-Currency Compatibility fatal error with Subscriptions when account is not connected to Stripe.

= 2.8.3 - 2021-08-10 =
* Fix - Fix for payment request buttons when the new payment methods gateway is enabled.

= 2.8.2 - 2021-08-05 =
* Fix - If account is disconnected or not set up do not display onboarding task and UPE inbox note.
* Fix - Fix for the site acting as disconnected after the account cache expires.
* Fix - Fix for failed Giropay and Sofort transactions causing an error.

= 2.8.1 - 2021-08-04 =
* Fix - Enable Multi-Currency only if there is a linked WooCommerce Payments account.

= 2.8.0 - 2021-08-04 =
* Add - Allow merchants to add additional currencies to their store, allowing a store’s customers to shop and browse in the currency of their choice.
* Add - *Early access*: allow your store to collect payments with Giropay and Sofort. Enable the feature in settings!
* Add - Use date picker for applicable dispute evidence fields.
* Fix - Avoid crash when seeing the details of an empty deposit.
* Fix - Disabled Payment Request Buttons when order has to be split into multiple packages because Payment Requests do not support that use case.
* Fix - Fee discounts should use the discount currency rather than the base fee currency.
* Fix - Do not redirect to the onboarding page when account retrieval fails.
* Add - Allow the customer to perform SCA authentication on Subscription renewals.
* Update - Actualized supported countries list for onboarding.
* Add - Dispute Status Chip into the header of the Dispute Details page.
* Fix - Use a singular label in the summary of Transactions and Deposits lists.
* Add - Disable payment gateway when not in test mode and not using https or ssl checkout enforcement.
* Fix - Improved errors handling during onboarding and page overview.
* Update - Remove Account in the old Settings page.
* Update - Bump minimum supported version of WooCommerce from 5.2 to 5.3.
* Update - Bump minimum supported version of WordPress from 5.5 to 5.6.
* Fix - Stop refund process when using an invalid amount
* Fix - Improve sanitization of ExPlat cookie.
* Add - Show fee breakdown in transaction details timeline.
* Add - REST endpoint to get customer id from an order.
* Fix - Explat not caching when no variation is returned.

= 2.7.1 - 2021-07-26 =
* Fix - Ensure test mode setting value is correctly saved.
* Fix - Onboarding redirection occasionally not finalizing account connection.

= 2.7.0 - 2021-07-14 =
* Add - Add a link to the snackbar notice that appears after submitting or saving evidence for a dispute challenge.
* Add - Support saving new cards and paying with previously saved cards in the WooCommerce Checkout Block.
* Fix - WooCommerce Payments admin pages redirect to the onboarding page when the WooCommerce Payments account is disconnected.
* Fix - Do not overwrite admin pages when account is disconnected.
* Update - Set a description when creating payment intents.

= 2.6.1 - 2021-07-01 =
* Fix - Updates the notes query filters to prevent breaking the WooCommerce > Home inbox.

= 2.6.0 - 2021-06-23 =
* Add - Notify the admin if WordPress.com user connection is broken.
* Add - Experimental PHP client for Explat.
* Add - WooCommerce Payment inbox notifications to the overview screen.
* Fix - Fix fatal error if store currency is changed after enabled (multi) currencies set.
* Fix - Use of deprecated call-style to registerPaymentMethods. WooCommerce Payments now requires WooCommerce Blocks of at least version 3.9.0.
* Fix - Deposit date on Transactions list page.
* Fix - Rounding error when displaying fee percentages on the Overview and Transactions pages.
* Add - Error message when total size of dispute evidence files uploaded goes over limit.
* Update - Pass currency to wc_price when adding intent notes to orders.
* Update - Instant deposit inbox note wording.
* Fix - Deposit overview details for non instant ones.
* Add - Introduce new settings layout
* Update - Removed "Branded" and "Custom label" options on Payment request buttons to align with design guidelines.
* Update - Converted payment request button size value to distinct options to align with design guidelines.
* Tweak - Run post-upgrade actions during any request instead of only on wp-admin requests.
* Update - Payment request button should guide users to login when necessary.
* Add - When setting WooCommerce Payments up, inform if merchant business country is not supported.
* Update - Bump minimum supported version of WooCommerce from 4.8 to 5.2.
* Add - Introduce advance filters on deposits page.
* Update: Prefill OAuth flow with WC store country

= 2.5.0 - 2021-06-02 =
* Fix - Fix hover dialog for close button on modals, unify styling and layout of modal buttons.
* Update - Use Site Language when rendering Stripe elements.
* Update - Use blog ID for authenticating most of the requests.
* Fix: Misaligned columns on Deposits page.
* Add - Tracking for returning from OAuth connection.
* Fix - Transactions and deposits counts on the table summary are rendered as "undefined".
* Update - Deposit overview details.
* Add - Redirect to WooCommerce home page after successful WooCommerce Payments KYC (Know Your Customer).
* Fix - Added CSV column heading for transaction id column.
* Update - Bump minimum supported version of WordPress from 5.4 to 5.5.
* Update - Bump minimum supported version of WooCommerce from 4.5 to 4.8.
* Add - Deposit overviews have been added to the overview page.
* Update - Account overview page is now GA and default page for woocommerce payments.
* Update - Base fee and account status has been moved to overview page from WCPay settings.
* Fix - Express payment method being displayed on blocks checkout when Payment Request is not supported.
* Fix - Subscription sign-up fees not included in total for Payment Request Button.

= 2.4.0 - 2021-05-12 =
* Update - Improve the Connect Account page.
* Update - Base UI components and their styling.
* Fix - Deposits overview details not displayed.
* Fix - WooCommerce Payments disappeared from WooCommerce Settings if WooCommerce Subscriptions is activated.
* Add - REST endpoint to capture payments by order ID.
* Add - Explat package for A/B tests.
* Add - Payment request button support for checkout and cart blocks.
* Update - Bump minimum supported WooCommerce version from 4.0 to 4.5.
* Update - Implement expirement on Connect Page.
* Fix - Columns are misaligned on Payments->Transactions/Disputes page.
* Fix - Risk level is displayed as a "Numeric" value in transactions CSV.

= 2.3.3 - 2021-05-06 =
* Update - Additional logic and styling for instant deposits.

= 2.3.2 - 2021-04-27 =
* Fix - Error when purchasing free trial subscriptions.

= 2.3.1 - 2021-04-26 =
* Fix - Various account connection cache tweaks
* Update - Use option instead of transient for caching account data
* Fix - Error when using SCA / 3DS credit card in checkout block.

= 2.3.0 - 2021-04-21 =
* Add - Introduced deposit currency filter for transactions overview page.
* Add - Download transactions report in CSV.
* Update - Tweak the connection detection logic.
* Add - Notification badge next to payments menu.
* Fix - Fixed broken search on transactions list page.
* Add - More helpful message on checkout errors.
* Update - Change the default track `recordEvent` to use @woocommerce/tracks.
* Add - WPCOM connection status event prop to 'wcpay_connect_account_clicked' track.
* Add - Allow users to clear the account cache.
* Update - Bump minimum supported version of WordPress from 5.3 to 5.4.
* Add - Add a new admin note to collect qualitative feedback.
* Add - Introduced deposit currency filter for deposits overview page.
* Update - Make Payment Request Button available for all merchants.
* Add - Configurable Payment Request Button locations.
* Add - Addition of the Instant Deposits feature to allow qualified merchants to manually trigger payouts.

= 2.2.0 - 2021-03-31 =
* Fix - Paying with a saved card for a subscription with a free trial will now correctly save the chosen payment method to the order for future renewals.
* Add - Payment Request Button support for US merchants (Apple Pay, Google Pay, Microsoft Pay, and the browser standard Payment Request API).
* Update - Not passing level3 data for non-US merchants.
* Add - REST endpoint for fetching account data.
* Add - Deposits list pagination and sorting.
* Fix - Deposit overview now displays placeholder information instead of continuing to load when an error happens.

= 2.1.1 - 2021-03-23 =
* Fix - Fatal error when a subscription is processed with action scheduler hook.

= 2.1.0 - 2021-03-16 =
* Update - Show last 4 digit credit card number in order note when payment method is updated on failed renewal subscription order.
* Update - Define constant for the group to be used for scheduled actions.
* Update - Enable multiple customer currencies support in live mode.
* Add - Rate limit failed account connection checks.
* Add - Support displaying non-USD base fees on settings page.

= 2.0.0 - 2021-02-22 =
* Update - Render customer details in transactions list as text instead of link if order missing.
* Update - Render transaction summary on details page for multi-currency transactions.
* Update - Improvements to fraud prevention.
* Fix - Added better notices for end users if there are connection errors when making payments.
* Fix - If account is set to manual payouts display 'Temporarily suspended' under Payments > Settings.
* Add - Add file dropzones to dispute evidence upload fields
* Add - Currency conversion indicator to Transactions list.
* Add - Transaction timeline details for multi-currency transactions.
* Update - Link order note with transaction details page.
* Fix - Updating payment method using saved payment for WC Subscriptions orders.

= 1.9.2 - 2021-02-05 =
* Fix - Checkout and cart blocks aren't usable in editor when WooCommerce Payments is enabled.
* Fix - Missing global config error in Checkout block integration, and incompatibility with latest block API.

= 1.9.1 - 2021-02-03 =
* Fix - Incompatibility with WC Subscriptions.
* Fix - Missing order causing broken transactions list.

= 1.9.0 - 2021-02-02 =
* Add - Improved fraud prevention.
* Add - New setting to manage whether to enable saving cards during checkout. (Defaults to being enabled).
* Fix - Fixed issue where an empty alert would appear when trying to refund an authorization charge.
* Update - Link customer name on transaction detail page to filtered transaction list page.
* Update - Test mode notice width is now consistent across all pages.
* Fix - Fix error which could occur when a 100% off coupon was applied during checkout.
* Add - New notification to urge setting SSL for checkout pages if store doesn't use HTTPS
* Fix - Fixed connection timeout configuration.
* Fix - Specify error code when refund fails in admin to prevent blank alert.
* Fix - Add fees as line items sent to Stripe to prevent Level 3 errors.
* Fix - Currency format in non-USD order note when capturing, refunding, and processing subscription renewal.
* Update - Link customer name from transaction list page to WooCommerce's Customers page filtered by the customer's name.
* Fix - Use proper currency information when rendering deposits overview and details.

= 1.8.0 - 2020-12-16 =
* Add - Include information about failing payment into order notes.
* Fix - Fix crash when a user has 10 or more saved credit cards.
* Fix - Fix crash if there's a problem connecting to the server.
* Fix - Store Stripe customer for test and live mode.
* Fix - Display Payments menu in the sidebar if there's a problem connecting to the server.
* Add - Display fee structure in transaction timelines.
* Add - Use site username for recording ToS acceptance.
* Update - Display transaction tables with full width.
* Add - Action hooks before and after webhook delivery.

= 1.7.1 - 2020-12-03 =
* Fix - Pass ISO strings instead of Moment objects to dateI18n.

= 1.7.0 - 2020-11-17 =
* Fix - Fix ordering of payment detail timeline events.
* Fix - Payment form hides when saved card is selected.
* Fix - Render dispute evidence file upload errors.
* Fix - Increase timeout for calls to the API server.
* Fix - Correctly display the fee and net amounts for a charge with an inquiry.
* Fix - Catch unhandled exceptions when cancelling a payment authorization.
* Add - Security.md with security and vulnerability reporting guidelines.
* Add - Introduced "Set up refund policy" notification in WooCommerce inbox.
* Fix - Fix error when retrying to save a card in the Add Payment Method screen after failing SCA authentication.
* Add - Allow signing up for a subscription with free trial with a credit card that requires SCA authentication.
* Add - Remote note service.
* Add - Show details about the current fees in the Settings screen.

= 1.6.0 - 2020-10-15 =
* Fix - Trimming the whitespace when updating the bank statement descriptor.
* Add - Initial support for the checkout block.
* Add - Support wp_get_environment_type() and enable dev-mode when environment is 'development' or 'staging'.
* Update - Introduced payments-specific exceptions instead of generic one.
* Update - Transaction timeline: enabled timestamps rendering for all entries.

= 1.5.0 - 2020-09-24 =
* Fix - Save payment method checkbox for Subscriptions customer-initiated payment method updates.
* Fix - Support checkout on Internet Explorer 11.
* Fix - Webhook processing with no Jetpack plugin installed.
* Fix - Do not block the checkout card field from loading when customer meta is invalid or related to an old account.
* Fix - Saving account statement descriptor with an ampersand character.
* Fix - Do not attempt to render the payment timeline if the intention ID is missing.
* Add - Display payment method details on account subscriptions pages.
* Add - Redact sensitive data before logging.
* Add - Support for WooCommerce Subscriptions admin-initiated payment method changes.
* Add - Link to Subscription admin pages from Transactions views.
* Add - Support for Subscriptions in transaction search.

= 1.4.1 - 2020-09-07 =
* Fix - Only redirect to the onboarding screen if the plugin has been individually activated using the plugins page.

= 1.4.0 - 2020-09-02 =
* Add - Initial support for WooCommerce Subscriptions: Signing up for subscriptions, scheduled payments, and customer-initiated payment method changes.
* Add - Added a link to transaction details from order screens.
* Add - Allow merchant to edit statement descriptor.
* Fix - Do not redirect to the onboarding page after completing the WC4.5-beta wizard.
* Fix - Save order metadata before the payment is completed to avoid missing payments.
* Update - Bumped the minimum Jetpack requirement to version 8.2.

= 1.3.0 - 2020-08-17 =
* Add - Support for saved cards.
* Add - Search bar for transactions.
* Fix - Redirect to WC core onboarding instead of WC Payments onboarding when appropriate.
* Fix - Creating an account during checkout with 3DS cards.
* Fix - Missing payment statuses for certain disputes.
* Fix - Missing translators comments.

= 1.2.0 - 2020-07-20 =
* Add - 3DS support when using the pay for order page
* Add - Display confirmation dialog when enabling manual captures
* Add - Update the order when an authorised payment has expired
* Add - Timeline view in transactions detail, requires WooCommerce 4.4
* Add - Tracking for basic user action events
* Fix - Admin UI styling tweaks

= 1.1.0 - 2020-06-16 =
* Add - Allow WooCommerce Payments set up without Jetpack plugin
* Fix - Orders missing after payment processing error
* Fix - Clearing pagination when selecting transactions advanced filters
* Fix - After onboarding, redirect to the WCPay task of the task list, instead of to the task list

= 1.0.1 - 2020-06-01 =
* Add - Support 3D Secure verification
* Add - Transaction date and type filters to transactions list
* Update - Redirect to the "Connect" page on plugin activation or when trying to navigate to the settings screen
* Fix - Add deposit delay notice to deposit schedule
* Fix - Avoid localizing deposit date or displaying time-of-day precision
* Fix - Display dispute currency code in dispute info

= 1.0.0 - 2020-05-19 =
* Add - Level 3 data to payment requests
* Update - Expose public method for checking connection status
* Fix - Pending requirements state for improved messaging
* Fix - Dispute details typo
* Remove - Unused POST /charges endpoint
* Remove - "Beta" messaging

= 0.9.2 - 2020-05-14 =
* Add - Customer ID to payment intent
* Update - Register and enqueue js.stripe.com on WCPay admin pages
* Update - Override needs_setup to redirect from Payments settings
* Update - Copy and image on Connect Account screen
* Add - Add deposits overview component
* Add - URL to pass for prefilling OAuth form
* Add - Test card details in Checkout
* Add - Task list redirect upon return from OAuth flow
* Add - Handling for failed refund and other webhooks
* Add - Transaction list sorting
* Update - Disable gateway when payments are disabled on the account
* Update - Make table rows clickable
* Add - Prompt before navigating away from unsaved dispute evidence changes
* Update - Labels to sentence case
* Update - Automated testing
* Add - Metadata when creating payment intent
* Update - PHP versions supported

= 0.9.1 - 2020-04-09 =
* Fix - Add logging for OAuth initialization failures

= 0.9.0 - 2020-04-08 =
* Release for Public Beta

= 0.8.2 - 2020-03-10 =
* Add - Dispute file evidence upload support
* Add - Basic support for Pay for Order
* Fix - Styling improvements in wp-admin
* Fix - Undefined variable PHP notice in cancel_authorization
* Fix - Remove unused variable in authentication
* Fix - Improve Jetpack connection checking

= 0.8.1 - 2020-02-25 =
* Update link to test card documentation

= 0.8.0 - 2020-02-24 =
* First beta release

= 0.7.0 - 2020-02-05 =
* Alpha release<|MERGE_RESOLUTION|>--- conflicted
+++ resolved
@@ -14,12 +14,9 @@
 * Fix - Missing customer information after guest checkout via Checkout Block.
 * Fix - Show correct payment method name during checkout using upe methods.
 * Update - display fees per payment method on overview page.
-<<<<<<< HEAD
-* Fix - Allow payment_intent_succeeded webhook to handle orders without intent_id attached.
-=======
 * Fix - Multi-Currency settings rounding option and preview.
 * Fix - Payment failure on checkout block with UPE when phone number field is hidden
->>>>>>> ebc1d03d
+* Fix - Allow payment_intent_succeeded webhook to handle orders without intent_id attached.
 
 = 3.1.0 - 2021-10-06 =
 * Fix - Issue affecting analytics for Multi-Currency orders made with a zero-decimal to non-zero decimal conversion.
