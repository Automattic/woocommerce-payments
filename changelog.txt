--- conflicted
+++ resolved
@@ -1,11 +1,8 @@
 *** WooCommerce Payments Changelog ***
 
 = 3.7.0 - 2022-xx-xx =
-<<<<<<< HEAD
 * Add - Add endpoint to retrieve a file content via API.
-=======
 * Add - Introduce sorting on disputes page.
->>>>>>> b0c9d936
 * Fix - Currency name not translated the Overview card title.
 * Add - Introduce advance filters on disputes page.
 * Add - UPE payment methods - BECS Direct Debit.
