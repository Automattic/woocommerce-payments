--- conflicted
+++ resolved
@@ -2,9 +2,6 @@
 
 = 3.3.0 - 2021-xx-xx =
 * Update - Updated @woocommerce/components to remove ' from negative numbers on csv files
-<<<<<<< HEAD
-* Add - Add compatibility between Multi-Currency and WooCommerce Bookings.
-=======
 * Update - Avoid having invalid intervals (greater than 1 year) in subscription products.
 * Add - Add compatibility between Multi-Currency and WooCommerce Bookings.
 * Fix - Do not show default currency selector on Account Details page when only one currency is available.
@@ -22,7 +19,6 @@
 
 = 3.2.1 - 2021-10-28 =
 * Fix - PHP 7.2 compatibility - remove trailing commas from function args in subscriptions-core.
->>>>>>> 989319be
 
 = 3.2.0 - 2021-10-28 =
 * Add - Add subscriptions functionality via Stripe Billing and WC Subscriptions core.
