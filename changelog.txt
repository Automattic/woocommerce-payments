--- conflicted
+++ resolved
@@ -1,13 +1,11 @@
 *** WooCommerce Payments Changelog ***
 
-<<<<<<< HEAD
 = 3.3.0 - 2021-xx-xx =
 * Update - Updated @woocommerce/components to remove ' from negative numbers on csv files
-=======
+
 = 3.2.2 - 2021-10-29 =
 * Fix - Multisite compatibility - don't load subscriptions-core if already loaded by another multisite plugin.
 * Fix - Errors when attempting to get the WooCommerce Subscriptions Core version during PayPal requests.
->>>>>>> 58a40785
 
 = 3.2.1 - 2021-10-28 =
 * Fix - PHP 7.2 compatibility - remove trailing commas from function args in subscriptions-core.
