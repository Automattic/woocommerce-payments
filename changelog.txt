--- conflicted
+++ resolved
@@ -12,12 +12,9 @@
 * Add - Onboarding flows on the admin WooCommerce > Subscriptions screen for stores with no subscriptions yet.
 * Fix - Fatal error on thank you page for deleted orders.
 * Add - Error messages when dispute evidence exceeds Stripe limits.
-<<<<<<< HEAD
-* Fix - Onboarding must be completed before Subscriptions products can be published.
-=======
 * Add - Export Disputes to CSV
 * Update - Remove "Boost your sales by accepting new payment methods" from the overview tasks list.
->>>>>>> 38177947
+* Fix - Onboarding must be completed before Subscriptions products can be published.
 
 = 3.3.0 - 2021-11-18 =
 * Add - Add Idempotency Key to POST headers.
