--- conflicted
+++ resolved
@@ -6,12 +6,9 @@
 * Fix - Use of deprecated call-style to registerPaymentMethods. WooCommerce Payments now requires WooCommerce Blocks of at least version 3.9.0.
 * Fix - Deposit date on Transactions list page.
 * Add - Error message when total size of dispute evidence files uploaded goes over limit.
-<<<<<<< HEAD
-* Update - Migrate deprecated payment request button types: "Branded - Logo only" to "Only icon"; "Branded - Text and logo" and "Custom" to "Buy".
-=======
 * Update - Pass currency to wc_price when adding intent notes to orders.
 * Update - Instant deposit inbox note wording.
->>>>>>> c2f812b4
+* Update - Migrate deprecated payment request button types: "Branded - Logo only" to "Only icon"; "Branded - Text and logo" and "Custom" to "Buy".
 
 = 2.5.0 - 2021-06-02 =
 * Fix - Fix hover dialog for close button on modals, unify styling and layout of modal buttons.
