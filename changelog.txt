*** WooCommerce Payments Changelog ***

<<<<<<< HEAD
= 2.0.0 - 2021-xx-xx =
* Fix - Assign saved payment methods to Stripe customer.
=======
= 2.x.x - 2021-xx-xx =
* Update - Show last 4 digit credit card number in order note when payment method is updated on failed renewal subscription order.

= 2.0.0 - 2021-02-22 =
* Update - Render customer details in transactions list as text instead of link if order missing.
* Update - Render transaction summary on details page for multi-currency transactions.
* Update - Improvements to fraud prevention.
* Fix - Added better notices for end users if there are connection errors when making payments.
* Fix - If account is set to manual payouts display 'Temporarily suspended' under Payments > Settings.
* Add - Add file dropzones to dispute evidence upload fields
* Add - Currency conversion indicator to Transactions list.
* Add - Transaction timeline details for multi-currency transactions.  
* Update - Link order note with transaction details page. 
* Fix - Updating payment method using saved payment for WC Subscriptions orders.

= 1.9.2 - 2021-02-05 =
* Fix - Checkout and cart blocks aren't usable in editor when WooCommerce Payments is enabled.
* Fix - Missing global config error in Checkout block integration, and incompatibility with latest block API.

= 1.9.1 - 2021-02-03 =
* Fix - Incompatibility with WC Subscriptions.
* Fix - Missing order causing broken transactions list.
>>>>>>> 5a6a6f4c

= 1.9.0 - 2021-02-02 =
* Add - Improved fraud prevention.
* Add - New setting to manage whether to enable saving cards during checkout. (Defaults to being enabled).
* Fix - Fixed issue where an empty alert would appear when trying to refund an authorization charge.
* Update - Link customer name on transaction detail page to filtered transaction list page.
* Update - Test mode notice width is now consistent across all pages.
* Fix - Fix error which could occur when a 100% off coupon was applied during checkout.
* Add - New notification to urge setting SSL for checkout pages if store doesn't use HTTPS
* Fix - Fixed connection timeout configuration.
* Fix - Specify error code when refund fails in admin to prevent blank alert.
* Fix - Add fees as line items sent to Stripe to prevent Level 3 errors.
* Fix - Currency format in non-USD order note when capturing, refunding, and processing subscription renewal.
* Update - Link customer name from transaction list page to WooCommerce's Customers page filtered by the customer's name.
* Fix - Use proper currency information when rendering deposits overview and details.

= 1.8.0 - 2020-12-16 =
* Add - Include information about failing payment into order notes.
* Fix - Fix crash when a user has 10 or more saved credit cards.
* Fix - Fix crash if there's a problem connecting to the server.
* Fix - Store Stripe customer for test and live mode.
* Fix - Display Payments menu in the sidebar if there's a problem connecting to the server.
* Add - Display fee structure in transaction timelines.
* Add - Use site username for recording ToS acceptance.
* Update - Display transaction tables with full width.
* Add - Action hooks before and after webhook delivery.

= 1.7.1 - 2020-12-03 =
* Fix - Pass ISO strings instead of Moment objects to dateI18n.

= 1.7.0 - 2020-11-17 =
* Fix - Fix ordering of payment detail timeline events.
* Fix - Payment form hides when saved card is selected.
* Fix - Render dispute evidence file upload errors.
* Fix - Increase timeout for calls to the API server.
* Fix - Correctly display the fee and net amounts for a charge with an inquiry.
* Fix - Catch unhandled exceptions when cancelling a payment authorization.
* Add - Security.md with security and vulnerability reporting guidelines.
* Add - Introduced "Set up refund policy" notification in WooCommerce inbox.
* Fix - Fix error when retrying to save a card in the Add Payment Method screen after failing SCA authentication.
* Add - Allow signing up for a subscription with free trial with a credit card that requires SCA authentication.
* Add - Remote note service.
* Add - Show details about the current fees in the Settings screen.

= 1.6.0 - 2020-10-15 =
* Fix - Trimming the whitespace when updating the bank statement descriptor.
* Add - Initial support for the checkout block.
* Add - Support wp_get_environment_type() and enable dev-mode when environment is 'development' or 'staging'.
* Update - Introduced payments-specific exceptions instead of generic one.
* Update - Transaction timeline: enabled timestamps rendering for all entries.

= 1.5.0 - 2020-09-24 =
* Fix - Save payment method checkbox for Subscriptions customer-initiated payment method updates.
* Fix - Support checkout on Internet Explorer 11.
* Fix - Webhook processing with no Jetpack plugin installed.
* Fix - Do not block the checkout card field from loading when customer meta is invalid or related to an old account.
* Fix - Saving account statement descriptor with an ampersand character.
* Fix - Do not attempt to render the payment timeline if the intention ID is missing.
* Add - Display payment method details on account subscriptions pages.
* Add - Redact sensitive data before logging.
* Add - Support for WooCommerce Subscriptions admin-initiated payment method changes.
* Add - Link to Subscription admin pages from Transactions views.
* Add - Support for Subscriptions in transaction search.

= 1.4.1 - 2020-09-07 =
* Fix - Only redirect to the onboarding screen if the plugin has been individually activated using the plugins page.

= 1.4.0 - 2020-09-02 =
* Add - Initial support for WooCommerce Subscriptions: Signing up for subscriptions, scheduled payments, and customer-initiated payment method changes.
* Add - Added a link to transaction details from order screens.
* Add - Allow merchant to edit statement descriptor.
* Fix - Do not redirect to the onboarding page after completing the WC4.5-beta wizard.
* Fix - Save order metadata before the payment is completed to avoid missing payments.
* Update - Bumped the minimum Jetpack requirement to version 8.2.

= 1.3.0 - 2020-08-17 =
* Add - Support for saved cards.
* Add - Search bar for transactions.
* Fix - Redirect to WC core onboarding instead of WC Payments onboarding when appropriate.
* Fix - Creating an account during checkout with 3DS cards.
* Fix - Missing payment statuses for certain disputes.
* Fix - Missing translators comments.

= 1.2.0 - 2020-07-20 =
* Add - 3DS support when using the pay for order page
* Add - Display confirmation dialog when enabling manual captures
* Add - Update the order when an authorised payment has expired
* Add - Timeline view in transactions detail, requires WooCommerce 4.4
* Add - Tracking for basic user action events
* Fix - Admin UI styling tweaks

= 1.1.0 - 2020-06-16 =
* Add - Allow WooCommerce Payments set up without Jetpack plugin
* Fix - Orders missing after payment processing error
* Fix - Clearing pagination when selecting transactions advanced filters
* Fix - After onboarding, redirect to the WCPay task of the task list, instead of to the task list

= 1.0.1 - 2020-06-01 =
* Add - Support 3D Secure verification
* Add - Transaction date and type filters to transactions list
* Update - Redirect to the "Connect" page on plugin activation or when trying to navigate to the settings screen
* Fix - Add deposit delay notice to deposit schedule
* Fix - Avoid localizing deposit date or displaying time-of-day precision
* Fix - Display dispute currency code in dispute info

= 1.0.0 - 2020-05-19 =
* Add - Level 3 data to payment requests
* Update - Expose public method for checking connection status
* Fix - Pending requirements state for improved messaging
* Fix - Dispute details typo
* Remove - Unused POST /charges endpoint
* Remove - "Beta" messaging

= 0.9.2 - 2020-05-14 =
* Add - Customer ID to payment intent
* Update - Register and enqueue js.stripe.com on WCPay admin pages
* Update - Override needs_setup to redirect from Payments settings
* Update - Copy and image on Connect Account screen
* Add - Add deposits overview component
* Add - URL to pass for prefilling OAuth form
* Add - Test card details in Checkout
* Add - Task list redirect upon return from OAuth flow
* Add - Handling for failed refund and other webhooks
* Add - Transaction list sorting
* Update - Disable gateway when payments are disabled on the account
* Update - Make table rows clickable
* Add - Prompt before navigating away from unsaved dispute evidence changes
* Update - Labels to sentence case
* Update - Automated testing
* Add - Metadata when creating payment intent
* Update - PHP versions supported

= 0.9.1 - 2020-04-09 =
* Fix - Add logging for OAuth initialization failures

= 0.9.0 - 2020-04-08 =
* Release for Public Beta

= 0.8.2 - 2020-03-10 =
* Add - Dispute file evidence upload support
* Add - Basic support for Pay for Order
* Fix - Styling improvements in wp-admin
* Fix - Undefined variable PHP notice in cancel_authorization
* Fix - Remove unused variable in authentication
* Fix - Improve Jetpack connection checking

= 0.8.1 - 2020-02-25 =
* Update link to test card documentation

= 0.8.0 - 2020-02-24 =
* First beta release

= 0.7.0 - 2020-02-05 =
* Alpha release<|MERGE_RESOLUTION|>--- conflicted
+++ resolved
@@ -1,11 +1,8 @@
 *** WooCommerce Payments Changelog ***
 
-<<<<<<< HEAD
-= 2.0.0 - 2021-xx-xx =
-* Fix - Assign saved payment methods to Stripe customer.
-=======
 = 2.x.x - 2021-xx-xx =
 * Update - Show last 4 digit credit card number in order note when payment method is updated on failed renewal subscription order.
+* Fix - Assign saved payment methods to Stripe customer.
 
 = 2.0.0 - 2021-02-22 =
 * Update - Render customer details in transactions list as text instead of link if order missing.
@@ -26,7 +23,6 @@
 = 1.9.1 - 2021-02-03 =
 * Fix - Incompatibility with WC Subscriptions.
 * Fix - Missing order causing broken transactions list.
->>>>>>> 5a6a6f4c
 
 = 1.9.0 - 2021-02-02 =
 * Add - Improved fraud prevention.
