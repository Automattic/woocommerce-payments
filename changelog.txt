*** WooCommerce Payments Changelog ***

= 3.3.0 - 2021-xx-xx =
* Add - Add dispute order notes to Edit Order page.
* Update - Updated @woocommerce/components to remove ' from negative numbers on csv files
* Update - Avoid having invalid intervals (greater than 1 year) in subscription products.
* Update - The subscription fee label in the transaction timeline.
* Add - Add compatibility between Multi-Currency and WooCommerce Bookings.
* Add - Add compatibility between Multi-Currency and WooCommerce Pre-Orders.
* Fix - Do not show default currency selector on Account Details page when only one currency is available.
* Add - Add filters to disable or filter Multi-Currency sql query clauses for analytics.
* Fix - Display risk for payment methods without risk assessment
* Fix - Use configured domain instead of current domain for Apple Pay verification.
* Fix - Fatal error when deactivating the WooCommerce plugin when WCPay Subscriptions is enabled.
* Fix - Error where url parameters would get cleared on order-pay page if currency switcher block used.
* Fix - Currency format on order-pay page if currency was changed via switcher.
* Fix - Do not create WooCommerce Payments Subscriptions when using payment methods other than WooCommerce Payments.
<<<<<<< HEAD
* Fix - Show proper payment gateway title on checkout load before updated by JavaScript.
=======
* Fix - Prevent a race condition leading to duplicate order paid statuses transitions.
* Fix - 'payment_intent not found' errors when attempting to process the first invoice for a subscription.
* Fix - UPE element not remounting on checkout update
* Fix - Validate subscription product create and update args before submitting them to server.
* Fix - Improve error messages when the minimum order amount has not been reached and allow fields to be displayed with less than the minimum amount.
* Fix - Add consistent margins to the recurring taxes totals row on the Checkout and Cart block for subscription line items.
* Fix - Fatal error due on subscription orders with no created date in order row template.
* Fix - Fatal error on the customer payment page for subscription renewal orders with deleted products.
* Fix - Misleading subscription order note on payment method change.
* Fix - Incorrect error message when card ZIP validation fails.
>>>>>>> 48174282

= 3.2.3 - 2021-11-01 =
* Fix - Card fields on checkout not shown when the 'Enable payments via saved cards' setting is disabled.

= 3.2.2 - 2021-10-29 =
* Fix - Multisite compatibility - don't load subscriptions-core if already loaded by another multisite plugin.
* Fix - Errors when attempting to get the WooCommerce Subscriptions Core version during PayPal requests.

= 3.2.1 - 2021-10-28 =
* Fix - PHP 7.2 compatibility - remove trailing commas from function args in subscriptions-core.

= 3.2.0 - 2021-10-28 =
* Add - Add subscriptions functionality via Stripe Billing and WC Subscriptions core.
* Add - UPE track on upgrade and on setting toggle.
* Fix - Prevent currency switcher to show when enabled currencies list is empty.
* Fix - Show currency switcher notice until customer explicitly dismisses it.
* Update - Switch the PaymentIntent ID and the Charge ID in the order notes and transaction details pages.
* Fix - Track 'wcpay_payment_request_settings_change' for when updating the Payment Requests setting not being recorded.
* Update - Fee breakdown when there's only a base fee
* Fix - Inconsistent shipping options in Payment Request popup.
* Fix - Payment methods checkbox UI looking off when Gutenberg is active.
* Update - Remove unused "wcpay_deposits_summary_empty_state_click" track.
* Fix - Border style not being applied properly on Multi-Currency block widget.
* Fix - Applied sentence case on all strings
* Fix - Missing customer information after guest checkout via Checkout Block.
* Fix - Show correct payment method name during checkout using upe methods.
* Fix - Multi-Currency settings rounding option and preview.
* Fix - Payment failure on checkout block with UPE when phone number field is hidden
* Update - Adds a scheduled action which makes updating the account cache more efficient
* Add - Add compatibility between Multi-Currency and WooCommerce UPS shipping extension.
* Add - Early access: allow your store to collect payments with SEPA Direct Debit. Enable the feature in settings!
* Add - Add compatibility between Multi-Currency and WooCommerce FedEx shipping extension.
* Fix - Fix decimal error with shipping calculations with Multi-Currency.
* Add - Add support for float type values for quantity.
* Fix - Allow payment_intent_succeeded webhook to handle orders without intent_id attached.
* Add - Add compatibility between Multi-Currency and WooCommerce Product Add Ons version 4.3.0 and higher.
* Add - Enable Bancontact UPE method.
* Add - Enable P24 UPE method.
* Add - Enable iDeal UPE method.
* Add - Payment method activation requirements modal and API integration.
* Add - Add state handling for UPE methods for better merchant notification on what methods are able to be used.
* Fix - Order currency incorrect if new user/customer created during checkout.
* Fix - Validation now works when adding a new payment method, or paying for an order.

= 3.1.0 - 2021-10-06 =
* Fix - Issue affecting analytics for Multi-Currency orders made with a zero-decimal to non-zero decimal conversion.
* Add - Customer multi-currency onboarding flow.
* Add - Checkbox toggle for disabling customer Multi-Currency feature in Advanced Settings.
* Add - Update layout of the Multi-currency settings screen.
* Fix - Fixed missing file error for removed CSS file.
* Add - Currency deletion confirmation modal for currencies that are bound to an UPE method.
* Fix - Currency switcher does not affect order confirmation screen prices.
* Fix - Error when attempting to change the payment method for a subscription with UPE enabled.
* Add - Multi-Currency track currency added.
* Fix - Fill missing order_intent_info even if an exception occurs.
* Fix - Authorize and capture payments later with new credit cards.
* Add - Gutenberg Block Widget for Multi-Currency.
* Update - WCPay logo.
* Fix - Translations in transaction/deposit exports
* Fix - Update shipping cost in payment sheet when changing payment method.
* Fix - Transaction search with translated terms.
* Update - Replace REST endpoint for onboarding initialization.
* Fix - UPE missing international card fees.
* Update - Bump minimum supported version of WooCommerce from 5.4 to 5.5.
* Update - Bump minimum required version of WooCommerce from 4.0 to 4.4.
* Fix - Add credit card on My Account using other payment gateways does not show "Your card number is incomplete" error.
* Update - Continue loading WCPay if the account is connected.
* Add - Message to suggest using the previous version of WooCommerce Payments for old Woo core versions.
* Fix - Appearance of upload file buttons inside challenge dispute page.
* Fix - Enable logging for UPE checkout errors.
* Update - Composer package `automattic/jetpack-connection` from v1.20.0 to v1.30.5.

= 3.0.0 - 2021-09-16 =
* Add - Download deposits report in CSV.
* Fix - Use store currency on analytics leaderboard when Multi-Currency is enabled.
* Add - Add API to expose Multi-Currency widget to theme/plugin developers for easy integration.
* Fix - Enabled currencies modal UI.
* Fix - User order currency format on admin refund button.
* Fix - Clear the list of selected currencies after closing the modal for adding currencies.
* Fix - Fix subscription change payment method errors after entering a payment method that fails.
* Fix - Prevent duplicate account onboarding requests.
* Fix - Filter out merchant-facing payment errors from customer error notices.
* Fix - Add primary action to high priority tasks.

= 2.9.1 - 2021-09-07 =
* Fix - Error while checking out with UPE when fields are hidden.
* Fix - Unable to onboard when in treatment mode.

= 2.9.0 - 2021-08-25 =
* Add - Split discount line in timeline into variable fee and fixed fee.
* Add - Order status validation for payments/orders/{order_id}/create_customer API.
* Add - Add country code parameter to ExPlat API requests.
* Add - Add a new hook to get a list of enabled payment request methods.
* Fix - Align table items according to design correctly.
* Fix - Fatal error if wcpay_multi_currency_enabled_currencies is a string.
* Fix - Show the estimated deposit date in the transactions CSV export rather than the deposit ID.
* Fix - Keep track of customer id in non logged in users.
* Update - Bump minimum supported version of WooCommerce from 5.3 to 5.4.

= 2.8.4 - 2021-08-17 =
* Fix - Fix database connection error on account cache clear.
* Fix - Fix fatal error logged when updating analytics data when account is not connected to Stripe.
* Fix - Multi-Currency Compatibility fatal error with Subscriptions when account is not connected to Stripe.

= 2.8.3 - 2021-08-10 =
* Fix - Fix for payment request buttons when the new payment methods gateway is enabled.

= 2.8.2 - 2021-08-05 =
* Fix - If account is disconnected or not set up do not display onboarding task and UPE inbox note.
* Fix - Fix for the site acting as disconnected after the account cache expires.
* Fix - Fix for failed Giropay and Sofort transactions causing an error.

= 2.8.1 - 2021-08-04 =
* Fix - Enable Multi-Currency only if there is a linked WooCommerce Payments account.

= 2.8.0 - 2021-08-04 =
* Add - Allow merchants to add additional currencies to their store, allowing a store’s customers to shop and browse in the currency of their choice.
* Add - *Early access*: allow your store to collect payments with Giropay and Sofort. Enable the feature in settings!
* Add - Use date picker for applicable dispute evidence fields.
* Fix - Avoid crash when seeing the details of an empty deposit.
* Fix - Disabled Payment Request Buttons when order has to be split into multiple packages because Payment Requests do not support that use case.
* Fix - Fee discounts should use the discount currency rather than the base fee currency.
* Fix - Do not redirect to the onboarding page when account retrieval fails.
* Add - Allow the customer to perform SCA authentication on Subscription renewals.
* Update - Actualized supported countries list for onboarding.
* Add - Dispute Status Chip into the header of the Dispute Details page.
* Fix - Use a singular label in the summary of Transactions and Deposits lists.
* Add - Disable payment gateway when not in test mode and not using https or ssl checkout enforcement.
* Fix - Improved errors handling during onboarding and page overview.
* Update - Remove Account in the old Settings page.
* Update - Bump minimum supported version of WooCommerce from 5.2 to 5.3.
* Update - Bump minimum supported version of WordPress from 5.5 to 5.6.
* Fix - Stop refund process when using an invalid amount
* Fix - Improve sanitization of ExPlat cookie.
* Add - Show fee breakdown in transaction details timeline.
* Add - REST endpoint to get customer id from an order.
* Fix - Explat not caching when no variation is returned.

= 2.7.1 - 2021-07-26 =
* Fix - Ensure test mode setting value is correctly saved.
* Fix - Onboarding redirection occasionally not finalizing account connection.

= 2.7.0 - 2021-07-14 =
* Add - Add a link to the snackbar notice that appears after submitting or saving evidence for a dispute challenge.
* Add - Support saving new cards and paying with previously saved cards in the WooCommerce Checkout Block.
* Fix - WooCommerce Payments admin pages redirect to the onboarding page when the WooCommerce Payments account is disconnected.
* Fix - Do not overwrite admin pages when account is disconnected.
* Update - Set a description when creating payment intents.

= 2.6.1 - 2021-07-01 =
* Fix - Updates the notes query filters to prevent breaking the WooCommerce > Home inbox.

= 2.6.0 - 2021-06-23 =
* Add - Notify the admin if WordPress.com user connection is broken.
* Add - Experimental PHP client for Explat.
* Add - WooCommerce Payment inbox notifications to the overview screen.
* Fix - Fix fatal error if store currency is changed after enabled (multi) currencies set.
* Fix - Use of deprecated call-style to registerPaymentMethods. WooCommerce Payments now requires WooCommerce Blocks of at least version 3.9.0.
* Fix - Deposit date on Transactions list page.
* Fix - Rounding error when displaying fee percentages on the Overview and Transactions pages.
* Add - Error message when total size of dispute evidence files uploaded goes over limit.
* Update - Pass currency to wc_price when adding intent notes to orders.
* Update - Instant deposit inbox note wording.
* Fix - Deposit overview details for non instant ones.
* Add - Introduce new settings layout
* Update - Removed "Branded" and "Custom label" options on Payment request buttons to align with design guidelines.
* Update - Converted payment request button size value to distinct options to align with design guidelines.
* Tweak - Run post-upgrade actions during any request instead of only on wp-admin requests.
* Update - Payment request button should guide users to login when necessary.
* Add - When setting WooCommerce Payments up, inform if merchant business country is not supported.
* Update - Bump minimum supported version of WooCommerce from 4.8 to 5.2.
* Add - Introduce advance filters on deposits page.
* Update: Prefill OAuth flow with WC store country

= 2.5.0 - 2021-06-02 =
* Fix - Fix hover dialog for close button on modals, unify styling and layout of modal buttons.
* Update - Use Site Language when rendering Stripe elements.
* Update - Use blog ID for authenticating most of the requests.
* Fix: Misaligned columns on Deposits page.
* Add - Tracking for returning from OAuth connection.
* Fix - Transactions and deposits counts on the table summary are rendered as "undefined".
* Update - Deposit overview details.
* Add - Redirect to WooCommerce home page after successful WooCommerce Payments KYC (Know Your Customer).
* Fix - Added CSV column heading for transaction id column.
* Update - Bump minimum supported version of WordPress from 5.4 to 5.5.
* Update - Bump minimum supported version of WooCommerce from 4.5 to 4.8.
* Add - Deposit overviews have been added to the overview page.
* Update - Account overview page is now GA and default page for woocommerce payments.
* Update - Base fee and account status has been moved to overview page from WCPay settings.
* Fix - Express payment method being displayed on blocks checkout when Payment Request is not supported.
* Fix - Subscription sign-up fees not included in total for Payment Request Button.

= 2.4.0 - 2021-05-12 =
* Update - Improve the Connect Account page.
* Update - Base UI components and their styling.
* Fix - Deposits overview details not displayed.
* Fix - WooCommerce Payments disappeared from WooCommerce Settings if WooCommerce Subscriptions is activated.
* Add - REST endpoint to capture payments by order ID.
* Add - Explat package for A/B tests.
* Add - Payment request button support for checkout and cart blocks.
* Update - Bump minimum supported WooCommerce version from 4.0 to 4.5.
* Update - Implement expirement on Connect Page.
* Fix - Columns are misaligned on Payments->Transactions/Disputes page.
* Fix - Risk level is displayed as a "Numeric" value in transactions CSV.

= 2.3.3 - 2021-05-06 =
* Update - Additional logic and styling for instant deposits.

= 2.3.2 - 2021-04-27 =
* Fix - Error when purchasing free trial subscriptions.

= 2.3.1 - 2021-04-26 =
* Fix - Various account connection cache tweaks
* Update - Use option instead of transient for caching account data
* Fix - Error when using SCA / 3DS credit card in checkout block.

= 2.3.0 - 2021-04-21 =
* Add - Introduced deposit currency filter for transactions overview page.
* Add - Download transactions report in CSV.
* Update - Tweak the connection detection logic.
* Add - Notification badge next to payments menu.
* Fix - Fixed broken search on transactions list page.
* Add - More helpful message on checkout errors.
* Update - Change the default track `recordEvent` to use @woocommerce/tracks.
* Add - WPCOM connection status event prop to 'wcpay_connect_account_clicked' track.
* Add - Allow users to clear the account cache.
* Update - Bump minimum supported version of WordPress from 5.3 to 5.4.
* Add - Add a new admin note to collect qualitative feedback.
* Add - Introduced deposit currency filter for deposits overview page.
* Update - Make Payment Request Button available for all merchants.
* Add - Configurable Payment Request Button locations.
* Add - Addition of the Instant Deposits feature to allow qualified merchants to manually trigger payouts.

= 2.2.0 - 2021-03-31 =
* Fix - Paying with a saved card for a subscription with a free trial will now correctly save the chosen payment method to the order for future renewals.
* Add - Payment Request Button support for US merchants (Apple Pay, Google Pay, Microsoft Pay, and the browser standard Payment Request API).
* Update - Not passing level3 data for non-US merchants.
* Add - REST endpoint for fetching account data.
* Add - Deposits list pagination and sorting.
* Fix - Deposit overview now displays placeholder information instead of continuing to load when an error happens.

= 2.1.1 - 2021-03-23 =
* Fix - Fatal error when a subscription is processed with action scheduler hook.

= 2.1.0 - 2021-03-16 =
* Update - Show last 4 digit credit card number in order note when payment method is updated on failed renewal subscription order.
* Update - Define constant for the group to be used for scheduled actions.
* Update - Enable multiple customer currencies support in live mode.
* Add - Rate limit failed account connection checks.
* Add - Support displaying non-USD base fees on settings page.

= 2.0.0 - 2021-02-22 =
* Update - Render customer details in transactions list as text instead of link if order missing.
* Update - Render transaction summary on details page for multi-currency transactions.
* Update - Improvements to fraud prevention.
* Fix - Added better notices for end users if there are connection errors when making payments.
* Fix - If account is set to manual payouts display 'Temporarily suspended' under Payments > Settings.
* Add - Add file dropzones to dispute evidence upload fields
* Add - Currency conversion indicator to Transactions list.
* Add - Transaction timeline details for multi-currency transactions.
* Update - Link order note with transaction details page.
* Fix - Updating payment method using saved payment for WC Subscriptions orders.

= 1.9.2 - 2021-02-05 =
* Fix - Checkout and cart blocks aren't usable in editor when WooCommerce Payments is enabled.
* Fix - Missing global config error in Checkout block integration, and incompatibility with latest block API.

= 1.9.1 - 2021-02-03 =
* Fix - Incompatibility with WC Subscriptions.
* Fix - Missing order causing broken transactions list.

= 1.9.0 - 2021-02-02 =
* Add - Improved fraud prevention.
* Add - New setting to manage whether to enable saving cards during checkout. (Defaults to being enabled).
* Fix - Fixed issue where an empty alert would appear when trying to refund an authorization charge.
* Update - Link customer name on transaction detail page to filtered transaction list page.
* Update - Test mode notice width is now consistent across all pages.
* Fix - Fix error which could occur when a 100% off coupon was applied during checkout.
* Add - New notification to urge setting SSL for checkout pages if store doesn't use HTTPS
* Fix - Fixed connection timeout configuration.
* Fix - Specify error code when refund fails in admin to prevent blank alert.
* Fix - Add fees as line items sent to Stripe to prevent Level 3 errors.
* Fix - Currency format in non-USD order note when capturing, refunding, and processing subscription renewal.
* Update - Link customer name from transaction list page to WooCommerce's Customers page filtered by the customer's name.
* Fix - Use proper currency information when rendering deposits overview and details.

= 1.8.0 - 2020-12-16 =
* Add - Include information about failing payment into order notes.
* Fix - Fix crash when a user has 10 or more saved credit cards.
* Fix - Fix crash if there's a problem connecting to the server.
* Fix - Store Stripe customer for test and live mode.
* Fix - Display Payments menu in the sidebar if there's a problem connecting to the server.
* Add - Display fee structure in transaction timelines.
* Add - Use site username for recording ToS acceptance.
* Update - Display transaction tables with full width.
* Add - Action hooks before and after webhook delivery.

= 1.7.1 - 2020-12-03 =
* Fix - Pass ISO strings instead of Moment objects to dateI18n.

= 1.7.0 - 2020-11-17 =
* Fix - Fix ordering of payment detail timeline events.
* Fix - Payment form hides when saved card is selected.
* Fix - Render dispute evidence file upload errors.
* Fix - Increase timeout for calls to the API server.
* Fix - Correctly display the fee and net amounts for a charge with an inquiry.
* Fix - Catch unhandled exceptions when cancelling a payment authorization.
* Add - Security.md with security and vulnerability reporting guidelines.
* Add - Introduced "Set up refund policy" notification in WooCommerce inbox.
* Fix - Fix error when retrying to save a card in the Add Payment Method screen after failing SCA authentication.
* Add - Allow signing up for a subscription with free trial with a credit card that requires SCA authentication.
* Add - Remote note service.
* Add - Show details about the current fees in the Settings screen.

= 1.6.0 - 2020-10-15 =
* Fix - Trimming the whitespace when updating the bank statement descriptor.
* Add - Initial support for the checkout block.
* Add - Support wp_get_environment_type() and enable dev-mode when environment is 'development' or 'staging'.
* Update - Introduced payments-specific exceptions instead of generic one.
* Update - Transaction timeline: enabled timestamps rendering for all entries.

= 1.5.0 - 2020-09-24 =
* Fix - Save payment method checkbox for Subscriptions customer-initiated payment method updates.
* Fix - Support checkout on Internet Explorer 11.
* Fix - Webhook processing with no Jetpack plugin installed.
* Fix - Do not block the checkout card field from loading when customer meta is invalid or related to an old account.
* Fix - Saving account statement descriptor with an ampersand character.
* Fix - Do not attempt to render the payment timeline if the intention ID is missing.
* Add - Display payment method details on account subscriptions pages.
* Add - Redact sensitive data before logging.
* Add - Support for WooCommerce Subscriptions admin-initiated payment method changes.
* Add - Link to Subscription admin pages from Transactions views.
* Add - Support for Subscriptions in transaction search.

= 1.4.1 - 2020-09-07 =
* Fix - Only redirect to the onboarding screen if the plugin has been individually activated using the plugins page.

= 1.4.0 - 2020-09-02 =
* Add - Initial support for WooCommerce Subscriptions: Signing up for subscriptions, scheduled payments, and customer-initiated payment method changes.
* Add - Added a link to transaction details from order screens.
* Add - Allow merchant to edit statement descriptor.
* Fix - Do not redirect to the onboarding page after completing the WC4.5-beta wizard.
* Fix - Save order metadata before the payment is completed to avoid missing payments.
* Update - Bumped the minimum Jetpack requirement to version 8.2.

= 1.3.0 - 2020-08-17 =
* Add - Support for saved cards.
* Add - Search bar for transactions.
* Fix - Redirect to WC core onboarding instead of WC Payments onboarding when appropriate.
* Fix - Creating an account during checkout with 3DS cards.
* Fix - Missing payment statuses for certain disputes.
* Fix - Missing translators comments.

= 1.2.0 - 2020-07-20 =
* Add - 3DS support when using the pay for order page
* Add - Display confirmation dialog when enabling manual captures
* Add - Update the order when an authorised payment has expired
* Add - Timeline view in transactions detail, requires WooCommerce 4.4
* Add - Tracking for basic user action events
* Fix - Admin UI styling tweaks

= 1.1.0 - 2020-06-16 =
* Add - Allow WooCommerce Payments set up without Jetpack plugin
* Fix - Orders missing after payment processing error
* Fix - Clearing pagination when selecting transactions advanced filters
* Fix - After onboarding, redirect to the WCPay task of the task list, instead of to the task list

= 1.0.1 - 2020-06-01 =
* Add - Support 3D Secure verification
* Add - Transaction date and type filters to transactions list
* Update - Redirect to the "Connect" page on plugin activation or when trying to navigate to the settings screen
* Fix - Add deposit delay notice to deposit schedule
* Fix - Avoid localizing deposit date or displaying time-of-day precision
* Fix - Display dispute currency code in dispute info

= 1.0.0 - 2020-05-19 =
* Add - Level 3 data to payment requests
* Update - Expose public method for checking connection status
* Fix - Pending requirements state for improved messaging
* Fix - Dispute details typo
* Remove - Unused POST /charges endpoint
* Remove - "Beta" messaging

= 0.9.2 - 2020-05-14 =
* Add - Customer ID to payment intent
* Update - Register and enqueue js.stripe.com on WCPay admin pages
* Update - Override needs_setup to redirect from Payments settings
* Update - Copy and image on Connect Account screen
* Add - Add deposits overview component
* Add - URL to pass for prefilling OAuth form
* Add - Test card details in Checkout
* Add - Task list redirect upon return from OAuth flow
* Add - Handling for failed refund and other webhooks
* Add - Transaction list sorting
* Update - Disable gateway when payments are disabled on the account
* Update - Make table rows clickable
* Add - Prompt before navigating away from unsaved dispute evidence changes
* Update - Labels to sentence case
* Update - Automated testing
* Add - Metadata when creating payment intent
* Update - PHP versions supported

= 0.9.1 - 2020-04-09 =
* Fix - Add logging for OAuth initialization failures

= 0.9.0 - 2020-04-08 =
* Release for Public Beta

= 0.8.2 - 2020-03-10 =
* Add - Dispute file evidence upload support
* Add - Basic support for Pay for Order
* Fix - Styling improvements in wp-admin
* Fix - Undefined variable PHP notice in cancel_authorization
* Fix - Remove unused variable in authentication
* Fix - Improve Jetpack connection checking

= 0.8.1 - 2020-02-25 =
* Update link to test card documentation

= 0.8.0 - 2020-02-24 =
* First beta release

= 0.7.0 - 2020-02-05 =
* Alpha release<|MERGE_RESOLUTION|>--- conflicted
+++ resolved
@@ -15,9 +15,7 @@
 * Fix - Error where url parameters would get cleared on order-pay page if currency switcher block used.
 * Fix - Currency format on order-pay page if currency was changed via switcher.
 * Fix - Do not create WooCommerce Payments Subscriptions when using payment methods other than WooCommerce Payments.
-<<<<<<< HEAD
 * Fix - Show proper payment gateway title on checkout load before updated by JavaScript.
-=======
 * Fix - Prevent a race condition leading to duplicate order paid statuses transitions.
 * Fix - 'payment_intent not found' errors when attempting to process the first invoice for a subscription.
 * Fix - UPE element not remounting on checkout update
@@ -28,7 +26,6 @@
 * Fix - Fatal error on the customer payment page for subscription renewal orders with deleted products.
 * Fix - Misleading subscription order note on payment method change.
 * Fix - Incorrect error message when card ZIP validation fails.
->>>>>>> 48174282
 
 = 3.2.3 - 2021-11-01 =
 * Fix - Card fields on checkout not shown when the 'Enable payments via saved cards' setting is disabled.
