--- conflicted
+++ resolved
@@ -16,13 +16,10 @@
 * Add - Export Disputes to CSV
 * Update - Remove "Boost your sales by accepting new payment methods" from the overview tasks list.
 * Fix - Onboarding must be completed before Subscriptions products can be published.
-<<<<<<< HEAD
 * Fix - Show the prices in the correct currency when using the "All Products" block.
-=======
-* Add - Support business account branding settings
+* Add - Support business account branding settings.
 * Update - Capture order-related metadata not captured by mobile app for in-person payment transactions.
-* Add - REST endpoint to print IPP receipts
->>>>>>> 8b5a8022
+* Add - REST endpoint to print IPP receipts.
 
 = 3.3.0 - 2021-11-18 =
 * Add - Add Idempotency Key to POST headers.
