--- conflicted
+++ resolved
@@ -6,11 +6,8 @@
 * Update - Tweak the connection detection logic.
 * Add - Notification badge next to payments menu.
 * Fix - Fixed broken search on transactions list page.
-<<<<<<< HEAD
+* Add - More helpful message on checkout errors.
 * Update - Change the default track `recordEvent` to use @woocommerce/tracks.
-=======
-* Add - More helpful message on checkout errors.
->>>>>>> 78eb0d8d
 
 = 2.2.0 - 2021-03-31 =
 * Fix - Paying with a saved card for a subscription with a free trial will now correctly save the chosen payment method to the order for future renewals.
