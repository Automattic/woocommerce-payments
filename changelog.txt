*** WooCommerce Payments Changelog ***

= 2.6.0 - 2021-xx-xx =
* Add - Notify the admin if WordPress.com user connection is broken.
<<<<<<< HEAD
* Add - Experimental PHP client for Explat.
=======
* Add - WooCommerce Payment inbox notifications to the overview screen.
>>>>>>> 7c36b86a
* Fix - Fix fatal error if store currency is changed after enabled (multi) currencies set.
* Fix - Use of deprecated call-style to registerPaymentMethods. WooCommerce Payments now requires WooCommerce Blocks of at least version 3.9.0.
* Fix - Deposit date on Transactions list page.
* Fix - Rounding error when displaying fee percentages on the Overview and Transactions pages.
* Add - Error message when total size of dispute evidence files uploaded goes over limit.
* Update - Pass currency to wc_price when adding intent notes to orders.
* Update - Instant deposit inbox note wording.
* Fix - Deposit overview details for non instant ones.
* Add - Introduce new settings layout
* Update - Removed "Branded" and "Custom label" options on Payment request buttons to align with design guidelines.
* Update - Converted payment request button size value to distinct options to align with design guidelines.
* Tweak - Run post-upgrade actions during any request instead of only on wp-admin requests.
* Update - Payment request button should guide users to login when necessary.

= 2.5.0 - 2021-06-02 =
* Fix - Fix hover dialog for close button on modals, unify styling and layout of modal buttons.
* Update - Use Site Language when rendering Stripe elements.
* Update - Use blog ID for authenticating most of the requests.
* Fix: Misaligned columns on Deposits page.
* Add - Tracking for returning from OAuth connection.
* Fix - Transactions and deposits counts on the table summary are rendered as "undefined".
* Update - Deposit overview details.
* Add - Redirect to WooCommerce home page after successful WooCommerce Payments KYC (Know Your Customer).
* Fix - Added CSV column heading for transaction id column.
* Update - Bump minimum supported version of WordPress from 5.4 to 5.5.
* Update - Bump minimum supported version of WooCommerce from 4.5 to 4.8.
* Add - Deposit overviews have been added to the overview page.
* Update - Account overview page is now GA and default page for woocommerce payments.
* Update - Base fee and account status has been moved to overview page from WCPay settings.
* Fix - Express payment method being displayed on blocks checkout when Payment Request is not supported.
* Fix - Subscription sign-up fees not included in total for Payment Request Button.

= 2.4.0 - 2021-05-12 =
* Update - Improve the Connect Account page.
* Update - Base UI components and their styling.
* Fix - Deposits overview details not displayed.
* Fix - WooCommerce Payments disappeared from WooCommerce Settings if WooCommerce Subscriptions is activated.
* Add - REST endpoint to capture payments by order ID.
* Add - Explat package for A/B tests.
* Add - Payment request button support for checkout and cart blocks.
* Update - Bump minimum supported WooCommerce version from 4.0 to 4.5.
* Update - Implement expirement on Connect Page.
* Fix - Columns are misaligned on Payments->Transactions/Disputes page.
* Fix - Risk level is displayed as a "Numeric" value in transactions CSV.

= 2.3.3 - 2021-05-06 =
* Update - Additional logic and styling for instant deposits.

= 2.3.2 - 2021-04-27 =
* Fix - Error when purchasing free trial subscriptions.

= 2.3.1 - 2021-04-26 =
* Fix - Various account connection cache tweaks
* Update - Use option instead of transient for caching account data
* Fix - Error when using SCA / 3DS credit card in checkout block.

= 2.3.0 - 2021-04-21 =
* Add - Introduced deposit currency filter for transactions overview page.
* Add - Download transactions report in CSV.
* Update - Tweak the connection detection logic.
* Add - Notification badge next to payments menu.
* Fix - Fixed broken search on transactions list page.
* Add - More helpful message on checkout errors.
* Update - Change the default track `recordEvent` to use @woocommerce/tracks.
* Add - WPCOM connection status event prop to 'wcpay_connect_account_clicked' track.
* Add - Allow users to clear the account cache.
* Update - Bump minimum supported version of WordPress from 5.3 to 5.4.
* Add - Add a new admin note to collect qualitative feedback.
* Add - Introduced deposit currency filter for deposits overview page.
* Update - Make Payment Request Button available for all merchants.
* Add - Configurable Payment Request Button locations.
* Add - Addition of the Instant Deposits feature to allow qualified merchants to manually trigger payouts.

= 2.2.0 - 2021-03-31 =
* Fix - Paying with a saved card for a subscription with a free trial will now correctly save the chosen payment method to the order for future renewals.
* Add - Payment Request Button support for US merchants (Apple Pay, Google Pay, Microsoft Pay, and the browser standard Payment Request API).
* Update - Not passing level3 data for non-US merchants.
* Add - REST endpoint for fetching account data.
* Add - Deposits list pagination and sorting.
* Fix - Deposit overview now displays placeholder information instead of continuing to load when an error happens.

= 2.1.1 - 2021-03-23 =
* Fix - Fatal error when a subscription is processed with action scheduler hook.

= 2.1.0 - 2021-03-16 =
* Update - Show last 4 digit credit card number in order note when payment method is updated on failed renewal subscription order.
* Update - Define constant for the group to be used for scheduled actions.
* Update - Enable multiple customer currencies support in live mode.
* Add - Rate limit failed account connection checks.
* Add - Support displaying non-USD base fees on settings page.

= 2.0.0 - 2021-02-22 =
* Update - Render customer details in transactions list as text instead of link if order missing.
* Update - Render transaction summary on details page for multi-currency transactions.
* Update - Improvements to fraud prevention.
* Fix - Added better notices for end users if there are connection errors when making payments.
* Fix - If account is set to manual payouts display 'Temporarily suspended' under Payments > Settings.
* Add - Add file dropzones to dispute evidence upload fields
* Add - Currency conversion indicator to Transactions list.
* Add - Transaction timeline details for multi-currency transactions.
* Update - Link order note with transaction details page.
* Fix - Updating payment method using saved payment for WC Subscriptions orders.

= 1.9.2 - 2021-02-05 =
* Fix - Checkout and cart blocks aren't usable in editor when WooCommerce Payments is enabled.
* Fix - Missing global config error in Checkout block integration, and incompatibility with latest block API.

= 1.9.1 - 2021-02-03 =
* Fix - Incompatibility with WC Subscriptions.
* Fix - Missing order causing broken transactions list.

= 1.9.0 - 2021-02-02 =
* Add - Improved fraud prevention.
* Add - New setting to manage whether to enable saving cards during checkout. (Defaults to being enabled).
* Fix - Fixed issue where an empty alert would appear when trying to refund an authorization charge.
* Update - Link customer name on transaction detail page to filtered transaction list page.
* Update - Test mode notice width is now consistent across all pages.
* Fix - Fix error which could occur when a 100% off coupon was applied during checkout.
* Add - New notification to urge setting SSL for checkout pages if store doesn't use HTTPS
* Fix - Fixed connection timeout configuration.
* Fix - Specify error code when refund fails in admin to prevent blank alert.
* Fix - Add fees as line items sent to Stripe to prevent Level 3 errors.
* Fix - Currency format in non-USD order note when capturing, refunding, and processing subscription renewal.
* Update - Link customer name from transaction list page to WooCommerce's Customers page filtered by the customer's name.
* Fix - Use proper currency information when rendering deposits overview and details.

= 1.8.0 - 2020-12-16 =
* Add - Include information about failing payment into order notes.
* Fix - Fix crash when a user has 10 or more saved credit cards.
* Fix - Fix crash if there's a problem connecting to the server.
* Fix - Store Stripe customer for test and live mode.
* Fix - Display Payments menu in the sidebar if there's a problem connecting to the server.
* Add - Display fee structure in transaction timelines.
* Add - Use site username for recording ToS acceptance.
* Update - Display transaction tables with full width.
* Add - Action hooks before and after webhook delivery.

= 1.7.1 - 2020-12-03 =
* Fix - Pass ISO strings instead of Moment objects to dateI18n.

= 1.7.0 - 2020-11-17 =
* Fix - Fix ordering of payment detail timeline events.
* Fix - Payment form hides when saved card is selected.
* Fix - Render dispute evidence file upload errors.
* Fix - Increase timeout for calls to the API server.
* Fix - Correctly display the fee and net amounts for a charge with an inquiry.
* Fix - Catch unhandled exceptions when cancelling a payment authorization.
* Add - Security.md with security and vulnerability reporting guidelines.
* Add - Introduced "Set up refund policy" notification in WooCommerce inbox.
* Fix - Fix error when retrying to save a card in the Add Payment Method screen after failing SCA authentication.
* Add - Allow signing up for a subscription with free trial with a credit card that requires SCA authentication.
* Add - Remote note service.
* Add - Show details about the current fees in the Settings screen.

= 1.6.0 - 2020-10-15 =
* Fix - Trimming the whitespace when updating the bank statement descriptor.
* Add - Initial support for the checkout block.
* Add - Support wp_get_environment_type() and enable dev-mode when environment is 'development' or 'staging'.
* Update - Introduced payments-specific exceptions instead of generic one.
* Update - Transaction timeline: enabled timestamps rendering for all entries.

= 1.5.0 - 2020-09-24 =
* Fix - Save payment method checkbox for Subscriptions customer-initiated payment method updates.
* Fix - Support checkout on Internet Explorer 11.
* Fix - Webhook processing with no Jetpack plugin installed.
* Fix - Do not block the checkout card field from loading when customer meta is invalid or related to an old account.
* Fix - Saving account statement descriptor with an ampersand character.
* Fix - Do not attempt to render the payment timeline if the intention ID is missing.
* Add - Display payment method details on account subscriptions pages.
* Add - Redact sensitive data before logging.
* Add - Support for WooCommerce Subscriptions admin-initiated payment method changes.
* Add - Link to Subscription admin pages from Transactions views.
* Add - Support for Subscriptions in transaction search.

= 1.4.1 - 2020-09-07 =
* Fix - Only redirect to the onboarding screen if the plugin has been individually activated using the plugins page.

= 1.4.0 - 2020-09-02 =
* Add - Initial support for WooCommerce Subscriptions: Signing up for subscriptions, scheduled payments, and customer-initiated payment method changes.
* Add - Added a link to transaction details from order screens.
* Add - Allow merchant to edit statement descriptor.
* Fix - Do not redirect to the onboarding page after completing the WC4.5-beta wizard.
* Fix - Save order metadata before the payment is completed to avoid missing payments.
* Update - Bumped the minimum Jetpack requirement to version 8.2.

= 1.3.0 - 2020-08-17 =
* Add - Support for saved cards.
* Add - Search bar for transactions.
* Fix - Redirect to WC core onboarding instead of WC Payments onboarding when appropriate.
* Fix - Creating an account during checkout with 3DS cards.
* Fix - Missing payment statuses for certain disputes.
* Fix - Missing translators comments.

= 1.2.0 - 2020-07-20 =
* Add - 3DS support when using the pay for order page
* Add - Display confirmation dialog when enabling manual captures
* Add - Update the order when an authorised payment has expired
* Add - Timeline view in transactions detail, requires WooCommerce 4.4
* Add - Tracking for basic user action events
* Fix - Admin UI styling tweaks

= 1.1.0 - 2020-06-16 =
* Add - Allow WooCommerce Payments set up without Jetpack plugin
* Fix - Orders missing after payment processing error
* Fix - Clearing pagination when selecting transactions advanced filters
* Fix - After onboarding, redirect to the WCPay task of the task list, instead of to the task list

= 1.0.1 - 2020-06-01 =
* Add - Support 3D Secure verification
* Add - Transaction date and type filters to transactions list
* Update - Redirect to the "Connect" page on plugin activation or when trying to navigate to the settings screen
* Fix - Add deposit delay notice to deposit schedule
* Fix - Avoid localizing deposit date or displaying time-of-day precision
* Fix - Display dispute currency code in dispute info

= 1.0.0 - 2020-05-19 =
* Add - Level 3 data to payment requests
* Update - Expose public method for checking connection status
* Fix - Pending requirements state for improved messaging
* Fix - Dispute details typo
* Remove - Unused POST /charges endpoint
* Remove - "Beta" messaging

= 0.9.2 - 2020-05-14 =
* Add - Customer ID to payment intent
* Update - Register and enqueue js.stripe.com on WCPay admin pages
* Update - Override needs_setup to redirect from Payments settings
* Update - Copy and image on Connect Account screen
* Add - Add deposits overview component
* Add - URL to pass for prefilling OAuth form
* Add - Test card details in Checkout
* Add - Task list redirect upon return from OAuth flow
* Add - Handling for failed refund and other webhooks
* Add - Transaction list sorting
* Update - Disable gateway when payments are disabled on the account
* Update - Make table rows clickable
* Add - Prompt before navigating away from unsaved dispute evidence changes
* Update - Labels to sentence case
* Update - Automated testing
* Add - Metadata when creating payment intent
* Update - PHP versions supported

= 0.9.1 - 2020-04-09 =
* Fix - Add logging for OAuth initialization failures

= 0.9.0 - 2020-04-08 =
* Release for Public Beta

= 0.8.2 - 2020-03-10 =
* Add - Dispute file evidence upload support
* Add - Basic support for Pay for Order
* Fix - Styling improvements in wp-admin
* Fix - Undefined variable PHP notice in cancel_authorization
* Fix - Remove unused variable in authentication
* Fix - Improve Jetpack connection checking

= 0.8.1 - 2020-02-25 =
* Update link to test card documentation

= 0.8.0 - 2020-02-24 =
* First beta release

= 0.7.0 - 2020-02-05 =
* Alpha release<|MERGE_RESOLUTION|>--- conflicted
+++ resolved
@@ -2,11 +2,8 @@
 
 = 2.6.0 - 2021-xx-xx =
 * Add - Notify the admin if WordPress.com user connection is broken.
-<<<<<<< HEAD
 * Add - Experimental PHP client for Explat.
-=======
 * Add - WooCommerce Payment inbox notifications to the overview screen.
->>>>>>> 7c36b86a
 * Fix - Fix fatal error if store currency is changed after enabled (multi) currencies set.
 * Fix - Use of deprecated call-style to registerPaymentMethods. WooCommerce Payments now requires WooCommerce Blocks of at least version 3.9.0.
 * Fix - Deposit date on Transactions list page.
