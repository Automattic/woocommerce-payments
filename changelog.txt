*** WooCommerce Payments Changelog ***

= 3.6.0 - 2022-xx-xx =
* Update - Bump minimum required version of WooCommerce from 4.4 to 4.5.
* Fix - UPE validation error visibility on checkout page.
* Tweak - Load translations for js files directly from lang-pack json files.
* Add - Add support for full transaction exports.
* Fix - Simple subscription elements on the product edit page not shown/hidden when necessary.
* Fix - Prevent fatal errors on the admin subscriptions screen when a subscription fails to load.
* Fix - Compatibility issue when loading subscriptions templates.
* Fix - Flag emoji rendering in currency switcher block widget
* Fix - Error when saved Google Pay payment method does not have billing address name
* Update - Update Payment Element from beta version to release version.
<<<<<<< HEAD
* Fix - Ensure order is always associated with corresponding transaction in UPE Checkout.
=======
* Add - Add handling for payment_failed webhooks.
>>>>>>> d619c4d5

= 3.5.0 - 2021-12-29 =
* Fix - Error when renewing subscriptions with saved payment methods disabled.
* Add - JS error boundaries to admin screens.
* Update - Remove task from the overview list for setting up multiple currencies.
* Update - Return to task "Set up payments" after finishing KYC from WC-Admin.
* Fix - Improve race condition checks to prevent duplicate order status changes.
* Fix - Explicit currency formatting in customer-facing emails.
* Fix - Update tooltip wording when deleting product variation.
* Fix - Remove references to WooCommerce Subscriptions extension in the tooltips found on the Payment Methods settings table.
* Fix - Update the Automatic Recurring Payments column on the Payment Methods table to only show which payment methods are supported by WooCommerce Subscriptions Core.
* Fix - Prevent deprecation warnings when purchasing subscriptions products using WooCommerce Blocks.
* Tweak - Update recurring payments copy on payment gateways page.
* Fix - Incorrect text when filtering subscriptions to no results.
* Changed - Subscription products must have a recurring amount greater than $0.
* Fix - Return correct product prices datatype in WCPay.
* Fix - Stop errors when viewing Subscription details when purchased via SEPA Direct Debit.
* Fix - Force currency check when preparing a payment intent to request even when is_admin() returns true.
* Update - Bump minimum supported version of WooCommerce from 5.5 to 5.8.

= 3.4.0 - 2021-12-08 =
* Add - Allow UI customizations on checkout payment fields.
* Add - Introduce `wcpay_payment_request_is_product_supported` filter. Allow plugins to conditionally disable payment request buttons on products that do not support them.
* Update - Display hardware costs for the period in the transaction list with link to the details page
* Fix - Incorrect customer links on Transactions page.
* Fix - Incorrect prices in Payment Request Button for certain currencies.
* Fix - Updates to fraud protection.
* Add - Add support for suggested gateway methods in WC-Admin.
* Fix - Prevent Payment Request buttons from showing up in Composite Product pages.
* Update - Updated @woocommerce/experimental package to v2.1.0.
* Add - Add support for suggested gateway methods in WC-Admin.
* Add - Onboarding flows on the admin WooCommerce > Subscriptions screen for stores with no subscriptions yet.
* Add - Card Reader receipt settings page.
* Fix - Fatal error on thank you page for deleted orders.
* Add - Error messages when dispute evidence exceeds Stripe limits.
* Add - Export Disputes to CSV
* Update - Remove "Boost your sales by accepting new payment methods" from the overview tasks list.
* Fix - Onboarding must be completed before Subscriptions products can be published.
* Fix - Show the prices in the correct currency when using the "All Products" block.
* Add - Support business account branding settings.
* Update - Capture order-related metadata not captured by mobile app for in-person payment transactions.
* Add - REST endpoint to print IPP receipts.
* Add - Deposit Status to Transaction export.


= 3.3.0 - 2021-11-18 =
* Add - Add Idempotency Key to POST headers.
* Add - Add dispute order notes to Edit Order page.
* Fix - Show a specific message instead of a generic one in the checkout block when non-UPE payment processing fails.
* Update - Avoid having invalid intervals (greater than 1 year) in subscription products.
* Update - The subscription fee label in the transaction timeline.
* Update - Show red setup badge after 3 days instead of 7
* Add - Add compatibility between Multi-Currency and WooCommerce Bookings.
* Add - Add compatibility between Multi-Currency and WooCommerce Pre-Orders.
* Fix - Do not show default currency selector on Account Details page when only one currency is available.
* Add - Add filters to disable or filter Multi-Currency sql query clauses for analytics.
* Fix - Display risk for payment methods without risk assessment
* Fix - Use configured domain instead of current domain for Apple Pay verification.
* Fix - Fatal error when deactivating the WooCommerce plugin when WCPay Subscriptions is enabled.
* Fix - Error where url parameters would get cleared on order-pay page if currency switcher block used.
* Fix - Currency format on order-pay page if currency was changed via switcher.
* Fix - Do not create WooCommerce Payments Subscriptions when using payment methods other than WooCommerce Payments.
* Fix - Show proper payment gateway title on checkout load before updated by JavaScript.
* Fix - Prevent a race condition leading to duplicate order paid statuses transitions.
* Fix - 'payment_intent not found' errors when attempting to process the first invoice for a subscription.
* Fix - UPE element not remounting on checkout update
* Fix - Validate subscription product create and update args before submitting them to server.
* Fix - Improve error messages when the minimum order amount has not been reached and allow fields to be displayed with less than the minimum amount.
* Fix - Add consistent margins to the recurring taxes totals row on the Checkout and Cart block for subscription line items.
* Fix - Fatal error due on subscription orders with no created date in order row template.
* Fix - Fatal error on the customer payment page for subscription renewal orders with deleted products.
* Fix - Misleading subscription order note on payment method change.
* Fix - Incorrect error message when card ZIP validation fails.
* Add - `Requires PHP` and `Requires at least` to the main plugin file.

= 3.2.3 - 2021-11-01 =
* Fix - Card fields on checkout not shown when the 'Enable payments via saved cards' setting is disabled.

= 3.2.2 - 2021-10-29 =
* Fix - Multisite compatibility - don't load subscriptions-core if already loaded by another multisite plugin.
* Fix - Errors when attempting to get the WooCommerce Subscriptions Core version during PayPal requests.

= 3.2.1 - 2021-10-28 =
* Fix - PHP 7.2 compatibility - remove trailing commas from function args in subscriptions-core.

= 3.2.0 - 2021-10-28 =
* Add - Add subscriptions functionality via Stripe Billing and WC Subscriptions core.
* Add - UPE track on upgrade and on setting toggle.
* Fix - Prevent currency switcher to show when enabled currencies list is empty.
* Fix - Show currency switcher notice until customer explicitly dismisses it.
* Update - Switch the PaymentIntent ID and the Charge ID in the order notes and transaction details pages.
* Fix - Track 'wcpay_payment_request_settings_change' for when updating the Payment Requests setting not being recorded.
* Update - Fee breakdown when there's only a base fee
* Fix - Inconsistent shipping options in Payment Request popup.
* Fix - Payment methods checkbox UI looking off when Gutenberg is active.
* Update - Remove unused "wcpay_deposits_summary_empty_state_click" track.
* Fix - Border style not being applied properly on Multi-Currency block widget.
* Fix - Applied sentence case on all strings
* Fix - Missing customer information after guest checkout via Checkout Block.
* Fix - Show correct payment method name during checkout using upe methods.
* Fix - Multi-Currency settings rounding option and preview.
* Fix - Payment failure on checkout block with UPE when phone number field is hidden
* Update - Adds a scheduled action which makes updating the account cache more efficient
* Add - Add compatibility between Multi-Currency and WooCommerce UPS shipping extension.
* Add - Early access: allow your store to collect payments with SEPA Direct Debit. Enable the feature in settings!
* Add - Add compatibility between Multi-Currency and WooCommerce FedEx shipping extension.
* Fix - Fix decimal error with shipping calculations with Multi-Currency.
* Add - Add support for float type values for quantity.
* Fix - Allow payment_intent_succeeded webhook to handle orders without intent_id attached.
* Add - Add compatibility between Multi-Currency and WooCommerce Product Add Ons version 4.3.0 and higher.
* Add - Enable Bancontact UPE method.
* Add - Enable P24 UPE method.
* Add - Enable iDeal UPE method.
* Add - Payment method activation requirements modal and API integration.
* Add - Add state handling for UPE methods for better merchant notification on what methods are able to be used.
* Fix - Order currency incorrect if new user/customer created during checkout.
* Fix - Validation now works when adding a new payment method, or paying for an order.

= 3.1.0 - 2021-10-06 =
* Fix - Issue affecting analytics for Multi-Currency orders made with a zero-decimal to non-zero decimal conversion.
* Add - Customer Multi-Currency onboarding flow.
* Add - Checkbox toggle for disabling customer Multi-Currency feature in Advanced Settings.
* Add - Update layout of the Multi-Currency settings screen.
* Fix - Fixed missing file error for removed CSS file.
* Add - Currency deletion confirmation modal for currencies that are bound to an UPE method.
* Fix - Currency switcher does not affect order confirmation screen prices.
* Fix - Error when attempting to change the payment method for a subscription with UPE enabled.
* Add - Multi-Currency track currency added.
* Fix - Fill missing order_intent_info even if an exception occurs.
* Fix - Authorize and capture payments later with new credit cards.
* Add - Gutenberg Block Widget for Multi-Currency.
* Update - WCPay logo.
* Fix - Translations in transaction/deposit exports
* Fix - Update shipping cost in payment sheet when changing payment method.
* Fix - Transaction search with translated terms.
* Update - Replace REST endpoint for onboarding initialization.
* Fix - UPE missing international card fees.
* Update - Bump minimum supported version of WooCommerce from 5.4 to 5.5.
* Update - Bump minimum required version of WooCommerce from 4.0 to 4.4.
* Fix - Add credit card on My Account using other payment gateways does not show "Your card number is incomplete" error.
* Update - Continue loading WCPay if the account is connected.
* Add - Message to suggest using the previous version of WooCommerce Payments for old Woo core versions.
* Fix - Appearance of upload file buttons inside challenge dispute page.
* Fix - Enable logging for UPE checkout errors.
* Update - Composer package `automattic/jetpack-connection` from v1.20.0 to v1.30.5.

= 3.0.0 - 2021-09-16 =
* Add - Download deposits report in CSV.
* Fix - Use store currency on analytics leaderboard when Multi-Currency is enabled.
* Add - Add API to expose Multi-Currency widget to theme/plugin developers for easy integration.
* Fix - Enabled currencies modal UI.
* Fix - User order currency format on admin refund button.
* Fix - Clear the list of selected currencies after closing the modal for adding currencies.
* Fix - Fix subscription change payment method errors after entering a payment method that fails.
* Fix - Prevent duplicate account onboarding requests.
* Fix - Filter out merchant-facing payment errors from customer error notices.
* Fix - Add primary action to high priority tasks.

= 2.9.1 - 2021-09-07 =
* Fix - Error while checking out with UPE when fields are hidden.
* Fix - Unable to onboard when in treatment mode.

= 2.9.0 - 2021-08-25 =
* Add - Split discount line in timeline into variable fee and fixed fee.
* Add - Order status validation for payments/orders/{order_id}/create_customer API.
* Add - Add country code parameter to ExPlat API requests.
* Add - Add a new hook to get a list of enabled payment request methods.
* Fix - Align table items according to design correctly.
* Fix - Fatal error if wcpay_multi_currency_enabled_currencies is a string.
* Fix - Show the estimated deposit date in the transactions CSV export rather than the deposit ID.
* Fix - Keep track of customer id in non logged in users.
* Update - Bump minimum supported version of WooCommerce from 5.3 to 5.4.

= 2.8.4 - 2021-08-17 =
* Fix - Fix database connection error on account cache clear.
* Fix - Fix fatal error logged when updating analytics data when account is not connected to Stripe.
* Fix - Multi-Currency Compatibility fatal error with Subscriptions when account is not connected to Stripe.

= 2.8.3 - 2021-08-10 =
* Fix - Fix for payment request buttons when the new payment methods gateway is enabled.

= 2.8.2 - 2021-08-05 =
* Fix - If account is disconnected or not set up do not display onboarding task and UPE inbox note.
* Fix - Fix for the site acting as disconnected after the account cache expires.
* Fix - Fix for failed Giropay and Sofort transactions causing an error.

= 2.8.1 - 2021-08-04 =
* Fix - Enable Multi-Currency only if there is a linked WooCommerce Payments account.

= 2.8.0 - 2021-08-04 =
* Add - Allow merchants to add additional currencies to their store, allowing a store’s customers to shop and browse in the currency of their choice.
* Add - *Early access*: allow your store to collect payments with Giropay and Sofort. Enable the feature in settings!
* Add - Use date picker for applicable dispute evidence fields.
* Fix - Avoid crash when seeing the details of an empty deposit.
* Fix - Disabled Payment Request Buttons when order has to be split into multiple packages because Payment Requests do not support that use case.
* Fix - Fee discounts should use the discount currency rather than the base fee currency.
* Fix - Do not redirect to the onboarding page when account retrieval fails.
* Add - Allow the customer to perform SCA authentication on Subscription renewals.
* Update - Actualized supported countries list for onboarding.
* Add - Dispute Status Chip into the header of the Dispute Details page.
* Fix - Use a singular label in the summary of Transactions and Deposits lists.
* Add - Disable payment gateway when not in test mode and not using https or ssl checkout enforcement.
* Fix - Improved errors handling during onboarding and page overview.
* Update - Remove Account in the old Settings page.
* Update - Bump minimum supported version of WooCommerce from 5.2 to 5.3.
* Update - Bump minimum supported version of WordPress from 5.5 to 5.6.
* Fix - Stop refund process when using an invalid amount
* Fix - Improve sanitization of ExPlat cookie.
* Add - Show fee breakdown in transaction details timeline.
* Add - REST endpoint to get customer id from an order.
* Fix - Explat not caching when no variation is returned.

= 2.7.1 - 2021-07-26 =
* Fix - Ensure test mode setting value is correctly saved.
* Fix - Onboarding redirection occasionally not finalizing account connection.

= 2.7.0 - 2021-07-14 =
* Add - Add a link to the snackbar notice that appears after submitting or saving evidence for a dispute challenge.
* Add - Support saving new cards and paying with previously saved cards in the WooCommerce Checkout Block.
* Fix - WooCommerce Payments admin pages redirect to the onboarding page when the WooCommerce Payments account is disconnected.
* Fix - Do not overwrite admin pages when account is disconnected.
* Update - Set a description when creating payment intents.
* Add - Add dispute resolution task.

= 2.6.1 - 2021-07-01 =
* Fix - Updates the notes query filters to prevent breaking the WooCommerce > Home inbox.

= 2.6.0 - 2021-06-23 =
* Add - Notify the admin if WordPress.com user connection is broken.
* Add - Experimental PHP client for Explat.
* Add - WooCommerce Payment inbox notifications to the overview screen.
* Fix - Fix fatal error if store currency is changed after enabled (multi) currencies set.
* Fix - Use of deprecated call-style to registerPaymentMethods. WooCommerce Payments now requires WooCommerce Blocks of at least version 3.9.0.
* Fix - Deposit date on Transactions list page.
* Fix - Rounding error when displaying fee percentages on the Overview and Transactions pages.
* Add - Error message when total size of dispute evidence files uploaded goes over limit.
* Update - Pass currency to wc_price when adding intent notes to orders.
* Update - Instant deposit inbox note wording.
* Fix - Deposit overview details for non instant ones.
* Add - Introduce new settings layout
* Update - Removed "Branded" and "Custom label" options on Payment request buttons to align with design guidelines.
* Update - Converted payment request button size value to distinct options to align with design guidelines.
* Tweak - Run post-upgrade actions during any request instead of only on wp-admin requests.
* Update - Payment request button should guide users to login when necessary.
* Add - When setting WooCommerce Payments up, inform if merchant business country is not supported.
* Update - Bump minimum supported version of WooCommerce from 4.8 to 5.2.
* Add - Introduce advance filters on deposits page.
* Update: Prefill OAuth flow with WC store country

= 2.5.0 - 2021-06-02 =
* Fix - Fix hover dialog for close button on modals, unify styling and layout of modal buttons.
* Update - Use Site Language when rendering Stripe elements.
* Update - Use blog ID for authenticating most of the requests.
* Fix: Misaligned columns on Deposits page.
* Add - Tracking for returning from OAuth connection.
* Fix - Transactions and deposits counts on the table summary are rendered as "undefined".
* Update - Deposit overview details.
* Add - Redirect to WooCommerce home page after successful WooCommerce Payments KYC (Know Your Customer).
* Fix - Added CSV column heading for transaction id column.
* Update - Bump minimum supported version of WordPress from 5.4 to 5.5.
* Update - Bump minimum supported version of WooCommerce from 4.5 to 4.8.
* Add - Deposit overviews have been added to the overview page.
* Update - Account overview page is now GA and default page for woocommerce payments.
* Update - Base fee and account status has been moved to overview page from WCPay settings.
* Fix - Express payment method being displayed on blocks checkout when Payment Request is not supported.
* Fix - Subscription sign-up fees not included in total for Payment Request Button.

= 2.4.0 - 2021-05-12 =
* Update - Improve the Connect Account page.
* Update - Base UI components and their styling.
* Fix - Deposits overview details not displayed.
* Fix - WooCommerce Payments disappeared from WooCommerce Settings if WooCommerce Subscriptions is activated.
* Add - REST endpoint to capture payments by order ID.
* Add - Explat package for A/B tests.
* Add - Payment request button support for checkout and cart blocks.
* Update - Bump minimum supported WooCommerce version from 4.0 to 4.5.
* Update - Implement expirement on Connect Page.
* Fix - Columns are misaligned on Payments->Transactions/Disputes page.
* Fix - Risk level is displayed as a "Numeric" value in transactions CSV.

= 2.3.3 - 2021-05-06 =
* Update - Additional logic and styling for instant deposits.

= 2.3.2 - 2021-04-27 =
* Fix - Error when purchasing free trial subscriptions.

= 2.3.1 - 2021-04-26 =
* Fix - Various account connection cache tweaks
* Update - Use option instead of transient for caching account data
* Fix - Error when using SCA / 3DS credit card in checkout block.

= 2.3.0 - 2021-04-21 =
* Add - Introduced deposit currency filter for transactions overview page.
* Add - Download transactions report in CSV.
* Update - Tweak the connection detection logic.
* Add - Notification badge next to payments menu.
* Fix - Fixed broken search on transactions list page.
* Add - More helpful message on checkout errors.
* Update - Change the default track `recordEvent` to use @woocommerce/tracks.
* Add - WPCOM connection status event prop to 'wcpay_connect_account_clicked' track.
* Add - Allow users to clear the account cache.
* Update - Bump minimum supported version of WordPress from 5.3 to 5.4.
* Add - Add a new admin note to collect qualitative feedback.
* Add - Introduced deposit currency filter for deposits overview page.
* Update - Make Payment Request Button available for all merchants.
* Add - Configurable Payment Request Button locations.
* Add - Addition of the Instant Deposits feature to allow qualified merchants to manually trigger payouts.

= 2.2.0 - 2021-03-31 =
* Fix - Paying with a saved card for a subscription with a free trial will now correctly save the chosen payment method to the order for future renewals.
* Add - Payment Request Button support for US merchants (Apple Pay, Google Pay, Microsoft Pay, and the browser standard Payment Request API).
* Update - Not passing level3 data for non-US merchants.
* Add - REST endpoint for fetching account data.
* Add - Deposits list pagination and sorting.
* Fix - Deposit overview now displays placeholder information instead of continuing to load when an error happens.

= 2.1.1 - 2021-03-23 =
* Fix - Fatal error when a subscription is processed with action scheduler hook.

= 2.1.0 - 2021-03-16 =
* Update - Show last 4 digit credit card number in order note when payment method is updated on failed renewal subscription order.
* Update - Define constant for the group to be used for scheduled actions.
* Update - Enable multiple customer currencies support in live mode.
* Add - Rate limit failed account connection checks.
* Add - Support displaying non-USD base fees on settings page.

= 2.0.0 - 2021-02-22 =
* Update - Render customer details in transactions list as text instead of link if order missing.
* Update - Render transaction summary on details page for Multi-Currency transactions.
* Update - Improvements to fraud prevention.
* Fix - Added better notices for end users if there are connection errors when making payments.
* Fix - If account is set to manual payouts display 'Temporarily suspended' under Payments > Settings.
* Add - Add file dropzones to dispute evidence upload fields
* Add - Currency conversion indicator to Transactions list.
* Add - Transaction timeline details for Multi-Currency transactions.
* Update - Link order note with transaction details page.
* Fix - Updating payment method using saved payment for WC Subscriptions orders.

= 1.9.2 - 2021-02-05 =
* Fix - Checkout and cart blocks aren't usable in editor when WooCommerce Payments is enabled.
* Fix - Missing global config error in Checkout block integration, and incompatibility with latest block API.

= 1.9.1 - 2021-02-03 =
* Fix - Incompatibility with WC Subscriptions.
* Fix - Missing order causing broken transactions list.

= 1.9.0 - 2021-02-02 =
* Add - Improved fraud prevention.
* Add - New setting to manage whether to enable saving cards during checkout. (Defaults to being enabled).
* Fix - Fixed issue where an empty alert would appear when trying to refund an authorization charge.
* Update - Link customer name on transaction detail page to filtered transaction list page.
* Update - Test mode notice width is now consistent across all pages.
* Fix - Fix error which could occur when a 100% off coupon was applied during checkout.
* Add - New notification to urge setting SSL for checkout pages if store doesn't use HTTPS
* Fix - Fixed connection timeout configuration.
* Fix - Specify error code when refund fails in admin to prevent blank alert.
* Fix - Add fees as line items sent to Stripe to prevent Level 3 errors.
* Fix - Currency format in non-USD order note when capturing, refunding, and processing subscription renewal.
* Update - Link customer name from transaction list page to WooCommerce's Customers page filtered by the customer's name.
* Fix - Use proper currency information when rendering deposits overview and details.

= 1.8.0 - 2020-12-16 =
* Add - Include information about failing payment into order notes.
* Fix - Fix crash when a user has 10 or more saved credit cards.
* Fix - Fix crash if there's a problem connecting to the server.
* Fix - Store Stripe customer for test and live mode.
* Fix - Display Payments menu in the sidebar if there's a problem connecting to the server.
* Add - Display fee structure in transaction timelines.
* Add - Use site username for recording ToS acceptance.
* Update - Display transaction tables with full width.
* Add - Action hooks before and after webhook delivery.

= 1.7.1 - 2020-12-03 =
* Fix - Pass ISO strings instead of Moment objects to dateI18n.

= 1.7.0 - 2020-11-17 =
* Fix - Fix ordering of payment detail timeline events.
* Fix - Payment form hides when saved card is selected.
* Fix - Render dispute evidence file upload errors.
* Fix - Increase timeout for calls to the API server.
* Fix - Correctly display the fee and net amounts for a charge with an inquiry.
* Fix - Catch unhandled exceptions when cancelling a payment authorization.
* Add - Security.md with security and vulnerability reporting guidelines.
* Add - Introduced "Set up refund policy" notification in WooCommerce inbox.
* Fix - Fix error when retrying to save a card in the Add Payment Method screen after failing SCA authentication.
* Add - Allow signing up for a subscription with free trial with a credit card that requires SCA authentication.
* Add - Remote note service.
* Add - Show details about the current fees in the Settings screen.

= 1.6.0 - 2020-10-15 =
* Fix - Trimming the whitespace when updating the bank statement descriptor.
* Add - Initial support for the checkout block.
* Add - Support wp_get_environment_type() and enable dev-mode when environment is 'development' or 'staging'.
* Update - Introduced payments-specific exceptions instead of generic one.
* Update - Transaction timeline: enabled timestamps rendering for all entries.

= 1.5.0 - 2020-09-24 =
* Fix - Save payment method checkbox for Subscriptions customer-initiated payment method updates.
* Fix - Support checkout on Internet Explorer 11.
* Fix - Webhook processing with no Jetpack plugin installed.
* Fix - Do not block the checkout card field from loading when customer meta is invalid or related to an old account.
* Fix - Saving account statement descriptor with an ampersand character.
* Fix - Do not attempt to render the payment timeline if the intention ID is missing.
* Add - Display payment method details on account subscriptions pages.
* Add - Redact sensitive data before logging.
* Add - Support for WooCommerce Subscriptions admin-initiated payment method changes.
* Add - Link to Subscription admin pages from Transactions views.
* Add - Support for Subscriptions in transaction search.

= 1.4.1 - 2020-09-07 =
* Fix - Only redirect to the onboarding screen if the plugin has been individually activated using the plugins page.

= 1.4.0 - 2020-09-02 =
* Add - Initial support for WooCommerce Subscriptions: Signing up for subscriptions, scheduled payments, and customer-initiated payment method changes.
* Add - Added a link to transaction details from order screens.
* Add - Allow merchant to edit statement descriptor.
* Fix - Do not redirect to the onboarding page after completing the WC4.5-beta wizard.
* Fix - Save order metadata before the payment is completed to avoid missing payments.
* Update - Bumped the minimum Jetpack requirement to version 8.2.

= 1.3.0 - 2020-08-17 =
* Add - Support for saved cards.
* Add - Search bar for transactions.
* Fix - Redirect to WC core onboarding instead of WC Payments onboarding when appropriate.
* Fix - Creating an account during checkout with 3DS cards.
* Fix - Missing payment statuses for certain disputes.
* Fix - Missing translators comments.

= 1.2.0 - 2020-07-20 =
* Add - 3DS support when using the pay for order page
* Add - Display confirmation dialog when enabling manual captures
* Add - Update the order when an authorised payment has expired
* Add - Timeline view in transactions detail, requires WooCommerce 4.4
* Add - Tracking for basic user action events
* Fix - Admin UI styling tweaks

= 1.1.0 - 2020-06-16 =
* Add - Allow WooCommerce Payments set up without Jetpack plugin
* Fix - Orders missing after payment processing error
* Fix - Clearing pagination when selecting transactions advanced filters
* Fix - After onboarding, redirect to the WCPay task of the task list, instead of to the task list

= 1.0.1 - 2020-06-01 =
* Add - Support 3D Secure verification
* Add - Transaction date and type filters to transactions list
* Update - Redirect to the "Connect" page on plugin activation or when trying to navigate to the settings screen
* Fix - Add deposit delay notice to deposit schedule
* Fix - Avoid localizing deposit date or displaying time-of-day precision
* Fix - Display dispute currency code in dispute info

= 1.0.0 - 2020-05-19 =
* Add - Level 3 data to payment requests
* Update - Expose public method for checking connection status
* Fix - Pending requirements state for improved messaging
* Fix - Dispute details typo
* Remove - Unused POST /charges endpoint
* Remove - "Beta" messaging

= 0.9.2 - 2020-05-14 =
* Add - Customer ID to payment intent
* Update - Register and enqueue js.stripe.com on WCPay admin pages
* Update - Override needs_setup to redirect from Payments settings
* Update - Copy and image on Connect Account screen
* Add - Add deposits overview component
* Add - URL to pass for prefilling OAuth form
* Add - Test card details in Checkout
* Add - Task list redirect upon return from OAuth flow
* Add - Handling for failed refund and other webhooks
* Add - Transaction list sorting
* Update - Disable gateway when payments are disabled on the account
* Update - Make table rows clickable
* Add - Prompt before navigating away from unsaved dispute evidence changes
* Update - Labels to sentence case
* Update - Automated testing
* Add - Metadata when creating payment intent
* Update - PHP versions supported

= 0.9.1 - 2020-04-09 =
* Fix - Add logging for OAuth initialization failures

= 0.9.0 - 2020-04-08 =
* Release for Public Beta

= 0.8.2 - 2020-03-10 =
* Add - Dispute file evidence upload support
* Add - Basic support for Pay for Order
* Fix - Styling improvements in wp-admin
* Fix - Undefined variable PHP notice in cancel_authorization
* Fix - Remove unused variable in authentication
* Fix - Improve Jetpack connection checking

= 0.8.1 - 2020-02-25 =
* Update link to test card documentation

= 0.8.0 - 2020-02-24 =
* First beta release

= 0.7.0 - 2020-02-05 =
* Alpha release<|MERGE_RESOLUTION|>--- conflicted
+++ resolved
@@ -11,11 +11,9 @@
 * Fix - Flag emoji rendering in currency switcher block widget
 * Fix - Error when saved Google Pay payment method does not have billing address name
 * Update - Update Payment Element from beta version to release version.
-<<<<<<< HEAD
 * Fix - Ensure order is always associated with corresponding transaction in UPE Checkout.
-=======
 * Add - Add handling for payment_failed webhooks.
->>>>>>> d619c4d5
+
 
 = 3.5.0 - 2021-12-29 =
 * Fix - Error when renewing subscriptions with saved payment methods disabled.
