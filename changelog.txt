--- conflicted
+++ resolved
@@ -7,8 +7,9 @@
 * Fix - Incorrect customer links on Transactions page.
 * Fix - Incorrect prices in Payment Request Button for certain currencies.
 * Fix - Updates to fraud protection.
-* Fix - Prevent Payment Request buttons from showing up in Composite Product pages. 
+* Fix - Prevent Payment Request buttons from showing up in Composite Product pages.
 * Update - Updated @woocommerce/experimental package to v2.1.0.
+* Add - Error messages when dispute evidence exceeds Stripe limits.
 
 = 3.3.0 - 2021-11-18 =
 * Add - Add Idempotency Key to POST headers.
@@ -55,9 +56,6 @@
 * Add - UPE track on upgrade and on setting toggle.
 * Fix - Prevent currency switcher to show when enabled currencies list is empty.
 * Fix - Show currency switcher notice until customer explicitly dismisses it.
-<<<<<<< HEAD
-* Add - Error messages when dispute evidence exceeds Stripe limits.
-=======
 * Update - Switch the PaymentIntent ID and the Charge ID in the order notes and transaction details pages.
 * Fix - Track 'wcpay_payment_request_settings_change' for when updating the Payment Requests setting not being recorded.
 * Update - Fee breakdown when there's only a base fee
@@ -85,7 +83,6 @@
 * Add - Add state handling for UPE methods for better merchant notification on what methods are able to be used.
 * Fix - Order currency incorrect if new user/customer created during checkout.
 * Fix - Validation now works when adding a new payment method, or paying for an order.
->>>>>>> 3a763418
 
 = 3.1.0 - 2021-10-06 =
 * Fix - Issue affecting analytics for Multi-Currency orders made with a zero-decimal to non-zero decimal conversion.
