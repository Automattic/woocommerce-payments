--- conflicted
+++ resolved
@@ -17,13 +17,10 @@
 * Fix - Multi-Currency settings rounding option and preview.
 * Fix - Payment failure on checkout block with UPE when phone number field is hidden
 * Add - Add compatibility between Multi-Currency and WooCommerce UPS shipping extension.
-<<<<<<< HEAD
-* Add - Enable P24 UPE method.
-=======
 * Add - Add compatibility between Multi-Currency and WooCommerce FedEx shipping extension.
 * Fix - Fix decimal error with shipping calculations with Multi-Currency.
 * Fix - Allow payment_intent_succeeded webhook to handle orders without intent_id attached.
->>>>>>> 67fc0756
+* Add - Enable P24 UPE method.
 
 = 3.1.0 - 2021-10-06 =
 * Fix - Issue affecting analytics for Multi-Currency orders made with a zero-decimal to non-zero decimal conversion.
