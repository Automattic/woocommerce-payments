--- conflicted
+++ resolved
@@ -1,16 +1,14 @@
 *** WooCommerce Payments Changelog ***
 
-<<<<<<< HEAD
-= 1.7.1 - 2020-12-03 =
-* Fix - Pass ISO strings instead of Moment objects to dateI18n.
-=======
 = 1.8.0 - 2020-xx-xx =
 * Add - Include information about failing payment into order notes.
 * Fix - Fix crash when a user has 10 or more saved credit cards.
 * Fix - Fix crash if there's a problem connecting to the server.
 * Fix - Store Stripe customer for test and live mode.
 * Add - Display fee structure in transaction timelines.
->>>>>>> eb4f072f
+
+= 1.7.1 - 2020-12-03 =
+* Fix - Pass ISO strings instead of Moment objects to dateI18n.
 
 = 1.7.0 - 2020-11-17 =
 * Fix - Fix ordering of payment detail timeline events.
