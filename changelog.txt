--- conflicted
+++ resolved
@@ -3,6 +3,7 @@
 = 3.3.0 - 2021-xx-xx =
 * Update - Updated @woocommerce/components to remove ' from negative numbers on csv files
 * Fix - Do not show default currency selector on Account Details page when only one currency is available.
+* Fix - Improve error messages when the minimum order amount has not been reached and allow UPE fields to be displayed with less than the minimum amount.
 
 = 3.2.3 - 2021-11-01 =
 * Fix - Card fields on checkout not shown when the 'Enable payments via saved cards' setting is disabled.
@@ -33,9 +34,6 @@
 * Fix - Payment failure on checkout block with UPE when phone number field is hidden
 * Update - Adds a scheduled action which makes updating the account cache more efficient
 * Add - Add compatibility between Multi-Currency and WooCommerce UPS shipping extension.
-<<<<<<< HEAD
-* Fix - Improve error messages when the minimum order amount has not been reached and allow UPE fields to be displayed with less than the minimum amount.
-=======
 * Add - Early access: allow your store to collect payments with SEPA Direct Debit. Enable the feature in settings!
 * Add - Add compatibility between Multi-Currency and WooCommerce FedEx shipping extension.
 * Fix - Fix decimal error with shipping calculations with Multi-Currency.
@@ -49,7 +47,6 @@
 * Add - Add state handling for UPE methods for better merchant notification on what methods are able to be used.
 * Fix - Order currency incorrect if new user/customer created during checkout.
 * Fix - Validation now works when adding a new payment method, or paying for an order.
->>>>>>> 2f2da51a
 
 = 3.1.0 - 2021-10-06 =
 * Fix - Issue affecting analytics for Multi-Currency orders made with a zero-decimal to non-zero decimal conversion.
