*** WooCommerce Payments Changelog ***

= 2.0.0 - 2021-xx-xx =
* Update - Render customer details in transactions list as text instead of link if order missing.

= 1.9.2 - 2021-xx-xx =
* Fix - Added better notices for end users if there are connection errors when making payments.
* Fix - If account is set to manual payouts display 'Temporarily suspended' under Payments > Settings.
* Add - Add file dropzones to dispute evidence upload fields

= 1.9.1 - 2021-02-03 =
* Fix - Incompatibility with WC Subscriptions.
* Fix - Missing order causing broken transactions list.

= 1.9.0 - 2021-02-02 =
* Add - Improved fraud prevention.
* Add - New setting to manage whether to enable saving cards during checkout. (Defaults to being enabled).
* Fix - Fixed issue where an empty alert would appear when trying to refund an authorization charge.
* Update - Link customer name on transaction detail page to filtered transaction list page.
* Update - Test mode notice width is now consistent across all pages.
* Fix - Fix error which could occur when a 100% off coupon was applied during checkout.
* Add - New notification to urge setting SSL for checkout pages if store doesn't use HTTPS
* Fix - Fixed connection timeout configuration.
* Fix - Specify error code when refund fails in admin to prevent blank alert.
* Fix - Add fees as line items sent to Stripe to prevent Level 3 errors.
<<<<<<< HEAD
* Add - Localized notification if order amount is too low to process.
=======
* Fix - Currency format in non-USD order note when capturing, refunding, and processing subscription renewal.
* Update - Link customer name from transaction list page to WooCommerce's Customers page filtered by the customer's name.
>>>>>>> be5c9193

= 1.8.0 - 2020-12-16 =
* Add - Include information about failing payment into order notes.
* Fix - Fix crash when a user has 10 or more saved credit cards.
* Fix - Fix crash if there's a problem connecting to the server.
* Fix - Store Stripe customer for test and live mode.
* Fix - Display Payments menu in the sidebar if there's a problem connecting to the server.
* Add - Display fee structure in transaction timelines.
* Add - Use site username for recording ToS acceptance.
* Update - Display transaction tables with full width.
* Add - Action hooks before and after webhook delivery.

= 1.7.1 - 2020-12-03 =
* Fix - Pass ISO strings instead of Moment objects to dateI18n.

= 1.7.0 - 2020-11-17 =
* Fix - Fix ordering of payment detail timeline events.
* Fix - Payment form hides when saved card is selected.
* Fix - Render dispute evidence file upload errors.
* Fix - Increase timeout for calls to the API server.
* Fix - Correctly display the fee and net amounts for a charge with an inquiry.
* Fix - Catch unhandled exceptions when cancelling a payment authorization.
* Add - Security.md with security and vulnerability reporting guidelines.
* Add - Introduced "Set up refund policy" notification in WooCommerce inbox.
* Fix - Fix error when retrying to save a card in the Add Payment Method screen after failing SCA authentication.
* Add - Allow signing up for a subscription with free trial with a credit card that requires SCA authentication.
* Add - Remote note service.
* Add - Show details about the current fees in the Settings screen.

= 1.6.0 - 2020-10-15 =
* Fix - Trimming the whitespace when updating the bank statement descriptor.
* Add - Initial support for the checkout block.
* Add - Support wp_get_environment_type() and enable dev-mode when environment is 'development' or 'staging'.
* Update - Introduced payments-specific exceptions instead of generic one.
* Update - Transaction timeline: enabled timestamps rendering for all entries.

= 1.5.0 - 2020-09-24 =
* Fix - Save payment method checkbox for Subscriptions customer-initiated payment method updates.
* Fix - Support checkout on Internet Explorer 11.
* Fix - Webhook processing with no Jetpack plugin installed.
* Fix - Do not block the checkout card field from loading when customer meta is invalid or related to an old account.
* Fix - Saving account statement descriptor with an ampersand character.
* Fix - Do not attempt to render the payment timeline if the intention ID is missing.
* Add - Display payment method details on account subscriptions pages.
* Add - Redact sensitive data before logging.
* Add - Support for WooCommerce Subscriptions admin-initiated payment method changes.
* Add - Link to Subscription admin pages from Transactions views.
* Add - Support for Subscriptions in transaction search.

= 1.4.1 - 2020-09-07 =
* Fix - Only redirect to the onboarding screen if the plugin has been individually activated using the plugins page.

= 1.4.0 - 2020-09-02 =
* Add - Initial support for WooCommerce Subscriptions: Signing up for subscriptions, scheduled payments, and customer-initiated payment method changes.
* Add - Added a link to transaction details from order screens.
* Add - Allow merchant to edit statement descriptor.
* Fix - Do not redirect to the onboarding page after completing the WC4.5-beta wizard.
* Fix - Save order metadata before the payment is completed to avoid missing payments.
* Update - Bumped the minimum Jetpack requirement to version 8.2.

= 1.3.0 - 2020-08-17 =
* Add - Support for saved cards.
* Add - Search bar for transactions.
* Fix - Redirect to WC core onboarding instead of WC Payments onboarding when appropriate.
* Fix - Creating an account during checkout with 3DS cards.
* Fix - Missing payment statuses for certain disputes.
* Fix - Missing translators comments.

= 1.2.0 - 2020-07-20 =
* Add - 3DS support when using the pay for order page
* Add - Display confirmation dialog when enabling manual captures
* Add - Update the order when an authorised payment has expired
* Add - Timeline view in transactions detail, requires WooCommerce 4.4
* Add - Tracking for basic user action events
* Fix - Admin UI styling tweaks

= 1.1.0 - 2020-06-16 =
* Add - Allow WooCommerce Payments set up without Jetpack plugin
* Fix - Orders missing after payment processing error
* Fix - Clearing pagination when selecting transactions advanced filters
* Fix - After onboarding, redirect to the WCPay task of the task list, instead of to the task list

= 1.0.1 - 2020-06-01 =
* Add - Support 3D Secure verification
* Add - Transaction date and type filters to transactions list
* Update - Redirect to the "Connect" page on plugin activation or when trying to navigate to the settings screen
* Fix - Add deposit delay notice to deposit schedule
* Fix - Avoid localizing deposit date or displaying time-of-day precision
* Fix - Display dispute currency code in dispute info

= 1.0.0 - 2020-05-19 =
* Add - Level 3 data to payment requests
* Update - Expose public method for checking connection status
* Fix - Pending requirements state for improved messaging
* Fix - Dispute details typo
* Remove - Unused POST /charges endpoint
* Remove - "Beta" messaging

= 0.9.2 - 2020-05-14 =
* Add - Customer ID to payment intent
* Update - Register and enqueue js.stripe.com on WCPay admin pages
* Update - Override needs_setup to redirect from Payments settings
* Update - Copy and image on Connect Account screen
* Add - Add deposits overview component
* Add - URL to pass for prefilling OAuth form
* Add - Test card details in Checkout
* Add - Task list redirect upon return from OAuth flow
* Add - Handling for failed refund and other webhooks
* Add - Transaction list sorting
* Update - Disable gateway when payments are disabled on the account
* Update - Make table rows clickable
* Add - Prompt before navigating away from unsaved dispute evidence changes
* Update - Labels to sentence case
* Update - Automated testing
* Add - Metadata when creating payment intent
* Update - PHP versions supported

= 0.9.1 - 2020-04-09 =
* Fix - Add logging for OAuth initialization failures

= 0.9.0 - 2020-04-08 =
* Release for Public Beta

= 0.8.2 - 2020-03-10 =
* Add - Dispute file evidence upload support
* Add - Basic support for Pay for Order
* Fix - Styling improvements in wp-admin
* Fix - Undefined variable PHP notice in cancel_authorization
* Fix - Remove unused variable in authentication
* Fix - Improve Jetpack connection checking

= 0.8.1 - 2020-02-25 =
* Update link to test card documentation

= 0.8.0 - 2020-02-24 =
* First beta release

= 0.7.0 - 2020-02-05 =
* Alpha release<|MERGE_RESOLUTION|>--- conflicted
+++ resolved
@@ -7,6 +7,7 @@
 * Fix - Added better notices for end users if there are connection errors when making payments.
 * Fix - If account is set to manual payouts display 'Temporarily suspended' under Payments > Settings.
 * Add - Add file dropzones to dispute evidence upload fields
+* Add - Localized notification if order amount is too low to process.
 
 = 1.9.1 - 2021-02-03 =
 * Fix - Incompatibility with WC Subscriptions.
@@ -23,12 +24,8 @@
 * Fix - Fixed connection timeout configuration.
 * Fix - Specify error code when refund fails in admin to prevent blank alert.
 * Fix - Add fees as line items sent to Stripe to prevent Level 3 errors.
-<<<<<<< HEAD
-* Add - Localized notification if order amount is too low to process.
-=======
 * Fix - Currency format in non-USD order note when capturing, refunding, and processing subscription renewal.
 * Update - Link customer name from transaction list page to WooCommerce's Customers page filtered by the customer's name.
->>>>>>> be5c9193
 
 = 1.8.0 - 2020-12-16 =
 * Add - Include information about failing payment into order notes.
