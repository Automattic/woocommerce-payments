*** WooCommerce Payments Changelog ***

= 2.3.0 - 2021-xx-xx =
* Add - Introduced deposit currency filter for transactions overview page.
* Add - Download transactions report in CSV.
* Update - Tweak the connection detection logic.
* Add - Notification badge next to payments menu.
* Fix - Fixed broken search on transactions list page.
* Add - More helpful message on checkout errors.
* Update - Change the default track `recordEvent` to use @woocommerce/tracks.
<<<<<<< HEAD
* Add - Allow users to clear the account cache.
=======
* Add - WPCOM connection status event prop to 'wcpay_connect_account_clicked' track.
>>>>>>> 7b16414a

= 2.2.0 - 2021-03-31 =
* Fix - Paying with a saved card for a subscription with a free trial will now correctly save the chosen payment method to the order for future renewals.
* Add - Payment Request Button support for US merchants (Apple Pay, Google Pay, Microsoft Pay, and the browser standard Payment Request API).
* Update - Not passing level3 data for non-US merchants.
* Add - REST endpoint for fetching account data.
* Add - Deposits list pagination and sorting.
* Fix - Deposit overview now displays placeholder information instead of continuing to load when an error happens.

= 2.1.1 - 2021-03-23 =
* Fix - Fatal error when a subscription is processed with action scheduler hook.

= 2.1.0 - 2021-03-16 =
* Update - Show last 4 digit credit card number in order note when payment method is updated on failed renewal subscription order.
* Update - Define constant for the group to be used for scheduled actions.
* Update - Enable multiple customer currencies support in live mode.
* Add - Rate limit failed account connection checks.
* Add - Support displaying non-USD base fees on settings page.

= 2.0.0 - 2021-02-22 =
* Update - Render customer details in transactions list as text instead of link if order missing.
* Update - Render transaction summary on details page for multi-currency transactions.
* Update - Improvements to fraud prevention.
* Fix - Added better notices for end users if there are connection errors when making payments.
* Fix - If account is set to manual payouts display 'Temporarily suspended' under Payments > Settings.
* Add - Add file dropzones to dispute evidence upload fields
* Add - Currency conversion indicator to Transactions list.
* Add - Transaction timeline details for multi-currency transactions.
* Update - Link order note with transaction details page.
* Fix - Updating payment method using saved payment for WC Subscriptions orders.

= 1.9.2 - 2021-02-05 =
* Fix - Checkout and cart blocks aren't usable in editor when WooCommerce Payments is enabled.
* Fix - Missing global config error in Checkout block integration, and incompatibility with latest block API.

= 1.9.1 - 2021-02-03 =
* Fix - Incompatibility with WC Subscriptions.
* Fix - Missing order causing broken transactions list.

= 1.9.0 - 2021-02-02 =
* Add - Improved fraud prevention.
* Add - New setting to manage whether to enable saving cards during checkout. (Defaults to being enabled).
* Fix - Fixed issue where an empty alert would appear when trying to refund an authorization charge.
* Update - Link customer name on transaction detail page to filtered transaction list page.
* Update - Test mode notice width is now consistent across all pages.
* Fix - Fix error which could occur when a 100% off coupon was applied during checkout.
* Add - New notification to urge setting SSL for checkout pages if store doesn't use HTTPS
* Fix - Fixed connection timeout configuration.
* Fix - Specify error code when refund fails in admin to prevent blank alert.
* Fix - Add fees as line items sent to Stripe to prevent Level 3 errors.
* Fix - Currency format in non-USD order note when capturing, refunding, and processing subscription renewal.
* Update - Link customer name from transaction list page to WooCommerce's Customers page filtered by the customer's name.
* Fix - Use proper currency information when rendering deposits overview and details.

= 1.8.0 - 2020-12-16 =
* Add - Include information about failing payment into order notes.
* Fix - Fix crash when a user has 10 or more saved credit cards.
* Fix - Fix crash if there's a problem connecting to the server.
* Fix - Store Stripe customer for test and live mode.
* Fix - Display Payments menu in the sidebar if there's a problem connecting to the server.
* Add - Display fee structure in transaction timelines.
* Add - Use site username for recording ToS acceptance.
* Update - Display transaction tables with full width.
* Add - Action hooks before and after webhook delivery.

= 1.7.1 - 2020-12-03 =
* Fix - Pass ISO strings instead of Moment objects to dateI18n.

= 1.7.0 - 2020-11-17 =
* Fix - Fix ordering of payment detail timeline events.
* Fix - Payment form hides when saved card is selected.
* Fix - Render dispute evidence file upload errors.
* Fix - Increase timeout for calls to the API server.
* Fix - Correctly display the fee and net amounts for a charge with an inquiry.
* Fix - Catch unhandled exceptions when cancelling a payment authorization.
* Add - Security.md with security and vulnerability reporting guidelines.
* Add - Introduced "Set up refund policy" notification in WooCommerce inbox.
* Fix - Fix error when retrying to save a card in the Add Payment Method screen after failing SCA authentication.
* Add - Allow signing up for a subscription with free trial with a credit card that requires SCA authentication.
* Add - Remote note service.
* Add - Show details about the current fees in the Settings screen.

= 1.6.0 - 2020-10-15 =
* Fix - Trimming the whitespace when updating the bank statement descriptor.
* Add - Initial support for the checkout block.
* Add - Support wp_get_environment_type() and enable dev-mode when environment is 'development' or 'staging'.
* Update - Introduced payments-specific exceptions instead of generic one.
* Update - Transaction timeline: enabled timestamps rendering for all entries.

= 1.5.0 - 2020-09-24 =
* Fix - Save payment method checkbox for Subscriptions customer-initiated payment method updates.
* Fix - Support checkout on Internet Explorer 11.
* Fix - Webhook processing with no Jetpack plugin installed.
* Fix - Do not block the checkout card field from loading when customer meta is invalid or related to an old account.
* Fix - Saving account statement descriptor with an ampersand character.
* Fix - Do not attempt to render the payment timeline if the intention ID is missing.
* Add - Display payment method details on account subscriptions pages.
* Add - Redact sensitive data before logging.
* Add - Support for WooCommerce Subscriptions admin-initiated payment method changes.
* Add - Link to Subscription admin pages from Transactions views.
* Add - Support for Subscriptions in transaction search.

= 1.4.1 - 2020-09-07 =
* Fix - Only redirect to the onboarding screen if the plugin has been individually activated using the plugins page.

= 1.4.0 - 2020-09-02 =
* Add - Initial support for WooCommerce Subscriptions: Signing up for subscriptions, scheduled payments, and customer-initiated payment method changes.
* Add - Added a link to transaction details from order screens.
* Add - Allow merchant to edit statement descriptor.
* Fix - Do not redirect to the onboarding page after completing the WC4.5-beta wizard.
* Fix - Save order metadata before the payment is completed to avoid missing payments.
* Update - Bumped the minimum Jetpack requirement to version 8.2.

= 1.3.0 - 2020-08-17 =
* Add - Support for saved cards.
* Add - Search bar for transactions.
* Fix - Redirect to WC core onboarding instead of WC Payments onboarding when appropriate.
* Fix - Creating an account during checkout with 3DS cards.
* Fix - Missing payment statuses for certain disputes.
* Fix - Missing translators comments.

= 1.2.0 - 2020-07-20 =
* Add - 3DS support when using the pay for order page
* Add - Display confirmation dialog when enabling manual captures
* Add - Update the order when an authorised payment has expired
* Add - Timeline view in transactions detail, requires WooCommerce 4.4
* Add - Tracking for basic user action events
* Fix - Admin UI styling tweaks

= 1.1.0 - 2020-06-16 =
* Add - Allow WooCommerce Payments set up without Jetpack plugin
* Fix - Orders missing after payment processing error
* Fix - Clearing pagination when selecting transactions advanced filters
* Fix - After onboarding, redirect to the WCPay task of the task list, instead of to the task list

= 1.0.1 - 2020-06-01 =
* Add - Support 3D Secure verification
* Add - Transaction date and type filters to transactions list
* Update - Redirect to the "Connect" page on plugin activation or when trying to navigate to the settings screen
* Fix - Add deposit delay notice to deposit schedule
* Fix - Avoid localizing deposit date or displaying time-of-day precision
* Fix - Display dispute currency code in dispute info

= 1.0.0 - 2020-05-19 =
* Add - Level 3 data to payment requests
* Update - Expose public method for checking connection status
* Fix - Pending requirements state for improved messaging
* Fix - Dispute details typo
* Remove - Unused POST /charges endpoint
* Remove - "Beta" messaging

= 0.9.2 - 2020-05-14 =
* Add - Customer ID to payment intent
* Update - Register and enqueue js.stripe.com on WCPay admin pages
* Update - Override needs_setup to redirect from Payments settings
* Update - Copy and image on Connect Account screen
* Add - Add deposits overview component
* Add - URL to pass for prefilling OAuth form
* Add - Test card details in Checkout
* Add - Task list redirect upon return from OAuth flow
* Add - Handling for failed refund and other webhooks
* Add - Transaction list sorting
* Update - Disable gateway when payments are disabled on the account
* Update - Make table rows clickable
* Add - Prompt before navigating away from unsaved dispute evidence changes
* Update - Labels to sentence case
* Update - Automated testing
* Add - Metadata when creating payment intent
* Update - PHP versions supported

= 0.9.1 - 2020-04-09 =
* Fix - Add logging for OAuth initialization failures

= 0.9.0 - 2020-04-08 =
* Release for Public Beta

= 0.8.2 - 2020-03-10 =
* Add - Dispute file evidence upload support
* Add - Basic support for Pay for Order
* Fix - Styling improvements in wp-admin
* Fix - Undefined variable PHP notice in cancel_authorization
* Fix - Remove unused variable in authentication
* Fix - Improve Jetpack connection checking

= 0.8.1 - 2020-02-25 =
* Update link to test card documentation

= 0.8.0 - 2020-02-24 =
* First beta release

= 0.7.0 - 2020-02-05 =
* Alpha release<|MERGE_RESOLUTION|>--- conflicted
+++ resolved
@@ -8,11 +8,8 @@
 * Fix - Fixed broken search on transactions list page.
 * Add - More helpful message on checkout errors.
 * Update - Change the default track `recordEvent` to use @woocommerce/tracks.
-<<<<<<< HEAD
+* Add - WPCOM connection status event prop to 'wcpay_connect_account_clicked' track.
 * Add - Allow users to clear the account cache.
-=======
-* Add - WPCOM connection status event prop to 'wcpay_connect_account_clicked' track.
->>>>>>> 7b16414a
 
 = 2.2.0 - 2021-03-31 =
 * Fix - Paying with a saved card for a subscription with a free trial will now correctly save the chosen payment method to the order for future renewals.
