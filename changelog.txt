--- conflicted
+++ resolved
@@ -3,11 +3,8 @@
 = 2.5.0 - 2021-xx-xx =
 * Fix - Fix hover dialog for close button on modals, unify styling and layout of modal buttons.
 * Update - Use Site Language when rendering Stripe elements.
-<<<<<<< HEAD
+* Update - Use blog ID for authenticating most of the requests.
 * Update - Deposit overview details.
-=======
-* Update - Use blog ID for authenticating most of the requests.
->>>>>>> 0a614cee
 
 = 2.4.0 - 2021-05-12 =
 * Update - Improve the Connect Account page.
