--- conflicted
+++ resolved
@@ -6,17 +6,14 @@
 * Fix - Avoid crash when seeing the details of an empty deposit.
 * Fix - Disabled Payment Request Buttons when order has to be split into multiple packages because Payment Requests do not support that use case.
 * Fix - Fee discounts should use the discount currency rather than the base fee currency.
+* Add - Allow the customer to perform SCA authentication on Subscription renewals.
 
 = 2.7.0 - 2021-07-14 =
 * Add - Add a link to the snackbar notice that appears after submitting or saving evidence for a dispute challenge.
 * Add - Support saving new cards and paying with previously saved cards in the WooCommerce Checkout Block.
 * Fix - WooCommerce Payments admin pages redirect to the onboarding page when the WooCommerce Payments account is disconnected.
-<<<<<<< HEAD
-* Add - Allow the customer to perform SCA authentication on Subscription renewals.
-=======
 * Fix - Do not overwrite admin pages when account is disconnected.
 * Update - Set a description when creating payment intents.
->>>>>>> aabf2766
 
 = 2.6.1 - 2021-07-01 =
 * Fix - Updates the notes query filters to prevent breaking the WooCommerce > Home inbox.
