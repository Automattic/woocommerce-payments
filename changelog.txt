*** WooCommerce Payments Changelog ***

<<<<<<< HEAD
= 3.3.0 - 2021-xx-xx =
* Update - Updated @woocommerce/components to remove ' from negative numbers on csv files

= 3.2.0 - 2021-xx-xx =
=======
= 3.2.0 - 2021-10-28 =
>>>>>>> 50daa007
* Add - Add subscriptions functionality via Stripe Billing and WC Subscriptions core.
* Add - UPE track on upgrade and on setting toggle.
* Fix - Prevent currency switcher to show when enabled currencies list is empty.
* Fix - Show currency switcher notice until customer explicitly dismisses it.
* Update - Switch the PaymentIntent ID and the Charge ID in the order notes and transaction details pages.
* Fix - Track 'wcpay_payment_request_settings_change' for when updating the Payment Requests setting not being recorded.
* Update - Fee breakdown when there's only a base fee
* Fix - Inconsistent shipping options in Payment Request popup.
* Fix - Payment methods checkbox UI looking off when Gutenberg is active.
* Update - Remove unused "wcpay_deposits_summary_empty_state_click" track.
* Fix - Border style not being applied properly on Multi-Currency block widget.
* Fix - Applied sentence case on all strings
* Fix - Missing customer information after guest checkout via Checkout Block.
* Fix - Show correct payment method name during checkout using upe methods.
* Fix - Multi-Currency settings rounding option and preview.
* Fix - Payment failure on checkout block with UPE when phone number field is hidden
* Update - Adds a scheduled action which makes updating the account cache more efficient
* Add - Add compatibility between Multi-Currency and WooCommerce UPS shipping extension.
* Add - Early access: allow your store to collect payments with SEPA Direct Debit. Enable the feature in settings!
* Add - Add compatibility between Multi-Currency and WooCommerce FedEx shipping extension.
* Fix - Fix decimal error with shipping calculations with Multi-Currency.
* Add - Add support for float type values for quantity.
* Fix - Allow payment_intent_succeeded webhook to handle orders without intent_id attached.
* Add - Add compatibility between Multi-Currency and WooCommerce Product Add Ons version 4.3.0 and higher.
* Add - Enable Bancontact UPE method.
* Add - Enable P24 UPE method.
* Add - Enable iDeal UPE method.
* Add - Payment method activation requirements modal and API integration.
* Add - Add state handling for UPE methods for better merchant notification on what methods are able to be used.
* Fix - Order currency incorrect if new user/customer created during checkout.
* Fix - Validation now works when adding a new payment method, or paying for an order.

= 3.1.0 - 2021-10-06 =
* Fix - Issue affecting analytics for Multi-Currency orders made with a zero-decimal to non-zero decimal conversion.
* Add - Customer multi-currency onboarding flow.
* Add - Checkbox toggle for disabling customer Multi-Currency feature in Advanced Settings.
* Add - Update layout of the Multi-currency settings screen.
* Fix - Fixed missing file error for removed CSS file.
* Add - Currency deletion confirmation modal for currencies that are bound to an UPE method.
* Fix - Currency switcher does not affect order confirmation screen prices.
* Fix - Error when attempting to change the payment method for a subscription with UPE enabled.
* Add - Multi-Currency track currency added.
* Fix - Fill missing order_intent_info even if an exception occurs.
* Fix - Authorize and capture payments later with new credit cards.
* Add - Gutenberg Block Widget for Multi-Currency.
* Update - WCPay logo.
* Fix - Translations in transaction/deposit exports
* Fix - Update shipping cost in payment sheet when changing payment method.
* Fix - Transaction search with translated terms.
* Update - Replace REST endpoint for onboarding initialization.
* Fix - UPE missing international card fees.
* Update - Bump minimum supported version of WooCommerce from 5.4 to 5.5.
* Update - Bump minimum required version of WooCommerce from 4.0 to 4.4.
* Fix - Add credit card on My Account using other payment gateways does not show "Your card number is incomplete" error.
* Update - Continue loading WCPay if the account is connected.
* Add - Message to suggest using the previous version of WooCommerce Payments for old Woo core versions.
* Fix - Appearance of upload file buttons inside challenge dispute page.
* Fix - Enable logging for UPE checkout errors.
* Update - Composer package `automattic/jetpack-connection` from v1.20.0 to v1.30.5.

= 3.0.0 - 2021-09-16 =
* Add - Download deposits report in CSV.
* Fix - Use store currency on analytics leaderboard when Multi-Currency is enabled.
* Add - Add API to expose Multi-Currency widget to theme/plugin developers for easy integration.
* Fix - Enabled currencies modal UI.
* Fix - User order currency format on admin refund button.
* Fix - Clear the list of selected currencies after closing the modal for adding currencies.
* Fix - Fix subscription change payment method errors after entering a payment method that fails.
* Fix - Prevent duplicate account onboarding requests.
* Fix - Filter out merchant-facing payment errors from customer error notices.
* Fix - Add primary action to high priority tasks.

= 2.9.1 - 2021-09-07 =
* Fix - Error while checking out with UPE when fields are hidden.
* Fix - Unable to onboard when in treatment mode.

= 2.9.0 - 2021-08-25 =
* Add - Split discount line in timeline into variable fee and fixed fee.
* Add - Order status validation for payments/orders/{order_id}/create_customer API.
* Add - Add country code parameter to ExPlat API requests.
* Add - Add a new hook to get a list of enabled payment request methods.
* Fix - Align table items according to design correctly.
* Fix - Fatal error if wcpay_multi_currency_enabled_currencies is a string.
* Fix - Show the estimated deposit date in the transactions CSV export rather than the deposit ID.
* Fix - Keep track of customer id in non logged in users.
* Update - Bump minimum supported version of WooCommerce from 5.3 to 5.4.

= 2.8.4 - 2021-08-17 =
* Fix - Fix database connection error on account cache clear.
* Fix - Fix fatal error logged when updating analytics data when account is not connected to Stripe.
* Fix - Multi-Currency Compatibility fatal error with Subscriptions when account is not connected to Stripe.

= 2.8.3 - 2021-08-10 =
* Fix - Fix for payment request buttons when the new payment methods gateway is enabled.

= 2.8.2 - 2021-08-05 =
* Fix - If account is disconnected or not set up do not display onboarding task and UPE inbox note.
* Fix - Fix for the site acting as disconnected after the account cache expires.
* Fix - Fix for failed Giropay and Sofort transactions causing an error.

= 2.8.1 - 2021-08-04 =
* Fix - Enable Multi-Currency only if there is a linked WooCommerce Payments account.

= 2.8.0 - 2021-08-04 =
* Add - Allow merchants to add additional currencies to their store, allowing a store’s customers to shop and browse in the currency of their choice.
* Add - *Early access*: allow your store to collect payments with Giropay and Sofort. Enable the feature in settings!
* Add - Use date picker for applicable dispute evidence fields.
* Fix - Avoid crash when seeing the details of an empty deposit.
* Fix - Disabled Payment Request Buttons when order has to be split into multiple packages because Payment Requests do not support that use case.
* Fix - Fee discounts should use the discount currency rather than the base fee currency.
* Fix - Do not redirect to the onboarding page when account retrieval fails.
* Add - Allow the customer to perform SCA authentication on Subscription renewals.
* Update - Actualized supported countries list for onboarding.
* Add - Dispute Status Chip into the header of the Dispute Details page.
* Fix - Use a singular label in the summary of Transactions and Deposits lists.
* Add - Disable payment gateway when not in test mode and not using https or ssl checkout enforcement.
* Fix - Improved errors handling during onboarding and page overview.
* Update - Remove Account in the old Settings page.
* Update - Bump minimum supported version of WooCommerce from 5.2 to 5.3.
* Update - Bump minimum supported version of WordPress from 5.5 to 5.6.
* Fix - Stop refund process when using an invalid amount
* Fix - Improve sanitization of ExPlat cookie.
* Add - Show fee breakdown in transaction details timeline.
* Add - REST endpoint to get customer id from an order.
* Fix - Explat not caching when no variation is returned.

= 2.7.1 - 2021-07-26 =
* Fix - Ensure test mode setting value is correctly saved.
* Fix - Onboarding redirection occasionally not finalizing account connection.

= 2.7.0 - 2021-07-14 =
* Add - Add a link to the snackbar notice that appears after submitting or saving evidence for a dispute challenge.
* Add - Support saving new cards and paying with previously saved cards in the WooCommerce Checkout Block.
* Fix - WooCommerce Payments admin pages redirect to the onboarding page when the WooCommerce Payments account is disconnected.
* Fix - Do not overwrite admin pages when account is disconnected.
* Update - Set a description when creating payment intents.

= 2.6.1 - 2021-07-01 =
* Fix - Updates the notes query filters to prevent breaking the WooCommerce > Home inbox.

= 2.6.0 - 2021-06-23 =
* Add - Notify the admin if WordPress.com user connection is broken.
* Add - Experimental PHP client for Explat.
* Add - WooCommerce Payment inbox notifications to the overview screen.
* Fix - Fix fatal error if store currency is changed after enabled (multi) currencies set.
* Fix - Use of deprecated call-style to registerPaymentMethods. WooCommerce Payments now requires WooCommerce Blocks of at least version 3.9.0.
* Fix - Deposit date on Transactions list page.
* Fix - Rounding error when displaying fee percentages on the Overview and Transactions pages.
* Add - Error message when total size of dispute evidence files uploaded goes over limit.
* Update - Pass currency to wc_price when adding intent notes to orders.
* Update - Instant deposit inbox note wording.
* Fix - Deposit overview details for non instant ones.
* Add - Introduce new settings layout
* Update - Removed "Branded" and "Custom label" options on Payment request buttons to align with design guidelines.
* Update - Converted payment request button size value to distinct options to align with design guidelines.
* Tweak - Run post-upgrade actions during any request instead of only on wp-admin requests.
* Update - Payment request button should guide users to login when necessary.
* Add - When setting WooCommerce Payments up, inform if merchant business country is not supported.
* Update - Bump minimum supported version of WooCommerce from 4.8 to 5.2.
* Add - Introduce advance filters on deposits page.
* Update: Prefill OAuth flow with WC store country

= 2.5.0 - 2021-06-02 =
* Fix - Fix hover dialog for close button on modals, unify styling and layout of modal buttons.
* Update - Use Site Language when rendering Stripe elements.
* Update - Use blog ID for authenticating most of the requests.
* Fix: Misaligned columns on Deposits page.
* Add - Tracking for returning from OAuth connection.
* Fix - Transactions and deposits counts on the table summary are rendered as "undefined".
* Update - Deposit overview details.
* Add - Redirect to WooCommerce home page after successful WooCommerce Payments KYC (Know Your Customer).
* Fix - Added CSV column heading for transaction id column.
* Update - Bump minimum supported version of WordPress from 5.4 to 5.5.
* Update - Bump minimum supported version of WooCommerce from 4.5 to 4.8.
* Add - Deposit overviews have been added to the overview page.
* Update - Account overview page is now GA and default page for woocommerce payments.
* Update - Base fee and account status has been moved to overview page from WCPay settings.
* Fix - Express payment method being displayed on blocks checkout when Payment Request is not supported.
* Fix - Subscription sign-up fees not included in total for Payment Request Button.

= 2.4.0 - 2021-05-12 =
* Update - Improve the Connect Account page.
* Update - Base UI components and their styling.
* Fix - Deposits overview details not displayed.
* Fix - WooCommerce Payments disappeared from WooCommerce Settings if WooCommerce Subscriptions is activated.
* Add - REST endpoint to capture payments by order ID.
* Add - Explat package for A/B tests.
* Add - Payment request button support for checkout and cart blocks.
* Update - Bump minimum supported WooCommerce version from 4.0 to 4.5.
* Update - Implement expirement on Connect Page.
* Fix - Columns are misaligned on Payments->Transactions/Disputes page.
* Fix - Risk level is displayed as a "Numeric" value in transactions CSV.

= 2.3.3 - 2021-05-06 =
* Update - Additional logic and styling for instant deposits.

= 2.3.2 - 2021-04-27 =
* Fix - Error when purchasing free trial subscriptions.

= 2.3.1 - 2021-04-26 =
* Fix - Various account connection cache tweaks
* Update - Use option instead of transient for caching account data
* Fix - Error when using SCA / 3DS credit card in checkout block.

= 2.3.0 - 2021-04-21 =
* Add - Introduced deposit currency filter for transactions overview page.
* Add - Download transactions report in CSV.
* Update - Tweak the connection detection logic.
* Add - Notification badge next to payments menu.
* Fix - Fixed broken search on transactions list page.
* Add - More helpful message on checkout errors.
* Update - Change the default track `recordEvent` to use @woocommerce/tracks.
* Add - WPCOM connection status event prop to 'wcpay_connect_account_clicked' track.
* Add - Allow users to clear the account cache.
* Update - Bump minimum supported version of WordPress from 5.3 to 5.4.
* Add - Add a new admin note to collect qualitative feedback.
* Add - Introduced deposit currency filter for deposits overview page.
* Update - Make Payment Request Button available for all merchants.
* Add - Configurable Payment Request Button locations.
* Add - Addition of the Instant Deposits feature to allow qualified merchants to manually trigger payouts.

= 2.2.0 - 2021-03-31 =
* Fix - Paying with a saved card for a subscription with a free trial will now correctly save the chosen payment method to the order for future renewals.
* Add - Payment Request Button support for US merchants (Apple Pay, Google Pay, Microsoft Pay, and the browser standard Payment Request API).
* Update - Not passing level3 data for non-US merchants.
* Add - REST endpoint for fetching account data.
* Add - Deposits list pagination and sorting.
* Fix - Deposit overview now displays placeholder information instead of continuing to load when an error happens.

= 2.1.1 - 2021-03-23 =
* Fix - Fatal error when a subscription is processed with action scheduler hook.

= 2.1.0 - 2021-03-16 =
* Update - Show last 4 digit credit card number in order note when payment method is updated on failed renewal subscription order.
* Update - Define constant for the group to be used for scheduled actions.
* Update - Enable multiple customer currencies support in live mode.
* Add - Rate limit failed account connection checks.
* Add - Support displaying non-USD base fees on settings page.

= 2.0.0 - 2021-02-22 =
* Update - Render customer details in transactions list as text instead of link if order missing.
* Update - Render transaction summary on details page for multi-currency transactions.
* Update - Improvements to fraud prevention.
* Fix - Added better notices for end users if there are connection errors when making payments.
* Fix - If account is set to manual payouts display 'Temporarily suspended' under Payments > Settings.
* Add - Add file dropzones to dispute evidence upload fields
* Add - Currency conversion indicator to Transactions list.
* Add - Transaction timeline details for multi-currency transactions.
* Update - Link order note with transaction details page.
* Fix - Updating payment method using saved payment for WC Subscriptions orders.

= 1.9.2 - 2021-02-05 =
* Fix - Checkout and cart blocks aren't usable in editor when WooCommerce Payments is enabled.
* Fix - Missing global config error in Checkout block integration, and incompatibility with latest block API.

= 1.9.1 - 2021-02-03 =
* Fix - Incompatibility with WC Subscriptions.
* Fix - Missing order causing broken transactions list.

= 1.9.0 - 2021-02-02 =
* Add - Improved fraud prevention.
* Add - New setting to manage whether to enable saving cards during checkout. (Defaults to being enabled).
* Fix - Fixed issue where an empty alert would appear when trying to refund an authorization charge.
* Update - Link customer name on transaction detail page to filtered transaction list page.
* Update - Test mode notice width is now consistent across all pages.
* Fix - Fix error which could occur when a 100% off coupon was applied during checkout.
* Add - New notification to urge setting SSL for checkout pages if store doesn't use HTTPS
* Fix - Fixed connection timeout configuration.
* Fix - Specify error code when refund fails in admin to prevent blank alert.
* Fix - Add fees as line items sent to Stripe to prevent Level 3 errors.
* Fix - Currency format in non-USD order note when capturing, refunding, and processing subscription renewal.
* Update - Link customer name from transaction list page to WooCommerce's Customers page filtered by the customer's name.
* Fix - Use proper currency information when rendering deposits overview and details.

= 1.8.0 - 2020-12-16 =
* Add - Include information about failing payment into order notes.
* Fix - Fix crash when a user has 10 or more saved credit cards.
* Fix - Fix crash if there's a problem connecting to the server.
* Fix - Store Stripe customer for test and live mode.
* Fix - Display Payments menu in the sidebar if there's a problem connecting to the server.
* Add - Display fee structure in transaction timelines.
* Add - Use site username for recording ToS acceptance.
* Update - Display transaction tables with full width.
* Add - Action hooks before and after webhook delivery.

= 1.7.1 - 2020-12-03 =
* Fix - Pass ISO strings instead of Moment objects to dateI18n.

= 1.7.0 - 2020-11-17 =
* Fix - Fix ordering of payment detail timeline events.
* Fix - Payment form hides when saved card is selected.
* Fix - Render dispute evidence file upload errors.
* Fix - Increase timeout for calls to the API server.
* Fix - Correctly display the fee and net amounts for a charge with an inquiry.
* Fix - Catch unhandled exceptions when cancelling a payment authorization.
* Add - Security.md with security and vulnerability reporting guidelines.
* Add - Introduced "Set up refund policy" notification in WooCommerce inbox.
* Fix - Fix error when retrying to save a card in the Add Payment Method screen after failing SCA authentication.
* Add - Allow signing up for a subscription with free trial with a credit card that requires SCA authentication.
* Add - Remote note service.
* Add - Show details about the current fees in the Settings screen.

= 1.6.0 - 2020-10-15 =
* Fix - Trimming the whitespace when updating the bank statement descriptor.
* Add - Initial support for the checkout block.
* Add - Support wp_get_environment_type() and enable dev-mode when environment is 'development' or 'staging'.
* Update - Introduced payments-specific exceptions instead of generic one.
* Update - Transaction timeline: enabled timestamps rendering for all entries.

= 1.5.0 - 2020-09-24 =
* Fix - Save payment method checkbox for Subscriptions customer-initiated payment method updates.
* Fix - Support checkout on Internet Explorer 11.
* Fix - Webhook processing with no Jetpack plugin installed.
* Fix - Do not block the checkout card field from loading when customer meta is invalid or related to an old account.
* Fix - Saving account statement descriptor with an ampersand character.
* Fix - Do not attempt to render the payment timeline if the intention ID is missing.
* Add - Display payment method details on account subscriptions pages.
* Add - Redact sensitive data before logging.
* Add - Support for WooCommerce Subscriptions admin-initiated payment method changes.
* Add - Link to Subscription admin pages from Transactions views.
* Add - Support for Subscriptions in transaction search.

= 1.4.1 - 2020-09-07 =
* Fix - Only redirect to the onboarding screen if the plugin has been individually activated using the plugins page.

= 1.4.0 - 2020-09-02 =
* Add - Initial support for WooCommerce Subscriptions: Signing up for subscriptions, scheduled payments, and customer-initiated payment method changes.
* Add - Added a link to transaction details from order screens.
* Add - Allow merchant to edit statement descriptor.
* Fix - Do not redirect to the onboarding page after completing the WC4.5-beta wizard.
* Fix - Save order metadata before the payment is completed to avoid missing payments.
* Update - Bumped the minimum Jetpack requirement to version 8.2.

= 1.3.0 - 2020-08-17 =
* Add - Support for saved cards.
* Add - Search bar for transactions.
* Fix - Redirect to WC core onboarding instead of WC Payments onboarding when appropriate.
* Fix - Creating an account during checkout with 3DS cards.
* Fix - Missing payment statuses for certain disputes.
* Fix - Missing translators comments.

= 1.2.0 - 2020-07-20 =
* Add - 3DS support when using the pay for order page
* Add - Display confirmation dialog when enabling manual captures
* Add - Update the order when an authorised payment has expired
* Add - Timeline view in transactions detail, requires WooCommerce 4.4
* Add - Tracking for basic user action events
* Fix - Admin UI styling tweaks

= 1.1.0 - 2020-06-16 =
* Add - Allow WooCommerce Payments set up without Jetpack plugin
* Fix - Orders missing after payment processing error
* Fix - Clearing pagination when selecting transactions advanced filters
* Fix - After onboarding, redirect to the WCPay task of the task list, instead of to the task list

= 1.0.1 - 2020-06-01 =
* Add - Support 3D Secure verification
* Add - Transaction date and type filters to transactions list
* Update - Redirect to the "Connect" page on plugin activation or when trying to navigate to the settings screen
* Fix - Add deposit delay notice to deposit schedule
* Fix - Avoid localizing deposit date or displaying time-of-day precision
* Fix - Display dispute currency code in dispute info

= 1.0.0 - 2020-05-19 =
* Add - Level 3 data to payment requests
* Update - Expose public method for checking connection status
* Fix - Pending requirements state for improved messaging
* Fix - Dispute details typo
* Remove - Unused POST /charges endpoint
* Remove - "Beta" messaging

= 0.9.2 - 2020-05-14 =
* Add - Customer ID to payment intent
* Update - Register and enqueue js.stripe.com on WCPay admin pages
* Update - Override needs_setup to redirect from Payments settings
* Update - Copy and image on Connect Account screen
* Add - Add deposits overview component
* Add - URL to pass for prefilling OAuth form
* Add - Test card details in Checkout
* Add - Task list redirect upon return from OAuth flow
* Add - Handling for failed refund and other webhooks
* Add - Transaction list sorting
* Update - Disable gateway when payments are disabled on the account
* Update - Make table rows clickable
* Add - Prompt before navigating away from unsaved dispute evidence changes
* Update - Labels to sentence case
* Update - Automated testing
* Add - Metadata when creating payment intent
* Update - PHP versions supported

= 0.9.1 - 2020-04-09 =
* Fix - Add logging for OAuth initialization failures

= 0.9.0 - 2020-04-08 =
* Release for Public Beta

= 0.8.2 - 2020-03-10 =
* Add - Dispute file evidence upload support
* Add - Basic support for Pay for Order
* Fix - Styling improvements in wp-admin
* Fix - Undefined variable PHP notice in cancel_authorization
* Fix - Remove unused variable in authentication
* Fix - Improve Jetpack connection checking

= 0.8.1 - 2020-02-25 =
* Update link to test card documentation

= 0.8.0 - 2020-02-24 =
* First beta release

= 0.7.0 - 2020-02-05 =
* Alpha release<|MERGE_RESOLUTION|>--- conflicted
+++ resolved
@@ -1,13 +1,9 @@
 *** WooCommerce Payments Changelog ***
 
-<<<<<<< HEAD
 = 3.3.0 - 2021-xx-xx =
 * Update - Updated @woocommerce/components to remove ' from negative numbers on csv files
 
-= 3.2.0 - 2021-xx-xx =
-=======
 = 3.2.0 - 2021-10-28 =
->>>>>>> 50daa007
 * Add - Add subscriptions functionality via Stripe Billing and WC Subscriptions core.
 * Add - UPE track on upgrade and on setting toggle.
 * Fix - Prevent currency switcher to show when enabled currencies list is empty.
