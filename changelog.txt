--- conflicted
+++ resolved
@@ -4,10 +4,7 @@
 * Add - Split discount line in timeline into variable fee and fixed fee.
 * Add - Order status validation for payments/orders/{order_id}/create_customer API.
 * Add - Add country code parameter to ExPlat API requests.
-<<<<<<< HEAD
-=======
 * Add - Add a new hook to get a list of enabled payment request methods.
->>>>>>> 03bc5c1c
 * Fix - Align table items according to design correctly.
 * Fix - Fatal error if wcpay_multi_currency_enabled_currencies is a string.
 * Fix - Show the estimated deposit date in the transactions CSV export rather than the deposit ID.
