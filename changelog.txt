--- conflicted
+++ resolved
@@ -22,6 +22,7 @@
 * Add - Add support for float type values for quantity.
 * Fix - Allow payment_intent_succeeded webhook to handle orders without intent_id attached.
 * Add - Add compatibility between Multi-Currency and WooCommerce Product Add Ons version 4.3.0 and higher.
+* Update - Updated @woocommerce/components to remove ' from negative numbers on csv files
 
 = 3.1.0 - 2021-10-06 =
 * Fix - Issue affecting analytics for Multi-Currency orders made with a zero-decimal to non-zero decimal conversion.
@@ -49,11 +50,7 @@
 * Add - Message to suggest using the previous version of WooCommerce Payments for old Woo core versions.
 * Fix - Appearance of upload file buttons inside challenge dispute page.
 * Fix - Enable logging for UPE checkout errors.
-<<<<<<< HEAD
-* Update - Updated @woocommerce/components to remove ' from negative numbers on csv files
-=======
 * Update - Composer package `automattic/jetpack-connection` from v1.20.0 to v1.30.5.
->>>>>>> b40bebb5
 
 = 3.0.0 - 2021-09-16 =
 * Add - Download deposits report in CSV.
