*** WooCommerce Payments Changelog ***

= 3.1.0 - 2021-xx-xx =
* Add - Customer multi-currency onboarding flow.
* Add - Checkbox toggle for disabling customer multi currency feature in Advanced Settings.
* Add - Update layout of the Multi-currency settings screen.
<<<<<<< HEAD
* Fix - Refund button is missing from orders that saved with errors.
=======
* Fix - Fixed missing file error for removed CSS file.
>>>>>>> 86def0fc

= 3.0.0 - 2021-09-16 =
* Add - Download deposits report in CSV.
* Fix - Use store currency on analytics leaderboard when Multi-Currency is enabled.
* Add - Add API to expose Multi-Currency widget to theme/plugin developers for easy integration.
* Fix - Enabled currencies modal UI.
* Fix - User order currency format on admin refund button.
* Fix - Clear the list of selected currencies after closing the modal for adding currencies.
* Fix - Fix subscription change payment method errors after entering a payment method that fails.
* Fix - Prevent duplicate account onboarding requests.
* Fix - Filter out merchant-facing payment errors from customer error notices.

= 2.9.1 - 2021-09-07 =
* Fix - Error while checking out with UPE when fields are hidden.
* Fix - Unable to onboard when in treatment mode.

= 2.9.0 - 2021-08-25 =
* Add - Split discount line in timeline into variable fee and fixed fee.
* Add - Order status validation for payments/orders/{order_id}/create_customer API.
* Add - Add country code parameter to ExPlat API requests.
* Add - Add a new hook to get a list of enabled payment request methods.
* Fix - Align table items according to design correctly.
* Fix - Fatal error if wcpay_multi_currency_enabled_currencies is a string.
* Fix - Show the estimated deposit date in the transactions CSV export rather than the deposit ID.
* Fix - Keep track of customer id in non logged in users.
* Update - Bump minimum supported version of WooCommerce from 5.3 to 5.4.

= 2.8.4 - 2021-08-17 =
* Fix - Fix database connection error on account cache clear.
* Fix - Fix fatal error logged when updating analytics data when account is not connected to Stripe.
* Fix - Multi-Currency Compatibility fatal error with Subscriptions when account is not connected to Stripe.

= 2.8.3 - 2021-08-10 =
* Fix - Fix for payment request buttons when the new payment methods gateway is enabled.

= 2.8.2 - 2021-08-05 =
* Fix - If account is disconnected or not set up do not display onboarding task and UPE inbox note.
* Fix - Fix for the site acting as disconnected after the account cache expires.
* Fix - Fix for failed Giropay and Sofort transactions causing an error.

= 2.8.1 - 2021-08-04 =
* Fix - Enable Multi-Currency only if there is a linked WooCommerce Payments account.

= 2.8.0 - 2021-08-04 =
* Add - Allow merchants to add additional currencies to their store, allowing a store’s customers to shop and browse in the currency of their choice.
* Add - *Early access*: allow your store to collect payments with Giropay and Sofort. Enable the feature in settings!
* Add - Use date picker for applicable dispute evidence fields.
* Fix - Avoid crash when seeing the details of an empty deposit.
* Fix - Disabled Payment Request Buttons when order has to be split into multiple packages because Payment Requests do not support that use case.
* Fix - Fee discounts should use the discount currency rather than the base fee currency.
* Fix - Do not redirect to the onboarding page when account retrieval fails.
* Add - Allow the customer to perform SCA authentication on Subscription renewals.
* Update - Actualized supported countries list for onboarding.
* Add - Dispute Status Chip into the header of the Dispute Details page.
* Fix - Use a singular label in the summary of Transactions and Deposits lists.
* Add - Disable payment gateway when not in test mode and not using https or ssl checkout enforcement.
* Fix - Improved errors handling during onboarding and page overview.
* Update - Remove Account in the old Settings page.
* Update - Bump minimum supported version of WooCommerce from 5.2 to 5.3.
* Update - Bump minimum supported version of WordPress from 5.5 to 5.6.
* Fix - Stop refund process when using an invalid amount
* Fix - Improve sanitization of ExPlat cookie.
* Add - Show fee breakdown in transaction details timeline.
* Add - REST endpoint to get customer id from an order.
* Fix - Explat not caching when no variation is returned.

= 2.7.1 - 2021-07-26 =
* Fix - Ensure test mode setting value is correctly saved.
* Fix - Onboarding redirection occasionally not finalizing account connection.

= 2.7.0 - 2021-07-14 =
* Add - Add a link to the snackbar notice that appears after submitting or saving evidence for a dispute challenge.
* Add - Support saving new cards and paying with previously saved cards in the WooCommerce Checkout Block.
* Fix - WooCommerce Payments admin pages redirect to the onboarding page when the WooCommerce Payments account is disconnected.
* Fix - Do not overwrite admin pages when account is disconnected.
* Update - Set a description when creating payment intents.

= 2.6.1 - 2021-07-01 =
* Fix - Updates the notes query filters to prevent breaking the WooCommerce > Home inbox.

= 2.6.0 - 2021-06-23 =
* Add - Notify the admin if WordPress.com user connection is broken.
* Add - Experimental PHP client for Explat.
* Add - WooCommerce Payment inbox notifications to the overview screen.
* Fix - Fix fatal error if store currency is changed after enabled (multi) currencies set.
* Fix - Use of deprecated call-style to registerPaymentMethods. WooCommerce Payments now requires WooCommerce Blocks of at least version 3.9.0.
* Fix - Deposit date on Transactions list page.
* Fix - Rounding error when displaying fee percentages on the Overview and Transactions pages.
* Add - Error message when total size of dispute evidence files uploaded goes over limit.
* Update - Pass currency to wc_price when adding intent notes to orders.
* Update - Instant deposit inbox note wording.
* Fix - Deposit overview details for non instant ones.
* Add - Introduce new settings layout
* Update - Removed "Branded" and "Custom label" options on Payment request buttons to align with design guidelines.
* Update - Converted payment request button size value to distinct options to align with design guidelines.
* Tweak - Run post-upgrade actions during any request instead of only on wp-admin requests.
* Update - Payment request button should guide users to login when necessary.
* Add - When setting WooCommerce Payments up, inform if merchant business country is not supported.
* Update - Bump minimum supported version of WooCommerce from 4.8 to 5.2.
* Add - Introduce advance filters on deposits page.
* Update: Prefill OAuth flow with WC store country

= 2.5.0 - 2021-06-02 =
* Fix - Fix hover dialog for close button on modals, unify styling and layout of modal buttons.
* Update - Use Site Language when rendering Stripe elements.
* Update - Use blog ID for authenticating most of the requests.
* Fix: Misaligned columns on Deposits page.
* Add - Tracking for returning from OAuth connection.
* Fix - Transactions and deposits counts on the table summary are rendered as "undefined".
* Update - Deposit overview details.
* Add - Redirect to WooCommerce home page after successful WooCommerce Payments KYC (Know Your Customer).
* Fix - Added CSV column heading for transaction id column.
* Update - Bump minimum supported version of WordPress from 5.4 to 5.5.
* Update - Bump minimum supported version of WooCommerce from 4.5 to 4.8.
* Add - Deposit overviews have been added to the overview page.
* Update - Account overview page is now GA and default page for woocommerce payments.
* Update - Base fee and account status has been moved to overview page from WCPay settings.
* Fix - Express payment method being displayed on blocks checkout when Payment Request is not supported.
* Fix - Subscription sign-up fees not included in total for Payment Request Button.

= 2.4.0 - 2021-05-12 =
* Update - Improve the Connect Account page.
* Update - Base UI components and their styling.
* Fix - Deposits overview details not displayed.
* Fix - WooCommerce Payments disappeared from WooCommerce Settings if WooCommerce Subscriptions is activated.
* Add - REST endpoint to capture payments by order ID.
* Add - Explat package for A/B tests.
* Add - Payment request button support for checkout and cart blocks.
* Update - Bump minimum supported WooCommerce version from 4.0 to 4.5.
* Update - Implement expirement on Connect Page.
* Fix - Columns are misaligned on Payments->Transactions/Disputes page.
* Fix - Risk level is displayed as a "Numeric" value in transactions CSV.

= 2.3.3 - 2021-05-06 =
* Update - Additional logic and styling for instant deposits.

= 2.3.2 - 2021-04-27 =
* Fix - Error when purchasing free trial subscriptions.

= 2.3.1 - 2021-04-26 =
* Fix - Various account connection cache tweaks
* Update - Use option instead of transient for caching account data
* Fix - Error when using SCA / 3DS credit card in checkout block.

= 2.3.0 - 2021-04-21 =
* Add - Introduced deposit currency filter for transactions overview page.
* Add - Download transactions report in CSV.
* Update - Tweak the connection detection logic.
* Add - Notification badge next to payments menu.
* Fix - Fixed broken search on transactions list page.
* Add - More helpful message on checkout errors.
* Update - Change the default track `recordEvent` to use @woocommerce/tracks.
* Add - WPCOM connection status event prop to 'wcpay_connect_account_clicked' track.
* Add - Allow users to clear the account cache.
* Update - Bump minimum supported version of WordPress from 5.3 to 5.4.
* Add - Add a new admin note to collect qualitative feedback.
* Add - Introduced deposit currency filter for deposits overview page.
* Update - Make Payment Request Button available for all merchants.
* Add - Configurable Payment Request Button locations.
* Add - Addition of the Instant Deposits feature to allow qualified merchants to manually trigger payouts.

= 2.2.0 - 2021-03-31 =
* Fix - Paying with a saved card for a subscription with a free trial will now correctly save the chosen payment method to the order for future renewals.
* Add - Payment Request Button support for US merchants (Apple Pay, Google Pay, Microsoft Pay, and the browser standard Payment Request API).
* Update - Not passing level3 data for non-US merchants.
* Add - REST endpoint for fetching account data.
* Add - Deposits list pagination and sorting.
* Fix - Deposit overview now displays placeholder information instead of continuing to load when an error happens.

= 2.1.1 - 2021-03-23 =
* Fix - Fatal error when a subscription is processed with action scheduler hook.

= 2.1.0 - 2021-03-16 =
* Update - Show last 4 digit credit card number in order note when payment method is updated on failed renewal subscription order.
* Update - Define constant for the group to be used for scheduled actions.
* Update - Enable multiple customer currencies support in live mode.
* Add - Rate limit failed account connection checks.
* Add - Support displaying non-USD base fees on settings page.

= 2.0.0 - 2021-02-22 =
* Update - Render customer details in transactions list as text instead of link if order missing.
* Update - Render transaction summary on details page for multi-currency transactions.
* Update - Improvements to fraud prevention.
* Fix - Added better notices for end users if there are connection errors when making payments.
* Fix - If account is set to manual payouts display 'Temporarily suspended' under Payments > Settings.
* Add - Add file dropzones to dispute evidence upload fields
* Add - Currency conversion indicator to Transactions list.
* Add - Transaction timeline details for multi-currency transactions.
* Update - Link order note with transaction details page.
* Fix - Updating payment method using saved payment for WC Subscriptions orders.

= 1.9.2 - 2021-02-05 =
* Fix - Checkout and cart blocks aren't usable in editor when WooCommerce Payments is enabled.
* Fix - Missing global config error in Checkout block integration, and incompatibility with latest block API.

= 1.9.1 - 2021-02-03 =
* Fix - Incompatibility with WC Subscriptions.
* Fix - Missing order causing broken transactions list.

= 1.9.0 - 2021-02-02 =
* Add - Improved fraud prevention.
* Add - New setting to manage whether to enable saving cards during checkout. (Defaults to being enabled).
* Fix - Fixed issue where an empty alert would appear when trying to refund an authorization charge.
* Update - Link customer name on transaction detail page to filtered transaction list page.
* Update - Test mode notice width is now consistent across all pages.
* Fix - Fix error which could occur when a 100% off coupon was applied during checkout.
* Add - New notification to urge setting SSL for checkout pages if store doesn't use HTTPS
* Fix - Fixed connection timeout configuration.
* Fix - Specify error code when refund fails in admin to prevent blank alert.
* Fix - Add fees as line items sent to Stripe to prevent Level 3 errors.
* Fix - Currency format in non-USD order note when capturing, refunding, and processing subscription renewal.
* Update - Link customer name from transaction list page to WooCommerce's Customers page filtered by the customer's name.
* Fix - Use proper currency information when rendering deposits overview and details.

= 1.8.0 - 2020-12-16 =
* Add - Include information about failing payment into order notes.
* Fix - Fix crash when a user has 10 or more saved credit cards.
* Fix - Fix crash if there's a problem connecting to the server.
* Fix - Store Stripe customer for test and live mode.
* Fix - Display Payments menu in the sidebar if there's a problem connecting to the server.
* Add - Display fee structure in transaction timelines.
* Add - Use site username for recording ToS acceptance.
* Update - Display transaction tables with full width.
* Add - Action hooks before and after webhook delivery.

= 1.7.1 - 2020-12-03 =
* Fix - Pass ISO strings instead of Moment objects to dateI18n.

= 1.7.0 - 2020-11-17 =
* Fix - Fix ordering of payment detail timeline events.
* Fix - Payment form hides when saved card is selected.
* Fix - Render dispute evidence file upload errors.
* Fix - Increase timeout for calls to the API server.
* Fix - Correctly display the fee and net amounts for a charge with an inquiry.
* Fix - Catch unhandled exceptions when cancelling a payment authorization.
* Add - Security.md with security and vulnerability reporting guidelines.
* Add - Introduced "Set up refund policy" notification in WooCommerce inbox.
* Fix - Fix error when retrying to save a card in the Add Payment Method screen after failing SCA authentication.
* Add - Allow signing up for a subscription with free trial with a credit card that requires SCA authentication.
* Add - Remote note service.
* Add - Show details about the current fees in the Settings screen.

= 1.6.0 - 2020-10-15 =
* Fix - Trimming the whitespace when updating the bank statement descriptor.
* Add - Initial support for the checkout block.
* Add - Support wp_get_environment_type() and enable dev-mode when environment is 'development' or 'staging'.
* Update - Introduced payments-specific exceptions instead of generic one.
* Update - Transaction timeline: enabled timestamps rendering for all entries.

= 1.5.0 - 2020-09-24 =
* Fix - Save payment method checkbox for Subscriptions customer-initiated payment method updates.
* Fix - Support checkout on Internet Explorer 11.
* Fix - Webhook processing with no Jetpack plugin installed.
* Fix - Do not block the checkout card field from loading when customer meta is invalid or related to an old account.
* Fix - Saving account statement descriptor with an ampersand character.
* Fix - Do not attempt to render the payment timeline if the intention ID is missing.
* Add - Display payment method details on account subscriptions pages.
* Add - Redact sensitive data before logging.
* Add - Support for WooCommerce Subscriptions admin-initiated payment method changes.
* Add - Link to Subscription admin pages from Transactions views.
* Add - Support for Subscriptions in transaction search.

= 1.4.1 - 2020-09-07 =
* Fix - Only redirect to the onboarding screen if the plugin has been individually activated using the plugins page.

= 1.4.0 - 2020-09-02 =
* Add - Initial support for WooCommerce Subscriptions: Signing up for subscriptions, scheduled payments, and customer-initiated payment method changes.
* Add - Added a link to transaction details from order screens.
* Add - Allow merchant to edit statement descriptor.
* Fix - Do not redirect to the onboarding page after completing the WC4.5-beta wizard.
* Fix - Save order metadata before the payment is completed to avoid missing payments.
* Update - Bumped the minimum Jetpack requirement to version 8.2.

= 1.3.0 - 2020-08-17 =
* Add - Support for saved cards.
* Add - Search bar for transactions.
* Fix - Redirect to WC core onboarding instead of WC Payments onboarding when appropriate.
* Fix - Creating an account during checkout with 3DS cards.
* Fix - Missing payment statuses for certain disputes.
* Fix - Missing translators comments.

= 1.2.0 - 2020-07-20 =
* Add - 3DS support when using the pay for order page
* Add - Display confirmation dialog when enabling manual captures
* Add - Update the order when an authorised payment has expired
* Add - Timeline view in transactions detail, requires WooCommerce 4.4
* Add - Tracking for basic user action events
* Fix - Admin UI styling tweaks

= 1.1.0 - 2020-06-16 =
* Add - Allow WooCommerce Payments set up without Jetpack plugin
* Fix - Orders missing after payment processing error
* Fix - Clearing pagination when selecting transactions advanced filters
* Fix - After onboarding, redirect to the WCPay task of the task list, instead of to the task list

= 1.0.1 - 2020-06-01 =
* Add - Support 3D Secure verification
* Add - Transaction date and type filters to transactions list
* Update - Redirect to the "Connect" page on plugin activation or when trying to navigate to the settings screen
* Fix - Add deposit delay notice to deposit schedule
* Fix - Avoid localizing deposit date or displaying time-of-day precision
* Fix - Display dispute currency code in dispute info

= 1.0.0 - 2020-05-19 =
* Add - Level 3 data to payment requests
* Update - Expose public method for checking connection status
* Fix - Pending requirements state for improved messaging
* Fix - Dispute details typo
* Remove - Unused POST /charges endpoint
* Remove - "Beta" messaging

= 0.9.2 - 2020-05-14 =
* Add - Customer ID to payment intent
* Update - Register and enqueue js.stripe.com on WCPay admin pages
* Update - Override needs_setup to redirect from Payments settings
* Update - Copy and image on Connect Account screen
* Add - Add deposits overview component
* Add - URL to pass for prefilling OAuth form
* Add - Test card details in Checkout
* Add - Task list redirect upon return from OAuth flow
* Add - Handling for failed refund and other webhooks
* Add - Transaction list sorting
* Update - Disable gateway when payments are disabled on the account
* Update - Make table rows clickable
* Add - Prompt before navigating away from unsaved dispute evidence changes
* Update - Labels to sentence case
* Update - Automated testing
* Add - Metadata when creating payment intent
* Update - PHP versions supported

= 0.9.1 - 2020-04-09 =
* Fix - Add logging for OAuth initialization failures

= 0.9.0 - 2020-04-08 =
* Release for Public Beta

= 0.8.2 - 2020-03-10 =
* Add - Dispute file evidence upload support
* Add - Basic support for Pay for Order
* Fix - Styling improvements in wp-admin
* Fix - Undefined variable PHP notice in cancel_authorization
* Fix - Remove unused variable in authentication
* Fix - Improve Jetpack connection checking

= 0.8.1 - 2020-02-25 =
* Update link to test card documentation

= 0.8.0 - 2020-02-24 =
* First beta release

= 0.7.0 - 2020-02-05 =
* Alpha release<|MERGE_RESOLUTION|>--- conflicted
+++ resolved
@@ -4,11 +4,8 @@
 * Add - Customer multi-currency onboarding flow.
 * Add - Checkbox toggle for disabling customer multi currency feature in Advanced Settings.
 * Add - Update layout of the Multi-currency settings screen.
-<<<<<<< HEAD
+* Fix - Fixed missing file error for removed CSS file.
 * Fix - Refund button is missing from orders that saved with errors.
-=======
-* Fix - Fixed missing file error for removed CSS file.
->>>>>>> 86def0fc
 
 = 3.0.0 - 2021-09-16 =
 * Add - Download deposits report in CSV.
