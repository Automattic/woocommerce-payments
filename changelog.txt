--- conflicted
+++ resolved
@@ -10,12 +10,9 @@
 * Fix - Prevent Payment Request buttons from showing up in Composite Product pages.
 * Update - Updated @woocommerce/experimental package to v2.1.0.
 * Add - Onboarding flows on the admin WooCommerce > Subscriptions screen for stores with no subscriptions yet.
-<<<<<<< HEAD
-* Update - Get and update merchant branding for in-person payment receipts via the Settings API endpoint.
-=======
 * Fix - Fatal error on thank you page for deleted orders.
 * Add - Error messages when dispute evidence exceeds Stripe limits.
->>>>>>> 7923f3c1
+* Update - Get and update merchant branding for in-person payment receipts via the Settings API endpoint.
 
 = 3.3.0 - 2021-11-18 =
 * Add - Add Idempotency Key to POST headers.
