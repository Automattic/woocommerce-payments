*** WooCommerce Payments Changelog ***

= 3.1.0 - 2021-xx-xx =
* Fix - Issue affecting analytics for Multi-Currency orders made with a zero-decimal to non-zero decimal conversion.
* Add - Customer multi-currency onboarding flow.
* Add - Checkbox toggle for disabling customer multi currency feature in Advanced Settings.
* Add - Update layout of the Multi-currency settings screen.
* Fix - Fixed missing file error for removed CSS file.
* Add - Currency deletion confirmation modal for currencies that are bound to an UPE method.
* Fix - Currency switcher does not affect order confirmation screen prices.
* Fix - Error when attempting to change the payment method for a subscription with UPE enabled.
* Add - Multi-Currency track currency added.
* Fix - Fill missing order_intent_info even if an exception occurs.
* Add - Gutenberg Block Widget for Multi-Currency.
* Update - WCPay logo
* Fix - Translations in transaction/deposit exports
* Fix - Update shipping cost in payment sheet when changing payment method.
* Fix - Transaction search with translated terms
* Update - Replace REST endpoint for onboarding initialization.
* Fix - UPE missing international card fees.
* Update - Bump minimum supported version of WooCommerce from 5.4 to 5.5.
* Update - Bump minimum required version of WooCommerce from 4.0 to 4.4.
<<<<<<< HEAD
* Update - Continue loading WCPay if the account is connected.
* Add - Message to suggest using the previous version of WooCommerce Payments for old Woo core versions.
=======
* Fix - Add credit card on My Account using other payment gateways does not show "Your card number is incomplete" error
>>>>>>> ee48f95a

= 3.0.0 - 2021-09-16 =
* Add - Download deposits report in CSV.
* Fix - Use store currency on analytics leaderboard when Multi-Currency is enabled.
* Add - Add API to expose Multi-Currency widget to theme/plugin developers for easy integration.
* Fix - Enabled currencies modal UI.
* Fix - User order currency format on admin refund button.
* Fix - Clear the list of selected currencies after closing the modal for adding currencies.
* Fix - Fix subscription change payment method errors after entering a payment method that fails.
* Fix - Prevent duplicate account onboarding requests.
* Fix - Filter out merchant-facing payment errors from customer error notices.
* Fix - Add primary action to high priority tasks.

= 2.9.1 - 2021-09-07 =
* Fix - Error while checking out with UPE when fields are hidden.
* Fix - Unable to onboard when in treatment mode.

= 2.9.0 - 2021-08-25 =
* Add - Split discount line in timeline into variable fee and fixed fee.
* Add - Order status validation for payments/orders/{order_id}/create_customer API.
* Add - Add country code parameter to ExPlat API requests.
* Add - Add a new hook to get a list of enabled payment request methods.
* Fix - Align table items according to design correctly.
* Fix - Fatal error if wcpay_multi_currency_enabled_currencies is a string.
* Fix - Show the estimated deposit date in the transactions CSV export rather than the deposit ID.
* Fix - Keep track of customer id in non logged in users.
* Update - Bump minimum supported version of WooCommerce from 5.3 to 5.4.

= 2.8.4 - 2021-08-17 =
* Fix - Fix database connection error on account cache clear.
* Fix - Fix fatal error logged when updating analytics data when account is not connected to Stripe.
* Fix - Multi-Currency Compatibility fatal error with Subscriptions when account is not connected to Stripe.

= 2.8.3 - 2021-08-10 =
* Fix - Fix for payment request buttons when the new payment methods gateway is enabled.

= 2.8.2 - 2021-08-05 =
* Fix - If account is disconnected or not set up do not display onboarding task and UPE inbox note.
* Fix - Fix for the site acting as disconnected after the account cache expires.
* Fix - Fix for failed Giropay and Sofort transactions causing an error.

= 2.8.1 - 2021-08-04 =
* Fix - Enable Multi-Currency only if there is a linked WooCommerce Payments account.

= 2.8.0 - 2021-08-04 =
* Add - Allow merchants to add additional currencies to their store, allowing a store’s customers to shop and browse in the currency of their choice.
* Add - *Early access*: allow your store to collect payments with Giropay and Sofort. Enable the feature in settings!
* Add - Use date picker for applicable dispute evidence fields.
* Fix - Avoid crash when seeing the details of an empty deposit.
* Fix - Disabled Payment Request Buttons when order has to be split into multiple packages because Payment Requests do not support that use case.
* Fix - Fee discounts should use the discount currency rather than the base fee currency.
* Fix - Do not redirect to the onboarding page when account retrieval fails.
* Add - Allow the customer to perform SCA authentication on Subscription renewals.
* Update - Actualized supported countries list for onboarding.
* Add - Dispute Status Chip into the header of the Dispute Details page.
* Fix - Use a singular label in the summary of Transactions and Deposits lists.
* Add - Disable payment gateway when not in test mode and not using https or ssl checkout enforcement.
* Fix - Improved errors handling during onboarding and page overview.
* Update - Remove Account in the old Settings page.
* Update - Bump minimum supported version of WooCommerce from 5.2 to 5.3.
* Update - Bump minimum supported version of WordPress from 5.5 to 5.6.
* Fix - Stop refund process when using an invalid amount
* Fix - Improve sanitization of ExPlat cookie.
* Add - Show fee breakdown in transaction details timeline.
* Add - REST endpoint to get customer id from an order.
* Fix - Explat not caching when no variation is returned.

= 2.7.1 - 2021-07-26 =
* Fix - Ensure test mode setting value is correctly saved.
* Fix - Onboarding redirection occasionally not finalizing account connection.

= 2.7.0 - 2021-07-14 =
* Add - Add a link to the snackbar notice that appears after submitting or saving evidence for a dispute challenge.
* Add - Support saving new cards and paying with previously saved cards in the WooCommerce Checkout Block.
* Fix - WooCommerce Payments admin pages redirect to the onboarding page when the WooCommerce Payments account is disconnected.
* Fix - Do not overwrite admin pages when account is disconnected.
* Update - Set a description when creating payment intents.

= 2.6.1 - 2021-07-01 =
* Fix - Updates the notes query filters to prevent breaking the WooCommerce > Home inbox.

= 2.6.0 - 2021-06-23 =
* Add - Notify the admin if WordPress.com user connection is broken.
* Add - Experimental PHP client for Explat.
* Add - WooCommerce Payment inbox notifications to the overview screen.
* Fix - Fix fatal error if store currency is changed after enabled (multi) currencies set.
* Fix - Use of deprecated call-style to registerPaymentMethods. WooCommerce Payments now requires WooCommerce Blocks of at least version 3.9.0.
* Fix - Deposit date on Transactions list page.
* Fix - Rounding error when displaying fee percentages on the Overview and Transactions pages.
* Add - Error message when total size of dispute evidence files uploaded goes over limit.
* Update - Pass currency to wc_price when adding intent notes to orders.
* Update - Instant deposit inbox note wording.
* Fix - Deposit overview details for non instant ones.
* Add - Introduce new settings layout
* Update - Removed "Branded" and "Custom label" options on Payment request buttons to align with design guidelines.
* Update - Converted payment request button size value to distinct options to align with design guidelines.
* Tweak - Run post-upgrade actions during any request instead of only on wp-admin requests.
* Update - Payment request button should guide users to login when necessary.
* Add - When setting WooCommerce Payments up, inform if merchant business country is not supported.
* Update - Bump minimum supported version of WooCommerce from 4.8 to 5.2.
* Add - Introduce advance filters on deposits page.
* Update: Prefill OAuth flow with WC store country

= 2.5.0 - 2021-06-02 =
* Fix - Fix hover dialog for close button on modals, unify styling and layout of modal buttons.
* Update - Use Site Language when rendering Stripe elements.
* Update - Use blog ID for authenticating most of the requests.
* Fix: Misaligned columns on Deposits page.
* Add - Tracking for returning from OAuth connection.
* Fix - Transactions and deposits counts on the table summary are rendered as "undefined".
* Update - Deposit overview details.
* Add - Redirect to WooCommerce home page after successful WooCommerce Payments KYC (Know Your Customer).
* Fix - Added CSV column heading for transaction id column.
* Update - Bump minimum supported version of WordPress from 5.4 to 5.5.
* Update - Bump minimum supported version of WooCommerce from 4.5 to 4.8.
* Add - Deposit overviews have been added to the overview page.
* Update - Account overview page is now GA and default page for woocommerce payments.
* Update - Base fee and account status has been moved to overview page from WCPay settings.
* Fix - Express payment method being displayed on blocks checkout when Payment Request is not supported.
* Fix - Subscription sign-up fees not included in total for Payment Request Button.

= 2.4.0 - 2021-05-12 =
* Update - Improve the Connect Account page.
* Update - Base UI components and their styling.
* Fix - Deposits overview details not displayed.
* Fix - WooCommerce Payments disappeared from WooCommerce Settings if WooCommerce Subscriptions is activated.
* Add - REST endpoint to capture payments by order ID.
* Add - Explat package for A/B tests.
* Add - Payment request button support for checkout and cart blocks.
* Update - Bump minimum supported WooCommerce version from 4.0 to 4.5.
* Update - Implement expirement on Connect Page.
* Fix - Columns are misaligned on Payments->Transactions/Disputes page.
* Fix - Risk level is displayed as a "Numeric" value in transactions CSV.

= 2.3.3 - 2021-05-06 =
* Update - Additional logic and styling for instant deposits.

= 2.3.2 - 2021-04-27 =
* Fix - Error when purchasing free trial subscriptions.

= 2.3.1 - 2021-04-26 =
* Fix - Various account connection cache tweaks
* Update - Use option instead of transient for caching account data
* Fix - Error when using SCA / 3DS credit card in checkout block.

= 2.3.0 - 2021-04-21 =
* Add - Introduced deposit currency filter for transactions overview page.
* Add - Download transactions report in CSV.
* Update - Tweak the connection detection logic.
* Add - Notification badge next to payments menu.
* Fix - Fixed broken search on transactions list page.
* Add - More helpful message on checkout errors.
* Update - Change the default track `recordEvent` to use @woocommerce/tracks.
* Add - WPCOM connection status event prop to 'wcpay_connect_account_clicked' track.
* Add - Allow users to clear the account cache.
* Update - Bump minimum supported version of WordPress from 5.3 to 5.4.
* Add - Add a new admin note to collect qualitative feedback.
* Add - Introduced deposit currency filter for deposits overview page.
* Update - Make Payment Request Button available for all merchants.
* Add - Configurable Payment Request Button locations.
* Add - Addition of the Instant Deposits feature to allow qualified merchants to manually trigger payouts.

= 2.2.0 - 2021-03-31 =
* Fix - Paying with a saved card for a subscription with a free trial will now correctly save the chosen payment method to the order for future renewals.
* Add - Payment Request Button support for US merchants (Apple Pay, Google Pay, Microsoft Pay, and the browser standard Payment Request API).
* Update - Not passing level3 data for non-US merchants.
* Add - REST endpoint for fetching account data.
* Add - Deposits list pagination and sorting.
* Fix - Deposit overview now displays placeholder information instead of continuing to load when an error happens.

= 2.1.1 - 2021-03-23 =
* Fix - Fatal error when a subscription is processed with action scheduler hook.

= 2.1.0 - 2021-03-16 =
* Update - Show last 4 digit credit card number in order note when payment method is updated on failed renewal subscription order.
* Update - Define constant for the group to be used for scheduled actions.
* Update - Enable multiple customer currencies support in live mode.
* Add - Rate limit failed account connection checks.
* Add - Support displaying non-USD base fees on settings page.

= 2.0.0 - 2021-02-22 =
* Update - Render customer details in transactions list as text instead of link if order missing.
* Update - Render transaction summary on details page for multi-currency transactions.
* Update - Improvements to fraud prevention.
* Fix - Added better notices for end users if there are connection errors when making payments.
* Fix - If account is set to manual payouts display 'Temporarily suspended' under Payments > Settings.
* Add - Add file dropzones to dispute evidence upload fields
* Add - Currency conversion indicator to Transactions list.
* Add - Transaction timeline details for multi-currency transactions.
* Update - Link order note with transaction details page.
* Fix - Updating payment method using saved payment for WC Subscriptions orders.

= 1.9.2 - 2021-02-05 =
* Fix - Checkout and cart blocks aren't usable in editor when WooCommerce Payments is enabled.
* Fix - Missing global config error in Checkout block integration, and incompatibility with latest block API.

= 1.9.1 - 2021-02-03 =
* Fix - Incompatibility with WC Subscriptions.
* Fix - Missing order causing broken transactions list.

= 1.9.0 - 2021-02-02 =
* Add - Improved fraud prevention.
* Add - New setting to manage whether to enable saving cards during checkout. (Defaults to being enabled).
* Fix - Fixed issue where an empty alert would appear when trying to refund an authorization charge.
* Update - Link customer name on transaction detail page to filtered transaction list page.
* Update - Test mode notice width is now consistent across all pages.
* Fix - Fix error which could occur when a 100% off coupon was applied during checkout.
* Add - New notification to urge setting SSL for checkout pages if store doesn't use HTTPS
* Fix - Fixed connection timeout configuration.
* Fix - Specify error code when refund fails in admin to prevent blank alert.
* Fix - Add fees as line items sent to Stripe to prevent Level 3 errors.
* Fix - Currency format in non-USD order note when capturing, refunding, and processing subscription renewal.
* Update - Link customer name from transaction list page to WooCommerce's Customers page filtered by the customer's name.
* Fix - Use proper currency information when rendering deposits overview and details.

= 1.8.0 - 2020-12-16 =
* Add - Include information about failing payment into order notes.
* Fix - Fix crash when a user has 10 or more saved credit cards.
* Fix - Fix crash if there's a problem connecting to the server.
* Fix - Store Stripe customer for test and live mode.
* Fix - Display Payments menu in the sidebar if there's a problem connecting to the server.
* Add - Display fee structure in transaction timelines.
* Add - Use site username for recording ToS acceptance.
* Update - Display transaction tables with full width.
* Add - Action hooks before and after webhook delivery.

= 1.7.1 - 2020-12-03 =
* Fix - Pass ISO strings instead of Moment objects to dateI18n.

= 1.7.0 - 2020-11-17 =
* Fix - Fix ordering of payment detail timeline events.
* Fix - Payment form hides when saved card is selected.
* Fix - Render dispute evidence file upload errors.
* Fix - Increase timeout for calls to the API server.
* Fix - Correctly display the fee and net amounts for a charge with an inquiry.
* Fix - Catch unhandled exceptions when cancelling a payment authorization.
* Add - Security.md with security and vulnerability reporting guidelines.
* Add - Introduced "Set up refund policy" notification in WooCommerce inbox.
* Fix - Fix error when retrying to save a card in the Add Payment Method screen after failing SCA authentication.
* Add - Allow signing up for a subscription with free trial with a credit card that requires SCA authentication.
* Add - Remote note service.
* Add - Show details about the current fees in the Settings screen.

= 1.6.0 - 2020-10-15 =
* Fix - Trimming the whitespace when updating the bank statement descriptor.
* Add - Initial support for the checkout block.
* Add - Support wp_get_environment_type() and enable dev-mode when environment is 'development' or 'staging'.
* Update - Introduced payments-specific exceptions instead of generic one.
* Update - Transaction timeline: enabled timestamps rendering for all entries.

= 1.5.0 - 2020-09-24 =
* Fix - Save payment method checkbox for Subscriptions customer-initiated payment method updates.
* Fix - Support checkout on Internet Explorer 11.
* Fix - Webhook processing with no Jetpack plugin installed.
* Fix - Do not block the checkout card field from loading when customer meta is invalid or related to an old account.
* Fix - Saving account statement descriptor with an ampersand character.
* Fix - Do not attempt to render the payment timeline if the intention ID is missing.
* Add - Display payment method details on account subscriptions pages.
* Add - Redact sensitive data before logging.
* Add - Support for WooCommerce Subscriptions admin-initiated payment method changes.
* Add - Link to Subscription admin pages from Transactions views.
* Add - Support for Subscriptions in transaction search.

= 1.4.1 - 2020-09-07 =
* Fix - Only redirect to the onboarding screen if the plugin has been individually activated using the plugins page.

= 1.4.0 - 2020-09-02 =
* Add - Initial support for WooCommerce Subscriptions: Signing up for subscriptions, scheduled payments, and customer-initiated payment method changes.
* Add - Added a link to transaction details from order screens.
* Add - Allow merchant to edit statement descriptor.
* Fix - Do not redirect to the onboarding page after completing the WC4.5-beta wizard.
* Fix - Save order metadata before the payment is completed to avoid missing payments.
* Update - Bumped the minimum Jetpack requirement to version 8.2.

= 1.3.0 - 2020-08-17 =
* Add - Support for saved cards.
* Add - Search bar for transactions.
* Fix - Redirect to WC core onboarding instead of WC Payments onboarding when appropriate.
* Fix - Creating an account during checkout with 3DS cards.
* Fix - Missing payment statuses for certain disputes.
* Fix - Missing translators comments.

= 1.2.0 - 2020-07-20 =
* Add - 3DS support when using the pay for order page
* Add - Display confirmation dialog when enabling manual captures
* Add - Update the order when an authorised payment has expired
* Add - Timeline view in transactions detail, requires WooCommerce 4.4
* Add - Tracking for basic user action events
* Fix - Admin UI styling tweaks

= 1.1.0 - 2020-06-16 =
* Add - Allow WooCommerce Payments set up without Jetpack plugin
* Fix - Orders missing after payment processing error
* Fix - Clearing pagination when selecting transactions advanced filters
* Fix - After onboarding, redirect to the WCPay task of the task list, instead of to the task list

= 1.0.1 - 2020-06-01 =
* Add - Support 3D Secure verification
* Add - Transaction date and type filters to transactions list
* Update - Redirect to the "Connect" page on plugin activation or when trying to navigate to the settings screen
* Fix - Add deposit delay notice to deposit schedule
* Fix - Avoid localizing deposit date or displaying time-of-day precision
* Fix - Display dispute currency code in dispute info

= 1.0.0 - 2020-05-19 =
* Add - Level 3 data to payment requests
* Update - Expose public method for checking connection status
* Fix - Pending requirements state for improved messaging
* Fix - Dispute details typo
* Remove - Unused POST /charges endpoint
* Remove - "Beta" messaging

= 0.9.2 - 2020-05-14 =
* Add - Customer ID to payment intent
* Update - Register and enqueue js.stripe.com on WCPay admin pages
* Update - Override needs_setup to redirect from Payments settings
* Update - Copy and image on Connect Account screen
* Add - Add deposits overview component
* Add - URL to pass for prefilling OAuth form
* Add - Test card details in Checkout
* Add - Task list redirect upon return from OAuth flow
* Add - Handling for failed refund and other webhooks
* Add - Transaction list sorting
* Update - Disable gateway when payments are disabled on the account
* Update - Make table rows clickable
* Add - Prompt before navigating away from unsaved dispute evidence changes
* Update - Labels to sentence case
* Update - Automated testing
* Add - Metadata when creating payment intent
* Update - PHP versions supported

= 0.9.1 - 2020-04-09 =
* Fix - Add logging for OAuth initialization failures

= 0.9.0 - 2020-04-08 =
* Release for Public Beta

= 0.8.2 - 2020-03-10 =
* Add - Dispute file evidence upload support
* Add - Basic support for Pay for Order
* Fix - Styling improvements in wp-admin
* Fix - Undefined variable PHP notice in cancel_authorization
* Fix - Remove unused variable in authentication
* Fix - Improve Jetpack connection checking

= 0.8.1 - 2020-02-25 =
* Update link to test card documentation

= 0.8.0 - 2020-02-24 =
* First beta release

= 0.7.0 - 2020-02-05 =
* Alpha release<|MERGE_RESOLUTION|>--- conflicted
+++ resolved
@@ -20,12 +20,9 @@
 * Fix - UPE missing international card fees.
 * Update - Bump minimum supported version of WooCommerce from 5.4 to 5.5.
 * Update - Bump minimum required version of WooCommerce from 4.0 to 4.4.
-<<<<<<< HEAD
+* Fix - Add credit card on My Account using other payment gateways does not show "Your card number is incomplete" error
 * Update - Continue loading WCPay if the account is connected.
 * Add - Message to suggest using the previous version of WooCommerce Payments for old Woo core versions.
-=======
-* Fix - Add credit card on My Account using other payment gateways does not show "Your card number is incomplete" error
->>>>>>> ee48f95a
 
 = 3.0.0 - 2021-09-16 =
 * Add - Download deposits report in CSV.
