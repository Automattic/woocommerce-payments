*** WooCommerce Payments Changelog ***

= 2.8.0 - 2021-xx-xx =
* Add - *Early access*: allow your store to collect payments with Giropay and Sofort. Enable the feature in settings!
* Add - Use date picker for applicable dispute evidence fields.
* Fix - Ensure test mode setting value is correctly saved.
* Fix - Avoid crash when seeing the details of an empty deposit.
* Fix - Disabled Payment Request Buttons when order has to be split into multiple packages because Payment Requests do not support that use case.
<<<<<<< HEAD
* Fix - Expose error messages in two screens Connect and Overview.
* Update - Allow viewing Stripe account details only in page Overview.
=======
* Fix - Fee discounts should use the discount currency rather than the base fee currency.
* Add - Allow the customer to perform SCA authentication on Subscription renewals.
* Fix - Improved errors handling during onboarding and page overview.
>>>>>>> ef69747a

= 2.7.0 - 2021-07-14 =
* Add - Add a link to the snackbar notice that appears after submitting or saving evidence for a dispute challenge.
* Add - Support saving new cards and paying with previously saved cards in the WooCommerce Checkout Block.
* Fix - WooCommerce Payments admin pages redirect to the onboarding page when the WooCommerce Payments account is disconnected.
* Fix - Do not overwrite admin pages when account is disconnected.
* Update - Set a description when creating payment intents.

= 2.6.1 - 2021-07-01 =
* Fix - Updates the notes query filters to prevent breaking the WooCommerce > Home inbox.

= 2.6.0 - 2021-06-23 =
* Add - Notify the admin if WordPress.com user connection is broken.
* Add - Experimental PHP client for Explat.
* Add - WooCommerce Payment inbox notifications to the overview screen.
* Fix - Fix fatal error if store currency is changed after enabled (multi) currencies set.
* Fix - Use of deprecated call-style to registerPaymentMethods. WooCommerce Payments now requires WooCommerce Blocks of at least version 3.9.0.
* Fix - Deposit date on Transactions list page.
* Fix - Rounding error when displaying fee percentages on the Overview and Transactions pages.
* Add - Error message when total size of dispute evidence files uploaded goes over limit.
* Update - Pass currency to wc_price when adding intent notes to orders.
* Update - Instant deposit inbox note wording.
* Fix - Deposit overview details for non instant ones.
* Add - Introduce new settings layout
* Update - Removed "Branded" and "Custom label" options on Payment request buttons to align with design guidelines.
* Update - Converted payment request button size value to distinct options to align with design guidelines.
* Tweak - Run post-upgrade actions during any request instead of only on wp-admin requests.
* Update - Payment request button should guide users to login when necessary.
* Add - When setting WooCommerce Payments up, inform if merchant business country is not supported.
* Update - Bump minimum supported version of WooCommerce from 4.8 to 5.2.
* Add - Introduce advance filters on deposits page.
* Update: Prefill OAuth flow with WC store country

= 2.5.0 - 2021-06-02 =
* Fix - Fix hover dialog for close button on modals, unify styling and layout of modal buttons.
* Update - Use Site Language when rendering Stripe elements.
* Update - Use blog ID for authenticating most of the requests.
* Fix: Misaligned columns on Deposits page.
* Add - Tracking for returning from OAuth connection.
* Fix - Transactions and deposits counts on the table summary are rendered as "undefined".
* Update - Deposit overview details.
* Add - Redirect to WooCommerce home page after successful WooCommerce Payments KYC (Know Your Customer).
* Fix - Added CSV column heading for transaction id column.
* Update - Bump minimum supported version of WordPress from 5.4 to 5.5.
* Update - Bump minimum supported version of WooCommerce from 4.5 to 4.8.
* Add - Deposit overviews have been added to the overview page.
* Update - Account overview page is now GA and default page for woocommerce payments.
* Update - Base fee and account status has been moved to overview page from WCPay settings.
* Fix - Express payment method being displayed on blocks checkout when Payment Request is not supported.
* Fix - Subscription sign-up fees not included in total for Payment Request Button.

= 2.4.0 - 2021-05-12 =
* Update - Improve the Connect Account page.
* Update - Base UI components and their styling.
* Fix - Deposits overview details not displayed.
* Fix - WooCommerce Payments disappeared from WooCommerce Settings if WooCommerce Subscriptions is activated.
* Add - REST endpoint to capture payments by order ID.
* Add - Explat package for A/B tests.
* Add - Payment request button support for checkout and cart blocks.
* Update - Bump minimum supported WooCommerce version from 4.0 to 4.5.
* Update - Implement expirement on Connect Page.
* Fix - Columns are misaligned on Payments->Transactions/Disputes page.
* Fix - Risk level is displayed as a "Numeric" value in transactions CSV.

= 2.3.3 - 2021-05-06 =
* Update - Additional logic and styling for instant deposits.

= 2.3.2 - 2021-04-27 =
* Fix - Error when purchasing free trial subscriptions.

= 2.3.1 - 2021-04-26 =
* Fix - Various account connection cache tweaks
* Update - Use option instead of transient for caching account data
* Fix - Error when using SCA / 3DS credit card in checkout block.

= 2.3.0 - 2021-04-21 =
* Add - Introduced deposit currency filter for transactions overview page.
* Add - Download transactions report in CSV.
* Update - Tweak the connection detection logic.
* Add - Notification badge next to payments menu.
* Fix - Fixed broken search on transactions list page.
* Add - More helpful message on checkout errors.
* Update - Change the default track `recordEvent` to use @woocommerce/tracks.
* Add - WPCOM connection status event prop to 'wcpay_connect_account_clicked' track.
* Add - Allow users to clear the account cache.
* Update - Bump minimum supported version of WordPress from 5.3 to 5.4.
* Add - Add a new admin note to collect qualitative feedback.
* Add - Introduced deposit currency filter for deposits overview page.
* Update - Make Payment Request Button available for all merchants.
* Add - Configurable Payment Request Button locations.
* Add - Addition of the Instant Deposits feature to allow qualified merchants to manually trigger payouts.

= 2.2.0 - 2021-03-31 =
* Fix - Paying with a saved card for a subscription with a free trial will now correctly save the chosen payment method to the order for future renewals.
* Add - Payment Request Button support for US merchants (Apple Pay, Google Pay, Microsoft Pay, and the browser standard Payment Request API).
* Update - Not passing level3 data for non-US merchants.
* Add - REST endpoint for fetching account data.
* Add - Deposits list pagination and sorting.
* Fix - Deposit overview now displays placeholder information instead of continuing to load when an error happens.

= 2.1.1 - 2021-03-23 =
* Fix - Fatal error when a subscription is processed with action scheduler hook.

= 2.1.0 - 2021-03-16 =
* Update - Show last 4 digit credit card number in order note when payment method is updated on failed renewal subscription order.
* Update - Define constant for the group to be used for scheduled actions.
* Update - Enable multiple customer currencies support in live mode.
* Add - Rate limit failed account connection checks.
* Add - Support displaying non-USD base fees on settings page.

= 2.0.0 - 2021-02-22 =
* Update - Render customer details in transactions list as text instead of link if order missing.
* Update - Render transaction summary on details page for multi-currency transactions.
* Update - Improvements to fraud prevention.
* Fix - Added better notices for end users if there are connection errors when making payments.
* Fix - If account is set to manual payouts display 'Temporarily suspended' under Payments > Settings.
* Add - Add file dropzones to dispute evidence upload fields
* Add - Currency conversion indicator to Transactions list.
* Add - Transaction timeline details for multi-currency transactions.
* Update - Link order note with transaction details page.
* Fix - Updating payment method using saved payment for WC Subscriptions orders.

= 1.9.2 - 2021-02-05 =
* Fix - Checkout and cart blocks aren't usable in editor when WooCommerce Payments is enabled.
* Fix - Missing global config error in Checkout block integration, and incompatibility with latest block API.

= 1.9.1 - 2021-02-03 =
* Fix - Incompatibility with WC Subscriptions.
* Fix - Missing order causing broken transactions list.

= 1.9.0 - 2021-02-02 =
* Add - Improved fraud prevention.
* Add - New setting to manage whether to enable saving cards during checkout. (Defaults to being enabled).
* Fix - Fixed issue where an empty alert would appear when trying to refund an authorization charge.
* Update - Link customer name on transaction detail page to filtered transaction list page.
* Update - Test mode notice width is now consistent across all pages.
* Fix - Fix error which could occur when a 100% off coupon was applied during checkout.
* Add - New notification to urge setting SSL for checkout pages if store doesn't use HTTPS
* Fix - Fixed connection timeout configuration.
* Fix - Specify error code when refund fails in admin to prevent blank alert.
* Fix - Add fees as line items sent to Stripe to prevent Level 3 errors.
* Fix - Currency format in non-USD order note when capturing, refunding, and processing subscription renewal.
* Update - Link customer name from transaction list page to WooCommerce's Customers page filtered by the customer's name.
* Fix - Use proper currency information when rendering deposits overview and details.

= 1.8.0 - 2020-12-16 =
* Add - Include information about failing payment into order notes.
* Fix - Fix crash when a user has 10 or more saved credit cards.
* Fix - Fix crash if there's a problem connecting to the server.
* Fix - Store Stripe customer for test and live mode.
* Fix - Display Payments menu in the sidebar if there's a problem connecting to the server.
* Add - Display fee structure in transaction timelines.
* Add - Use site username for recording ToS acceptance.
* Update - Display transaction tables with full width.
* Add - Action hooks before and after webhook delivery.

= 1.7.1 - 2020-12-03 =
* Fix - Pass ISO strings instead of Moment objects to dateI18n.

= 1.7.0 - 2020-11-17 =
* Fix - Fix ordering of payment detail timeline events.
* Fix - Payment form hides when saved card is selected.
* Fix - Render dispute evidence file upload errors.
* Fix - Increase timeout for calls to the API server.
* Fix - Correctly display the fee and net amounts for a charge with an inquiry.
* Fix - Catch unhandled exceptions when cancelling a payment authorization.
* Add - Security.md with security and vulnerability reporting guidelines.
* Add - Introduced "Set up refund policy" notification in WooCommerce inbox.
* Fix - Fix error when retrying to save a card in the Add Payment Method screen after failing SCA authentication.
* Add - Allow signing up for a subscription with free trial with a credit card that requires SCA authentication.
* Add - Remote note service.
* Add - Show details about the current fees in the Settings screen.

= 1.6.0 - 2020-10-15 =
* Fix - Trimming the whitespace when updating the bank statement descriptor.
* Add - Initial support for the checkout block.
* Add - Support wp_get_environment_type() and enable dev-mode when environment is 'development' or 'staging'.
* Update - Introduced payments-specific exceptions instead of generic one.
* Update - Transaction timeline: enabled timestamps rendering for all entries.

= 1.5.0 - 2020-09-24 =
* Fix - Save payment method checkbox for Subscriptions customer-initiated payment method updates.
* Fix - Support checkout on Internet Explorer 11.
* Fix - Webhook processing with no Jetpack plugin installed.
* Fix - Do not block the checkout card field from loading when customer meta is invalid or related to an old account.
* Fix - Saving account statement descriptor with an ampersand character.
* Fix - Do not attempt to render the payment timeline if the intention ID is missing.
* Add - Display payment method details on account subscriptions pages.
* Add - Redact sensitive data before logging.
* Add - Support for WooCommerce Subscriptions admin-initiated payment method changes.
* Add - Link to Subscription admin pages from Transactions views.
* Add - Support for Subscriptions in transaction search.

= 1.4.1 - 2020-09-07 =
* Fix - Only redirect to the onboarding screen if the plugin has been individually activated using the plugins page.

= 1.4.0 - 2020-09-02 =
* Add - Initial support for WooCommerce Subscriptions: Signing up for subscriptions, scheduled payments, and customer-initiated payment method changes.
* Add - Added a link to transaction details from order screens.
* Add - Allow merchant to edit statement descriptor.
* Fix - Do not redirect to the onboarding page after completing the WC4.5-beta wizard.
* Fix - Save order metadata before the payment is completed to avoid missing payments.
* Update - Bumped the minimum Jetpack requirement to version 8.2.

= 1.3.0 - 2020-08-17 =
* Add - Support for saved cards.
* Add - Search bar for transactions.
* Fix - Redirect to WC core onboarding instead of WC Payments onboarding when appropriate.
* Fix - Creating an account during checkout with 3DS cards.
* Fix - Missing payment statuses for certain disputes.
* Fix - Missing translators comments.

= 1.2.0 - 2020-07-20 =
* Add - 3DS support when using the pay for order page
* Add - Display confirmation dialog when enabling manual captures
* Add - Update the order when an authorised payment has expired
* Add - Timeline view in transactions detail, requires WooCommerce 4.4
* Add - Tracking for basic user action events
* Fix - Admin UI styling tweaks

= 1.1.0 - 2020-06-16 =
* Add - Allow WooCommerce Payments set up without Jetpack plugin
* Fix - Orders missing after payment processing error
* Fix - Clearing pagination when selecting transactions advanced filters
* Fix - After onboarding, redirect to the WCPay task of the task list, instead of to the task list

= 1.0.1 - 2020-06-01 =
* Add - Support 3D Secure verification
* Add - Transaction date and type filters to transactions list
* Update - Redirect to the "Connect" page on plugin activation or when trying to navigate to the settings screen
* Fix - Add deposit delay notice to deposit schedule
* Fix - Avoid localizing deposit date or displaying time-of-day precision
* Fix - Display dispute currency code in dispute info

= 1.0.0 - 2020-05-19 =
* Add - Level 3 data to payment requests
* Update - Expose public method for checking connection status
* Fix - Pending requirements state for improved messaging
* Fix - Dispute details typo
* Remove - Unused POST /charges endpoint
* Remove - "Beta" messaging

= 0.9.2 - 2020-05-14 =
* Add - Customer ID to payment intent
* Update - Register and enqueue js.stripe.com on WCPay admin pages
* Update - Override needs_setup to redirect from Payments settings
* Update - Copy and image on Connect Account screen
* Add - Add deposits overview component
* Add - URL to pass for prefilling OAuth form
* Add - Test card details in Checkout
* Add - Task list redirect upon return from OAuth flow
* Add - Handling for failed refund and other webhooks
* Add - Transaction list sorting
* Update - Disable gateway when payments are disabled on the account
* Update - Make table rows clickable
* Add - Prompt before navigating away from unsaved dispute evidence changes
* Update - Labels to sentence case
* Update - Automated testing
* Add - Metadata when creating payment intent
* Update - PHP versions supported

= 0.9.1 - 2020-04-09 =
* Fix - Add logging for OAuth initialization failures

= 0.9.0 - 2020-04-08 =
* Release for Public Beta

= 0.8.2 - 2020-03-10 =
* Add - Dispute file evidence upload support
* Add - Basic support for Pay for Order
* Fix - Styling improvements in wp-admin
* Fix - Undefined variable PHP notice in cancel_authorization
* Fix - Remove unused variable in authentication
* Fix - Improve Jetpack connection checking

= 0.8.1 - 2020-02-25 =
* Update link to test card documentation

= 0.8.0 - 2020-02-24 =
* First beta release

= 0.7.0 - 2020-02-05 =
* Alpha release<|MERGE_RESOLUTION|>--- conflicted
+++ resolved
@@ -6,14 +6,10 @@
 * Fix - Ensure test mode setting value is correctly saved.
 * Fix - Avoid crash when seeing the details of an empty deposit.
 * Fix - Disabled Payment Request Buttons when order has to be split into multiple packages because Payment Requests do not support that use case.
-<<<<<<< HEAD
-* Fix - Expose error messages in two screens Connect and Overview.
-* Update - Allow viewing Stripe account details only in page Overview.
-=======
 * Fix - Fee discounts should use the discount currency rather than the base fee currency.
 * Add - Allow the customer to perform SCA authentication on Subscription renewals.
 * Fix - Improved errors handling during onboarding and page overview.
->>>>>>> ef69747a
+* Update - Allow viewing Stripe account details only in page Overview.
 
 = 2.7.0 - 2021-07-14 =
 * Add - Add a link to the snackbar notice that appears after submitting or saving evidence for a dispute challenge.
