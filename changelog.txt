*** WooCommerce Payments Changelog ***

= 2.4.0 - 2021-xx-xx =
* Update - Improve the Connect Account page.
* Update - Base UI components and their styling.
* Fix - Deposits overview details not displayed.
* Fix - WooCommerce Payments disappeared from WooCommerce Settings if WooCommerce Subscriptions is activated.
* Add - REST endpoint to capture payments by order ID
* Add - Payment request button support for checkout and cart blocks.
<<<<<<< HEAD
* Update - Bump minimum supported WooCommerce version from 4.0 to 4.5.
=======
* Update - Implement expirement on Connect Page.
>>>>>>> 8f9d1b23

= 2.3.3 - 2021-05-06 =
* Update - Additional logic and styling for instant deposits.

= 2.3.2 - 2021-04-27 =
* Fix - Error when purchasing free trial subscriptions.

= 2.3.1 - 2021-04-26 =
* Fix - Various account connection cache tweaks
* Update - Use option instead of transient for caching account data
* Fix - Error when using SCA / 3DS credit card in checkout block.

= 2.3.0 - 2021-04-21 =
* Add - Introduced deposit currency filter for transactions overview page.
* Add - Download transactions report in CSV.
* Update - Tweak the connection detection logic.
* Add - Notification badge next to payments menu.
* Fix - Fixed broken search on transactions list page.
* Add - More helpful message on checkout errors.
* Update - Change the default track `recordEvent` to use @woocommerce/tracks.
* Add - WPCOM connection status event prop to 'wcpay_connect_account_clicked' track.
* Add - Allow users to clear the account cache.
* Update - Bump minimum supported version of WordPress from 5.3 to 5.4.
* Add - Add a new admin note to collect qualitative feedback.
* Add - Introduced deposit currency filter for deposits overview page.
* Update - Make Payment Request Button available for all merchants.
* Add - Configurable Payment Request Button locations.
* Add - Addition of the Instant Deposits feature to allow qualified merchants to manually trigger payouts.

= 2.2.0 - 2021-03-31 =
* Fix - Paying with a saved card for a subscription with a free trial will now correctly save the chosen payment method to the order for future renewals.
* Add - Payment Request Button support for US merchants (Apple Pay, Google Pay, Microsoft Pay, and the browser standard Payment Request API).
* Update - Not passing level3 data for non-US merchants.
* Add - REST endpoint for fetching account data.
* Add - Deposits list pagination and sorting.
* Fix - Deposit overview now displays placeholder information instead of continuing to load when an error happens.

= 2.1.1 - 2021-03-23 =
* Fix - Fatal error when a subscription is processed with action scheduler hook.

= 2.1.0 - 2021-03-16 =
* Update - Show last 4 digit credit card number in order note when payment method is updated on failed renewal subscription order.
* Update - Define constant for the group to be used for scheduled actions.
* Update - Enable multiple customer currencies support in live mode.
* Add - Rate limit failed account connection checks.
* Add - Support displaying non-USD base fees on settings page.

= 2.0.0 - 2021-02-22 =
* Update - Render customer details in transactions list as text instead of link if order missing.
* Update - Render transaction summary on details page for multi-currency transactions.
* Update - Improvements to fraud prevention.
* Fix - Added better notices for end users if there are connection errors when making payments.
* Fix - If account is set to manual payouts display 'Temporarily suspended' under Payments > Settings.
* Add - Add file dropzones to dispute evidence upload fields
* Add - Currency conversion indicator to Transactions list.
* Add - Transaction timeline details for multi-currency transactions.
* Update - Link order note with transaction details page.
* Fix - Updating payment method using saved payment for WC Subscriptions orders.

= 1.9.2 - 2021-02-05 =
* Fix - Checkout and cart blocks aren't usable in editor when WooCommerce Payments is enabled.
* Fix - Missing global config error in Checkout block integration, and incompatibility with latest block API.

= 1.9.1 - 2021-02-03 =
* Fix - Incompatibility with WC Subscriptions.
* Fix - Missing order causing broken transactions list.

= 1.9.0 - 2021-02-02 =
* Add - Improved fraud prevention.
* Add - New setting to manage whether to enable saving cards during checkout. (Defaults to being enabled).
* Fix - Fixed issue where an empty alert would appear when trying to refund an authorization charge.
* Update - Link customer name on transaction detail page to filtered transaction list page.
* Update - Test mode notice width is now consistent across all pages.
* Fix - Fix error which could occur when a 100% off coupon was applied during checkout.
* Add - New notification to urge setting SSL for checkout pages if store doesn't use HTTPS
* Fix - Fixed connection timeout configuration.
* Fix - Specify error code when refund fails in admin to prevent blank alert.
* Fix - Add fees as line items sent to Stripe to prevent Level 3 errors.
* Fix - Currency format in non-USD order note when capturing, refunding, and processing subscription renewal.
* Update - Link customer name from transaction list page to WooCommerce's Customers page filtered by the customer's name.
* Fix - Use proper currency information when rendering deposits overview and details.

= 1.8.0 - 2020-12-16 =
* Add - Include information about failing payment into order notes.
* Fix - Fix crash when a user has 10 or more saved credit cards.
* Fix - Fix crash if there's a problem connecting to the server.
* Fix - Store Stripe customer for test and live mode.
* Fix - Display Payments menu in the sidebar if there's a problem connecting to the server.
* Add - Display fee structure in transaction timelines.
* Add - Use site username for recording ToS acceptance.
* Update - Display transaction tables with full width.
* Add - Action hooks before and after webhook delivery.

= 1.7.1 - 2020-12-03 =
* Fix - Pass ISO strings instead of Moment objects to dateI18n.

= 1.7.0 - 2020-11-17 =
* Fix - Fix ordering of payment detail timeline events.
* Fix - Payment form hides when saved card is selected.
* Fix - Render dispute evidence file upload errors.
* Fix - Increase timeout for calls to the API server.
* Fix - Correctly display the fee and net amounts for a charge with an inquiry.
* Fix - Catch unhandled exceptions when cancelling a payment authorization.
* Add - Security.md with security and vulnerability reporting guidelines.
* Add - Introduced "Set up refund policy" notification in WooCommerce inbox.
* Fix - Fix error when retrying to save a card in the Add Payment Method screen after failing SCA authentication.
* Add - Allow signing up for a subscription with free trial with a credit card that requires SCA authentication.
* Add - Remote note service.
* Add - Show details about the current fees in the Settings screen.

= 1.6.0 - 2020-10-15 =
* Fix - Trimming the whitespace when updating the bank statement descriptor.
* Add - Initial support for the checkout block.
* Add - Support wp_get_environment_type() and enable dev-mode when environment is 'development' or 'staging'.
* Update - Introduced payments-specific exceptions instead of generic one.
* Update - Transaction timeline: enabled timestamps rendering for all entries.

= 1.5.0 - 2020-09-24 =
* Fix - Save payment method checkbox for Subscriptions customer-initiated payment method updates.
* Fix - Support checkout on Internet Explorer 11.
* Fix - Webhook processing with no Jetpack plugin installed.
* Fix - Do not block the checkout card field from loading when customer meta is invalid or related to an old account.
* Fix - Saving account statement descriptor with an ampersand character.
* Fix - Do not attempt to render the payment timeline if the intention ID is missing.
* Add - Display payment method details on account subscriptions pages.
* Add - Redact sensitive data before logging.
* Add - Support for WooCommerce Subscriptions admin-initiated payment method changes.
* Add - Link to Subscription admin pages from Transactions views.
* Add - Support for Subscriptions in transaction search.

= 1.4.1 - 2020-09-07 =
* Fix - Only redirect to the onboarding screen if the plugin has been individually activated using the plugins page.

= 1.4.0 - 2020-09-02 =
* Add - Initial support for WooCommerce Subscriptions: Signing up for subscriptions, scheduled payments, and customer-initiated payment method changes.
* Add - Added a link to transaction details from order screens.
* Add - Allow merchant to edit statement descriptor.
* Fix - Do not redirect to the onboarding page after completing the WC4.5-beta wizard.
* Fix - Save order metadata before the payment is completed to avoid missing payments.
* Update - Bumped the minimum Jetpack requirement to version 8.2.

= 1.3.0 - 2020-08-17 =
* Add - Support for saved cards.
* Add - Search bar for transactions.
* Fix - Redirect to WC core onboarding instead of WC Payments onboarding when appropriate.
* Fix - Creating an account during checkout with 3DS cards.
* Fix - Missing payment statuses for certain disputes.
* Fix - Missing translators comments.

= 1.2.0 - 2020-07-20 =
* Add - 3DS support when using the pay for order page
* Add - Display confirmation dialog when enabling manual captures
* Add - Update the order when an authorised payment has expired
* Add - Timeline view in transactions detail, requires WooCommerce 4.4
* Add - Tracking for basic user action events
* Fix - Admin UI styling tweaks

= 1.1.0 - 2020-06-16 =
* Add - Allow WooCommerce Payments set up without Jetpack plugin
* Fix - Orders missing after payment processing error
* Fix - Clearing pagination when selecting transactions advanced filters
* Fix - After onboarding, redirect to the WCPay task of the task list, instead of to the task list

= 1.0.1 - 2020-06-01 =
* Add - Support 3D Secure verification
* Add - Transaction date and type filters to transactions list
* Update - Redirect to the "Connect" page on plugin activation or when trying to navigate to the settings screen
* Fix - Add deposit delay notice to deposit schedule
* Fix - Avoid localizing deposit date or displaying time-of-day precision
* Fix - Display dispute currency code in dispute info

= 1.0.0 - 2020-05-19 =
* Add - Level 3 data to payment requests
* Update - Expose public method for checking connection status
* Fix - Pending requirements state for improved messaging
* Fix - Dispute details typo
* Remove - Unused POST /charges endpoint
* Remove - "Beta" messaging

= 0.9.2 - 2020-05-14 =
* Add - Customer ID to payment intent
* Update - Register and enqueue js.stripe.com on WCPay admin pages
* Update - Override needs_setup to redirect from Payments settings
* Update - Copy and image on Connect Account screen
* Add - Add deposits overview component
* Add - URL to pass for prefilling OAuth form
* Add - Test card details in Checkout
* Add - Task list redirect upon return from OAuth flow
* Add - Handling for failed refund and other webhooks
* Add - Transaction list sorting
* Update - Disable gateway when payments are disabled on the account
* Update - Make table rows clickable
* Add - Prompt before navigating away from unsaved dispute evidence changes
* Update - Labels to sentence case
* Update - Automated testing
* Add - Metadata when creating payment intent
* Update - PHP versions supported

= 0.9.1 - 2020-04-09 =
* Fix - Add logging for OAuth initialization failures

= 0.9.0 - 2020-04-08 =
* Release for Public Beta

= 0.8.2 - 2020-03-10 =
* Add - Dispute file evidence upload support
* Add - Basic support for Pay for Order
* Fix - Styling improvements in wp-admin
* Fix - Undefined variable PHP notice in cancel_authorization
* Fix - Remove unused variable in authentication
* Fix - Improve Jetpack connection checking

= 0.8.1 - 2020-02-25 =
* Update link to test card documentation

= 0.8.0 - 2020-02-24 =
* First beta release

= 0.7.0 - 2020-02-05 =
* Alpha release<|MERGE_RESOLUTION|>--- conflicted
+++ resolved
@@ -7,11 +7,8 @@
 * Fix - WooCommerce Payments disappeared from WooCommerce Settings if WooCommerce Subscriptions is activated.
 * Add - REST endpoint to capture payments by order ID
 * Add - Payment request button support for checkout and cart blocks.
-<<<<<<< HEAD
 * Update - Bump minimum supported WooCommerce version from 4.0 to 4.5.
-=======
 * Update - Implement expirement on Connect Page.
->>>>>>> 8f9d1b23
 
 = 2.3.3 - 2021-05-06 =
 * Update - Additional logic and styling for instant deposits.
