--- conflicted
+++ resolved
@@ -16,11 +16,8 @@
 * Fix - Translations in transaction/deposit exports
 * Fix - Update shipping cost in payment sheet when changing payment method.
 * Fix - Transaction search with translated terms
-<<<<<<< HEAD
+* Update - Replace REST endpoint for onboarding initialization.
 * Fix - UPE missing international card fees.
-=======
-* Update - Replace REST endpoint for onboarding initialization.
->>>>>>> ca4618c9
 
 = 3.0.0 - 2021-09-16 =
 * Add - Download deposits report in CSV.
