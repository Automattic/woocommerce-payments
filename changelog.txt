--- conflicted
+++ resolved
@@ -10,13 +10,10 @@
 * Update - Pass currency to wc_price when adding intent notes to orders.
 * Update - Instant deposit inbox note wording.
 * Fix - Deposit overview details for non instant ones.
-<<<<<<< HEAD
 * Add - Introduce new settings layout
 * Update - Removed "Branded" and "Custom label" options on Payment request buttons to align with design guidelines.
 * Update - Converted payment request button size value to distinct options to align with design guidelines.
-=======
 * Tweak - Run post-upgrade actions during any request instead of only on wp-admin requests.
->>>>>>> a408c2f6
 
 = 2.5.0 - 2021-06-02 =
 * Fix - Fix hover dialog for close button on modals, unify styling and layout of modal buttons.
