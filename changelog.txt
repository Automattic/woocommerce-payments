--- conflicted
+++ resolved
@@ -4,11 +4,8 @@
 * Add - *Early access*: allow your store to collect payments with iDEAL. Enable the feature in settings!
 * Add - Split discount line in timeline into variable fee and fixed fee.
 * Fix - Align table items according to design correctly.
-<<<<<<< HEAD
 * Fix - Fatal error if wcpay_multi_currency_enabled_currencies is a string.
-=======
 * Fix - Show the estimated deposit date in the transactions CSV export rather than the deposit ID.
->>>>>>> 6a0c18ae
 
 = 2.8.3 - 2021-08-10 =
 * Fix - Fix for payment request buttons when the new payment methods gateway is enabled.
