--- conflicted
+++ resolved
@@ -1,41 +1,6 @@
 /* eslint-disable */
 const { mergeWithRules } = require( 'webpack-merge' );
 
-<<<<<<< HEAD
-const webpackConfig = {
-	mode: NODE_ENV,
-	devtool:
-		process.env.SOURCEMAP === 'none'
-			? undefined
-			: process.env.SOURCEMAP === 'hidden'
-			? 'hidden-source-map'
-			: 'source-map',
-	entry: {
-		index: './client/index.js',
-		settings: './client/settings/index.js',
-		'blocks-checkout': './client/checkout/blocks/index.js',
-		'upe-blocks-checkout': './client/checkout/blocks/upe.js',
-		'platform-checkout': './client/checkout/platform-checkout/index.js',
-		checkout: './client/checkout/classic/index.js',
-		upe_checkout: './client/checkout/classic/upe.js',
-		'payment-request': './client/payment-request/index.js',
-		'subscription-edit-page': './client/subscription-edit-page.js',
-		tos: './client/tos/index.js',
-		'payment-gateways': './client/payment-gateways/index.js',
-		'multi-currency': './client/multi-currency/index.js',
-		'multi-currency-switcher-block':
-			'./client/multi-currency/blocks/currency-switcher.js',
-		'multi-currency-analytics':
-			'./client/multi-currency-analytics/index.js',
-		order: './client/order/index.js',
-		'subscriptions-empty-state':
-			'./client/subscriptions-empty-state/index.js',
-		'subscription-product-onboarding-modal':
-			'./client/subscription-product-onboarding/modal.js',
-		'subscription-product-onboarding-toast':
-			'./client/subscription-product-onboarding/toast.js',
-	},
-=======
 const shared = require( './webpack/shared' );
 const production = require( './webpack/production' );
 const development = require( './webpack/development' );
@@ -44,7 +9,6 @@
 const mode = process.env.NODE_ENV || 'development';
 
 const merge = mergeWithRules( {
->>>>>>> 437e26d0
 	module: {
 		rules: {
 			test: 'match',
