=== WooCommerce Payments ===
Contributors: woocommerce, automattic
Tags: woocommerce, payment, payment request, credit card, automattic
Requires at least: 5.6
Tested up to: 5.9
Requires PHP: 7.0
Stable tag: 3.5.0
License: GPLv2 or later
License URI: http://www.gnu.org/licenses/gpl-2.0.html

Securely accept credit and debit cards on your site. Manage transactions without leaving your WordPress dashboard. Only with WooCommerce Payments.

== Description ==

**Payments made simple, with no monthly fees – designed exclusively for WooCommerce stores.**

Securely accept major credit and debit cards, and allow customers to pay you directly without leaving your WooCommerce store. View and manage transactions from one convenient place – your WordPress dashboard.

See payments, track cash flow into your bank account, manage refunds, and stay on top of disputes without the hassle of having to log into a separate payment processor.

**Manage transactions from the comfort of your store**

Features previously only available on your payment provider’s website are now part of your store’s **integrated payments dashboard**. This enables you to:

- View the details of [payments, refunds, and other transactions](https://woocommerce.com/document/payments/#section-4).
- View and respond to [disputes and chargebacks](https://woocommerce.com/document/payments/disputes/).
- [Track deposits](https://woocommerce.com/document/payments/#section-5) into your bank account or debit card.

**Pay as you go**

WooCommerce Payments is **free to install**, with **no setup fees or monthly fees**. Pay-as-you-go fees start at 2.9% + $0.30 per transaction for U.S.-issued cards. [Read more about transaction fees](https://woocommerce.com/document/payments/faq/fees/).

**Supported by the WooCommerce team**

Our global support team is available to answer questions you may have about WooCommerce Payments installation, setup, or use. For assistance, [open a ticket on WooCommerce.com](https://woocommerce.com/my-account/create-a-ticket/?select=5278104).

== Getting Started ==

= Requirements =

* WordPress 5.6 or newer.
* WooCommerce 5.8 or newer.
* PHP version 7.0 or newer. PHP 7.2 or newer is recommended.

= Try it now =

To try WooCommerce Payments on your store, simply [install it](https://wordpress.org/plugins/woocommerce-payments/#installation) and follow the prompts.

WooCommerce Payments has experimental support for the Checkout block from [WooCommerce Blocks](https://wordpress.org/plugins/woo-gutenberg-products-block/). Please check the [FAQ section](#faq) for more information.

== Installation ==

Install and activate the WooCommerce and WooCommerce Payments plugins, if you haven't already done so, then go to "Payments" in the WordPress admin menu and follow the instructions there.

== Frequently Asked Questions ==

= What countries and currencies are supported? =

If you are an individual or business based in [one of these countries](https://woocommerce.com/document/payments/countries/#section-1), you can sign-up with WooCommerce Payments. After completing sign up, you can accept payments from customers anywhere in the world.

We are actively planning to expand into additional countries based on your interest. Let us know where you would like to [see WooCommerce Payments launch next](https://woocommerce.com/payments/#request-invite).

= Why is a WordPress.com account and connection required? =

WooCommerce Payments uses the WordPress.com connection to authenticate each request, connecting your store with our payments partner.

= How do I set up a store for a client? =

If you are setting up a store that will process real payments, have the site owner complete the WooCommerce Payments setup. This ensures that the correct business details are set on the account during [onboarding](https://woocommerce.com/document/payments/#section-3).

After the store setup has been completed, you can use [Test Mode](https://woocommerce.com/document/payments/testing/) to simulate payments, refunds, and disputes.

If you are setting up WooCommerce Payments on a development or test site that will **never need to process real payments**, try [Dev Mode](https://woocommerce.com/document/payments/testing/dev-mode/#section-1).

= How is WooCommerce Payments related to Stripe? =

WooCommerce Payments is proudly powered by [Stripe](https://stripe.com/). When you sign up for WooCommerce Payments, your personal and business information is verified with Stripe and stored in an account connected to the WooCommerce Payments service. This account is then used in the background for managing your business account information and activity via WooCommerce Payments. [Learn more](https://woocommerce.com/document/payments/powered-by-stripe/).

= Are there Terms of Service and data usage policies? =

You can read our Terms of Service [here](https://en.wordpress.com/tos).

= How does the Checkout block work? =

You need the [WooCommerce Blocks](https://wordpress.org/plugins/woo-gutenberg-products-block/) plugin to be installed and active to use the Checkout block. Once you add the block to a page, WooCommerce Payments will automatically appear as an option.

Please note that our support for the checkout block is still experimental and the following features of the gateway will probably not work:

* Using saved cards and saving cards.
* Integration with WooCommerce Subscriptions.

== Screenshots ==

1. View Transactions
2. View Transaction Details
3. Track Deposits
4. Manage Disputes

== Changelog ==

= 3.6.0 - 2022-xx-xx =
* Update - Bump minimum required version of WooCommerce from 4.4 to 4.5.
* Fix - UPE validation error visibility on checkout page.
* Tweak - Load translations for js files directly from lang-pack json files.
* Add - Add support for full transaction exports.
* Fix - Flag emoji rendering in currency switcher block widget
* Fix - Error when saved Google Pay payment method does not have billing address name

= 3.5.0 - 2021-12-29 =
* Fix - Error when renewing subscriptions with saved payment methods disabled.
* Add - JS error boundaries to admin screens.
* Update - Remove task from the overview list for setting up multiple currencies
* Update - Return to task "Set up payments" after finishing KYC from WC-Admin.
<<<<<<< HEAD
* Update - Update Payment Element from beta version to release version.
=======
* Fix - Improve race condition checks to prevent duplicate order status changes.
* Fix - Explicit currency formatting in customer-facing emails.
* Fix - Update tooltip wording when deleting product variation.
* Fix - Remove references to WooCommerce Subscriptions extension in the tooltips found on the Payment Methods settings table.
* Fix - Update the Automatic Recurring Payments column on the Payment Methods table to only show which payment methods are supported by WooCommerce Subscriptions Core.
* Fix - Prevent deprecation warnings when purchasing subscriptions products using WooCommerce Blocks.
* Tweak - Update recurring payments copy on payment gateways page.
* Fix - Incorrect text when filtering subscriptions to no results.
* Changed - Subscription products must have a recurring amount greater than $0.
* Fix - Return correct product prices datatype in WCPay.
* Fix - Stop errors when viewing Subscription details when purchased via SEPA Direct Debit.
* Fix - Force currency check when preparing a payment intent to request even when is_admin() returns true.
* Update - Bump minimum supported version of WooCommerce from 5.5 to 5.8.
>>>>>>> a9ff0868

= 3.4.0 - 2021-12-08 =
* Add - Allow UI customizations on checkout payment fields.
* Add - Introduce `wcpay_payment_request_is_product_supported` filter. Allow plugins to conditionally disable payment request buttons on products that do not support them.
* Update - Display hardware costs for the period in the transaction list with link to the details page
* Fix - Incorrect customer links on Transactions page.
* Fix - Incorrect prices in Payment Request Button for certain currencies.
* Fix - Updates to fraud protection.
* Add - Add support for suggested gateway methods in WC-Admin.
* Fix - Prevent Payment Request buttons from showing up in Composite Product pages.
* Add - Onboarding flows on the admin WooCommerce > Subscriptions screen for stores with no subscriptions yet.
* Add - Card Reader receipt settings page.
* Fix - Fatal error on thank you page for deleted orders.
* Add - Error messages when dispute evidence exceeds Stripe limits.
* Fix - Onboarding must be completed before Subscriptions products can be published.
* Fix - Show the prices in the correct currency when using the "All Products" block.
* Add - Support business account branding settings.
* Update - Capture order-related metadata not captured by mobile app for in-person payment transactions.
* Add - REST endpoint to print IPP receipts.
* Add - Deposit Status to Transaction export.


= 3.3.0 - 2021-11-18 =
* Add - Add Idempotency Key to POST headers.
* Add - Add dispute order notes to Edit Order page.
* Fix - Show a specific message instead of a generic one in the checkout block when non-UPE payment processing fails.
* Update - Avoid having invalid intervals (greater than 1 year) in subscription products.
* Update - The subscription fee label in the transaction timeline.
* Update - Show red setup badge after 3 days instead of 7
* Add - Add compatibility between Multi-Currency and WooCommerce Bookings.
* Add - Add compatibility between Multi-Currency and WooCommerce Pre-Orders.
* Fix - Do not show default currency selector on Account Details page when only one currency is available.
* Add - Add filters to disable or filter Multi-Currency sql query clauses for analytics.
* Fix - Display risk for payment methods without risk assessment
* Fix - Use configured domain instead of current domain for Apple Pay verification.
* Fix - Fatal error when deactivating the WooCommerce plugin when WCPay Subscriptions is enabled.
* Fix - Error where url parameters would get cleared on order-pay page if currency switcher block used.
* Fix - Currency format on order-pay page if currency was changed via switcher.
* Fix - Do not create WooCommerce Payments Subscriptions when using payment methods other than WooCommerce Payments.
* Fix - Show proper payment gateway title on checkout load before updated by JavaScript.
* Fix - Prevent a race condition leading to duplicate order paid statuses transitions.
* Fix - 'payment_intent not found' errors when attempting to process the first invoice for a subscription.
* Fix - UPE element not remounting on checkout update
* Fix - Validate subscription product create and update args before submitting them to server.
* Fix - Improve error messages when the minimum order amount has not been reached and allow fields to be displayed with less than the minimum amount.
* Fix - Add consistent margins to the recurring taxes totals row on the Checkout and Cart block for subscription line items.
* Fix - Fatal error due on subscription orders with no created date in order row template.
* Fix - Fatal error on the customer payment page for subscription renewal orders with deleted products.
* Fix - Misleading subscription order note on payment method change.
* Fix - Incorrect error message when card ZIP validation fails.
* Add - `Requires PHP` and `Requires at least` to the main plugin file.

= 3.2.3 - 2021-11-01 =
* Fix - Card fields on checkout not shown when the 'Enable payments via saved cards' setting is disabled.

= 3.2.2 - 2021-10-29 =
* Fix - Multisite compatibility - don't load subscriptions-core if already loaded by another multisite plugin.
* Fix - Errors when attempting to get the WooCommerce Subscriptions Core version during PayPal requests.

= 3.2.1 - 2021-10-28 =
* Fix - PHP 7.2 compatibility - remove trailing commas from function args in subscriptions-core.

= 3.2.0 - 2021-10-28 =
* Add - Add subscriptions functionality via Stripe Billing and WC Subscriptions core.
* Fix - Prevent currency switcher to show when enabled currencies list is empty.
* Fix - Show currency switcher notice until customer explicitly dismisses it.
* Update - Fee breakdown when there's only a base fee
* Fix - Inconsistent shipping options in Payment Request popup.
* Fix - Border style not being applied properly on Multi-Currency block widget.
* Fix - Applied sentence case on all strings
* Fix - Missing customer information after guest checkout via Checkout Block
* Fix - Multi-Currency settings rounding option and preview.
* Fix - Payment failure on checkout block with UPE when phone number field is hidden
* Update - Adds a scheduled action which makes updating the account cache more efficient
* Add - Add compatibility between Multi-Currency and WooCommerce UPS shipping extension.
* Add - Early access: allow your store to collect payments with SEPA Direct Debit. Enable the feature in settings!
* Add - Add compatibility between Multi-Currency and WooCommerce FedEx shipping extension.
* Fix - Fix decimal error with shipping calculations with Multi-Currency.
* Add - Add support for float type values for quantity.
* Fix - Allow payment_intent_succeeded webhook to handle orders without intent_id attached.
* Add - Add compatibility between Multi-Currency and WooCommerce Product Add Ons version 4.3.0 and higher.
* Add - Enable Bancontact UPE method.
* Add - Enable P24 UPE method.
* Add - Enable iDeal UPE method.
* Add - Payment method activation requirements modal and API integration.
* Add - Add state handling for UPE methods for better merchant notification on what methods are able to be used.
* Fix - Order currency incorrect if new user/customer created during checkout.
* Fix - Validation now works when adding a new payment method, or paying for an order.

= 3.1.0 - 2021-10-06 =
* Fix - Issue affecting analytics for Multi-Currency orders made with a zero-decimal to non-zero decimal conversion.
* Add - Customer Multi-Currency onboarding flow.
* Add - Checkbox toggle for disabling customer Multi-Currency feature in Advanced Settings.
* Add - Update layout of the Multi-Currency settings screen.
* Fix - Fixed missing file error for removed CSS file.
* Add - Currency deletion confirmation modal for currencies that are bound to an UPE method.
* Fix - Currency switcher does not affect order confirmation screen prices.
* Fix - Error when attempting to change the payment method for a subscription with UPE enabled.
* Add - Multi-Currency track currency added.
* Fix - Fill missing order_intent_info even if an exception occurs.
* Fix - Authorize and capture payments later with new credit cards.
* Add - Gutenberg Block Widget for Multi-Currency.
* Update - WCPay logo.
* Fix - Translations in transaction/deposit exports
* Fix - Update shipping cost in payment sheet when changing payment method.
* Fix - Transaction search with translated terms.
* Update - Replace REST endpoint for onboarding initialization.
* Fix - UPE missing international card fees.
* Update - Bump minimum supported version of WooCommerce from 5.4 to 5.5.
* Update - Bump minimum required version of WooCommerce from 4.0 to 4.4.
* Fix - Add credit card on My Account using other payment gateways does not show "Your card number is incomplete" error.
* Update - Continue loading WCPay if the account is connected.
* Add - Message to suggest using the previous version of WooCommerce Payments for old Woo core versions.
* Fix - Appearance of upload file buttons inside challenge dispute page.
* Fix - Enable logging for UPE checkout errors.
* Update - Composer package `automattic/jetpack-connection` from v1.20.0 to v1.30.5.

= 3.0.0 - 2021-09-16 =
* Add - Download deposits report in CSV.
* Fix - Use store currency on analytics leaderboard when Multi-Currency is enabled.
* Add - Add API to expose Multi-Currency widget to theme/plugin developers for easy integration.
* Fix - Enabled currencies modal UI.
* Fix - User order currency format on admin refund button.
* Fix - Clear the list of selected currencies after closing the modal for adding currencies.
* Fix - Fix subscription change payment method errors after entering a payment method that fails.
* Fix - Prevent duplicate account onboarding requests.
* Fix - Filter out merchant-facing payment errors from customer error notices.

= 2.9.1 - 2021-09-07 =
* Fix - Error while checking out with UPE when fields are hidden.
* Fix - Unable to onboard when in treatment mode.

= 2.9.0 - 2021-08-25 =
* Add - Split discount line in timeline into variable fee and fixed fee.
* Add - Order status validation for payments/orders/{order_id}/create_customer API.
* Add - Add country code parameter to ExPlat API requests.
* Add - Add a new hook to get a list of enabled payment request methods.
* Fix - Align table items according to design correctly.
* Fix - Fatal error if wcpay_multi_currency_enabled_currencies is a string.
* Fix - Show the estimated deposit date in the transactions CSV export rather than the deposit ID.
* Fix - Keep track of customer id in non logged in users.
* Update - Bump minimum supported version of WooCommerce from 5.3 to 5.4.

= 2.8.4 - 2021-08-17 =
* Fix - Fix database connection error on account cache clear.
* Fix - Fix fatal error logged when updating analytics data when account is not connected to Stripe.
* Fix - Multi-Currency Compatibility fatal error with Subscriptions when account is not connected to Stripe.

= 2.8.3 - 2021-08-10 =
* Fix - Fix for payment request buttons when the new payment methods gateway is enabled.

= 2.8.2 - 2021-08-05 =
* Fix - If account is disconnected or not set up do not display onboarding task and UPE inbox note.
* Fix - Fix for the site acting as disconnected after the account cache expires.
* Fix - Fix for failed Giropay and Sofort transactions causing an error.

= 2.8.1 - 2021-08-04 =
* Fix - Enable Multi-Currency only if there is a linked WooCommerce Payments account.

= 2.8.0 - 2021-08-04 =
* Add - Allow merchants to add additional currencies to their store, allowing a store’s customers to shop and browse in the currency of their choice.
* Add - *Early access*: allow your store to collect payments with Giropay and Sofort. Enable the feature in settings!
* Add - Use date picker for applicable dispute evidence fields.
* Fix - Avoid crash when seeing the details of an empty deposit.
* Fix - Disabled Payment Request Buttons when order has to be split into multiple packages because Payment Requests do not support that use case.
* Fix - Fee discounts should use the discount currency rather than the base fee currency.
* Fix - Do not redirect to the onboarding page when account retrieval fails.
* Add - Allow the customer to perform SCA authentication on Subscription renewals.
* Update - Actualized supported countries list for onboarding.
* Add - Dispute Status Chip into the header of the Dispute Details page.
* Fix - Use a singular label in the summary of Transactions and Deposits lists.
* Add - Disable payment gateway when not in test mode and not using https or ssl checkout enforcement.
* Fix - Improved errors handling during onboarding and page overview.
* Update - Remove Account in the old Settings page.
* Update - Bump minimum supported version of WooCommerce from 5.2 to 5.3.
* Update - Bump minimum supported version of WordPress from 5.5 to 5.6.
* Fix - Stop refund process when using an invalid amount
* Fix - Improve sanitization of ExPlat cookie.
* Add - Show fee breakdown in transaction details timeline.
* Add - REST endpoint to get customer id from an order.
* Fix - Explat not caching when no variation is returned.

= 2.7.1 - 2021-07-26 =
* Fix - Ensure test mode setting value is correctly saved.
* Fix - Onboarding redirection occasionally not finalizing account connection.

= 2.7.0 - 2021-07-14 =
* Add - Add a link to the snackbar notice that appears after submitting or saving evidence for a dispute challenge.
* Add - Support saving new cards and paying with previously saved cards in the WooCommerce Checkout Block.
* Fix - WooCommerce Payments admin pages redirect to the onboarding page when the WooCommerce Payments account is disconnected.
* Fix - Do not overwrite admin pages when account is disconnected.
* Update - Set a description when creating payment intents.
* Add - Add dispute resolution task.

= 2.6.1 - 2021-07-01 =
* Fix - Updates the notes query filters to prevent breaking the WooCommerce > Home inbox.

= 2.6.0 - 2021-06-23 =
* Add - Notify the admin if WordPress.com user connection is broken.
* Add - Experimental PHP client for Explat.
* Add - WooCommerce Payment inbox notifications to the overview screen.
* Fix - Fix fatal error if store currency is changed after enabled (multi) currencies set.
* Fix - Use of deprecated call-style to registerPaymentMethods. WooCommerce Payments now requires WooCommerce Blocks of at least version 3.9.0.
* Fix - Deposit date on Transactions list page.
* Fix - Rounding error when displaying fee percentages on the Overview and Transactions pages.
* Add - Error message when total size of dispute evidence files uploaded goes over limit.
* Update - Pass currency to wc_price when adding intent notes to orders.
* Update - Instant deposit inbox note wording.
* Fix - Deposit overview details for non instant ones.
* Add - Introduce new settings layout
* Update - Removed "Branded" and "Custom label" options on Payment request buttons to align with design guidelines.
* Update - Converted payment request button size value to distinct options to align with design guidelines.
* Tweak - Run post-upgrade actions during any request instead of only on wp-admin requests.
* Update - Payment request button should guide users to login when necessary.
* Add - When setting WooCommerce Payments up, inform if merchant business country is not supported.
* Update - Bump minimum supported version of WooCommerce from 4.8 to 5.2.
* Add - Introduce advance filters on deposits page.
* Update: Prefill OAuth flow with WC store country

= 2.5.0 - 2021-06-02 =
* Fix - Fix hover dialog for close button on modals, unify styling and layout of modal buttons.
* Update - Use Site Language when rendering Stripe elements.
* Update - Use blog ID for authenticating most of the requests.
* Fix: Misaligned columns on Deposits page.
* Add - Tracking for returning from OAuth connection.
* Fix - Transactions and deposits counts on the table summary are rendered as "undefined".
* Update - Deposit overview details.
* Add - Redirect to WooCommerce home page after successful WooCommerce Payments KYC (Know Your Customer).
* Fix - Added CSV column heading for transaction id column.
* Update - Bump minimum supported version of WordPress from 5.4 to 5.5.
* Update - Bump minimum supported version of WooCommerce from 4.5 to 4.8.
* Add - Deposit overviews have been added to the overview page.
* Update - Account overview page is now GA and default page for woocommerce payments.
* Update - Base fee and account status has been moved to overview page from WCPay settings.
* Fix - Express payment method being displayed on blocks checkout when Payment Request is not supported.
* Fix - Subscription sign-up fees not included in total for Payment Request Button.

= 2.4.0 - 2021-05-12 =
* Update - Improve the Connect Account page.
* Update - Base UI components and their styling.
* Fix - Deposits overview details not displayed.
* Fix - WooCommerce Payments disappeared from WooCommerce Settings if WooCommerce Subscriptions is activated.
* Add - REST endpoint to capture payments by order ID.
* Add - Explat package for A/B tests.
* Add - Payment request button support for checkout and cart blocks.
* Update - Bump minimum supported WooCommerce version from 4.0 to 4.5.
* Update - Implement expirement on Connect Page.
* Fix - Columns are misaligned on Payments->Transactions/Disputes page.
* Fix - Risk level is displayed as a "Numeric" value in transactions CSV.

= 2.3.3 - 2021-05-06 =
* Update - Additional logic and styling for instant deposits.

= 2.3.2 - 2021-04-27 =
* Fix - Error when purchasing free trial subscriptions.

= 2.3.1 - 2021-04-26 =
* Fix - Various account connection cache tweaks
* Update - Use option instead of transient for caching account data
* Fix - Error when using SCA / 3DS credit card in checkout block.

= 2.3.0 - 2021-04-21 =
* Add - Introduced deposit currency filter for transactions overview page.
* Add - Download transactions report in CSV.
* Update - Tweak the connection detection logic.
* Add - Notification badge next to payments menu.
* Fix - Fixed broken search on transactions list page.
* Add - More helpful message on checkout errors.
* Update - Change the default track `recordEvent` to use @woocommerce/tracks.
* Add - WPCOM connection status event prop to 'wcpay_connect_account_clicked' track.
* Add - Allow users to clear the account cache.
* Update - Bump minimum supported version of WordPress from 5.3 to 5.4.
* Add - Add a new admin note to collect qualitative feedback.
* Add - Introduced deposit currency filter for deposits overview page.
* Update - Make Payment Request Button available for all merchants.
* Add - Configurable Payment Request Button locations.
* Add - Addition of the Instant Deposits feature to allow qualified merchants to manually trigger payouts.

= 2.2.0 - 2021-03-31 =
* Fix - Paying with a saved card for a subscription with a free trial will now correctly save the chosen payment method to the order for future renewals.
* Add - Payment Request Button support for US merchants (Apple Pay, Google Pay, Microsoft Pay, and the browser standard Payment Request API).
* Update - Not passing level3 data for non-US merchants.
* Add - REST endpoint for fetching account data.
* Add - Deposits list pagination and sorting.
* Fix - Deposit overview now displays placeholder information instead of continuing to load when an error happens.

= 2.1.1 - 2021-03-23 =
* Fix - Fatal error when a subscription is processed with action scheduler hook.

= 2.1.0 - 2021-03-16 =
* Update - Show last 4 digit credit card number in order note when payment method is updated on failed renewal subscription order.
* Update - Define constant for the group to be used for scheduled actions.
* Update - Enable multiple customer currencies support in live mode.
* Add - Rate limit failed account connection checks.
* Add - Support displaying non-USD base fees on settings page.

= 2.0.0 - 2021-02-22 =
* Update - Render customer details in transactions list as text instead of link if order missing.
* Update - Render transaction summary on details page for Multi-Currency transactions.
* Update - Improvements to fraud prevention.
* Fix - Added better notices for end users if there are connection errors when making payments.
* Fix - If account is set to manual payouts display 'Temporarily suspended' under Payments > Settings.
* Add - Add file dropzones to dispute evidence upload fields
* Add - Currency conversion indicator to Transactions list.
* Add - Transaction timeline details for Multi-Currency transactions.
* Update - Link order note with transaction details page.
* Fix - Updating payment method using saved payment for WC Subscriptions orders.

= 1.9.2 - 2021-02-05 =
* Fix - Checkout and cart blocks aren't usable in editor when WooCommerce Payments is enabled.
* Fix - Missing global config error in Checkout block integration, and incompatibility with latest block API.

= 1.9.1 - 2021-02-03 =
* Fix - Incompatibility with WC Subscriptions.
* Fix - Missing order causing broken transactions list.

= 1.9.0 - 2021-02-02 =
* Add - Improved fraud prevention.
* Add - New setting to manage whether to enable saving cards during checkout. (Defaults to being enabled).
* Fix - Fixed issue where an empty alert would appear when trying to refund an authorization charge.
* Update - Link customer name on transaction detail page to filtered transaction list page.
* Update - Test mode notice width is now consistent across all pages.
* Fix - Fix error which could occur when a 100% off coupon was applied during checkout.
* Add - New notification to urge setting SSL for checkout pages if store doesn't use HTTPS
* Fix - Fixed connection timeout configuration.
* Fix - Specify error code when refund fails in admin to prevent blank alert.
* Fix - Add fees as line items sent to Stripe to prevent Level 3 errors.
* Fix - Currency format in non-USD order note when capturing, refunding, and processing subscription renewal.
* Update - Link customer name from transaction list page to WooCommerce's Customers page filtered by the customer's name.
* Fix - Use proper currency information when rendering deposits overview and details.

= 1.8.0 - 2020-12-16 =
* Add - Include information about failing payment into order notes.
* Fix - Fix crash when a user has 10 or more saved credit cards.
* Fix - Fix crash if there's a problem connecting to the server.
* Fix - Store Stripe customer for test and live mode.
* Fix - Display Payments menu in the sidebar if there's a problem connecting to the server.
* Add - Display fee structure in transaction timelines.
* Add - Use site username for recording ToS acceptance.
* Update - Display transaction tables with full width.
* Add - Action hooks before and after webhook delivery.

= 1.7.1 - 2020-12-03 =
* Fix - Pass ISO strings instead of Moment objects to dateI18n.

= 1.7.0 - 2020-11-17 =
* Fix - Fix ordering of payment detail timeline events.
* Fix - Payment form hides when saved card is selected.
* Fix - Render dispute evidence file upload errors.
* Fix - Increase timeout for calls to the API server.
* Fix - Correctly display the fee and net amounts for a charge with an inquiry.
* Fix - Catch unhandled exceptions when cancelling a payment authorization.
* Add - Security.md with security and vulnerability reporting guidelines.
* Add - Introduced "Set up refund policy" notification in WooCommerce inbox.
* Fix - Fix error when retrying to save a card in the Add Payment Method screen after failing SCA authentication.
* Add - Allow signing up for a subscription with free trial with a credit card that requires SCA authentication.
* Add - Remote note service.
* Add - Show details about the current fees in the Settings screen.

= 1.6.0 - 2020-10-15 =
* Fix - Trimming the whitespace when updating the bank statement descriptor.
* Add - Initial support for the checkout block.
* Add - Support wp_get_environment_type() and enable dev-mode when environment is 'development' or 'staging'.
* Update - Introduced payments-specific exceptions instead of generic one.
* Update - Transaction timeline: enabled timestamps rendering for all entries.

= 1.5.0 - 2020-09-24 =
* Fix - Save payment method checkbox for Subscriptions customer-initiated payment method updates.
* Fix - Support checkout on Internet Explorer 11.
* Fix - Webhook processing with no Jetpack plugin installed.
* Fix - Do not block the checkout card field from loading when customer meta is invalid or related to an old account.
* Fix - Saving account statement descriptor with an ampersand character.
* Fix - Do not attempt to render the payment timeline if the intention ID is missing.
* Add - Display payment method details on account subscriptions pages.
* Add - Redact sensitive data before logging.
* Add - Support for WooCommerce Subscriptions admin-initiated payment method changes.
* Add - Link to Subscription admin pages from Transactions views.
* Add - Support for Subscriptions in transaction search.

= 1.4.1 - 2020-09-07 =
* Fix - Only redirect to the onboarding screen if the plugin has been individually activated using the plugins page.

= 1.4.0 - 2020-09-02 =
* Add - Initial support for WooCommerce Subscriptions: Signing up for subscriptions, scheduled payments, and customer-initiated payment method changes.
* Add - Added a link to transaction details from order screens.
* Add - Allow merchant to edit statement descriptor.
* Fix - Do not redirect to the onboarding page after completing the WC4.5-beta wizard.
* Fix - Save order metadata before the payment is completed to avoid missing payments.
* Update - Bumped the minimum Jetpack requirement to version 8.2.

= 1.3.0 - 2020-08-17 =
* Add - Support for saved cards.
* Add - Search bar for transactions.
* Fix - Redirect to WC core onboarding instead of WC Payments onboarding when appropriate.
* Fix - Creating an account during checkout with 3DS cards.
* Fix - Missing payment statuses for certain disputes.
* Fix - Missing translators comments.

= 1.2.0 - 2020-07-20 =
* Add - 3DS support when using the pay for order page
* Add - Display confirmation dialog when enabling manual captures
* Add - Update the order when an authorised payment has expired
* Add - Timeline view in transactions detail, requires WooCommerce 4.4
* Add - Tracking for basic user action events
* Fix - Admin UI styling tweaks

= 1.1.0 - 2020-06-16 =
* Add - Allow WooCommerce Payments set up without Jetpack plugin
* Fix - Orders missing after payment processing error
* Fix - Clearing pagination when selecting transactions advanced filters
* Fix - After onboarding, redirect to the WCPay task of the task list, instead of to the task list

= 1.0.1 - 2020-06-01 =
* Add - Support 3D Secure verification
* Add - Transaction date and type filters to transactions list
* Update - Redirect to the "Connect" page on plugin activation or when trying to navigate to the settings screen
* Fix - Add deposit delay notice to deposit schedule
* Fix - Avoid localizing deposit date or displaying time-of-day precision
* Fix - Display dispute currency code in dispute info

= 1.0.0 - 2020-05-19 =
* Add - Level 3 data to payment requests
* Update - Expose public method for checking connection status
* Fix - Pending requirements state for improved messaging
* Fix - Dispute details typo
* Remove - Unused POST /charges endpoint
* Remove - "Beta" messaging

= 0.9.2 - 2020-05-14 =
* Add - Customer ID to payment intent
* Update - Register and enqueue js.stripe.com on WCPay admin pages
* Update - Override needs_setup to redirect from Payments settings
* Update - Copy and image on Connect Account screen
* Add - Add deposits overview component
* Add - URL to pass for prefilling OAuth form
* Add - Test card details in Checkout
* Add - Task list redirect upon return from OAuth flow
* Add - Handling for failed refund and other webhooks
* Add - Transaction list sorting
* Update - Disable gateway when payments are disabled on the account
* Update - Make table rows clickable
* Add - Prompt before navigating away from unsaved dispute evidence changes
* Update - Labels to sentence case
* Update - Automated testing
* Add - Metadata when creating payment intent
* Update - PHP versions supported

= 0.9.1 - 2020-04-09 =
* Fix - Add logging for OAuth initialization failures

= 0.9.0 - 2020-04-08 =
* Release for Public Beta

= 0.8.2 - 2020-03-10 =
* Add - Dispute file evidence upload support
* Add - Basic support for Pay for Order
* Fix - Styling improvements in wp-admin
* Fix - Undefined variable PHP notice in cancel_authorization
* Fix - Remove unused variable in authentication
* Fix - Improve Jetpack connection checking

= 0.8.1 - 2020-02-25 =
* Update link to test card documentation

= 0.8.0 - 2020-02-24 =
* First beta release

= 0.7.0 - 2020-02-05 =
* Alpha release<|MERGE_RESOLUTION|>--- conflicted
+++ resolved
@@ -105,15 +105,13 @@
 * Add - Add support for full transaction exports.
 * Fix - Flag emoji rendering in currency switcher block widget
 * Fix - Error when saved Google Pay payment method does not have billing address name
+* Update - Update Payment Element from beta version to release version.
 
 = 3.5.0 - 2021-12-29 =
 * Fix - Error when renewing subscriptions with saved payment methods disabled.
 * Add - JS error boundaries to admin screens.
 * Update - Remove task from the overview list for setting up multiple currencies
 * Update - Return to task "Set up payments" after finishing KYC from WC-Admin.
-<<<<<<< HEAD
-* Update - Update Payment Element from beta version to release version.
-=======
 * Fix - Improve race condition checks to prevent duplicate order status changes.
 * Fix - Explicit currency formatting in customer-facing emails.
 * Fix - Update tooltip wording when deleting product variation.
@@ -127,7 +125,6 @@
 * Fix - Stop errors when viewing Subscription details when purchased via SEPA Direct Debit.
 * Fix - Force currency check when preparing a payment intent to request even when is_admin() returns true.
 * Update - Bump minimum supported version of WooCommerce from 5.5 to 5.8.
->>>>>>> a9ff0868
 
 = 3.4.0 - 2021-12-08 =
 * Add - Allow UI customizations on checkout payment fields.
