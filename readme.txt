=== WooCommerce Payments ===
Contributors: woocommerce, automattic
Tags: woocommerce, payment, payment request, credit card, automattic
Requires at least: 5.6
Tested up to: 5.8.1
Requires PHP: 7.0
Stable tag: 3.3.0
License: GPLv2 or later
License URI: http://www.gnu.org/licenses/gpl-2.0.html

Securely accept credit and debit cards on your site. Manage transactions without leaving your WordPress dashboard. Only with WooCommerce Payments.

== Description ==

**Payments made simple, with no monthly fees – designed exclusively for WooCommerce stores.**

Securely accept major credit and debit cards, and allow customers to pay you directly without leaving your WooCommerce store. View and manage transactions from one convenient place – your WordPress dashboard.

See payments, track cash flow into your bank account, manage refunds, and stay on top of disputes without the hassle of having to log into a separate payment processor.

**Manage transactions from the comfort of your store**

Features previously only available on your payment provider’s website are now part of your store’s **integrated payments dashboard**. This enables you to:

- View the details of [payments, refunds, and other transactions](https://woocommerce.com/document/payments/#section-4).
- View and respond to [disputes and chargebacks](https://woocommerce.com/document/payments/disputes/).
- [Track deposits](https://woocommerce.com/document/payments/#section-5) into your bank account or debit card.

**Pay as you go**

WooCommerce Payments is **free to install**, with **no setup fees or monthly fees**. Pay-as-you-go fees start at 2.9% + $0.30 per transaction for U.S.-issued cards. [Read more about transaction fees](https://woocommerce.com/document/payments/faq/fees/).

**Supported by the WooCommerce team**

Our global support team is available to answer questions you may have about WooCommerce Payments installation, setup, or use. For assistance, [open a ticket on WooCommerce.com](https://woocommerce.com/my-account/create-a-ticket/?select=5278104).

== Getting Started ==

= Requirements =

* WordPress 5.6 or newer.
* WooCommerce 5.5 or newer.
* PHP version 7.0 or newer. PHP 7.2 or newer is recommended.

= Try it now =

To try WooCommerce Payments on your store, simply [install it](https://wordpress.org/plugins/woocommerce-payments/#installation) and follow the prompts.

WooCommerce Payments has experimental support for the Checkout block from [WooCommerce Blocks](https://wordpress.org/plugins/woo-gutenberg-products-block/). Please check the [FAQ section](#faq) for more information.

== Installation ==

Install and activate the WooCommerce and WooCommerce Payments plugins, if you haven't already done so, then go to "Payments" in the WordPress admin menu and follow the instructions there.

== Frequently Asked Questions ==

= What countries and currencies are supported? =

If you are an individual or business based in [one of these countries](https://woocommerce.com/document/payments/countries/#section-1), you can sign-up with WooCommerce Payments. After completing sign up, you can accept payments from customers anywhere in the world.

We are actively planning to expand into additional countries based on your interest. Let us know where you would like to [see WooCommerce Payments launch next](https://woocommerce.com/payments/#request-invite).

= Why is a WordPress.com account and connection required? =

WooCommerce Payments uses the WordPress.com connection to authenticate each request, connecting your store with our payments partner.

= How do I set up a store for a client? =

If you are setting up a store that will process real payments, have the site owner complete the WooCommerce Payments setup. This ensures that the correct business details are set on the account during [onboarding](https://woocommerce.com/document/payments/#section-3).

After the store setup has been completed, you can use [Test Mode](https://woocommerce.com/document/payments/testing/) to simulate payments, refunds, and disputes.

If you are setting up WooCommerce Payments on a development or test site that will **never need to process real payments**, try [Dev Mode](https://woocommerce.com/document/payments/testing/dev-mode/#section-1).

= How is WooCommerce Payments related to Stripe? =

WooCommerce Payments is proudly powered by [Stripe](https://stripe.com/). When you sign up for WooCommerce Payments, your personal and business information is verified with Stripe and stored in an account connected to the WooCommerce Payments service. This account is then used in the background for managing your business account information and activity via WooCommerce Payments. [Learn more](https://woocommerce.com/document/payments/powered-by-stripe/).

= Are there Terms of Service and data usage policies? =

You can read our Terms of Service [here](https://en.wordpress.com/tos).

= How does the Checkout block work? =

You need the [WooCommerce Blocks](https://wordpress.org/plugins/woo-gutenberg-products-block/) plugin to be installed and active to use the Checkout block. Once you add the block to a page, WooCommerce Payments will automatically appear as an option.

Please note that our support for the checkout block is still experimental and the following features of the gateway will probably not work:

* Using saved cards and saving cards.
* Integration with WooCommerce Subscriptions.

== Screenshots ==

1. View Transactions
2. View Transaction Details
3. Track Deposits
4. Manage Disputes

== Changelog ==

= 3.4.0 - 2021-xx-xx =
* Add - Allow UI customizations on checkout payment fields.
* Add - Introduce `wcpay_payment_request_is_product_supported` filter. Allow plugins to conditionally disable payment request buttons on products that do not support them.
* Update - Display hardware costs for the period in the transaction list with link to the details page
* Fix - Incorrect customer links on Transactions page.
* Fix - Incorrect prices in Payment Request Button for certain currencies.
* Fix - Updates to fraud protection.
* Add - Add support for suggested gateway methods in WC-Admin.
* Fix - Prevent Payment Request buttons from showing up in Composite Product pages.
* Add - Onboarding flows on the admin WooCommerce > Subscriptions screen for stores with no subscriptions yet.
* Add - Card Reader receipt settings page.
* Fix - Fatal error on thank you page for deleted orders.
* Add - Error messages when dispute evidence exceeds Stripe limits.
* Fix - Onboarding must be completed before Subscriptions products can be published.
<<<<<<< HEAD
* Add - Deposit Status to Transaction export.
=======
* Fix - Show the prices in the correct currency when using the "All Products" block.
* Add - Support business account branding settings.
* Update - Capture order-related metadata not captured by mobile app for in-person payment transactions.
* Add - REST endpoint to print IPP receipts.
>>>>>>> ab60ad2e

= 3.3.0 - 2021-11-18 =
* Add - Add Idempotency Key to POST headers.
* Add - Add dispute order notes to Edit Order page.
* Fix - Show a specific message instead of a generic one in the checkout block when non-UPE payment processing fails.
* Update - Avoid having invalid intervals (greater than 1 year) in subscription products.
* Update - The subscription fee label in the transaction timeline.
* Update - Show red setup badge after 3 days instead of 7
* Add - Add compatibility between Multi-Currency and WooCommerce Bookings.
* Add - Add compatibility between Multi-Currency and WooCommerce Pre-Orders.
* Fix - Do not show default currency selector on Account Details page when only one currency is available.
* Add - Add filters to disable or filter Multi-Currency sql query clauses for analytics.
* Fix - Display risk for payment methods without risk assessment
* Fix - Use configured domain instead of current domain for Apple Pay verification.
* Fix - Fatal error when deactivating the WooCommerce plugin when WCPay Subscriptions is enabled.
* Fix - Error where url parameters would get cleared on order-pay page if currency switcher block used.
* Fix - Currency format on order-pay page if currency was changed via switcher.
* Fix - Do not create WooCommerce Payments Subscriptions when using payment methods other than WooCommerce Payments.
* Fix - Show proper payment gateway title on checkout load before updated by JavaScript.
* Fix - Prevent a race condition leading to duplicate order paid statuses transitions.
* Fix - 'payment_intent not found' errors when attempting to process the first invoice for a subscription.
* Fix - UPE element not remounting on checkout update
* Fix - Validate subscription product create and update args before submitting them to server.
* Fix - Improve error messages when the minimum order amount has not been reached and allow fields to be displayed with less than the minimum amount.
* Fix - Add consistent margins to the recurring taxes totals row on the Checkout and Cart block for subscription line items.
* Fix - Fatal error due on subscription orders with no created date in order row template.
* Fix - Fatal error on the customer payment page for subscription renewal orders with deleted products.
* Fix - Misleading subscription order note on payment method change.
* Fix - Incorrect error message when card ZIP validation fails.
* Add - `Requires PHP` and `Requires at least` to the main plugin file.

= 3.2.3 - 2021-11-01 =
* Fix - Card fields on checkout not shown when the 'Enable payments via saved cards' setting is disabled.

= 3.2.2 - 2021-10-29 =
* Fix - Multisite compatibility - don't load subscriptions-core if already loaded by another multisite plugin.
* Fix - Errors when attempting to get the WooCommerce Subscriptions Core version during PayPal requests.

= 3.2.1 - 2021-10-28 =
* Fix - PHP 7.2 compatibility - remove trailing commas from function args in subscriptions-core.

= 3.2.0 - 2021-10-28 =
* Add - Add subscriptions functionality via Stripe Billing and WC Subscriptions core.
* Fix - Prevent currency switcher to show when enabled currencies list is empty.
* Fix - Show currency switcher notice until customer explicitly dismisses it.
* Update - Fee breakdown when there's only a base fee
* Fix - Inconsistent shipping options in Payment Request popup.
* Fix - Border style not being applied properly on Multi-Currency block widget.
* Fix - Applied sentence case on all strings
* Fix - Missing customer information after guest checkout via Checkout Block
* Fix - Multi-Currency settings rounding option and preview.
* Fix - Payment failure on checkout block with UPE when phone number field is hidden
* Update - Adds a scheduled action which makes updating the account cache more efficient
* Add - Add compatibility between Multi-Currency and WooCommerce UPS shipping extension.
* Add - Early access: allow your store to collect payments with SEPA Direct Debit. Enable the feature in settings!
* Add - Add compatibility between Multi-Currency and WooCommerce FedEx shipping extension.
* Fix - Fix decimal error with shipping calculations with Multi-Currency.
* Add - Add support for float type values for quantity.
* Fix - Allow payment_intent_succeeded webhook to handle orders without intent_id attached.
* Add - Add compatibility between Multi-Currency and WooCommerce Product Add Ons version 4.3.0 and higher.
* Add - Enable Bancontact UPE method.
* Add - Enable P24 UPE method.
* Add - Enable iDeal UPE method.
* Add - Payment method activation requirements modal and API integration.
* Add - Add state handling for UPE methods for better merchant notification on what methods are able to be used.
* Fix - Order currency incorrect if new user/customer created during checkout.
* Fix - Validation now works when adding a new payment method, or paying for an order.

= 3.1.0 - 2021-10-06 =
* Fix - Issue affecting analytics for Multi-Currency orders made with a zero-decimal to non-zero decimal conversion.
* Add - Customer Multi-Currency onboarding flow.
* Add - Checkbox toggle for disabling customer Multi-Currency feature in Advanced Settings.
* Add - Update layout of the Multi-Currency settings screen.
* Fix - Fixed missing file error for removed CSS file.
* Add - Currency deletion confirmation modal for currencies that are bound to an UPE method.
* Fix - Currency switcher does not affect order confirmation screen prices.
* Fix - Error when attempting to change the payment method for a subscription with UPE enabled.
* Add - Multi-Currency track currency added.
* Fix - Fill missing order_intent_info even if an exception occurs.
* Fix - Authorize and capture payments later with new credit cards.
* Add - Gutenberg Block Widget for Multi-Currency.
* Update - WCPay logo.
* Fix - Translations in transaction/deposit exports
* Fix - Update shipping cost in payment sheet when changing payment method.
* Fix - Transaction search with translated terms.
* Update - Replace REST endpoint for onboarding initialization.
* Fix - UPE missing international card fees.
* Update - Bump minimum supported version of WooCommerce from 5.4 to 5.5.
* Update - Bump minimum required version of WooCommerce from 4.0 to 4.4.
* Fix - Add credit card on My Account using other payment gateways does not show "Your card number is incomplete" error.
* Update - Continue loading WCPay if the account is connected.
* Add - Message to suggest using the previous version of WooCommerce Payments for old Woo core versions.
* Fix - Appearance of upload file buttons inside challenge dispute page.
* Fix - Enable logging for UPE checkout errors.
* Update - Composer package `automattic/jetpack-connection` from v1.20.0 to v1.30.5.

= 3.0.0 - 2021-09-16 =
* Add - Download deposits report in CSV.
* Fix - Use store currency on analytics leaderboard when Multi-Currency is enabled.
* Add - Add API to expose Multi-Currency widget to theme/plugin developers for easy integration.
* Fix - Enabled currencies modal UI.
* Fix - User order currency format on admin refund button.
* Fix - Clear the list of selected currencies after closing the modal for adding currencies.
* Fix - Fix subscription change payment method errors after entering a payment method that fails.
* Fix - Prevent duplicate account onboarding requests.
* Fix - Filter out merchant-facing payment errors from customer error notices.

= 2.9.1 - 2021-09-07 =
* Fix - Error while checking out with UPE when fields are hidden.
* Fix - Unable to onboard when in treatment mode.

= 2.9.0 - 2021-08-25 =
* Add - Split discount line in timeline into variable fee and fixed fee.
* Add - Order status validation for payments/orders/{order_id}/create_customer API.
* Add - Add country code parameter to ExPlat API requests.
* Add - Add a new hook to get a list of enabled payment request methods.
* Fix - Align table items according to design correctly.
* Fix - Fatal error if wcpay_multi_currency_enabled_currencies is a string.
* Fix - Show the estimated deposit date in the transactions CSV export rather than the deposit ID.
* Fix - Keep track of customer id in non logged in users.
* Update - Bump minimum supported version of WooCommerce from 5.3 to 5.4.

= 2.8.4 - 2021-08-17 =
* Fix - Fix database connection error on account cache clear.
* Fix - Fix fatal error logged when updating analytics data when account is not connected to Stripe.
* Fix - Multi-Currency Compatibility fatal error with Subscriptions when account is not connected to Stripe.

= 2.8.3 - 2021-08-10 =
* Fix - Fix for payment request buttons when the new payment methods gateway is enabled.

= 2.8.2 - 2021-08-05 =
* Fix - If account is disconnected or not set up do not display onboarding task and UPE inbox note.
* Fix - Fix for the site acting as disconnected after the account cache expires.
* Fix - Fix for failed Giropay and Sofort transactions causing an error.

= 2.8.1 - 2021-08-04 =
* Fix - Enable Multi-Currency only if there is a linked WooCommerce Payments account.

= 2.8.0 - 2021-08-04 =
* Add - Allow merchants to add additional currencies to their store, allowing a store’s customers to shop and browse in the currency of their choice.
* Add - *Early access*: allow your store to collect payments with Giropay and Sofort. Enable the feature in settings!
* Add - Use date picker for applicable dispute evidence fields.
* Fix - Avoid crash when seeing the details of an empty deposit.
* Fix - Disabled Payment Request Buttons when order has to be split into multiple packages because Payment Requests do not support that use case.
* Fix - Fee discounts should use the discount currency rather than the base fee currency.
* Fix - Do not redirect to the onboarding page when account retrieval fails.
* Add - Allow the customer to perform SCA authentication on Subscription renewals.
* Update - Actualized supported countries list for onboarding.
* Add - Dispute Status Chip into the header of the Dispute Details page.
* Fix - Use a singular label in the summary of Transactions and Deposits lists.
* Add - Disable payment gateway when not in test mode and not using https or ssl checkout enforcement.
* Fix - Improved errors handling during onboarding and page overview.
* Update - Remove Account in the old Settings page.
* Update - Bump minimum supported version of WooCommerce from 5.2 to 5.3.
* Update - Bump minimum supported version of WordPress from 5.5 to 5.6.
* Fix - Stop refund process when using an invalid amount
* Fix - Improve sanitization of ExPlat cookie.
* Add - Show fee breakdown in transaction details timeline.
* Add - REST endpoint to get customer id from an order.
* Fix - Explat not caching when no variation is returned.

= 2.7.1 - 2021-07-26 =
* Fix - Ensure test mode setting value is correctly saved.
* Fix - Onboarding redirection occasionally not finalizing account connection.

= 2.7.0 - 2021-07-14 =
* Add - Add a link to the snackbar notice that appears after submitting or saving evidence for a dispute challenge.
* Add - Support saving new cards and paying with previously saved cards in the WooCommerce Checkout Block.
* Fix - WooCommerce Payments admin pages redirect to the onboarding page when the WooCommerce Payments account is disconnected.
* Fix - Do not overwrite admin pages when account is disconnected.
* Update - Set a description when creating payment intents.
* Add - Add dispute resolution task.

= 2.6.1 - 2021-07-01 =
* Fix - Updates the notes query filters to prevent breaking the WooCommerce > Home inbox.

= 2.6.0 - 2021-06-23 =
* Add - Notify the admin if WordPress.com user connection is broken.
* Add - Experimental PHP client for Explat.
* Add - WooCommerce Payment inbox notifications to the overview screen.
* Fix - Fix fatal error if store currency is changed after enabled (multi) currencies set.
* Fix - Use of deprecated call-style to registerPaymentMethods. WooCommerce Payments now requires WooCommerce Blocks of at least version 3.9.0.
* Fix - Deposit date on Transactions list page.
* Fix - Rounding error when displaying fee percentages on the Overview and Transactions pages.
* Add - Error message when total size of dispute evidence files uploaded goes over limit.
* Update - Pass currency to wc_price when adding intent notes to orders.
* Update - Instant deposit inbox note wording.
* Fix - Deposit overview details for non instant ones.
* Add - Introduce new settings layout
* Update - Removed "Branded" and "Custom label" options on Payment request buttons to align with design guidelines.
* Update - Converted payment request button size value to distinct options to align with design guidelines.
* Tweak - Run post-upgrade actions during any request instead of only on wp-admin requests.
* Update - Payment request button should guide users to login when necessary.
* Add - When setting WooCommerce Payments up, inform if merchant business country is not supported.
* Update - Bump minimum supported version of WooCommerce from 4.8 to 5.2.
* Add - Introduce advance filters on deposits page.
* Update: Prefill OAuth flow with WC store country

= 2.5.0 - 2021-06-02 =
* Fix - Fix hover dialog for close button on modals, unify styling and layout of modal buttons.
* Update - Use Site Language when rendering Stripe elements.
* Update - Use blog ID for authenticating most of the requests.
* Fix: Misaligned columns on Deposits page.
* Add - Tracking for returning from OAuth connection.
* Fix - Transactions and deposits counts on the table summary are rendered as "undefined".
* Update - Deposit overview details.
* Add - Redirect to WooCommerce home page after successful WooCommerce Payments KYC (Know Your Customer).
* Fix - Added CSV column heading for transaction id column.
* Update - Bump minimum supported version of WordPress from 5.4 to 5.5.
* Update - Bump minimum supported version of WooCommerce from 4.5 to 4.8.
* Add - Deposit overviews have been added to the overview page.
* Update - Account overview page is now GA and default page for woocommerce payments.
* Update - Base fee and account status has been moved to overview page from WCPay settings.
* Fix - Express payment method being displayed on blocks checkout when Payment Request is not supported.
* Fix - Subscription sign-up fees not included in total for Payment Request Button.

= 2.4.0 - 2021-05-12 =
* Update - Improve the Connect Account page.
* Update - Base UI components and their styling.
* Fix - Deposits overview details not displayed.
* Fix - WooCommerce Payments disappeared from WooCommerce Settings if WooCommerce Subscriptions is activated.
* Add - REST endpoint to capture payments by order ID.
* Add - Explat package for A/B tests.
* Add - Payment request button support for checkout and cart blocks.
* Update - Bump minimum supported WooCommerce version from 4.0 to 4.5.
* Update - Implement expirement on Connect Page.
* Fix - Columns are misaligned on Payments->Transactions/Disputes page.
* Fix - Risk level is displayed as a "Numeric" value in transactions CSV.

= 2.3.3 - 2021-05-06 =
* Update - Additional logic and styling for instant deposits.

= 2.3.2 - 2021-04-27 =
* Fix - Error when purchasing free trial subscriptions.

= 2.3.1 - 2021-04-26 =
* Fix - Various account connection cache tweaks
* Update - Use option instead of transient for caching account data
* Fix - Error when using SCA / 3DS credit card in checkout block.

= 2.3.0 - 2021-04-21 =
* Add - Introduced deposit currency filter for transactions overview page.
* Add - Download transactions report in CSV.
* Update - Tweak the connection detection logic.
* Add - Notification badge next to payments menu.
* Fix - Fixed broken search on transactions list page.
* Add - More helpful message on checkout errors.
* Update - Change the default track `recordEvent` to use @woocommerce/tracks.
* Add - WPCOM connection status event prop to 'wcpay_connect_account_clicked' track.
* Add - Allow users to clear the account cache.
* Update - Bump minimum supported version of WordPress from 5.3 to 5.4.
* Add - Add a new admin note to collect qualitative feedback.
* Add - Introduced deposit currency filter for deposits overview page.
* Update - Make Payment Request Button available for all merchants.
* Add - Configurable Payment Request Button locations.
* Add - Addition of the Instant Deposits feature to allow qualified merchants to manually trigger payouts.

= 2.2.0 - 2021-03-31 =
* Fix - Paying with a saved card for a subscription with a free trial will now correctly save the chosen payment method to the order for future renewals.
* Add - Payment Request Button support for US merchants (Apple Pay, Google Pay, Microsoft Pay, and the browser standard Payment Request API).
* Update - Not passing level3 data for non-US merchants.
* Add - REST endpoint for fetching account data.
* Add - Deposits list pagination and sorting.
* Fix - Deposit overview now displays placeholder information instead of continuing to load when an error happens.

= 2.1.1 - 2021-03-23 =
* Fix - Fatal error when a subscription is processed with action scheduler hook.

= 2.1.0 - 2021-03-16 =
* Update - Show last 4 digit credit card number in order note when payment method is updated on failed renewal subscription order.
* Update - Define constant for the group to be used for scheduled actions.
* Update - Enable multiple customer currencies support in live mode.
* Add - Rate limit failed account connection checks.
* Add - Support displaying non-USD base fees on settings page.

= 2.0.0 - 2021-02-22 =
* Update - Render customer details in transactions list as text instead of link if order missing.
* Update - Render transaction summary on details page for Multi-Currency transactions.
* Update - Improvements to fraud prevention.
* Fix - Added better notices for end users if there are connection errors when making payments.
* Fix - If account is set to manual payouts display 'Temporarily suspended' under Payments > Settings.
* Add - Add file dropzones to dispute evidence upload fields
* Add - Currency conversion indicator to Transactions list.
* Add - Transaction timeline details for Multi-Currency transactions.
* Update - Link order note with transaction details page.
* Fix - Updating payment method using saved payment for WC Subscriptions orders.

= 1.9.2 - 2021-02-05 =
* Fix - Checkout and cart blocks aren't usable in editor when WooCommerce Payments is enabled.
* Fix - Missing global config error in Checkout block integration, and incompatibility with latest block API.

= 1.9.1 - 2021-02-03 =
* Fix - Incompatibility with WC Subscriptions.
* Fix - Missing order causing broken transactions list.

= 1.9.0 - 2021-02-02 =
* Add - Improved fraud prevention.
* Add - New setting to manage whether to enable saving cards during checkout. (Defaults to being enabled).
* Fix - Fixed issue where an empty alert would appear when trying to refund an authorization charge.
* Update - Link customer name on transaction detail page to filtered transaction list page.
* Update - Test mode notice width is now consistent across all pages.
* Fix - Fix error which could occur when a 100% off coupon was applied during checkout.
* Add - New notification to urge setting SSL for checkout pages if store doesn't use HTTPS
* Fix - Fixed connection timeout configuration.
* Fix - Specify error code when refund fails in admin to prevent blank alert.
* Fix - Add fees as line items sent to Stripe to prevent Level 3 errors.
* Fix - Currency format in non-USD order note when capturing, refunding, and processing subscription renewal.
* Update - Link customer name from transaction list page to WooCommerce's Customers page filtered by the customer's name.
* Fix - Use proper currency information when rendering deposits overview and details.

= 1.8.0 - 2020-12-16 =
* Add - Include information about failing payment into order notes.
* Fix - Fix crash when a user has 10 or more saved credit cards.
* Fix - Fix crash if there's a problem connecting to the server.
* Fix - Store Stripe customer for test and live mode.
* Fix - Display Payments menu in the sidebar if there's a problem connecting to the server.
* Add - Display fee structure in transaction timelines.
* Add - Use site username for recording ToS acceptance.
* Update - Display transaction tables with full width.
* Add - Action hooks before and after webhook delivery.

= 1.7.1 - 2020-12-03 =
* Fix - Pass ISO strings instead of Moment objects to dateI18n.

= 1.7.0 - 2020-11-17 =
* Fix - Fix ordering of payment detail timeline events.
* Fix - Payment form hides when saved card is selected.
* Fix - Render dispute evidence file upload errors.
* Fix - Increase timeout for calls to the API server.
* Fix - Correctly display the fee and net amounts for a charge with an inquiry.
* Fix - Catch unhandled exceptions when cancelling a payment authorization.
* Add - Security.md with security and vulnerability reporting guidelines.
* Add - Introduced "Set up refund policy" notification in WooCommerce inbox.
* Fix - Fix error when retrying to save a card in the Add Payment Method screen after failing SCA authentication.
* Add - Allow signing up for a subscription with free trial with a credit card that requires SCA authentication.
* Add - Remote note service.
* Add - Show details about the current fees in the Settings screen.

= 1.6.0 - 2020-10-15 =
* Fix - Trimming the whitespace when updating the bank statement descriptor.
* Add - Initial support for the checkout block.
* Add - Support wp_get_environment_type() and enable dev-mode when environment is 'development' or 'staging'.
* Update - Introduced payments-specific exceptions instead of generic one.
* Update - Transaction timeline: enabled timestamps rendering for all entries.

= 1.5.0 - 2020-09-24 =
* Fix - Save payment method checkbox for Subscriptions customer-initiated payment method updates.
* Fix - Support checkout on Internet Explorer 11.
* Fix - Webhook processing with no Jetpack plugin installed.
* Fix - Do not block the checkout card field from loading when customer meta is invalid or related to an old account.
* Fix - Saving account statement descriptor with an ampersand character.
* Fix - Do not attempt to render the payment timeline if the intention ID is missing.
* Add - Display payment method details on account subscriptions pages.
* Add - Redact sensitive data before logging.
* Add - Support for WooCommerce Subscriptions admin-initiated payment method changes.
* Add - Link to Subscription admin pages from Transactions views.
* Add - Support for Subscriptions in transaction search.

= 1.4.1 - 2020-09-07 =
* Fix - Only redirect to the onboarding screen if the plugin has been individually activated using the plugins page.

= 1.4.0 - 2020-09-02 =
* Add - Initial support for WooCommerce Subscriptions: Signing up for subscriptions, scheduled payments, and customer-initiated payment method changes.
* Add - Added a link to transaction details from order screens.
* Add - Allow merchant to edit statement descriptor.
* Fix - Do not redirect to the onboarding page after completing the WC4.5-beta wizard.
* Fix - Save order metadata before the payment is completed to avoid missing payments.
* Update - Bumped the minimum Jetpack requirement to version 8.2.

= 1.3.0 - 2020-08-17 =
* Add - Support for saved cards.
* Add - Search bar for transactions.
* Fix - Redirect to WC core onboarding instead of WC Payments onboarding when appropriate.
* Fix - Creating an account during checkout with 3DS cards.
* Fix - Missing payment statuses for certain disputes.
* Fix - Missing translators comments.

= 1.2.0 - 2020-07-20 =
* Add - 3DS support when using the pay for order page
* Add - Display confirmation dialog when enabling manual captures
* Add - Update the order when an authorised payment has expired
* Add - Timeline view in transactions detail, requires WooCommerce 4.4
* Add - Tracking for basic user action events
* Fix - Admin UI styling tweaks

= 1.1.0 - 2020-06-16 =
* Add - Allow WooCommerce Payments set up without Jetpack plugin
* Fix - Orders missing after payment processing error
* Fix - Clearing pagination when selecting transactions advanced filters
* Fix - After onboarding, redirect to the WCPay task of the task list, instead of to the task list

= 1.0.1 - 2020-06-01 =
* Add - Support 3D Secure verification
* Add - Transaction date and type filters to transactions list
* Update - Redirect to the "Connect" page on plugin activation or when trying to navigate to the settings screen
* Fix - Add deposit delay notice to deposit schedule
* Fix - Avoid localizing deposit date or displaying time-of-day precision
* Fix - Display dispute currency code in dispute info

= 1.0.0 - 2020-05-19 =
* Add - Level 3 data to payment requests
* Update - Expose public method for checking connection status
* Fix - Pending requirements state for improved messaging
* Fix - Dispute details typo
* Remove - Unused POST /charges endpoint
* Remove - "Beta" messaging

= 0.9.2 - 2020-05-14 =
* Add - Customer ID to payment intent
* Update - Register and enqueue js.stripe.com on WCPay admin pages
* Update - Override needs_setup to redirect from Payments settings
* Update - Copy and image on Connect Account screen
* Add - Add deposits overview component
* Add - URL to pass for prefilling OAuth form
* Add - Test card details in Checkout
* Add - Task list redirect upon return from OAuth flow
* Add - Handling for failed refund and other webhooks
* Add - Transaction list sorting
* Update - Disable gateway when payments are disabled on the account
* Update - Make table rows clickable
* Add - Prompt before navigating away from unsaved dispute evidence changes
* Update - Labels to sentence case
* Update - Automated testing
* Add - Metadata when creating payment intent
* Update - PHP versions supported

= 0.9.1 - 2020-04-09 =
* Fix - Add logging for OAuth initialization failures

= 0.9.0 - 2020-04-08 =
* Release for Public Beta

= 0.8.2 - 2020-03-10 =
* Add - Dispute file evidence upload support
* Add - Basic support for Pay for Order
* Fix - Styling improvements in wp-admin
* Fix - Undefined variable PHP notice in cancel_authorization
* Fix - Remove unused variable in authentication
* Fix - Improve Jetpack connection checking

= 0.8.1 - 2020-02-25 =
* Update link to test card documentation

= 0.8.0 - 2020-02-24 =
* First beta release

= 0.7.0 - 2020-02-05 =
* Alpha release<|MERGE_RESOLUTION|>--- conflicted
+++ resolved
@@ -112,14 +112,12 @@
 * Fix - Fatal error on thank you page for deleted orders.
 * Add - Error messages when dispute evidence exceeds Stripe limits.
 * Fix - Onboarding must be completed before Subscriptions products can be published.
-<<<<<<< HEAD
-* Add - Deposit Status to Transaction export.
-=======
 * Fix - Show the prices in the correct currency when using the "All Products" block.
 * Add - Support business account branding settings.
 * Update - Capture order-related metadata not captured by mobile app for in-person payment transactions.
 * Add - REST endpoint to print IPP receipts.
->>>>>>> ab60ad2e
+* Add - Deposit Status to Transaction export.
+
 
 = 3.3.0 - 2021-11-18 =
 * Add - Add Idempotency Key to POST headers.
