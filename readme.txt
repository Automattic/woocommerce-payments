=== WooCommerce Payments ===
Contributors: woocommerce, automattic
Tags: woocommerce, payment, payment request, credit card, automattic
Requires at least: 5.6
Tested up to: 5.8.1
Requires PHP: 7.0
Stable tag: 3.2.3
License: GPLv2 or later
License URI: http://www.gnu.org/licenses/gpl-2.0.html

Securely accept credit and debit cards on your site. Manage transactions without leaving your WordPress dashboard. Only with WooCommerce Payments.

== Description ==

**Payments made simple, with no monthly fees – designed exclusively for WooCommerce stores.**

Securely accept major credit and debit cards, and allow customers to pay you directly without leaving your WooCommerce store. View and manage transactions from one convenient place – your WordPress dashboard.

See payments, track cash flow into your bank account, manage refunds, and stay on top of disputes without the hassle of having to log into a separate payment processor.

**Manage transactions from the comfort of your store**

Features previously only available on your payment provider’s website are now part of your store’s **integrated payments dashboard**. This enables you to:

- View the details of [payments, refunds, and other transactions](https://docs.woocommerce.com/document/payments/#section-4).
- View and respond to [disputes and chargebacks](https://docs.woocommerce.com/document/payments/disputes/).
- [Track deposits](https://docs.woocommerce.com/document/payments/#section-5) into your bank account or debit card.

**Pay as you go**

WooCommerce Payments is **free to install**, with **no setup fees or monthly fees**. Pay-as-you-go fees start at 2.9% + $0.30 per transaction for U.S.-issued cards. [Read more about transaction fees](https://docs.woocommerce.com/document/payments/faq/fees/).

**Supported by the WooCommerce team**

Our global support team is available to answer questions you may have about WooCommerce Payments installation, setup, or use. For assistance, [open a ticket on WooCommerce.com](https://woocommerce.com/my-account/create-a-ticket/?select=5278104).

== Getting Started ==

= Requirements =

* WordPress 5.6 or newer.
* WooCommerce 5.5 or newer.
* PHP version 7.0 or newer. PHP 7.2 or newer is recommended.

= Try it now =

To try WooCommerce Payments on your store, simply [install it](https://wordpress.org/plugins/woocommerce-payments/#installation) and follow the prompts.

WooCommerce Payments has experimental support for the Checkout block from [WooCommerce Blocks](https://wordpress.org/plugins/woo-gutenberg-products-block/). Please check the [FAQ section](#faq) for more information.

== Installation ==

Install and activate the WooCommerce and WooCommerce Payments plugins, if you haven't already done so, then go to "Payments" in the WordPress admin menu and follow the instructions there.

== Frequently Asked Questions ==

= What countries and currencies are supported? =

If you are an individual or business based in [one of these countries](https://docs.woocommerce.com/document/payments/countries/#section-1), you can sign-up with WooCommerce Payments. After completing sign up, you can accept payments from customers anywhere in the world.

We are actively planning to expand into additional countries based on your interest. Let us know where you would like to [see WooCommerce Payments launch next](https://woocommerce.com/payments/#request-invite).

= Why is a WordPress.com account and connection required? =

WooCommerce Payments uses the WordPress.com connection to authenticate each request, connecting your store with our payments partner.

= How do I set up a store for a client? =

If you are setting up a store that will process real payments, have the site owner complete the WooCommerce Payments setup. This ensures that the correct business details are set on the account during [onboarding](https://docs.woocommerce.com/document/payments/#section-3).

After the store setup has been completed, you can use [Test Mode](https://docs.woocommerce.com/document/payments/testing/) to simulate payments, refunds, and disputes.

If you are setting up WooCommerce Payments on a development or test site that will **never need to process real payments**, try [Dev Mode](https://docs.woocommerce.com/document/payments/testing/dev-mode/#section-1).

= How is WooCommerce Payments related to Stripe? =

WooCommerce Payments is proudly powered by [Stripe](https://stripe.com/). When you sign up for WooCommerce Payments, your personal and business information is verified with Stripe and stored in an account connected to the WooCommerce Payments service. This account is then used in the background for managing your business account information and activity via WooCommerce Payments. [Learn more](https://docs.woocommerce.com/document/payments/powered-by-stripe/).

= Are there Terms of Service and data usage policies? =

You can read our Terms of Service [here](https://en.wordpress.com/tos).

= How does the Checkout block work? =

You need the [WooCommerce Blocks](https://wordpress.org/plugins/woo-gutenberg-products-block/) plugin to be installed and active to use the Checkout block. Once you add the block to a page, WooCommerce Payments will automatically appear as an option.

Please note that our support for the checkout block is still experimental and the following features of the gateway will probably not work:

* Using saved cards and saving cards.
* Integration with WooCommerce Subscriptions.

== Screenshots ==

1. View Transactions
2. View Transaction Details
3. Track Deposits
4. Manage Disputes

== Changelog ==

= 3.3.0 - 2021-xx-xx =
* Update - Updated @woocommerce/components to remove ' from negative numbers on csv files
* Add - Add compatibility between Multi-Currency and WooCommerce Bookings.
<<<<<<< HEAD
* Fix - Fatal error when deactivating the WooCommerce plugin when WCPay Subscriptions is enabled.
=======
* Add - Add filters to disable or filter Multi-Currency sql query clauses for analytics.
* Fix - Display risk for payment methods without risk assessment
* Fix - Use configured domain instead of current domain for Apple Pay verification.
>>>>>>> 1e99d3ae

= 3.2.3 - 2021-11-01 =
* Fix - Card fields on checkout not shown when the 'Enable payments via saved cards' setting is disabled.

= 3.2.2 - 2021-10-29 =
* Fix - Multisite compatibility - don't load subscriptions-core if already loaded by another multisite plugin.
* Fix - Errors when attempting to get the WooCommerce Subscriptions Core version during PayPal requests.

= 3.2.1 - 2021-10-28 =
* Fix - PHP 7.2 compatibility - remove trailing commas from function args in subscriptions-core.

= 3.2.0 - 2021-10-28 =
* Add - Add subscriptions functionality via Stripe Billing and WC Subscriptions core.
* Fix - Prevent currency switcher to show when enabled currencies list is empty.
* Fix - Show currency switcher notice until customer explicitly dismisses it.
* Update - Fee breakdown when there's only a base fee
* Fix - Inconsistent shipping options in Payment Request popup.
* Fix - Border style not being applied properly on Multi-Currency block widget.
* Fix - Applied sentence case on all strings
* Fix - Missing customer information after guest checkout via Checkout Block
* Fix - Multi-Currency settings rounding option and preview.
* Fix - Payment failure on checkout block with UPE when phone number field is hidden
* Update - Adds a scheduled action which makes updating the account cache more efficient
* Add - Add compatibility between Multi-Currency and WooCommerce UPS shipping extension.
* Add - Early access: allow your store to collect payments with SEPA Direct Debit. Enable the feature in settings!
* Add - Add compatibility between Multi-Currency and WooCommerce FedEx shipping extension.
* Fix - Fix decimal error with shipping calculations with Multi-Currency.
* Add - Add support for float type values for quantity.
* Fix - Allow payment_intent_succeeded webhook to handle orders without intent_id attached.
* Add - Add compatibility between Multi-Currency and WooCommerce Product Add Ons version 4.3.0 and higher.
* Add - Enable Bancontact UPE method.
* Add - Enable P24 UPE method.
* Add - Enable iDeal UPE method.
* Add - Payment method activation requirements modal and API integration.
* Add - Add state handling for UPE methods for better merchant notification on what methods are able to be used.
* Fix - Order currency incorrect if new user/customer created during checkout.
* Fix - Validation now works when adding a new payment method, or paying for an order.

= 3.1.0 - 2021-10-06 =
* Fix - Issue affecting analytics for Multi-Currency orders made with a zero-decimal to non-zero decimal conversion.
* Add - Customer Multi-Currency onboarding flow.
* Add - Checkbox toggle for disabling customer Multi-Currency feature in Advanced Settings.
* Add - Update layout of the Multi-Currency settings screen.
* Fix - Fixed missing file error for removed CSS file.
* Add - Currency deletion confirmation modal for currencies that are bound to an UPE method.
* Fix - Currency switcher does not affect order confirmation screen prices.
* Fix - Error when attempting to change the payment method for a subscription with UPE enabled.
* Add - Multi-Currency track currency added.
* Fix - Fill missing order_intent_info even if an exception occurs.
* Fix - Authorize and capture payments later with new credit cards.
* Add - Gutenberg Block Widget for Multi-Currency.
* Update - WCPay logo.
* Fix - Translations in transaction/deposit exports
* Fix - Update shipping cost in payment sheet when changing payment method.
* Fix - Transaction search with translated terms.
* Update - Replace REST endpoint for onboarding initialization.
* Fix - UPE missing international card fees.
* Update - Bump minimum supported version of WooCommerce from 5.4 to 5.5.
* Update - Bump minimum required version of WooCommerce from 4.0 to 4.4.
* Fix - Add credit card on My Account using other payment gateways does not show "Your card number is incomplete" error.
* Update - Continue loading WCPay if the account is connected.
* Add - Message to suggest using the previous version of WooCommerce Payments for old Woo core versions.
* Fix - Appearance of upload file buttons inside challenge dispute page.
* Fix - Enable logging for UPE checkout errors.
* Update - Composer package `automattic/jetpack-connection` from v1.20.0 to v1.30.5.

= 3.0.0 - 2021-09-16 =
* Add - Download deposits report in CSV.
* Fix - Use store currency on analytics leaderboard when Multi-Currency is enabled.
* Add - Add API to expose Multi-Currency widget to theme/plugin developers for easy integration.
* Fix - Enabled currencies modal UI.
* Fix - User order currency format on admin refund button.
* Fix - Clear the list of selected currencies after closing the modal for adding currencies.
* Fix - Fix subscription change payment method errors after entering a payment method that fails.
* Fix - Prevent duplicate account onboarding requests.
* Fix - Filter out merchant-facing payment errors from customer error notices.

= 2.9.1 - 2021-09-07 =
* Fix - Error while checking out with UPE when fields are hidden.
* Fix - Unable to onboard when in treatment mode.

= 2.9.0 - 2021-08-25 =
* Add - Split discount line in timeline into variable fee and fixed fee.
* Add - Order status validation for payments/orders/{order_id}/create_customer API.
* Add - Add country code parameter to ExPlat API requests.
* Add - Add a new hook to get a list of enabled payment request methods.
* Fix - Align table items according to design correctly.
* Fix - Fatal error if wcpay_multi_currency_enabled_currencies is a string.
* Fix - Show the estimated deposit date in the transactions CSV export rather than the deposit ID.
* Fix - Keep track of customer id in non logged in users.
* Update - Bump minimum supported version of WooCommerce from 5.3 to 5.4.

= 2.8.4 - 2021-08-17 =
* Fix - Fix database connection error on account cache clear.
* Fix - Fix fatal error logged when updating analytics data when account is not connected to Stripe.
* Fix - Multi-Currency Compatibility fatal error with Subscriptions when account is not connected to Stripe.

= 2.8.3 - 2021-08-10 =
* Fix - Fix for payment request buttons when the new payment methods gateway is enabled.

= 2.8.2 - 2021-08-05 =
* Fix - If account is disconnected or not set up do not display onboarding task and UPE inbox note.
* Fix - Fix for the site acting as disconnected after the account cache expires.
* Fix - Fix for failed Giropay and Sofort transactions causing an error.

= 2.8.1 - 2021-08-04 =
* Fix - Enable Multi-Currency only if there is a linked WooCommerce Payments account.

= 2.8.0 - 2021-08-04 =
* Add - Allow merchants to add additional currencies to their store, allowing a store’s customers to shop and browse in the currency of their choice.
* Add - *Early access*: allow your store to collect payments with Giropay and Sofort. Enable the feature in settings!
* Add - Use date picker for applicable dispute evidence fields.
* Fix - Avoid crash when seeing the details of an empty deposit.
* Fix - Disabled Payment Request Buttons when order has to be split into multiple packages because Payment Requests do not support that use case.
* Fix - Fee discounts should use the discount currency rather than the base fee currency.
* Fix - Do not redirect to the onboarding page when account retrieval fails.
* Add - Allow the customer to perform SCA authentication on Subscription renewals.
* Update - Actualized supported countries list for onboarding.
* Add - Dispute Status Chip into the header of the Dispute Details page.
* Fix - Use a singular label in the summary of Transactions and Deposits lists.
* Add - Disable payment gateway when not in test mode and not using https or ssl checkout enforcement.
* Fix - Improved errors handling during onboarding and page overview.
* Update - Remove Account in the old Settings page.
* Update - Bump minimum supported version of WooCommerce from 5.2 to 5.3.
* Update - Bump minimum supported version of WordPress from 5.5 to 5.6.
* Fix - Stop refund process when using an invalid amount
* Fix - Improve sanitization of ExPlat cookie.
* Add - Show fee breakdown in transaction details timeline.
* Add - REST endpoint to get customer id from an order.
* Fix - Explat not caching when no variation is returned.

= 2.7.1 - 2021-07-26 =
* Fix - Ensure test mode setting value is correctly saved.
* Fix - Onboarding redirection occasionally not finalizing account connection.

= 2.7.0 - 2021-07-14 =
* Add - Add a link to the snackbar notice that appears after submitting or saving evidence for a dispute challenge.
* Add - Support saving new cards and paying with previously saved cards in the WooCommerce Checkout Block.
* Fix - WooCommerce Payments admin pages redirect to the onboarding page when the WooCommerce Payments account is disconnected.
* Fix - Do not overwrite admin pages when account is disconnected.
* Update - Set a description when creating payment intents.
* Add - Add dispute resolution task.

= 2.6.1 - 2021-07-01 =
* Fix - Updates the notes query filters to prevent breaking the WooCommerce > Home inbox.

= 2.6.0 - 2021-06-23 =
* Add - Notify the admin if WordPress.com user connection is broken.
* Add - Experimental PHP client for Explat.
* Add - WooCommerce Payment inbox notifications to the overview screen.
* Fix - Fix fatal error if store currency is changed after enabled (multi) currencies set.
* Fix - Use of deprecated call-style to registerPaymentMethods. WooCommerce Payments now requires WooCommerce Blocks of at least version 3.9.0.
* Fix - Deposit date on Transactions list page.
* Fix - Rounding error when displaying fee percentages on the Overview and Transactions pages.
* Add - Error message when total size of dispute evidence files uploaded goes over limit.
* Update - Pass currency to wc_price when adding intent notes to orders.
* Update - Instant deposit inbox note wording.
* Fix - Deposit overview details for non instant ones.
* Add - Introduce new settings layout
* Update - Removed "Branded" and "Custom label" options on Payment request buttons to align with design guidelines.
* Update - Converted payment request button size value to distinct options to align with design guidelines.
* Tweak - Run post-upgrade actions during any request instead of only on wp-admin requests.
* Update - Payment request button should guide users to login when necessary.
* Add - When setting WooCommerce Payments up, inform if merchant business country is not supported.
* Update - Bump minimum supported version of WooCommerce from 4.8 to 5.2.
* Add - Introduce advance filters on deposits page.
* Update: Prefill OAuth flow with WC store country

= 2.5.0 - 2021-06-02 =
* Fix - Fix hover dialog for close button on modals, unify styling and layout of modal buttons.
* Update - Use Site Language when rendering Stripe elements.
* Update - Use blog ID for authenticating most of the requests.
* Fix: Misaligned columns on Deposits page.
* Add - Tracking for returning from OAuth connection.
* Fix - Transactions and deposits counts on the table summary are rendered as "undefined".
* Update - Deposit overview details.
* Add - Redirect to WooCommerce home page after successful WooCommerce Payments KYC (Know Your Customer).
* Fix - Added CSV column heading for transaction id column.
* Update - Bump minimum supported version of WordPress from 5.4 to 5.5.
* Update - Bump minimum supported version of WooCommerce from 4.5 to 4.8.
* Add - Deposit overviews have been added to the overview page.
* Update - Account overview page is now GA and default page for woocommerce payments.
* Update - Base fee and account status has been moved to overview page from WCPay settings.
* Fix - Express payment method being displayed on blocks checkout when Payment Request is not supported.
* Fix - Subscription sign-up fees not included in total for Payment Request Button.

= 2.4.0 - 2021-05-12 =
* Update - Improve the Connect Account page.
* Update - Base UI components and their styling.
* Fix - Deposits overview details not displayed.
* Fix - WooCommerce Payments disappeared from WooCommerce Settings if WooCommerce Subscriptions is activated.
* Add - REST endpoint to capture payments by order ID.
* Add - Explat package for A/B tests.
* Add - Payment request button support for checkout and cart blocks.
* Update - Bump minimum supported WooCommerce version from 4.0 to 4.5.
* Update - Implement expirement on Connect Page.
* Fix - Columns are misaligned on Payments->Transactions/Disputes page.
* Fix - Risk level is displayed as a "Numeric" value in transactions CSV.

= 2.3.3 - 2021-05-06 =
* Update - Additional logic and styling for instant deposits.

= 2.3.2 - 2021-04-27 =
* Fix - Error when purchasing free trial subscriptions.

= 2.3.1 - 2021-04-26 =
* Fix - Various account connection cache tweaks
* Update - Use option instead of transient for caching account data
* Fix - Error when using SCA / 3DS credit card in checkout block.

= 2.3.0 - 2021-04-21 =
* Add - Introduced deposit currency filter for transactions overview page.
* Add - Download transactions report in CSV.
* Update - Tweak the connection detection logic.
* Add - Notification badge next to payments menu.
* Fix - Fixed broken search on transactions list page.
* Add - More helpful message on checkout errors.
* Update - Change the default track `recordEvent` to use @woocommerce/tracks.
* Add - WPCOM connection status event prop to 'wcpay_connect_account_clicked' track.
* Add - Allow users to clear the account cache.
* Update - Bump minimum supported version of WordPress from 5.3 to 5.4.
* Add - Add a new admin note to collect qualitative feedback.
* Add - Introduced deposit currency filter for deposits overview page.
* Update - Make Payment Request Button available for all merchants.
* Add - Configurable Payment Request Button locations.
* Add - Addition of the Instant Deposits feature to allow qualified merchants to manually trigger payouts.

= 2.2.0 - 2021-03-31 =
* Fix - Paying with a saved card for a subscription with a free trial will now correctly save the chosen payment method to the order for future renewals.
* Add - Payment Request Button support for US merchants (Apple Pay, Google Pay, Microsoft Pay, and the browser standard Payment Request API).
* Update - Not passing level3 data for non-US merchants.
* Add - REST endpoint for fetching account data.
* Add - Deposits list pagination and sorting.
* Fix - Deposit overview now displays placeholder information instead of continuing to load when an error happens.

= 2.1.1 - 2021-03-23 =
* Fix - Fatal error when a subscription is processed with action scheduler hook.

= 2.1.0 - 2021-03-16 =
* Update - Show last 4 digit credit card number in order note when payment method is updated on failed renewal subscription order.
* Update - Define constant for the group to be used for scheduled actions.
* Update - Enable multiple customer currencies support in live mode.
* Add - Rate limit failed account connection checks.
* Add - Support displaying non-USD base fees on settings page.

= 2.0.0 - 2021-02-22 =
* Update - Render customer details in transactions list as text instead of link if order missing.
* Update - Render transaction summary on details page for Multi-Currency transactions.
* Update - Improvements to fraud prevention.
* Fix - Added better notices for end users if there are connection errors when making payments.
* Fix - If account is set to manual payouts display 'Temporarily suspended' under Payments > Settings.
* Add - Add file dropzones to dispute evidence upload fields
* Add - Currency conversion indicator to Transactions list.
* Add - Transaction timeline details for Multi-Currency transactions.
* Update - Link order note with transaction details page.
* Fix - Updating payment method using saved payment for WC Subscriptions orders.

= 1.9.2 - 2021-02-05 =
* Fix - Checkout and cart blocks aren't usable in editor when WooCommerce Payments is enabled.
* Fix - Missing global config error in Checkout block integration, and incompatibility with latest block API.

= 1.9.1 - 2021-02-03 =
* Fix - Incompatibility with WC Subscriptions.
* Fix - Missing order causing broken transactions list.

= 1.9.0 - 2021-02-02 =
* Add - Improved fraud prevention.
* Add - New setting to manage whether to enable saving cards during checkout. (Defaults to being enabled).
* Fix - Fixed issue where an empty alert would appear when trying to refund an authorization charge.
* Update - Link customer name on transaction detail page to filtered transaction list page.
* Update - Test mode notice width is now consistent across all pages.
* Fix - Fix error which could occur when a 100% off coupon was applied during checkout.
* Add - New notification to urge setting SSL for checkout pages if store doesn't use HTTPS
* Fix - Fixed connection timeout configuration.
* Fix - Specify error code when refund fails in admin to prevent blank alert.
* Fix - Add fees as line items sent to Stripe to prevent Level 3 errors.
* Fix - Currency format in non-USD order note when capturing, refunding, and processing subscription renewal.
* Update - Link customer name from transaction list page to WooCommerce's Customers page filtered by the customer's name.
* Fix - Use proper currency information when rendering deposits overview and details.

= 1.8.0 - 2020-12-16 =
* Add - Include information about failing payment into order notes.
* Fix - Fix crash when a user has 10 or more saved credit cards.
* Fix - Fix crash if there's a problem connecting to the server.
* Fix - Store Stripe customer for test and live mode.
* Fix - Display Payments menu in the sidebar if there's a problem connecting to the server.
* Add - Display fee structure in transaction timelines.
* Add - Use site username for recording ToS acceptance.
* Update - Display transaction tables with full width.
* Add - Action hooks before and after webhook delivery.

= 1.7.1 - 2020-12-03 =
* Fix - Pass ISO strings instead of Moment objects to dateI18n.

= 1.7.0 - 2020-11-17 =
* Fix - Fix ordering of payment detail timeline events.
* Fix - Payment form hides when saved card is selected.
* Fix - Render dispute evidence file upload errors.
* Fix - Increase timeout for calls to the API server.
* Fix - Correctly display the fee and net amounts for a charge with an inquiry.
* Fix - Catch unhandled exceptions when cancelling a payment authorization.
* Add - Security.md with security and vulnerability reporting guidelines.
* Add - Introduced "Set up refund policy" notification in WooCommerce inbox.
* Fix - Fix error when retrying to save a card in the Add Payment Method screen after failing SCA authentication.
* Add - Allow signing up for a subscription with free trial with a credit card that requires SCA authentication.
* Add - Remote note service.
* Add - Show details about the current fees in the Settings screen.

= 1.6.0 - 2020-10-15 =
* Fix - Trimming the whitespace when updating the bank statement descriptor.
* Add - Initial support for the checkout block.
* Add - Support wp_get_environment_type() and enable dev-mode when environment is 'development' or 'staging'.
* Update - Introduced payments-specific exceptions instead of generic one.
* Update - Transaction timeline: enabled timestamps rendering for all entries.

= 1.5.0 - 2020-09-24 =
* Fix - Save payment method checkbox for Subscriptions customer-initiated payment method updates.
* Fix - Support checkout on Internet Explorer 11.
* Fix - Webhook processing with no Jetpack plugin installed.
* Fix - Do not block the checkout card field from loading when customer meta is invalid or related to an old account.
* Fix - Saving account statement descriptor with an ampersand character.
* Fix - Do not attempt to render the payment timeline if the intention ID is missing.
* Add - Display payment method details on account subscriptions pages.
* Add - Redact sensitive data before logging.
* Add - Support for WooCommerce Subscriptions admin-initiated payment method changes.
* Add - Link to Subscription admin pages from Transactions views.
* Add - Support for Subscriptions in transaction search.

= 1.4.1 - 2020-09-07 =
* Fix - Only redirect to the onboarding screen if the plugin has been individually activated using the plugins page.

= 1.4.0 - 2020-09-02 =
* Add - Initial support for WooCommerce Subscriptions: Signing up for subscriptions, scheduled payments, and customer-initiated payment method changes.
* Add - Added a link to transaction details from order screens.
* Add - Allow merchant to edit statement descriptor.
* Fix - Do not redirect to the onboarding page after completing the WC4.5-beta wizard.
* Fix - Save order metadata before the payment is completed to avoid missing payments.
* Update - Bumped the minimum Jetpack requirement to version 8.2.

= 1.3.0 - 2020-08-17 =
* Add - Support for saved cards.
* Add - Search bar for transactions.
* Fix - Redirect to WC core onboarding instead of WC Payments onboarding when appropriate.
* Fix - Creating an account during checkout with 3DS cards.
* Fix - Missing payment statuses for certain disputes.
* Fix - Missing translators comments.

= 1.2.0 - 2020-07-20 =
* Add - 3DS support when using the pay for order page
* Add - Display confirmation dialog when enabling manual captures
* Add - Update the order when an authorised payment has expired
* Add - Timeline view in transactions detail, requires WooCommerce 4.4
* Add - Tracking for basic user action events
* Fix - Admin UI styling tweaks

= 1.1.0 - 2020-06-16 =
* Add - Allow WooCommerce Payments set up without Jetpack plugin
* Fix - Orders missing after payment processing error
* Fix - Clearing pagination when selecting transactions advanced filters
* Fix - After onboarding, redirect to the WCPay task of the task list, instead of to the task list

= 1.0.1 - 2020-06-01 =
* Add - Support 3D Secure verification
* Add - Transaction date and type filters to transactions list
* Update - Redirect to the "Connect" page on plugin activation or when trying to navigate to the settings screen
* Fix - Add deposit delay notice to deposit schedule
* Fix - Avoid localizing deposit date or displaying time-of-day precision
* Fix - Display dispute currency code in dispute info

= 1.0.0 - 2020-05-19 =
* Add - Level 3 data to payment requests
* Update - Expose public method for checking connection status
* Fix - Pending requirements state for improved messaging
* Fix - Dispute details typo
* Remove - Unused POST /charges endpoint
* Remove - "Beta" messaging

= 0.9.2 - 2020-05-14 =
* Add - Customer ID to payment intent
* Update - Register and enqueue js.stripe.com on WCPay admin pages
* Update - Override needs_setup to redirect from Payments settings
* Update - Copy and image on Connect Account screen
* Add - Add deposits overview component
* Add - URL to pass for prefilling OAuth form
* Add - Test card details in Checkout
* Add - Task list redirect upon return from OAuth flow
* Add - Handling for failed refund and other webhooks
* Add - Transaction list sorting
* Update - Disable gateway when payments are disabled on the account
* Update - Make table rows clickable
* Add - Prompt before navigating away from unsaved dispute evidence changes
* Update - Labels to sentence case
* Update - Automated testing
* Add - Metadata when creating payment intent
* Update - PHP versions supported

= 0.9.1 - 2020-04-09 =
* Fix - Add logging for OAuth initialization failures

= 0.9.0 - 2020-04-08 =
* Release for Public Beta

= 0.8.2 - 2020-03-10 =
* Add - Dispute file evidence upload support
* Add - Basic support for Pay for Order
* Fix - Styling improvements in wp-admin
* Fix - Undefined variable PHP notice in cancel_authorization
* Fix - Remove unused variable in authentication
* Fix - Improve Jetpack connection checking

= 0.8.1 - 2020-02-25 =
* Update link to test card documentation

= 0.8.0 - 2020-02-24 =
* First beta release

= 0.7.0 - 2020-02-05 =
* Alpha release<|MERGE_RESOLUTION|>--- conflicted
+++ resolved
@@ -101,13 +101,10 @@
 = 3.3.0 - 2021-xx-xx =
 * Update - Updated @woocommerce/components to remove ' from negative numbers on csv files
 * Add - Add compatibility between Multi-Currency and WooCommerce Bookings.
-<<<<<<< HEAD
-* Fix - Fatal error when deactivating the WooCommerce plugin when WCPay Subscriptions is enabled.
-=======
 * Add - Add filters to disable or filter Multi-Currency sql query clauses for analytics.
 * Fix - Display risk for payment methods without risk assessment
 * Fix - Use configured domain instead of current domain for Apple Pay verification.
->>>>>>> 1e99d3ae
+* Fix - Fatal error when deactivating the WooCommerce plugin when WCPay Subscriptions is enabled.
 
 = 3.2.3 - 2021-11-01 =
 * Fix - Card fields on checkout not shown when the 'Enable payments via saved cards' setting is disabled.
