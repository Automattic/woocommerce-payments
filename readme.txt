--- conflicted
+++ resolved
@@ -106,17 +106,12 @@
 * Fix - Show the estimated deposit date in the transactions CSV export rather than the deposit ID.
 * Fix - Keep track of customer id in non logged in users.
 * Add - Order status validation for payments/orders/{order_id}/create_customer API.
+* Add - Rate limiter for failed payments with credit cards.
 
 = 2.8.4 - 2021-08-17 =
 * Fix - Fix database connection error on account cache clear.
 * Fix - Fix fatal error logged when updating analytics data when account is not connected to Stripe.
 * Fix - Multi-Currency Compatibility fatal error with Subscriptions when account is not connected to Stripe.
-<<<<<<< HEAD
-* Fix - Show the estimated deposit date in the transactions CSV export rather than the deposit ID.
-* Fix - Keep track of customer id in non logged in users.
-* Add - Rate limiter for failed payments with credit cards.
-=======
->>>>>>> d8ba7089
 
 = 2.8.3 - 2021-08-10 =
 * Fix - Fix for payment request buttons when the new payment methods gateway is enabled.
