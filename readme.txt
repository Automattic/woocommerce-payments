--- conflicted
+++ resolved
@@ -99,11 +99,8 @@
 == Changelog ==
 
 = 3.7.0 - 2022-xx-xx =
-<<<<<<< HEAD
+* Fix - Currency name not translated the Overview card title.
 * Add - UPE payment methods - BECS Direct Debit.
-=======
-* Fix - Currency name not translated the Overview card title.
->>>>>>> 1a10222e
 
 = 3.6.0 - 2022-01-20 =
 * Update - Bump minimum required version of WooCommerce from 4.4 to 4.5.
