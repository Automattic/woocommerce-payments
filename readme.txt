--- conflicted
+++ resolved
@@ -109,12 +109,9 @@
 * Add - Dispute Status Chip into the header of the Dispute Details page.
 * Fix - Use a singular label in the summary of Transactions and Deposits lists.
 * Add - Disable payment gateway when not in test mode and not using https or ssl checkout enforcement.
-<<<<<<< HEAD
-* Fix - Stop refund process when using an invalid amount
-=======
 * Fix - Improved errors handling during onboarding and page overview.
 * Update - Remove Account in the old Settings page.
->>>>>>> 292c9dcc
+* Fix - Stop refund process when using an invalid amount
 
 = 2.7.1 - 2021-07-26 =
 * Fix - Ensure test mode setting value is correctly saved.
