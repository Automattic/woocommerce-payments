=== WooCommerce Payments ===
Contributors: woocommerce, automattic
Tags: woocommerce, payment, payment request, credit card, automattic
Requires at least: 5.3
Tested up to: 5.7
Requires PHP: 7.0
Stable tag: 2.2.0
License: GPLv2 or later
License URI: http://www.gnu.org/licenses/gpl-2.0.html

Securely accept credit and debit cards on your site. Manage transactions without leaving your WordPress dashboard. Only with WooCommerce Payments.

== Description ==

**Payments made simple, with no monthly fees – designed exclusively for WooCommerce stores.**

Securely accept major credit and debit cards, and allow customers to pay you directly without leaving your WooCommerce store. View and manage transactions from one convenient place – your WordPress dashboard.

See payments, track cash flow into your bank account, manage refunds, and stay on top of disputes without the hassle of having to log into a separate payment processor.

**Manage transactions from the comfort of your store**

Features previously only available on your payment provider’s website are now part of your store’s **integrated payments dashboard**. This enables you to:

- View the details of [payments, refunds, and other transactions](https://docs.woocommerce.com/document/payments/#section-4).
- View and respond to [disputes and chargebacks](https://docs.woocommerce.com/document/payments/disputes/).
- [Track deposits](https://docs.woocommerce.com/document/payments/#section-5) into your bank account or debit card.

**Pay as you go**

WooCommerce Payments is **free to install**, with **no setup fees or monthly fees**. Pay-as-you-go fees start at 2.9% + $0.30 per transaction for U.S.-issued cards. [Read more about transaction fees](https://docs.woocommerce.com/document/payments/faq/fees/).

**Supported by the WooCommerce team**

Our global support team is available to answer questions you may have about WooCommerce Payments installation, setup, or use. For assistance, [open a ticket on WooCommerce.com](https://woocommerce.com/my-account/create-a-ticket/?select=5278104).

== Getting Started ==

= Requirements =

* United States-based business.
* WordPress 5.3 or newer.
* WooCommerce 4.0 or newer.
* PHP version 7.0 or newer. PHP 7.2 or newer is recommended.

= Try it now =

To try WooCommerce Payments on your store, simply [install it](https://wordpress.org/plugins/woocommerce-payments/#installation) and follow the prompts.

WooCommerce Payments has experimental support for the Checkout block from [WooCommerce Blocks](https://wordpress.org/plugins/woo-gutenberg-products-block/). Please check the [FAQ section](#faq) for more information.

== Installation ==

Install and activate the WooCommerce and WooCommerce Payments plugins, if you haven't already done so, then go to "Payments" in the WordPress admin menu and follow the instructions there.

== Frequently Asked Questions ==

= What countries and currencies are supported? =

If you are an individual or business based in the United States, you can sign-up with WooCommerce Payments. After completing sign up, you can accept payments from customers anywhere in the world.

We are actively planning to expand into additional countries based on your interest. Let us know where you would like to [see WooCommerce Payments launch next](https://woocommerce.com/payments/#request-invite).

[Learn more](https://docs.woocommerce.com/document/payments/countries/).

= Why is a WordPress.com account and connection required? =

WooCommerce Payments uses the WordPress.com connection to authenticate each request, connecting your store with our payments partner.

= How do I set up a store for a client? =

If you are setting up a store that will process real payments, have the site owner complete the WooCommerce Payments setup. This ensures that the correct business details are set on the account during [onboarding](https://docs.woocommerce.com/document/payments/#section-3).

After the store setup has been completed, you can use [Test Mode](https://docs.woocommerce.com/document/payments/testing/) to simulate payments, refunds, and disputes.

If you are setting up WooCommerce Payments on a development or test site that will **never need to process real payments**, try [Dev Mode](https://docs.woocommerce.com/document/payments/testing/dev-mode/#section-1).

= How is WooCommerce Payments related to Stripe? =

WooCommerce Payments is proudly powered by [Stripe](https://stripe.com/). When you sign up for WooCommerce Payments, your personal and business information is verified with Stripe and stored in an account connected to the WooCommerce Payments service. This account is then used in the background for managing your business account information and activity via WooCommerce Payments. [Learn more](https://docs.woocommerce.com/document/payments/powered-by-stripe/).

= Are there Terms of Service and data usage policies? =

You can read our Terms of Service [here](https://en.wordpress.com/tos).

= How does the Checkout block work? =

You need the [WooCommerce Blocks](https://wordpress.org/plugins/woo-gutenberg-products-block/) plugin to be installed and active to use the Checkout block. Once you add the block to a page, WooCommerce Payments will automatically appear as an option.

Please note that our support for the checkout block is still experimental and the following features of the gateway will probably not work:

* Using saved cards and saving cards.
* Integration with WooCommerce Subscriptions.

== Screenshots ==

1. View Transactions
2. View Transaction Details
3. Track Deposits
4. Manage Disputes

== Changelog ==

= 2.3.0 - 2021-xx-xx =
* Add - Introduced deposit currency filter for transactions overview page.
* Add - Download transactions report in CSV.
* Update - Tweak the connection detection logic.
<<<<<<< HEAD
* Update - Change the default track `recordEvent` to use @woocommerce/tracks.
=======
* Add - Notification badge next to payments menu.
* Fix - Fixed broken search on transactions list page.
>>>>>>> edf90584

= 2.2.0 - 2021-03-31 =
* Fix - Paying with a saved card for a subscription with a free trial will now correctly save the chosen payment method to the order for future renewals.
* Add - Payment Request Button support for US merchants (Apple Pay, Google Pay, Microsoft Pay, and the browser standard Payment Request API).
* Update - Not passing level3 data for non-US merchants.
* Add - REST endpoint for fetching account data.
* Add - Deposits list pagination and sorting.
* Fix - Deposit overview now displays placeholder information instead of continuing to load when an error happens.

= 2.1.1 - 2021-03-23 =
* Fix - Fatal error when a subscription is processed with action scheduler hook.

= 2.1.0 - 2021-03-16 =
* Update - Show last 4 digit credit card number in order note when payment method is updated on failed renewal subscription order.
* Update - Define constant for the group to be used for scheduled actions.
* Update - Enable multiple customer currencies support in live mode.
* Add - Rate limit failed account connection checks.
* Add - Support displaying non-USD base fees on settings page.

= 2.0.0 - 2021-02-22 =
* Update - Render customer details in transactions list as text instead of link if order missing.
* Update - Render transaction summary on details page for multi-currency transactions.
* Update - Improvements to fraud prevention.
* Fix - Added better notices for end users if there are connection errors when making payments.
* Fix - If account is set to manual payouts display 'Temporarily suspended' under Payments > Settings.
* Add - Add file dropzones to dispute evidence upload fields
* Add - Currency conversion indicator to Transactions list.
* Add - Transaction timeline details for multi-currency transactions.
* Update - Link order note with transaction details page.
* Fix - Updating payment method using saved payment for WC Subscriptions orders.

= 1.9.2 - 2021-02-05 =
* Fix - Checkout and cart blocks aren't usable in editor when WooCommerce Payments is enabled.
* Fix - Missing global config error in Checkout block integration, and incompatibility with latest block API.

= 1.9.1 - 2021-02-03 =
* Fix - Incompatibility with WC Subscriptions.
* Fix - Missing order causing broken transactions list.

= 1.9.0 - 2021-02-02 =
* Add - Improved fraud prevention.
* Add - New setting to manage whether to enable saving cards during checkout. (Defaults to being enabled).
* Fix - Fixed issue where an empty alert would appear when trying to refund an authorization charge.
* Update - Link customer name on transaction detail page to filtered transaction list page.
* Update - Test mode notice width is now consistent across all pages.
* Fix - Fix error which could occur when a 100% off coupon was applied during checkout.
* Add - New notification to urge setting SSL for checkout pages if store doesn't use HTTPS
* Fix - Fixed connection timeout configuration.
* Fix - Specify error code when refund fails in admin to prevent blank alert.
* Fix - Add fees as line items sent to Stripe to prevent Level 3 errors.
* Fix - Currency format in non-USD order note when capturing, refunding, and processing subscription renewal.
* Update - Link customer name from transaction list page to WooCommerce's Customers page filtered by the customer's name.
* Fix - Use proper currency information when rendering deposits overview and details.

= 1.8.0 - 2020-12-16 =
* Add - Include information about failing payment into order notes.
* Fix - Fix crash when a user has 10 or more saved credit cards.
* Fix - Fix crash if there's a problem connecting to the server.
* Fix - Store Stripe customer for test and live mode.
* Fix - Display Payments menu in the sidebar if there's a problem connecting to the server.
* Add - Display fee structure in transaction timelines.
* Add - Use site username for recording ToS acceptance.
* Update - Display transaction tables with full width.
* Add - Action hooks before and after webhook delivery.

= 1.7.1 - 2020-12-03 =
* Fix - Pass ISO strings instead of Moment objects to dateI18n.

= 1.7.0 - 2020-11-17 =
* Fix - Fix ordering of payment detail timeline events.
* Fix - Payment form hides when saved card is selected.
* Fix - Render dispute evidence file upload errors.
* Fix - Increase timeout for calls to the API server.
* Fix - Correctly display the fee and net amounts for a charge with an inquiry.
* Fix - Catch unhandled exceptions when cancelling a payment authorization.
* Add - Security.md with security and vulnerability reporting guidelines.
* Add - Introduced "Set up refund policy" notification in WooCommerce inbox.
* Fix - Fix error when retrying to save a card in the Add Payment Method screen after failing SCA authentication.
* Add - Allow signing up for a subscription with free trial with a credit card that requires SCA authentication.
* Add - Remote note service.
* Add - Show details about the current fees in the Settings screen.

= 1.6.0 - 2020-10-15 =
* Fix - Trimming the whitespace when updating the bank statement descriptor.
* Add - Initial support for the checkout block.
* Add - Support wp_get_environment_type() and enable dev-mode when environment is 'development' or 'staging'.
* Update - Introduced payments-specific exceptions instead of generic one.
* Update - Transaction timeline: enabled timestamps rendering for all entries.

= 1.5.0 - 2020-09-24 =
* Fix - Save payment method checkbox for Subscriptions customer-initiated payment method updates.
* Fix - Support checkout on Internet Explorer 11.
* Fix - Webhook processing with no Jetpack plugin installed.
* Fix - Do not block the checkout card field from loading when customer meta is invalid or related to an old account.
* Fix - Saving account statement descriptor with an ampersand character.
* Fix - Do not attempt to render the payment timeline if the intention ID is missing.
* Add - Display payment method details on account subscriptions pages.
* Add - Redact sensitive data before logging.
* Add - Support for WooCommerce Subscriptions admin-initiated payment method changes.
* Add - Link to Subscription admin pages from Transactions views.
* Add - Support for Subscriptions in transaction search.

= 1.4.1 - 2020-09-07 =
* Fix - Only redirect to the onboarding screen if the plugin has been individually activated using the plugins page.

= 1.4.0 - 2020-09-02 =
* Add - Initial support for WooCommerce Subscriptions: Signing up for subscriptions, scheduled payments, and customer-initiated payment method changes.
* Add - Added a link to transaction details from order screens.
* Add - Allow merchant to edit statement descriptor.
* Fix - Do not redirect to the onboarding page after completing the WC4.5-beta wizard.
* Fix - Save order metadata before the payment is completed to avoid missing payments.
* Update - Bumped the minimum Jetpack requirement to version 8.2.

= 1.3.0 - 2020-08-17 =
* Add - Support for saved cards.
* Add - Search bar for transactions.
* Fix - Redirect to WC core onboarding instead of WC Payments onboarding when appropriate.
* Fix - Creating an account during checkout with 3DS cards.
* Fix - Missing payment statuses for certain disputes.
* Fix - Missing translators comments.

= 1.2.0 - 2020-07-20 =
* Add - 3DS support when using the pay for order page
* Add - Display confirmation dialog when enabling manual captures
* Add - Update the order when an authorised payment has expired
* Add - Timeline view in transactions detail, requires WooCommerce 4.4
* Add - Tracking for basic user action events
* Fix - Admin UI styling tweaks

= 1.1.0 - 2020-06-16 =
* Add - Allow WooCommerce Payments set up without Jetpack plugin
* Fix - Orders missing after payment processing error
* Fix - Clearing pagination when selecting transactions advanced filters
* Fix - After onboarding, redirect to the WCPay task of the task list, instead of to the task list

= 1.0.1 - 2020-06-01 =
* Add - Support 3D Secure verification
* Add - Transaction date and type filters to transactions list
* Update - Redirect to the "Connect" page on plugin activation or when trying to navigate to the settings screen
* Fix - Add deposit delay notice to deposit schedule
* Fix - Avoid localizing deposit date or displaying time-of-day precision
* Fix - Display dispute currency code in dispute info

= 1.0.0 - 2020-05-19 =
* Add - Level 3 data to payment requests
* Update - Expose public method for checking connection status
* Fix - Pending requirements state for improved messaging
* Fix - Dispute details typo
* Remove - Unused POST /charges endpoint
* Remove - "Beta" messaging

= 0.9.2 - 2020-05-14 =
* Add - Customer ID to payment intent
* Update - Register and enqueue js.stripe.com on WCPay admin pages
* Update - Override needs_setup to redirect from Payments settings
* Update - Copy and image on Connect Account screen
* Add - Add deposits overview component
* Add - URL to pass for prefilling OAuth form
* Add - Test card details in Checkout
* Add - Task list redirect upon return from OAuth flow
* Add - Handling for failed refund and other webhooks
* Add - Transaction list sorting
* Update - Disable gateway when payments are disabled on the account
* Update - Make table rows clickable
* Add - Prompt before navigating away from unsaved dispute evidence changes
* Update - Labels to sentence case
* Update - Automated testing
* Add - Metadata when creating payment intent
* Update - PHP versions supported

= 0.9.1 - 2020-04-09 =
* Fix - Add logging for OAuth initialization failures

= 0.9.0 - 2020-04-08 =
* Release for Public Beta

= 0.8.2 - 2020-03-10 =
* Add - Dispute file evidence upload support
* Add - Basic support for Pay for Order
* Fix - Styling improvements in wp-admin
* Fix - Undefined variable PHP notice in cancel_authorization
* Fix - Remove unused variable in authentication
* Fix - Improve Jetpack connection checking

= 0.8.1 - 2020-02-25 =
* Update link to test card documentation

= 0.8.0 - 2020-02-24 =
* First beta release

= 0.7.0 - 2020-02-05 =
* Alpha release<|MERGE_RESOLUTION|>--- conflicted
+++ resolved
@@ -105,12 +105,9 @@
 * Add - Introduced deposit currency filter for transactions overview page.
 * Add - Download transactions report in CSV.
 * Update - Tweak the connection detection logic.
-<<<<<<< HEAD
-* Update - Change the default track `recordEvent` to use @woocommerce/tracks.
-=======
 * Add - Notification badge next to payments menu.
 * Fix - Fixed broken search on transactions list page.
->>>>>>> edf90584
+* Update - Change the default track `recordEvent` to use @woocommerce/tracks.
 
 = 2.2.0 - 2021-03-31 =
 * Fix - Paying with a saved card for a subscription with a free trial will now correctly save the chosen payment method to the order for future renewals.
