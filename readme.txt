--- conflicted
+++ resolved
@@ -115,12 +115,9 @@
 * Update - Bump minimum supported version of WooCommerce from 5.2 to 5.3.
 * Update - Bump minimum supported version of WordPress from 5.5 to 5.6.
 * Fix - Stop refund process when using an invalid amount
-<<<<<<< HEAD
 * Fix - Improve sanitization of ExPlat cookie.
-=======
 * Add - Show fee breakdown in transaction details timeline.
 * Add - REST endpoint to get customer id from an order.
->>>>>>> 2b03941b
 
 = 2.7.1 - 2021-07-26 =
 * Fix - Ensure test mode setting value is correctly saved.
