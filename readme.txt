=== WooCommerce Payments ===
Contributors: woocommerce, automattic
Tags: woocommerce, payment, payment request, credit card, automattic
Requires at least: 5.6
Tested up to: 5.8.1
Requires PHP: 7.0
Stable tag: 3.2.3
License: GPLv2 or later
License URI: http://www.gnu.org/licenses/gpl-2.0.html

Securely accept credit and debit cards on your site. Manage transactions without leaving your WordPress dashboard. Only with WooCommerce Payments.

== Description ==

**Payments made simple, with no monthly fees – designed exclusively for WooCommerce stores.**

Securely accept major credit and debit cards, and allow customers to pay you directly without leaving your WooCommerce store. View and manage transactions from one convenient place – your WordPress dashboard.

See payments, track cash flow into your bank account, manage refunds, and stay on top of disputes without the hassle of having to log into a separate payment processor.

**Manage transactions from the comfort of your store**

Features previously only available on your payment provider’s website are now part of your store’s **integrated payments dashboard**. This enables you to:

- View the details of [payments, refunds, and other transactions](https://woocommerce.com/document/payments/#section-4).
- View and respond to [disputes and chargebacks](https://woocommerce.com/document/payments/disputes/).
- [Track deposits](https://woocommerce.com/document/payments/#section-5) into your bank account or debit card.

**Pay as you go**

WooCommerce Payments is **free to install**, with **no setup fees or monthly fees**. Pay-as-you-go fees start at 2.9% + $0.30 per transaction for U.S.-issued cards. [Read more about transaction fees](https://woocommerce.com/document/payments/faq/fees/).

**Supported by the WooCommerce team**

Our global support team is available to answer questions you may have about WooCommerce Payments installation, setup, or use. For assistance, [open a ticket on WooCommerce.com](https://woocommerce.com/my-account/create-a-ticket/?select=5278104).

== Getting Started ==

= Requirements =

* WordPress 5.6 or newer.
* WooCommerce 5.5 or newer.
* PHP version 7.0 or newer. PHP 7.2 or newer is recommended.

= Try it now =

To try WooCommerce Payments on your store, simply [install it](https://wordpress.org/plugins/woocommerce-payments/#installation) and follow the prompts.

WooCommerce Payments has experimental support for the Checkout block from [WooCommerce Blocks](https://wordpress.org/plugins/woo-gutenberg-products-block/). Please check the [FAQ section](#faq) for more information.

== Installation ==

Install and activate the WooCommerce and WooCommerce Payments plugins, if you haven't already done so, then go to "Payments" in the WordPress admin menu and follow the instructions there.

== Frequently Asked Questions ==

= What countries and currencies are supported? =

If you are an individual or business based in [one of these countries](https://woocommerce.com/document/payments/countries/#section-1), you can sign-up with WooCommerce Payments. After completing sign up, you can accept payments from customers anywhere in the world.

We are actively planning to expand into additional countries based on your interest. Let us know where you would like to [see WooCommerce Payments launch next](https://woocommerce.com/payments/#request-invite).

= Why is a WordPress.com account and connection required? =

WooCommerce Payments uses the WordPress.com connection to authenticate each request, connecting your store with our payments partner.

= How do I set up a store for a client? =

If you are setting up a store that will process real payments, have the site owner complete the WooCommerce Payments setup. This ensures that the correct business details are set on the account during [onboarding](https://woocommerce.com/document/payments/#section-3).

After the store setup has been completed, you can use [Test Mode](https://woocommerce.com/document/payments/testing/) to simulate payments, refunds, and disputes.

If you are setting up WooCommerce Payments on a development or test site that will **never need to process real payments**, try [Dev Mode](https://woocommerce.com/document/payments/testing/dev-mode/#section-1).

= How is WooCommerce Payments related to Stripe? =

WooCommerce Payments is proudly powered by [Stripe](https://stripe.com/). When you sign up for WooCommerce Payments, your personal and business information is verified with Stripe and stored in an account connected to the WooCommerce Payments service. This account is then used in the background for managing your business account information and activity via WooCommerce Payments. [Learn more](https://woocommerce.com/document/payments/powered-by-stripe/).

= Are there Terms of Service and data usage policies? =

You can read our Terms of Service [here](https://en.wordpress.com/tos).

= How does the Checkout block work? =

You need the [WooCommerce Blocks](https://wordpress.org/plugins/woo-gutenberg-products-block/) plugin to be installed and active to use the Checkout block. Once you add the block to a page, WooCommerce Payments will automatically appear as an option.

Please note that our support for the checkout block is still experimental and the following features of the gateway will probably not work:

* Using saved cards and saving cards.
* Integration with WooCommerce Subscriptions.

== Screenshots ==

1. View Transactions
2. View Transaction Details
3. Track Deposits
4. Manage Disputes

== Changelog ==

= 3.3.0 - 2021-xx-xx =
* Update - Updated @woocommerce/components to remove ' from negative numbers on csv files
* Update - Avoid having invalid intervals (greater than 1 year) in subscription products.
* Update - The subscription fee label in the transaction timeline.
* Add - Add compatibility between Multi-Currency and WooCommerce Bookings.
* Add - Add compatibility between Multi-Currency and WooCommerce Pre-Orders.
* Add - Add filters to disable or filter Multi-Currency sql query clauses for analytics.
* Fix - Display risk for payment methods without risk assessment
* Fix - Use configured domain instead of current domain for Apple Pay verification.
* Fix - Fatal error when deactivating the WooCommerce plugin when WCPay Subscriptions is enabled.
* Fix - Error where url parameters would get cleared on order-pay page if currency switcher block used.
* Fix - Currency format on order-pay page if currency was changed via switcher.
* Fix - Do not create WooCommerce Payments Subscriptions when using payment methods other than WooCommerce Payments.
* Fix - Show proper payment gateway title on checkout load before updated by JavaScript.
* Fix - Prevent a race condition leading to duplicate order paid statuses transitions.
* Fix - 'payment_intent not found' errors when attempting to process the first invoice for a subscription.
* Fix - UPE element not remounting on checkout update
* Fix - Validate subscription product create and update args as well as subscription item data before submitting them to server.
* Fix - Improve error messages when the minimum order amount has not been reached and allow fields to be displayed with less than the minimum amount.
* Fix - Add consistent margins to the recurring taxes totals row on the Checkout and Cart block for subscription line items.
* Fix - Fatal error due on subscription orders with no created date in order row template.
* Fix - Fatal error on the customer payment page for subscription renewal orders with deleted products.
* Fix - Misleading subscription order note on payment method change.
* Fix - Incorrect error message when card ZIP validation fails.
<<<<<<< HEAD
* Fix - Incorrect prices in Payment Request Button for certain currencies.
=======
* Update - Display hardware costs for the period in the transaction list with link to the details page
>>>>>>> 3fa326bf
* Add - `Requires PHP` and `Requires at least` to the main plugin file.
* Add - Allow UI customizations on checkout payment fields.

= 3.2.3 - 2021-11-01 =
* Fix - Card fields on checkout not shown when the 'Enable payments via saved cards' setting is disabled.

= 3.2.2 - 2021-10-29 =
* Fix - Multisite compatibility - don't load subscriptions-core if already loaded by another multisite plugin.
* Fix - Errors when attempting to get the WooCommerce Subscriptions Core version during PayPal requests.

= 3.2.1 - 2021-10-28 =
* Fix - PHP 7.2 compatibility - remove trailing commas from function args in subscriptions-core.

= 3.2.0 - 2021-10-28 =
* Add - Add subscriptions functionality via Stripe Billing and WC Subscriptions core.
* Fix - Prevent currency switcher to show when enabled currencies list is empty.
* Fix - Show currency switcher notice until customer explicitly dismisses it.
* Update - Fee breakdown when there's only a base fee
* Fix - Inconsistent shipping options in Payment Request popup.
* Fix - Border style not being applied properly on Multi-Currency block widget.
* Fix - Applied sentence case on all strings
* Fix - Missing customer information after guest checkout via Checkout Block
* Fix - Multi-Currency settings rounding option and preview.
* Fix - Payment failure on checkout block with UPE when phone number field is hidden
* Update - Adds a scheduled action which makes updating the account cache more efficient
* Add - Add compatibility between Multi-Currency and WooCommerce UPS shipping extension.
* Add - Early access: allow your store to collect payments with SEPA Direct Debit. Enable the feature in settings!
* Add - Add compatibility between Multi-Currency and WooCommerce FedEx shipping extension.
* Fix - Fix decimal error with shipping calculations with Multi-Currency.
* Add - Add support for float type values for quantity.
* Fix - Allow payment_intent_succeeded webhook to handle orders without intent_id attached.
* Add - Add compatibility between Multi-Currency and WooCommerce Product Add Ons version 4.3.0 and higher.
* Add - Enable Bancontact UPE method.
* Add - Enable P24 UPE method.
* Add - Enable iDeal UPE method.
* Add - Payment method activation requirements modal and API integration.
* Add - Add state handling for UPE methods for better merchant notification on what methods are able to be used.
* Fix - Order currency incorrect if new user/customer created during checkout.
* Fix - Validation now works when adding a new payment method, or paying for an order.

= 3.1.0 - 2021-10-06 =
* Fix - Issue affecting analytics for Multi-Currency orders made with a zero-decimal to non-zero decimal conversion.
* Add - Customer Multi-Currency onboarding flow.
* Add - Checkbox toggle for disabling customer Multi-Currency feature in Advanced Settings.
* Add - Update layout of the Multi-Currency settings screen.
* Fix - Fixed missing file error for removed CSS file.
* Add - Currency deletion confirmation modal for currencies that are bound to an UPE method.
* Fix - Currency switcher does not affect order confirmation screen prices.
* Fix - Error when attempting to change the payment method for a subscription with UPE enabled.
* Add - Multi-Currency track currency added.
* Fix - Fill missing order_intent_info even if an exception occurs.
* Fix - Authorize and capture payments later with new credit cards.
* Add - Gutenberg Block Widget for Multi-Currency.
* Update - WCPay logo.
* Fix - Translations in transaction/deposit exports
* Fix - Update shipping cost in payment sheet when changing payment method.
* Fix - Transaction search with translated terms.
* Update - Replace REST endpoint for onboarding initialization.
* Fix - UPE missing international card fees.
* Update - Bump minimum supported version of WooCommerce from 5.4 to 5.5.
* Update - Bump minimum required version of WooCommerce from 4.0 to 4.4.
* Fix - Add credit card on My Account using other payment gateways does not show "Your card number is incomplete" error.
* Update - Continue loading WCPay if the account is connected.
* Add - Message to suggest using the previous version of WooCommerce Payments for old Woo core versions.
* Fix - Appearance of upload file buttons inside challenge dispute page.
* Fix - Enable logging for UPE checkout errors.
* Update - Composer package `automattic/jetpack-connection` from v1.20.0 to v1.30.5.

= 3.0.0 - 2021-09-16 =
* Add - Download deposits report in CSV.
* Fix - Use store currency on analytics leaderboard when Multi-Currency is enabled.
* Add - Add API to expose Multi-Currency widget to theme/plugin developers for easy integration.
* Fix - Enabled currencies modal UI.
* Fix - User order currency format on admin refund button.
* Fix - Clear the list of selected currencies after closing the modal for adding currencies.
* Fix - Fix subscription change payment method errors after entering a payment method that fails.
* Fix - Prevent duplicate account onboarding requests.
* Fix - Filter out merchant-facing payment errors from customer error notices.

= 2.9.1 - 2021-09-07 =
* Fix - Error while checking out with UPE when fields are hidden.
* Fix - Unable to onboard when in treatment mode.

= 2.9.0 - 2021-08-25 =
* Add - Split discount line in timeline into variable fee and fixed fee.
* Add - Order status validation for payments/orders/{order_id}/create_customer API.
* Add - Add country code parameter to ExPlat API requests.
* Add - Add a new hook to get a list of enabled payment request methods.
* Fix - Align table items according to design correctly.
* Fix - Fatal error if wcpay_multi_currency_enabled_currencies is a string.
* Fix - Show the estimated deposit date in the transactions CSV export rather than the deposit ID.
* Fix - Keep track of customer id in non logged in users.
* Update - Bump minimum supported version of WooCommerce from 5.3 to 5.4.

= 2.8.4 - 2021-08-17 =
* Fix - Fix database connection error on account cache clear.
* Fix - Fix fatal error logged when updating analytics data when account is not connected to Stripe.
* Fix - Multi-Currency Compatibility fatal error with Subscriptions when account is not connected to Stripe.

= 2.8.3 - 2021-08-10 =
* Fix - Fix for payment request buttons when the new payment methods gateway is enabled.

= 2.8.2 - 2021-08-05 =
* Fix - If account is disconnected or not set up do not display onboarding task and UPE inbox note.
* Fix - Fix for the site acting as disconnected after the account cache expires.
* Fix - Fix for failed Giropay and Sofort transactions causing an error.

= 2.8.1 - 2021-08-04 =
* Fix - Enable Multi-Currency only if there is a linked WooCommerce Payments account.

= 2.8.0 - 2021-08-04 =
* Add - Allow merchants to add additional currencies to their store, allowing a store’s customers to shop and browse in the currency of their choice.
* Add - *Early access*: allow your store to collect payments with Giropay and Sofort. Enable the feature in settings!
* Add - Use date picker for applicable dispute evidence fields.
* Fix - Avoid crash when seeing the details of an empty deposit.
* Fix - Disabled Payment Request Buttons when order has to be split into multiple packages because Payment Requests do not support that use case.
* Fix - Fee discounts should use the discount currency rather than the base fee currency.
* Fix - Do not redirect to the onboarding page when account retrieval fails.
* Add - Allow the customer to perform SCA authentication on Subscription renewals.
* Update - Actualized supported countries list for onboarding.
* Add - Dispute Status Chip into the header of the Dispute Details page.
* Fix - Use a singular label in the summary of Transactions and Deposits lists.
* Add - Disable payment gateway when not in test mode and not using https or ssl checkout enforcement.
* Fix - Improved errors handling during onboarding and page overview.
* Update - Remove Account in the old Settings page.
* Update - Bump minimum supported version of WooCommerce from 5.2 to 5.3.
* Update - Bump minimum supported version of WordPress from 5.5 to 5.6.
* Fix - Stop refund process when using an invalid amount
* Fix - Improve sanitization of ExPlat cookie.
* Add - Show fee breakdown in transaction details timeline.
* Add - REST endpoint to get customer id from an order.
* Fix - Explat not caching when no variation is returned.

= 2.7.1 - 2021-07-26 =
* Fix - Ensure test mode setting value is correctly saved.
* Fix - Onboarding redirection occasionally not finalizing account connection.

= 2.7.0 - 2021-07-14 =
* Add - Add a link to the snackbar notice that appears after submitting or saving evidence for a dispute challenge.
* Add - Support saving new cards and paying with previously saved cards in the WooCommerce Checkout Block.
* Fix - WooCommerce Payments admin pages redirect to the onboarding page when the WooCommerce Payments account is disconnected.
* Fix - Do not overwrite admin pages when account is disconnected.
* Update - Set a description when creating payment intents.
* Add - Add dispute resolution task.

= 2.6.1 - 2021-07-01 =
* Fix - Updates the notes query filters to prevent breaking the WooCommerce > Home inbox.

= 2.6.0 - 2021-06-23 =
* Add - Notify the admin if WordPress.com user connection is broken.
* Add - Experimental PHP client for Explat.
* Add - WooCommerce Payment inbox notifications to the overview screen.
* Fix - Fix fatal error if store currency is changed after enabled (multi) currencies set.
* Fix - Use of deprecated call-style to registerPaymentMethods. WooCommerce Payments now requires WooCommerce Blocks of at least version 3.9.0.
* Fix - Deposit date on Transactions list page.
* Fix - Rounding error when displaying fee percentages on the Overview and Transactions pages.
* Add - Error message when total size of dispute evidence files uploaded goes over limit.
* Update - Pass currency to wc_price when adding intent notes to orders.
* Update - Instant deposit inbox note wording.
* Fix - Deposit overview details for non instant ones.
* Add - Introduce new settings layout
* Update - Removed "Branded" and "Custom label" options on Payment request buttons to align with design guidelines.
* Update - Converted payment request button size value to distinct options to align with design guidelines.
* Tweak - Run post-upgrade actions during any request instead of only on wp-admin requests.
* Update - Payment request button should guide users to login when necessary.
* Add - When setting WooCommerce Payments up, inform if merchant business country is not supported.
* Update - Bump minimum supported version of WooCommerce from 4.8 to 5.2.
* Add - Introduce advance filters on deposits page.
* Update: Prefill OAuth flow with WC store country

= 2.5.0 - 2021-06-02 =
* Fix - Fix hover dialog for close button on modals, unify styling and layout of modal buttons.
* Update - Use Site Language when rendering Stripe elements.
* Update - Use blog ID for authenticating most of the requests.
* Fix: Misaligned columns on Deposits page.
* Add - Tracking for returning from OAuth connection.
* Fix - Transactions and deposits counts on the table summary are rendered as "undefined".
* Update - Deposit overview details.
* Add - Redirect to WooCommerce home page after successful WooCommerce Payments KYC (Know Your Customer).
* Fix - Added CSV column heading for transaction id column.
* Update - Bump minimum supported version of WordPress from 5.4 to 5.5.
* Update - Bump minimum supported version of WooCommerce from 4.5 to 4.8.
* Add - Deposit overviews have been added to the overview page.
* Update - Account overview page is now GA and default page for woocommerce payments.
* Update - Base fee and account status has been moved to overview page from WCPay settings.
* Fix - Express payment method being displayed on blocks checkout when Payment Request is not supported.
* Fix - Subscription sign-up fees not included in total for Payment Request Button.

= 2.4.0 - 2021-05-12 =
* Update - Improve the Connect Account page.
* Update - Base UI components and their styling.
* Fix - Deposits overview details not displayed.
* Fix - WooCommerce Payments disappeared from WooCommerce Settings if WooCommerce Subscriptions is activated.
* Add - REST endpoint to capture payments by order ID.
* Add - Explat package for A/B tests.
* Add - Payment request button support for checkout and cart blocks.
* Update - Bump minimum supported WooCommerce version from 4.0 to 4.5.
* Update - Implement expirement on Connect Page.
* Fix - Columns are misaligned on Payments->Transactions/Disputes page.
* Fix - Risk level is displayed as a "Numeric" value in transactions CSV.

= 2.3.3 - 2021-05-06 =
* Update - Additional logic and styling for instant deposits.

= 2.3.2 - 2021-04-27 =
* Fix - Error when purchasing free trial subscriptions.

= 2.3.1 - 2021-04-26 =
* Fix - Various account connection cache tweaks
* Update - Use option instead of transient for caching account data
* Fix - Error when using SCA / 3DS credit card in checkout block.

= 2.3.0 - 2021-04-21 =
* Add - Introduced deposit currency filter for transactions overview page.
* Add - Download transactions report in CSV.
* Update - Tweak the connection detection logic.
* Add - Notification badge next to payments menu.
* Fix - Fixed broken search on transactions list page.
* Add - More helpful message on checkout errors.
* Update - Change the default track `recordEvent` to use @woocommerce/tracks.
* Add - WPCOM connection status event prop to 'wcpay_connect_account_clicked' track.
* Add - Allow users to clear the account cache.
* Update - Bump minimum supported version of WordPress from 5.3 to 5.4.
* Add - Add a new admin note to collect qualitative feedback.
* Add - Introduced deposit currency filter for deposits overview page.
* Update - Make Payment Request Button available for all merchants.
* Add - Configurable Payment Request Button locations.
* Add - Addition of the Instant Deposits feature to allow qualified merchants to manually trigger payouts.

= 2.2.0 - 2021-03-31 =
* Fix - Paying with a saved card for a subscription with a free trial will now correctly save the chosen payment method to the order for future renewals.
* Add - Payment Request Button support for US merchants (Apple Pay, Google Pay, Microsoft Pay, and the browser standard Payment Request API).
* Update - Not passing level3 data for non-US merchants.
* Add - REST endpoint for fetching account data.
* Add - Deposits list pagination and sorting.
* Fix - Deposit overview now displays placeholder information instead of continuing to load when an error happens.

= 2.1.1 - 2021-03-23 =
* Fix - Fatal error when a subscription is processed with action scheduler hook.

= 2.1.0 - 2021-03-16 =
* Update - Show last 4 digit credit card number in order note when payment method is updated on failed renewal subscription order.
* Update - Define constant for the group to be used for scheduled actions.
* Update - Enable multiple customer currencies support in live mode.
* Add - Rate limit failed account connection checks.
* Add - Support displaying non-USD base fees on settings page.

= 2.0.0 - 2021-02-22 =
* Update - Render customer details in transactions list as text instead of link if order missing.
* Update - Render transaction summary on details page for Multi-Currency transactions.
* Update - Improvements to fraud prevention.
* Fix - Added better notices for end users if there are connection errors when making payments.
* Fix - If account is set to manual payouts display 'Temporarily suspended' under Payments > Settings.
* Add - Add file dropzones to dispute evidence upload fields
* Add - Currency conversion indicator to Transactions list.
* Add - Transaction timeline details for Multi-Currency transactions.
* Update - Link order note with transaction details page.
* Fix - Updating payment method using saved payment for WC Subscriptions orders.

= 1.9.2 - 2021-02-05 =
* Fix - Checkout and cart blocks aren't usable in editor when WooCommerce Payments is enabled.
* Fix - Missing global config error in Checkout block integration, and incompatibility with latest block API.

= 1.9.1 - 2021-02-03 =
* Fix - Incompatibility with WC Subscriptions.
* Fix - Missing order causing broken transactions list.

= 1.9.0 - 2021-02-02 =
* Add - Improved fraud prevention.
* Add - New setting to manage whether to enable saving cards during checkout. (Defaults to being enabled).
* Fix - Fixed issue where an empty alert would appear when trying to refund an authorization charge.
* Update - Link customer name on transaction detail page to filtered transaction list page.
* Update - Test mode notice width is now consistent across all pages.
* Fix - Fix error which could occur when a 100% off coupon was applied during checkout.
* Add - New notification to urge setting SSL for checkout pages if store doesn't use HTTPS
* Fix - Fixed connection timeout configuration.
* Fix - Specify error code when refund fails in admin to prevent blank alert.
* Fix - Add fees as line items sent to Stripe to prevent Level 3 errors.
* Fix - Currency format in non-USD order note when capturing, refunding, and processing subscription renewal.
* Update - Link customer name from transaction list page to WooCommerce's Customers page filtered by the customer's name.
* Fix - Use proper currency information when rendering deposits overview and details.

= 1.8.0 - 2020-12-16 =
* Add - Include information about failing payment into order notes.
* Fix - Fix crash when a user has 10 or more saved credit cards.
* Fix - Fix crash if there's a problem connecting to the server.
* Fix - Store Stripe customer for test and live mode.
* Fix - Display Payments menu in the sidebar if there's a problem connecting to the server.
* Add - Display fee structure in transaction timelines.
* Add - Use site username for recording ToS acceptance.
* Update - Display transaction tables with full width.
* Add - Action hooks before and after webhook delivery.

= 1.7.1 - 2020-12-03 =
* Fix - Pass ISO strings instead of Moment objects to dateI18n.

= 1.7.0 - 2020-11-17 =
* Fix - Fix ordering of payment detail timeline events.
* Fix - Payment form hides when saved card is selected.
* Fix - Render dispute evidence file upload errors.
* Fix - Increase timeout for calls to the API server.
* Fix - Correctly display the fee and net amounts for a charge with an inquiry.
* Fix - Catch unhandled exceptions when cancelling a payment authorization.
* Add - Security.md with security and vulnerability reporting guidelines.
* Add - Introduced "Set up refund policy" notification in WooCommerce inbox.
* Fix - Fix error when retrying to save a card in the Add Payment Method screen after failing SCA authentication.
* Add - Allow signing up for a subscription with free trial with a credit card that requires SCA authentication.
* Add - Remote note service.
* Add - Show details about the current fees in the Settings screen.

= 1.6.0 - 2020-10-15 =
* Fix - Trimming the whitespace when updating the bank statement descriptor.
* Add - Initial support for the checkout block.
* Add - Support wp_get_environment_type() and enable dev-mode when environment is 'development' or 'staging'.
* Update - Introduced payments-specific exceptions instead of generic one.
* Update - Transaction timeline: enabled timestamps rendering for all entries.

= 1.5.0 - 2020-09-24 =
* Fix - Save payment method checkbox for Subscriptions customer-initiated payment method updates.
* Fix - Support checkout on Internet Explorer 11.
* Fix - Webhook processing with no Jetpack plugin installed.
* Fix - Do not block the checkout card field from loading when customer meta is invalid or related to an old account.
* Fix - Saving account statement descriptor with an ampersand character.
* Fix - Do not attempt to render the payment timeline if the intention ID is missing.
* Add - Display payment method details on account subscriptions pages.
* Add - Redact sensitive data before logging.
* Add - Support for WooCommerce Subscriptions admin-initiated payment method changes.
* Add - Link to Subscription admin pages from Transactions views.
* Add - Support for Subscriptions in transaction search.

= 1.4.1 - 2020-09-07 =
* Fix - Only redirect to the onboarding screen if the plugin has been individually activated using the plugins page.

= 1.4.0 - 2020-09-02 =
* Add - Initial support for WooCommerce Subscriptions: Signing up for subscriptions, scheduled payments, and customer-initiated payment method changes.
* Add - Added a link to transaction details from order screens.
* Add - Allow merchant to edit statement descriptor.
* Fix - Do not redirect to the onboarding page after completing the WC4.5-beta wizard.
* Fix - Save order metadata before the payment is completed to avoid missing payments.
* Update - Bumped the minimum Jetpack requirement to version 8.2.

= 1.3.0 - 2020-08-17 =
* Add - Support for saved cards.
* Add - Search bar for transactions.
* Fix - Redirect to WC core onboarding instead of WC Payments onboarding when appropriate.
* Fix - Creating an account during checkout with 3DS cards.
* Fix - Missing payment statuses for certain disputes.
* Fix - Missing translators comments.

= 1.2.0 - 2020-07-20 =
* Add - 3DS support when using the pay for order page
* Add - Display confirmation dialog when enabling manual captures
* Add - Update the order when an authorised payment has expired
* Add - Timeline view in transactions detail, requires WooCommerce 4.4
* Add - Tracking for basic user action events
* Fix - Admin UI styling tweaks

= 1.1.0 - 2020-06-16 =
* Add - Allow WooCommerce Payments set up without Jetpack plugin
* Fix - Orders missing after payment processing error
* Fix - Clearing pagination when selecting transactions advanced filters
* Fix - After onboarding, redirect to the WCPay task of the task list, instead of to the task list

= 1.0.1 - 2020-06-01 =
* Add - Support 3D Secure verification
* Add - Transaction date and type filters to transactions list
* Update - Redirect to the "Connect" page on plugin activation or when trying to navigate to the settings screen
* Fix - Add deposit delay notice to deposit schedule
* Fix - Avoid localizing deposit date or displaying time-of-day precision
* Fix - Display dispute currency code in dispute info

= 1.0.0 - 2020-05-19 =
* Add - Level 3 data to payment requests
* Update - Expose public method for checking connection status
* Fix - Pending requirements state for improved messaging
* Fix - Dispute details typo
* Remove - Unused POST /charges endpoint
* Remove - "Beta" messaging

= 0.9.2 - 2020-05-14 =
* Add - Customer ID to payment intent
* Update - Register and enqueue js.stripe.com on WCPay admin pages
* Update - Override needs_setup to redirect from Payments settings
* Update - Copy and image on Connect Account screen
* Add - Add deposits overview component
* Add - URL to pass for prefilling OAuth form
* Add - Test card details in Checkout
* Add - Task list redirect upon return from OAuth flow
* Add - Handling for failed refund and other webhooks
* Add - Transaction list sorting
* Update - Disable gateway when payments are disabled on the account
* Update - Make table rows clickable
* Add - Prompt before navigating away from unsaved dispute evidence changes
* Update - Labels to sentence case
* Update - Automated testing
* Add - Metadata when creating payment intent
* Update - PHP versions supported

= 0.9.1 - 2020-04-09 =
* Fix - Add logging for OAuth initialization failures

= 0.9.0 - 2020-04-08 =
* Release for Public Beta

= 0.8.2 - 2020-03-10 =
* Add - Dispute file evidence upload support
* Add - Basic support for Pay for Order
* Fix - Styling improvements in wp-admin
* Fix - Undefined variable PHP notice in cancel_authorization
* Fix - Remove unused variable in authentication
* Fix - Improve Jetpack connection checking

= 0.8.1 - 2020-02-25 =
* Update link to test card documentation

= 0.8.0 - 2020-02-24 =
* First beta release

= 0.7.0 - 2020-02-05 =
* Alpha release<|MERGE_RESOLUTION|>--- conflicted
+++ resolved
@@ -122,11 +122,8 @@
 * Fix - Fatal error on the customer payment page for subscription renewal orders with deleted products.
 * Fix - Misleading subscription order note on payment method change.
 * Fix - Incorrect error message when card ZIP validation fails.
-<<<<<<< HEAD
 * Fix - Incorrect prices in Payment Request Button for certain currencies.
-=======
 * Update - Display hardware costs for the period in the transaction list with link to the details page
->>>>>>> 3fa326bf
 * Add - `Requires PHP` and `Requires at least` to the main plugin file.
 * Add - Allow UI customizations on checkout payment fields.
 
