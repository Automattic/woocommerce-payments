=== WooCommerce Payments ===
Contributors: woocommerce, automattic
Tags: woocommerce, payment, payment request, credit card, automattic
Requires at least: 5.6
Tested up to: 5.8
Requires PHP: 7.0
Stable tag: 3.0.0
License: GPLv2 or later
License URI: http://www.gnu.org/licenses/gpl-2.0.html

Securely accept credit and debit cards on your site. Manage transactions without leaving your WordPress dashboard. Only with WooCommerce Payments.

== Description ==

**Payments made simple, with no monthly fees – designed exclusively for WooCommerce stores.**

Securely accept major credit and debit cards, and allow customers to pay you directly without leaving your WooCommerce store. View and manage transactions from one convenient place – your WordPress dashboard.

See payments, track cash flow into your bank account, manage refunds, and stay on top of disputes without the hassle of having to log into a separate payment processor.

**Manage transactions from the comfort of your store**

Features previously only available on your payment provider’s website are now part of your store’s **integrated payments dashboard**. This enables you to:

- View the details of [payments, refunds, and other transactions](https://docs.woocommerce.com/document/payments/#section-4).
- View and respond to [disputes and chargebacks](https://docs.woocommerce.com/document/payments/disputes/).
- [Track deposits](https://docs.woocommerce.com/document/payments/#section-5) into your bank account or debit card.

**Pay as you go**

WooCommerce Payments is **free to install**, with **no setup fees or monthly fees**. Pay-as-you-go fees start at 2.9% + $0.30 per transaction for U.S.-issued cards. [Read more about transaction fees](https://docs.woocommerce.com/document/payments/faq/fees/).

**Supported by the WooCommerce team**

Our global support team is available to answer questions you may have about WooCommerce Payments installation, setup, or use. For assistance, [open a ticket on WooCommerce.com](https://woocommerce.com/my-account/create-a-ticket/?select=5278104).

== Getting Started ==

= Requirements =

* WordPress 5.6 or newer.
* WooCommerce 5.4 or newer.
* PHP version 7.0 or newer. PHP 7.2 or newer is recommended.

= Try it now =

To try WooCommerce Payments on your store, simply [install it](https://wordpress.org/plugins/woocommerce-payments/#installation) and follow the prompts.

WooCommerce Payments has experimental support for the Checkout block from [WooCommerce Blocks](https://wordpress.org/plugins/woo-gutenberg-products-block/). Please check the [FAQ section](#faq) for more information.

== Installation ==

Install and activate the WooCommerce and WooCommerce Payments plugins, if you haven't already done so, then go to "Payments" in the WordPress admin menu and follow the instructions there.

== Frequently Asked Questions ==

= What countries and currencies are supported? =

If you are an individual or business based in [one of these countries](https://docs.woocommerce.com/document/payments/countries/#section-1), you can sign-up with WooCommerce Payments. After completing sign up, you can accept payments from customers anywhere in the world.

We are actively planning to expand into additional countries based on your interest. Let us know where you would like to [see WooCommerce Payments launch next](https://woocommerce.com/payments/#request-invite).

= Why is a WordPress.com account and connection required? =

WooCommerce Payments uses the WordPress.com connection to authenticate each request, connecting your store with our payments partner.

= How do I set up a store for a client? =

If you are setting up a store that will process real payments, have the site owner complete the WooCommerce Payments setup. This ensures that the correct business details are set on the account during [onboarding](https://docs.woocommerce.com/document/payments/#section-3).

After the store setup has been completed, you can use [Test Mode](https://docs.woocommerce.com/document/payments/testing/) to simulate payments, refunds, and disputes.

If you are setting up WooCommerce Payments on a development or test site that will **never need to process real payments**, try [Dev Mode](https://docs.woocommerce.com/document/payments/testing/dev-mode/#section-1).

= How is WooCommerce Payments related to Stripe? =

WooCommerce Payments is proudly powered by [Stripe](https://stripe.com/). When you sign up for WooCommerce Payments, your personal and business information is verified with Stripe and stored in an account connected to the WooCommerce Payments service. This account is then used in the background for managing your business account information and activity via WooCommerce Payments. [Learn more](https://docs.woocommerce.com/document/payments/powered-by-stripe/).

= Are there Terms of Service and data usage policies? =

You can read our Terms of Service [here](https://en.wordpress.com/tos).

= How does the Checkout block work? =

You need the [WooCommerce Blocks](https://wordpress.org/plugins/woo-gutenberg-products-block/) plugin to be installed and active to use the Checkout block. Once you add the block to a page, WooCommerce Payments will automatically appear as an option.

Please note that our support for the checkout block is still experimental and the following features of the gateway will probably not work:

* Using saved cards and saving cards.
* Integration with WooCommerce Subscriptions.

== Screenshots ==

1. View Transactions
2. View Transaction Details
3. Track Deposits
4. Manage Disputes

== Changelog ==

= 3.1.0 - 2021-xx-xx =
* Add - Customer multi-currency onboarding flow.
* Add - Checkbox toggle for disabling customer multi currency feature in Advanced Settings.
* Add - Update layout of the Multi-currency settings screen.
* Fix - Fixed missing file error for removed CSS file.
<<<<<<< HEAD
* Add - Add WooCommerce Product Add-Ons compatibility.
=======
* Add - Currency deletion confirmation modal for currencies that are bound to an UPE method.
>>>>>>> e6b50457

= 3.0.0 - 2021-09-16 =
* Add - Download deposits report in CSV.
* Fix - Use store currency on analytics leaderboard when Multi-Currency is enabled.
* Add - Add API to expose Multi-Currency widget to theme/plugin developers for easy integration.
* Fix - Enabled currencies modal UI.
* Fix - User order currency format on admin refund button.
* Fix - Clear the list of selected currencies after closing the modal for adding currencies.
* Fix - Fix subscription change payment method errors after entering a payment method that fails.
* Fix - Prevent duplicate account onboarding requests.
* Fix - Filter out merchant-facing payment errors from customer error notices.

= 2.9.1 - 2021-09-07 =
* Fix - Error while checking out with UPE when fields are hidden.
* Fix - Unable to onboard when in treatment mode.

= 2.9.0 - 2021-08-25 =
* Add - Split discount line in timeline into variable fee and fixed fee.
* Add - Order status validation for payments/orders/{order_id}/create_customer API.
* Add - Add country code parameter to ExPlat API requests.
* Add - Add a new hook to get a list of enabled payment request methods.
* Fix - Align table items according to design correctly.
* Fix - Fatal error if wcpay_multi_currency_enabled_currencies is a string.
* Fix - Show the estimated deposit date in the transactions CSV export rather than the deposit ID.
* Fix - Keep track of customer id in non logged in users.
* Update - Bump minimum supported version of WooCommerce from 5.3 to 5.4.

= 2.8.4 - 2021-08-17 =
* Fix - Fix database connection error on account cache clear.
* Fix - Fix fatal error logged when updating analytics data when account is not connected to Stripe.
* Fix - Multi-Currency Compatibility fatal error with Subscriptions when account is not connected to Stripe.

= 2.8.3 - 2021-08-10 =
* Fix - Fix for payment request buttons when the new payment methods gateway is enabled.

= 2.8.2 - 2021-08-05 =
* Fix - If account is disconnected or not set up do not display onboarding task and UPE inbox note.
* Fix - Fix for the site acting as disconnected after the account cache expires.
* Fix - Fix for failed Giropay and Sofort transactions causing an error.

= 2.8.1 - 2021-08-04 =
* Fix - Enable Multi-Currency only if there is a linked WooCommerce Payments account.

= 2.8.0 - 2021-08-04 =
* Add - Allow merchants to add additional currencies to their store, allowing a store’s customers to shop and browse in the currency of their choice.
* Add - *Early access*: allow your store to collect payments with Giropay and Sofort. Enable the feature in settings!
* Add - Use date picker for applicable dispute evidence fields.
* Fix - Avoid crash when seeing the details of an empty deposit.
* Fix - Disabled Payment Request Buttons when order has to be split into multiple packages because Payment Requests do not support that use case.
* Fix - Fee discounts should use the discount currency rather than the base fee currency.
* Fix - Do not redirect to the onboarding page when account retrieval fails.
* Add - Allow the customer to perform SCA authentication on Subscription renewals.
* Update - Actualized supported countries list for onboarding.
* Add - Dispute Status Chip into the header of the Dispute Details page.
* Fix - Use a singular label in the summary of Transactions and Deposits lists.
* Add - Disable payment gateway when not in test mode and not using https or ssl checkout enforcement.
* Fix - Improved errors handling during onboarding and page overview.
* Update - Remove Account in the old Settings page.
* Update - Bump minimum supported version of WooCommerce from 5.2 to 5.3.
* Update - Bump minimum supported version of WordPress from 5.5 to 5.6.
* Fix - Stop refund process when using an invalid amount
* Fix - Improve sanitization of ExPlat cookie.
* Add - Show fee breakdown in transaction details timeline.
* Add - REST endpoint to get customer id from an order.
* Fix - Explat not caching when no variation is returned.

= 2.7.1 - 2021-07-26 =
* Fix - Ensure test mode setting value is correctly saved.
* Fix - Onboarding redirection occasionally not finalizing account connection.

= 2.7.0 - 2021-07-14 =
* Add - Add a link to the snackbar notice that appears after submitting or saving evidence for a dispute challenge.
* Add - Support saving new cards and paying with previously saved cards in the WooCommerce Checkout Block.
* Fix - WooCommerce Payments admin pages redirect to the onboarding page when the WooCommerce Payments account is disconnected.
* Fix - Do not overwrite admin pages when account is disconnected.
* Update - Set a description when creating payment intents.
* Add - Add dispute resolution task.

= 2.6.1 - 2021-07-01 =
* Fix - Updates the notes query filters to prevent breaking the WooCommerce > Home inbox.

= 2.6.0 - 2021-06-23 =
* Add - Notify the admin if WordPress.com user connection is broken.
* Add - Experimental PHP client for Explat.
* Add - WooCommerce Payment inbox notifications to the overview screen.
* Fix - Fix fatal error if store currency is changed after enabled (multi) currencies set.
* Fix - Use of deprecated call-style to registerPaymentMethods. WooCommerce Payments now requires WooCommerce Blocks of at least version 3.9.0.
* Fix - Deposit date on Transactions list page.
* Fix - Rounding error when displaying fee percentages on the Overview and Transactions pages.
* Add - Error message when total size of dispute evidence files uploaded goes over limit.
* Update - Pass currency to wc_price when adding intent notes to orders.
* Update - Instant deposit inbox note wording.
* Fix - Deposit overview details for non instant ones.
* Add - Introduce new settings layout
* Update - Removed "Branded" and "Custom label" options on Payment request buttons to align with design guidelines.
* Update - Converted payment request button size value to distinct options to align with design guidelines.
* Tweak - Run post-upgrade actions during any request instead of only on wp-admin requests.
* Update - Payment request button should guide users to login when necessary.
* Add - When setting WooCommerce Payments up, inform if merchant business country is not supported.
* Update - Bump minimum supported version of WooCommerce from 4.8 to 5.2.
* Add - Introduce advance filters on deposits page.
* Update: Prefill OAuth flow with WC store country

= 2.5.0 - 2021-06-02 =
* Fix - Fix hover dialog for close button on modals, unify styling and layout of modal buttons.
* Update - Use Site Language when rendering Stripe elements.
* Update - Use blog ID for authenticating most of the requests.
* Fix: Misaligned columns on Deposits page.
* Add - Tracking for returning from OAuth connection.
* Fix - Transactions and deposits counts on the table summary are rendered as "undefined".
* Update - Deposit overview details.
* Add - Redirect to WooCommerce home page after successful WooCommerce Payments KYC (Know Your Customer).
* Fix - Added CSV column heading for transaction id column.
* Update - Bump minimum supported version of WordPress from 5.4 to 5.5.
* Update - Bump minimum supported version of WooCommerce from 4.5 to 4.8.
* Add - Deposit overviews have been added to the overview page.
* Update - Account overview page is now GA and default page for woocommerce payments.
* Update - Base fee and account status has been moved to overview page from WCPay settings.
* Fix - Express payment method being displayed on blocks checkout when Payment Request is not supported.
* Fix - Subscription sign-up fees not included in total for Payment Request Button.

= 2.4.0 - 2021-05-12 =
* Update - Improve the Connect Account page.
* Update - Base UI components and their styling.
* Fix - Deposits overview details not displayed.
* Fix - WooCommerce Payments disappeared from WooCommerce Settings if WooCommerce Subscriptions is activated.
* Add - REST endpoint to capture payments by order ID.
* Add - Explat package for A/B tests.
* Add - Payment request button support for checkout and cart blocks.
* Update - Bump minimum supported WooCommerce version from 4.0 to 4.5.
* Update - Implement expirement on Connect Page.
* Fix - Columns are misaligned on Payments->Transactions/Disputes page.
* Fix - Risk level is displayed as a "Numeric" value in transactions CSV.

= 2.3.3 - 2021-05-06 =
* Update - Additional logic and styling for instant deposits.

= 2.3.2 - 2021-04-27 =
* Fix - Error when purchasing free trial subscriptions.

= 2.3.1 - 2021-04-26 =
* Fix - Various account connection cache tweaks
* Update - Use option instead of transient for caching account data
* Fix - Error when using SCA / 3DS credit card in checkout block.

= 2.3.0 - 2021-04-21 =
* Add - Introduced deposit currency filter for transactions overview page.
* Add - Download transactions report in CSV.
* Update - Tweak the connection detection logic.
* Add - Notification badge next to payments menu.
* Fix - Fixed broken search on transactions list page.
* Add - More helpful message on checkout errors.
* Update - Change the default track `recordEvent` to use @woocommerce/tracks.
* Add - WPCOM connection status event prop to 'wcpay_connect_account_clicked' track.
* Add - Allow users to clear the account cache.
* Update - Bump minimum supported version of WordPress from 5.3 to 5.4.
* Add - Add a new admin note to collect qualitative feedback.
* Add - Introduced deposit currency filter for deposits overview page.
* Update - Make Payment Request Button available for all merchants.
* Add - Configurable Payment Request Button locations.
* Add - Addition of the Instant Deposits feature to allow qualified merchants to manually trigger payouts.

= 2.2.0 - 2021-03-31 =
* Fix - Paying with a saved card for a subscription with a free trial will now correctly save the chosen payment method to the order for future renewals.
* Add - Payment Request Button support for US merchants (Apple Pay, Google Pay, Microsoft Pay, and the browser standard Payment Request API).
* Update - Not passing level3 data for non-US merchants.
* Add - REST endpoint for fetching account data.
* Add - Deposits list pagination and sorting.
* Fix - Deposit overview now displays placeholder information instead of continuing to load when an error happens.

= 2.1.1 - 2021-03-23 =
* Fix - Fatal error when a subscription is processed with action scheduler hook.

= 2.1.0 - 2021-03-16 =
* Update - Show last 4 digit credit card number in order note when payment method is updated on failed renewal subscription order.
* Update - Define constant for the group to be used for scheduled actions.
* Update - Enable multiple customer currencies support in live mode.
* Add - Rate limit failed account connection checks.
* Add - Support displaying non-USD base fees on settings page.

= 2.0.0 - 2021-02-22 =
* Update - Render customer details in transactions list as text instead of link if order missing.
* Update - Render transaction summary on details page for multi-currency transactions.
* Update - Improvements to fraud prevention.
* Fix - Added better notices for end users if there are connection errors when making payments.
* Fix - If account is set to manual payouts display 'Temporarily suspended' under Payments > Settings.
* Add - Add file dropzones to dispute evidence upload fields
* Add - Currency conversion indicator to Transactions list.
* Add - Transaction timeline details for multi-currency transactions.
* Update - Link order note with transaction details page.
* Fix - Updating payment method using saved payment for WC Subscriptions orders.

= 1.9.2 - 2021-02-05 =
* Fix - Checkout and cart blocks aren't usable in editor when WooCommerce Payments is enabled.
* Fix - Missing global config error in Checkout block integration, and incompatibility with latest block API.

= 1.9.1 - 2021-02-03 =
* Fix - Incompatibility with WC Subscriptions.
* Fix - Missing order causing broken transactions list.

= 1.9.0 - 2021-02-02 =
* Add - Improved fraud prevention.
* Add - New setting to manage whether to enable saving cards during checkout. (Defaults to being enabled).
* Fix - Fixed issue where an empty alert would appear when trying to refund an authorization charge.
* Update - Link customer name on transaction detail page to filtered transaction list page.
* Update - Test mode notice width is now consistent across all pages.
* Fix - Fix error which could occur when a 100% off coupon was applied during checkout.
* Add - New notification to urge setting SSL for checkout pages if store doesn't use HTTPS
* Fix - Fixed connection timeout configuration.
* Fix - Specify error code when refund fails in admin to prevent blank alert.
* Fix - Add fees as line items sent to Stripe to prevent Level 3 errors.
* Fix - Currency format in non-USD order note when capturing, refunding, and processing subscription renewal.
* Update - Link customer name from transaction list page to WooCommerce's Customers page filtered by the customer's name.
* Fix - Use proper currency information when rendering deposits overview and details.

= 1.8.0 - 2020-12-16 =
* Add - Include information about failing payment into order notes.
* Fix - Fix crash when a user has 10 or more saved credit cards.
* Fix - Fix crash if there's a problem connecting to the server.
* Fix - Store Stripe customer for test and live mode.
* Fix - Display Payments menu in the sidebar if there's a problem connecting to the server.
* Add - Display fee structure in transaction timelines.
* Add - Use site username for recording ToS acceptance.
* Update - Display transaction tables with full width.
* Add - Action hooks before and after webhook delivery.

= 1.7.1 - 2020-12-03 =
* Fix - Pass ISO strings instead of Moment objects to dateI18n.

= 1.7.0 - 2020-11-17 =
* Fix - Fix ordering of payment detail timeline events.
* Fix - Payment form hides when saved card is selected.
* Fix - Render dispute evidence file upload errors.
* Fix - Increase timeout for calls to the API server.
* Fix - Correctly display the fee and net amounts for a charge with an inquiry.
* Fix - Catch unhandled exceptions when cancelling a payment authorization.
* Add - Security.md with security and vulnerability reporting guidelines.
* Add - Introduced "Set up refund policy" notification in WooCommerce inbox.
* Fix - Fix error when retrying to save a card in the Add Payment Method screen after failing SCA authentication.
* Add - Allow signing up for a subscription with free trial with a credit card that requires SCA authentication.
* Add - Remote note service.
* Add - Show details about the current fees in the Settings screen.

= 1.6.0 - 2020-10-15 =
* Fix - Trimming the whitespace when updating the bank statement descriptor.
* Add - Initial support for the checkout block.
* Add - Support wp_get_environment_type() and enable dev-mode when environment is 'development' or 'staging'.
* Update - Introduced payments-specific exceptions instead of generic one.
* Update - Transaction timeline: enabled timestamps rendering for all entries.

= 1.5.0 - 2020-09-24 =
* Fix - Save payment method checkbox for Subscriptions customer-initiated payment method updates.
* Fix - Support checkout on Internet Explorer 11.
* Fix - Webhook processing with no Jetpack plugin installed.
* Fix - Do not block the checkout card field from loading when customer meta is invalid or related to an old account.
* Fix - Saving account statement descriptor with an ampersand character.
* Fix - Do not attempt to render the payment timeline if the intention ID is missing.
* Add - Display payment method details on account subscriptions pages.
* Add - Redact sensitive data before logging.
* Add - Support for WooCommerce Subscriptions admin-initiated payment method changes.
* Add - Link to Subscription admin pages from Transactions views.
* Add - Support for Subscriptions in transaction search.

= 1.4.1 - 2020-09-07 =
* Fix - Only redirect to the onboarding screen if the plugin has been individually activated using the plugins page.

= 1.4.0 - 2020-09-02 =
* Add - Initial support for WooCommerce Subscriptions: Signing up for subscriptions, scheduled payments, and customer-initiated payment method changes.
* Add - Added a link to transaction details from order screens.
* Add - Allow merchant to edit statement descriptor.
* Fix - Do not redirect to the onboarding page after completing the WC4.5-beta wizard.
* Fix - Save order metadata before the payment is completed to avoid missing payments.
* Update - Bumped the minimum Jetpack requirement to version 8.2.

= 1.3.0 - 2020-08-17 =
* Add - Support for saved cards.
* Add - Search bar for transactions.
* Fix - Redirect to WC core onboarding instead of WC Payments onboarding when appropriate.
* Fix - Creating an account during checkout with 3DS cards.
* Fix - Missing payment statuses for certain disputes.
* Fix - Missing translators comments.

= 1.2.0 - 2020-07-20 =
* Add - 3DS support when using the pay for order page
* Add - Display confirmation dialog when enabling manual captures
* Add - Update the order when an authorised payment has expired
* Add - Timeline view in transactions detail, requires WooCommerce 4.4
* Add - Tracking for basic user action events
* Fix - Admin UI styling tweaks

= 1.1.0 - 2020-06-16 =
* Add - Allow WooCommerce Payments set up without Jetpack plugin
* Fix - Orders missing after payment processing error
* Fix - Clearing pagination when selecting transactions advanced filters
* Fix - After onboarding, redirect to the WCPay task of the task list, instead of to the task list

= 1.0.1 - 2020-06-01 =
* Add - Support 3D Secure verification
* Add - Transaction date and type filters to transactions list
* Update - Redirect to the "Connect" page on plugin activation or when trying to navigate to the settings screen
* Fix - Add deposit delay notice to deposit schedule
* Fix - Avoid localizing deposit date or displaying time-of-day precision
* Fix - Display dispute currency code in dispute info

= 1.0.0 - 2020-05-19 =
* Add - Level 3 data to payment requests
* Update - Expose public method for checking connection status
* Fix - Pending requirements state for improved messaging
* Fix - Dispute details typo
* Remove - Unused POST /charges endpoint
* Remove - "Beta" messaging

= 0.9.2 - 2020-05-14 =
* Add - Customer ID to payment intent
* Update - Register and enqueue js.stripe.com on WCPay admin pages
* Update - Override needs_setup to redirect from Payments settings
* Update - Copy and image on Connect Account screen
* Add - Add deposits overview component
* Add - URL to pass for prefilling OAuth form
* Add - Test card details in Checkout
* Add - Task list redirect upon return from OAuth flow
* Add - Handling for failed refund and other webhooks
* Add - Transaction list sorting
* Update - Disable gateway when payments are disabled on the account
* Update - Make table rows clickable
* Add - Prompt before navigating away from unsaved dispute evidence changes
* Update - Labels to sentence case
* Update - Automated testing
* Add - Metadata when creating payment intent
* Update - PHP versions supported

= 0.9.1 - 2020-04-09 =
* Fix - Add logging for OAuth initialization failures

= 0.9.0 - 2020-04-08 =
* Release for Public Beta

= 0.8.2 - 2020-03-10 =
* Add - Dispute file evidence upload support
* Add - Basic support for Pay for Order
* Fix - Styling improvements in wp-admin
* Fix - Undefined variable PHP notice in cancel_authorization
* Fix - Remove unused variable in authentication
* Fix - Improve Jetpack connection checking

= 0.8.1 - 2020-02-25 =
* Update link to test card documentation

= 0.8.0 - 2020-02-24 =
* First beta release

= 0.7.0 - 2020-02-05 =
* Alpha release<|MERGE_RESOLUTION|>--- conflicted
+++ resolved
@@ -103,11 +103,8 @@
 * Add - Checkbox toggle for disabling customer multi currency feature in Advanced Settings.
 * Add - Update layout of the Multi-currency settings screen.
 * Fix - Fixed missing file error for removed CSS file.
-<<<<<<< HEAD
 * Add - Add WooCommerce Product Add-Ons compatibility.
-=======
 * Add - Currency deletion confirmation modal for currencies that are bound to an UPE method.
->>>>>>> e6b50457
 
 = 3.0.0 - 2021-09-16 =
 * Add - Download deposits report in CSV.
