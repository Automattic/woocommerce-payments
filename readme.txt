=== WooCommerce Payments ===
Contributors: woocommerce, automattic
Tags: woocommerce, payment, payment request, credit card, automattic
Requires at least: 5.6
Tested up to: 5.8.1
Requires PHP: 7.0
Stable tag: 3.2.3
License: GPLv2 or later
License URI: http://www.gnu.org/licenses/gpl-2.0.html

Securely accept credit and debit cards on your site. Manage transactions without leaving your WordPress dashboard. Only with WooCommerce Payments.

== Description ==

**Payments made simple, with no monthly fees – designed exclusively for WooCommerce stores.**

Securely accept major credit and debit cards, and allow customers to pay you directly without leaving your WooCommerce store. View and manage transactions from one convenient place – your WordPress dashboard.

See payments, track cash flow into your bank account, manage refunds, and stay on top of disputes without the hassle of having to log into a separate payment processor.

**Manage transactions from the comfort of your store**

Features previously only available on your payment provider’s website are now part of your store’s **integrated payments dashboard**. This enables you to:

- View the details of [payments, refunds, and other transactions](https://woocommerce.com/document/payments/#section-4).
- View and respond to [disputes and chargebacks](https://woocommerce.com/document/payments/disputes/).
- [Track deposits](https://woocommerce.com/document/payments/#section-5) into your bank account or debit card.

**Pay as you go**

WooCommerce Payments is **free to install**, with **no setup fees or monthly fees**. Pay-as-you-go fees start at 2.9% + $0.30 per transaction for U.S.-issued cards. [Read more about transaction fees](https://woocommerce.com/document/payments/faq/fees/).

**Supported by the WooCommerce team**

Our global support team is available to answer questions you may have about WooCommerce Payments installation, setup, or use. For assistance, [open a ticket on WooCommerce.com](https://woocommerce.com/my-account/create-a-ticket/?select=5278104).

== Getting Started ==

= Requirements =

* WordPress 5.6 or newer.
* WooCommerce 5.5 or newer.
* PHP version 7.0 or newer. PHP 7.2 or newer is recommended.

= Try it now =

To try WooCommerce Payments on your store, simply [install it](https://wordpress.org/plugins/woocommerce-payments/#installation) and follow the prompts.

WooCommerce Payments has experimental support for the Checkout block from [WooCommerce Blocks](https://wordpress.org/plugins/woo-gutenberg-products-block/). Please check the [FAQ section](#faq) for more information.

== Installation ==

Install and activate the WooCommerce and WooCommerce Payments plugins, if you haven't already done so, then go to "Payments" in the WordPress admin menu and follow the instructions there.

== Frequently Asked Questions ==

= What countries and currencies are supported? =

If you are an individual or business based in [one of these countries](https://woocommerce.com/document/payments/countries/#section-1), you can sign-up with WooCommerce Payments. After completing sign up, you can accept payments from customers anywhere in the world.

We are actively planning to expand into additional countries based on your interest. Let us know where you would like to [see WooCommerce Payments launch next](https://woocommerce.com/payments/#request-invite).

= Why is a WordPress.com account and connection required? =

WooCommerce Payments uses the WordPress.com connection to authenticate each request, connecting your store with our payments partner.

= How do I set up a store for a client? =

If you are setting up a store that will process real payments, have the site owner complete the WooCommerce Payments setup. This ensures that the correct business details are set on the account during [onboarding](https://woocommerce.com/document/payments/#section-3).

After the store setup has been completed, you can use [Test Mode](https://woocommerce.com/document/payments/testing/) to simulate payments, refunds, and disputes.

If you are setting up WooCommerce Payments on a development or test site that will **never need to process real payments**, try [Dev Mode](https://woocommerce.com/document/payments/testing/dev-mode/#section-1).

= How is WooCommerce Payments related to Stripe? =

WooCommerce Payments is proudly powered by [Stripe](https://stripe.com/). When you sign up for WooCommerce Payments, your personal and business information is verified with Stripe and stored in an account connected to the WooCommerce Payments service. This account is then used in the background for managing your business account information and activity via WooCommerce Payments. [Learn more](https://woocommerce.com/document/payments/powered-by-stripe/).

= Are there Terms of Service and data usage policies? =

You can read our Terms of Service [here](https://en.wordpress.com/tos).

= How does the Checkout block work? =

You need the [WooCommerce Blocks](https://wordpress.org/plugins/woo-gutenberg-products-block/) plugin to be installed and active to use the Checkout block. Once you add the block to a page, WooCommerce Payments will automatically appear as an option.

Please note that our support for the checkout block is still experimental and the following features of the gateway will probably not work:

* Using saved cards and saving cards.
* Integration with WooCommerce Subscriptions.

== Screenshots ==

1. View Transactions
2. View Transaction Details
3. Track Deposits
4. Manage Disputes

== Changelog ==

= 3.3.0 - 2021-xx-xx =
* Update - Updated @woocommerce/components to remove ' from negative numbers on csv files
* Update - Avoid having invalid intervals (greater than 1 year) in subscription products.
* Update - The subscription fee label in the transaction timeline.
* Add - Add compatibility between Multi-Currency and WooCommerce Bookings.
* Add - Add compatibility between Multi-Currency and WooCommerce Pre-Orders.
* Add - Add filters to disable or filter Multi-Currency sql query clauses for analytics.
* Fix - Display risk for payment methods without risk assessment
* Fix - Use configured domain instead of current domain for Apple Pay verification.
* Fix - Fatal error when deactivating the WooCommerce plugin when WCPay Subscriptions is enabled.
* Fix - Error where url parameters would get cleared on order-pay page if currency switcher block used.
* Fix - Currency format on order-pay page if currency was changed via switcher.
* Fix - Do not create WooCommerce Payments Subscriptions when using payment methods other than WooCommerce Payments.
<<<<<<< HEAD
* Fix - Incorrect customer links on Transactions page.
=======
* Fix - Prevent a race condition leading to duplicate order paid statuses transitions.
* Fix - 'payment_intent not found' errors when attempting to process the first invoice for a subscription.
* Fix - UPE element not remounting on checkout update
* Fix - Validate subscription product create and update args as well as subscription item data before submitting them to server.
* Fix - Improve error messages when the minimum order amount has not been reached and allow fields to be displayed with less than the minimum amount.
* Fix - Add consistent margins to the recurring taxes totals row on the Checkout and Cart block for subscription line items.
* Fix - Fatal error due on subscription orders with no created date in order row template.
* Fix - Fatal error on the customer payment page for subscription renewal orders with deleted products.
* Fix - Misleading subscription order note on payment method change.
* Fix - Incorrect error message when card ZIP validation fails.
* Add - `Requires PHP` and `Requires at least` to the main plugin file.
>>>>>>> b7a5ebe7

= 3.2.3 - 2021-11-01 =
* Fix - Card fields on checkout not shown when the 'Enable payments via saved cards' setting is disabled.

= 3.2.2 - 2021-10-29 =
* Fix - Multisite compatibility - don't load subscriptions-core if already loaded by another multisite plugin.
* Fix - Errors when attempting to get the WooCommerce Subscriptions Core version during PayPal requests.

= 3.2.1 - 2021-10-28 =
* Fix - PHP 7.2 compatibility - remove trailing commas from function args in subscriptions-core.

= 3.2.0 - 2021-10-28 =
* Add - Add subscriptions functionality via Stripe Billing and WC Subscriptions core.
* Fix - Prevent currency switcher to show when enabled currencies list is empty.
* Fix - Show currency switcher notice until customer explicitly dismisses it.
* Update - Fee breakdown when there's only a base fee
* Fix - Inconsistent shipping options in Payment Request popup.
* Fix - Border style not being applied properly on Multi-Currency block widget.
* Fix - Applied sentence case on all strings
* Fix - Missing customer information after guest checkout via Checkout Block
* Fix - Multi-Currency settings rounding option and preview.
* Fix - Payment failure on checkout block with UPE when phone number field is hidden
* Update - Adds a scheduled action which makes updating the account cache more efficient
* Add - Add compatibility between Multi-Currency and WooCommerce UPS shipping extension.
* Add - Early access: allow your store to collect payments with SEPA Direct Debit. Enable the feature in settings!
* Add - Add compatibility between Multi-Currency and WooCommerce FedEx shipping extension.
* Fix - Fix decimal error with shipping calculations with Multi-Currency.
* Add - Add support for float type values for quantity.
* Fix - Allow payment_intent_succeeded webhook to handle orders without intent_id attached.
* Add - Add compatibility between Multi-Currency and WooCommerce Product Add Ons version 4.3.0 and higher.
* Add - Enable Bancontact UPE method.
* Add - Enable P24 UPE method.
* Add - Enable iDeal UPE method.
* Add - Payment method activation requirements modal and API integration.
* Add - Add state handling for UPE methods for better merchant notification on what methods are able to be used.
* Fix - Order currency incorrect if new user/customer created during checkout.
* Fix - Validation now works when adding a new payment method, or paying for an order.

= 3.1.0 - 2021-10-06 =
* Fix - Issue affecting analytics for Multi-Currency orders made with a zero-decimal to non-zero decimal conversion.
* Add - Customer Multi-Currency onboarding flow.
* Add - Checkbox toggle for disabling customer Multi-Currency feature in Advanced Settings.
* Add - Update layout of the Multi-Currency settings screen.
* Fix - Fixed missing file error for removed CSS file.
* Add - Currency deletion confirmation modal for currencies that are bound to an UPE method.
* Fix - Currency switcher does not affect order confirmation screen prices.
* Fix - Error when attempting to change the payment method for a subscription with UPE enabled.
* Add - Multi-Currency track currency added.
* Fix - Fill missing order_intent_info even if an exception occurs.
* Fix - Authorize and capture payments later with new credit cards.
* Add - Gutenberg Block Widget for Multi-Currency.
* Update - WCPay logo.
* Fix - Translations in transaction/deposit exports
* Fix - Update shipping cost in payment sheet when changing payment method.
* Fix - Transaction search with translated terms.
* Update - Replace REST endpoint for onboarding initialization.
* Fix - UPE missing international card fees.
* Update - Bump minimum supported version of WooCommerce from 5.4 to 5.5.
* Update - Bump minimum required version of WooCommerce from 4.0 to 4.4.
* Fix - Add credit card on My Account using other payment gateways does not show "Your card number is incomplete" error.
* Update - Continue loading WCPay if the account is connected.
* Add - Message to suggest using the previous version of WooCommerce Payments for old Woo core versions.
* Fix - Appearance of upload file buttons inside challenge dispute page.
* Fix - Enable logging for UPE checkout errors.
* Update - Composer package `automattic/jetpack-connection` from v1.20.0 to v1.30.5.

= 3.0.0 - 2021-09-16 =
* Add - Download deposits report in CSV.
* Fix - Use store currency on analytics leaderboard when Multi-Currency is enabled.
* Add - Add API to expose Multi-Currency widget to theme/plugin developers for easy integration.
* Fix - Enabled currencies modal UI.
* Fix - User order currency format on admin refund button.
* Fix - Clear the list of selected currencies after closing the modal for adding currencies.
* Fix - Fix subscription change payment method errors after entering a payment method that fails.
* Fix - Prevent duplicate account onboarding requests.
* Fix - Filter out merchant-facing payment errors from customer error notices.

= 2.9.1 - 2021-09-07 =
* Fix - Error while checking out with UPE when fields are hidden.
* Fix - Unable to onboard when in treatment mode.

= 2.9.0 - 2021-08-25 =
* Add - Split discount line in timeline into variable fee and fixed fee.
* Add - Order status validation for payments/orders/{order_id}/create_customer API.
* Add - Add country code parameter to ExPlat API requests.
* Add - Add a new hook to get a list of enabled payment request methods.
* Fix - Align table items according to design correctly.
* Fix - Fatal error if wcpay_multi_currency_enabled_currencies is a string.
* Fix - Show the estimated deposit date in the transactions CSV export rather than the deposit ID.
* Fix - Keep track of customer id in non logged in users.
* Update - Bump minimum supported version of WooCommerce from 5.3 to 5.4.

= 2.8.4 - 2021-08-17 =
* Fix - Fix database connection error on account cache clear.
* Fix - Fix fatal error logged when updating analytics data when account is not connected to Stripe.
* Fix - Multi-Currency Compatibility fatal error with Subscriptions when account is not connected to Stripe.

= 2.8.3 - 2021-08-10 =
* Fix - Fix for payment request buttons when the new payment methods gateway is enabled.

= 2.8.2 - 2021-08-05 =
* Fix - If account is disconnected or not set up do not display onboarding task and UPE inbox note.
* Fix - Fix for the site acting as disconnected after the account cache expires.
* Fix - Fix for failed Giropay and Sofort transactions causing an error.

= 2.8.1 - 2021-08-04 =
* Fix - Enable Multi-Currency only if there is a linked WooCommerce Payments account.

= 2.8.0 - 2021-08-04 =
* Add - Allow merchants to add additional currencies to their store, allowing a store’s customers to shop and browse in the currency of their choice.
* Add - *Early access*: allow your store to collect payments with Giropay and Sofort. Enable the feature in settings!
* Add - Use date picker for applicable dispute evidence fields.
* Fix - Avoid crash when seeing the details of an empty deposit.
* Fix - Disabled Payment Request Buttons when order has to be split into multiple packages because Payment Requests do not support that use case.
* Fix - Fee discounts should use the discount currency rather than the base fee currency.
* Fix - Do not redirect to the onboarding page when account retrieval fails.
* Add - Allow the customer to perform SCA authentication on Subscription renewals.
* Update - Actualized supported countries list for onboarding.
* Add - Dispute Status Chip into the header of the Dispute Details page.
* Fix - Use a singular label in the summary of Transactions and Deposits lists.
* Add - Disable payment gateway when not in test mode and not using https or ssl checkout enforcement.
* Fix - Improved errors handling during onboarding and page overview.
* Update - Remove Account in the old Settings page.
* Update - Bump minimum supported version of WooCommerce from 5.2 to 5.3.
* Update - Bump minimum supported version of WordPress from 5.5 to 5.6.
* Fix - Stop refund process when using an invalid amount
* Fix - Improve sanitization of ExPlat cookie.
* Add - Show fee breakdown in transaction details timeline.
* Add - REST endpoint to get customer id from an order.
* Fix - Explat not caching when no variation is returned.

= 2.7.1 - 2021-07-26 =
* Fix - Ensure test mode setting value is correctly saved.
* Fix - Onboarding redirection occasionally not finalizing account connection.

= 2.7.0 - 2021-07-14 =
* Add - Add a link to the snackbar notice that appears after submitting or saving evidence for a dispute challenge.
* Add - Support saving new cards and paying with previously saved cards in the WooCommerce Checkout Block.
* Fix - WooCommerce Payments admin pages redirect to the onboarding page when the WooCommerce Payments account is disconnected.
* Fix - Do not overwrite admin pages when account is disconnected.
* Update - Set a description when creating payment intents.
* Add - Add dispute resolution task.

= 2.6.1 - 2021-07-01 =
* Fix - Updates the notes query filters to prevent breaking the WooCommerce > Home inbox.

= 2.6.0 - 2021-06-23 =
* Add - Notify the admin if WordPress.com user connection is broken.
* Add - Experimental PHP client for Explat.
* Add - WooCommerce Payment inbox notifications to the overview screen.
* Fix - Fix fatal error if store currency is changed after enabled (multi) currencies set.
* Fix - Use of deprecated call-style to registerPaymentMethods. WooCommerce Payments now requires WooCommerce Blocks of at least version 3.9.0.
* Fix - Deposit date on Transactions list page.
* Fix - Rounding error when displaying fee percentages on the Overview and Transactions pages.
* Add - Error message when total size of dispute evidence files uploaded goes over limit.
* Update - Pass currency to wc_price when adding intent notes to orders.
* Update - Instant deposit inbox note wording.
* Fix - Deposit overview details for non instant ones.
* Add - Introduce new settings layout
* Update - Removed "Branded" and "Custom label" options on Payment request buttons to align with design guidelines.
* Update - Converted payment request button size value to distinct options to align with design guidelines.
* Tweak - Run post-upgrade actions during any request instead of only on wp-admin requests.
* Update - Payment request button should guide users to login when necessary.
* Add - When setting WooCommerce Payments up, inform if merchant business country is not supported.
* Update - Bump minimum supported version of WooCommerce from 4.8 to 5.2.
* Add - Introduce advance filters on deposits page.
* Update: Prefill OAuth flow with WC store country

= 2.5.0 - 2021-06-02 =
* Fix - Fix hover dialog for close button on modals, unify styling and layout of modal buttons.
* Update - Use Site Language when rendering Stripe elements.
* Update - Use blog ID for authenticating most of the requests.
* Fix: Misaligned columns on Deposits page.
* Add - Tracking for returning from OAuth connection.
* Fix - Transactions and deposits counts on the table summary are rendered as "undefined".
* Update - Deposit overview details.
* Add - Redirect to WooCommerce home page after successful WooCommerce Payments KYC (Know Your Customer).
* Fix - Added CSV column heading for transaction id column.
* Update - Bump minimum supported version of WordPress from 5.4 to 5.5.
* Update - Bump minimum supported version of WooCommerce from 4.5 to 4.8.
* Add - Deposit overviews have been added to the overview page.
* Update - Account overview page is now GA and default page for woocommerce payments.
* Update - Base fee and account status has been moved to overview page from WCPay settings.
* Fix - Express payment method being displayed on blocks checkout when Payment Request is not supported.
* Fix - Subscription sign-up fees not included in total for Payment Request Button.

= 2.4.0 - 2021-05-12 =
* Update - Improve the Connect Account page.
* Update - Base UI components and their styling.
* Fix - Deposits overview details not displayed.
* Fix - WooCommerce Payments disappeared from WooCommerce Settings if WooCommerce Subscriptions is activated.
* Add - REST endpoint to capture payments by order ID.
* Add - Explat package for A/B tests.
* Add - Payment request button support for checkout and cart blocks.
* Update - Bump minimum supported WooCommerce version from 4.0 to 4.5.
* Update - Implement expirement on Connect Page.
* Fix - Columns are misaligned on Payments->Transactions/Disputes page.
* Fix - Risk level is displayed as a "Numeric" value in transactions CSV.

= 2.3.3 - 2021-05-06 =
* Update - Additional logic and styling for instant deposits.

= 2.3.2 - 2021-04-27 =
* Fix - Error when purchasing free trial subscriptions.

= 2.3.1 - 2021-04-26 =
* Fix - Various account connection cache tweaks
* Update - Use option instead of transient for caching account data
* Fix - Error when using SCA / 3DS credit card in checkout block.

= 2.3.0 - 2021-04-21 =
* Add - Introduced deposit currency filter for transactions overview page.
* Add - Download transactions report in CSV.
* Update - Tweak the connection detection logic.
* Add - Notification badge next to payments menu.
* Fix - Fixed broken search on transactions list page.
* Add - More helpful message on checkout errors.
* Update - Change the default track `recordEvent` to use @woocommerce/tracks.
* Add - WPCOM connection status event prop to 'wcpay_connect_account_clicked' track.
* Add - Allow users to clear the account cache.
* Update - Bump minimum supported version of WordPress from 5.3 to 5.4.
* Add - Add a new admin note to collect qualitative feedback.
* Add - Introduced deposit currency filter for deposits overview page.
* Update - Make Payment Request Button available for all merchants.
* Add - Configurable Payment Request Button locations.
* Add - Addition of the Instant Deposits feature to allow qualified merchants to manually trigger payouts.

= 2.2.0 - 2021-03-31 =
* Fix - Paying with a saved card for a subscription with a free trial will now correctly save the chosen payment method to the order for future renewals.
* Add - Payment Request Button support for US merchants (Apple Pay, Google Pay, Microsoft Pay, and the browser standard Payment Request API).
* Update - Not passing level3 data for non-US merchants.
* Add - REST endpoint for fetching account data.
* Add - Deposits list pagination and sorting.
* Fix - Deposit overview now displays placeholder information instead of continuing to load when an error happens.

= 2.1.1 - 2021-03-23 =
* Fix - Fatal error when a subscription is processed with action scheduler hook.

= 2.1.0 - 2021-03-16 =
* Update - Show last 4 digit credit card number in order note when payment method is updated on failed renewal subscription order.
* Update - Define constant for the group to be used for scheduled actions.
* Update - Enable multiple customer currencies support in live mode.
* Add - Rate limit failed account connection checks.
* Add - Support displaying non-USD base fees on settings page.

= 2.0.0 - 2021-02-22 =
* Update - Render customer details in transactions list as text instead of link if order missing.
* Update - Render transaction summary on details page for Multi-Currency transactions.
* Update - Improvements to fraud prevention.
* Fix - Added better notices for end users if there are connection errors when making payments.
* Fix - If account is set to manual payouts display 'Temporarily suspended' under Payments > Settings.
* Add - Add file dropzones to dispute evidence upload fields
* Add - Currency conversion indicator to Transactions list.
* Add - Transaction timeline details for Multi-Currency transactions.
* Update - Link order note with transaction details page.
* Fix - Updating payment method using saved payment for WC Subscriptions orders.

= 1.9.2 - 2021-02-05 =
* Fix - Checkout and cart blocks aren't usable in editor when WooCommerce Payments is enabled.
* Fix - Missing global config error in Checkout block integration, and incompatibility with latest block API.

= 1.9.1 - 2021-02-03 =
* Fix - Incompatibility with WC Subscriptions.
* Fix - Missing order causing broken transactions list.

= 1.9.0 - 2021-02-02 =
* Add - Improved fraud prevention.
* Add - New setting to manage whether to enable saving cards during checkout. (Defaults to being enabled).
* Fix - Fixed issue where an empty alert would appear when trying to refund an authorization charge.
* Update - Link customer name on transaction detail page to filtered transaction list page.
* Update - Test mode notice width is now consistent across all pages.
* Fix - Fix error which could occur when a 100% off coupon was applied during checkout.
* Add - New notification to urge setting SSL for checkout pages if store doesn't use HTTPS
* Fix - Fixed connection timeout configuration.
* Fix - Specify error code when refund fails in admin to prevent blank alert.
* Fix - Add fees as line items sent to Stripe to prevent Level 3 errors.
* Fix - Currency format in non-USD order note when capturing, refunding, and processing subscription renewal.
* Update - Link customer name from transaction list page to WooCommerce's Customers page filtered by the customer's name.
* Fix - Use proper currency information when rendering deposits overview and details.

= 1.8.0 - 2020-12-16 =
* Add - Include information about failing payment into order notes.
* Fix - Fix crash when a user has 10 or more saved credit cards.
* Fix - Fix crash if there's a problem connecting to the server.
* Fix - Store Stripe customer for test and live mode.
* Fix - Display Payments menu in the sidebar if there's a problem connecting to the server.
* Add - Display fee structure in transaction timelines.
* Add - Use site username for recording ToS acceptance.
* Update - Display transaction tables with full width.
* Add - Action hooks before and after webhook delivery.

= 1.7.1 - 2020-12-03 =
* Fix - Pass ISO strings instead of Moment objects to dateI18n.

= 1.7.0 - 2020-11-17 =
* Fix - Fix ordering of payment detail timeline events.
* Fix - Payment form hides when saved card is selected.
* Fix - Render dispute evidence file upload errors.
* Fix - Increase timeout for calls to the API server.
* Fix - Correctly display the fee and net amounts for a charge with an inquiry.
* Fix - Catch unhandled exceptions when cancelling a payment authorization.
* Add - Security.md with security and vulnerability reporting guidelines.
* Add - Introduced "Set up refund policy" notification in WooCommerce inbox.
* Fix - Fix error when retrying to save a card in the Add Payment Method screen after failing SCA authentication.
* Add - Allow signing up for a subscription with free trial with a credit card that requires SCA authentication.
* Add - Remote note service.
* Add - Show details about the current fees in the Settings screen.

= 1.6.0 - 2020-10-15 =
* Fix - Trimming the whitespace when updating the bank statement descriptor.
* Add - Initial support for the checkout block.
* Add - Support wp_get_environment_type() and enable dev-mode when environment is 'development' or 'staging'.
* Update - Introduced payments-specific exceptions instead of generic one.
* Update - Transaction timeline: enabled timestamps rendering for all entries.

= 1.5.0 - 2020-09-24 =
* Fix - Save payment method checkbox for Subscriptions customer-initiated payment method updates.
* Fix - Support checkout on Internet Explorer 11.
* Fix - Webhook processing with no Jetpack plugin installed.
* Fix - Do not block the checkout card field from loading when customer meta is invalid or related to an old account.
* Fix - Saving account statement descriptor with an ampersand character.
* Fix - Do not attempt to render the payment timeline if the intention ID is missing.
* Add - Display payment method details on account subscriptions pages.
* Add - Redact sensitive data before logging.
* Add - Support for WooCommerce Subscriptions admin-initiated payment method changes.
* Add - Link to Subscription admin pages from Transactions views.
* Add - Support for Subscriptions in transaction search.

= 1.4.1 - 2020-09-07 =
* Fix - Only redirect to the onboarding screen if the plugin has been individually activated using the plugins page.

= 1.4.0 - 2020-09-02 =
* Add - Initial support for WooCommerce Subscriptions: Signing up for subscriptions, scheduled payments, and customer-initiated payment method changes.
* Add - Added a link to transaction details from order screens.
* Add - Allow merchant to edit statement descriptor.
* Fix - Do not redirect to the onboarding page after completing the WC4.5-beta wizard.
* Fix - Save order metadata before the payment is completed to avoid missing payments.
* Update - Bumped the minimum Jetpack requirement to version 8.2.

= 1.3.0 - 2020-08-17 =
* Add - Support for saved cards.
* Add - Search bar for transactions.
* Fix - Redirect to WC core onboarding instead of WC Payments onboarding when appropriate.
* Fix - Creating an account during checkout with 3DS cards.
* Fix - Missing payment statuses for certain disputes.
* Fix - Missing translators comments.

= 1.2.0 - 2020-07-20 =
* Add - 3DS support when using the pay for order page
* Add - Display confirmation dialog when enabling manual captures
* Add - Update the order when an authorised payment has expired
* Add - Timeline view in transactions detail, requires WooCommerce 4.4
* Add - Tracking for basic user action events
* Fix - Admin UI styling tweaks

= 1.1.0 - 2020-06-16 =
* Add - Allow WooCommerce Payments set up without Jetpack plugin
* Fix - Orders missing after payment processing error
* Fix - Clearing pagination when selecting transactions advanced filters
* Fix - After onboarding, redirect to the WCPay task of the task list, instead of to the task list

= 1.0.1 - 2020-06-01 =
* Add - Support 3D Secure verification
* Add - Transaction date and type filters to transactions list
* Update - Redirect to the "Connect" page on plugin activation or when trying to navigate to the settings screen
* Fix - Add deposit delay notice to deposit schedule
* Fix - Avoid localizing deposit date or displaying time-of-day precision
* Fix - Display dispute currency code in dispute info

= 1.0.0 - 2020-05-19 =
* Add - Level 3 data to payment requests
* Update - Expose public method for checking connection status
* Fix - Pending requirements state for improved messaging
* Fix - Dispute details typo
* Remove - Unused POST /charges endpoint
* Remove - "Beta" messaging

= 0.9.2 - 2020-05-14 =
* Add - Customer ID to payment intent
* Update - Register and enqueue js.stripe.com on WCPay admin pages
* Update - Override needs_setup to redirect from Payments settings
* Update - Copy and image on Connect Account screen
* Add - Add deposits overview component
* Add - URL to pass for prefilling OAuth form
* Add - Test card details in Checkout
* Add - Task list redirect upon return from OAuth flow
* Add - Handling for failed refund and other webhooks
* Add - Transaction list sorting
* Update - Disable gateway when payments are disabled on the account
* Update - Make table rows clickable
* Add - Prompt before navigating away from unsaved dispute evidence changes
* Update - Labels to sentence case
* Update - Automated testing
* Add - Metadata when creating payment intent
* Update - PHP versions supported

= 0.9.1 - 2020-04-09 =
* Fix - Add logging for OAuth initialization failures

= 0.9.0 - 2020-04-08 =
* Release for Public Beta

= 0.8.2 - 2020-03-10 =
* Add - Dispute file evidence upload support
* Add - Basic support for Pay for Order
* Fix - Styling improvements in wp-admin
* Fix - Undefined variable PHP notice in cancel_authorization
* Fix - Remove unused variable in authentication
* Fix - Improve Jetpack connection checking

= 0.8.1 - 2020-02-25 =
* Update link to test card documentation

= 0.8.0 - 2020-02-24 =
* First beta release

= 0.7.0 - 2020-02-05 =
* Alpha release<|MERGE_RESOLUTION|>--- conflicted
+++ resolved
@@ -111,9 +111,6 @@
 * Fix - Error where url parameters would get cleared on order-pay page if currency switcher block used.
 * Fix - Currency format on order-pay page if currency was changed via switcher.
 * Fix - Do not create WooCommerce Payments Subscriptions when using payment methods other than WooCommerce Payments.
-<<<<<<< HEAD
-* Fix - Incorrect customer links on Transactions page.
-=======
 * Fix - Prevent a race condition leading to duplicate order paid statuses transitions.
 * Fix - 'payment_intent not found' errors when attempting to process the first invoice for a subscription.
 * Fix - UPE element not remounting on checkout update
@@ -125,7 +122,7 @@
 * Fix - Misleading subscription order note on payment method change.
 * Fix - Incorrect error message when card ZIP validation fails.
 * Add - `Requires PHP` and `Requires at least` to the main plugin file.
->>>>>>> b7a5ebe7
+* Fix - Incorrect customer links on Transactions page.
 
 = 3.2.3 - 2021-11-01 =
 * Fix - Card fields on checkout not shown when the 'Enable payments via saved cards' setting is disabled.
