--- conflicted
+++ resolved
@@ -108,11 +108,8 @@
 * Fix - Currency switcher does not affect order confirmation screen prices.
 * Fix - Error when attempting to change the payment method for a subscription with UPE enabled.
 * Add - Multi-Currency track currency added.
-<<<<<<< HEAD
+* Fix - Fill missing order_intent_info even if an exception occurs.
 * Add - Gutenberg Block Widget for Multi-Currency.
-=======
-* Fix - Fill missing order_intent_info even if an exception occurs.
->>>>>>> 56e7ff90
 
 = 3.0.0 - 2021-09-16 =
 * Add - Download deposits report in CSV.
