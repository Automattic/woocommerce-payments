=== WooCommerce Payments ===
Contributors: woocommerce, automattic
Tags: woocommerce, payment, payment request, credit card, automattic
Requires at least: 5.4
Tested up to: 5.7
Requires PHP: 7.0
Stable tag: 2.3.3
License: GPLv2 or later
License URI: http://www.gnu.org/licenses/gpl-2.0.html

Securely accept credit and debit cards on your site. Manage transactions without leaving your WordPress dashboard. Only with WooCommerce Payments.

== Description ==

**Payments made simple, with no monthly fees – designed exclusively for WooCommerce stores.**

Securely accept major credit and debit cards, and allow customers to pay you directly without leaving your WooCommerce store. View and manage transactions from one convenient place – your WordPress dashboard.

See payments, track cash flow into your bank account, manage refunds, and stay on top of disputes without the hassle of having to log into a separate payment processor.

**Manage transactions from the comfort of your store**

Features previously only available on your payment provider’s website are now part of your store’s **integrated payments dashboard**. This enables you to:

- View the details of [payments, refunds, and other transactions](https://docs.woocommerce.com/document/payments/#section-4).
- View and respond to [disputes and chargebacks](https://docs.woocommerce.com/document/payments/disputes/).
- [Track deposits](https://docs.woocommerce.com/document/payments/#section-5) into your bank account or debit card.

**Pay as you go**

WooCommerce Payments is **free to install**, with **no setup fees or monthly fees**. Pay-as-you-go fees start at 2.9% + $0.30 per transaction for U.S.-issued cards. [Read more about transaction fees](https://docs.woocommerce.com/document/payments/faq/fees/).

**Supported by the WooCommerce team**

Our global support team is available to answer questions you may have about WooCommerce Payments installation, setup, or use. For assistance, [open a ticket on WooCommerce.com](https://woocommerce.com/my-account/create-a-ticket/?select=5278104).

== Getting Started ==

= Requirements =

* United States-based business.
* WordPress 5.4 or newer.
* WooCommerce 4.0 or newer.
* PHP version 7.0 or newer. PHP 7.2 or newer is recommended.

= Try it now =

To try WooCommerce Payments on your store, simply [install it](https://wordpress.org/plugins/woocommerce-payments/#installation) and follow the prompts.

WooCommerce Payments has experimental support for the Checkout block from [WooCommerce Blocks](https://wordpress.org/plugins/woo-gutenberg-products-block/). Please check the [FAQ section](#faq) for more information.

== Installation ==

Install and activate the WooCommerce and WooCommerce Payments plugins, if you haven't already done so, then go to "Payments" in the WordPress admin menu and follow the instructions there.

== Frequently Asked Questions ==

= What countries and currencies are supported? =

If you are an individual or business based in the United States, you can sign-up with WooCommerce Payments. After completing sign up, you can accept payments from customers anywhere in the world.

We are actively planning to expand into additional countries based on your interest. Let us know where you would like to [see WooCommerce Payments launch next](https://woocommerce.com/payments/#request-invite).

[Learn more](https://docs.woocommerce.com/document/payments/countries/).

= Why is a WordPress.com account and connection required? =

WooCommerce Payments uses the WordPress.com connection to authenticate each request, connecting your store with our payments partner.

= How do I set up a store for a client? =

If you are setting up a store that will process real payments, have the site owner complete the WooCommerce Payments setup. This ensures that the correct business details are set on the account during [onboarding](https://docs.woocommerce.com/document/payments/#section-3).

After the store setup has been completed, you can use [Test Mode](https://docs.woocommerce.com/document/payments/testing/) to simulate payments, refunds, and disputes.

If you are setting up WooCommerce Payments on a development or test site that will **never need to process real payments**, try [Dev Mode](https://docs.woocommerce.com/document/payments/testing/dev-mode/#section-1).

= How is WooCommerce Payments related to Stripe? =

WooCommerce Payments is proudly powered by [Stripe](https://stripe.com/). When you sign up for WooCommerce Payments, your personal and business information is verified with Stripe and stored in an account connected to the WooCommerce Payments service. This account is then used in the background for managing your business account information and activity via WooCommerce Payments. [Learn more](https://docs.woocommerce.com/document/payments/powered-by-stripe/).

= Are there Terms of Service and data usage policies? =

You can read our Terms of Service [here](https://en.wordpress.com/tos).

= How does the Checkout block work? =

You need the [WooCommerce Blocks](https://wordpress.org/plugins/woo-gutenberg-products-block/) plugin to be installed and active to use the Checkout block. Once you add the block to a page, WooCommerce Payments will automatically appear as an option.

Please note that our support for the checkout block is still experimental and the following features of the gateway will probably not work:

* Using saved cards and saving cards.
* Integration with WooCommerce Subscriptions.

== Screenshots ==

1. View Transactions
2. View Transaction Details
3. Track Deposits
4. Manage Disputes

== Changelog ==

= 2.4.0 - 2021-xx-xx =
* Update - Improve the Connect Account page.
* Update - Base UI components and their styling.
* Fix - Deposits overview details not displayed.
* Fix - WooCommerce Payments disappeared from WooCommerce Settings if WooCommerce Subscriptions is activated.
* Add - REST endpoint to capture payments by order ID
<<<<<<< HEAD
* Add - Explat package for A/B tests.
=======
* Add - Payment request button support for checkout and cart blocks.

= 2.3.3 - 2021-05-06 =
* Update - Additional logic and styling for instant deposits.
>>>>>>> 33e3df7d

= 2.3.2 - 2021-04-27 =
* Fix - Error when purchasing free trial subscriptions.

= 2.3.1 - 2021-04-26 =
* Fix - Various account connection cache tweaks
* Update - Use option instead of transient for caching account data
* Fix - Error when using SCA / 3DS credit card in checkout block.

= 2.3.0 - 2021-04-21 =
* Add - Introduced deposit currency filter for transactions overview page.
* Add - Download transactions report in CSV.
* Update - Tweak the connection detection logic.
* Add - Notification badge next to payments menu.
* Fix - Fixed broken search on transactions list page.
* Add - More helpful message on checkout errors.
* Update - Change the default track `recordEvent` to use @woocommerce/tracks.
* Add - WPCOM connection status event prop to 'wcpay_connect_account_clicked' track.
* Add - Allow users to clear the account cache.
* Update - Bump minimum supported version of WordPress from 5.3 to 5.4.
* Add - Add a new admin note to collect qualitative feedback.
* Add - Introduced deposit currency filter for deposits overview page.
* Update - Make Payment Request Button available for all merchants.
* Add - Configurable Payment Request Button locations.
* Add - Addition of the Instant Deposits feature to allow qualified merchants to manually trigger payouts.

= 2.2.0 - 2021-03-31 =
* Fix - Paying with a saved card for a subscription with a free trial will now correctly save the chosen payment method to the order for future renewals.
* Add - Payment Request Button support for US merchants (Apple Pay, Google Pay, Microsoft Pay, and the browser standard Payment Request API).
* Update - Not passing level3 data for non-US merchants.
* Add - REST endpoint for fetching account data.
* Add - Deposits list pagination and sorting.
* Fix - Deposit overview now displays placeholder information instead of continuing to load when an error happens.

= 2.1.1 - 2021-03-23 =
* Fix - Fatal error when a subscription is processed with action scheduler hook.

= 2.1.0 - 2021-03-16 =
* Update - Show last 4 digit credit card number in order note when payment method is updated on failed renewal subscription order.
* Update - Define constant for the group to be used for scheduled actions.
* Update - Enable multiple customer currencies support in live mode.
* Add - Rate limit failed account connection checks.
* Add - Support displaying non-USD base fees on settings page.

= 2.0.0 - 2021-02-22 =
* Update - Render customer details in transactions list as text instead of link if order missing.
* Update - Render transaction summary on details page for multi-currency transactions.
* Update - Improvements to fraud prevention.
* Fix - Added better notices for end users if there are connection errors when making payments.
* Fix - If account is set to manual payouts display 'Temporarily suspended' under Payments > Settings.
* Add - Add file dropzones to dispute evidence upload fields
* Add - Currency conversion indicator to Transactions list.
* Add - Transaction timeline details for multi-currency transactions.
* Update - Link order note with transaction details page.
* Fix - Updating payment method using saved payment for WC Subscriptions orders.

= 1.9.2 - 2021-02-05 =
* Fix - Checkout and cart blocks aren't usable in editor when WooCommerce Payments is enabled.
* Fix - Missing global config error in Checkout block integration, and incompatibility with latest block API.

= 1.9.1 - 2021-02-03 =
* Fix - Incompatibility with WC Subscriptions.
* Fix - Missing order causing broken transactions list.

= 1.9.0 - 2021-02-02 =
* Add - Improved fraud prevention.
* Add - New setting to manage whether to enable saving cards during checkout. (Defaults to being enabled).
* Fix - Fixed issue where an empty alert would appear when trying to refund an authorization charge.
* Update - Link customer name on transaction detail page to filtered transaction list page.
* Update - Test mode notice width is now consistent across all pages.
* Fix - Fix error which could occur when a 100% off coupon was applied during checkout.
* Add - New notification to urge setting SSL for checkout pages if store doesn't use HTTPS
* Fix - Fixed connection timeout configuration.
* Fix - Specify error code when refund fails in admin to prevent blank alert.
* Fix - Add fees as line items sent to Stripe to prevent Level 3 errors.
* Fix - Currency format in non-USD order note when capturing, refunding, and processing subscription renewal.
* Update - Link customer name from transaction list page to WooCommerce's Customers page filtered by the customer's name.
* Fix - Use proper currency information when rendering deposits overview and details.

= 1.8.0 - 2020-12-16 =
* Add - Include information about failing payment into order notes.
* Fix - Fix crash when a user has 10 or more saved credit cards.
* Fix - Fix crash if there's a problem connecting to the server.
* Fix - Store Stripe customer for test and live mode.
* Fix - Display Payments menu in the sidebar if there's a problem connecting to the server.
* Add - Display fee structure in transaction timelines.
* Add - Use site username for recording ToS acceptance.
* Update - Display transaction tables with full width.
* Add - Action hooks before and after webhook delivery.

= 1.7.1 - 2020-12-03 =
* Fix - Pass ISO strings instead of Moment objects to dateI18n.

= 1.7.0 - 2020-11-17 =
* Fix - Fix ordering of payment detail timeline events.
* Fix - Payment form hides when saved card is selected.
* Fix - Render dispute evidence file upload errors.
* Fix - Increase timeout for calls to the API server.
* Fix - Correctly display the fee and net amounts for a charge with an inquiry.
* Fix - Catch unhandled exceptions when cancelling a payment authorization.
* Add - Security.md with security and vulnerability reporting guidelines.
* Add - Introduced "Set up refund policy" notification in WooCommerce inbox.
* Fix - Fix error when retrying to save a card in the Add Payment Method screen after failing SCA authentication.
* Add - Allow signing up for a subscription with free trial with a credit card that requires SCA authentication.
* Add - Remote note service.
* Add - Show details about the current fees in the Settings screen.

= 1.6.0 - 2020-10-15 =
* Fix - Trimming the whitespace when updating the bank statement descriptor.
* Add - Initial support for the checkout block.
* Add - Support wp_get_environment_type() and enable dev-mode when environment is 'development' or 'staging'.
* Update - Introduced payments-specific exceptions instead of generic one.
* Update - Transaction timeline: enabled timestamps rendering for all entries.

= 1.5.0 - 2020-09-24 =
* Fix - Save payment method checkbox for Subscriptions customer-initiated payment method updates.
* Fix - Support checkout on Internet Explorer 11.
* Fix - Webhook processing with no Jetpack plugin installed.
* Fix - Do not block the checkout card field from loading when customer meta is invalid or related to an old account.
* Fix - Saving account statement descriptor with an ampersand character.
* Fix - Do not attempt to render the payment timeline if the intention ID is missing.
* Add - Display payment method details on account subscriptions pages.
* Add - Redact sensitive data before logging.
* Add - Support for WooCommerce Subscriptions admin-initiated payment method changes.
* Add - Link to Subscription admin pages from Transactions views.
* Add - Support for Subscriptions in transaction search.

= 1.4.1 - 2020-09-07 =
* Fix - Only redirect to the onboarding screen if the plugin has been individually activated using the plugins page.

= 1.4.0 - 2020-09-02 =
* Add - Initial support for WooCommerce Subscriptions: Signing up for subscriptions, scheduled payments, and customer-initiated payment method changes.
* Add - Added a link to transaction details from order screens.
* Add - Allow merchant to edit statement descriptor.
* Fix - Do not redirect to the onboarding page after completing the WC4.5-beta wizard.
* Fix - Save order metadata before the payment is completed to avoid missing payments.
* Update - Bumped the minimum Jetpack requirement to version 8.2.

= 1.3.0 - 2020-08-17 =
* Add - Support for saved cards.
* Add - Search bar for transactions.
* Fix - Redirect to WC core onboarding instead of WC Payments onboarding when appropriate.
* Fix - Creating an account during checkout with 3DS cards.
* Fix - Missing payment statuses for certain disputes.
* Fix - Missing translators comments.

= 1.2.0 - 2020-07-20 =
* Add - 3DS support when using the pay for order page
* Add - Display confirmation dialog when enabling manual captures
* Add - Update the order when an authorised payment has expired
* Add - Timeline view in transactions detail, requires WooCommerce 4.4
* Add - Tracking for basic user action events
* Fix - Admin UI styling tweaks

= 1.1.0 - 2020-06-16 =
* Add - Allow WooCommerce Payments set up without Jetpack plugin
* Fix - Orders missing after payment processing error
* Fix - Clearing pagination when selecting transactions advanced filters
* Fix - After onboarding, redirect to the WCPay task of the task list, instead of to the task list

= 1.0.1 - 2020-06-01 =
* Add - Support 3D Secure verification
* Add - Transaction date and type filters to transactions list
* Update - Redirect to the "Connect" page on plugin activation or when trying to navigate to the settings screen
* Fix - Add deposit delay notice to deposit schedule
* Fix - Avoid localizing deposit date or displaying time-of-day precision
* Fix - Display dispute currency code in dispute info

= 1.0.0 - 2020-05-19 =
* Add - Level 3 data to payment requests
* Update - Expose public method for checking connection status
* Fix - Pending requirements state for improved messaging
* Fix - Dispute details typo
* Remove - Unused POST /charges endpoint
* Remove - "Beta" messaging

= 0.9.2 - 2020-05-14 =
* Add - Customer ID to payment intent
* Update - Register and enqueue js.stripe.com on WCPay admin pages
* Update - Override needs_setup to redirect from Payments settings
* Update - Copy and image on Connect Account screen
* Add - Add deposits overview component
* Add - URL to pass for prefilling OAuth form
* Add - Test card details in Checkout
* Add - Task list redirect upon return from OAuth flow
* Add - Handling for failed refund and other webhooks
* Add - Transaction list sorting
* Update - Disable gateway when payments are disabled on the account
* Update - Make table rows clickable
* Add - Prompt before navigating away from unsaved dispute evidence changes
* Update - Labels to sentence case
* Update - Automated testing
* Add - Metadata when creating payment intent
* Update - PHP versions supported

= 0.9.1 - 2020-04-09 =
* Fix - Add logging for OAuth initialization failures

= 0.9.0 - 2020-04-08 =
* Release for Public Beta

= 0.8.2 - 2020-03-10 =
* Add - Dispute file evidence upload support
* Add - Basic support for Pay for Order
* Fix - Styling improvements in wp-admin
* Fix - Undefined variable PHP notice in cancel_authorization
* Fix - Remove unused variable in authentication
* Fix - Improve Jetpack connection checking

= 0.8.1 - 2020-02-25 =
* Update link to test card documentation

= 0.8.0 - 2020-02-24 =
* First beta release

= 0.7.0 - 2020-02-05 =
* Alpha release<|MERGE_RESOLUTION|>--- conflicted
+++ resolved
@@ -107,14 +107,11 @@
 * Fix - Deposits overview details not displayed.
 * Fix - WooCommerce Payments disappeared from WooCommerce Settings if WooCommerce Subscriptions is activated.
 * Add - REST endpoint to capture payments by order ID
-<<<<<<< HEAD
 * Add - Explat package for A/B tests.
-=======
 * Add - Payment request button support for checkout and cart blocks.
 
 = 2.3.3 - 2021-05-06 =
 * Update - Additional logic and styling for instant deposits.
->>>>>>> 33e3df7d
 
 = 2.3.2 - 2021-04-27 =
 * Fix - Error when purchasing free trial subscriptions.
