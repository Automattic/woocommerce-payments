=== WooPayments - Fully Integrated Solution Built and Supported by Woo ===
Contributors: woocommerce, automattic
Tags: payment gateway, payment, apple pay, credit card, google pay, woocommerce payments
<<<<<<< HEAD
Requires at least: 6.0
Tested up to: 6.2
Requires PHP: 7.3
Stable tag: 6.4.1
=======
Requires at least: 6.1
Tested up to: 6.3
Requires PHP: 7.4
Stable tag: 6.4.2
>>>>>>> e2df30f8
License: GPLv2 or later
License URI: http://www.gnu.org/licenses/gpl-2.0.html

Securely accept credit and debit cards on your WooCommerce store. Manage payments without leaving your WordPress dashboard. Only with WooPayments.

== Description ==

**Payments made simple, with no monthly fees – designed exclusively for WooCommerce stores.**

Securely accept major credit and debit cards, and allow customers to pay you directly without leaving your WooCommerce store. View and manage transactions from one convenient place – your WordPress dashboard.

See payments, track cash flow into your bank account, manage refunds, and stay on top of disputes without the hassle of having to log into a separate payment processor.

**Manage transactions from the comfort of your store**

Features previously only available on your payment provider’s website are now part of your store’s **integrated payments dashboard**. This enables you to:

- View the details of [payments, refunds, and other transactions](https://woocommerce.com/document/woopayments/managing-money/).
- View and respond to [disputes and chargebacks](https://woocommerce.com/document/woopayments/fraud-and-disputes/managing-disputes/).
- [Track deposits](https://woocommerce.com/document/woopayments/deposits/) into your bank account or debit card.

**Pay as you go**

WooPayments is **free to install**, with **no setup fees or monthly fees**. Pay-as-you-go fees start at 2.9% + $0.30 per transaction for U.S.-issued cards. [Read more about transaction fees](https://woocommerce.com/document/woopayments/fees-and-debits/fees/).

**Supported by the WooCommerce team**

Our global support team is available to answer questions you may have about WooPayments installation, setup, or use. For assistance, [open a ticket on WooCommerce.com](https://woocommerce.com/my-account/create-a-ticket/?select=5278104).

== Getting Started ==

= Requirements =

* WordPress 6.0 or newer.
* WooCommerce 7.6 or newer.
* PHP 7.3 or newer is recommended.

= Try it now =

To try WooPayments (previously WooCommerce Payments) on your store, simply [install it](https://wordpress.org/plugins/woocommerce-payments/#installation) and follow the prompts. Please see our [Startup Guide](https://woocommerce.com/document/woopayments/startup-guide/) for a full walkthrough of the process.

WooPayments has experimental support for the Checkout block from [WooCommerce Blocks](https://wordpress.org/plugins/woo-gutenberg-products-block/). Please check the [FAQ section](#faq) for more information.

== Installation ==

Install and activate the WooCommerce and WooPayments plugins, if you haven't already done so, then go to "Payments" in the WordPress admin menu and follow the instructions there.

== Frequently Asked Questions ==

= What countries and currencies are supported? =

If you are an individual or business based in [one of these countries](https://woocommerce.com/document/woopayments/compatibility/countries/#supported-countries), you can sign-up with WooPayments. After completing sign up, you can accept payments from customers anywhere in the world.

We are actively planning to expand into additional countries based on your interest. Let us know where you would like to [see WooPayments launch next](https://woocommerce.com/payments/#request-invite).

= Why is a WordPress.com account and connection required? =

WooPayments uses the WordPress.com connection to authenticate each request, connecting your store with our payments partner.

= How do I set up a store for a client? =

If you are a developer or agency setting up a site for a client, please see [this page](https://woocommerce.com/document/woopayments/account-management/developer-or-agency-setup/) of our documentation for some tips on how to install WooPayments on client sites.

= How is WooPayments related to Stripe? =

WooPayments is built in partnership with Stripe [Stripe](https://stripe.com/). When you sign up for WooPayments, your personal and business information is verified with Stripe and stored in an account connected to the WooPayments service. This account is then used in the background for managing your business account information and activity via WooPayments. [Learn more](https://woocommerce.com/document/woopayments/account-management/partnership-with-stripe/).

= Are there Terms of Service and data usage policies? =

You can read our Terms of Service and other policies [here](https://woocommerce.com/document/woopayments/our-policies/).

= How does the Checkout block work? =

You need the [WooCommerce Blocks](https://wordpress.org/plugins/woo-gutenberg-products-block/) plugin to be installed and active to use the Checkout block. Once you add the block to a page, WooPayments will automatically appear as an option.

Please note that our support for the checkout block is still experimental and the following features of the gateway will probably not work:

* Using saved cards and saving cards.
* Integration with WooCommerce Subscriptions.

== Screenshots ==

1. View Transactions
2. View Transaction Details
3. Track Deposits
4. Manage Disputes

== Changelog ==

= 6.4.2 - 2023-09-14 =
* Fix - Fix an error in the checkout when Afterpay is selected as payment method.


= 6.4.1 - 2023-09-06 =
* Fix - checkout processing when fields are hidden via customizer
* Fix - Potential fatal error when viewing WooCommerce home because we try to check if store has been fully onboarded but account service is not yet initialized.
* Fix - Resolved an issue with WCPay Subscription orders being set to failed during payment processing when Woo Subscriptions plugin is active.
* Fix - Use the gateway from the Checkout class in case the main registered gateway isn't initialized for some reason.
* Dev - Revert - Bump minimum required version of WooCommerce to 8.0.0 and WP to 6.1
* Dev - Setting the minimum required version of WooCommerce back to 7.8.0 and WP to 6.0

= 6.4.0 - 2023-08-31 =
* Add - Added the Transactions reporting endpoint
* Add - Adjust WooPay "custom message" to be reused for T&C and privacy policy
* Add - Combine Session Initialization with User Authentication on WooPay.
* Add - Enables deferred intent UPE for existing split UPE stores and newly onboarded stores.
* Add - Onboarding flow state persistence
* Fix - Adds consistent payment token labels for saved Stripe Link payment methods across my account, shortcode checkout, and blocks checkout pages.
* Fix - Adds the possibility of continuing in progress onboarding process
* Fix - Add `is_user_connected()` and `get_connected_user_data()` methods to `WC_Payments_Http_Interface`
* Fix - Display onboarding MCC field validation error
* Fix - Ensures that Stripe Link and SEPA Debit saved payment tokens are stored and validated with correct gateway IDs for relevant feature flags enabled.
* Fix - Fixes subscription renewals with the UPE enabled.
* Fix - Fix express checkout button design issues.
* Fix - Fix phone number input widget on checkout page
* Fix - Fix the WooPay logo so that it stays scaled up and visible on the WooPay button.
* Fix - Fix zero decimal currency display in order notes
* Fix - JavaScript is now correctly loaded on admin order screens when HPOS is enabled.
* Fix - Prevent displaying "Fraud protection" menu on half-onboarded stores
* Fix - Prevent fetching disputes on WooCommerce home task when store is not connected to a WooPayments account.
* Fix - Prevent Progressive Onboarding accounts from adding APMs until completing full verification.
* Fix - Provide per active discount Terms and Conditions link in the Account details card.
* Fix - Remove precision overriding in multi-currency scenarios
* Fix - Use domestic currency, instead of default deposit currency, to check if a payment method is compatible with the presentment currency in the checkout form.
* Update - BNPLs: updated methods copy on settings page
* Update - Change Payment_Intent_Status to Intent_Status
* Update - Improve `Chip` component styles to with improved visual design and accessible contrast ratios.
* Update - Removed wcpay_empty_state_preview_mode_v5 experiment code
* Update - Set WooPay button default enabled for product/cart/checkout pages
* Update - Updated copy for credit and debit card in settings
* Update - Updated payment method tooltip in settings so that it is rendered correctly in mobile view
* Update - Updated section "Payment Methods" in page "Settings" for mobile view
* Update - Update express checkouts section in settings for mobile view
* Update - Update tooltip styles to improve readability of interactive tooltip content.
* Dev - Adding dispute object to DisputeDetails component
* Dev - Adding HooksProxy and LegacyProxy to src, used to access code outside of it (hooks, globals, functions, and static methods).
* Dev - Adding Psalm checks to function calls within `src`.
* Dev - Add interface and concrete classes for Payment Method (project reengineering payment process).
* Dev - Add LegacyContainer to `src` to allow loading classes from `includes`.
* Dev - Add TypeScript development guidelines
* Dev - Bump minimum required version of WooCommerce to 8.0.0 and WP to 6.1
* Dev - Fixing a mistake in the doc regarding the customer service.
* Dev - Fix Tracks to record checkout view on all stores
* Dev - Ignore updating currency precision if the country is Japan
* Dev - Move Multi-Currency Order Meta Helper functionality behind url param.
* Dev - Refactor the deposit status UI element to use the `Chip` component.
* Dev - Track WooPay Save My Info checkbox usage

= 6.3.2 - 2023-08-17 =
* Fix - Revert fix WooPay Session Handler in Store API requests.


= 6.3.1 - 2023-08-14 =
* Fix - Fix AutomateWoo error on WooPay redirection.
* Fix - Fix WooPay Session Handler in Store API requests.

= 6.3.0 - 2023-08-09 =
* Add - Add constant flag to use the new payment service (project reengineering payment process).
* Add - Add JCB payment method coming soon notice
* Add - Add payment service class (project reengineering payment process).
* Add - Adds integration for Stripe Link while using split UPE with deferred intent creation.
* Add - Add support for Japan
* Add - Add support for the Enabled status from Stripe (will replace Restricted Soon in the case where there is no active deadline).
* Add - Add support for United Arab Emirates
* Add - Add Tracks events around account connect when promo is active.
* Add - Add warning to the advanced settings page for WooPay incompatible extensions
* Add - Add WooPay Gift Cards support.
* Add - Add WooPay on onboarding payment methods.
* Add - Add WooPay Points and Rewards support
* Add - Allow WooPay verified email requests
* Add - Ensure WooPay compatibility with the split UPE that has deferred intent creation implementation.
* Add - Include WooPay merchant terms on WooCommerce Payment Methods settings.
* Add - Prefill the Business Name and Country fields during WooPayments KYC.
* Fix - Adding more descriptive error messages in gradual signup
* Fix - Allow card gateway to load properly with WooPay enabled and subscription item in the cart.
* Fix - Allow only domestic payments for BNPL payment methods
* Fix - Allow only Japanese phone numbers for Japanese accounts
* Fix - Avoid creating duplicate paid orders from a single payment intent.
* Fix - Disputes listing column renamed to Respond by and will show empty when dispute does not need response or if respond by date has passed.
* Fix - Enable customers who have migrated a WCPay subscription to a tokenised subscription to pay for existing failed orders.
* Fix - Fatal error when using latest MailPoet with WooPay
* Fix - Fixed the creation of the nonce that is sent to WooPay
* Fix - Fix error while selecting product variations. Make the stripe payment messaging element load only if at least one BNPL method is active.
* Fix - Fix extra requests when clicking WooPay express checkout button.
* Fix - Fix Fraud and Risk Tools welcome tour to only show if Fraud and Risk banner learn more button is clicked and tour not previously dismissed.
* Fix - Get WooPay adapted extensions from server
* Fix - Highlight menu item when transaction details, deposit details, and disputes details page are opened.
* Fix - Improve split UPE support of WooPay with multiple payment methods enabled.
* Fix - Minor copy changes on the Set Up Real Payments modal.
* Fix - Remove daily deposits for JP merchants as it's not permitted by our payment processor
* Fix - Reverting change to the plugin name because of compatibility with iOS app.
* Fix - Send correct shipping address to Afterpay in Classic Checkout
* Fix - Send shipping address correctly to Afterpay in block checkout, when separate billing address is provided.
* Fix - Update excerpt in readme.txt to improve ranking
* Fix - Visual fixes for the Connect page hero.
* Update - Allows nulls in min/max payment ranges definitions for UPE payment methods
* Update - Minor copy fixes on the onboarding form.
* Update - Modify 'Contact WooCommerce Support' badge located on the 'Payments accepted on checkout' section of Payments > Settings.
* Update - Only show the post-onboarding congratulations message if user did not onboard in test mode.
* Update - Unify payment method icon design
* Dev - Add a dependency container for the new src directory.
* Dev - Add generic Get_Request class, and migrate current simple requests to use it
* Dev - Add PSR-4 autoloading for the src directory.
* Dev - Add unit tests to cover WooPay button eligibility.
* Dev - Add webpack script to generate RTL .css files and enqueue it for RTL languages
* Dev - Adjust coding standards to align with WC Core.
* Dev - Avoiding product-service exceptions during checkout, making debugging easier.
* Dev - Fix Husky post-merge script to conform to `sh` syntax
* Dev - Ignore updating currency precision if the country is Japan
* Dev - Introduce model class WC_Payments_API_Setup_Intention for setup intents
* Dev - Migrate certain WCPay shopper tracks to use wcpay prefix
* Dev - Migrate Chip component to TypeScript to improve code quality.
* Dev - Migrate DisputeStatusChip comp to TypeScript to improve code quality.
* Dev - Pass tracks identity to WooPay iframe
* Dev - Pass Tracks identity to WooPay to improve telemetry

= 6.2.2 - 2023-08-01 =
* Fix - Move the email title hook from the UPE class to the parent legacy gateway class, to avoid multiple callback invocations for the split UPE


= 6.2.1 - 2023-07-31 =
* Fix - Enhance query parameters validation in redirected requests.

= 6.2.0 - 2023-07-19 =
* Add - Add Android option in Device type advanced filter
* Add - Add dispute notice to the WooCommerce order screen to highlight disputes awaiting a response.
* Add - Added flag to allow us to remotely set if WooPay should be enabled or not for new merchants.
* Add - Add tooltip and ARIA labels to payment method logos in transaction list
* Add - Check for invalid extensions when one is activated or deactivated.
* Add - Make Affirm and Afterpay Stripe messaging show up correctly for variable products, especially when we change variations.
* Add - Prefill the store URL on the new Onboarding Form.
* Add - Sending preloaded_requests to WooPay to avoid waiting for external requests
* Fix - Add array_filter callback method
* Fix - Added logic to check if the recurring cart array is present before displaying the recurring totals section in the cart.
* Fix - Allow webhooks without livemode to be received.
* Fix - Ensure when a customer changes the shipping method on cart and checkout that the recurring totals correctly reflect the chosen method.
* Fix - Fix a fatal error on sites using WC Subscriptions versions below 4.0.0
* Fix - Fix Country informed as empty for logged-out user in the BNPL site messaging configuration.
* Fix - Fixed typo in businessInfo strings in strings.tsx file
* Fix - Fix fatal errors when get_product method returns null
* Fix - Fix incorrect channel value in transaction description screen for Tap to Pay for Android transactions
* Fix - Fix issue where subscription signup fees are not converted correctly with Multi-Currency.
* Fix - Fix outdated documentation links.
* Fix - Fix Save my info section style when Payment options is not numbered.
* Fix - Remove duplicated payment method on thank you page when using WooPay.
* Fix - Resolve an issue that prevented the "Used for variations" checkbox from being enabled on the variable subscription product edit screen on WC version v7.9.0.
* Fix - Resolved an issue that caused the payment type metadata to not be included in payment requests.
* Fix - Resolved errors that occurred when activating the WC Subscriptions plugin via bulk action on the WP plugins screen or updating the plugin via the WooCommerce Extensions screen.
* Fix - Restore removed condition after naming convention.
* Fix - Reverting change to the plugin name because of compatibility with iOS app.
* Fix - When HPOS is enabled, permanently deleting a subscription related order wasn't updating the related orders cache properly.
* Fix - Wrap list of payment method logos on next line
* Update - Add incentive cache invalidation based on store context hash.
* Update - Another chunk of branding rollout: update wordpress.org assets
* Update - Check WCPay Subscriptions eligibility after store completes WooCommerce onboarding wizard.
* Update - Confirm subscription being switched is owned by customer before trying to possibly use its currency to prevent error.
* Update - Highlight the active dispute task if disputes are due within 72 hours.
* Update - Improve disputes list page by hiding the "Disputed on" column by default, add an "Action" column with clear call to action button, highlight urgent disputes' due dates, and color code disputes' statuses.
* Update - Mark an expired uncaptured order as 'Failed" instead of 'Canceled'
* Update - Refactoring and cleanup of code
* Update - Remove the Remind Me Later option from the Fraud and Risk Tools discoverability banner.
* Update - Remove WooCommerce Payments from taking over the WC core settings page
* Update - Simplify the active dispute task title when disputes are for multiple currencies to improve readability.
* Update - Update WooCommerce Payments to WooPayments across the plugin
* Update - WC Payments inbuilt subscriptions functionality is no longer enabled by default for eligible US based stores.
* Dev - Add E2E tests for Fraud & Risk tools.
* Dev - Adding a tracking property to record whether user went through the new onboarding UX or not.
* Dev - Add tool to allow merchants to fix Multi-Currency exchange rates in orders.
* Dev - Affirm&Afterpay: add new test cases to ensure the method availability on checkout
* Dev - Affirm&Afterpay: refactor subscription products detection by using existing subs API
* Dev - Extracting functionality for preventing duplicate payments into a service.
* Dev - Fix tests by ensuring the rest_pre_dispatch filter returns a WP_REST_Response
* Dev - Migrate `HorizontalList` component to TS
* Dev - Removed an old flag for a feature which is now enabled for old users. Some refactoring of the task lists code (no impact on functionality).
* Dev - Remove FRT E2E tests.
* Dev - Update subscriptions-core to 6.0.0.

= 6.1.1 - 2023-06-29 =
* Fix - Fix syntax for advanced filters in WC 7.8 and over

= 6.1.0 - 2023-06-28 =
* Add - Add additional validation in VAT controller.
* Add - Add Affirm and Afterpay to checkout block.
* Add - Add Affirm and Afterpay to classic checkout.
* Add - Add BNPL messaging to the product details page via Stripe Payment Method Messaging Element.
* Add - Added a check to disable WooPay in case incompatible extensions are found.
* Add - Adds implementation to handle deferred intent for the UPE in My account page.
* Add - Adds support for UPE with deferred intent creation on the Blocks checkout page.
* Add - Add Tap to Pay device type filter on transactions list page.
* Add - Add usage tracking to WooPay express button location updates.
* Add - Affirm and Afterpay logo support in transactions listing and transaction details.
* Add - Connect page incentive for eligible merchants.
* Add - Deposit schedule changes are disabled when an account has restrictions on it.
* Add - Ensure Affirm and Afterpay available on checkout only when the payment is in expected range.
* Add - Improve the wording and style of the "Active Disputes" task list item on the Payments → Overview screen to better communicate the urgency of resolving these disputes.
* Add - Links in subscription deactivation modal open in a new tab.
* Add - Show checkbox options for Affirm and Afterpay BNPL payment options.
* Add - Update Affirm & Afterpay logos with border and icon images.
* Add - Check for invalid extensions when one is activated or deactivated.
* Fix - Add deadline and amount to clarify disputed order note.
* Fix - Affirm&Afterpay: do not show messaging element for subscription products.
* Fix - Allow `card_` prefix when validating payment method IDs to fix failing subscription renewals.
* Fix - Check that a currency is available before adding it to the current currencies. Minor admin text string updates. Minor refactoring of MultiCurrency/RestController class.
* Fix - Corrected bug where checkbox could not be enabled when credit card was disabled.
* Fix - Fixed payment intents still getting confirmed on UPE when intent update fails.
* Fix - Fix untranslated strings on the checkout page.
* Fix - Fraudulent disputes will now show as Transaction unauthorized.
* Fix - Hide Google Pay and Apple Pay buttons when total amount is zero on item details, cart, and checkout pages.
* Fix - Improved user experience on onboarding form when validating fields if Enter key is pressed.
* Fix - Improve the logic which determines if a user is activating the WC Subscriptions plugin when determining the need to load built-in subscriptions functionality.
* Fix - Move WP hooks registration out of the core classes' constructors.
* Fix - Remove all actions on preflight check.
* Fix - Show descriptive dispute reasons in order notes.
* Fix - Updated correct link for request classes docs.
* Fix - Uses correct payment method title in order confirmation emails.
* Update - Display the "Active Disputes" task list item on the Payments → Overview screen only if there are disputes due within seven days.
* Update - Improve copy in Subscriptions deactivation modal.
* Update - Improve the wording of the "Active Disputes" task list item on the WooCommerce → Home screen to better communicate the urgency of resolving these disputes.
* Update - Moved the overview task list to the welcome greeting to improve visibility of important tasks.
* Update - Update the design for UPE settings block.
* Dev - Add support for Czech Republic, Hungary, and Sweden.
* Dev - Bump minimum required version of WooCommerce to 7.8.0.
* Dev - Comment: Add script to run QIT security tests locally.
* Dev - Gracefully handle missing payment method constants.
* Dev - minor refactor from js to tsx.
* Dev - minor tsx refactor.
* Dev - Tracking events for BNPL payment methods.

= 6.0.0 - 2023-06-08 =
* Add - Show Progressive Onboarding Express using Explat experiment
* Fix - Add a session check to avoid fatal errors.
* Fix - Add error notice when using ISK with decimals
* Fix - Adjust style of deposits icon and text in account details for progressive accounts
* Fix - Disabled subscription-related actions, webhooks, and invoice services on staging sites to avoid unintended interactions with the server and live site.
* Fix - Ensures 3DS authenticated payment methods can be saved and reused with deferred intent UPE.
* Fix - Ensures WCPay is present as default gateway on WC Settings screen when split UPE is enabled.
* Fix - Fix account status chip from restricted to pending for PO accounts
* Fix - Fixes pay for order page functionality in split and deferred intent UPE.
* Fix - Fix for PO eligible request
* Fix - Fix fraud and risk tools welcome tour copy to remove mentions of risk review.
* Fix - Fix incorrectly labelled card gateway for the enabled deferred intent creation UPE
* Fix - Fix single currency settings conversion preview for zero decimal currencies
* Fix - Fix to an API route for Progressive Onboarding feature which was previously only used in development environment.
* Fix - Just a few CSS updates for WooPay buttons.
* Fix - Progressive onboarding design fixes
* Fix - Resolves issue with multiple charge attempts during manual capture with UPE.
* Fix - Show setup deposits task for PO accounts without sales and right after acount creation
* Update - Connect account page design.
* Update - Pass the setup mode selected during Progressive Onboarding to the server onboarding init.
* Update - Update @wordpress/components to v19.8.5
* Dev - Behind progressive onboarding feature flag – Stardardize and send PO collected merchant info to server.
* Dev - Fixes intermittently failing UPE E2E tests.
* Dev - Fix failing e2e shopper test - WC Beta
* Dev - Migrate DepositsStatus and PaymentsStatus components to Typescript
* Dev - Remove fraud and risk tools feature flag checks and tests
* Dev - Skip failing E2E refund tests.
* Dev - Tracking for account balance section on the Payments > Overview page.
* Dev - Update @woocommerce/components to v12.0.0

= 5.9.1 - 2023-06-05 =
* Fix - Improve validation of WC analytics query filters
* Fix - Improved validation of the order key arg when redirecting to subscription's change payment method URL.
* Fix - Resolved an issue with customers being redirected to an incorrect Pay for Order URL after login.
* Dev - Update subscriptions-core to 5.7.2

= 5.9.0 - 2023-05-17 =
* Add - Adds the minimal functionality for the new Stripe payment flow that allows deferred payment/setup intent creation. The functionality is hidden behind the feature flag.
* Add - Add support for 6 new countries in WCPay: Bulgaria, Croatia, and Romania
* Add - Add support for complete_kyc_link wcpay-link-handler
* Add - Disable the WooPay auto-redirect and SMS OTP modal in unsupported contexts.
* Add - Enhanced fraud protection for your store. Reduce fraudulent transactions by using a set of customizable rules.
* Add - Hide WooPay button in unsupported contexts
* Add - PO fields data and controls, behind a feature flag.
* Add - Support pending verification account status
* Fix - Add fraud prevention token to cart and checkout payment request buttons
* Fix - Check for the `AbstractCartRoute` class before making WooPay available.
* Fix - Fatal error from third-party extensions using the `woocommerce_update_order` expecting the second parameter.
* Fix - Fix AJAX response notice for multi-currency due to empty currencies data
* Fix - Fixed blocks currency switcher widget
* Fix - fixed php 8.1 wp-admin errors
* Fix - Fix keyboard navigation for account balance tooltips on the Payments → Overview screen.
* Fix - Handle WooPay requests using Store API cart token and Jetpack blog token.
* Fix - Minor change for i18n - Remove extra trailing space in translation string, outside of the __ tag.
* Fix - No longer display the Deposits card on the Payments Overview page for new merchants who don't have an estimated deposit
* Fix - Prevent express checkout buttons from displaying when payments are disabled.
* Fix - Prevent WooPay redirection when OTP frame is closed
* Fix - Remove WooPay subscriptions user check endpoint.
* Fix - Supply correct payment method instance to process_redirect_payment.
* Fix - Usage tracking props when placing WooPay orders
* Fix - Use timezone to check WooPay available countries
* Update - Change from convention Platform Checkout to WooPay consistently.
* Update - Handle incorrect address errors in terminal location API
* Update - Refactor express payment method button display
* Update - Remove the `simplifyDepositsUi` feature flag and legacy deposits UI code.
* Update - Show a link to the documentation in the tooltip when the pending balance is negative.
* Update - Update @woocommerce/experimental to v3.2.0
* Update - Update @wordpress/data-controls to v2.6.1
* Update - WooPay specific admin area usage tracking
* Dev - Adds HTML coverage report for developer reference.
* Dev - Add the 'wcs_recurring_shipping_package_rates_match_standard_rates' filter to enable third-parties to override whether the subscription packages match during checkout validation.
* Dev - Behind progressive onboarding feature flag – Add PO eligibility modal.
* Dev - Convert fraud protection settings related JavaScript files to TypeScript.
* Dev - Enable third-party code to alter the delete payment token URL returned from flag_subscription_payment_token_deletions.
* Dev - Explicitly mention gridicons and @wordpress/primitives as dev dependencies.
* Dev - Pass the subscription object as the second parameter to `woocommerce_update_subscription` hook (and `woocommerce_update_order` for backwards compatibility).
* Dev - Remove pinned composer version 2.0.6 from workflows
* Dev - Resolve errors for third-party code using the URLs returned from WC_Subscriptions_Admin::add_subscription_url() and WCS_Cart_Renewal::get_checkout_payment_url() because they were erroneously escaped.
* Dev - Return a response from the WC_Subscription::set_status() function in line with the parent WC_Order::set_status() function.
* Dev - Run only pending timers to avoid recursive loop for AddPaymentMethodsTask tests.
* Dev - Update @woocommerce/currency to v 4.2.0
* Dev - Update @woocommerce/date to v4.2.0
* Dev - Update @woocommerce/explat to v2.3.0
* Dev - Update @wordpress/api-fetch to v6.3.1
* Dev - Update @wordpress/babel-plugin-makepot to v4.3.2
* Dev - Update @wordpress/base-styles to v4.3.1
* Dev - Update @wordpress/block-editor to v8.5.10
* Dev - Update @wordpress/blocks to v11.5.3
* Dev - Update @wordpress/data to v6.6.1
* Dev - Update @wordpress/date to v4.5.0
* Dev - Update @wordpress/element dependency to 4.4.1
* Dev - Update @wordpress/hooks to v3.6.1
* Dev - Update @wordpress/html-entities to v3.6.1
* Dev - Update @wordpress/i18n to v4.6.1
* Dev - Update @wordpress/icons to v8.2.3
* Dev - Update @wordpress/jest-preset-default to v8.1.2
* Dev - Update @wordpress/plugins to v.4.4.3
* Dev - Update @wordpress/scripts to v19.2.3
* Dev - Update @wordpress/url to v3.7.1
* Dev - Update react-dom dependency to 17.0.2
* Dev - Update react dev dependency to 17.0.2
* Dev - Update subscriptions-core to 5.7.1
* Dev - Update version detection API for subscriptions-core
* Dev - Update `@wordpress/dom-ready` to v3.6.1
* Dev - Usage tracking for deposits admin UI.

= 5.8.1 - 2023-05-03 =
* Fix - Fix WooPay express checkout button display issue on Cart blocks.


= 5.8.0 - 2023-04-26 =
* Add - Add additional fruad meta box statuses and messages.
* Add - Add order failed hook
* Add - Add settings page section anchors
* Add - Clear account cache on update plugin
* Add - Disable the WooPay auto-redirect and SMS OTP modal in unsupported contexts.
* Add - Hide WooPay button in unsupported contexts
* Add - New UI for Account Balances and Deposits on the Payments -> Overview admin screen, providing an enhanced user experience and a clearer account balance breakdown, upcoming deposit information, and deposit history.
* Add - Prefill Stripe KYC with hardcoded data for test mode
* Fix - Add check to prevent fraud & risk tools interacting with multi-currency if it is not enabled.
* Fix - Added phone number length validation
* Fix - Bump up the size of Capture action button on the Authorizations list page.
* Fix - Check for the `AbstractCartRoute` class before making WooPay available.
* Fix - Correctly determine subscription free shipping eligibility when the initial payment cart isn't eligible. Fixes erroneous "Invalid recurring shipping method" errors on checkout.
* Fix - Handle WooPay requests using Store API cart token and Jetpack blog token.
* Fix - Revert the added tests for Stripe Link due to rate limiting during concurrent execution.
* Fix - Support subscription_variation product type when re-adding items to a cart.
* Update - Improve how capture date deadline notice shows up in the details page
* Update - Replace fraud status logic to use the same data from the fraud meta box.
* Update - Update fraud transactions list to show manually blocked transactions in the correct tab.
* Update - Update Jetpack dependencies, remove outdated ones, and fix failing tests.
* Update - Updates legal mandate displayed prior to enabling WooPay.
* Update - Updates the display of the remind me later button and changes the text of the dismiss button to 'dismiss' on the fraud and risk tools discoverability banner.
* Update - Updates to the WordPress.org readme.txt file.
* Update - Update the status column on the Payments > Deposits table to display as a Pill.
* Update - Update the WooPay logo.
* Update - Use WooCommerce Pill component to show risk levels in the transactions list.
* Dev - Add payment_method_types array returned from Stripe payment_intent into WC_Payments_API_Intention object.
* Dev - Add PHP unit tests for multiple files.
* Dev - Bump minimum required version of WooCommerce to 7.4.1
* Dev - Bump WP (6.2) and PHP minimum version (7.2)
* Dev - Change all the JS files to TSX files in the client/components/fraud-risk-tools-banner directory and its subdirectories.
* Dev - Change is hidden behind feature flag, will have changelog added at later date
* Dev - Expands the test coverage for the Stripe Link.
* Dev - Fixed precision loss notice that occurs when running PHP 8.1.
* Dev - Fix phpcs and semgrep warnings to improve code quality.
* Dev - Migrate API get_account_data to use the core Request class.
* Dev - Migrated refunds API endpoints to request classes
* Dev - Migrate login_links, capital_links, tos_agreement to use the core Request class.
* Dev - Migrate update_account API to the core Request class.
* Dev - Remove the feature flag for custom deposit schedules, now enabled by default.
* Dev - Replace DAY_IN_MS with new constant TIME.DAY_IN_MS in the task-list index file.
* Dev - Update subscriptions-core to 5.6.0.
* Dev - Update the WCPay Pill component to use WooCommerce Core's Pill component
* Dev - Updating the multiline changelog entries to single line
* Dev - Use `wp_safe_redirect()` when processing a payment method change request.

= 5.7.0 - 2023-04-05 =
* Add - Add ClickTooltip and HoverTooltip components to improve mobile UX when tooltip content is interactive.
* Add - Add concurrency to workflows
* Add - Added a confirmation modal when Order Status is changed to Cancel on Edit Order page
* Add - Added Transaction Fee to order metadata and display it on Order admin screen.
* Add - Add GitHub workflow to build live branch and inform the zip file to Jetpack Beta Builder.
* Add - Add new fraud protection elements to the transaction details page.
* Add - Add order handling and meta box updates for fraud and risk tools.
* Add - Add order id support for payment details page.
* Add - Add risk review and blocked tabs to transactions list page.
* Add - Adds a filter to enable fraud settings.
* Add - Adds fraud and risk tools banner to WCPay overview page. All fraud and risk tools, including this banner, are currently behind a feature flag.
* Add - Add shopper IP country to fraud prevention metadata sent to the server
* Add - Add store currency support for the price threshold fraud rule.
* Add - Add welcome tour for fraud protection settings section.
* Add - Advanced fraud protection level settings user interface
* Add - Fraud protection settings data builder implementation
* Add - Implement connection to the Intelligent Router and flow switching
* Add - Introduce a Banner Notice component to be used in upcoming UI elements
* Add - Prefill Stripe KYC data for non-progressive onboarding scenario
* Add - Record the following events: wcpay_fraud_protection_banner_rendered, wcpay_fraud_protection_banner_learn_more_button_clicked, wcpay_fraud_protection_banner_remind_later_button_clicked, wcpay_fraud_protection_tour_clicked_through, wcpay_fraud_protection_tour_abandoned, wcpay_fraud_protection_risk_level_preset_enabled, wcpay_fraud_protection_advanced_settings_saved, wcpay_fraud_protection_transaction_reviewed_merchant_blocked, wcpay_fraud_protection_transaction_reviewed_merchant_approved, wcpay_fraud_protection_standard_modal_viewed, wcpay_fraud_protection_high_modal_viewed, wcpay_fraud_protection_advanced_settings_card_avs_mismatch_viewed, wcpay_fraud_protection_advanced_settings_card_cvc_verification_viewed, wcpay_fraud_protection_advanced_settings_card_international_ip_address_card_viewed, wcpay_fraud_protection_advanced_settings_card_international_billing_address_viewed, wcpay_fraud_protection_advanced_settings_card_address_mismatch_viewed, wcpay_fraud_protection_advanced_settings_card_price_threshold_viewed, wcpay_fraud_protection_advanced_settings_card_items_threshold_viewed, wcpay_fraud_protection_order_details_link_clicked
* Add - Show Tap to Pay icon in transactions list page for Tap to Pay transactions
* Fix - Check whether we have an instance of WC_Cart before invoking its methods on checkout
* Fix - Fatal errors on the thank-you page due to the strong type check in our filters.
* Fix - Fix bug with showing WC tasks when there is no WCPay account
* Fix - Fix new user not being saved in platform
* Fix - Fix the Request WCPay core class conflict with WP 6.2.
* Fix - Fix WooPay phone number on blocks checkout
* Fix - Prevent the WooPay Express button from showing up for pre-order products to be paid upon release.
* Fix - Sort uncaptured transactions with oldest first.
* Update - Add documentation links to fraud & risk tools.
* Update - Adds basic protection level modal and fixes standard and high level protection modal rules
* Update - Change the link in the Express checkouts setting.
* Update - Change user-facing wording from payouts to deposits.
* Update - Connection success notice.
* Update - Improve Fraud & Risk tools layout and add missing UI elements.
* Update - Replace custom tour component with TourKit from the WooCommerce components library.
* Update - Replace international billing address with IP country filter on fraud and risk tools
* Update - Update international filters to use selling locations settings instead stripe account country
* Update - Update test mode notice for Authorizations tab
* Update - Update the payment details page to reflect the Tap to Pay transactions channel
* Dev - Adds UPE deferred intent feature flag for future development
* Dev - Add userscript for WCPay Live Branch.
* Dev - Bump minimum required version of WooCommerce to 7.3.0.
* Dev - Made timezones consistent in tests by generating dynamically.
* Dev - Optimize asset bundling and loading
* Dev - Pass an instance of Platform_Checkout_Utilities when instantiating WC_Payments_Platform_Checkout_Button_Handler.
* Dev - Refactor the `Tooltip` component to use TypeScript
* Dev - Removed unused code from WC Payments API client class

= 5.6.2 - 2023-03-23 =
* Update - Security update.

= 5.6.1 - 2023-03-20 =
* Fix - Check whether we have an instance of WC_Cart before invoking its methods on checkout
* Fix - Fatal errors on the thank-you page due to the strong type check in our filters.
* Fix - Fix new user not being saved in platform

= 5.6.0 - 2023-03-15 =
* Add - Add a component that provides a tour experience.
* Add - Add a notice for Norwegian merchants using WCPay to update WooCommerce to at least 7.5
* Add - Added WC_Payments_Customer_Service_API in WCPayCore
* Add - Add Fraud Protection section to WCPay Settings screen. Section is hidden behind a feature flag DB option.
* Add - Add WCPay support for CY, LU, DK, EE, FI, GR, LT, LV, MT, NO, SI, SK
* Add - Display tap to pay fees in transaction timeline view
* Add - Moved methods used for order metadata update to the Order Service class.
* Add - Show PO todos in the Things To Do on WCPay overview page.
* Fix - Added function exist check to avoid fatal error for undefined function.
* Fix - Add merge queue trigger to the relevant workflows.
* Fix - Appending the countries dropdown to body to prevent it being clipped
* Fix - Fix bug with showing WC tasks when there is no WCPay account
* Fix - Fix deposit schedule monthly anchor label when set to 'last day of the month'.
* Fix - Fixes a problem where the Transactions table would have its layout modified when hovering over the currency conversion icon
* Fix - Fixes focus change on gateway select with split UPE enabled.
* Fix - Fixing the broken search on the Disputes page.
* Fix - Fix WooPay request on stores with WooPay disabled
* Fix - Prevent admin error notices being shown for the "subscription trial end" event that was caused by no callbacks being attached to this scheduled action.
* Fix - Prevent auto-scroll on page load when WooPay is enabled.
* Fix - Prevent WooPay and Link to be enabled at the same time
* Fix - prevent WooPay modal from showing up when editing the theme via wp-admin
* Fix - Re-enable split UPE E2E tests and ensure they pass.
* Fix - Remove the recurring shipping method cache that caused bugs for third-party plugins like Conditional Shipping and Payments.
* Fix - Replace PHP dependency myclabs/php-enum with a built-in solution due to conflicts with multiple PHP versions.
* Fix - Right align cutomize button on the settings page
* Fix - Use generated script dependencies to load script assets
* Fix - WCPay Checkout JS is loaded for zero carts
* Update - Log error message when calling redirect_to_login fails.
* Update - Updated express payment method UI in settings page
* Update - Update the deprecating set-output command
* Dev - Add a feature flag for fraud and risk tools features.
* Dev - Adding a centralized class to manage the gateway's mode (live/dev/test).
* Dev - Fixes a flaky e2e test.
* Dev - Made timezones consistent in tests by generating dynamically.
* Dev - Release automation - Run smoke tests automatically after release zip is built.
* Dev - Remove unused code for updating WCPay subscription dates.
* Dev - Update GH workflow runner images from Ubuntu 18.04 to 20.04
* Dev - Update subscriptions-core to 5.5.0

= 5.5.1 - 2023-03-01 =
* Add - When enabling WooPay, if legacy UPE is enabled, upgrades feature flag to split UPE instead.
* Fix - Avoid rendering save cards checkbox for logged out users
* Fix - Fix get woopay available countries return type
* Fix - Fix handling saved tokens for payment gateways while using shortcode checkout
* Fix - Fix subscription renewal creating multiple charges with UPE.
* Fix - Fix WooPay settings notice visibility

= 5.5.0 - 2023-02-22 =
* Add - Added learn more link to deposits page
* Add - Added tracking for the split UPE feature flag.
* Add - Declare WooCommerce Payments compatible with High-Performance Order Storage.
* Add - New support phone and email fields the general settings page.
* Add - Pass settings fields of the plugins that use newsletter block to woopay.
* Add - Pass the namespaces from the Store API checkout schema data to WooPay
* Add - Pass the store's test mode value to WooPay requests to the OTP endpoint.
* Add - The UPE is now the default checkout experience for newly onboarded merchants. It can sbe disabled with these instructions: https://woocommerce.com/?p=3337362#disabling
* Fix - Add wp-i18n as split UPE script dependency to load split UPE elements.
* Fix - Disable WooPay for unavailable countries
* Fix - Display an error when the request for initiating the platform checkout fails.
* Fix - External link accessibilty text style
* Fix - Fixes Stripe Link compatibility with split UPE payment gateway
* Fix - For stores using HPOS, ensure the originating subscription's currency is used when initiating a subscription switch.
* Fix - Make sure available payment methods are provided for the automatic subscription renewals.
* Fix - Point the "Learn more" link to a more appropriate document in the Apple Pay domain registration failure notification.
* Fix - Re-enabled email triggered WooPay flow with Express Checkout flow. WooPay Express Checkout is currently behind a feature flag.
* Fix - Remove unnecessary style dependency from WooPay checkbox.
* Fix - Track user viewport and url when using WooPay
* Update - Removed saved methods listing in My Account Add Payment Method page
* Update - Updated express payment method UI in settings page
* Update - Updated the Express checkout settings page
* Update - WooPay CTA text in shortcode checkout
* Dev - Adding a feature flag to allow further development of onboarding UX - currently this will have no effect on live stores.
* Dev - Merge progressive onboarding prototype under a feature flag

= 5.4.0 - 2023-02-01 =
* Add - Add logging and order notes when WCPay Subscriptions are suspended or put on-hold.
* Add - Highlight subscriptions with overdue payment in list view with red icon & tooltip.
* Add - More context to the business details to show the actual message from Stripe, shows a modal if there is more than one error from Stripe.
* Add - New wcs_set_order_address() helper function to set an array of address fields on an order or subscription.
* Add - Skipping the email input step for WooPay express checkout flow when the email input field has already a value. The WooPay express checkout feature is behind a feature flag currently.
* Fix - "Subscriptions by Payment Gateway" in WooCommerce → Status now shows the correct values when HPOS is enabled.
* Fix - Add check for session before getting properties from session to avoid fatals in WooCommerce Subscriptions Multi-Currency compatibility.
* Fix - Catch exceptions when changing payment method associated with a subscription to avoid fatal errors.
* Fix - Check whether the order actually exists before accessing order properties in wcs_order_contains_subscription().
* Fix - Decode entities for the store name in the WooPay preview section.
* Fix - Edit, add, and list Subscription admin pages now work when HPOS is enabled.
* Fix - Fatal error when loading the Edit Subscription page with custom admin billing or shipping fields.
* Fix - Fix ability to change currency when a subscription renewal is in the cart.
* Fix - Fixed issues where multiple subscription purchases wouldn't appear on the My Account > Subscriptions screen on HPOS environments.
* Fix - Fix TOS acceptance can prevent saving settings or accessing account dashboard
* Fix - Fix WooPay redirection with express checkout when email is prepopulated. The WooPay express checkout is currently behind a feature flag.
* Fix - Make the tooltip and fee description pill in Payments > Settings, show the correct Base rate when we have promotional rates applied.
* Fix - Merge any custom meta_query args passed to wcs_get_orders_with_meta_query() to avoid overriding WC core args that map onto meta_query.
* Fix - On HPOS environments, ensure subscription related order caches are updated when relationship order meta (eg `_subscription_renewal` or `_subscription_switch`) is updated.
* Fix - On HPOS environments, update related orders cache when subscription is trashed, deleted, or restored / untrashed.
* Fix - Prevent erroneously resyncing a subscription every time it is loaded from the database on HPOS environments.
* Fix - Prevent initializing `Fraud_Prevention_Service` on contexts without session
* Fix - Refactor `WCS_Meta_Box_Subscription_Data::save` to support HPOS stores, fixing a PHP warning notice when updating an order via the Edit Order screen.
* Fix - Refactor `WC_Subscriptions_Renewal_Order` and `WC_Subscriptions_Tracker` classes to support HPOS stores.
* Fix - Removed the potential for an infinite loop when getting a subscription's related orders while the subscription is being loaded.
* Fix - Repair a potentially corrupted state of enabled payment method settings, that causes an error while saving settings.
* Fix - Replace code using wp_count_posts(), get_post_type(), get_posts and wp_delete_post() with equivalent WC Data Store functions to support stores that have HPOS enabled.
* Fix - Set the `download_permissions_granted` value when purchasing a downloadable subscription product when HPOS is enabled.
* Fix - Shipping address correctly set when resubscribing to subscriptions that contains different billing and shipping addresses.
* Fix - Updates to the styling of the task list title on the main account overview page to match the component default.
* Fix - When a customer changes their address on their account or subscription, make sure the new address is saved when HPOS is enabled.
* Fix - When a subscription's parent order is trashed or deleted, make sure the related subscription is also trashed or deleted on stores with HPOS enabled.
* Fix - When a subscription is trashed or deleted, make sure it is cancelled first on stores with HPOS enabled.
* Fix - When processing customer requests to update all their subscription payment methods, ensure the updated subscription is used to fetch the new payment meta, not and old instance.
* Update - Add Apple Pay and Google Pay as supported payment methods in gateway descriptions.
* Update - Enable WooPay Express Checkout button feature by default.
* Update - Generate mandate only for orders using INR currency
* Update - Show the cards payment method when using UPE and make it active and locked as per UPE requirements.
* Dev - Add subscriptions-core library version to the WooCommerce system status report.
* Dev - Allow loading chunks with JS concatenation enabled.
* Dev - Fix failing unit tests due to spelling change in WooCommerce core.
* Dev - Fix phpcs violations in the `WC_Subscriptions_Tracker` and `WCS_Admin_System_Status` classes to improve code quality.
* Dev - Introduced a new `untrash_order()` in the `WCS_Orders_Table_Subscription_Data_Store` class to fix untrashing subscriptions on stores that have HPOS enabled.
* Dev - Introduced a WCS_Object_Data_Cache_Manager and WCS_Object_Data_Cache_Manager_Many_To_One class as HPOS equivalents of the WCS_Post_Meta_Cache_Manager classes.
* Dev - Moved the trash, untrash & delete related `add_actions()` in the `WC_Subscriptions_Manager` class to be added on the `woocommerce_loaded` action.
* Dev - Remove deprecated `strptime` function in favour of `DateTime::createFromFormat`.
* Dev - Skip running blocks E2E tests, add comment for the same.
* Dev - unified express checkout settings
* Dev - Update subscriptions-core to 5.2.0.
* Dev - Update subscriptions-core to 5.3.1.

= 5.3.0 - 2023-01-11 =
* Add - Added support for WooPay express checkout on product page. This feature is currently behind a feature flag and is not yet publicly available.
* Add - Add the processing order_id to WC Session and its handling to prevent duplicate orders
* Fix - Ensure script dependencies are loaded properly even when trying to register them again in the same request.
* Fix - Fix an issue which caused synced wcpay subscription to not sync the first payment date when the customer is charged upfront.
* Fix - Fix subscriptions remaining on-hold after processing a WCPay Subscription renewal on HPOS environments.
* Fix - Make the webhook processing respect the test/live mode setting for the gateway
* Fix - Prevent 'No such customer' errors after store is migrated to a new WCPay account.
* Fix - Prevent occasional fatal errors when creating customers via ActionScheduler jobs
* Fix - Updates subscriptions' payment token when a new default payment method is set.
* Update - Bail out before payment processing for WooPay's order validation request
* Update - Check the status of previously initiated payments and mark orders as processing instead of initiating a new payment.
* Update - Enhance save my info section on classic and Blocks checkout
* Dev - Bump minimum required version of WooCommerce to 7.1.1.
* Dev - Remove redundant compatibility utility class for admin notes.
* Dev - Replace typed payment intent strings with constants saved in an Enum clas
* Dev - Retry API requests on network failure if Idempotency-Key header is present.
* Dev - The PR replaces hard-coded order status constants, with a dedicated Enum class to make it reusable across the codebase.

= 5.2.1 - 2022-12-30 =
* Fix - UPE not loading on checkout page due to undefined i18n.

= 5.2.0 - 2022-12-21 =
* Add - Add WooPay Express Checkout button iframe functionality.
* Add - When deactivating WCPay plugin, warn merchant that active WCPay Subscriptions will continue collecting payment.
* Fix - Allow the "Your payment information is incomplete." UPE checkout block message to be translated.
* Fix - Extend Stripe Link availability check with available fees
* Fix - Prevent `Additional Payment Methods` (UPE) checkboxes within `Payments > Settings` , from getting unchecked and checked automatically while selecting multiple items quickly.
* Fix - Fix an undefined variable bug in WooPay Express Checkout.
* Fix - Fix for an issue where a timestamp in the past could be displayed on the update business details task card.
* Fix - Fix translations job from the post-release workflow
* Fix - Fix wrong time displayed in the "You need to capture this charge before..." text on the payment details page.
* Fix - Hide "capture charge" and "cancel authorization" actions on order details page when order status is processing or completed.
* Fix - Make the tooltips on UPE settings ( Settings > Payments accepted on checkout ) , show the correct custom rates whenever applicable.
* Fix - PR created by the code freeze workflow is now done by botwoo to allow PR checks to be triggered
* Fix - Prevent checkboxes from getting unchecked automatically within the UPE onboarding form, when we click multiple selections within a very short time ( 1.5 seconds )
* Fix - Recurring payments for cards issued by Indian banks.
* Fix - Remove the UPE notification badge on the Payments > Settings menu item
* Fix - Set commit author as github-actions bot for the code freeze workflow
* Fix - Updates subscriptions' payment token when a new default payment method is set.
* Update - Update currency_rate endpoint to not make a request if currency_from value is not valid/expected value.
* Dev - Bump minimum required version of WooCommerce to 7.0.
* Dev - Remove unused pre-release workflow
* Dev - Replace direct database queries which fetched orders with an invoice ID with an equivalent wc_get_orders() query
* Dev - Replace direct database queries which fetched subscriptions with a wcpay subscription ID with an equivalent wc_get_orders() query
* Dev - Show correct authorizations count when switching between live and test modes
* Dev - Support custom REMOTE_PORT for xDebug

= 5.1.2 - 2022-12-03 =
* Fix - Import critical package instead of lazy loading.

= 5.1.1 - 2022-12-02 =
* Fix - Minor patch fix to cron functionality that does not appear to have front-end ramifications for customers.

= 5.1.0 - 2022-11-30 =
* Add - Add a counter of pending authorizations to Uncaptured tab in Transactions page.
* Add - Added support for a WooPay express checkout button on checkout blocks. This feature is currently behind a feature flag and is not yet publicly available.
* Add - Adds encryption to the exposed `client_secret` to harden the store against card testing attacks
* Add - Add uncaptured transactions count badge to Transactions menu.
* Add - Enable the improvements to the authorization and capture workflow, that were hidden behind a feature flag.
* Add - Improve fingerprint mechanism on checkout page
* Add - New wcs_get_orders_with_meta_query() helper function to query for orders and subscriptions.
* Add - Send merchant's setting for ship_to_billing_address_only to platform checkout
* Add - Support creating new platform checkout user from checkout blocks.
* Fix - Fix an error in the Uncaptured transactions table when it is sorted using the Capture by column.
* Fix - Fix blocks checkout when card testing prevention is active
* Fix - fixed bug that would not allow customers to add new payment methods to WooPay
* Fix - Fixed bug that would not allow customers using firefox to log in to WooPay sometimes
* Fix - Fix the "Learn more" link on Express Payments section
* Fix - Fix undefined element error on Cart block for WooPay enabled site.
* Fix - Handle errors in retrieving a file gracefully
* Fix - On HPOS stores, ensure payment tokens are copied from the subscription to the renewal order.
* Fix - On HPOS stores, make sure the links in the related-orders table redirect to the new Edit Order URL.
* Fix - On HPOS stores, when a subscription is loaded from the database, make sure all core subscription properties are read directly from meta.
* Fix - On HPOS stores, when querying for subscriptions with wcs_get_orders_with_meta_query() with status 'any', ensure that wc_get_orders() queries for subscription statuses.
* Fix - On HPOS stores, when saving a subscription make sure subscription properties (ie `_requires_manual_renewal`) are saved to the database.
* Fix - Processing a manual renewal order with HPOS and data syncing enabled correctly saves the related order cache metadata on the subscription and prevents the post and order meta data getting out of sync.
* Fix - Redirect modal not closing when customer clicks back button on safari
* Fix - Refactor `WCS_Meta_Box_Schedule::save` to support HPOS stores, fixing a PHP warning notice when updating an order via the Edit Order screen.
* Fix - Return a fresh instance of the renewal order after creating it. Fixes caching issues on HPOS sites where the returned order has no line items.
* Fix - Set payment tokens when copying data between orders and subscriptions in a CRUD compatible way. Fixes PHP notices during renewal order process.
* Fix - Update margin to fix cropping of search field for Multi-Currency currency search
* Fix - Use botwoo user for a job in the post-release-updates workflow
* Fix - Use supported CRUD apis to determine if subscriptions are present on store (`wcs_do_subscriptions_exist`)
* Fix - When viewing My Account > Subscriptions, fix an issue where no subscriptions were listed when HPOS is enabled.
* Fix - With HPOS and data syncing enabled, updating the status of a pending manual renewal order to a paid status correctly activates the related subscription.
* Update - Display related orders table when viewing the new "Edit Order" page (HPOS enabled stores).
* Update - Don't load WooPay scripts and styles when the WCPay payment gateway isn't available.
* Update - Refactor our Related Orders data store classes (WCS_Related_Order_Store_Cached_CPT and WCS_Related_Order_Store_CPT) to use CRUD methods to support subscriptions and orders stored in HPOS.
* Update - Refactor the `wcs_is_subscription` helper function to support HPOS.
* Update - Replace instances of `get_posts()` across codebase with new wcs_get_orders_with_meta_query() function.
* Update - Update copy of warning modal appearing while deactivating Subscriptions extension.
* Dev - Add API docs for authorization endpoints
* Dev - Add description for capture authorization endpoint
* Dev - Add new workflow to amend (or generate) the changelog for the release
* Dev - Add PHPCS `PEAR.WhiteSpace.ObjectOperatorIndent` rule.
* Dev - Bump minimum required version of WooCommerce to 6.9 and WordPress to 5.9
* Dev - Fix section divider in Authentication API docs
* Dev - Introduce a WC_Subscription::set_status() function to handle subscriptions set with a draft or auto-draft status. Replaces the need for the overriding WC_Subscription::get_status() which has been deleted.
* Dev - Manual renewal orders created with HPOS and data syncing enabled are properly linked to the subscription by its `_subscription_renewal` meta and backfilled to posts table.
* Dev - Refactor the saving of subscription dates in the subscription datastore to separate fetching changes and saving. Enables backfilling subscription dates when HPOS syncing is enabled.
* Dev - Removed the deprecated "wcs_subscriptions_for_{$relation_type}_order" dynamic hook used to filter the list of related subscriptions for the given relation type. The following hooks have been removed with no alternative: wcs_subscriptions_for_renewal_order, wcs_subscriptions_for_switch_order, wcs_subscriptions_for_resubscribe_order
* Dev - Show uncaptured transactions tab only when some specific criteria is met

= 5.0.3 - 2022-11-15 =
* Fix - Purchasing a synced subscription with WCPay Subscriptions correctly sets the next payment date to the sync date in Stripe.

= 5.0.2 - 2022-11-14 =
* Fix - Fixed rest api error for payment_gateways endpoint

= 5.0.1 - 2022-11-10 =
* Fix - Fix fatal error when non-admin access admin pages.

= 5.0.0 - 2022-11-09 =
* Add - Add capture authorization support from the list of authorizations
* Add - Add capture authorization support from the payment details page.
* Add - Added a Refund Confirmation modal on Edit Order screen status change
* Add - Add endpoint to get platform checkout signature at time of request
* Add - Add event when skipped the platform checkout
* Add - Add Stripe Link set up inbox notification
* Add - New data copier class to copy data to subscriptions and related orders in place of direct database queries in prepraration for HPOS support.
* Add - New WCS_Orders_Table_Data_Store_Controller class to load the proper subscriptions data store when the store has HPOS enabled.
* Add - New WCS_Orders_Table_Subscription_Data_Store class to support subscriptions stored in High-Performance Order Storage (HPOS).
* Add - Pass the value of 'woocommerce_tax_display_cart' option from the merchant's store to WooPay
* Add - Updated the wording in the balance component header and added a link to the settings page.
* Add - Wire authorizations data to the transactions > uncaptured screen
* Fix - Adjust regex to check the format of a tag for a pre-release in our GitHub workflow
* Fix - Currency switcher block padding while editing it
* Fix - Enable Link to support authorization/capture scenarios.
* Fix - Fetch authorization data in payment details page only when the payment needs manual capture
* Fix - Fixed error when visiting the plugins page
* Fix - Fix platform checkout auto redirection for user with pre-populated email when they land on the checkout page.
* Fix - Prevent proceeding to WooPay when in a preview context.
* Fix - Update Stripe Link inbox notification wording.
* Fix - When saving sync meta data on a new subscription, use 'woocommerce_new_subscription' instead of 'save_post'. This is to prevent errors when purchasing a subscription on stores that have HPOS enabled.[.
* Update - Adjust texts and links in WC admin express checkout section.
* Update - Hide upload buttons and minor UI improvements on submitted dispute form.
* Update - Improve maybe_add_subscription_meta() and subscription_contains_synced_product() inside our WC_Subscriptions_Synchroniser class to use CRUD methods.
* Update - Improve wcs_copy_order_address() to use modern APIs for setting address fields.
* Update - Remove IE11 support.
* Update - The subscription creation function `wcs_create_subscription` has been updated to use WooCommerce CRUD methods in preparation for supporting High Performance Order Storage (HPOS).
* Update - Update priority for Multi-Currency filters for frontend prices and currency to later priority to avoid plugin conflicts.
* Dev - Add filter to record wcpay server api response time
* Dev - Add new GH workflow for post-release steps and improve formatting/naming in recent workflow files introduced
* Dev - Add new GitHub workflows for release management (pre-release and release packages)
* Dev - Add php unit tests watcher
* Dev - Adds a new tracking event when the new KYC informational modal is opened.
* Dev - Change mocked data in Authorizations store with actual data from API
* Dev - Deprecated the "wcs_{type}_meta" dynamic hook used to filter data copied to subscriptions and renewal orders. Third-parties should use wc_subscriptions_{type}_data instead.
* Dev - Deprecated the "wcs_{type}_meta_query" dynamic hook used to alter the database query used to fetch the meta data to copy between subscriptions and renewal orders. There is no direct replacement. Third-parties should use the "wc_subscriptions_{type}_data" or "wc_subscriptions_object_data" hooks instead.
* Dev - Fix tests with WordPress 6.1
* Dev - i18n usage of strftime has been deprecated for subscription titles. Date is now formatted using woocommerce standard date formatting.
* Dev - Refactor WC_Payment_Gateway_WCPay part 1
* Dev - Remove unnecessary babel plugins after IE11 support drop.
* Dev - Replace the use of the deprecated wcs_renewal_order_meta hook with wc_subscription_renewal_order_data in the WCS_Related_Order_Store_Cached_CPT class.
* Dev - Replace the use of the deprecated wcs_renewal_order_meta_query hook with wc_subscription_renewal_order_data
* Dev - Switch to @woocommerce/dependency-extraction-webpack-plugin
* Dev - Update a few workflows to use an env variable for the L-2 version of WC/WP
* Dev - Update Docker image to wordpress:php7.4 so client dev environment runs with PHP 7.4
* Dev - Update Gridicons imports to be indivuals, reducing our bundle size.
* Dev - Update husky to v 8.0.1.
* Dev - Update lodash to version 4.17.21
* Dev - Update subscriptions-core to 2.5.1.
* Dev - Update the deprecated interpolate-components npm package with the @automattic/interpolate-components package, and update to v1.2.1.
* Dev - wcs_get_objects_property and wcs_set_objects_property have been marked as deprecated. Getters/Setters should be used on the objects instead.
* Dev - woocommerce_new_subscription_data hook will only work with CPT datastore and so has been deprecated.

= 4.9.0 - 2022-10-20 =
* Add - Adds new notice and modal informing users about verifying their account during onboarding.
* Add - Declare WooCommerce Payments incompatible with COT
* Add - New Multi-Currency filter to display Analytics > Orders in customer currency.
* Fix - Fix dropdown menu appearance in UPE payment methods when Gutenberg is active.
* Fix - Fixed issue with Stripe rate limit during the checkout
* Fix - Fix fatal error with call to MultiCurrency/Compatibility::convert_order_prices method.
* Fix - Fix platform checkout store logo preview.
* Fix - Move One Time Shipping metabox fields to use the woocommerce_product_options_shipping_product_data hook introduced in WC 6.0.
* Fix - Prevent OTP modal from showing up when auto redirection is in progress.
* Fix - Prevent WooPay OTP after click Place Order button
* Fix - Save Link payment method tokens for subscription renewal
* Fix - The ellipsis menu is now readable and we can dismiss the task in the "Things to do" task list from Payments > Overview page
* Fix - Update default platform checkout host to pay.woo.com
* Update - Improve handling of subscription bulk action execution.
* Update - Update formatCurrency to decode HTML entities for rendering currency symbols.
* Update - Update webhook processing to override existing meta data.
* Dev - Add authorizations endpoints
* Dev - Added Apple Pay and Google Pay to tags for the plugin.
* Dev - Bump minimum required version of WooCommerce to 6.8 to support L2 policy
* Dev - changed WooPay otp url
* Dev - Split webpack configuration and enable HMR
* Dev - Update E2E docker image and change image user
* Dev - Update subscriptions-core to 2.3.0.

= 4.8.1 - 2022-10-04 =
* Fix - Fix fatal error thrown during the renewal order payment flow when the store doesn't have the WCPay Subscriptions feature enabled

= 4.8.0 - 2022-09-29 =
* Add - Add bundle size check for PR's.
* Add - Allow subscription processing via WooPay.
* Add - Auto redirect logged in platform checkout users.
* Add - Remove deprecated beta headers from Stripe requests.
* Add - Send a few extra pieces of data when checking if a WooPay user exists.
* Add - StripeLink - prefill first and last names on checkout.
* Add - Timezone formatting for transaction filters.
* Fix - Ask for login when guest mode is disabled while checking out with WooPay.
* Fix - Change 'zero-cost-fee' to 'empty-order', for product_code while sending level 3 data for shipping-only orders, without products.
* Fix - Correct empty email error when StripeLink is active on checkout page.
* Fix - Fix off by one error.
* Fix - Fix the rate calculation when using Table Rate Shipping and per item or per line item calculation type.
* Fix - Fix trial subscription checkout without WooPay signing up.
* Fix - Hide button below email field at checkout, when StripeLink is disabled.
* Fix - Hide Link payment method for non-us accounts.
* Fix - Limit level 3 product code within 12 digits.
* Fix - Prevent circumstance where WCPay Subscriptions customers could be double charged when the WC Subscriptions extension is active.
* Fix - The feature flag for the task list in Payments > Overview page was not passed correctly. We now see the business details and reconnect wpcom user task when appropriate.
* Update - Add timezone formatting only in case client provides user timezone.
* Dev - Bump minimum required version of WooCommerce from 6.4 to 6.6.
* Dev - Removes gutenberg plugin installation from E2E environment setup.
* Dev - Update node to v16 and npm to v8.
* Dev - Update to add E2E tests for the Multi-Currency functionality.

= 4.7.2 - 2022-09-15 =
* Fix - Fixes Order ID appearing as N/A in Payments > Transactions

= 4.7.1 - 2022-09-13 =
* Fix - Fix Apple Pay domain verify file missing error notice constantly displayed
* Fix - Retain test mode context in CRON jobs queued up while checking out.

= 4.7.0 - 2022-09-07 =
* Add - Added meta to payment tokens used in subscriptions.
* Add - Adding an authorization page part of the transactions view. Currently behind a flag and using mocked data.
* Add - Adding support for WCA's Analytics and Multi-Currency when using custom order tables.
* Add - Add support for getting a Stripe invoice.
* Add - indicate setup-intent use in the request.
* Add - Merchants can change their deposit schedule via the settings page.
* Fix - Actualize FAQ link for 'Set up refund policy' inbox note.
* Fix - Add customer ID to WP user during Store API checkout.
* Fix - Add handling for guest user while updating customer with order data.
* Fix - Analytics: Ensure the store default currency always displays in list.
* Fix - Create WooPay user from trial subscription.
* Fix - Dismissible country error message for Apple Pay.
* Fix - Fix - Fatal Error caused in rare cases where quantity is zero during renewal, builds upon fix released in WC Pay 4.3.0.
* Fix - Fix adding payment tokens for platform-created setup intents.
* Fix - Fix deprecation notice for Automattic\WooCommerce\Blocks\StoreApi\RoutesController.
* Fix - Fix error in updating subscription when saved cards are more than posts per page setting.
* Fix - Fix file permission and merchant country errors for apple pay registration.
* Fix - Fix Link errors after blocks plugin update.
* Fix - Improvements to express checkout functionality: prevent errors on PHP 8 with empty product prices, and more percise taxes.
* Fix - Remove duplication of deposit schedule on overview page.
* Fix - Update id card to available payment method after disabling UPE.
* Fix - Update WooCommerce Payments business details via "Things to do" task list leading to a blank page.
* Fix - Upon losing a dispute, orders will no longer appear as processing, but as refunded instead.
* Update - Modified query to get customer currencies when COT enabled.
* Update - Modified usage tracking queries when COT enabled.
* Update - Move the "Instant deposit" button on the Payments > Overview screen to the "Available balance" block.
* Update - Only store a new token when paying for a subscription via WooPay if it doesn't exist already.
* Update - Replaced direct DB query in oorders_with_charge_id_from_charge_ids with wc_get_orders.
* Update - Replaced direct DB query in order_id_from_meta_key_value with wc_get_orders.
* Update - The Payments > Overview "Temporarily Suspended" notice will only appear when deposits are "blocked".
* Dev - Add new E2E workflow for pull requests & split existing tests into 3 jobs.
* Dev - Bump minimum required version of WooCommerce from 6.2 to 6.4.
* Dev - Bump minimum required version of WooCommerce in GH compatibility workflow from 6.2.2 to 6.4.1.
* Dev - Minor readability change in tests.
* Dev - Update E2E flows for subscription tests.
* Dev - Update php-stubs/woocommerce-stubs to 6.8.0.
* Dev - Update subscriptions-core to 2.2.1.
* Dev - Update WC and Gutenberg versions in GH's oldest compatibility test.
* Dev - Upgraded NodeJS version to 14.

= 4.6.0 - 2022-08-18 =
* Add - Adding support for payment request buttons (Apple Pay and Google Pay) to the Pay for Order page.
* Add - Add transactions channel (In-Person or Online).
* Add - Pass a parameter when creating an intention when the request comes from the platform checkout and it has a subscription.
* Fix - Ask for login when buying a subscription with WooPay.
* Fix - Avoid saving a session cookie when the currency is changed because of geolocation.
* Fix - Check payment method before updating payment method title.
* Fix - Fatal error when activating WooCommerce Subscriptions via WP-CLI when WooCommerce Payments is active.
* Fix - Fix an issue while loading the Transaction Detail Page with py_ charge ids.
* Fix - Fix compatibility issues with the new WooCommerce Blocks.
* Fix - Fix error when changing subscription payment method via UPE checkout more than once in a session.
* Fix - Not focusing email field when showing error message to prevent the autocompletion box from covering the error message.
* Fix - Update currencies modal height.
* Update - Make updating existing customer details during checkout async.
* Update - Remove Charge request from Transactions Details page. The Charge data will be retrieved from the Payment Intent request.
* Update - Update public WooPay link in registration copy.
* Dev - Avoid execution context errors during E2E tests.
* Dev - Bump minimum required version of WooCommerce from 6.0 to 6.2.
* Dev - E2E GitHub Workflow: Re-run Failed Test Files.
* Dev - Fixes E2E dispute test flow.
* Dev - Force jest to use en_US.UTF-8 LANG.

= 4.5.1 - 2022-08-08 =
* Update - Security update.

= 4.5.0 - 2022-07-27 =
* Add - Add "Things to do" task list to the Payments Overview screen
* Add - Add a task to the WooCommerce > Home screen notifying merchants of disputed payments that need a response.
* Add - Add E2E test to measure checkout page performance
* Add - Add redirect from charge ID to the payment intent ID equivalent in the transactions detail screen
* Add - Adds support for filtering by customer currency in order analytics section
* Add - Add support for filtering by multiple customer currencies in analytics
* Add - Customer currency filter added to transactions page.
* Add - Multi-Currency compatibility with Points & Rewards plugin.
* Fix - Correctly show UPE payment methods when UPE is first enabled while manual capture is already enabled
* Fix - Exclude blocks tests against incompatible WC versions + exclude specific WC versions for WP nightly tests
* Fix - Fix a grammatical issue in the dispute task on the Payments > Overview screen when there is more than 1 dispute which needs a response.
* Fix - Fix an issue with sorting by customer currency in Analytics > Orders
* Fix - Fix caching issues after accepting a dispute. Resolves issues where the number of disputes needing a response doesn't update after accepting a dispute.
* Fix - Fixed missing intent metadata in order
* Fix - Fix for an issue where a console error relating to wcSettings displayed on WooCommerce > Settings page.
* Fix - Shipping tax conversion while using Multicurrency.
* Fix - Show the correct number of disputes needing a response in the Payments > Overview task list.
* Fix - Show WooPay error message.
* Update - Align Pricing display on Apple Pay/ Google Pay pop-ups with Cart
* Update - Make adding fee breakdown to order notes async.
* Update - Make updating saved payment method async.
* Update - Move the “Things to do” task list to a more visible position on the Payments Overview screen.
* Update - Redirect users to the disputes screen filtered to disputes which need a response when clicking on the Payments > Overview dispute task.
* Update - Skip explicit currency format in admin area when no additional currencies are enabled, matching current fronted behaviour.
* Update - Update transaction details link to use Payment Intent ID instead of Charge ID
* Dev - Bump minimum required version of WooCommerce from 5.8 to 6.0 and WordPress from 5.7 to 5.8.
* Dev - Included prelease version of WordPress into E2E tests
* Dev - Tweak TypeScript definitions for Card readers as suggested on GitHub.
* Dev - Use country-phone input component for terminal settings phone field

= 4.4.0 - 2022-07-06 =
* Add - Add handler for authenticated server links
* Add - Add platform checkout order status sync webhooks
* Add - Display a badge indicating the number of disputes which need a response in Payments > Disputes
* Add - Disputes page: add a new filter option to the Show dropdown for displaying disputes awaiting a response.
* Add - In Person Payments: Extend terminal intent creation to support payment_method_types, metadata, customer and capture_method parameters.
* Add - Introduce StripeLink into WooCommerce blocks
* Add - Support remote inbox notes with relative admin URLs
* Fix - Fix payment methods in account after enabling Stripe Link
* Fix - Hide Platform Checkout iframe on browser back button.
* Fix - Platform Checkout settings responsiveness.
* Fix - Use high-level order currency API for multicurrency subscription renewal orders (get_post_meta is not recommended for orders).
* Update - Bump minimum required version of WooCommerce from 5.6 to 5.8.
* Update - disable loader so that Stripe's skeleton loader is not used.
* Update - Refactor WC_Payments_API_Intention to receive an instance of WC_Payments_API_Charge instead of multiple charge-related fields.
* Dev - Include the WCPay version in the requests to the Platform Checkout
* Dev - Update selectors & flow for dispute related tests

= 4.3.0 - 2022-06-15 =
* Add - Add ARN (Acquirer Reference Number) to refunds in payment details timeline.
* Add - Add support for custom order numbers in addition to order IDs.
* Add - record wcpay version in Platform Checkout Tracks events
* Fix - Billing emails containing spaces.
* Fix - Copy payment from a subscription to its renewal order when retrying failed renewal payment.
* Fix - Dates presented in the "Respond by" column on the Payments → Disputes page are displayed in local time rather than UTC time.
* Fix - Fatal Error caused in rare cases where a subscription line item's quantity is zero during renewal.
* Fix - Fix default terminal location creation for store when blog name is empty.
* Fix - Make hardcoded string in the checkout page translatable
* Fix - Pass capture method preference to platform store
* Fix - Preventing duplicate order notes and emails by clearing the cache before checking order status.
* Fix - Verify domain with Apple Pay on websites using alternate folder structure.
* Update - Add a new flag to conditionally display the Card Readers page when account has connected card readers.
* Update - Bump minimum required version of WooCommerce from 5.4 to 5.6.
* Update - Prevent expensive JOIN queries in Multi-Currency analytics if the store has never used Multi-Currency.
* Dev - Add developer document for "Version Support Policy"
* Dev - Update subscriptions-core to 2.1.0.

= 4.2.1 - 2022-06-06 =
* Fix - Add check to prevent fatal errors on checkout
* Fix - Fix refunding of orders without _payment_method_id
* Fix - Fix subscription renewal prices purchased in zero decimal based currencies like Yen

= 4.2.0 - 2022-05-26 =
* Add - Add a confirmation modal when enabling manual capture, and update UPE methods appearance if manual capture is enabled
* Add - Fee details to order notes for successful payments.
* Add - Introduced wcpay_test_mode filter to manipulate gateway test mode status
* Add - Show WooPay Specific info on success page when customer paid with WooPay
* Fix - Added support for new account status
* Fix - Allow merchant to set store logo on Platform Checkout settings
* Fix - Change type parameter with transaction_type for transactions url
* Fix - Do not show country code on Platform Checkout opt-in.
* Fix - Fixes fatal error on payment intent succeeded webhook.
* Fix - Fix invalid_request_error when creating a payment with a negative unit_cost in level3 data
* Fix - Fix store api url used by platform checkout to work on different permalink preferences
* Fix - Fix the subscriptions onboarding modal and toast on newer WooCommerce versions (6.5.0+).
* Fix - Pass store API mode to platform checkout session and endpoints.
* Fix - Prevent fatal errors when fetching payment methods on the checkout block
* Fix - Prevent sending empty values for required support email and phone fields.
* Fix - Register draft order status hooks to stores with platform checkout enabled.
* Fix - Update platform URL to pay.woo.com
* Update - Bump minimum required version of WooCommerce from 5.2 to 5.4.
* Update - E2E environment setup & workflow optimizations
* Update - Enhance UPE survey.
* Update - Modify the pointer content on the "Add new product" page when WooCommerce Subscriptions is not active.
* Update - Refactor functions regarding timeline captured events for testing.
* Update - Update KYC reminder email Tracks properties
* Update - Update payment gateway method description
* Update - Update session init request to platform checkout to use Jetpack Connection.
* Dev - Deprecate the WC_Subscriptions_Order::get_meta() function. Use wcs_get_objects_property( $order, $meta_key, "single", $default ) instead.
* Dev - In subscriptions-core source files, replace all cases of update_post_meta() where an Order ID is passed to use WC_Order::update_meta_data() instead.
* Dev - In subscriptions-core source files, replace code using get_post_type( $order_id ) with WC Data Store get_order_type().
* Dev - In subscriptions-core source files, replace the get_post_meta() calls in WCS_Post_Meta_Cache_Manager with WC_Order::get_meta().
* Dev - Retrieving user subscription orders has been updated to use the WooCommerce specific APIs in WC_Subscriptions_Order.
* Dev - Start using dart-sass for sass compilation by upgrading @wordpress/scripts package to 12.6.0
* Dev - Update subscriptions-core to 2.0.0.
* Dev - Update the wcs_get_objects_property() function to prevent calls to get_post_meta() on objects that support calling the get_meta() function.

= 4.1.0 - 2022-05-05 =
* Add - Add documents and VAT invoices feature for supported countries.
* Add - Adding StripeLink logo in the transactions list
* Add - Add more logging info when sending requests to WooCommerce Payments server.
* Add - Add StripeLink payment method in WCPay
* Add - Moving email field on checkout page when StripeLink enabled.
* Add - Send the blog locale to the server to enable server-side translations.
* Fix - Ensure platform checkout SMS OTP iframe modal is always visible.
* Fix - Fix an error in refunding In-Person Payments
* Fix - Fix compatibility tests with Woo core 6.5.
* Fix - Fixed clearing of stored payment methods when account is updated via webhook
* Fix - Fixed issue with order tracking when mode is changed
* Fix - Fixed redirect URL when user is already onboarded
* Fix - Fix platform checkout eligibility check through ajax requests
* Fix - Fix UPE alignment issues on classic checkout
* Fix - Generate and add styles to UPE payment form on Blocks checkout
* Fix - New KYC flow treatment mode issus with API calls and settings menu.
* Fix - Prevent Stripe from sending email receipts for terminal payments
* Fix - protect usage of account status to not break Payments > Overview page when account data is not defined
* Fix - Replace enable toggle with account eligibility flag
* Fix - Send receipt for Interac payments.
* Fix - update _charge_id metadata to fix Refund button
* Update - Card testing: rework card errors handling.
* Update - Remove Stripe specific branding options from the card readers settings page.
* Dev - Optimize E2E Setup to install Action Scheduler & WC Blocks from WordPress.org
* Dev - Remove merchant onboarding E2E tests along with dependency.
* Dev - Update currency rate cache mechanism
* Dev - Updated documentation for REST-endpoints.
* Dev - Update GitHub Actions E2E workflow to skip running WC Blocks tests against incompatible WooCommerce versions.

= 4.0.2 - 2022-04-27 =
* Add - Adds user's email to platform checkout request data.
* Fix - Fixed non-working emails customization setting page caused by WCPay.
* Fix - Fix missing customer_id on platform checkout
* Fix - Inject Payments API into Blocks Package to remove dependency on the Blocks plugin for the platform checkout.

= 4.0.1 - 2022-04-20 =
* Fix - Fix templates folder missing in release package

= 4.0.0 - 2022-04-13 =
* Add - Add card readers business URL field browser validation.
* Add - Add data fingerprinting for card testing prevention part of intent.
* Add - Added handling for refund failure in payment timeline.
* Add - Add fraud prevention section in the settings page, behind a feature flag.
* Add - Add new merchant onboarding flow experiment to WCPay.
* Add - Adds option to delete WC Refunds when WCPay refund fails.
* Add - Add support for larger deposits export via async mail.
* Add - Add support for larger disputes export via async email.
* Add - Allow filtering API request params.
* Add - Enable card readers section of WCPay admin area.
* Add - Enable platform checkout if only no subscription product in cart.
* Add - Force checkout refresh on fraudulent payment.
* Add - In-Person Payments: Custom email for payment receipt.
* Add - New connect account page design experiment.
* Add - Record the event wcpay_kyc_reminder_merchant_returned in Tracks when visiting the URL for redirecting to Stripe.
* Add - Send CVC confirmation to server for fraud prevention.
* Fix - Add error notices when transactions cannot be retrieved.
* Fix - Additional checks for domain verification file operations to prevent throwing Warnings on hosts that do not allow for suppression with `@`.
* Fix - Card Readers: Preview receipt functionality.
* Fix - Certain subscription renewal effects not executing for Subscriptions with WooCommerce Payments.
* Fix - Empty file input to allow the user to select the same file again if there's an error.
* Fix - Enable card readers branding section.
* Fix - Enable WooCommerce Blocks checkout to hide option to save payment methods for a non-reusable payment method.
* Fix - Using any other payment methods apart from WooCommerce Payments in "Pay for order" form triggers validation errors when UPE checkout is enabled.
* Fix - Fix an error in refunding In-Person Payments.
* Fix - Fixed the pricing displayed on Google Pay/ Apple Pay preview for variable subscription products.
* Fix - Fix placeholders not being injected into the New Receipt email.
* Fix - Fix printed receipt preview in Card Readers page not working on Firefox browser.
* Fix - Fix saving UPE payment methods with WooCommerce Blocks checkout when a non-reusable payment method is enabled.
* Fix - In-Person Payments: receipts are missing fees and shipping.
* Fix - Prevent platform checkout iframe appear when go back.
* Fix - Prevent refunding Interact payments (managed by Mobile apps).
* Fix - Prevent Stripe from sending email receipts for terminal payments.
* Fix - Style tweaks on checkout page for platform related elements.
* Fix - Switch to global functions to remove deprecation warnings originating from WooCommerce Blocks.
* Fix - Updates refund order note with reason format to fix failing E2E tests.
* Update - Bump minimum required version of WooCommerce from 5.0 to 5.2.
* Update - Enable platform-checkout tracking in stores without Jetpack plugin.
* Update - Exclude Level3 data when capturing a terminal payment.
* Update - Prevent webhook duplicate actions.
* Update - Update Jetpack IDC package, and add two new options dynamicSiteUrlText and dynamicSiteUrlSupportLink.
* Update - WooPay string and styling updates.
* Dev - Account data caching improvements.
* Dev - Deprecate the create customer endpoint.
* Dev - Fixed bash warning when running tests locally.
* Dev - Fix linter warnings in DepositsList.
* Dev - Further migration of JavaScript components to TypeScript.
* Dev - Refactor the KYC Optimisation to use the new Database_Cache class.
* Dev - Skip e2e tests if WC version is 5.0.0 because of WooCommerce Checkout Blocks minimum WC Required version.

= 3.9.3 - 2022-04-05 =
* Fix - Payment Request Button - Do not set WC session cookie and HTML container on the product page if not enabled.

= 3.9.2 - 2022-04-01 =
* Fix - Fixing error related to some currencies

= 3.9.1 - 2022-03-29 =
* Fix - Fix single currency settings page error.

= 3.9.0 - 2022-03-24 =
* Add - Add compatibility between Multi-Currency and WooCommerce Name Your Price.
* Add - Add wcpay_is_wcpay_subscriptions_enabled filter
* Add - Add Webhook_Reliability service to fetch and process failed webhook events.
* Add - Add `wcpay_metadata_from_order` filter which allows for injecting of arbitrary metadata and/or overriding of the `payment_context`
* Add - Allow handling of previously paid for payment intents via the Checkout Store API
* Add - Allow saving credit cards to platform account from classic checkout.
* Add - Implement Tracks events to capture OTP usage
* Add - New filter introduced: 'wc_payments_account_id_for_intent_confirmation'.
* Add - Redirect merchants to the onboarding flow when a URL parameter is present
* Add - Tracking for checkout start and completion
* Add - Tracking for when platform checkout is offered
* Fix - Add - when order data has no billing last name (ex. Google Pay payment)
* Fix - Add all subscription line items not just subscription products when creating WCPay Subscriptions.
* Fix - Check for variables before using them to prevent possible errors during UPE checkout process.
* Fix - Don't anonymize new subscriptions related to old subscriptions via a resubscribe relationship
* Fix - Do not show multi-currency inbox note until the merchant has set up a WCPay account
* Fix - Fix bug when woocommerce_order_actions is called by a plugin or custom code.
* Fix - Fix checkout as guest on platform checkout
* Fix - Fixed failed order getting updated on successful payment in UPE
* Fix - Fix Printed receipt endpoint throws error when called from Jetpack API
* Fix - Fix the conversion from amount in the transactions list.
* Fix - Fix the number formatting issues in Capital loans page loans list
* Fix - Fix `is_platform_payment_method` flag on blocks checkout
* Fix - Improve visibility of checkout fields for WCPay payment options on a darker theme
* Fix - Load currencies from WooCommerce core.
* Fix - Remove account business URL validation to allow values without http/s:// prefix.
* Fix - Sets up subscriptions integration with the Mini Cart Block and adds new hook to filter compatible blocks.
* Fix - Show currencies based on store country currency
* Fix - Subscription token notices that appear on the My account > Payment methods page should be translatable.
* Fix - update the menu count html tag for wp.com
* Fix - When there is only one Shipping Method available in the recurring shipping package, make sure that this method is treated as selected in the current session and the `woocommerce_after_shipping_rate` action runs.
* Update - Bump minimum required version of WooCommerce from 4.8 to 5.0.
* Update - Fixes fee display that caused confusion for Merchants
* Update - Remove feature flagged code that enable platform checkout inside UPE block.
* Update - Update payment methods icons.
* Update - Update transaction csv download emails to be sent to the current logged in admin.
* Dev - Document usage of metadata generated from order
* Dev - Do not enqueue admin assets if user cannot manage_woocommerce.
* Dev - Refactor the processing part of Webhook Controller to a separate service.
* Dev - Remove type "Tweak" from the list of changelog types.
* Dev - REST API documentation
* Dev - Skip e2e tests if WC version is 5.0.0 because of WooCommerce Checkout Blocks minimum WC Required version
* Dev - Unit test support for PHP 8 and upgrade PHPUnit version to 9.5.14
* Dev - Updated contribution notes (how to add a changelog)

= 3.8.2 - 2022-03-03 =
* Fix - Fix fatal error when a subscription renews automatically.

= 3.8.1 - 2022-03-03 =
* Fix - Fix JavaScript error in blocks checkout and Customizer.

= 3.8.0 - 2022-03-02 =
* Add - Add a preview of uploaded logo and icon on terminal card reader receipt settings page.
* Add - Add endpoint to retrieve a file content via API.
* Add - Add jetpack-sync package to support Woo Mobile.
* Add - Add jetpack-tracking module to track platform-checkout events.
* Add - Add logic and UI to accept and see information about business loans, powered by Stripe Capital.
* Add - Add merchant branding logo to print receipt.
* Add - Add Preview printed version of IPP receipt to Card Readers settings page.
* Add - Introduce `wcpay_payment_request_payment_method_title_suffix` filter. Allows plugins to replace "(WooCommerce Payments)" suffix on title of payment request buttons.
* Fix - Conditionally add subscription payment gateway features.
* Fix - Fix email download for deposit transactions.
* Fix - Fix Stripe Level 3 data API limit when basket size is more than 200 items.
* Fix - Styling issue in the subscription product publish modal.
* Update - Add tracking for enabling and disabling platform checkout.
* Update - Bump minimum required version of WooCommerce from 4.6 to 4.8.
* Update - Enable capture terminal payment for succeeded intents.
* Dev - Use Jetpack Changelogger to manage changelog files.
* Tweak - Only add admin notes on non-AJAX requests.
* Tweak - Refactor to add Order Service for updating order statuses.

= 3.7.0 - 2022-02-10 =
* Add - Filter by currency in disputes list
* Add - Link to customer in disputes list
* Update - Bump minimum required version of WordPress from 5.6 to 5.7.
* Update - Bump minimum required version of WooCommerce from 4.5 to 4.6.
* Add - Introduce sorting on disputes page.
* Fix - Currency name not translated the Overview card title.
* Add - Introduce advance filters on disputes page.
* Add - UPE payment methods - BECS Direct Debit.
* Fix - Missing currency field in disputes export file.
* Add - Implement Jetpack Identity Crisis / Safe Mode banner.
* Fix - Checkout with block-based themes.
* Add - UPE payment method - EPS.
* Fix - Replace uses of is_ajax() with wp_doing_ajax() in subscriptions-core.
* Update - Improve handling of session data.
* Fix - When changing the payment method, make sure the subscription total returns $0 when `subscriptions-core` is loaded after the `woocommerce_loaded` action hook.

= 3.6.1 - 2022-01-27 =
* Fix - Remove packages not compatible with PHP 7.0
* Update - Security update.

= 3.6.0 - 2022-01-20 =
* Update - Bump minimum required version of WooCommerce from 4.4 to 4.5.
* Fix - UPE validation error visibility on checkout page.
* Tweak - Load translations for js files directly from lang-pack json files.
* Add - Add support for full transaction exports.
* Fix - Simple subscription elements on the product edit page not shown/hidden when necessary.
* Fix - Prevent fatal errors on the admin subscriptions screen when a subscription fails to load.
* Fix - Compatibility issue when loading subscriptions templates.
* Fix - Flag emoji rendering in currency switcher block widget
* Fix - Error when saved Google Pay payment method does not have billing address name
* Update - Update Payment Element from beta version to release version.
* Fix - Ensure order is always associated with corresponding transaction in UPE Checkout.
* Tweak - Display a more specific error message when a customer attempts to purchase a WCPay Subscription below the minimum transact-able amount.
* Add - Add handling for payment_failed webhooks.
* Add - Disputes pagination.
* Add - Show a warning when attempting to create a subscription product with a price below the minimum amount.
* Fix - When viewing a WCPay Subscription product page, make sure other gateway's express payment buttons aren't shown.
* Fix - When viewing a WC Product page with a WCPay subscription product in cart, make sure other gateway's express payment buttons are shown.
* Fix - Don't limit subscription products being created with an interval of more than one year when the WC Subscriptions plugin is active.
* Fix - Subscriptions not renewing with subscription products that use a free trial period.
* Fix - "Fees" column values are different in the downloaded CSV file for the transaction table

= 3.5.0 - 2021-12-29 =
* Fix - Error when renewing subscriptions with saved payment methods disabled.
* Add - JS error boundaries to admin screens.
* Update - Remove task from the overview list for setting up multiple currencies.
* Update - Return to task "Set up payments" after finishing KYC from WC-Admin.
* Fix - Improve race condition checks to prevent duplicate order status changes.
* Fix - Explicit currency formatting in customer-facing emails.
* Fix - Update tooltip wording when deleting product variation.
* Fix - Remove references to WooCommerce Subscriptions extension in the tooltips found on the Payment Methods settings table.
* Fix - Update the Automatic Recurring Payments column on the Payment Methods table to only show which payment methods are supported by WooCommerce Subscriptions Core.
* Fix - Prevent deprecation warnings when purchasing subscriptions products using WooCommerce Blocks.
* Tweak - Update recurring payments copy on payment gateways page.
* Fix - Incorrect text when filtering subscriptions to no results.
* Changed - Subscription products must have a recurring amount greater than $0.
* Fix - Return correct product prices datatype in WCPay.
* Fix - Stop errors when viewing Subscription details when purchased via SEPA Direct Debit.
* Fix - Force currency check when preparing a payment intent to request even when is_admin() returns true.
* Update - Bump minimum supported version of WooCommerce from 5.5 to 5.8.

= 3.4.0 - 2021-12-08 =
* Add - Allow UI customizations on checkout payment fields.
* Add - Introduce `wcpay_payment_request_is_product_supported` filter. Allow plugins to conditionally disable payment request buttons on products that do not support them.
* Update - Display hardware costs for the period in the transaction list with link to the details page
* Fix - Incorrect customer links on Transactions page.
* Fix - Incorrect prices in Payment Request Button for certain currencies.
* Fix - Updates to fraud protection.
* Add - Add support for suggested gateway methods in WC-Admin.
* Fix - Prevent Payment Request buttons from showing up in Composite Product pages.
* Update - Updated @woocommerce/experimental package to v2.1.0.
* Add - Add support for suggested gateway methods in WC-Admin.
* Add - Onboarding flows on the admin WooCommerce > Subscriptions screen for stores with no subscriptions yet.
* Add - Card Reader receipt settings page.
* Fix - Fatal error on thank you page for deleted orders.
* Add - Error messages when dispute evidence exceeds Stripe limits.
* Add - Export Disputes to CSV
* Update - Remove "Boost your sales by accepting new payment methods" from the overview tasks list.
* Fix - Onboarding must be completed before Subscriptions products can be published.
* Fix - Show the prices in the correct currency when using the "All Products" block.
* Add - Support business account branding settings.
* Update - Capture order-related metadata not captured by mobile app for in-person payment transactions.
* Add - REST endpoint to print IPP receipts.
* Add - Deposit Status to Transaction export.

= 3.3.0 - 2021-11-18 =
* Add - Add Idempotency Key to POST headers.
* Add - Add dispute order notes to Edit Order page.
* Fix - Show a specific message instead of a generic one in the checkout block when non-UPE payment processing fails.
* Update - Avoid having invalid intervals (greater than 1 year) in subscription products.
* Update - The subscription fee label in the transaction timeline.
* Update - Show red setup badge after 3 days instead of 7
* Add - Add compatibility between Multi-Currency and WooCommerce Bookings.
* Add - Add compatibility between Multi-Currency and WooCommerce Pre-Orders.
* Fix - Do not show default currency selector on Account Details page when only one currency is available.
* Add - Add filters to disable or filter Multi-Currency sql query clauses for analytics.
* Fix - Display risk for payment methods without risk assessment
* Fix - Use configured domain instead of current domain for Apple Pay verification.
* Fix - Fatal error when deactivating the WooCommerce plugin when WCPay Subscriptions is enabled.
* Fix - Error where url parameters would get cleared on order-pay page if currency switcher block used.
* Fix - Currency format on order-pay page if currency was changed via switcher.
* Fix - Do not create WooCommerce Payments Subscriptions when using payment methods other than WooCommerce Payments.
* Fix - Show proper payment gateway title on checkout load before updated by JavaScript.
* Fix - Prevent a race condition leading to duplicate order paid statuses transitions.
* Fix - 'payment_intent not found' errors when attempting to process the first invoice for a subscription.
* Fix - UPE element not remounting on checkout update
* Fix - Validate subscription product create and update args before submitting them to server.
* Fix - Improve error messages when the minimum order amount has not been reached and allow fields to be displayed with less than the minimum amount.
* Fix - Add consistent margins to the recurring taxes totals row on the Checkout and Cart block for subscription line items.
* Fix - Fatal error due on subscription orders with no created date in order row template.
* Fix - Fatal error on the customer payment page for subscription renewal orders with deleted products.
* Fix - Misleading subscription order note on payment method change.
* Fix - Incorrect error message when card ZIP validation fails.
* Add - `Requires PHP` and `Requires at least` to the main plugin file.

= 3.2.3 - 2021-11-01 =
* Fix - Card fields on checkout not shown when the 'Enable payments via saved cards' setting is disabled.

= 3.2.2 - 2021-10-29 =
* Fix - Multisite compatibility - don't load subscriptions-core if already loaded by another multisite plugin.
* Fix - Errors when attempting to get the WooCommerce Subscriptions Core version during PayPal requests.

= 3.2.1 - 2021-10-28 =
* Fix - PHP 7.2 compatibility - remove trailing commas from function args in subscriptions-core.

= 3.2.0 - 2021-10-28 =
* Add - Add subscriptions functionality via Stripe Billing and WC Subscriptions core.
* Add - UPE track on upgrade and on setting toggle.
* Fix - Prevent currency switcher to show when enabled currencies list is empty.
* Fix - Show currency switcher notice until customer explicitly dismisses it.
* Update - Switch the PaymentIntent ID and the Charge ID in the order notes and transaction details pages.
* Fix - Track 'wcpay_payment_request_settings_change' for when updating the Payment Requests setting not being recorded.
* Update - Fee breakdown when there's only a base fee
* Fix - Inconsistent shipping options in Payment Request popup.
* Fix - Payment methods checkbox UI looking off when Gutenberg is active.
* Update - Remove unused "wcpay_deposits_summary_empty_state_click" track.
* Fix - Border style not being applied properly on Multi-Currency block widget.
* Fix - Applied sentence case on all strings
* Fix - Missing customer information after guest checkout via Checkout Block.
* Fix - Show correct payment method name during checkout using upe methods.
* Fix - Multi-Currency settings rounding option and preview.
* Fix - Payment failure on checkout block with UPE when phone number field is hidden
* Update - Adds a scheduled action which makes updating the account cache more efficient
* Add - Add compatibility between Multi-Currency and WooCommerce UPS shipping extension.
* Add - Early access: allow your store to collect payments with SEPA Direct Debit. Enable the feature in settings!
* Add - Add compatibility between Multi-Currency and WooCommerce FedEx shipping extension.
* Fix - Fix decimal error with shipping calculations with Multi-Currency.
* Add - Add support for float type values for quantity.
* Fix - Allow payment_intent_succeeded webhook to handle orders without intent_id attached.
* Add - Add compatibility between Multi-Currency and WooCommerce Product Add Ons version 4.3.0 and higher.
* Add - Enable Bancontact UPE method.
* Add - Enable P24 UPE method.
* Add - Enable iDeal UPE method.
* Add - Payment method activation requirements modal and API integration.
* Add - Add state handling for UPE methods for better merchant notification on what methods are able to be used.
* Fix - Order currency incorrect if new user/customer created during checkout.
* Fix - Validation now works when adding a new payment method, or paying for an order.

= 3.1.0 - 2021-10-06 =
* Fix - Issue affecting analytics for Multi-Currency orders made with a zero-decimal to non-zero decimal conversion.
* Add - Customer Multi-Currency onboarding flow.
* Add - Checkbox toggle for disabling customer Multi-Currency feature in Advanced Settings.
* Add - Update layout of the Multi-Currency settings screen.
* Fix - Fixed missing file error for removed CSS file.
* Add - Currency deletion confirmation modal for currencies that are bound to an UPE method.
* Fix - Currency switcher does not affect order confirmation screen prices.
* Fix - Error when attempting to change the payment method for a subscription with UPE enabled.
* Add - Multi-Currency track currency added.
* Fix - Fill missing order_intent_info even if an exception occurs.
* Fix - Authorize and capture payments later with new credit cards.
* Add - Gutenberg Block Widget for Multi-Currency.
* Update - WCPay logo.
* Fix - Translations in transaction/deposit exports
* Fix - Update shipping cost in payment sheet when changing payment method.
* Fix - Transaction search with translated terms.
* Update - Replace REST endpoint for onboarding initialization.
* Fix - UPE missing international card fees.
* Update - Bump minimum supported version of WooCommerce from 5.4 to 5.5.
* Update - Bump minimum required version of WooCommerce from 4.0 to 4.4.
* Fix - Add credit card on My Account using other payment gateways does not show "Your card number is incomplete" error.
* Update - Continue loading WCPay if the account is connected.
* Add - Message to suggest using the previous version of WooCommerce Payments for old Woo core versions.
* Fix - Appearance of upload file buttons inside challenge dispute page.
* Fix - Enable logging for UPE checkout errors.
* Update - Composer package `automattic/jetpack-connection` from v1.20.0 to v1.30.5.

= 3.0.0 - 2021-09-16 =
* Add - Download deposits report in CSV.
* Fix - Use store currency on analytics leaderboard when Multi-Currency is enabled.
* Add - Add API to expose Multi-Currency widget to theme/plugin developers for easy integration.
* Fix - Enabled currencies modal UI.
* Fix - User order currency format on admin refund button.
* Fix - Clear the list of selected currencies after closing the modal for adding currencies.
* Fix - Fix subscription change payment method errors after entering a payment method that fails.
* Fix - Prevent duplicate account onboarding requests.
* Fix - Filter out merchant-facing payment errors from customer error notices.
* Fix - Add primary action to high priority tasks.

= 2.9.1 - 2021-09-07 =
* Fix - Error while checking out with UPE when fields are hidden.
* Fix - Unable to onboard when in treatment mode.

= 2.9.0 - 2021-08-25 =
* Add - Split discount line in timeline into variable fee and fixed fee.
* Add - Order status validation for payments/orders/{order_id}/create_customer API.
* Add - Add country code parameter to ExPlat API requests.
* Add - Add a new hook to get a list of enabled payment request methods.
* Fix - Align table items according to design correctly.
* Fix - Fatal error if wcpay_multi_currency_enabled_currencies is a string.
* Fix - Show the estimated deposit date in the transactions CSV export rather than the deposit ID.
* Fix - Keep track of customer id in non logged in users.
* Update - Bump minimum supported version of WooCommerce from 5.3 to 5.4.

= 2.8.4 - 2021-08-17 =
* Fix - Fix database connection error on account cache clear.
* Fix - Fix fatal error logged when updating analytics data when account is not connected to Stripe.
* Fix - Multi-Currency Compatibility fatal error with Subscriptions when account is not connected to Stripe.

= 2.8.3 - 2021-08-10 =
* Fix - Fix for payment request buttons when the new payment methods gateway is enabled.

= 2.8.2 - 2021-08-05 =
* Fix - If account is disconnected or not set up do not display onboarding task and UPE inbox note.
* Fix - Fix for the site acting as disconnected after the account cache expires.
* Fix - Fix for failed Giropay and Sofort transactions causing an error.

= 2.8.1 - 2021-08-04 =
* Fix - Enable Multi-Currency only if there is a linked WooCommerce Payments account.

= 2.8.0 - 2021-08-04 =
* Add - Allow merchants to add additional currencies to their store, allowing a store’s customers to shop and browse in the currency of their choice.
* Add - *Early access*: allow your store to collect payments with Giropay and Sofort. Enable the feature in settings!
* Add - Use date picker for applicable dispute evidence fields.
* Fix - Avoid crash when seeing the details of an empty deposit.
* Fix - Disabled Payment Request Buttons when order has to be split into multiple packages because Payment Requests do not support that use case.
* Fix - Fee discounts should use the discount currency rather than the base fee currency.
* Fix - Do not redirect to the onboarding page when account retrieval fails.
* Add - Allow the customer to perform SCA authentication on Subscription renewals.
* Update - Actualized supported countries list for onboarding.
* Add - Dispute Status Chip into the header of the Dispute Details page.
* Fix - Use a singular label in the summary of Transactions and Deposits lists.
* Add - Disable payment gateway when not in test mode and not using https or ssl checkout enforcement.
* Fix - Improved errors handling during onboarding and page overview.
* Update - Remove Account in the old Settings page.
* Update - Bump minimum supported version of WooCommerce from 5.2 to 5.3.
* Update - Bump minimum supported version of WordPress from 5.5 to 5.6.
* Fix - Stop refund process when using an invalid amount
* Fix - Improve sanitization of ExPlat cookie.
* Add - Show fee breakdown in transaction details timeline.
* Add - REST endpoint to get customer id from an order.
* Fix - Explat not caching when no variation is returned.

= 2.7.1 - 2021-07-26 =
* Fix - Ensure test mode setting value is correctly saved.
* Fix - Onboarding redirection occasionally not finalizing account connection.

= 2.7.0 - 2021-07-14 =
* Add - Add a link to the snackbar notice that appears after submitting or saving evidence for a dispute challenge.
* Add - Support saving new cards and paying with previously saved cards in the WooCommerce Checkout Block.
* Fix - WooCommerce Payments admin pages redirect to the onboarding page when the WooCommerce Payments account is disconnected.
* Fix - Do not overwrite admin pages when account is disconnected.
* Update - Set a description when creating payment intents.
* Add - Add dispute resolution task.

= 2.6.1 - 2021-07-01 =
* Fix - Updates the notes query filters to prevent breaking the WooCommerce > Home inbox.

= 2.6.0 - 2021-06-23 =
* Add - Notify the admin if WordPress.com user connection is broken.
* Add - Experimental PHP client for Explat.
* Add - WooCommerce Payment inbox notifications to the overview screen.
* Fix - Fix fatal error if store currency is changed after enabled (multi) currencies set.
* Fix - Use of deprecated call-style to registerPaymentMethods. WooCommerce Payments now requires WooCommerce Blocks of at least version 3.9.0.
* Fix - Deposit date on Transactions list page.
* Fix - Rounding error when displaying fee percentages on the Overview and Transactions pages.
* Add - Error message when total size of dispute evidence files uploaded goes over limit.
* Update - Pass currency to wc_price when adding intent notes to orders.
* Update - Instant deposit inbox note wording.
* Fix - Deposit overview details for non instant ones.
* Add - Introduce new settings layout
* Update - Removed "Branded" and "Custom label" options on Payment request buttons to align with design guidelines.
* Update - Converted payment request button size value to distinct options to align with design guidelines.
* Tweak - Run post-upgrade actions during any request instead of only on wp-admin requests.
* Update - Payment request button should guide users to login when necessary.
* Add - When setting WooCommerce Payments up, inform if merchant business country is not supported.
* Update - Bump minimum supported version of WooCommerce from 4.8 to 5.2.
* Add - Introduce advance filters on deposits page.
* Update - Prefill OAuth flow with WC store country.

= 2.5.0 - 2021-06-02 =
* Fix - Fix hover dialog for close button on modals, unify styling and layout of modal buttons.
* Update - Use Site Language when rendering Stripe elements.
* Update - Use blog ID for authenticating most of the requests.
* Fix - Misaligned columns on Deposits page.
* Add - Tracking for returning from OAuth connection.
* Fix - Transactions and deposits counts on the table summary are rendered as "undefined".
* Update - Deposit overview details.
* Add - Redirect to WooCommerce home page after successful WooCommerce Payments KYC (Know Your Customer).
* Fix - Added CSV column heading for transaction id column.
* Update - Bump minimum supported version of WordPress from 5.4 to 5.5.
* Update - Bump minimum supported version of WooCommerce from 4.5 to 4.8.
* Add - Deposit overviews have been added to the overview page.
* Update - Account overview page is now GA and default page for woocommerce payments.
* Update - Base fee and account status has been moved to overview page from WCPay settings.
* Fix - Express payment method being displayed on blocks checkout when Payment Request is not supported.
* Fix - Subscription sign-up fees not included in total for Payment Request Button.

= 2.4.0 - 2021-05-12 =
* Update - Improve the Connect Account page.
* Update - Base UI components and their styling.
* Fix - Deposits overview details not displayed.
* Fix - WooCommerce Payments disappeared from WooCommerce Settings if WooCommerce Subscriptions is activated.
* Add - REST endpoint to capture payments by order ID.
* Add - Explat package for A/B tests.
* Add - Payment request button support for checkout and cart blocks.
* Update - Bump minimum supported WooCommerce version from 4.0 to 4.5.
* Update - Implement expirement on Connect Page.
* Fix - Columns are misaligned on Payments->Transactions/Disputes page.
* Fix - Risk level is displayed as a "Numeric" value in transactions CSV.

= 2.3.3 - 2021-05-06 =
* Update - Additional logic and styling for instant deposits.

= 2.3.2 - 2021-04-27 =
* Fix - Error when purchasing free trial subscriptions.

= 2.3.1 - 2021-04-26 =
* Fix - Various account connection cache tweaks
* Update - Use option instead of transient for caching account data
* Fix - Error when using SCA / 3DS credit card in checkout block.

= 2.3.0 - 2021-04-21 =
* Add - Introduced deposit currency filter for transactions overview page.
* Add - Download transactions report in CSV.
* Update - Tweak the connection detection logic.
* Add - Notification badge next to payments menu.
* Fix - Fixed broken search on transactions list page.
* Add - More helpful message on checkout errors.
* Update - Change the default track `recordEvent` to use @woocommerce/tracks.
* Add - WPCOM connection status event prop to 'wcpay_connect_account_clicked' track.
* Add - Allow users to clear the account cache.
* Update - Bump minimum supported version of WordPress from 5.3 to 5.4.
* Add - Add a new admin note to collect qualitative feedback.
* Add - Introduced deposit currency filter for deposits overview page.
* Update - Make Payment Request Button available for all merchants.
* Add - Configurable Payment Request Button locations.
* Add - Addition of the Instant Deposits feature to allow qualified merchants to manually trigger payouts.

= 2.2.0 - 2021-03-31 =
* Fix - Paying with a saved card for a subscription with a free trial will now correctly save the chosen payment method to the order for future renewals.
* Add - Payment Request Button support for US merchants (Apple Pay, Google Pay, Microsoft Pay, and the browser standard Payment Request API).
* Update - Not passing level3 data for non-US merchants.
* Add - REST endpoint for fetching account data.
* Add - Deposits list pagination and sorting.
* Fix - Deposit overview now displays placeholder information instead of continuing to load when an error happens.

= 2.1.1 - 2021-03-23 =
* Fix - Fatal error when a subscription is processed with action scheduler hook.

= 2.1.0 - 2021-03-16 =
* Update - Show last 4 digit credit card number in order note when payment method is updated on failed renewal subscription order.
* Update - Define constant for the group to be used for scheduled actions.
* Update - Enable multiple customer currencies support in live mode.
* Add - Rate limit failed account connection checks.
* Add - Support displaying non-USD base fees on settings page.

= 2.0.0 - 2021-02-22 =
* Update - Render customer details in transactions list as text instead of link if order missing.
* Update - Render transaction summary on details page for Multi-Currency transactions.
* Update - Improvements to fraud prevention.
* Fix - Added better notices for end users if there are connection errors when making payments.
* Fix - If account is set to manual payouts display 'Temporarily suspended' under Payments > Settings.
* Add - Add file dropzones to dispute evidence upload fields
* Add - Currency conversion indicator to Transactions list.
* Add - Transaction timeline details for Multi-Currency transactions.
* Update - Link order note with transaction details page.
* Fix - Updating payment method using saved payment for WC Subscriptions orders.

= 1.9.2 - 2021-02-05 =
* Fix - Checkout and cart blocks aren't usable in editor when WooCommerce Payments is enabled.
* Fix - Missing global config error in Checkout block integration, and incompatibility with latest block API.

= 1.9.1 - 2021-02-03 =
* Fix - Incompatibility with WC Subscriptions.
* Fix - Missing order causing broken transactions list.

= 1.9.0 - 2021-02-02 =
* Add - Improved fraud prevention.
* Add - New setting to manage whether to enable saving cards during checkout. (Defaults to being enabled).
* Fix - Fixed issue where an empty alert would appear when trying to refund an authorization charge.
* Update - Link customer name on transaction detail page to filtered transaction list page.
* Update - Test mode notice width is now consistent across all pages.
* Fix - Fix error which could occur when a 100% off coupon was applied during checkout.
* Add - New notification to urge setting SSL for checkout pages if store doesn't use HTTPS
* Fix - Fixed connection timeout configuration.
* Fix - Specify error code when refund fails in admin to prevent blank alert.
* Fix - Add fees as line items sent to Stripe to prevent Level 3 errors.
* Fix - Currency format in non-USD order note when capturing, refunding, and processing subscription renewal.
* Update - Link customer name from transaction list page to WooCommerce's Customers page filtered by the customer's name.
* Fix - Use proper currency information when rendering deposits overview and details.

= 1.8.0 - 2020-12-16 =
* Add - Include information about failing payment into order notes.
* Fix - Fix crash when a user has 10 or more saved credit cards.
* Fix - Fix crash if there's a problem connecting to the server.
* Fix - Store Stripe customer for test and live mode.
* Fix - Display Payments menu in the sidebar if there's a problem connecting to the server.
* Add - Display fee structure in transaction timelines.
* Add - Use site username for recording ToS acceptance.
* Update - Display transaction tables with full width.
* Add - Action hooks before and after webhook delivery.

= 1.7.1 - 2020-12-03 =
* Fix - Pass ISO strings instead of Moment objects to dateI18n.

= 1.7.0 - 2020-11-17 =
* Fix - Fix ordering of payment detail timeline events.
* Fix - Payment form hides when saved card is selected.
* Fix - Render dispute evidence file upload errors.
* Fix - Increase timeout for calls to the API server.
* Fix - Correctly display the fee and net amounts for a charge with an inquiry.
* Fix - Catch unhandled exceptions when cancelling a payment authorization.
* Add - Security.md with security and vulnerability reporting guidelines.
* Add - Introduced "Set up refund policy" notification in WooCommerce inbox.
* Fix - Fix error when retrying to save a card in the Add Payment Method screen after failing SCA authentication.
* Add - Allow signing up for a subscription with free trial with a credit card that requires SCA authentication.
* Add - Remote note service.
* Add - Show details about the current fees in the Settings screen.

= 1.6.0 - 2020-10-15 =
* Fix - Trimming the whitespace when updating the bank statement descriptor.
* Add - Initial support for the checkout block.
* Add - Support wp_get_environment_type() and enable dev-mode when environment is 'development' or 'staging'.
* Update - Introduced payments-specific exceptions instead of generic one.
* Update - Transaction timeline: enabled timestamps rendering for all entries.

= 1.5.0 - 2020-09-24 =
* Fix - Save payment method checkbox for Subscriptions customer-initiated payment method updates.
* Fix - Support checkout on Internet Explorer 11.
* Fix - Webhook processing with no Jetpack plugin installed.
* Fix - Do not block the checkout card field from loading when customer meta is invalid or related to an old account.
* Fix - Saving account statement descriptor with an ampersand character.
* Fix - Do not attempt to render the payment timeline if the intention ID is missing.
* Add - Display payment method details on account subscriptions pages.
* Add - Redact sensitive data before logging.
* Add - Support for WooCommerce Subscriptions admin-initiated payment method changes.
* Add - Link to Subscription admin pages from Transactions views.
* Add - Support for Subscriptions in transaction search.

= 1.4.1 - 2020-09-07 =
* Fix - Only redirect to the onboarding screen if the plugin has been individually activated using the plugins page.

= 1.4.0 - 2020-09-02 =
* Add - Initial support for WooCommerce Subscriptions: Signing up for subscriptions, scheduled payments, and customer-initiated payment method changes.
* Add - Added a link to transaction details from order screens.
* Add - Allow merchant to edit statement descriptor.
* Fix - Do not redirect to the onboarding page after completing the WC4.5-beta wizard.
* Fix - Save order metadata before the payment is completed to avoid missing payments.
* Update - Bumped the minimum Jetpack requirement to version 8.2.

= 1.3.0 - 2020-08-17 =
* Add - Support for saved cards.
* Add - Search bar for transactions.
* Fix - Redirect to WC core onboarding instead of WC Payments onboarding when appropriate.
* Fix - Creating an account during checkout with 3DS cards.
* Fix - Missing payment statuses for certain disputes.
* Fix - Missing translators comments.

= 1.2.0 - 2020-07-20 =
* Add - 3DS support when using the pay for order page
* Add - Display confirmation dialog when enabling manual captures
* Add - Update the order when an authorised payment has expired
* Add - Timeline view in transactions detail, requires WooCommerce 4.4
* Add - Tracking for basic user action events
* Fix - Admin UI styling tweaks

= 1.1.0 - 2020-06-16 =
* Add - Allow WooCommerce Payments set up without Jetpack plugin
* Fix - Orders missing after payment processing error
* Fix - Clearing pagination when selecting transactions advanced filters
* Fix - After onboarding, redirect to the WCPay task of the task list, instead of to the task list

= 1.0.1 - 2020-06-01 =
* Add - Support 3D Secure verification
* Add - Transaction date and type filters to transactions list
* Update - Redirect to the "Connect" page on plugin activation or when trying to navigate to the settings screen
* Fix - Add deposit delay notice to deposit schedule
* Fix - Avoid localizing deposit date or displaying time-of-day precision
* Fix - Display dispute currency code in dispute info

= 1.0.0 - 2020-05-19 =
* Add - Level 3 data to payment requests
* Update - Expose public method for checking connection status
* Fix - Pending requirements state for improved messaging
* Fix - Dispute details typo
* Remove - Unused POST /charges endpoint
* Remove - "Beta" messaging

= 0.9.2 - 2020-05-14 =
* Add - Customer ID to payment intent
* Update - Register and enqueue js.stripe.com on WCPay admin pages
* Update - Override needs_setup to redirect from Payments settings
* Update - Copy and image on Connect Account screen
* Add - Add deposits overview component
* Add - URL to pass for prefilling OAuth form
* Add - Test card details in Checkout
* Add - Task list redirect upon return from OAuth flow
* Add - Handling for failed refund and other webhooks
* Add - Transaction list sorting
* Update - Disable gateway when payments are disabled on the account
* Update - Make table rows clickable
* Add - Prompt before navigating away from unsaved dispute evidence changes
* Update - Labels to sentence case
* Update - Automated testing
* Add - Metadata when creating payment intent
* Update - PHP versions supported

= 0.9.1 - 2020-04-09 =
* Fix - Add logging for OAuth initialization failures

= 0.9.0 - 2020-04-08 =
* Add - Release for Public Beta.

= 0.8.2 - 2020-03-10 =
* Add - Dispute file evidence upload support
* Add - Basic support for Pay for Order
* Fix - Styling improvements in wp-admin
* Fix - Undefined variable PHP notice in cancel_authorization
* Fix - Remove unused variable in authentication
* Fix - Improve Jetpack connection checking

= 0.8.1 - 2020-02-25 =
* Update - Link to test card documentation.

= 0.8.0 - 2020-02-24 =
* Add - First beta release.

= 0.7.0 - 2020-02-05 =
* Add - Alpha release.<|MERGE_RESOLUTION|>--- conflicted
+++ resolved
@@ -1,17 +1,10 @@
 === WooPayments - Fully Integrated Solution Built and Supported by Woo ===
 Contributors: woocommerce, automattic
 Tags: payment gateway, payment, apple pay, credit card, google pay, woocommerce payments
-<<<<<<< HEAD
 Requires at least: 6.0
 Tested up to: 6.2
 Requires PHP: 7.3
-Stable tag: 6.4.1
-=======
-Requires at least: 6.1
-Tested up to: 6.3
-Requires PHP: 7.4
 Stable tag: 6.4.2
->>>>>>> e2df30f8
 License: GPLv2 or later
 License URI: http://www.gnu.org/licenses/gpl-2.0.html
 
