--- conflicted
+++ resolved
@@ -110,11 +110,8 @@
 * Add - Multi-Currency track currency added.
 * Fix - Fill missing order_intent_info even if an exception occurs.
 * Add - Gutenberg Block Widget for Multi-Currency.
-<<<<<<< HEAD
+* Update - WCPay logo
 * Fix - Translations in transaction/deposit exports
-=======
-* Update - WCPay logo
->>>>>>> 28ee607d
 
 = 3.0.0 - 2021-09-16 =
 * Add - Download deposits report in CSV.
