=== WooCommerce Payments - Fully Integrated Solution Built and Supported by Woo ===
Contributors: woocommerce, automattic
Tags: payment gateway, payment, apple pay, credit card, google pay
Requires at least: 6.0
Tested up to: 6.2
Requires PHP: 7.2
Stable tag: 5.7.0
License: GPLv2 or later
License URI: http://www.gnu.org/licenses/gpl-2.0.html

Securely accept credit and debit cards on your site. Manage transactions without leaving your WordPress dashboard. Only with WooCommerce Payments.

== Description ==

**Payments made simple, with no monthly fees – designed exclusively for WooCommerce stores.**

Securely accept major credit and debit cards, and allow customers to pay you directly without leaving your WooCommerce store. View and manage transactions from one convenient place – your WordPress dashboard.

See payments, track cash flow into your bank account, manage refunds, and stay on top of disputes without the hassle of having to log into a separate payment processor.

**Manage transactions from the comfort of your store**

Features previously only available on your payment provider’s website are now part of your store’s **integrated payments dashboard**. This enables you to:

- View the details of [payments, refunds, and other transactions](https://woocommerce.com/document/payments/#section-4).
- View and respond to [disputes and chargebacks](https://woocommerce.com/document/payments/disputes/).
- [Track deposits](https://woocommerce.com/document/payments/#section-5) into your bank account or debit card.

**Pay as you go**

WooCommerce Payments is **free to install**, with **no setup fees or monthly fees**. Pay-as-you-go fees start at 2.9% + $0.30 per transaction for U.S.-issued cards. [Read more about transaction fees](https://woocommerce.com/document/payments/faq/fees/).

**Supported by the WooCommerce team**

Our global support team is available to answer questions you may have about WooCommerce Payments installation, setup, or use. For assistance, [open a ticket on WooCommerce.com](https://woocommerce.com/my-account/create-a-ticket/?select=5278104).

== Getting Started ==

= Requirements =

<<<<<<< HEAD
* WordPress 5.9 or newer.
* WooCommerce 7.3 or newer.
* PHP version 7.0 or newer. PHP 7.2 or newer is recommended.
=======
* WordPress 6.0 or newer.
* WooCommerce 7.3 or newer.
* PHP 7.2 or newer is recommended.
>>>>>>> 3f315925

= Try it now =

To try WooCommerce Payments on your store, simply [install it](https://wordpress.org/plugins/woocommerce-payments/#installation) and follow the prompts.

WooCommerce Payments has experimental support for the Checkout block from [WooCommerce Blocks](https://wordpress.org/plugins/woo-gutenberg-products-block/). Please check the [FAQ section](#faq) for more information.

== Installation ==

Install and activate the WooCommerce and WooCommerce Payments plugins, if you haven't already done so, then go to "Payments" in the WordPress admin menu and follow the instructions there.

== Frequently Asked Questions ==

= What countries and currencies are supported? =

If you are an individual or business based in [one of these countries](https://woocommerce.com/document/payments/countries/#section-1), you can sign-up with WooCommerce Payments. After completing sign up, you can accept payments from customers anywhere in the world.

We are actively planning to expand into additional countries based on your interest. Let us know where you would like to [see WooCommerce Payments launch next](https://woocommerce.com/payments/#request-invite).

= Why is a WordPress.com account and connection required? =

WooCommerce Payments uses the WordPress.com connection to authenticate each request, connecting your store with our payments partner.

= How do I set up a store for a client? =

If you are setting up a store that will process real payments, have the site owner complete the WooCommerce Payments setup. This ensures that the correct business details are set on the account during [onboarding](https://woocommerce.com/document/payments/#section-3).

After the store setup has been completed, you can use [Test Mode](https://woocommerce.com/document/payments/testing/) to simulate payments, refunds, and disputes.

If you are setting up WooCommerce Payments on a development or test site that will **never need to process real payments**, try [Dev Mode](https://woocommerce.com/document/payments/testing/dev-mode/#section-1).

= How is WooCommerce Payments related to Stripe? =

WooCommerce Payments is proudly powered by [Stripe](https://stripe.com/). When you sign up for WooCommerce Payments, your personal and business information is verified with Stripe and stored in an account connected to the WooCommerce Payments service. This account is then used in the background for managing your business account information and activity via WooCommerce Payments. [Learn more](https://woocommerce.com/document/payments/powered-by-stripe/).

= Are there Terms of Service and data usage policies? =

You can read our Terms of Service [here](https://en.wordpress.com/tos).

= How does the Checkout block work? =

You need the [WooCommerce Blocks](https://wordpress.org/plugins/woo-gutenberg-products-block/) plugin to be installed and active to use the Checkout block. Once you add the block to a page, WooCommerce Payments will automatically appear as an option.

Please note that our support for the checkout block is still experimental and the following features of the gateway will probably not work:

* Using saved cards and saving cards.
* Integration with WooCommerce Subscriptions.

== Screenshots ==

1. View Transactions
2. View Transaction Details
3. Track Deposits
4. Manage Disputes

== Changelog ==

= 5.7.0 - 2023-04-05 =
* Add - Add ClickTooltip and HoverTooltip components to improve mobile UX when tooltip content is interactive.
* Add - Add concurrency to workflows
* Add - Added a confirmation modal when Order Status is changed to Cancel on Edit Order page
* Add - Added Transaction Fee to order metadata and display it on Order admin screen.
* Add - Add GitHub workflow to build live branch and inform the zip file to Jetpack Beta Builder.
* Add - Add new fraud protection elements to the transaction details page.
* Add - Add order handling and meta box updates for fraud and risk tools.
* Add - Add order id support for payment details page.
* Add - Add risk review and blocked tabs to transactions list page.
* Add - Adds a filter to enable fraud settings.
* Add - Adds fraud and risk tools banner to WCPay overview page. All fraud and risk tools, including this banner, are currently behind a feature flag.
* Add - Add shopper IP country to fraud prevention metadata sent to the server
* Add - Add store currency support for the price threshold fraud rule.
* Add - Add welcome tour for fraud protection settings section.
* Add - Advanced fraud protection level settings user interface
* Add - Fraud protection settings data builder implementation
* Add - Implement connection to the Intelligent Router and flow switching
* Add - Introduce a Banner Notice component to be used in upcoming UI elements
* Add - Prefill Stripe KYC data for non-progressive onboarding scenario
* Add - Record the following events:
wcpay_fraud_protection_banner_rendered
wcpay_fraud_protection_banner_learn_more_button_clicked
wcpay_fraud_protection_banner_remind_later_button_clicked
wcpay_fraud_protection_tour_clicked_through
wcpay_fraud_protection_tour_abandoned
wcpay_fraud_protection_risk_level_preset_enabled
wcpay_fraud_protection_advanced_settings_saved
wcpay_fraud_protection_transaction_reviewed_merchant_blocked
wcpay_fraud_protection_transaction_reviewed_merchant_approved
wcpay_fraud_protection_standard_modal_viewed
wcpay_fraud_protection_high_modal_viewed
wcpay_fraud_protection_advanced_settings_card_avs_mismatch_viewed
wcpay_fraud_protection_advanced_settings_card_cvc_verification_viewed
wcpay_fraud_protection_advanced_settings_card_international_ip_address_card_viewed
wcpay_fraud_protection_advanced_settings_card_international_billing_address_viewed
wcpay_fraud_protection_advanced_settings_card_address_mismatch_viewed
wcpay_fraud_protection_advanced_settings_card_price_threshold_viewed
wcpay_fraud_protection_advanced_settings_card_items_threshold_viewed
wcpay_fraud_protection_order_details_link_clicked
* Add - Show Tap to Pay icon in transactions list page for Tap to Pay transactions
* Fix - Check whether we have an instance of WC_Cart before invoking its methods on checkout
* Fix - Fatal errors on the thank-you page due to the strong type check in our filters.
* Fix - Fix bug with showing WC tasks when there is no WCPay account
* Fix - Fix new user not being saved in platform
* Fix - Fix the Request WCPay core class conflict with WP 6.2.
* Fix - Fix WooPay phone number on blocks checkout
* Fix - Prevent the WooPay Express button from showing up for pre-order products to be paid upon release.
* Fix - Sort uncaptured transactions with oldest first.
* Update - Add documentation links to fraud == Changelog == risk tools.
* Update - Adds basic protection level modal and fixes standard and high level protection modal rules
* Update - Change the link in the Express checkouts setting.
* Update - Change user-facing wording from payouts to deposits.
* Update - Connection success notice.
* Update - Improve Fraud == Changelog == Risk tools layout and add missing UI elements.
* Update - Replace custom tour component with TourKit from the WooCommerce components library.
* Update - Replace international billing address with IP country filter on fraud and risk tools
* Update - Update international filters to use selling locations settings instead stripe account country
* Update - Update test mode notice for Authorizations tab
* Update - Update the payment details page to reflect the Tap to Pay transactions channel
* Dev - Adds UPE deferred intent feature flag for future development
* Dev - Add userscript for WCPay Live Branch.
* Dev - Bump minimum required version of WooCommerce to 7.3.0.
* Dev - Made timezones consistent in tests by generating dynamically.
* Dev - Optimize asset bundling and loading
* Dev - Pass an instance of Platform_Checkout_Utilities when instantiating WC_Payments_Platform_Checkout_Button_Handler.
* Dev - Refactor the `Tooltip` component to use TypeScript
* Dev - Removed unused code from WC Payments API client class

= 5.6.2 - 2023-03-23 =
* Update - Security update.

= 5.6.1 - 2023-03-20 =
* Fix - Check whether we have an instance of WC_Cart before invoking its methods on checkout
* Fix - Fatal errors on the thank-you page due to the strong type check in our filters.
* Fix - Fix new user not being saved in platform

= 5.6.0 - 2023-03-15 =
* Add - Add a component that provides a tour experience.
* Add - Add a notice for Norwegian merchants using WCPay to update WooCommerce to at least 7.5
* Add - Added WC_Payments_Customer_Service_API in WCPayCore
* Add - Add Fraud Protection section to WCPay Settings screen. Section is hidden behind a feature flag DB option.
* Add - Add WCPay support for CY, LU, DK, EE, FI, GR, LT, LV, MT, NO, SI, SK
* Add - Display tap to pay fees in transaction timeline view
* Add - Moved methods used for order metadata update to the Order Service class.
* Add - Show PO todos in the Things To Do on WCPay overview page.
* Fix - Added function exist check to avoid fatal error for undefined function.
* Fix - Add merge queue trigger to the relevant workflows.
* Fix - Appending the countries dropdown to body to prevent it being clipped
* Fix - Fix bug with showing WC tasks when there is no WCPay account
* Fix - Fix deposit schedule monthly anchor label when set to 'last day of the month'.
* Fix - Fixes a problem where the Transactions table would have its layout modified when hovering over the currency conversion icon
* Fix - Fixes focus change on gateway select with split UPE enabled.
* Fix - Fixing the broken search on the Disputes page.
* Fix - Fix WooPay request on stores with WooPay disabled
* Fix - Prevent admin error notices being shown for the "subscription trial end" event that was caused by no callbacks being attached to this scheduled action.
* Fix - Prevent auto-scroll on page load when WooPay is enabled.
* Fix - Prevent WooPay and Link to be enabled at the same time
* Fix - prevent WooPay modal from showing up when editing the theme via wp-admin
* Fix - Re-enable split UPE E2E tests and ensure they pass.
* Fix - Remove the recurring shipping method cache that caused bugs for third-party plugins like Conditional Shipping and Payments.
* Fix - Replace PHP dependency myclabs/php-enum with a built-in solution due to conflicts with multiple PHP versions.
* Fix - Right align cutomize button on the settings page
* Fix - Use generated script dependencies to load script assets
* Fix - WCPay Checkout JS is loaded for zero carts
* Update - Log error message when calling redirect_to_login fails.
* Update - Updated express payment method UI in settings page
* Update - Update the deprecating set-output command
* Dev - Add a feature flag for fraud and risk tools features.
* Dev - Adding a centralized class to manage the gateway's mode (live/dev/test).
* Dev - Fixes a flaky e2e test.
* Dev - Made timezones consistent in tests by generating dynamically.
* Dev - Release automation - Run smoke tests automatically after release zip is built.
* Dev - Remove unused code for updating WCPay subscription dates.
* Dev - Update GH workflow runner images from Ubuntu 18.04 to 20.04
* Dev - Update subscriptions-core to 5.5.0

= 5.5.1 - 2023-03-01 =
* Add - When enabling WooPay, if legacy UPE is enabled, upgrades feature flag to split UPE instead.
* Fix - Avoid rendering save cards checkbox for logged out users
* Fix - Fix get woopay available countries return type
* Fix - Fix handling saved tokens for payment gateways while using shortcode checkout
* Fix - Fix subscription renewal creating multiple charges with UPE.
* Fix - Fix WooPay settings notice visibility

= 5.5.0 - 2023-02-22 =
* Add - Added learn more link to deposits page
* Add - Added tracking for the split UPE feature flag.
* Add - Declare WooCommerce Payments compatible with High-Performance Order Storage.
* Add - New support phone and email fields the general settings page.
* Add - Pass settings fields of the plugins that use newsletter block to woopay.
* Add - Pass the namespaces from the Store API checkout schema data to WooPay
* Add - Pass the store's test mode value to WooPay requests to the OTP endpoint.
* Add - The UPE is now the default checkout experience for newly onboarded merchants. It can sbe disabled with these instructions: https://woocommerce.com/?p=3337362#disabling
* Fix - Add wp-i18n as split UPE script dependency to load split UPE elements.
* Fix - Disable WooPay for unavailable countries
* Fix - Display an error when the request for initiating the platform checkout fails.
* Fix - External link accessibilty text style
* Fix - Fixes Stripe Link compatibility with split UPE payment gateway
* Fix - For stores using HPOS, ensure the originating subscription's currency is used when initiating a subscription switch.
* Fix - Make sure available payment methods are provided for the automatic subscription renewals.
* Fix - Point the "Learn more" link to a more appropriate document in the Apple Pay domain registration failure notification.
* Fix - Re-enabled email triggered WooPay flow with Express Checkout flow. WooPay Express Checkout is currently behind a feature flag.
* Fix - Remove unnecessary style dependency from WooPay checkbox.
* Fix - Track user viewport and url when using WooPay
* Update - Removed saved methods listing in My Account Add Payment Method page
* Update - Updated express payment method UI in settings page
* Update - Updated the Express checkout settings page
* Update - WooPay CTA text in shortcode checkout
* Dev - Adding a feature flag to allow further development of onboarding UX - currently this will have no effect on live stores.
* Dev - Merge progressive onboarding prototype under a feature flag

= 5.4.0 - 2023-02-01 =
* Add - Add logging and order notes when WCPay Subscriptions are suspended or put on-hold.
* Add - Highlight subscriptions with overdue payment in list view with red icon & tooltip.
* Add - More context to the business details to show the actual message from Stripe, shows a modal if there is more than one error from Stripe.
* Add - New wcs_set_order_address() helper function to set an array of address fields on an order or subscription.
* Add - Skipping the email input step for WooPay express checkout flow when the email input field has already a value. The WooPay express checkout feature is behind a feature flag currently.
* Fix - "Subscriptions by Payment Gateway" in WooCommerce → Status now shows the correct values when HPOS is enabled.
* Fix - Add check for session before getting properties from session to avoid fatals in WooCommerce Subscriptions Multi-Currency compatibility.
* Fix - Catch exceptions when changing payment method associated with a subscription to avoid fatal errors.
* Fix - Check whether the order actually exists before accessing order properties in wcs_order_contains_subscription().
* Fix - Decode entities for the store name in the WooPay preview section.
* Fix - Edit, add, and list Subscription admin pages now work when HPOS is enabled.
* Fix - Fatal error when loading the Edit Subscription page with custom admin billing or shipping fields.
* Fix - Fix ability to change currency when a subscription renewal is in the cart.
* Fix - Fixed issues where multiple subscription purchases wouldn't appear on the My Account > Subscriptions screen on HPOS environments.
* Fix - Fix TOS acceptance can prevent saving settings or accessing account dashboard
* Fix - Fix WooPay redirection with express checkout when email is prepopulated. The WooPay express checkout is currently behind a feature flag.
* Fix - Make the tooltip and fee description pill in Payments > Settings, show the correct Base rate when we have promotional rates applied.
* Fix - Merge any custom meta_query args passed to wcs_get_orders_with_meta_query() to avoid overriding WC core args that map onto meta_query.
* Fix - On HPOS environments, ensure subscription related order caches are updated when relationship order meta (eg `_subscription_renewal` or `_subscription_switch`) is updated.
* Fix - On HPOS environments, update related orders cache when subscription is trashed, deleted, or restored / untrashed.
* Fix - Prevent erroneously resyncing a subscription every time it is loaded from the database on HPOS environments.
* Fix - Prevent initializing `Fraud_Prevention_Service` on contexts without session
* Fix - Refactor `WCS_Meta_Box_Subscription_Data::save` to support HPOS stores, fixing a PHP warning notice when updating an order via the Edit Order screen.
* Fix - Refactor `WC_Subscriptions_Renewal_Order` and `WC_Subscriptions_Tracker` classes to support HPOS stores.
* Fix - Removed the potential for an infinite loop when getting a subscription's related orders while the subscription is being loaded.
* Fix - Repair a potentially corrupted state of enabled payment method settings, that causes an error while saving settings.
* Fix - Replace code using wp_count_posts(), get_post_type(), get_posts and wp_delete_post() with equivalent WC Data Store functions to support stores that have HPOS enabled.
* Fix - Set the `download_permissions_granted` value when purchasing a downloadable subscription product when HPOS is enabled.
* Fix - Shipping address correctly set when resubscribing to subscriptions that contains different billing and shipping addresses.
* Fix - Updates to the styling of the task list title on the main account overview page to match the component default.
* Fix - When a customer changes their address on their account or subscription, make sure the new address is saved when HPOS is enabled.
* Fix - When a subscription's parent order is trashed or deleted, make sure the related subscription is also trashed or deleted on stores with HPOS enabled.
* Fix - When a subscription is trashed or deleted, make sure it is cancelled first on stores with HPOS enabled.
* Fix - When processing customer requests to update all their subscription payment methods, ensure the updated subscription is used to fetch the new payment meta, not and old instance.
* Update - Add Apple Pay and Google Pay as supported payment methods in gateway descriptions.
* Update - Enable WooPay Express Checkout button feature by default.
* Update - Generate mandate only for orders using INR currency
* Update - Show the cards payment method when using UPE and make it active and locked as per UPE requirements.
* Dev - Add subscriptions-core library version to the WooCommerce system status report.
* Dev - Allow loading chunks with JS concatenation enabled.
* Dev - Fix failing unit tests due to spelling change in WooCommerce core.
* Dev - Fix phpcs violations in the `WC_Subscriptions_Tracker` and `WCS_Admin_System_Status` classes to improve code quality.
* Dev - Introduced a new `untrash_order()` in the `WCS_Orders_Table_Subscription_Data_Store` class to fix untrashing subscriptions on stores that have HPOS enabled.
* Dev - Introduced a WCS_Object_Data_Cache_Manager and WCS_Object_Data_Cache_Manager_Many_To_One class as HPOS equivalents of the WCS_Post_Meta_Cache_Manager classes.
* Dev - Moved the trash, untrash & delete related `add_actions()` in the `WC_Subscriptions_Manager` class to be added on the `woocommerce_loaded` action.
* Dev - Remove deprecated `strptime` function in favour of `DateTime::createFromFormat`.
* Dev - Skip running blocks E2E tests, add comment for the same.
* Dev - unified express checkout settings
* Dev - Update subscriptions-core to 5.2.0.
* Dev - Update subscriptions-core to 5.3.1.

= 5.3.0 - 2023-01-11 =
* Add - Added support for WooPay express checkout on product page. This feature is currently behind a feature flag and is not yet publicly available.
* Add - Add the processing order_id to WC Session and its handling to prevent duplicate orders
* Fix - Ensure script dependencies are loaded properly even when trying to register them again in the same request.
* Fix - Fix an issue which caused synced wcpay subscription to not sync the first payment date when the customer is charged upfront.
* Fix - Fix subscriptions remaining on-hold after processing a WCPay Subscription renewal on HPOS environments.
* Fix - Make the webhook processing respect the test/live mode setting for the gateway
* Fix - Prevent 'No such customer' errors after store is migrated to a new WCPay account.
* Fix - Prevent occasional fatal errors when creating customers via ActionScheduler jobs
* Fix - Updates subscriptions' payment token when a new default payment method is set.
* Update - Bail out before payment processing for WooPay's order validation request
* Update - Check the status of previously initiated payments and mark orders as processing instead of initiating a new payment.
* Update - Enhance save my info section on classic and Blocks checkout
* Dev - Bump minimum required version of WooCommerce to 7.1.1.
* Dev - Remove redundant compatibility utility class for admin notes.
* Dev - Replace typed payment intent strings with constants saved in an Enum clas
* Dev - Retry API requests on network failure if Idempotency-Key header is present.
* Dev - The PR replaces hard-coded order status constants, with a dedicated Enum class to make it reusable across the codebase.

= 5.2.1 - 2022-12-30 =
* Fix - UPE not loading on checkout page due to undefined i18n.

= 5.2.0 - 2022-12-21 =
* Add - Add WooPay Express Checkout button iframe functionality.
* Add - When deactivating WCPay plugin, warn merchant that active WCPay Subscriptions will continue collecting payment.
* Fix - Allow the "Your payment information is incomplete." UPE checkout block message to be translated.
* Fix - Extend Stripe Link availability check with available fees
* Fix - Prevent `Additional Payment Methods` (UPE) checkboxes within `Payments > Settings` , from getting unchecked and checked automatically while selecting multiple items quickly.
* Fix - Fix an undefined variable bug in WooPay Express Checkout.
* Fix - Fix for an issue where a timestamp in the past could be displayed on the update business details task card.
* Fix - Fix translations job from the post-release workflow
* Fix - Fix wrong time displayed in the "You need to capture this charge before..." text on the payment details page.
* Fix - Hide "capture charge" and "cancel authorization" actions on order details page when order status is processing or completed.
* Fix - Make the tooltips on UPE settings ( Settings > Payments accepted on checkout ) , show the correct custom rates whenever applicable.
* Fix - PR created by the code freeze workflow is now done by botwoo to allow PR checks to be triggered
* Fix - Prevent checkboxes from getting unchecked automatically within the UPE onboarding form, when we click multiple selections within a very short time ( 1.5 seconds )
* Fix - Recurring payments for cards issued by Indian banks.
* Fix - Remove the UPE notification badge on the Payments > Settings menu item
* Fix - Set commit author as github-actions bot for the code freeze workflow
* Fix - Updates subscriptions' payment token when a new default payment method is set.
* Update - Update currency_rate endpoint to not make a request if currency_from value is not valid/expected value.
* Dev - Bump minimum required version of WooCommerce to 7.0.
* Dev - Remove unused pre-release workflow
* Dev - Replace direct database queries which fetched orders with an invoice ID with an equivalent wc_get_orders() query
* Dev - Replace direct database queries which fetched subscriptions with a wcpay subscription ID with an equivalent wc_get_orders() query
* Dev - Show correct authorizations count when switching between live and test modes
* Dev - Support custom REMOTE_PORT for xDebug

= 5.1.2 - 2022-12-03 =
* Fix - Import critical package instead of lazy loading.

= 5.1.1 - 2022-12-02 =
* Fix - Minor patch fix to cron functionality that does not appear to have front-end ramifications for customers.

= 5.1.0 - 2022-11-30 =
* Add - Add a counter of pending authorizations to Uncaptured tab in Transactions page.
* Add - Added support for a WooPay express checkout button on checkout blocks. This feature is currently behind a feature flag and is not yet publicly available.
* Add - Adds encryption to the exposed `client_secret` to harden the store against card testing attacks
* Add - Add uncaptured transactions count badge to Transactions menu.
* Add - Enable the improvements to the authorization and capture workflow, that were hidden behind a feature flag.
* Add - Improve fingerprint mechanism on checkout page
* Add - New wcs_get_orders_with_meta_query() helper function to query for orders and subscriptions.
* Add - Send merchant's setting for ship_to_billing_address_only to platform checkout
* Add - Support creating new platform checkout user from checkout blocks.
* Fix - Fix an error in the Uncaptured transactions table when it is sorted using the Capture by column.
* Fix - Fix blocks checkout when card testing prevention is active
* Fix - fixed bug that would not allow customers to add new payment methods to WooPay
* Fix - Fixed bug that would not allow customers using firefox to log in to WooPay sometimes
* Fix - Fix the "Learn more" link on Express Payments section
* Fix - Fix undefined element error on Cart block for WooPay enabled site.
* Fix - Handle errors in retrieving a file gracefully
* Fix - On HPOS stores, ensure payment tokens are copied from the subscription to the renewal order.
* Fix - On HPOS stores, make sure the links in the related-orders table redirect to the new Edit Order URL.
* Fix - On HPOS stores, when a subscription is loaded from the database, make sure all core subscription properties are read directly from meta.
* Fix - On HPOS stores, when querying for subscriptions with wcs_get_orders_with_meta_query() with status 'any', ensure that wc_get_orders() queries for subscription statuses.
* Fix - On HPOS stores, when saving a subscription make sure subscription properties (ie `_requires_manual_renewal`) are saved to the database.
* Fix - Processing a manual renewal order with HPOS and data syncing enabled correctly saves the related order cache metadata on the subscription and prevents the post and order meta data getting out of sync.
* Fix - Redirect modal not closing when customer clicks back button on safari
* Fix - Refactor `WCS_Meta_Box_Schedule::save` to support HPOS stores, fixing a PHP warning notice when updating an order via the Edit Order screen.
* Fix - Return a fresh instance of the renewal order after creating it. Fixes caching issues on HPOS sites where the returned order has no line items.
* Fix - Set payment tokens when copying data between orders and subscriptions in a CRUD compatible way. Fixes PHP notices during renewal order process.
* Fix - Update margin to fix cropping of search field for Multi-Currency currency search
* Fix - Use botwoo user for a job in the post-release-updates workflow
* Fix - Use supported CRUD apis to determine if subscriptions are present on store (`wcs_do_subscriptions_exist`)
* Fix - When viewing My Account > Subscriptions, fix an issue where no subscriptions were listed when HPOS is enabled.
* Fix - With HPOS and data syncing enabled, updating the status of a pending manual renewal order to a paid status correctly activates the related subscription.
* Update - Display related orders table when viewing the new "Edit Order" page (HPOS enabled stores).
* Update - Don't load WooPay scripts and styles when the WCPay payment gateway isn't available.
* Update - Refactor our Related Orders data store classes (WCS_Related_Order_Store_Cached_CPT and WCS_Related_Order_Store_CPT) to use CRUD methods to support subscriptions and orders stored in HPOS.
* Update - Refactor the `wcs_is_subscription` helper function to support HPOS.
* Update - Replace instances of `get_posts()` across codebase with new wcs_get_orders_with_meta_query() function.
* Update - Update copy of warning modal appearing while deactivating Subscriptions extension.
* Dev - Add API docs for authorization endpoints
* Dev - Add description for capture authorization endpoint
* Dev - Add new workflow to amend (or generate) the changelog for the release
* Dev - Add PHPCS `PEAR.WhiteSpace.ObjectOperatorIndent` rule.
* Dev - Bump minimum required version of WooCommerce to 6.9 and WordPress to 5.9
* Dev - Fix section divider in Authentication API docs
* Dev - Introduce a WC_Subscription::set_status() function to handle subscriptions set with a draft or auto-draft status. Replaces the need for the overriding WC_Subscription::get_status() which has been deleted.
* Dev - Manual renewal orders created with HPOS and data syncing enabled are properly linked to the subscription by its `_subscription_renewal` meta and backfilled to posts table.
* Dev - Refactor the saving of subscription dates in the subscription datastore to separate fetching changes and saving. Enables backfilling subscription dates when HPOS syncing is enabled.
* Dev - Removed the deprecated "wcs_subscriptions_for_{$relation_type}_order" dynamic hook used to filter the list of related subscriptions for the given relation type. The following hooks have been removed with no alternative: wcs_subscriptions_for_renewal_order, wcs_subscriptions_for_switch_order, wcs_subscriptions_for_resubscribe_order
* Dev - Show uncaptured transactions tab only when some specific criteria is met

= 5.0.3 - 2022-11-15 =
* Fix - Purchasing a synced subscription with WCPay Subscriptions correctly sets the next payment date to the sync date in Stripe.

= 5.0.2 - 2022-11-14 =
* Fix - Fixed rest api error for payment_gateways endpoint

= 5.0.1 - 2022-11-10 =
* Fix - Fix fatal error when non-admin access admin pages.

= 5.0.0 - 2022-11-09 =
* Add - Add capture authorization support from the list of authorizations
* Add - Add capture authorization support from the payment details page.
* Add - Added a Refund Confirmation modal on Edit Order screen status change
* Add - Add endpoint to get platform checkout signature at time of request
* Add - Add event when skipped the platform checkout
* Add - Add Stripe Link set up inbox notification
* Add - New data copier class to copy data to subscriptions and related orders in place of direct database queries in prepraration for HPOS support.
* Add - New WCS_Orders_Table_Data_Store_Controller class to load the proper subscriptions data store when the store has HPOS enabled.
* Add - New WCS_Orders_Table_Subscription_Data_Store class to support subscriptions stored in High-Performance Order Storage (HPOS).
* Add - Pass the value of 'woocommerce_tax_display_cart' option from the merchant's store to WooPay
* Add - Updated the wording in the balance component header and added a link to the settings page.
* Add - Wire authorizations data to the transactions > uncaptured screen
* Fix - Adjust regex to check the format of a tag for a pre-release in our GitHub workflow
* Fix - Currency switcher block padding while editing it
* Fix - Enable Link to support authorization/capture scenarios.
* Fix - Fetch authorization data in payment details page only when the payment needs manual capture
* Fix - Fixed error when visiting the plugins page
* Fix - Fix platform checkout auto redirection for user with pre-populated email when they land on the checkout page.
* Fix - Prevent proceeding to WooPay when in a preview context.
* Fix - Update Stripe Link inbox notification wording.
* Fix - When saving sync meta data on a new subscription, use 'woocommerce_new_subscription' instead of 'save_post'. This is to prevent errors when purchasing a subscription on stores that have HPOS enabled.[.
* Update - Adjust texts and links in WC admin express checkout section.
* Update - Hide upload buttons and minor UI improvements on submitted dispute form.
* Update - Improve maybe_add_subscription_meta() and subscription_contains_synced_product() inside our WC_Subscriptions_Synchroniser class to use CRUD methods.
* Update - Improve wcs_copy_order_address() to use modern APIs for setting address fields.
* Update - Remove IE11 support.
* Update - The subscription creation function `wcs_create_subscription` has been updated to use WooCommerce CRUD methods in preparation for supporting High Performance Order Storage (HPOS).
* Update - Update priority for Multi-Currency filters for frontend prices and currency to later priority to avoid plugin conflicts.
* Dev - Add filter to record wcpay server api response time
* Dev - Add new GH workflow for post-release steps and improve formatting/naming in recent workflow files introduced
* Dev - Add new GitHub workflows for release management (pre-release and release packages)
* Dev - Add php unit tests watcher
* Dev - Adds a new tracking event when the new KYC informational modal is opened.
* Dev - Change mocked data in Authorizations store with actual data from API
* Dev - Deprecated the "wcs_{type}_meta" dynamic hook used to filter data copied to subscriptions and renewal orders. Third-parties should use wc_subscriptions_{type}_data instead.
* Dev - Deprecated the "wcs_{type}_meta_query" dynamic hook used to alter the database query used to fetch the meta data to copy between subscriptions and renewal orders. There is no direct replacement. Third-parties should use the "wc_subscriptions_{type}_data" or "wc_subscriptions_object_data" hooks instead.
* Dev - Fix tests with WordPress 6.1
* Dev - i18n usage of strftime has been deprecated for subscription titles. Date is now formatted using woocommerce standard date formatting.
* Dev - Refactor WC_Payment_Gateway_WCPay part 1
* Dev - Remove unnecessary babel plugins after IE11 support drop.
* Dev - Replace the use of the deprecated wcs_renewal_order_meta hook with wc_subscription_renewal_order_data in the WCS_Related_Order_Store_Cached_CPT class.
* Dev - Replace the use of the deprecated wcs_renewal_order_meta_query hook with wc_subscription_renewal_order_data
* Dev - Switch to @woocommerce/dependency-extraction-webpack-plugin
* Dev - Update a few workflows to use an env variable for the L-2 version of WC/WP
* Dev - Update Docker image to wordpress:php7.4 so client dev environment runs with PHP 7.4
* Dev - Update Gridicons imports to be indivuals, reducing our bundle size.
* Dev - Update husky to v 8.0.1.
* Dev - Update lodash to version 4.17.21
* Dev - Update subscriptions-core to 2.5.1.
* Dev - Update the deprecated interpolate-components npm package with the @automattic/interpolate-components package, and update to v1.2.1.
* Dev - wcs_get_objects_property and wcs_set_objects_property have been marked as deprecated. Getters/Setters should be used on the objects instead.
* Dev - woocommerce_new_subscription_data hook will only work with CPT datastore and so has been deprecated.

= 4.9.0 - 2022-10-20 =
* Add - Adds new notice and modal informing users about verifying their account during onboarding.
* Add - Declare WooCommerce Payments incompatible with COT
* Add - New Multi-Currency filter to display Analytics > Orders in customer currency.
* Fix - Fix dropdown menu appearance in UPE payment methods when Gutenberg is active.
* Fix - Fixed issue with Stripe rate limit during the checkout
* Fix - Fix fatal error with call to MultiCurrency/Compatibility::convert_order_prices method.
* Fix - Fix platform checkout store logo preview.
* Fix - Move One Time Shipping metabox fields to use the woocommerce_product_options_shipping_product_data hook introduced in WC 6.0.
* Fix - Prevent OTP modal from showing up when auto redirection is in progress.
* Fix - Prevent WooPay OTP after click Place Order button
* Fix - Save Link payment method tokens for subscription renewal
* Fix - The ellipsis menu is now readable and we can dismiss the task in the "Things to do" task list from Payments > Overview page
* Fix - Update default platform checkout host to pay.woo.com
* Update - Improve handling of subscription bulk action execution.
* Update - Update formatCurrency to decode HTML entities for rendering currency symbols.
* Update - Update webhook processing to override existing meta data.
* Dev - Add authorizations endpoints
* Dev - Added Apple Pay and Google Pay to tags for the plugin.
* Dev - Bump minimum required version of WooCommerce to 6.8 to support L2 policy
* Dev - changed WooPay otp url
* Dev - Split webpack configuration and enable HMR
* Dev - Update E2E docker image and change image user
* Dev - Update subscriptions-core to 2.3.0.

= 4.8.1 - 2022-10-04 =
* Fix - Fix fatal error thrown during the renewal order payment flow when the store doesn't have the WCPay Subscriptions feature enabled

= 4.8.0 - 2022-09-29 =
* Add - Add bundle size check for PR's.
* Add - Allow subscription processing via WooPay.
* Add - Auto redirect logged in platform checkout users.
* Add - Remove deprecated beta headers from Stripe requests.
* Add - Send a few extra pieces of data when checking if a WooPay user exists.
* Add - StripeLink - prefill first and last names on checkout.
* Add - Timezone formatting for transaction filters.
* Fix - Ask for login when guest mode is disabled while checking out with WooPay.
* Fix - Change 'zero-cost-fee' to 'empty-order', for product_code while sending level 3 data for shipping-only orders, without products.
* Fix - Correct empty email error when StripeLink is active on checkout page.
* Fix - Fix off by one error.
* Fix - Fix the rate calculation when using Table Rate Shipping and per item or per line item calculation type.
* Fix - Fix trial subscription checkout without WooPay signing up.
* Fix - Hide button below email field at checkout, when StripeLink is disabled.
* Fix - Hide Link payment method for non-us accounts.
* Fix - Limit level 3 product code within 12 digits.
* Fix - Prevent circumstance where WCPay Subscriptions customers could be double charged when the WC Subscriptions extension is active.
* Fix - The feature flag for the task list in Payments > Overview page was not passed correctly. We now see the business details and reconnect wpcom user task when appropriate.
* Update - Add timezone formatting only in case client provides user timezone.
* Dev - Bump minimum required version of WooCommerce from 6.4 to 6.6.
* Dev - Removes gutenberg plugin installation from E2E environment setup.
* Dev - Update node to v16 and npm to v8.
* Dev - Update to add E2E tests for the Multi-Currency functionality.

= 4.7.2 - 2022-09-15 =
* Fix - Fixes Order ID appearing as N/A in Payments > Transactions

= 4.7.1 - 2022-09-13 =
* Fix - Fix Apple Pay domain verify file missing error notice constantly displayed
* Fix - Retain test mode context in CRON jobs queued up while checking out.

= 4.7.0 - 2022-09-07 =
* Add - Added meta to payment tokens used in subscriptions.
* Add - Adding an authorization page part of the transactions view. Currently behind a flag and using mocked data.
* Add - Adding support for WCA's Analytics and Multi-Currency when using custom order tables.
* Add - Add support for getting a Stripe invoice.
* Add - indicate setup-intent use in the request.
* Add - Merchants can change their deposit schedule via the settings page.
* Fix - Actualize FAQ link for 'Set up refund policy' inbox note.
* Fix - Add customer ID to WP user during Store API checkout.
* Fix - Add handling for guest user while updating customer with order data.
* Fix - Analytics: Ensure the store default currency always displays in list.
* Fix - Create WooPay user from trial subscription.
* Fix - Dismissible country error message for Apple Pay.
* Fix - Fix - Fatal Error caused in rare cases where quantity is zero during renewal, builds upon fix released in WC Pay 4.3.0.
* Fix - Fix adding payment tokens for platform-created setup intents.
* Fix - Fix deprecation notice for Automattic\WooCommerce\Blocks\StoreApi\RoutesController.
* Fix - Fix error in updating subscription when saved cards are more than posts per page setting.
* Fix - Fix file permission and merchant country errors for apple pay registration.
* Fix - Fix Link errors after blocks plugin update.
* Fix - Improvements to express checkout functionality: prevent errors on PHP 8 with empty product prices, and more percise taxes.
* Fix - Remove duplication of deposit schedule on overview page.
* Fix - Update id card to available payment method after disabling UPE.
* Fix - Update WooCommerce Payments business details via "Things to do" task list leading to a blank page.
* Fix - Upon losing a dispute, orders will no longer appear as processing, but as refunded instead.
* Update - Modified query to get customer currencies when COT enabled.
* Update - Modified usage tracking queries when COT enabled.
* Update - Move the "Instant deposit" button on the Payments > Overview screen to the "Available balance" block.
* Update - Only store a new token when paying for a subscription via WooPay if it doesn't exist already.
* Update - Replaced direct DB query in oorders_with_charge_id_from_charge_ids with wc_get_orders.
* Update - Replaced direct DB query in order_id_from_meta_key_value with wc_get_orders.
* Update - The Payments > Overview "Temporarily Suspended" notice will only appear when deposits are "blocked".
* Dev - Add new E2E workflow for pull requests & split existing tests into 3 jobs.
* Dev - Bump minimum required version of WooCommerce from 6.2 to 6.4.
* Dev - Bump minimum required version of WooCommerce in GH compatibility workflow from 6.2.2 to 6.4.1.
* Dev - Minor readability change in tests.
* Dev - Update E2E flows for subscription tests.
* Dev - Update php-stubs/woocommerce-stubs to 6.8.0.
* Dev - Update subscriptions-core to 2.2.1.
* Dev - Update WC and Gutenberg versions in GH's oldest compatibility test.
* Dev - Upgraded NodeJS version to 14.

= 4.6.0 - 2022-08-18 =
* Add - Adding support for payment request buttons (Apple Pay and Google Pay) to the Pay for Order page.
* Add - Add transactions channel (In-Person or Online).
* Add - Pass a parameter when creating an intention when the request comes from the platform checkout and it has a subscription.
* Fix - Ask for login when buying a subscription with WooPay.
* Fix - Avoid saving a session cookie when the currency is changed because of geolocation.
* Fix - Check payment method before updating payment method title.
* Fix - Fatal error when activating WooCommerce Subscriptions via WP-CLI when WooCommerce Payments is active.
* Fix - Fix an issue while loading the Transaction Detail Page with py_ charge ids.
* Fix - Fix compatibility issues with the new WooCommerce Blocks.
* Fix - Fix error when changing subscription payment method via UPE checkout more than once in a session.
* Fix - Not focusing email field when showing error message to prevent the autocompletion box from covering the error message.
* Fix - Update currencies modal height.
* Update - Make updating existing customer details during checkout async.
* Update - Remove Charge request from Transactions Details page. The Charge data will be retrieved from the Payment Intent request.
* Update - Update public WooPay link in registration copy.
* Dev - Avoid execution context errors during E2E tests.
* Dev - Bump minimum required version of WooCommerce from 6.0 to 6.2.
* Dev - E2E GitHub Workflow: Re-run Failed Test Files.
* Dev - Fixes E2E dispute test flow.
* Dev - Force jest to use en_US.UTF-8 LANG.

= 4.5.1 - 2022-08-08 =
* Update - Security update.

= 4.5.0 - 2022-07-27 =
* Add - Add "Things to do" task list to the Payments Overview screen
* Add - Add a task to the WooCommerce > Home screen notifying merchants of disputed payments that need a response.
* Add - Add E2E test to measure checkout page performance
* Add - Add redirect from charge ID to the payment intent ID equivalent in the transactions detail screen
* Add - Adds support for filtering by customer currency in order analytics section
* Add - Add support for filtering by multiple customer currencies in analytics
* Add - Customer currency filter added to transactions page.
* Add - Multi-Currency compatibility with Points & Rewards plugin.
* Fix - Correctly show UPE payment methods when UPE is first enabled while manual capture is already enabled
* Fix - Exclude blocks tests against incompatible WC versions + exclude specific WC versions for WP nightly tests
* Fix - Fix a grammatical issue in the dispute task on the Payments > Overview screen when there is more than 1 dispute which needs a response.
* Fix - Fix an issue with sorting by customer currency in Analytics > Orders
* Fix - Fix caching issues after accepting a dispute. Resolves issues where the number of disputes needing a response doesn't update after accepting a dispute.
* Fix - Fixed missing intent metadata in order
* Fix - Fix for an issue where a console error relating to wcSettings displayed on WooCommerce > Settings page.
* Fix - Shipping tax conversion while using Multicurrency.
* Fix - Show the correct number of disputes needing a response in the Payments > Overview task list.
* Fix - Show WooPay error message.
* Update - Align Pricing display on Apple Pay/ Google Pay pop-ups with Cart
* Update - Make adding fee breakdown to order notes async.
* Update - Make updating saved payment method async.
* Update - Move the “Things to do” task list to a more visible position on the Payments Overview screen.
* Update - Redirect users to the disputes screen filtered to disputes which need a response when clicking on the Payments > Overview dispute task.
* Update - Skip explicit currency format in admin area when no additional currencies are enabled, matching current fronted behaviour.
* Update - Update transaction details link to use Payment Intent ID instead of Charge ID
* Dev - Bump minimum required version of WooCommerce from 5.8 to 6.0 and WordPress from 5.7 to 5.8.
* Dev - Included prelease version of WordPress into E2E tests
* Dev - Tweak TypeScript definitions for Card readers as suggested on GitHub.
* Dev - Use country-phone input component for terminal settings phone field

= 4.4.0 - 2022-07-06 =
* Add - Add handler for authenticated server links
* Add - Add platform checkout order status sync webhooks
* Add - Display a badge indicating the number of disputes which need a response in Payments > Disputes
* Add - Disputes page: add a new filter option to the Show dropdown for displaying disputes awaiting a response.
* Add - In Person Payments: Extend terminal intent creation to support payment_method_types, metadata, customer and capture_method parameters.
* Add - Introduce StripeLink into WooCommerce blocks
* Add - Support remote inbox notes with relative admin URLs
* Fix - Fix payment methods in account after enabling Stripe Link
* Fix - Hide Platform Checkout iframe on browser back button.
* Fix - Platform Checkout settings responsiveness.
* Fix - Use high-level order currency API for multicurrency subscription renewal orders (get_post_meta is not recommended for orders).
* Update - Bump minimum required version of WooCommerce from 5.6 to 5.8.
* Update - disable loader so that Stripe's skeleton loader is not used.
* Update - Refactor WC_Payments_API_Intention to receive an instance of WC_Payments_API_Charge instead of multiple charge-related fields.
* Dev - Include the WCPay version in the requests to the Platform Checkout
* Dev - Update selectors & flow for dispute related tests

= 4.3.0 - 2022-06-15 =
* Add - Add ARN (Acquirer Reference Number) to refunds in payment details timeline.
* Add - Add support for custom order numbers in addition to order IDs.
* Add - record wcpay version in Platform Checkout Tracks events
* Fix - Billing emails containing spaces.
* Fix - Copy payment from a subscription to its renewal order when retrying failed renewal payment.
* Fix - Dates presented in the "Respond by" column on the Payments → Disputes page are displayed in local time rather than UTC time.
* Fix - Fatal Error caused in rare cases where a subscription line item's quantity is zero during renewal.
* Fix - Fix default terminal location creation for store when blog name is empty.
* Fix - Make hardcoded string in the checkout page translatable
* Fix - Pass capture method preference to platform store
* Fix - Preventing duplicate order notes and emails by clearing the cache before checking order status.
* Fix - Verify domain with Apple Pay on websites using alternate folder structure.
* Update - Add a new flag to conditionally display the Card Readers page when account has connected card readers.
* Update - Bump minimum required version of WooCommerce from 5.4 to 5.6.
* Update - Prevent expensive JOIN queries in Multi-Currency analytics if the store has never used Multi-Currency.
* Dev - Add developer document for "Version Support Policy"
* Dev - Update subscriptions-core to 2.1.0.

= 4.2.1 - 2022-06-06 =
* Fix - Add check to prevent fatal errors on checkout
* Fix - Fix refunding of orders without _payment_method_id
* Fix - Fix subscription renewal prices purchased in zero decimal based currencies like Yen

= 4.2.0 - 2022-05-26 =
* Add - Add a confirmation modal when enabling manual capture, and update UPE methods appearance if manual capture is enabled
* Add - Fee details to order notes for successful payments.
* Add - Introduced wcpay_test_mode filter to manipulate gateway test mode status
* Add - Show WooPay Specific info on success page when customer paid with WooPay
* Fix - Added support for new account status
* Fix - Allow merchant to set store logo on Platform Checkout settings
* Fix - Change type parameter with transaction_type for transactions url
* Fix - Do not show country code on Platform Checkout opt-in.
* Fix - Fixes fatal error on payment intent succeeded webhook.
* Fix - Fix invalid_request_error when creating a payment with a negative unit_cost in level3 data
* Fix - Fix store api url used by platform checkout to work on different permalink preferences
* Fix - Fix the subscriptions onboarding modal and toast on newer WooCommerce versions (6.5.0+).
* Fix - Pass store API mode to platform checkout session and endpoints.
* Fix - Prevent fatal errors when fetching payment methods on the checkout block
* Fix - Prevent sending empty values for required support email and phone fields.
* Fix - Register draft order status hooks to stores with platform checkout enabled.
* Fix - Update platform URL to pay.woo.com
* Update - Bump minimum required version of WooCommerce from 5.2 to 5.4.
* Update - E2E environment setup & workflow optimizations
* Update - Enhance UPE survey.
* Update - Modify the pointer content on the "Add new product" page when WooCommerce Subscriptions is not active.
* Update - Refactor functions regarding timeline captured events for testing.
* Update - Update KYC reminder email Tracks properties
* Update - Update payment gateway method description
* Update - Update session init request to platform checkout to use Jetpack Connection.
* Dev - Deprecate the WC_Subscriptions_Order::get_meta() function. Use wcs_get_objects_property( $order, $meta_key, "single", $default ) instead.
* Dev - In subscriptions-core source files, replace all cases of update_post_meta() where an Order ID is passed to use WC_Order::update_meta_data() instead.
* Dev - In subscriptions-core source files, replace code using get_post_type( $order_id ) with WC Data Store get_order_type().
* Dev - In subscriptions-core source files, replace the get_post_meta() calls in WCS_Post_Meta_Cache_Manager with WC_Order::get_meta().
* Dev - Retrieving user subscription orders has been updated to use the WooCommerce specific APIs in WC_Subscriptions_Order.
* Dev - Start using dart-sass for sass compilation by upgrading @wordpress/scripts package to 12.6.0
* Dev - Update subscriptions-core to 2.0.0.
* Dev - Update the wcs_get_objects_property() function to prevent calls to get_post_meta() on objects that support calling the get_meta() function.

= 4.1.0 - 2022-05-05 =
* Add - Add documents and VAT invoices feature for supported countries.
* Add - Adding StripeLink logo in the transactions list
* Add - Add more logging info when sending requests to WooCommerce Payments server.
* Add - Add StripeLink payment method in WCPay
* Add - Moving email field on checkout page when StripeLink enabled.
* Add - Send the blog locale to the server to enable server-side translations.
* Fix - Ensure platform checkout SMS OTP iframe modal is always visible.
* Fix - Fix an error in refunding In-Person Payments
* Fix - Fix compatibility tests with Woo core 6.5.
* Fix - Fixed clearing of stored payment methods when account is updated via webhook
* Fix - Fixed issue with order tracking when mode is changed
* Fix - Fixed redirect URL when user is already onboarded
* Fix - Fix platform checkout eligibility check through ajax requests
* Fix - Fix UPE alignment issues on classic checkout
* Fix - Generate and add styles to UPE payment form on Blocks checkout
* Fix - New KYC flow treatment mode issus with API calls and settings menu.
* Fix - Prevent Stripe from sending email receipts for terminal payments
* Fix - protect usage of account status to not break Payments > Overview page when account data is not defined
* Fix - Replace enable toggle with account eligibility flag
* Fix - Send receipt for Interac payments.
* Fix - update _charge_id metadata to fix Refund button
* Update - Card testing: rework card errors handling.
* Update - Remove Stripe specific branding options from the card readers settings page.
* Dev - Optimize E2E Setup to install Action Scheduler & WC Blocks from WordPress.org
* Dev - Remove merchant onboarding E2E tests along with dependency.
* Dev - Update currency rate cache mechanism
* Dev - Updated documentation for REST-endpoints.
* Dev - Update GitHub Actions E2E workflow to skip running WC Blocks tests against incompatible WooCommerce versions.

= 4.0.2 - 2022-04-27 =
* Add - Adds user's email to platform checkout request data.
* Fix - Fixed non-working emails customization setting page caused by WCPay.
* Fix - Fix missing customer_id on platform checkout
* Fix - Inject Payments API into Blocks Package to remove dependency on the Blocks plugin for the platform checkout.

= 4.0.1 - 2022-04-20 =
* Fix - Fix templates folder missing in release package

= 4.0.0 - 2022-04-13 =
* Add - Add card readers business URL field browser validation.
* Add - Add data fingerprinting for card testing prevention part of intent.
* Add - Added handling for refund failure in payment timeline.
* Add - Add fraud prevention section in the settings page, behind a feature flag.
* Add - Add new merchant onboarding flow experiment to WCPay.
* Add - Adds option to delete WC Refunds when WCPay refund fails.
* Add - Add support for larger deposits export via async mail.
* Add - Add support for larger disputes export via async email.
* Add - Allow filtering API request params.
* Add - Enable card readers section of WCPay admin area.
* Add - Enable platform checkout if only no subscription product in cart.
* Add - Force checkout refresh on fraudulent payment.
* Add - In-Person Payments: Custom email for payment receipt.
* Add - New connect account page design experiment.
* Add - Record the event wcpay_kyc_reminder_merchant_returned in Tracks when visiting the URL for redirecting to Stripe.
* Add - Send CVC confirmation to server for fraud prevention.
* Fix - Add error notices when transactions cannot be retrieved.
* Fix - Additional checks for domain verification file operations to prevent throwing Warnings on hosts that do not allow for suppression with `@`.
* Fix - Card Readers: Preview receipt functionality.
* Fix - Certain subscription renewal effects not executing for Subscriptions with WooCommerce Payments.
* Fix - Empty file input to allow the user to select the same file again if there's an error.
* Fix - Enable card readers branding section.
* Fix - Enable WooCommerce Blocks checkout to hide option to save payment methods for a non-reusable payment method.
* Fix - Using any other payment methods apart from WooCommerce Payments in "Pay for order" form triggers validation errors when UPE checkout is enabled.
* Fix - Fix an error in refunding In-Person Payments.
* Fix - Fixed the pricing displayed on Google Pay/ Apple Pay preview for variable subscription products.
* Fix - Fix placeholders not being injected into the New Receipt email.
* Fix - Fix printed receipt preview in Card Readers page not working on Firefox browser.
* Fix - Fix saving UPE payment methods with WooCommerce Blocks checkout when a non-reusable payment method is enabled.
* Fix - In-Person Payments: receipts are missing fees and shipping.
* Fix - Prevent platform checkout iframe appear when go back.
* Fix - Prevent refunding Interact payments (managed by Mobile apps).
* Fix - Prevent Stripe from sending email receipts for terminal payments.
* Fix - Style tweaks on checkout page for platform related elements.
* Fix - Switch to global functions to remove deprecation warnings originating from WooCommerce Blocks.
* Fix - Updates refund order note with reason format to fix failing E2E tests.
* Update - Bump minimum required version of WooCommerce from 5.0 to 5.2.
* Update - Enable platform-checkout tracking in stores without Jetpack plugin.
* Update - Exclude Level3 data when capturing a terminal payment.
* Update - Prevent webhook duplicate actions.
* Update - Update Jetpack IDC package, and add two new options dynamicSiteUrlText and dynamicSiteUrlSupportLink.
* Update - WooPay string and styling updates.
* Dev - Account data caching improvements.
* Dev - Deprecate the create customer endpoint.
* Dev - Fixed bash warning when running tests locally.
* Dev - Fix linter warnings in DepositsList.
* Dev - Further migration of JavaScript components to TypeScript.
* Dev - Refactor the KYC Optimisation to use the new Database_Cache class.
* Dev - Skip e2e tests if WC version is 5.0.0 because of WooCommerce Checkout Blocks minimum WC Required version.

= 3.9.3 - 2022-04-05 =
* Fix - Payment Request Button - Do not set WC session cookie and HTML container on the product page if not enabled.

= 3.9.2 - 2022-04-01 =
* Fix - Fixing error related to some currencies

= 3.9.1 - 2022-03-29 =
* Fix - Fix single currency settings page error.

= 3.9.0 - 2022-03-24 =
* Add - Add compatibility between Multi-Currency and WooCommerce Name Your Price.
* Add - Add wcpay_is_wcpay_subscriptions_enabled filter
* Add - Add Webhook_Reliability service to fetch and process failed webhook events.
* Add - Add `wcpay_metadata_from_order` filter which allows for injecting of arbitrary metadata and/or overriding of the `payment_context`
* Add - Allow handling of previously paid for payment intents via the Checkout Store API
* Add - Allow saving credit cards to platform account from classic checkout.
* Add - Implement Tracks events to capture OTP usage
* Add - New filter introduced: 'wc_payments_account_id_for_intent_confirmation'.
* Add - Redirect merchants to the onboarding flow when a URL parameter is present
* Add - Tracking for checkout start and completion
* Add - Tracking for when platform checkout is offered
* Fix - Add - when order data has no billing last name (ex. Google Pay payment)
* Fix - Add all subscription line items not just subscription products when creating WCPay Subscriptions.
* Fix - Check for variables before using them to prevent possible errors during UPE checkout process.
* Fix - Don't anonymize new subscriptions related to old subscriptions via a resubscribe relationship
* Fix - Do not show multi-currency inbox note until the merchant has set up a WCPay account
* Fix - Fix bug when woocommerce_order_actions is called by a plugin or custom code.
* Fix - Fix checkout as guest on platform checkout
* Fix - Fixed failed order getting updated on successful payment in UPE
* Fix - Fix Printed receipt endpoint throws error when called from Jetpack API
* Fix - Fix the conversion from amount in the transactions list.
* Fix - Fix the number formatting issues in Capital loans page loans list
* Fix - Fix `is_platform_payment_method` flag on blocks checkout
* Fix - Improve visibility of checkout fields for WCPay payment options on a darker theme
* Fix - Load currencies from WooCommerce core.
* Fix - Remove account business URL validation to allow values without http/s:// prefix.
* Fix - Sets up subscriptions integration with the Mini Cart Block and adds new hook to filter compatible blocks.
* Fix - Show currencies based on store country currency
* Fix - Subscription token notices that appear on the My account > Payment methods page should be translatable.
* Fix - update the menu count html tag for wp.com
* Fix - When there is only one Shipping Method available in the recurring shipping package, make sure that this method is treated as selected in the current session and the `woocommerce_after_shipping_rate` action runs.
* Update - Bump minimum required version of WooCommerce from 4.8 to 5.0.
* Update - Fixes fee display that caused confusion for Merchants
* Update - Remove feature flagged code that enable platform checkout inside UPE block.
* Update - Update payment methods icons.
* Update - Update transaction csv download emails to be sent to the current logged in admin.
* Dev - Document usage of metadata generated from order
* Dev - Do not enqueue admin assets if user cannot manage_woocommerce.
* Dev - Refactor the processing part of Webhook Controller to a separate service.
* Dev - Remove type "Tweak" from the list of changelog types.
* Dev - REST API documentation
* Dev - Skip e2e tests if WC version is 5.0.0 because of WooCommerce Checkout Blocks minimum WC Required version
* Dev - Unit test support for PHP 8 and upgrade PHPUnit version to 9.5.14
* Dev - Updated contribution notes (how to add a changelog)

= 3.8.2 - 2022-03-03 =
* Fix - Fix fatal error when a subscription renews automatically.

= 3.8.1 - 2022-03-03 =
* Fix - Fix JavaScript error in blocks checkout and Customizer.

= 3.8.0 - 2022-03-02 =
* Add - Add a preview of uploaded logo and icon on terminal card reader receipt settings page.
* Add - Add endpoint to retrieve a file content via API.
* Add - Add jetpack-sync package to support Woo Mobile.
* Add - Add jetpack-tracking module to track platform-checkout events.
* Add - Add logic and UI to accept and see information about business loans, powered by Stripe Capital.
* Add - Add merchant branding logo to print receipt.
* Add - Add Preview printed version of IPP receipt to Card Readers settings page.
* Add - Introduce `wcpay_payment_request_payment_method_title_suffix` filter. Allows plugins to replace "(WooCommerce Payments)" suffix on title of payment request buttons.
* Fix - Conditionally add subscription payment gateway features.
* Fix - Fix email download for deposit transactions.
* Fix - Fix Stripe Level 3 data API limit when basket size is more than 200 items.
* Fix - Styling issue in the subscription product publish modal.
* Update - Add tracking for enabling and disabling platform checkout.
* Update - Bump minimum required version of WooCommerce from 4.6 to 4.8.
* Update - Enable capture terminal payment for succeeded intents.
* Dev - Use Jetpack Changelogger to manage changelog files.
* Tweak - Only add admin notes on non-AJAX requests.
* Tweak - Refactor to add Order Service for updating order statuses.

= 3.7.0 - 2022-02-10 =
* Add - Filter by currency in disputes list
* Add - Link to customer in disputes list
* Update - Bump minimum required version of WordPress from 5.6 to 5.7.
* Update - Bump minimum required version of WooCommerce from 4.5 to 4.6.
* Add - Introduce sorting on disputes page.
* Fix - Currency name not translated the Overview card title.
* Add - Introduce advance filters on disputes page.
* Add - UPE payment methods - BECS Direct Debit.
* Fix - Missing currency field in disputes export file.
* Add - Implement Jetpack Identity Crisis / Safe Mode banner.
* Fix - Checkout with block-based themes.
* Add - UPE payment method - EPS.
* Fix - Replace uses of is_ajax() with wp_doing_ajax() in subscriptions-core.
* Update - Improve handling of session data.
* Fix - When changing the payment method, make sure the subscription total returns $0 when `subscriptions-core` is loaded after the `woocommerce_loaded` action hook.

= 3.6.1 - 2022-01-27 =
* Fix - Remove packages not compatible with PHP 7.0
* Update - Security update.

= 3.6.0 - 2022-01-20 =
* Update - Bump minimum required version of WooCommerce from 4.4 to 4.5.
* Fix - UPE validation error visibility on checkout page.
* Tweak - Load translations for js files directly from lang-pack json files.
* Add - Add support for full transaction exports.
* Fix - Simple subscription elements on the product edit page not shown/hidden when necessary.
* Fix - Prevent fatal errors on the admin subscriptions screen when a subscription fails to load.
* Fix - Compatibility issue when loading subscriptions templates.
* Fix - Flag emoji rendering in currency switcher block widget
* Fix - Error when saved Google Pay payment method does not have billing address name
* Update - Update Payment Element from beta version to release version.
* Fix - Ensure order is always associated with corresponding transaction in UPE Checkout.
* Tweak - Display a more specific error message when a customer attempts to purchase a WCPay Subscription below the minimum transact-able amount.
* Add - Add handling for payment_failed webhooks.
* Add - Disputes pagination.
* Add - Show a warning when attempting to create a subscription product with a price below the minimum amount.
* Fix - When viewing a WCPay Subscription product page, make sure other gateway's express payment buttons aren't shown.
* Fix - When viewing a WC Product page with a WCPay subscription product in cart, make sure other gateway's express payment buttons are shown.
* Fix - Don't limit subscription products being created with an interval of more than one year when the WC Subscriptions plugin is active.
* Fix - Subscriptions not renewing with subscription products that use a free trial period.
* Fix - "Fees" column values are different in the downloaded CSV file for the transaction table

= 3.5.0 - 2021-12-29 =
* Fix - Error when renewing subscriptions with saved payment methods disabled.
* Add - JS error boundaries to admin screens.
* Update - Remove task from the overview list for setting up multiple currencies.
* Update - Return to task "Set up payments" after finishing KYC from WC-Admin.
* Fix - Improve race condition checks to prevent duplicate order status changes.
* Fix - Explicit currency formatting in customer-facing emails.
* Fix - Update tooltip wording when deleting product variation.
* Fix - Remove references to WooCommerce Subscriptions extension in the tooltips found on the Payment Methods settings table.
* Fix - Update the Automatic Recurring Payments column on the Payment Methods table to only show which payment methods are supported by WooCommerce Subscriptions Core.
* Fix - Prevent deprecation warnings when purchasing subscriptions products using WooCommerce Blocks.
* Tweak - Update recurring payments copy on payment gateways page.
* Fix - Incorrect text when filtering subscriptions to no results.
* Changed - Subscription products must have a recurring amount greater than $0.
* Fix - Return correct product prices datatype in WCPay.
* Fix - Stop errors when viewing Subscription details when purchased via SEPA Direct Debit.
* Fix - Force currency check when preparing a payment intent to request even when is_admin() returns true.
* Update - Bump minimum supported version of WooCommerce from 5.5 to 5.8.

= 3.4.0 - 2021-12-08 =
* Add - Allow UI customizations on checkout payment fields.
* Add - Introduce `wcpay_payment_request_is_product_supported` filter. Allow plugins to conditionally disable payment request buttons on products that do not support them.
* Update - Display hardware costs for the period in the transaction list with link to the details page
* Fix - Incorrect customer links on Transactions page.
* Fix - Incorrect prices in Payment Request Button for certain currencies.
* Fix - Updates to fraud protection.
* Add - Add support for suggested gateway methods in WC-Admin.
* Fix - Prevent Payment Request buttons from showing up in Composite Product pages.
* Update - Updated @woocommerce/experimental package to v2.1.0.
* Add - Add support for suggested gateway methods in WC-Admin.
* Add - Onboarding flows on the admin WooCommerce > Subscriptions screen for stores with no subscriptions yet.
* Add - Card Reader receipt settings page.
* Fix - Fatal error on thank you page for deleted orders.
* Add - Error messages when dispute evidence exceeds Stripe limits.
* Add - Export Disputes to CSV
* Update - Remove "Boost your sales by accepting new payment methods" from the overview tasks list.
* Fix - Onboarding must be completed before Subscriptions products can be published.
* Fix - Show the prices in the correct currency when using the "All Products" block.
* Add - Support business account branding settings.
* Update - Capture order-related metadata not captured by mobile app for in-person payment transactions.
* Add - REST endpoint to print IPP receipts.
* Add - Deposit Status to Transaction export.

= 3.3.0 - 2021-11-18 =
* Add - Add Idempotency Key to POST headers.
* Add - Add dispute order notes to Edit Order page.
* Fix - Show a specific message instead of a generic one in the checkout block when non-UPE payment processing fails.
* Update - Avoid having invalid intervals (greater than 1 year) in subscription products.
* Update - The subscription fee label in the transaction timeline.
* Update - Show red setup badge after 3 days instead of 7
* Add - Add compatibility between Multi-Currency and WooCommerce Bookings.
* Add - Add compatibility between Multi-Currency and WooCommerce Pre-Orders.
* Fix - Do not show default currency selector on Account Details page when only one currency is available.
* Add - Add filters to disable or filter Multi-Currency sql query clauses for analytics.
* Fix - Display risk for payment methods without risk assessment
* Fix - Use configured domain instead of current domain for Apple Pay verification.
* Fix - Fatal error when deactivating the WooCommerce plugin when WCPay Subscriptions is enabled.
* Fix - Error where url parameters would get cleared on order-pay page if currency switcher block used.
* Fix - Currency format on order-pay page if currency was changed via switcher.
* Fix - Do not create WooCommerce Payments Subscriptions when using payment methods other than WooCommerce Payments.
* Fix - Show proper payment gateway title on checkout load before updated by JavaScript.
* Fix - Prevent a race condition leading to duplicate order paid statuses transitions.
* Fix - 'payment_intent not found' errors when attempting to process the first invoice for a subscription.
* Fix - UPE element not remounting on checkout update
* Fix - Validate subscription product create and update args before submitting them to server.
* Fix - Improve error messages when the minimum order amount has not been reached and allow fields to be displayed with less than the minimum amount.
* Fix - Add consistent margins to the recurring taxes totals row on the Checkout and Cart block for subscription line items.
* Fix - Fatal error due on subscription orders with no created date in order row template.
* Fix - Fatal error on the customer payment page for subscription renewal orders with deleted products.
* Fix - Misleading subscription order note on payment method change.
* Fix - Incorrect error message when card ZIP validation fails.
* Add - `Requires PHP` and `Requires at least` to the main plugin file.

= 3.2.3 - 2021-11-01 =
* Fix - Card fields on checkout not shown when the 'Enable payments via saved cards' setting is disabled.

= 3.2.2 - 2021-10-29 =
* Fix - Multisite compatibility - don't load subscriptions-core if already loaded by another multisite plugin.
* Fix - Errors when attempting to get the WooCommerce Subscriptions Core version during PayPal requests.

= 3.2.1 - 2021-10-28 =
* Fix - PHP 7.2 compatibility - remove trailing commas from function args in subscriptions-core.

= 3.2.0 - 2021-10-28 =
* Add - Add subscriptions functionality via Stripe Billing and WC Subscriptions core.
* Add - UPE track on upgrade and on setting toggle.
* Fix - Prevent currency switcher to show when enabled currencies list is empty.
* Fix - Show currency switcher notice until customer explicitly dismisses it.
* Update - Switch the PaymentIntent ID and the Charge ID in the order notes and transaction details pages.
* Fix - Track 'wcpay_payment_request_settings_change' for when updating the Payment Requests setting not being recorded.
* Update - Fee breakdown when there's only a base fee
* Fix - Inconsistent shipping options in Payment Request popup.
* Fix - Payment methods checkbox UI looking off when Gutenberg is active.
* Update - Remove unused "wcpay_deposits_summary_empty_state_click" track.
* Fix - Border style not being applied properly on Multi-Currency block widget.
* Fix - Applied sentence case on all strings
* Fix - Missing customer information after guest checkout via Checkout Block.
* Fix - Show correct payment method name during checkout using upe methods.
* Fix - Multi-Currency settings rounding option and preview.
* Fix - Payment failure on checkout block with UPE when phone number field is hidden
* Update - Adds a scheduled action which makes updating the account cache more efficient
* Add - Add compatibility between Multi-Currency and WooCommerce UPS shipping extension.
* Add - Early access: allow your store to collect payments with SEPA Direct Debit. Enable the feature in settings!
* Add - Add compatibility between Multi-Currency and WooCommerce FedEx shipping extension.
* Fix - Fix decimal error with shipping calculations with Multi-Currency.
* Add - Add support for float type values for quantity.
* Fix - Allow payment_intent_succeeded webhook to handle orders without intent_id attached.
* Add - Add compatibility between Multi-Currency and WooCommerce Product Add Ons version 4.3.0 and higher.
* Add - Enable Bancontact UPE method.
* Add - Enable P24 UPE method.
* Add - Enable iDeal UPE method.
* Add - Payment method activation requirements modal and API integration.
* Add - Add state handling for UPE methods for better merchant notification on what methods are able to be used.
* Fix - Order currency incorrect if new user/customer created during checkout.
* Fix - Validation now works when adding a new payment method, or paying for an order.

= 3.1.0 - 2021-10-06 =
* Fix - Issue affecting analytics for Multi-Currency orders made with a zero-decimal to non-zero decimal conversion.
* Add - Customer Multi-Currency onboarding flow.
* Add - Checkbox toggle for disabling customer Multi-Currency feature in Advanced Settings.
* Add - Update layout of the Multi-Currency settings screen.
* Fix - Fixed missing file error for removed CSS file.
* Add - Currency deletion confirmation modal for currencies that are bound to an UPE method.
* Fix - Currency switcher does not affect order confirmation screen prices.
* Fix - Error when attempting to change the payment method for a subscription with UPE enabled.
* Add - Multi-Currency track currency added.
* Fix - Fill missing order_intent_info even if an exception occurs.
* Fix - Authorize and capture payments later with new credit cards.
* Add - Gutenberg Block Widget for Multi-Currency.
* Update - WCPay logo.
* Fix - Translations in transaction/deposit exports
* Fix - Update shipping cost in payment sheet when changing payment method.
* Fix - Transaction search with translated terms.
* Update - Replace REST endpoint for onboarding initialization.
* Fix - UPE missing international card fees.
* Update - Bump minimum supported version of WooCommerce from 5.4 to 5.5.
* Update - Bump minimum required version of WooCommerce from 4.0 to 4.4.
* Fix - Add credit card on My Account using other payment gateways does not show "Your card number is incomplete" error.
* Update - Continue loading WCPay if the account is connected.
* Add - Message to suggest using the previous version of WooCommerce Payments for old Woo core versions.
* Fix - Appearance of upload file buttons inside challenge dispute page.
* Fix - Enable logging for UPE checkout errors.
* Update - Composer package `automattic/jetpack-connection` from v1.20.0 to v1.30.5.

= 3.0.0 - 2021-09-16 =
* Add - Download deposits report in CSV.
* Fix - Use store currency on analytics leaderboard when Multi-Currency is enabled.
* Add - Add API to expose Multi-Currency widget to theme/plugin developers for easy integration.
* Fix - Enabled currencies modal UI.
* Fix - User order currency format on admin refund button.
* Fix - Clear the list of selected currencies after closing the modal for adding currencies.
* Fix - Fix subscription change payment method errors after entering a payment method that fails.
* Fix - Prevent duplicate account onboarding requests.
* Fix - Filter out merchant-facing payment errors from customer error notices.
* Fix - Add primary action to high priority tasks.

= 2.9.1 - 2021-09-07 =
* Fix - Error while checking out with UPE when fields are hidden.
* Fix - Unable to onboard when in treatment mode.

= 2.9.0 - 2021-08-25 =
* Add - Split discount line in timeline into variable fee and fixed fee.
* Add - Order status validation for payments/orders/{order_id}/create_customer API.
* Add - Add country code parameter to ExPlat API requests.
* Add - Add a new hook to get a list of enabled payment request methods.
* Fix - Align table items according to design correctly.
* Fix - Fatal error if wcpay_multi_currency_enabled_currencies is a string.
* Fix - Show the estimated deposit date in the transactions CSV export rather than the deposit ID.
* Fix - Keep track of customer id in non logged in users.
* Update - Bump minimum supported version of WooCommerce from 5.3 to 5.4.

= 2.8.4 - 2021-08-17 =
* Fix - Fix database connection error on account cache clear.
* Fix - Fix fatal error logged when updating analytics data when account is not connected to Stripe.
* Fix - Multi-Currency Compatibility fatal error with Subscriptions when account is not connected to Stripe.

= 2.8.3 - 2021-08-10 =
* Fix - Fix for payment request buttons when the new payment methods gateway is enabled.

= 2.8.2 - 2021-08-05 =
* Fix - If account is disconnected or not set up do not display onboarding task and UPE inbox note.
* Fix - Fix for the site acting as disconnected after the account cache expires.
* Fix - Fix for failed Giropay and Sofort transactions causing an error.

= 2.8.1 - 2021-08-04 =
* Fix - Enable Multi-Currency only if there is a linked WooCommerce Payments account.

= 2.8.0 - 2021-08-04 =
* Add - Allow merchants to add additional currencies to their store, allowing a store’s customers to shop and browse in the currency of their choice.
* Add - *Early access*: allow your store to collect payments with Giropay and Sofort. Enable the feature in settings!
* Add - Use date picker for applicable dispute evidence fields.
* Fix - Avoid crash when seeing the details of an empty deposit.
* Fix - Disabled Payment Request Buttons when order has to be split into multiple packages because Payment Requests do not support that use case.
* Fix - Fee discounts should use the discount currency rather than the base fee currency.
* Fix - Do not redirect to the onboarding page when account retrieval fails.
* Add - Allow the customer to perform SCA authentication on Subscription renewals.
* Update - Actualized supported countries list for onboarding.
* Add - Dispute Status Chip into the header of the Dispute Details page.
* Fix - Use a singular label in the summary of Transactions and Deposits lists.
* Add - Disable payment gateway when not in test mode and not using https or ssl checkout enforcement.
* Fix - Improved errors handling during onboarding and page overview.
* Update - Remove Account in the old Settings page.
* Update - Bump minimum supported version of WooCommerce from 5.2 to 5.3.
* Update - Bump minimum supported version of WordPress from 5.5 to 5.6.
* Fix - Stop refund process when using an invalid amount
* Fix - Improve sanitization of ExPlat cookie.
* Add - Show fee breakdown in transaction details timeline.
* Add - REST endpoint to get customer id from an order.
* Fix - Explat not caching when no variation is returned.

= 2.7.1 - 2021-07-26 =
* Fix - Ensure test mode setting value is correctly saved.
* Fix - Onboarding redirection occasionally not finalizing account connection.

= 2.7.0 - 2021-07-14 =
* Add - Add a link to the snackbar notice that appears after submitting or saving evidence for a dispute challenge.
* Add - Support saving new cards and paying with previously saved cards in the WooCommerce Checkout Block.
* Fix - WooCommerce Payments admin pages redirect to the onboarding page when the WooCommerce Payments account is disconnected.
* Fix - Do not overwrite admin pages when account is disconnected.
* Update - Set a description when creating payment intents.
* Add - Add dispute resolution task.

= 2.6.1 - 2021-07-01 =
* Fix - Updates the notes query filters to prevent breaking the WooCommerce > Home inbox.

= 2.6.0 - 2021-06-23 =
* Add - Notify the admin if WordPress.com user connection is broken.
* Add - Experimental PHP client for Explat.
* Add - WooCommerce Payment inbox notifications to the overview screen.
* Fix - Fix fatal error if store currency is changed after enabled (multi) currencies set.
* Fix - Use of deprecated call-style to registerPaymentMethods. WooCommerce Payments now requires WooCommerce Blocks of at least version 3.9.0.
* Fix - Deposit date on Transactions list page.
* Fix - Rounding error when displaying fee percentages on the Overview and Transactions pages.
* Add - Error message when total size of dispute evidence files uploaded goes over limit.
* Update - Pass currency to wc_price when adding intent notes to orders.
* Update - Instant deposit inbox note wording.
* Fix - Deposit overview details for non instant ones.
* Add - Introduce new settings layout
* Update - Removed "Branded" and "Custom label" options on Payment request buttons to align with design guidelines.
* Update - Converted payment request button size value to distinct options to align with design guidelines.
* Tweak - Run post-upgrade actions during any request instead of only on wp-admin requests.
* Update - Payment request button should guide users to login when necessary.
* Add - When setting WooCommerce Payments up, inform if merchant business country is not supported.
* Update - Bump minimum supported version of WooCommerce from 4.8 to 5.2.
* Add - Introduce advance filters on deposits page.
* Update - Prefill OAuth flow with WC store country.

= 2.5.0 - 2021-06-02 =
* Fix - Fix hover dialog for close button on modals, unify styling and layout of modal buttons.
* Update - Use Site Language when rendering Stripe elements.
* Update - Use blog ID for authenticating most of the requests.
* Fix - Misaligned columns on Deposits page.
* Add - Tracking for returning from OAuth connection.
* Fix - Transactions and deposits counts on the table summary are rendered as "undefined".
* Update - Deposit overview details.
* Add - Redirect to WooCommerce home page after successful WooCommerce Payments KYC (Know Your Customer).
* Fix - Added CSV column heading for transaction id column.
* Update - Bump minimum supported version of WordPress from 5.4 to 5.5.
* Update - Bump minimum supported version of WooCommerce from 4.5 to 4.8.
* Add - Deposit overviews have been added to the overview page.
* Update - Account overview page is now GA and default page for woocommerce payments.
* Update - Base fee and account status has been moved to overview page from WCPay settings.
* Fix - Express payment method being displayed on blocks checkout when Payment Request is not supported.
* Fix - Subscription sign-up fees not included in total for Payment Request Button.

= 2.4.0 - 2021-05-12 =
* Update - Improve the Connect Account page.
* Update - Base UI components and their styling.
* Fix - Deposits overview details not displayed.
* Fix - WooCommerce Payments disappeared from WooCommerce Settings if WooCommerce Subscriptions is activated.
* Add - REST endpoint to capture payments by order ID.
* Add - Explat package for A/B tests.
* Add - Payment request button support for checkout and cart blocks.
* Update - Bump minimum supported WooCommerce version from 4.0 to 4.5.
* Update - Implement expirement on Connect Page.
* Fix - Columns are misaligned on Payments->Transactions/Disputes page.
* Fix - Risk level is displayed as a "Numeric" value in transactions CSV.

= 2.3.3 - 2021-05-06 =
* Update - Additional logic and styling for instant deposits.

= 2.3.2 - 2021-04-27 =
* Fix - Error when purchasing free trial subscriptions.

= 2.3.1 - 2021-04-26 =
* Fix - Various account connection cache tweaks
* Update - Use option instead of transient for caching account data
* Fix - Error when using SCA / 3DS credit card in checkout block.

= 2.3.0 - 2021-04-21 =
* Add - Introduced deposit currency filter for transactions overview page.
* Add - Download transactions report in CSV.
* Update - Tweak the connection detection logic.
* Add - Notification badge next to payments menu.
* Fix - Fixed broken search on transactions list page.
* Add - More helpful message on checkout errors.
* Update - Change the default track `recordEvent` to use @woocommerce/tracks.
* Add - WPCOM connection status event prop to 'wcpay_connect_account_clicked' track.
* Add - Allow users to clear the account cache.
* Update - Bump minimum supported version of WordPress from 5.3 to 5.4.
* Add - Add a new admin note to collect qualitative feedback.
* Add - Introduced deposit currency filter for deposits overview page.
* Update - Make Payment Request Button available for all merchants.
* Add - Configurable Payment Request Button locations.
* Add - Addition of the Instant Deposits feature to allow qualified merchants to manually trigger payouts.

= 2.2.0 - 2021-03-31 =
* Fix - Paying with a saved card for a subscription with a free trial will now correctly save the chosen payment method to the order for future renewals.
* Add - Payment Request Button support for US merchants (Apple Pay, Google Pay, Microsoft Pay, and the browser standard Payment Request API).
* Update - Not passing level3 data for non-US merchants.
* Add - REST endpoint for fetching account data.
* Add - Deposits list pagination and sorting.
* Fix - Deposit overview now displays placeholder information instead of continuing to load when an error happens.

= 2.1.1 - 2021-03-23 =
* Fix - Fatal error when a subscription is processed with action scheduler hook.

= 2.1.0 - 2021-03-16 =
* Update - Show last 4 digit credit card number in order note when payment method is updated on failed renewal subscription order.
* Update - Define constant for the group to be used for scheduled actions.
* Update - Enable multiple customer currencies support in live mode.
* Add - Rate limit failed account connection checks.
* Add - Support displaying non-USD base fees on settings page.

= 2.0.0 - 2021-02-22 =
* Update - Render customer details in transactions list as text instead of link if order missing.
* Update - Render transaction summary on details page for Multi-Currency transactions.
* Update - Improvements to fraud prevention.
* Fix - Added better notices for end users if there are connection errors when making payments.
* Fix - If account is set to manual payouts display 'Temporarily suspended' under Payments > Settings.
* Add - Add file dropzones to dispute evidence upload fields
* Add - Currency conversion indicator to Transactions list.
* Add - Transaction timeline details for Multi-Currency transactions.
* Update - Link order note with transaction details page.
* Fix - Updating payment method using saved payment for WC Subscriptions orders.

= 1.9.2 - 2021-02-05 =
* Fix - Checkout and cart blocks aren't usable in editor when WooCommerce Payments is enabled.
* Fix - Missing global config error in Checkout block integration, and incompatibility with latest block API.

= 1.9.1 - 2021-02-03 =
* Fix - Incompatibility with WC Subscriptions.
* Fix - Missing order causing broken transactions list.

= 1.9.0 - 2021-02-02 =
* Add - Improved fraud prevention.
* Add - New setting to manage whether to enable saving cards during checkout. (Defaults to being enabled).
* Fix - Fixed issue where an empty alert would appear when trying to refund an authorization charge.
* Update - Link customer name on transaction detail page to filtered transaction list page.
* Update - Test mode notice width is now consistent across all pages.
* Fix - Fix error which could occur when a 100% off coupon was applied during checkout.
* Add - New notification to urge setting SSL for checkout pages if store doesn't use HTTPS
* Fix - Fixed connection timeout configuration.
* Fix - Specify error code when refund fails in admin to prevent blank alert.
* Fix - Add fees as line items sent to Stripe to prevent Level 3 errors.
* Fix - Currency format in non-USD order note when capturing, refunding, and processing subscription renewal.
* Update - Link customer name from transaction list page to WooCommerce's Customers page filtered by the customer's name.
* Fix - Use proper currency information when rendering deposits overview and details.

= 1.8.0 - 2020-12-16 =
* Add - Include information about failing payment into order notes.
* Fix - Fix crash when a user has 10 or more saved credit cards.
* Fix - Fix crash if there's a problem connecting to the server.
* Fix - Store Stripe customer for test and live mode.
* Fix - Display Payments menu in the sidebar if there's a problem connecting to the server.
* Add - Display fee structure in transaction timelines.
* Add - Use site username for recording ToS acceptance.
* Update - Display transaction tables with full width.
* Add - Action hooks before and after webhook delivery.

= 1.7.1 - 2020-12-03 =
* Fix - Pass ISO strings instead of Moment objects to dateI18n.

= 1.7.0 - 2020-11-17 =
* Fix - Fix ordering of payment detail timeline events.
* Fix - Payment form hides when saved card is selected.
* Fix - Render dispute evidence file upload errors.
* Fix - Increase timeout for calls to the API server.
* Fix - Correctly display the fee and net amounts for a charge with an inquiry.
* Fix - Catch unhandled exceptions when cancelling a payment authorization.
* Add - Security.md with security and vulnerability reporting guidelines.
* Add - Introduced "Set up refund policy" notification in WooCommerce inbox.
* Fix - Fix error when retrying to save a card in the Add Payment Method screen after failing SCA authentication.
* Add - Allow signing up for a subscription with free trial with a credit card that requires SCA authentication.
* Add - Remote note service.
* Add - Show details about the current fees in the Settings screen.

= 1.6.0 - 2020-10-15 =
* Fix - Trimming the whitespace when updating the bank statement descriptor.
* Add - Initial support for the checkout block.
* Add - Support wp_get_environment_type() and enable dev-mode when environment is 'development' or 'staging'.
* Update - Introduced payments-specific exceptions instead of generic one.
* Update - Transaction timeline: enabled timestamps rendering for all entries.

= 1.5.0 - 2020-09-24 =
* Fix - Save payment method checkbox for Subscriptions customer-initiated payment method updates.
* Fix - Support checkout on Internet Explorer 11.
* Fix - Webhook processing with no Jetpack plugin installed.
* Fix - Do not block the checkout card field from loading when customer meta is invalid or related to an old account.
* Fix - Saving account statement descriptor with an ampersand character.
* Fix - Do not attempt to render the payment timeline if the intention ID is missing.
* Add - Display payment method details on account subscriptions pages.
* Add - Redact sensitive data before logging.
* Add - Support for WooCommerce Subscriptions admin-initiated payment method changes.
* Add - Link to Subscription admin pages from Transactions views.
* Add - Support for Subscriptions in transaction search.

= 1.4.1 - 2020-09-07 =
* Fix - Only redirect to the onboarding screen if the plugin has been individually activated using the plugins page.

= 1.4.0 - 2020-09-02 =
* Add - Initial support for WooCommerce Subscriptions: Signing up for subscriptions, scheduled payments, and customer-initiated payment method changes.
* Add - Added a link to transaction details from order screens.
* Add - Allow merchant to edit statement descriptor.
* Fix - Do not redirect to the onboarding page after completing the WC4.5-beta wizard.
* Fix - Save order metadata before the payment is completed to avoid missing payments.
* Update - Bumped the minimum Jetpack requirement to version 8.2.

= 1.3.0 - 2020-08-17 =
* Add - Support for saved cards.
* Add - Search bar for transactions.
* Fix - Redirect to WC core onboarding instead of WC Payments onboarding when appropriate.
* Fix - Creating an account during checkout with 3DS cards.
* Fix - Missing payment statuses for certain disputes.
* Fix - Missing translators comments.

= 1.2.0 - 2020-07-20 =
* Add - 3DS support when using the pay for order page
* Add - Display confirmation dialog when enabling manual captures
* Add - Update the order when an authorised payment has expired
* Add - Timeline view in transactions detail, requires WooCommerce 4.4
* Add - Tracking for basic user action events
* Fix - Admin UI styling tweaks

= 1.1.0 - 2020-06-16 =
* Add - Allow WooCommerce Payments set up without Jetpack plugin
* Fix - Orders missing after payment processing error
* Fix - Clearing pagination when selecting transactions advanced filters
* Fix - After onboarding, redirect to the WCPay task of the task list, instead of to the task list

= 1.0.1 - 2020-06-01 =
* Add - Support 3D Secure verification
* Add - Transaction date and type filters to transactions list
* Update - Redirect to the "Connect" page on plugin activation or when trying to navigate to the settings screen
* Fix - Add deposit delay notice to deposit schedule
* Fix - Avoid localizing deposit date or displaying time-of-day precision
* Fix - Display dispute currency code in dispute info

= 1.0.0 - 2020-05-19 =
* Add - Level 3 data to payment requests
* Update - Expose public method for checking connection status
* Fix - Pending requirements state for improved messaging
* Fix - Dispute details typo
* Remove - Unused POST /charges endpoint
* Remove - "Beta" messaging

= 0.9.2 - 2020-05-14 =
* Add - Customer ID to payment intent
* Update - Register and enqueue js.stripe.com on WCPay admin pages
* Update - Override needs_setup to redirect from Payments settings
* Update - Copy and image on Connect Account screen
* Add - Add deposits overview component
* Add - URL to pass for prefilling OAuth form
* Add - Test card details in Checkout
* Add - Task list redirect upon return from OAuth flow
* Add - Handling for failed refund and other webhooks
* Add - Transaction list sorting
* Update - Disable gateway when payments are disabled on the account
* Update - Make table rows clickable
* Add - Prompt before navigating away from unsaved dispute evidence changes
* Update - Labels to sentence case
* Update - Automated testing
* Add - Metadata when creating payment intent
* Update - PHP versions supported

= 0.9.1 - 2020-04-09 =
* Fix - Add logging for OAuth initialization failures

= 0.9.0 - 2020-04-08 =
* Add - Release for Public Beta.

= 0.8.2 - 2020-03-10 =
* Add - Dispute file evidence upload support
* Add - Basic support for Pay for Order
* Fix - Styling improvements in wp-admin
* Fix - Undefined variable PHP notice in cancel_authorization
* Fix - Remove unused variable in authentication
* Fix - Improve Jetpack connection checking

= 0.8.1 - 2020-02-25 =
* Update - Link to test card documentation.

= 0.8.0 - 2020-02-24 =
* Add - First beta release.

= 0.7.0 - 2020-02-05 =
* Add - Alpha release.<|MERGE_RESOLUTION|>--- conflicted
+++ resolved
@@ -38,15 +38,9 @@
 
 = Requirements =
 
-<<<<<<< HEAD
-* WordPress 5.9 or newer.
-* WooCommerce 7.3 or newer.
-* PHP version 7.0 or newer. PHP 7.2 or newer is recommended.
-=======
 * WordPress 6.0 or newer.
 * WooCommerce 7.3 or newer.
 * PHP 7.2 or newer is recommended.
->>>>>>> 3f315925
 
 = Try it now =
 
