--- conflicted
+++ resolved
@@ -104,12 +104,9 @@
 * Add - Add API to expose Multi-Currency widget to theme/plugin developers for easy integration.
 * Fix - Enabled currencies modal UI.
 * Fix - User order currency format on admin refund button.
-<<<<<<< HEAD
-* Fix - Currency switcher does not affect order confirmation screen prices.
-=======
 * Fix - Clear the list of selected currencies after closing the modal for adding currencies.
 * Fix - Fix subscription change payment method errors after entering a payment method that fails.
->>>>>>> e453233b
+* Fix - Currency switcher does not affect order confirmation screen prices.
 
 = 2.9.1 - 2021-09-07 =
 * Fix - Error while checking out with UPE when fields are hidden.
