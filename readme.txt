=== WooCommerce Payments ===
Contributors: woocommerce, automattic
Tags: woocommerce, payment, payment request, credit card, automattic
Requires at least: 5.6
Tested up to: 5.8.1
Requires PHP: 7.0
Stable tag: 3.1.0
License: GPLv2 or later
License URI: http://www.gnu.org/licenses/gpl-2.0.html

Securely accept credit and debit cards on your site. Manage transactions without leaving your WordPress dashboard. Only with WooCommerce Payments.

== Description ==

**Payments made simple, with no monthly fees – designed exclusively for WooCommerce stores.**

Securely accept major credit and debit cards, and allow customers to pay you directly without leaving your WooCommerce store. View and manage transactions from one convenient place – your WordPress dashboard.

See payments, track cash flow into your bank account, manage refunds, and stay on top of disputes without the hassle of having to log into a separate payment processor.

**Manage transactions from the comfort of your store**

Features previously only available on your payment provider’s website are now part of your store’s **integrated payments dashboard**. This enables you to:

- View the details of [payments, refunds, and other transactions](https://docs.woocommerce.com/document/payments/#section-4).
- View and respond to [disputes and chargebacks](https://docs.woocommerce.com/document/payments/disputes/).
- [Track deposits](https://docs.woocommerce.com/document/payments/#section-5) into your bank account or debit card.

**Pay as you go**

WooCommerce Payments is **free to install**, with **no setup fees or monthly fees**. Pay-as-you-go fees start at 2.9% + $0.30 per transaction for U.S.-issued cards. [Read more about transaction fees](https://docs.woocommerce.com/document/payments/faq/fees/).

**Supported by the WooCommerce team**

Our global support team is available to answer questions you may have about WooCommerce Payments installation, setup, or use. For assistance, [open a ticket on WooCommerce.com](https://woocommerce.com/my-account/create-a-ticket/?select=5278104).

== Getting Started ==

= Requirements =

* WordPress 5.6 or newer.
* WooCommerce 5.5 or newer.
* PHP version 7.0 or newer. PHP 7.2 or newer is recommended.

= Try it now =

To try WooCommerce Payments on your store, simply [install it](https://wordpress.org/plugins/woocommerce-payments/#installation) and follow the prompts.

WooCommerce Payments has experimental support for the Checkout block from [WooCommerce Blocks](https://wordpress.org/plugins/woo-gutenberg-products-block/). Please check the [FAQ section](#faq) for more information.

== Installation ==

Install and activate the WooCommerce and WooCommerce Payments plugins, if you haven't already done so, then go to "Payments" in the WordPress admin menu and follow the instructions there.

== Frequently Asked Questions ==

= What countries and currencies are supported? =

If you are an individual or business based in [one of these countries](https://docs.woocommerce.com/document/payments/countries/#section-1), you can sign-up with WooCommerce Payments. After completing sign up, you can accept payments from customers anywhere in the world.

We are actively planning to expand into additional countries based on your interest. Let us know where you would like to [see WooCommerce Payments launch next](https://woocommerce.com/payments/#request-invite).

= Why is a WordPress.com account and connection required? =

WooCommerce Payments uses the WordPress.com connection to authenticate each request, connecting your store with our payments partner.

= How do I set up a store for a client? =

If you are setting up a store that will process real payments, have the site owner complete the WooCommerce Payments setup. This ensures that the correct business details are set on the account during [onboarding](https://docs.woocommerce.com/document/payments/#section-3).

After the store setup has been completed, you can use [Test Mode](https://docs.woocommerce.com/document/payments/testing/) to simulate payments, refunds, and disputes.

If you are setting up WooCommerce Payments on a development or test site that will **never need to process real payments**, try [Dev Mode](https://docs.woocommerce.com/document/payments/testing/dev-mode/#section-1).

= How is WooCommerce Payments related to Stripe? =

WooCommerce Payments is proudly powered by [Stripe](https://stripe.com/). When you sign up for WooCommerce Payments, your personal and business information is verified with Stripe and stored in an account connected to the WooCommerce Payments service. This account is then used in the background for managing your business account information and activity via WooCommerce Payments. [Learn more](https://docs.woocommerce.com/document/payments/powered-by-stripe/).

= Are there Terms of Service and data usage policies? =

You can read our Terms of Service [here](https://en.wordpress.com/tos).

= How does the Checkout block work? =

You need the [WooCommerce Blocks](https://wordpress.org/plugins/woo-gutenberg-products-block/) plugin to be installed and active to use the Checkout block. Once you add the block to a page, WooCommerce Payments will automatically appear as an option.

Please note that our support for the checkout block is still experimental and the following features of the gateway will probably not work:

* Using saved cards and saving cards.
* Integration with WooCommerce Subscriptions.

== Screenshots ==

1. View Transactions
2. View Transaction Details
3. Track Deposits
4. Manage Disputes

== Changelog ==

= 3.2.0 - 2021-xx-xx =
<<<<<<< HEAD
* Fix - Show currency switcher notice until customer explicitly dismisses it.
=======
* Add - Add subscriptions functionality via Stripe Billing and WC Subscriptions core.
>>>>>>> 1d715971

= 3.1.0 - 2021-10-06 =
* Fix - Issue affecting analytics for Multi-Currency orders made with a zero-decimal to non-zero decimal conversion.
* Add - Customer multi-currency onboarding flow.
* Add - Checkbox toggle for disabling customer multi currency feature in Advanced Settings.
* Add - Update layout of the Multi-currency settings screen.
* Fix - Fixed missing file error for removed CSS file.
* Add - Currency deletion confirmation modal for currencies that are bound to an UPE method.
* Fix - Currency switcher does not affect order confirmation screen prices.
* Fix - Error when attempting to change the payment method for a subscription with UPE enabled.
* Add - Multi-Currency track currency added.
* Fix - Fill missing order_intent_info even if an exception occurs.
* Fix - Authorize and capture payments later with new credit cards.
* Add - Gutenberg Block Widget for Multi-Currency.
* Update - WCPay logo.
* Fix - Translations in transaction/deposit exports
* Fix - Update shipping cost in payment sheet when changing payment method.
* Fix - Transaction search with translated terms.
* Update - Replace REST endpoint for onboarding initialization.
* Fix - UPE missing international card fees.
* Update - Bump minimum supported version of WooCommerce from 5.4 to 5.5.
* Update - Bump minimum required version of WooCommerce from 4.0 to 4.4.
* Fix - Add credit card on My Account using other payment gateways does not show "Your card number is incomplete" error.
* Update - Continue loading WCPay if the account is connected.
* Add - Message to suggest using the previous version of WooCommerce Payments for old Woo core versions.
* Fix - Appearance of upload file buttons inside challenge dispute page.
* Fix - Enable logging for UPE checkout errors.
* Update - Composer package `automattic/jetpack-connection` from v1.20.0 to v1.30.5.

= 3.0.0 - 2021-09-16 =
* Add - Download deposits report in CSV.
* Fix - Use store currency on analytics leaderboard when Multi-Currency is enabled.
* Add - Add API to expose Multi-Currency widget to theme/plugin developers for easy integration.
* Fix - Enabled currencies modal UI.
* Fix - User order currency format on admin refund button.
* Fix - Clear the list of selected currencies after closing the modal for adding currencies.
* Fix - Fix subscription change payment method errors after entering a payment method that fails.
* Fix - Prevent duplicate account onboarding requests.
* Fix - Filter out merchant-facing payment errors from customer error notices.

= 2.9.1 - 2021-09-07 =
* Fix - Error while checking out with UPE when fields are hidden.
* Fix - Unable to onboard when in treatment mode.

= 2.9.0 - 2021-08-25 =
* Add - Split discount line in timeline into variable fee and fixed fee.
* Add - Order status validation for payments/orders/{order_id}/create_customer API.
* Add - Add country code parameter to ExPlat API requests.
* Add - Add a new hook to get a list of enabled payment request methods.
* Fix - Align table items according to design correctly.
* Fix - Fatal error if wcpay_multi_currency_enabled_currencies is a string.
* Fix - Show the estimated deposit date in the transactions CSV export rather than the deposit ID.
* Fix - Keep track of customer id in non logged in users.
* Update - Bump minimum supported version of WooCommerce from 5.3 to 5.4.

= 2.8.4 - 2021-08-17 =
* Fix - Fix database connection error on account cache clear.
* Fix - Fix fatal error logged when updating analytics data when account is not connected to Stripe.
* Fix - Multi-Currency Compatibility fatal error with Subscriptions when account is not connected to Stripe.

= 2.8.3 - 2021-08-10 =
* Fix - Fix for payment request buttons when the new payment methods gateway is enabled.

= 2.8.2 - 2021-08-05 =
* Fix - If account is disconnected or not set up do not display onboarding task and UPE inbox note.
* Fix - Fix for the site acting as disconnected after the account cache expires.
* Fix - Fix for failed Giropay and Sofort transactions causing an error.

= 2.8.1 - 2021-08-04 =
* Fix - Enable Multi-Currency only if there is a linked WooCommerce Payments account.

= 2.8.0 - 2021-08-04 =
* Add - Allow merchants to add additional currencies to their store, allowing a store’s customers to shop and browse in the currency of their choice.
* Add - *Early access*: allow your store to collect payments with Giropay and Sofort. Enable the feature in settings!
* Add - Use date picker for applicable dispute evidence fields.
* Fix - Avoid crash when seeing the details of an empty deposit.
* Fix - Disabled Payment Request Buttons when order has to be split into multiple packages because Payment Requests do not support that use case.
* Fix - Fee discounts should use the discount currency rather than the base fee currency.
* Fix - Do not redirect to the onboarding page when account retrieval fails.
* Add - Allow the customer to perform SCA authentication on Subscription renewals.
* Update - Actualized supported countries list for onboarding.
* Add - Dispute Status Chip into the header of the Dispute Details page.
* Fix - Use a singular label in the summary of Transactions and Deposits lists.
* Add - Disable payment gateway when not in test mode and not using https or ssl checkout enforcement.
* Fix - Improved errors handling during onboarding and page overview.
* Update - Remove Account in the old Settings page.
* Update - Bump minimum supported version of WooCommerce from 5.2 to 5.3.
* Update - Bump minimum supported version of WordPress from 5.5 to 5.6.
* Fix - Stop refund process when using an invalid amount
* Fix - Improve sanitization of ExPlat cookie.
* Add - Show fee breakdown in transaction details timeline.
* Add - REST endpoint to get customer id from an order.
* Fix - Explat not caching when no variation is returned.

= 2.7.1 - 2021-07-26 =
* Fix - Ensure test mode setting value is correctly saved.
* Fix - Onboarding redirection occasionally not finalizing account connection.

= 2.7.0 - 2021-07-14 =
* Add - Add a link to the snackbar notice that appears after submitting or saving evidence for a dispute challenge.
* Add - Support saving new cards and paying with previously saved cards in the WooCommerce Checkout Block.
* Fix - WooCommerce Payments admin pages redirect to the onboarding page when the WooCommerce Payments account is disconnected.
* Fix - Do not overwrite admin pages when account is disconnected.
* Update - Set a description when creating payment intents.
* Add - Add dispute resolution task.

= 2.6.1 - 2021-07-01 =
* Fix - Updates the notes query filters to prevent breaking the WooCommerce > Home inbox.

= 2.6.0 - 2021-06-23 =
* Add - Notify the admin if WordPress.com user connection is broken.
* Add - Experimental PHP client for Explat.
* Add - WooCommerce Payment inbox notifications to the overview screen.
* Fix - Fix fatal error if store currency is changed after enabled (multi) currencies set.
* Fix - Use of deprecated call-style to registerPaymentMethods. WooCommerce Payments now requires WooCommerce Blocks of at least version 3.9.0.
* Fix - Deposit date on Transactions list page.
* Fix - Rounding error when displaying fee percentages on the Overview and Transactions pages.
* Add - Error message when total size of dispute evidence files uploaded goes over limit.
* Update - Pass currency to wc_price when adding intent notes to orders.
* Update - Instant deposit inbox note wording.
* Fix - Deposit overview details for non instant ones.
* Add - Introduce new settings layout
* Update - Removed "Branded" and "Custom label" options on Payment request buttons to align with design guidelines.
* Update - Converted payment request button size value to distinct options to align with design guidelines.
* Tweak - Run post-upgrade actions during any request instead of only on wp-admin requests.
* Update - Payment request button should guide users to login when necessary.
* Add - When setting WooCommerce Payments up, inform if merchant business country is not supported.
* Update - Bump minimum supported version of WooCommerce from 4.8 to 5.2.
* Add - Introduce advance filters on deposits page.
* Update: Prefill OAuth flow with WC store country

= 2.5.0 - 2021-06-02 =
* Fix - Fix hover dialog for close button on modals, unify styling and layout of modal buttons.
* Update - Use Site Language when rendering Stripe elements.
* Update - Use blog ID for authenticating most of the requests.
* Fix: Misaligned columns on Deposits page.
* Add - Tracking for returning from OAuth connection.
* Fix - Transactions and deposits counts on the table summary are rendered as "undefined".
* Update - Deposit overview details.
* Add - Redirect to WooCommerce home page after successful WooCommerce Payments KYC (Know Your Customer).
* Fix - Added CSV column heading for transaction id column.
* Update - Bump minimum supported version of WordPress from 5.4 to 5.5.
* Update - Bump minimum supported version of WooCommerce from 4.5 to 4.8.
* Add - Deposit overviews have been added to the overview page.
* Update - Account overview page is now GA and default page for woocommerce payments.
* Update - Base fee and account status has been moved to overview page from WCPay settings.
* Fix - Express payment method being displayed on blocks checkout when Payment Request is not supported.
* Fix - Subscription sign-up fees not included in total for Payment Request Button.

= 2.4.0 - 2021-05-12 =
* Update - Improve the Connect Account page.
* Update - Base UI components and their styling.
* Fix - Deposits overview details not displayed.
* Fix - WooCommerce Payments disappeared from WooCommerce Settings if WooCommerce Subscriptions is activated.
* Add - REST endpoint to capture payments by order ID.
* Add - Explat package for A/B tests.
* Add - Payment request button support for checkout and cart blocks.
* Update - Bump minimum supported WooCommerce version from 4.0 to 4.5.
* Update - Implement expirement on Connect Page.
* Fix - Columns are misaligned on Payments->Transactions/Disputes page.
* Fix - Risk level is displayed as a "Numeric" value in transactions CSV.

= 2.3.3 - 2021-05-06 =
* Update - Additional logic and styling for instant deposits.

= 2.3.2 - 2021-04-27 =
* Fix - Error when purchasing free trial subscriptions.

= 2.3.1 - 2021-04-26 =
* Fix - Various account connection cache tweaks
* Update - Use option instead of transient for caching account data
* Fix - Error when using SCA / 3DS credit card in checkout block.

= 2.3.0 - 2021-04-21 =
* Add - Introduced deposit currency filter for transactions overview page.
* Add - Download transactions report in CSV.
* Update - Tweak the connection detection logic.
* Add - Notification badge next to payments menu.
* Fix - Fixed broken search on transactions list page.
* Add - More helpful message on checkout errors.
* Update - Change the default track `recordEvent` to use @woocommerce/tracks.
* Add - WPCOM connection status event prop to 'wcpay_connect_account_clicked' track.
* Add - Allow users to clear the account cache.
* Update - Bump minimum supported version of WordPress from 5.3 to 5.4.
* Add - Add a new admin note to collect qualitative feedback.
* Add - Introduced deposit currency filter for deposits overview page.
* Update - Make Payment Request Button available for all merchants.
* Add - Configurable Payment Request Button locations.
* Add - Addition of the Instant Deposits feature to allow qualified merchants to manually trigger payouts.

= 2.2.0 - 2021-03-31 =
* Fix - Paying with a saved card for a subscription with a free trial will now correctly save the chosen payment method to the order for future renewals.
* Add - Payment Request Button support for US merchants (Apple Pay, Google Pay, Microsoft Pay, and the browser standard Payment Request API).
* Update - Not passing level3 data for non-US merchants.
* Add - REST endpoint for fetching account data.
* Add - Deposits list pagination and sorting.
* Fix - Deposit overview now displays placeholder information instead of continuing to load when an error happens.

= 2.1.1 - 2021-03-23 =
* Fix - Fatal error when a subscription is processed with action scheduler hook.

= 2.1.0 - 2021-03-16 =
* Update - Show last 4 digit credit card number in order note when payment method is updated on failed renewal subscription order.
* Update - Define constant for the group to be used for scheduled actions.
* Update - Enable multiple customer currencies support in live mode.
* Add - Rate limit failed account connection checks.
* Add - Support displaying non-USD base fees on settings page.

= 2.0.0 - 2021-02-22 =
* Update - Render customer details in transactions list as text instead of link if order missing.
* Update - Render transaction summary on details page for multi-currency transactions.
* Update - Improvements to fraud prevention.
* Fix - Added better notices for end users if there are connection errors when making payments.
* Fix - If account is set to manual payouts display 'Temporarily suspended' under Payments > Settings.
* Add - Add file dropzones to dispute evidence upload fields
* Add - Currency conversion indicator to Transactions list.
* Add - Transaction timeline details for multi-currency transactions.
* Update - Link order note with transaction details page.
* Fix - Updating payment method using saved payment for WC Subscriptions orders.

= 1.9.2 - 2021-02-05 =
* Fix - Checkout and cart blocks aren't usable in editor when WooCommerce Payments is enabled.
* Fix - Missing global config error in Checkout block integration, and incompatibility with latest block API.

= 1.9.1 - 2021-02-03 =
* Fix - Incompatibility with WC Subscriptions.
* Fix - Missing order causing broken transactions list.

= 1.9.0 - 2021-02-02 =
* Add - Improved fraud prevention.
* Add - New setting to manage whether to enable saving cards during checkout. (Defaults to being enabled).
* Fix - Fixed issue where an empty alert would appear when trying to refund an authorization charge.
* Update - Link customer name on transaction detail page to filtered transaction list page.
* Update - Test mode notice width is now consistent across all pages.
* Fix - Fix error which could occur when a 100% off coupon was applied during checkout.
* Add - New notification to urge setting SSL for checkout pages if store doesn't use HTTPS
* Fix - Fixed connection timeout configuration.
* Fix - Specify error code when refund fails in admin to prevent blank alert.
* Fix - Add fees as line items sent to Stripe to prevent Level 3 errors.
* Fix - Currency format in non-USD order note when capturing, refunding, and processing subscription renewal.
* Update - Link customer name from transaction list page to WooCommerce's Customers page filtered by the customer's name.
* Fix - Use proper currency information when rendering deposits overview and details.

= 1.8.0 - 2020-12-16 =
* Add - Include information about failing payment into order notes.
* Fix - Fix crash when a user has 10 or more saved credit cards.
* Fix - Fix crash if there's a problem connecting to the server.
* Fix - Store Stripe customer for test and live mode.
* Fix - Display Payments menu in the sidebar if there's a problem connecting to the server.
* Add - Display fee structure in transaction timelines.
* Add - Use site username for recording ToS acceptance.
* Update - Display transaction tables with full width.
* Add - Action hooks before and after webhook delivery.

= 1.7.1 - 2020-12-03 =
* Fix - Pass ISO strings instead of Moment objects to dateI18n.

= 1.7.0 - 2020-11-17 =
* Fix - Fix ordering of payment detail timeline events.
* Fix - Payment form hides when saved card is selected.
* Fix - Render dispute evidence file upload errors.
* Fix - Increase timeout for calls to the API server.
* Fix - Correctly display the fee and net amounts for a charge with an inquiry.
* Fix - Catch unhandled exceptions when cancelling a payment authorization.
* Add - Security.md with security and vulnerability reporting guidelines.
* Add - Introduced "Set up refund policy" notification in WooCommerce inbox.
* Fix - Fix error when retrying to save a card in the Add Payment Method screen after failing SCA authentication.
* Add - Allow signing up for a subscription with free trial with a credit card that requires SCA authentication.
* Add - Remote note service.
* Add - Show details about the current fees in the Settings screen.

= 1.6.0 - 2020-10-15 =
* Fix - Trimming the whitespace when updating the bank statement descriptor.
* Add - Initial support for the checkout block.
* Add - Support wp_get_environment_type() and enable dev-mode when environment is 'development' or 'staging'.
* Update - Introduced payments-specific exceptions instead of generic one.
* Update - Transaction timeline: enabled timestamps rendering for all entries.

= 1.5.0 - 2020-09-24 =
* Fix - Save payment method checkbox for Subscriptions customer-initiated payment method updates.
* Fix - Support checkout on Internet Explorer 11.
* Fix - Webhook processing with no Jetpack plugin installed.
* Fix - Do not block the checkout card field from loading when customer meta is invalid or related to an old account.
* Fix - Saving account statement descriptor with an ampersand character.
* Fix - Do not attempt to render the payment timeline if the intention ID is missing.
* Add - Display payment method details on account subscriptions pages.
* Add - Redact sensitive data before logging.
* Add - Support for WooCommerce Subscriptions admin-initiated payment method changes.
* Add - Link to Subscription admin pages from Transactions views.
* Add - Support for Subscriptions in transaction search.

= 1.4.1 - 2020-09-07 =
* Fix - Only redirect to the onboarding screen if the plugin has been individually activated using the plugins page.

= 1.4.0 - 2020-09-02 =
* Add - Initial support for WooCommerce Subscriptions: Signing up for subscriptions, scheduled payments, and customer-initiated payment method changes.
* Add - Added a link to transaction details from order screens.
* Add - Allow merchant to edit statement descriptor.
* Fix - Do not redirect to the onboarding page after completing the WC4.5-beta wizard.
* Fix - Save order metadata before the payment is completed to avoid missing payments.
* Update - Bumped the minimum Jetpack requirement to version 8.2.

= 1.3.0 - 2020-08-17 =
* Add - Support for saved cards.
* Add - Search bar for transactions.
* Fix - Redirect to WC core onboarding instead of WC Payments onboarding when appropriate.
* Fix - Creating an account during checkout with 3DS cards.
* Fix - Missing payment statuses for certain disputes.
* Fix - Missing translators comments.

= 1.2.0 - 2020-07-20 =
* Add - 3DS support when using the pay for order page
* Add - Display confirmation dialog when enabling manual captures
* Add - Update the order when an authorised payment has expired
* Add - Timeline view in transactions detail, requires WooCommerce 4.4
* Add - Tracking for basic user action events
* Fix - Admin UI styling tweaks

= 1.1.0 - 2020-06-16 =
* Add - Allow WooCommerce Payments set up without Jetpack plugin
* Fix - Orders missing after payment processing error
* Fix - Clearing pagination when selecting transactions advanced filters
* Fix - After onboarding, redirect to the WCPay task of the task list, instead of to the task list

= 1.0.1 - 2020-06-01 =
* Add - Support 3D Secure verification
* Add - Transaction date and type filters to transactions list
* Update - Redirect to the "Connect" page on plugin activation or when trying to navigate to the settings screen
* Fix - Add deposit delay notice to deposit schedule
* Fix - Avoid localizing deposit date or displaying time-of-day precision
* Fix - Display dispute currency code in dispute info

= 1.0.0 - 2020-05-19 =
* Add - Level 3 data to payment requests
* Update - Expose public method for checking connection status
* Fix - Pending requirements state for improved messaging
* Fix - Dispute details typo
* Remove - Unused POST /charges endpoint
* Remove - "Beta" messaging

= 0.9.2 - 2020-05-14 =
* Add - Customer ID to payment intent
* Update - Register and enqueue js.stripe.com on WCPay admin pages
* Update - Override needs_setup to redirect from Payments settings
* Update - Copy and image on Connect Account screen
* Add - Add deposits overview component
* Add - URL to pass for prefilling OAuth form
* Add - Test card details in Checkout
* Add - Task list redirect upon return from OAuth flow
* Add - Handling for failed refund and other webhooks
* Add - Transaction list sorting
* Update - Disable gateway when payments are disabled on the account
* Update - Make table rows clickable
* Add - Prompt before navigating away from unsaved dispute evidence changes
* Update - Labels to sentence case
* Update - Automated testing
* Add - Metadata when creating payment intent
* Update - PHP versions supported

= 0.9.1 - 2020-04-09 =
* Fix - Add logging for OAuth initialization failures

= 0.9.0 - 2020-04-08 =
* Release for Public Beta

= 0.8.2 - 2020-03-10 =
* Add - Dispute file evidence upload support
* Add - Basic support for Pay for Order
* Fix - Styling improvements in wp-admin
* Fix - Undefined variable PHP notice in cancel_authorization
* Fix - Remove unused variable in authentication
* Fix - Improve Jetpack connection checking

= 0.8.1 - 2020-02-25 =
* Update link to test card documentation

= 0.8.0 - 2020-02-24 =
* First beta release

= 0.7.0 - 2020-02-05 =
* Alpha release<|MERGE_RESOLUTION|>--- conflicted
+++ resolved
@@ -99,11 +99,8 @@
 == Changelog ==
 
 = 3.2.0 - 2021-xx-xx =
-<<<<<<< HEAD
+* Add - Add subscriptions functionality via Stripe Billing and WC Subscriptions core.
 * Fix - Show currency switcher notice until customer explicitly dismisses it.
-=======
-* Add - Add subscriptions functionality via Stripe Billing and WC Subscriptions core.
->>>>>>> 1d715971
 
 = 3.1.0 - 2021-10-06 =
 * Fix - Issue affecting analytics for Multi-Currency orders made with a zero-decimal to non-zero decimal conversion.
