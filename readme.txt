=== WooCommerce Payments ===
Contributors: woocommerce, automattic
Tags: woocommerce, payment, payment request, credit card, automattic
Requires at least: 5.6
Tested up to: 5.8
Requires PHP: 7.0
Stable tag: 2.8.4
License: GPLv2 or later
License URI: http://www.gnu.org/licenses/gpl-2.0.html

Securely accept credit and debit cards on your site. Manage transactions without leaving your WordPress dashboard. Only with WooCommerce Payments.

== Description ==

**Payments made simple, with no monthly fees – designed exclusively for WooCommerce stores.**

Securely accept major credit and debit cards, and allow customers to pay you directly without leaving your WooCommerce store. View and manage transactions from one convenient place – your WordPress dashboard.

See payments, track cash flow into your bank account, manage refunds, and stay on top of disputes without the hassle of having to log into a separate payment processor.

**Manage transactions from the comfort of your store**

Features previously only available on your payment provider’s website are now part of your store’s **integrated payments dashboard**. This enables you to:

- View the details of [payments, refunds, and other transactions](https://docs.woocommerce.com/document/payments/#section-4).
- View and respond to [disputes and chargebacks](https://docs.woocommerce.com/document/payments/disputes/).
- [Track deposits](https://docs.woocommerce.com/document/payments/#section-5) into your bank account or debit card.

**Pay as you go**

WooCommerce Payments is **free to install**, with **no setup fees or monthly fees**. Pay-as-you-go fees start at 2.9% + $0.30 per transaction for U.S.-issued cards. [Read more about transaction fees](https://docs.woocommerce.com/document/payments/faq/fees/).

**Supported by the WooCommerce team**

Our global support team is available to answer questions you may have about WooCommerce Payments installation, setup, or use. For assistance, [open a ticket on WooCommerce.com](https://woocommerce.com/my-account/create-a-ticket/?select=5278104).

== Getting Started ==

= Requirements =

* WordPress 5.6 or newer.
* WooCommerce 5.4 or newer.
* PHP version 7.0 or newer. PHP 7.2 or newer is recommended.

= Try it now =

To try WooCommerce Payments on your store, simply [install it](https://wordpress.org/plugins/woocommerce-payments/#installation) and follow the prompts.

WooCommerce Payments has experimental support for the Checkout block from [WooCommerce Blocks](https://wordpress.org/plugins/woo-gutenberg-products-block/). Please check the [FAQ section](#faq) for more information.

== Installation ==

Install and activate the WooCommerce and WooCommerce Payments plugins, if you haven't already done so, then go to "Payments" in the WordPress admin menu and follow the instructions there.

== Frequently Asked Questions ==

= What countries and currencies are supported? =

If you are an individual or business based in [one of these countries](https://docs.woocommerce.com/document/payments/countries/#section-1), you can sign-up with WooCommerce Payments. After completing sign up, you can accept payments from customers anywhere in the world.

We are actively planning to expand into additional countries based on your interest. Let us know where you would like to [see WooCommerce Payments launch next](https://woocommerce.com/payments/#request-invite).

= Why is a WordPress.com account and connection required? =

WooCommerce Payments uses the WordPress.com connection to authenticate each request, connecting your store with our payments partner.

= How do I set up a store for a client? =

If you are setting up a store that will process real payments, have the site owner complete the WooCommerce Payments setup. This ensures that the correct business details are set on the account during [onboarding](https://docs.woocommerce.com/document/payments/#section-3).

After the store setup has been completed, you can use [Test Mode](https://docs.woocommerce.com/document/payments/testing/) to simulate payments, refunds, and disputes.

If you are setting up WooCommerce Payments on a development or test site that will **never need to process real payments**, try [Dev Mode](https://docs.woocommerce.com/document/payments/testing/dev-mode/#section-1).

= How is WooCommerce Payments related to Stripe? =

WooCommerce Payments is proudly powered by [Stripe](https://stripe.com/). When you sign up for WooCommerce Payments, your personal and business information is verified with Stripe and stored in an account connected to the WooCommerce Payments service. This account is then used in the background for managing your business account information and activity via WooCommerce Payments. [Learn more](https://docs.woocommerce.com/document/payments/powered-by-stripe/).

= Are there Terms of Service and data usage policies? =

You can read our Terms of Service [here](https://en.wordpress.com/tos).

= How does the Checkout block work? =

You need the [WooCommerce Blocks](https://wordpress.org/plugins/woo-gutenberg-products-block/) plugin to be installed and active to use the Checkout block. Once you add the block to a page, WooCommerce Payments will automatically appear as an option.

Please note that our support for the checkout block is still experimental and the following features of the gateway will probably not work:

* Using saved cards and saving cards.
* Integration with WooCommerce Subscriptions.

== Screenshots ==

1. View Transactions
2. View Transaction Details
3. Track Deposits
4. Manage Disputes

== Changelog ==

= 2.9.0 - 2021-xx-xx =
* Add - Split discount line in timeline into variable fee and fixed fee.
* Add - Order status validation for payments/orders/{order_id}/create_customer API.
* Add - Add country code parameter to ExPlat API requests.
* Fix - Align table items according to design correctly.
* Fix - Fatal error if wcpay_multi_currency_enabled_currencies is a string.
* Fix - Show the estimated deposit date in the transactions CSV export rather than the deposit ID.
* Fix - Keep track of customer id in non logged in users.
<<<<<<< HEAD
* Add - Order status validation for payments/orders/{order_id}/create_customer API.
* Add - Add country code paramater to ExPlat API requests.
* Update - Bump minimum supported version of WooCommerce from 5.3 to 5.4.
=======
>>>>>>> af2e5369

= 2.8.4 - 2021-08-17 =
* Fix - Fix database connection error on account cache clear.
* Fix - Fix fatal error logged when updating analytics data when account is not connected to Stripe.
* Fix - Multi-Currency Compatibility fatal error with Subscriptions when account is not connected to Stripe.

= 2.8.3 - 2021-08-10 =
* Fix - Fix for payment request buttons when the new payment methods gateway is enabled.

= 2.8.2 - 2021-08-05 =
* Fix - If account is disconnected or not set up do not display onboarding task and UPE inbox note.
* Fix - Fix for the site acting as disconnected after the account cache expires.
* Fix - Fix for failed Giropay and Sofort transactions causing an error.

= 2.8.1 - 2021-08-04 =
* Fix - Enable Multi-Currency only if there is a linked WooCommerce Payments account.

= 2.8.0 - 2021-08-04 =
* Add - Allow merchants to add additional currencies to their store, allowing a store’s customers to shop and browse in the currency of their choice.
* Add - *Early access*: allow your store to collect payments with Giropay and Sofort. Enable the feature in settings!
* Add - Use date picker for applicable dispute evidence fields.
* Fix - Avoid crash when seeing the details of an empty deposit.
* Fix - Disabled Payment Request Buttons when order has to be split into multiple packages because Payment Requests do not support that use case.
* Fix - Fee discounts should use the discount currency rather than the base fee currency.
* Fix - Do not redirect to the onboarding page when account retrieval fails.
* Add - Allow the customer to perform SCA authentication on Subscription renewals.
* Update - Actualized supported countries list for onboarding.
* Add - Dispute Status Chip into the header of the Dispute Details page.
* Fix - Use a singular label in the summary of Transactions and Deposits lists.
* Add - Disable payment gateway when not in test mode and not using https or ssl checkout enforcement.
* Fix - Improved errors handling during onboarding and page overview.
* Update - Remove Account in the old Settings page.
* Update - Bump minimum supported version of WooCommerce from 5.2 to 5.3.
* Update - Bump minimum supported version of WordPress from 5.5 to 5.6.
* Fix - Stop refund process when using an invalid amount
* Fix - Improve sanitization of ExPlat cookie.
* Add - Show fee breakdown in transaction details timeline.
* Add - REST endpoint to get customer id from an order.
* Fix - Explat not caching when no variation is returned.
* Add - Add a new hook to get a list of enabled payment request methods.

= 2.7.1 - 2021-07-26 =
* Fix - Ensure test mode setting value is correctly saved.
* Fix - Onboarding redirection occasionally not finalizing account connection.

= 2.7.0 - 2021-07-14 =
* Add - Add a link to the snackbar notice that appears after submitting or saving evidence for a dispute challenge.
* Add - Support saving new cards and paying with previously saved cards in the WooCommerce Checkout Block.
* Fix - WooCommerce Payments admin pages redirect to the onboarding page when the WooCommerce Payments account is disconnected.
* Fix - Do not overwrite admin pages when account is disconnected.
* Update - Set a description when creating payment intents.

= 2.6.1 - 2021-07-01 =
* Fix - Updates the notes query filters to prevent breaking the WooCommerce > Home inbox.

= 2.6.0 - 2021-06-23 =
* Add - Notify the admin if WordPress.com user connection is broken.
* Add - Experimental PHP client for Explat.
* Add - WooCommerce Payment inbox notifications to the overview screen.
* Fix - Fix fatal error if store currency is changed after enabled (multi) currencies set.
* Fix - Use of deprecated call-style to registerPaymentMethods. WooCommerce Payments now requires WooCommerce Blocks of at least version 3.9.0.
* Fix - Deposit date on Transactions list page.
* Fix - Rounding error when displaying fee percentages on the Overview and Transactions pages.
* Add - Error message when total size of dispute evidence files uploaded goes over limit.
* Update - Pass currency to wc_price when adding intent notes to orders.
* Update - Instant deposit inbox note wording.
* Fix - Deposit overview details for non instant ones.
* Add - Introduce new settings layout
* Update - Removed "Branded" and "Custom label" options on Payment request buttons to align with design guidelines.
* Update - Converted payment request button size value to distinct options to align with design guidelines.
* Tweak - Run post-upgrade actions during any request instead of only on wp-admin requests.
* Update - Payment request button should guide users to login when necessary.
* Add - When setting WooCommerce Payments up, inform if merchant business country is not supported.
* Update - Bump minimum supported version of WooCommerce from 4.8 to 5.2.
* Add - Introduce advance filters on deposits page.
* Update: Prefill OAuth flow with WC store country

= 2.5.0 - 2021-06-02 =
* Fix - Fix hover dialog for close button on modals, unify styling and layout of modal buttons.
* Update - Use Site Language when rendering Stripe elements.
* Update - Use blog ID for authenticating most of the requests.
* Fix: Misaligned columns on Deposits page.
* Add - Tracking for returning from OAuth connection.
* Fix - Transactions and deposits counts on the table summary are rendered as "undefined".
* Update - Deposit overview details.
* Add - Redirect to WooCommerce home page after successful WooCommerce Payments KYC (Know Your Customer).
* Fix - Added CSV column heading for transaction id column.
* Update - Bump minimum supported version of WordPress from 5.4 to 5.5.
* Update - Bump minimum supported version of WooCommerce from 4.5 to 4.8.
* Add - Deposit overviews have been added to the overview page.
* Update - Account overview page is now GA and default page for woocommerce payments.
* Update - Base fee and account status has been moved to overview page from WCPay settings.
* Fix - Express payment method being displayed on blocks checkout when Payment Request is not supported.
* Fix - Subscription sign-up fees not included in total for Payment Request Button.

= 2.4.0 - 2021-05-12 =
* Update - Improve the Connect Account page.
* Update - Base UI components and their styling.
* Fix - Deposits overview details not displayed.
* Fix - WooCommerce Payments disappeared from WooCommerce Settings if WooCommerce Subscriptions is activated.
* Add - REST endpoint to capture payments by order ID.
* Add - Explat package for A/B tests.
* Add - Payment request button support for checkout and cart blocks.
* Update - Bump minimum supported WooCommerce version from 4.0 to 4.5.
* Update - Implement expirement on Connect Page.
* Fix - Columns are misaligned on Payments->Transactions/Disputes page.
* Fix - Risk level is displayed as a "Numeric" value in transactions CSV.

= 2.3.3 - 2021-05-06 =
* Update - Additional logic and styling for instant deposits.

= 2.3.2 - 2021-04-27 =
* Fix - Error when purchasing free trial subscriptions.

= 2.3.1 - 2021-04-26 =
* Fix - Various account connection cache tweaks
* Update - Use option instead of transient for caching account data
* Fix - Error when using SCA / 3DS credit card in checkout block.

= 2.3.0 - 2021-04-21 =
* Add - Introduced deposit currency filter for transactions overview page.
* Add - Download transactions report in CSV.
* Update - Tweak the connection detection logic.
* Add - Notification badge next to payments menu.
* Fix - Fixed broken search on transactions list page.
* Add - More helpful message on checkout errors.
* Update - Change the default track `recordEvent` to use @woocommerce/tracks.
* Add - WPCOM connection status event prop to 'wcpay_connect_account_clicked' track.
* Add - Allow users to clear the account cache.
* Update - Bump minimum supported version of WordPress from 5.3 to 5.4.
* Add - Add a new admin note to collect qualitative feedback.
* Add - Introduced deposit currency filter for deposits overview page.
* Update - Make Payment Request Button available for all merchants.
* Add - Configurable Payment Request Button locations.
* Add - Addition of the Instant Deposits feature to allow qualified merchants to manually trigger payouts.

= 2.2.0 - 2021-03-31 =
* Fix - Paying with a saved card for a subscription with a free trial will now correctly save the chosen payment method to the order for future renewals.
* Add - Payment Request Button support for US merchants (Apple Pay, Google Pay, Microsoft Pay, and the browser standard Payment Request API).
* Update - Not passing level3 data for non-US merchants.
* Add - REST endpoint for fetching account data.
* Add - Deposits list pagination and sorting.
* Fix - Deposit overview now displays placeholder information instead of continuing to load when an error happens.

= 2.1.1 - 2021-03-23 =
* Fix - Fatal error when a subscription is processed with action scheduler hook.

= 2.1.0 - 2021-03-16 =
* Update - Show last 4 digit credit card number in order note when payment method is updated on failed renewal subscription order.
* Update - Define constant for the group to be used for scheduled actions.
* Update - Enable multiple customer currencies support in live mode.
* Add - Rate limit failed account connection checks.
* Add - Support displaying non-USD base fees on settings page.

= 2.0.0 - 2021-02-22 =
* Update - Render customer details in transactions list as text instead of link if order missing.
* Update - Render transaction summary on details page for multi-currency transactions.
* Update - Improvements to fraud prevention.
* Fix - Added better notices for end users if there are connection errors when making payments.
* Fix - If account is set to manual payouts display 'Temporarily suspended' under Payments > Settings.
* Add - Add file dropzones to dispute evidence upload fields
* Add - Currency conversion indicator to Transactions list.
* Add - Transaction timeline details for multi-currency transactions.
* Update - Link order note with transaction details page.
* Fix - Updating payment method using saved payment for WC Subscriptions orders.

= 1.9.2 - 2021-02-05 =
* Fix - Checkout and cart blocks aren't usable in editor when WooCommerce Payments is enabled.
* Fix - Missing global config error in Checkout block integration, and incompatibility with latest block API.

= 1.9.1 - 2021-02-03 =
* Fix - Incompatibility with WC Subscriptions.
* Fix - Missing order causing broken transactions list.

= 1.9.0 - 2021-02-02 =
* Add - Improved fraud prevention.
* Add - New setting to manage whether to enable saving cards during checkout. (Defaults to being enabled).
* Fix - Fixed issue where an empty alert would appear when trying to refund an authorization charge.
* Update - Link customer name on transaction detail page to filtered transaction list page.
* Update - Test mode notice width is now consistent across all pages.
* Fix - Fix error which could occur when a 100% off coupon was applied during checkout.
* Add - New notification to urge setting SSL for checkout pages if store doesn't use HTTPS
* Fix - Fixed connection timeout configuration.
* Fix - Specify error code when refund fails in admin to prevent blank alert.
* Fix - Add fees as line items sent to Stripe to prevent Level 3 errors.
* Fix - Currency format in non-USD order note when capturing, refunding, and processing subscription renewal.
* Update - Link customer name from transaction list page to WooCommerce's Customers page filtered by the customer's name.
* Fix - Use proper currency information when rendering deposits overview and details.

= 1.8.0 - 2020-12-16 =
* Add - Include information about failing payment into order notes.
* Fix - Fix crash when a user has 10 or more saved credit cards.
* Fix - Fix crash if there's a problem connecting to the server.
* Fix - Store Stripe customer for test and live mode.
* Fix - Display Payments menu in the sidebar if there's a problem connecting to the server.
* Add - Display fee structure in transaction timelines.
* Add - Use site username for recording ToS acceptance.
* Update - Display transaction tables with full width.
* Add - Action hooks before and after webhook delivery.

= 1.7.1 - 2020-12-03 =
* Fix - Pass ISO strings instead of Moment objects to dateI18n.

= 1.7.0 - 2020-11-17 =
* Fix - Fix ordering of payment detail timeline events.
* Fix - Payment form hides when saved card is selected.
* Fix - Render dispute evidence file upload errors.
* Fix - Increase timeout for calls to the API server.
* Fix - Correctly display the fee and net amounts for a charge with an inquiry.
* Fix - Catch unhandled exceptions when cancelling a payment authorization.
* Add - Security.md with security and vulnerability reporting guidelines.
* Add - Introduced "Set up refund policy" notification in WooCommerce inbox.
* Fix - Fix error when retrying to save a card in the Add Payment Method screen after failing SCA authentication.
* Add - Allow signing up for a subscription with free trial with a credit card that requires SCA authentication.
* Add - Remote note service.
* Add - Show details about the current fees in the Settings screen.

= 1.6.0 - 2020-10-15 =
* Fix - Trimming the whitespace when updating the bank statement descriptor.
* Add - Initial support for the checkout block.
* Add - Support wp_get_environment_type() and enable dev-mode when environment is 'development' or 'staging'.
* Update - Introduced payments-specific exceptions instead of generic one.
* Update - Transaction timeline: enabled timestamps rendering for all entries.

= 1.5.0 - 2020-09-24 =
* Fix - Save payment method checkbox for Subscriptions customer-initiated payment method updates.
* Fix - Support checkout on Internet Explorer 11.
* Fix - Webhook processing with no Jetpack plugin installed.
* Fix - Do not block the checkout card field from loading when customer meta is invalid or related to an old account.
* Fix - Saving account statement descriptor with an ampersand character.
* Fix - Do not attempt to render the payment timeline if the intention ID is missing.
* Add - Display payment method details on account subscriptions pages.
* Add - Redact sensitive data before logging.
* Add - Support for WooCommerce Subscriptions admin-initiated payment method changes.
* Add - Link to Subscription admin pages from Transactions views.
* Add - Support for Subscriptions in transaction search.

= 1.4.1 - 2020-09-07 =
* Fix - Only redirect to the onboarding screen if the plugin has been individually activated using the plugins page.

= 1.4.0 - 2020-09-02 =
* Add - Initial support for WooCommerce Subscriptions: Signing up for subscriptions, scheduled payments, and customer-initiated payment method changes.
* Add - Added a link to transaction details from order screens.
* Add - Allow merchant to edit statement descriptor.
* Fix - Do not redirect to the onboarding page after completing the WC4.5-beta wizard.
* Fix - Save order metadata before the payment is completed to avoid missing payments.
* Update - Bumped the minimum Jetpack requirement to version 8.2.

= 1.3.0 - 2020-08-17 =
* Add - Support for saved cards.
* Add - Search bar for transactions.
* Fix - Redirect to WC core onboarding instead of WC Payments onboarding when appropriate.
* Fix - Creating an account during checkout with 3DS cards.
* Fix - Missing payment statuses for certain disputes.
* Fix - Missing translators comments.

= 1.2.0 - 2020-07-20 =
* Add - 3DS support when using the pay for order page
* Add - Display confirmation dialog when enabling manual captures
* Add - Update the order when an authorised payment has expired
* Add - Timeline view in transactions detail, requires WooCommerce 4.4
* Add - Tracking for basic user action events
* Fix - Admin UI styling tweaks

= 1.1.0 - 2020-06-16 =
* Add - Allow WooCommerce Payments set up without Jetpack plugin
* Fix - Orders missing after payment processing error
* Fix - Clearing pagination when selecting transactions advanced filters
* Fix - After onboarding, redirect to the WCPay task of the task list, instead of to the task list

= 1.0.1 - 2020-06-01 =
* Add - Support 3D Secure verification
* Add - Transaction date and type filters to transactions list
* Update - Redirect to the "Connect" page on plugin activation or when trying to navigate to the settings screen
* Fix - Add deposit delay notice to deposit schedule
* Fix - Avoid localizing deposit date or displaying time-of-day precision
* Fix - Display dispute currency code in dispute info

= 1.0.0 - 2020-05-19 =
* Add - Level 3 data to payment requests
* Update - Expose public method for checking connection status
* Fix - Pending requirements state for improved messaging
* Fix - Dispute details typo
* Remove - Unused POST /charges endpoint
* Remove - "Beta" messaging

= 0.9.2 - 2020-05-14 =
* Add - Customer ID to payment intent
* Update - Register and enqueue js.stripe.com on WCPay admin pages
* Update - Override needs_setup to redirect from Payments settings
* Update - Copy and image on Connect Account screen
* Add - Add deposits overview component
* Add - URL to pass for prefilling OAuth form
* Add - Test card details in Checkout
* Add - Task list redirect upon return from OAuth flow
* Add - Handling for failed refund and other webhooks
* Add - Transaction list sorting
* Update - Disable gateway when payments are disabled on the account
* Update - Make table rows clickable
* Add - Prompt before navigating away from unsaved dispute evidence changes
* Update - Labels to sentence case
* Update - Automated testing
* Add - Metadata when creating payment intent
* Update - PHP versions supported

= 0.9.1 - 2020-04-09 =
* Fix - Add logging for OAuth initialization failures

= 0.9.0 - 2020-04-08 =
* Release for Public Beta

= 0.8.2 - 2020-03-10 =
* Add - Dispute file evidence upload support
* Add - Basic support for Pay for Order
* Fix - Styling improvements in wp-admin
* Fix - Undefined variable PHP notice in cancel_authorization
* Fix - Remove unused variable in authentication
* Fix - Improve Jetpack connection checking

= 0.8.1 - 2020-02-25 =
* Update link to test card documentation

= 0.8.0 - 2020-02-24 =
* First beta release

= 0.7.0 - 2020-02-05 =
* Alpha release<|MERGE_RESOLUTION|>--- conflicted
+++ resolved
@@ -106,12 +106,7 @@
 * Fix - Fatal error if wcpay_multi_currency_enabled_currencies is a string.
 * Fix - Show the estimated deposit date in the transactions CSV export rather than the deposit ID.
 * Fix - Keep track of customer id in non logged in users.
-<<<<<<< HEAD
-* Add - Order status validation for payments/orders/{order_id}/create_customer API.
-* Add - Add country code paramater to ExPlat API requests.
 * Update - Bump minimum supported version of WooCommerce from 5.3 to 5.4.
-=======
->>>>>>> af2e5369
 
 = 2.8.4 - 2021-08-17 =
 * Fix - Fix database connection error on account cache clear.
