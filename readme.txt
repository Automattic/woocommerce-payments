=== WooCommerce Payments ===
Contributors: woocommerce, automattic
Tags: woocommerce, payment, payment request, credit card, automattic
Requires at least: 5.6
Tested up to: 5.8.1
Requires PHP: 7.0
Stable tag: 3.1.0
License: GPLv2 or later
License URI: http://www.gnu.org/licenses/gpl-2.0.html

Securely accept credit and debit cards on your site. Manage transactions without leaving your WordPress dashboard. Only with WooCommerce Payments.

== Description ==

**Payments made simple, with no monthly fees – designed exclusively for WooCommerce stores.**

Securely accept major credit and debit cards, and allow customers to pay you directly without leaving your WooCommerce store. View and manage transactions from one convenient place – your WordPress dashboard.

See payments, track cash flow into your bank account, manage refunds, and stay on top of disputes without the hassle of having to log into a separate payment processor.

**Manage transactions from the comfort of your store**

Features previously only available on your payment provider’s website are now part of your store’s **integrated payments dashboard**. This enables you to:

- View the details of [payments, refunds, and other transactions](https://docs.woocommerce.com/document/payments/#section-4).
- View and respond to [disputes and chargebacks](https://docs.woocommerce.com/document/payments/disputes/).
- [Track deposits](https://docs.woocommerce.com/document/payments/#section-5) into your bank account or debit card.

**Pay as you go**

WooCommerce Payments is **free to install**, with **no setup fees or monthly fees**. Pay-as-you-go fees start at 2.9% + $0.30 per transaction for U.S.-issued cards. [Read more about transaction fees](https://docs.woocommerce.com/document/payments/faq/fees/).

**Supported by the WooCommerce team**

Our global support team is available to answer questions you may have about WooCommerce Payments installation, setup, or use. For assistance, [open a ticket on WooCommerce.com](https://woocommerce.com/my-account/create-a-ticket/?select=5278104).

== Getting Started ==

= Requirements =

* WordPress 5.6 or newer.
* WooCommerce 5.5 or newer.
* PHP version 7.0 or newer. PHP 7.2 or newer is recommended.

= Try it now =

To try WooCommerce Payments on your store, simply [install it](https://wordpress.org/plugins/woocommerce-payments/#installation) and follow the prompts.

WooCommerce Payments has experimental support for the Checkout block from [WooCommerce Blocks](https://wordpress.org/plugins/woo-gutenberg-products-block/). Please check the [FAQ section](#faq) for more information.

== Installation ==

Install and activate the WooCommerce and WooCommerce Payments plugins, if you haven't already done so, then go to "Payments" in the WordPress admin menu and follow the instructions there.

== Frequently Asked Questions ==

= What countries and currencies are supported? =

If you are an individual or business based in [one of these countries](https://docs.woocommerce.com/document/payments/countries/#section-1), you can sign-up with WooCommerce Payments. After completing sign up, you can accept payments from customers anywhere in the world.

We are actively planning to expand into additional countries based on your interest. Let us know where you would like to [see WooCommerce Payments launch next](https://woocommerce.com/payments/#request-invite).

= Why is a WordPress.com account and connection required? =

WooCommerce Payments uses the WordPress.com connection to authenticate each request, connecting your store with our payments partner.

= How do I set up a store for a client? =

If you are setting up a store that will process real payments, have the site owner complete the WooCommerce Payments setup. This ensures that the correct business details are set on the account during [onboarding](https://docs.woocommerce.com/document/payments/#section-3).

After the store setup has been completed, you can use [Test Mode](https://docs.woocommerce.com/document/payments/testing/) to simulate payments, refunds, and disputes.

If you are setting up WooCommerce Payments on a development or test site that will **never need to process real payments**, try [Dev Mode](https://docs.woocommerce.com/document/payments/testing/dev-mode/#section-1).

= How is WooCommerce Payments related to Stripe? =

WooCommerce Payments is proudly powered by [Stripe](https://stripe.com/). When you sign up for WooCommerce Payments, your personal and business information is verified with Stripe and stored in an account connected to the WooCommerce Payments service. This account is then used in the background for managing your business account information and activity via WooCommerce Payments. [Learn more](https://docs.woocommerce.com/document/payments/powered-by-stripe/).

= Are there Terms of Service and data usage policies? =

You can read our Terms of Service [here](https://en.wordpress.com/tos).

= How does the Checkout block work? =

You need the [WooCommerce Blocks](https://wordpress.org/plugins/woo-gutenberg-products-block/) plugin to be installed and active to use the Checkout block. Once you add the block to a page, WooCommerce Payments will automatically appear as an option.

Please note that our support for the checkout block is still experimental and the following features of the gateway will probably not work:

* Using saved cards and saving cards.
* Integration with WooCommerce Subscriptions.

== Screenshots ==

1. View Transactions
2. View Transaction Details
3. Track Deposits
4. Manage Disputes

== Changelog ==

= 3.2.0 - 2021-xx-xx =
* Add - Add subscriptions functionality via Stripe Billing and WC Subscriptions core.
* Fix - Prevent currency switcher to show when enabled currencies list is empty.
* Fix - Show currency switcher notice until customer explicitly dismisses it.
* Update - Fee breakdown when there's only a base fee
* Fix - Inconsistent shipping options in Payment Request popup.
<<<<<<< HEAD
* Fix - Border style not being applied properly on Multi-Currency block widget.
* Fix - Applied sentence case on all strings
=======
* Fix - Missing customer information after guest checkout via Checkout Block
>>>>>>> 95e02aee

= 3.1.0 - 2021-10-06 =
* Fix - Issue affecting analytics for Multi-Currency orders made with a zero-decimal to non-zero decimal conversion.
* Add - Customer Multi-Currency onboarding flow.
* Add - Checkbox toggle for disabling customer Multi-Currency feature in Advanced Settings.
* Add - Update layout of the Multi-Currency settings screen.
* Fix - Fixed missing file error for removed CSS file.
* Add - Currency deletion confirmation modal for currencies that are bound to an UPE method.
* Fix - Currency switcher does not affect order confirmation screen prices.
* Fix - Error when attempting to change the payment method for a subscription with UPE enabled.
* Add - Multi-Currency track currency added.
* Fix - Fill missing order_intent_info even if an exception occurs.
* Fix - Authorize and capture payments later with new credit cards.
* Add - Gutenberg Block Widget for Multi-Currency.
* Update - WCPay logo.
* Fix - Translations in transaction/deposit exports
* Fix - Update shipping cost in payment sheet when changing payment method.
* Fix - Transaction search with translated terms.
* Update - Replace REST endpoint for onboarding initialization.
* Fix - UPE missing international card fees.
* Update - Bump minimum supported version of WooCommerce from 5.4 to 5.5.
* Update - Bump minimum required version of WooCommerce from 4.0 to 4.4.
* Fix - Add credit card on My Account using other payment gateways does not show "Your card number is incomplete" error.
* Update - Continue loading WCPay if the account is connected.
* Add - Message to suggest using the previous version of WooCommerce Payments for old Woo core versions.
* Fix - Appearance of upload file buttons inside challenge dispute page.
* Fix - Enable logging for UPE checkout errors.
* Update - Composer package `automattic/jetpack-connection` from v1.20.0 to v1.30.5.

= 3.0.0 - 2021-09-16 =
* Add - Download deposits report in CSV.
* Fix - Use store currency on analytics leaderboard when Multi-Currency is enabled.
* Add - Add API to expose Multi-Currency widget to theme/plugin developers for easy integration.
* Fix - Enabled currencies modal UI.
* Fix - User order currency format on admin refund button.
* Fix - Clear the list of selected currencies after closing the modal for adding currencies.
* Fix - Fix subscription change payment method errors after entering a payment method that fails.
* Fix - Prevent duplicate account onboarding requests.
* Fix - Filter out merchant-facing payment errors from customer error notices.

= 2.9.1 - 2021-09-07 =
* Fix - Error while checking out with UPE when fields are hidden.
* Fix - Unable to onboard when in treatment mode.

= 2.9.0 - 2021-08-25 =
* Add - Split discount line in timeline into variable fee and fixed fee.
* Add - Order status validation for payments/orders/{order_id}/create_customer API.
* Add - Add country code parameter to ExPlat API requests.
* Add - Add a new hook to get a list of enabled payment request methods.
* Fix - Align table items according to design correctly.
* Fix - Fatal error if wcpay_multi_currency_enabled_currencies is a string.
* Fix - Show the estimated deposit date in the transactions CSV export rather than the deposit ID.
* Fix - Keep track of customer id in non logged in users.
* Update - Bump minimum supported version of WooCommerce from 5.3 to 5.4.

= 2.8.4 - 2021-08-17 =
* Fix - Fix database connection error on account cache clear.
* Fix - Fix fatal error logged when updating analytics data when account is not connected to Stripe.
* Fix - Multi-Currency Compatibility fatal error with Subscriptions when account is not connected to Stripe.

= 2.8.3 - 2021-08-10 =
* Fix - Fix for payment request buttons when the new payment methods gateway is enabled.

= 2.8.2 - 2021-08-05 =
* Fix - If account is disconnected or not set up do not display onboarding task and UPE inbox note.
* Fix - Fix for the site acting as disconnected after the account cache expires.
* Fix - Fix for failed Giropay and Sofort transactions causing an error.

= 2.8.1 - 2021-08-04 =
* Fix - Enable Multi-Currency only if there is a linked WooCommerce Payments account.

= 2.8.0 - 2021-08-04 =
* Add - Allow merchants to add additional currencies to their store, allowing a store’s customers to shop and browse in the currency of their choice.
* Add - *Early access*: allow your store to collect payments with Giropay and Sofort. Enable the feature in settings!
* Add - Use date picker for applicable dispute evidence fields.
* Fix - Avoid crash when seeing the details of an empty deposit.
* Fix - Disabled Payment Request Buttons when order has to be split into multiple packages because Payment Requests do not support that use case.
* Fix - Fee discounts should use the discount currency rather than the base fee currency.
* Fix - Do not redirect to the onboarding page when account retrieval fails.
* Add - Allow the customer to perform SCA authentication on Subscription renewals.
* Update - Actualized supported countries list for onboarding.
* Add - Dispute Status Chip into the header of the Dispute Details page.
* Fix - Use a singular label in the summary of Transactions and Deposits lists.
* Add - Disable payment gateway when not in test mode and not using https or ssl checkout enforcement.
* Fix - Improved errors handling during onboarding and page overview.
* Update - Remove Account in the old Settings page.
* Update - Bump minimum supported version of WooCommerce from 5.2 to 5.3.
* Update - Bump minimum supported version of WordPress from 5.5 to 5.6.
* Fix - Stop refund process when using an invalid amount
* Fix - Improve sanitization of ExPlat cookie.
* Add - Show fee breakdown in transaction details timeline.
* Add - REST endpoint to get customer id from an order.
* Fix - Explat not caching when no variation is returned.

= 2.7.1 - 2021-07-26 =
* Fix - Ensure test mode setting value is correctly saved.
* Fix - Onboarding redirection occasionally not finalizing account connection.

= 2.7.0 - 2021-07-14 =
* Add - Add a link to the snackbar notice that appears after submitting or saving evidence for a dispute challenge.
* Add - Support saving new cards and paying with previously saved cards in the WooCommerce Checkout Block.
* Fix - WooCommerce Payments admin pages redirect to the onboarding page when the WooCommerce Payments account is disconnected.
* Fix - Do not overwrite admin pages when account is disconnected.
* Update - Set a description when creating payment intents.
* Add - Add dispute resolution task.

= 2.6.1 - 2021-07-01 =
* Fix - Updates the notes query filters to prevent breaking the WooCommerce > Home inbox.

= 2.6.0 - 2021-06-23 =
* Add - Notify the admin if WordPress.com user connection is broken.
* Add - Experimental PHP client for Explat.
* Add - WooCommerce Payment inbox notifications to the overview screen.
* Fix - Fix fatal error if store currency is changed after enabled (multi) currencies set.
* Fix - Use of deprecated call-style to registerPaymentMethods. WooCommerce Payments now requires WooCommerce Blocks of at least version 3.9.0.
* Fix - Deposit date on Transactions list page.
* Fix - Rounding error when displaying fee percentages on the Overview and Transactions pages.
* Add - Error message when total size of dispute evidence files uploaded goes over limit.
* Update - Pass currency to wc_price when adding intent notes to orders.
* Update - Instant deposit inbox note wording.
* Fix - Deposit overview details for non instant ones.
* Add - Introduce new settings layout
* Update - Removed "Branded" and "Custom label" options on Payment request buttons to align with design guidelines.
* Update - Converted payment request button size value to distinct options to align with design guidelines.
* Tweak - Run post-upgrade actions during any request instead of only on wp-admin requests.
* Update - Payment request button should guide users to login when necessary.
* Add - When setting WooCommerce Payments up, inform if merchant business country is not supported.
* Update - Bump minimum supported version of WooCommerce from 4.8 to 5.2.
* Add - Introduce advance filters on deposits page.
* Update: Prefill OAuth flow with WC store country

= 2.5.0 - 2021-06-02 =
* Fix - Fix hover dialog for close button on modals, unify styling and layout of modal buttons.
* Update - Use Site Language when rendering Stripe elements.
* Update - Use blog ID for authenticating most of the requests.
* Fix: Misaligned columns on Deposits page.
* Add - Tracking for returning from OAuth connection.
* Fix - Transactions and deposits counts on the table summary are rendered as "undefined".
* Update - Deposit overview details.
* Add - Redirect to WooCommerce home page after successful WooCommerce Payments KYC (Know Your Customer).
* Fix - Added CSV column heading for transaction id column.
* Update - Bump minimum supported version of WordPress from 5.4 to 5.5.
* Update - Bump minimum supported version of WooCommerce from 4.5 to 4.8.
* Add - Deposit overviews have been added to the overview page.
* Update - Account overview page is now GA and default page for woocommerce payments.
* Update - Base fee and account status has been moved to overview page from WCPay settings.
* Fix - Express payment method being displayed on blocks checkout when Payment Request is not supported.
* Fix - Subscription sign-up fees not included in total for Payment Request Button.

= 2.4.0 - 2021-05-12 =
* Update - Improve the Connect Account page.
* Update - Base UI components and their styling.
* Fix - Deposits overview details not displayed.
* Fix - WooCommerce Payments disappeared from WooCommerce Settings if WooCommerce Subscriptions is activated.
* Add - REST endpoint to capture payments by order ID.
* Add - Explat package for A/B tests.
* Add - Payment request button support for checkout and cart blocks.
* Update - Bump minimum supported WooCommerce version from 4.0 to 4.5.
* Update - Implement expirement on Connect Page.
* Fix - Columns are misaligned on Payments->Transactions/Disputes page.
* Fix - Risk level is displayed as a "Numeric" value in transactions CSV.

= 2.3.3 - 2021-05-06 =
* Update - Additional logic and styling for instant deposits.

= 2.3.2 - 2021-04-27 =
* Fix - Error when purchasing free trial subscriptions.

= 2.3.1 - 2021-04-26 =
* Fix - Various account connection cache tweaks
* Update - Use option instead of transient for caching account data
* Fix - Error when using SCA / 3DS credit card in checkout block.

= 2.3.0 - 2021-04-21 =
* Add - Introduced deposit currency filter for transactions overview page.
* Add - Download transactions report in CSV.
* Update - Tweak the connection detection logic.
* Add - Notification badge next to payments menu.
* Fix - Fixed broken search on transactions list page.
* Add - More helpful message on checkout errors.
* Update - Change the default track `recordEvent` to use @woocommerce/tracks.
* Add - WPCOM connection status event prop to 'wcpay_connect_account_clicked' track.
* Add - Allow users to clear the account cache.
* Update - Bump minimum supported version of WordPress from 5.3 to 5.4.
* Add - Add a new admin note to collect qualitative feedback.
* Add - Introduced deposit currency filter for deposits overview page.
* Update - Make Payment Request Button available for all merchants.
* Add - Configurable Payment Request Button locations.
* Add - Addition of the Instant Deposits feature to allow qualified merchants to manually trigger payouts.

= 2.2.0 - 2021-03-31 =
* Fix - Paying with a saved card for a subscription with a free trial will now correctly save the chosen payment method to the order for future renewals.
* Add - Payment Request Button support for US merchants (Apple Pay, Google Pay, Microsoft Pay, and the browser standard Payment Request API).
* Update - Not passing level3 data for non-US merchants.
* Add - REST endpoint for fetching account data.
* Add - Deposits list pagination and sorting.
* Fix - Deposit overview now displays placeholder information instead of continuing to load when an error happens.

= 2.1.1 - 2021-03-23 =
* Fix - Fatal error when a subscription is processed with action scheduler hook.

= 2.1.0 - 2021-03-16 =
* Update - Show last 4 digit credit card number in order note when payment method is updated on failed renewal subscription order.
* Update - Define constant for the group to be used for scheduled actions.
* Update - Enable multiple customer currencies support in live mode.
* Add - Rate limit failed account connection checks.
* Add - Support displaying non-USD base fees on settings page.

= 2.0.0 - 2021-02-22 =
* Update - Render customer details in transactions list as text instead of link if order missing.
* Update - Render transaction summary on details page for Multi-Currency transactions.
* Update - Improvements to fraud prevention.
* Fix - Added better notices for end users if there are connection errors when making payments.
* Fix - If account is set to manual payouts display 'Temporarily suspended' under Payments > Settings.
* Add - Add file dropzones to dispute evidence upload fields
* Add - Currency conversion indicator to Transactions list.
* Add - Transaction timeline details for Multi-Currency transactions.
* Update - Link order note with transaction details page.
* Fix - Updating payment method using saved payment for WC Subscriptions orders.

= 1.9.2 - 2021-02-05 =
* Fix - Checkout and cart blocks aren't usable in editor when WooCommerce Payments is enabled.
* Fix - Missing global config error in Checkout block integration, and incompatibility with latest block API.

= 1.9.1 - 2021-02-03 =
* Fix - Incompatibility with WC Subscriptions.
* Fix - Missing order causing broken transactions list.

= 1.9.0 - 2021-02-02 =
* Add - Improved fraud prevention.
* Add - New setting to manage whether to enable saving cards during checkout. (Defaults to being enabled).
* Fix - Fixed issue where an empty alert would appear when trying to refund an authorization charge.
* Update - Link customer name on transaction detail page to filtered transaction list page.
* Update - Test mode notice width is now consistent across all pages.
* Fix - Fix error which could occur when a 100% off coupon was applied during checkout.
* Add - New notification to urge setting SSL for checkout pages if store doesn't use HTTPS
* Fix - Fixed connection timeout configuration.
* Fix - Specify error code when refund fails in admin to prevent blank alert.
* Fix - Add fees as line items sent to Stripe to prevent Level 3 errors.
* Fix - Currency format in non-USD order note when capturing, refunding, and processing subscription renewal.
* Update - Link customer name from transaction list page to WooCommerce's Customers page filtered by the customer's name.
* Fix - Use proper currency information when rendering deposits overview and details.

= 1.8.0 - 2020-12-16 =
* Add - Include information about failing payment into order notes.
* Fix - Fix crash when a user has 10 or more saved credit cards.
* Fix - Fix crash if there's a problem connecting to the server.
* Fix - Store Stripe customer for test and live mode.
* Fix - Display Payments menu in the sidebar if there's a problem connecting to the server.
* Add - Display fee structure in transaction timelines.
* Add - Use site username for recording ToS acceptance.
* Update - Display transaction tables with full width.
* Add - Action hooks before and after webhook delivery.

= 1.7.1 - 2020-12-03 =
* Fix - Pass ISO strings instead of Moment objects to dateI18n.

= 1.7.0 - 2020-11-17 =
* Fix - Fix ordering of payment detail timeline events.
* Fix - Payment form hides when saved card is selected.
* Fix - Render dispute evidence file upload errors.
* Fix - Increase timeout for calls to the API server.
* Fix - Correctly display the fee and net amounts for a charge with an inquiry.
* Fix - Catch unhandled exceptions when cancelling a payment authorization.
* Add - Security.md with security and vulnerability reporting guidelines.
* Add - Introduced "Set up refund policy" notification in WooCommerce inbox.
* Fix - Fix error when retrying to save a card in the Add Payment Method screen after failing SCA authentication.
* Add - Allow signing up for a subscription with free trial with a credit card that requires SCA authentication.
* Add - Remote note service.
* Add - Show details about the current fees in the Settings screen.

= 1.6.0 - 2020-10-15 =
* Fix - Trimming the whitespace when updating the bank statement descriptor.
* Add - Initial support for the checkout block.
* Add - Support wp_get_environment_type() and enable dev-mode when environment is 'development' or 'staging'.
* Update - Introduced payments-specific exceptions instead of generic one.
* Update - Transaction timeline: enabled timestamps rendering for all entries.

= 1.5.0 - 2020-09-24 =
* Fix - Save payment method checkbox for Subscriptions customer-initiated payment method updates.
* Fix - Support checkout on Internet Explorer 11.
* Fix - Webhook processing with no Jetpack plugin installed.
* Fix - Do not block the checkout card field from loading when customer meta is invalid or related to an old account.
* Fix - Saving account statement descriptor with an ampersand character.
* Fix - Do not attempt to render the payment timeline if the intention ID is missing.
* Add - Display payment method details on account subscriptions pages.
* Add - Redact sensitive data before logging.
* Add - Support for WooCommerce Subscriptions admin-initiated payment method changes.
* Add - Link to Subscription admin pages from Transactions views.
* Add - Support for Subscriptions in transaction search.

= 1.4.1 - 2020-09-07 =
* Fix - Only redirect to the onboarding screen if the plugin has been individually activated using the plugins page.

= 1.4.0 - 2020-09-02 =
* Add - Initial support for WooCommerce Subscriptions: Signing up for subscriptions, scheduled payments, and customer-initiated payment method changes.
* Add - Added a link to transaction details from order screens.
* Add - Allow merchant to edit statement descriptor.
* Fix - Do not redirect to the onboarding page after completing the WC4.5-beta wizard.
* Fix - Save order metadata before the payment is completed to avoid missing payments.
* Update - Bumped the minimum Jetpack requirement to version 8.2.

= 1.3.0 - 2020-08-17 =
* Add - Support for saved cards.
* Add - Search bar for transactions.
* Fix - Redirect to WC core onboarding instead of WC Payments onboarding when appropriate.
* Fix - Creating an account during checkout with 3DS cards.
* Fix - Missing payment statuses for certain disputes.
* Fix - Missing translators comments.

= 1.2.0 - 2020-07-20 =
* Add - 3DS support when using the pay for order page
* Add - Display confirmation dialog when enabling manual captures
* Add - Update the order when an authorised payment has expired
* Add - Timeline view in transactions detail, requires WooCommerce 4.4
* Add - Tracking for basic user action events
* Fix - Admin UI styling tweaks

= 1.1.0 - 2020-06-16 =
* Add - Allow WooCommerce Payments set up without Jetpack plugin
* Fix - Orders missing after payment processing error
* Fix - Clearing pagination when selecting transactions advanced filters
* Fix - After onboarding, redirect to the WCPay task of the task list, instead of to the task list

= 1.0.1 - 2020-06-01 =
* Add - Support 3D Secure verification
* Add - Transaction date and type filters to transactions list
* Update - Redirect to the "Connect" page on plugin activation or when trying to navigate to the settings screen
* Fix - Add deposit delay notice to deposit schedule
* Fix - Avoid localizing deposit date or displaying time-of-day precision
* Fix - Display dispute currency code in dispute info

= 1.0.0 - 2020-05-19 =
* Add - Level 3 data to payment requests
* Update - Expose public method for checking connection status
* Fix - Pending requirements state for improved messaging
* Fix - Dispute details typo
* Remove - Unused POST /charges endpoint
* Remove - "Beta" messaging

= 0.9.2 - 2020-05-14 =
* Add - Customer ID to payment intent
* Update - Register and enqueue js.stripe.com on WCPay admin pages
* Update - Override needs_setup to redirect from Payments settings
* Update - Copy and image on Connect Account screen
* Add - Add deposits overview component
* Add - URL to pass for prefilling OAuth form
* Add - Test card details in Checkout
* Add - Task list redirect upon return from OAuth flow
* Add - Handling for failed refund and other webhooks
* Add - Transaction list sorting
* Update - Disable gateway when payments are disabled on the account
* Update - Make table rows clickable
* Add - Prompt before navigating away from unsaved dispute evidence changes
* Update - Labels to sentence case
* Update - Automated testing
* Add - Metadata when creating payment intent
* Update - PHP versions supported

= 0.9.1 - 2020-04-09 =
* Fix - Add logging for OAuth initialization failures

= 0.9.0 - 2020-04-08 =
* Release for Public Beta

= 0.8.2 - 2020-03-10 =
* Add - Dispute file evidence upload support
* Add - Basic support for Pay for Order
* Fix - Styling improvements in wp-admin
* Fix - Undefined variable PHP notice in cancel_authorization
* Fix - Remove unused variable in authentication
* Fix - Improve Jetpack connection checking

= 0.8.1 - 2020-02-25 =
* Update link to test card documentation

= 0.8.0 - 2020-02-24 =
* First beta release

= 0.7.0 - 2020-02-05 =
* Alpha release<|MERGE_RESOLUTION|>--- conflicted
+++ resolved
@@ -104,12 +104,9 @@
 * Fix - Show currency switcher notice until customer explicitly dismisses it.
 * Update - Fee breakdown when there's only a base fee
 * Fix - Inconsistent shipping options in Payment Request popup.
-<<<<<<< HEAD
 * Fix - Border style not being applied properly on Multi-Currency block widget.
 * Fix - Applied sentence case on all strings
-=======
 * Fix - Missing customer information after guest checkout via Checkout Block
->>>>>>> 95e02aee
 
 = 3.1.0 - 2021-10-06 =
 * Fix - Issue affecting analytics for Multi-Currency orders made with a zero-decimal to non-zero decimal conversion.
