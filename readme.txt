=== WooCommerce Payments ===
Contributors: woocommerce, automattic
Tags: woocommerce, payment, payment request, credit card, automattic
Requires at least: 5.5
Tested up to: 5.7
Requires PHP: 7.0
Stable tag: 2.5.0
License: GPLv2 or later
License URI: http://www.gnu.org/licenses/gpl-2.0.html

Securely accept credit and debit cards on your site. Manage transactions without leaving your WordPress dashboard. Only with WooCommerce Payments.

== Description ==

**Payments made simple, with no monthly fees – designed exclusively for WooCommerce stores.**

Securely accept major credit and debit cards, and allow customers to pay you directly without leaving your WooCommerce store. View and manage transactions from one convenient place – your WordPress dashboard.

See payments, track cash flow into your bank account, manage refunds, and stay on top of disputes without the hassle of having to log into a separate payment processor.

**Manage transactions from the comfort of your store**

Features previously only available on your payment provider’s website are now part of your store’s **integrated payments dashboard**. This enables you to:

- View the details of [payments, refunds, and other transactions](https://docs.woocommerce.com/document/payments/#section-4).
- View and respond to [disputes and chargebacks](https://docs.woocommerce.com/document/payments/disputes/).
- [Track deposits](https://docs.woocommerce.com/document/payments/#section-5) into your bank account or debit card.

**Pay as you go**

WooCommerce Payments is **free to install**, with **no setup fees or monthly fees**. Pay-as-you-go fees start at 2.9% + $0.30 per transaction for U.S.-issued cards. [Read more about transaction fees](https://docs.woocommerce.com/document/payments/faq/fees/).

**Supported by the WooCommerce team**

Our global support team is available to answer questions you may have about WooCommerce Payments installation, setup, or use. For assistance, [open a ticket on WooCommerce.com](https://woocommerce.com/my-account/create-a-ticket/?select=5278104).

== Getting Started ==

= Requirements =

* United States-based business.
* WordPress 5.5 or newer.
* WooCommerce 4.8 or newer.
* PHP version 7.0 or newer. PHP 7.2 or newer is recommended.

= Try it now =

To try WooCommerce Payments on your store, simply [install it](https://wordpress.org/plugins/woocommerce-payments/#installation) and follow the prompts.

WooCommerce Payments has experimental support for the Checkout block from [WooCommerce Blocks](https://wordpress.org/plugins/woo-gutenberg-products-block/). Please check the [FAQ section](#faq) for more information.

== Installation ==

Install and activate the WooCommerce and WooCommerce Payments plugins, if you haven't already done so, then go to "Payments" in the WordPress admin menu and follow the instructions there.

== Frequently Asked Questions ==

= What countries and currencies are supported? =

If you are an individual or business based in the United States, you can sign-up with WooCommerce Payments. After completing sign up, you can accept payments from customers anywhere in the world.

We are actively planning to expand into additional countries based on your interest. Let us know where you would like to [see WooCommerce Payments launch next](https://woocommerce.com/payments/#request-invite).

[Learn more](https://docs.woocommerce.com/document/payments/countries/).

= Why is a WordPress.com account and connection required? =

WooCommerce Payments uses the WordPress.com connection to authenticate each request, connecting your store with our payments partner.

= How do I set up a store for a client? =

If you are setting up a store that will process real payments, have the site owner complete the WooCommerce Payments setup. This ensures that the correct business details are set on the account during [onboarding](https://docs.woocommerce.com/document/payments/#section-3).

After the store setup has been completed, you can use [Test Mode](https://docs.woocommerce.com/document/payments/testing/) to simulate payments, refunds, and disputes.

If you are setting up WooCommerce Payments on a development or test site that will **never need to process real payments**, try [Dev Mode](https://docs.woocommerce.com/document/payments/testing/dev-mode/#section-1).

= How is WooCommerce Payments related to Stripe? =

WooCommerce Payments is proudly powered by [Stripe](https://stripe.com/). When you sign up for WooCommerce Payments, your personal and business information is verified with Stripe and stored in an account connected to the WooCommerce Payments service. This account is then used in the background for managing your business account information and activity via WooCommerce Payments. [Learn more](https://docs.woocommerce.com/document/payments/powered-by-stripe/).

= Are there Terms of Service and data usage policies? =

You can read our Terms of Service [here](https://en.wordpress.com/tos).

= How does the Checkout block work? =

You need the [WooCommerce Blocks](https://wordpress.org/plugins/woo-gutenberg-products-block/) plugin to be installed and active to use the Checkout block. Once you add the block to a page, WooCommerce Payments will automatically appear as an option.

Please note that our support for the checkout block is still experimental and the following features of the gateway will probably not work:

* Using saved cards and saving cards.
* Integration with WooCommerce Subscriptions.

== Screenshots ==

1. View Transactions
2. View Transaction Details
3. Track Deposits
4. Manage Disputes

== Changelog ==

= 2.6.0 - 2021-xx-xx =
* Add - Notify the admin if WordPress.com user connection is broken.
* Fix - Fix fatal error if store currency is changed after enabled (multi) currencies set.
<<<<<<< HEAD
* Fix - Use of deprecated call-style to registerPaymentMethods. WooCommerce Payments now requires WooCommerce Blocks of at least version 3.9.0.
* Fix - Deposit date on Transactions list page.
* Add - Error message when total size of dispute evidence files uploaded goes over limit.
* Update - Instant deposit inbox note wording.
=======
* Update - Pass currency to wc_price when adding intent notes to orders.
>>>>>>> 41b57647

= 2.5.0 - 2021-06-02 =
* Fix - Fix hover dialog for close button on modals, unify styling and layout of modal buttons.
* Update - Use Site Language when rendering Stripe elements.
* Update - Use blog ID for authenticating most of the requests.
* Fix: Misaligned columns on Deposits page.
* Add - Tracking for returning from OAuth connection.
* Fix - Transactions and deposits counts on the table summary are rendered as "undefined".
* Update - Deposit overview details.
* Add - Redirect to WooCommerce home page after successful WooCommerce Payments KYC (Know Your Customer).
* Fix - Added CSV column heading for transaction id column.
* Update - Bump minimum supported version of WordPress from 5.4 to 5.5.
* Update - Bump minimum supported version of WooCommerce from 4.5 to 4.8.
* Add - Deposit overviews have been added to the overview page.
* Update - Account overview page is now GA and default page for woocommerce payments.
* Update - Base fee and account status has been moved to overview page from WCPay settings.
* Fix - Express payment method being displayed on blocks checkout when Payment Request is not supported.
* Fix - Subscription sign-up fees not included in total for Payment Request Button.

= 2.4.0 - 2021-05-12 =
* Update - Improve the Connect Account page.
* Update - Base UI components and their styling.
* Fix - Deposits overview details not displayed.
* Fix - WooCommerce Payments disappeared from WooCommerce Settings if WooCommerce Subscriptions is activated.
* Add - REST endpoint to capture payments by order ID.
* Add - Explat package for A/B tests.
* Add - Payment request button support for checkout and cart blocks.
* Update - Bump minimum supported WooCommerce version from 4.0 to 4.5.
* Update - Implement expirement on Connect Page.
* Fix - Columns are misaligned on Payments->Transactions/Disputes page.
* Fix - Risk level is displayed as a "Numeric" value in transactions CSV.

= 2.3.3 - 2021-05-06 =
* Update - Additional logic and styling for instant deposits.

= 2.3.2 - 2021-04-27 =
* Fix - Error when purchasing free trial subscriptions.

= 2.3.1 - 2021-04-26 =
* Fix - Various account connection cache tweaks
* Update - Use option instead of transient for caching account data
* Fix - Error when using SCA / 3DS credit card in checkout block.

= 2.3.0 - 2021-04-21 =
* Add - Introduced deposit currency filter for transactions overview page.
* Add - Download transactions report in CSV.
* Update - Tweak the connection detection logic.
* Add - Notification badge next to payments menu.
* Fix - Fixed broken search on transactions list page.
* Add - More helpful message on checkout errors.
* Update - Change the default track `recordEvent` to use @woocommerce/tracks.
* Add - WPCOM connection status event prop to 'wcpay_connect_account_clicked' track.
* Add - Allow users to clear the account cache.
* Update - Bump minimum supported version of WordPress from 5.3 to 5.4.
* Add - Add a new admin note to collect qualitative feedback.
* Add - Introduced deposit currency filter for deposits overview page.
* Update - Make Payment Request Button available for all merchants.
* Add - Configurable Payment Request Button locations.
* Add - Addition of the Instant Deposits feature to allow qualified merchants to manually trigger payouts.

= 2.2.0 - 2021-03-31 =
* Fix - Paying with a saved card for a subscription with a free trial will now correctly save the chosen payment method to the order for future renewals.
* Add - Payment Request Button support for US merchants (Apple Pay, Google Pay, Microsoft Pay, and the browser standard Payment Request API).
* Update - Not passing level3 data for non-US merchants.
* Add - REST endpoint for fetching account data.
* Add - Deposits list pagination and sorting.
* Fix - Deposit overview now displays placeholder information instead of continuing to load when an error happens.

= 2.1.1 - 2021-03-23 =
* Fix - Fatal error when a subscription is processed with action scheduler hook.

= 2.1.0 - 2021-03-16 =
* Update - Show last 4 digit credit card number in order note when payment method is updated on failed renewal subscription order.
* Update - Define constant for the group to be used for scheduled actions.
* Update - Enable multiple customer currencies support in live mode.
* Add - Rate limit failed account connection checks.
* Add - Support displaying non-USD base fees on settings page.

= 2.0.0 - 2021-02-22 =
* Update - Render customer details in transactions list as text instead of link if order missing.
* Update - Render transaction summary on details page for multi-currency transactions.
* Update - Improvements to fraud prevention.
* Fix - Added better notices for end users if there are connection errors when making payments.
* Fix - If account is set to manual payouts display 'Temporarily suspended' under Payments > Settings.
* Add - Add file dropzones to dispute evidence upload fields
* Add - Currency conversion indicator to Transactions list.
* Add - Transaction timeline details for multi-currency transactions.
* Update - Link order note with transaction details page.
* Fix - Updating payment method using saved payment for WC Subscriptions orders.

= 1.9.2 - 2021-02-05 =
* Fix - Checkout and cart blocks aren't usable in editor when WooCommerce Payments is enabled.
* Fix - Missing global config error in Checkout block integration, and incompatibility with latest block API.

= 1.9.1 - 2021-02-03 =
* Fix - Incompatibility with WC Subscriptions.
* Fix - Missing order causing broken transactions list.

= 1.9.0 - 2021-02-02 =
* Add - Improved fraud prevention.
* Add - New setting to manage whether to enable saving cards during checkout. (Defaults to being enabled).
* Fix - Fixed issue where an empty alert would appear when trying to refund an authorization charge.
* Update - Link customer name on transaction detail page to filtered transaction list page.
* Update - Test mode notice width is now consistent across all pages.
* Fix - Fix error which could occur when a 100% off coupon was applied during checkout.
* Add - New notification to urge setting SSL for checkout pages if store doesn't use HTTPS
* Fix - Fixed connection timeout configuration.
* Fix - Specify error code when refund fails in admin to prevent blank alert.
* Fix - Add fees as line items sent to Stripe to prevent Level 3 errors.
* Fix - Currency format in non-USD order note when capturing, refunding, and processing subscription renewal.
* Update - Link customer name from transaction list page to WooCommerce's Customers page filtered by the customer's name.
* Fix - Use proper currency information when rendering deposits overview and details.

= 1.8.0 - 2020-12-16 =
* Add - Include information about failing payment into order notes.
* Fix - Fix crash when a user has 10 or more saved credit cards.
* Fix - Fix crash if there's a problem connecting to the server.
* Fix - Store Stripe customer for test and live mode.
* Fix - Display Payments menu in the sidebar if there's a problem connecting to the server.
* Add - Display fee structure in transaction timelines.
* Add - Use site username for recording ToS acceptance.
* Update - Display transaction tables with full width.
* Add - Action hooks before and after webhook delivery.

= 1.7.1 - 2020-12-03 =
* Fix - Pass ISO strings instead of Moment objects to dateI18n.

= 1.7.0 - 2020-11-17 =
* Fix - Fix ordering of payment detail timeline events.
* Fix - Payment form hides when saved card is selected.
* Fix - Render dispute evidence file upload errors.
* Fix - Increase timeout for calls to the API server.
* Fix - Correctly display the fee and net amounts for a charge with an inquiry.
* Fix - Catch unhandled exceptions when cancelling a payment authorization.
* Add - Security.md with security and vulnerability reporting guidelines.
* Add - Introduced "Set up refund policy" notification in WooCommerce inbox.
* Fix - Fix error when retrying to save a card in the Add Payment Method screen after failing SCA authentication.
* Add - Allow signing up for a subscription with free trial with a credit card that requires SCA authentication.
* Add - Remote note service.
* Add - Show details about the current fees in the Settings screen.

= 1.6.0 - 2020-10-15 =
* Fix - Trimming the whitespace when updating the bank statement descriptor.
* Add - Initial support for the checkout block.
* Add - Support wp_get_environment_type() and enable dev-mode when environment is 'development' or 'staging'.
* Update - Introduced payments-specific exceptions instead of generic one.
* Update - Transaction timeline: enabled timestamps rendering for all entries.

= 1.5.0 - 2020-09-24 =
* Fix - Save payment method checkbox for Subscriptions customer-initiated payment method updates.
* Fix - Support checkout on Internet Explorer 11.
* Fix - Webhook processing with no Jetpack plugin installed.
* Fix - Do not block the checkout card field from loading when customer meta is invalid or related to an old account.
* Fix - Saving account statement descriptor with an ampersand character.
* Fix - Do not attempt to render the payment timeline if the intention ID is missing.
* Add - Display payment method details on account subscriptions pages.
* Add - Redact sensitive data before logging.
* Add - Support for WooCommerce Subscriptions admin-initiated payment method changes.
* Add - Link to Subscription admin pages from Transactions views.
* Add - Support for Subscriptions in transaction search.

= 1.4.1 - 2020-09-07 =
* Fix - Only redirect to the onboarding screen if the plugin has been individually activated using the plugins page.

= 1.4.0 - 2020-09-02 =
* Add - Initial support for WooCommerce Subscriptions: Signing up for subscriptions, scheduled payments, and customer-initiated payment method changes.
* Add - Added a link to transaction details from order screens.
* Add - Allow merchant to edit statement descriptor.
* Fix - Do not redirect to the onboarding page after completing the WC4.5-beta wizard.
* Fix - Save order metadata before the payment is completed to avoid missing payments.
* Update - Bumped the minimum Jetpack requirement to version 8.2.

= 1.3.0 - 2020-08-17 =
* Add - Support for saved cards.
* Add - Search bar for transactions.
* Fix - Redirect to WC core onboarding instead of WC Payments onboarding when appropriate.
* Fix - Creating an account during checkout with 3DS cards.
* Fix - Missing payment statuses for certain disputes.
* Fix - Missing translators comments.

= 1.2.0 - 2020-07-20 =
* Add - 3DS support when using the pay for order page
* Add - Display confirmation dialog when enabling manual captures
* Add - Update the order when an authorised payment has expired
* Add - Timeline view in transactions detail, requires WooCommerce 4.4
* Add - Tracking for basic user action events
* Fix - Admin UI styling tweaks

= 1.1.0 - 2020-06-16 =
* Add - Allow WooCommerce Payments set up without Jetpack plugin
* Fix - Orders missing after payment processing error
* Fix - Clearing pagination when selecting transactions advanced filters
* Fix - After onboarding, redirect to the WCPay task of the task list, instead of to the task list

= 1.0.1 - 2020-06-01 =
* Add - Support 3D Secure verification
* Add - Transaction date and type filters to transactions list
* Update - Redirect to the "Connect" page on plugin activation or when trying to navigate to the settings screen
* Fix - Add deposit delay notice to deposit schedule
* Fix - Avoid localizing deposit date or displaying time-of-day precision
* Fix - Display dispute currency code in dispute info

= 1.0.0 - 2020-05-19 =
* Add - Level 3 data to payment requests
* Update - Expose public method for checking connection status
* Fix - Pending requirements state for improved messaging
* Fix - Dispute details typo
* Remove - Unused POST /charges endpoint
* Remove - "Beta" messaging

= 0.9.2 - 2020-05-14 =
* Add - Customer ID to payment intent
* Update - Register and enqueue js.stripe.com on WCPay admin pages
* Update - Override needs_setup to redirect from Payments settings
* Update - Copy and image on Connect Account screen
* Add - Add deposits overview component
* Add - URL to pass for prefilling OAuth form
* Add - Test card details in Checkout
* Add - Task list redirect upon return from OAuth flow
* Add - Handling for failed refund and other webhooks
* Add - Transaction list sorting
* Update - Disable gateway when payments are disabled on the account
* Update - Make table rows clickable
* Add - Prompt before navigating away from unsaved dispute evidence changes
* Update - Labels to sentence case
* Update - Automated testing
* Add - Metadata when creating payment intent
* Update - PHP versions supported

= 0.9.1 - 2020-04-09 =
* Fix - Add logging for OAuth initialization failures

= 0.9.0 - 2020-04-08 =
* Release for Public Beta

= 0.8.2 - 2020-03-10 =
* Add - Dispute file evidence upload support
* Add - Basic support for Pay for Order
* Fix - Styling improvements in wp-admin
* Fix - Undefined variable PHP notice in cancel_authorization
* Fix - Remove unused variable in authentication
* Fix - Improve Jetpack connection checking

= 0.8.1 - 2020-02-25 =
* Update link to test card documentation

= 0.8.0 - 2020-02-24 =
* First beta release

= 0.7.0 - 2020-02-05 =
* Alpha release<|MERGE_RESOLUTION|>--- conflicted
+++ resolved
@@ -104,14 +104,11 @@
 = 2.6.0 - 2021-xx-xx =
 * Add - Notify the admin if WordPress.com user connection is broken.
 * Fix - Fix fatal error if store currency is changed after enabled (multi) currencies set.
-<<<<<<< HEAD
 * Fix - Use of deprecated call-style to registerPaymentMethods. WooCommerce Payments now requires WooCommerce Blocks of at least version 3.9.0.
 * Fix - Deposit date on Transactions list page.
 * Add - Error message when total size of dispute evidence files uploaded goes over limit.
+* Update - Pass currency to wc_price when adding intent notes to orders.
 * Update - Instant deposit inbox note wording.
-=======
-* Update - Pass currency to wc_price when adding intent notes to orders.
->>>>>>> 41b57647
 
 = 2.5.0 - 2021-06-02 =
 * Fix - Fix hover dialog for close button on modals, unify styling and layout of modal buttons.
