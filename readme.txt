--- conflicted
+++ resolved
@@ -114,14 +114,11 @@
 * Fix - Translations in transaction/deposit exports
 * Fix - Update shipping cost in payment sheet when changing payment method.
 * Fix - Transaction search with translated terms
-<<<<<<< HEAD
-* Fix - Inconsistent shipping options in Payment Request popup
-=======
 * Update - Replace REST endpoint for onboarding initialization.
 * Fix - UPE missing international card fees.
 * Update - Bump minimum supported version of WooCommerce from 5.4 to 5.5.
 * Update - Bump minimum required version of WooCommerce from 4.0 to 4.4.
->>>>>>> c16d931d
+* Fix - Inconsistent shipping options in Payment Request popup
 
 = 3.0.0 - 2021-09-16 =
 * Add - Download deposits report in CSV.
