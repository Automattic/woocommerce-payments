--- conflicted
+++ resolved
@@ -107,13 +107,10 @@
 * Fix - Updates to fraud protection.
 * Fix - Prevent Payment Request buttons from showing up in Composite Product pages.
 * Add - Onboarding flows on the admin WooCommerce > Subscriptions screen for stores with no subscriptions yet.
-<<<<<<< HEAD
 * Add - IPP Styled Receipts: Merchant brand settings (API)
-=======
 * Fix - Fatal error on thank you page for deleted orders.
 * Add - Error messages when dispute evidence exceeds Stripe limits.
 * Fix - Onboarding must be completed before Subscriptions products can be published.
->>>>>>> 152057ca
 
 = 3.3.0 - 2021-11-18 =
 * Add - Add Idempotency Key to POST headers.
