--- conflicted
+++ resolved
@@ -1,17 +1,10 @@
 === WooCommerce Payments - Fully Integrated Solution Built and Supported by Woo ===
 Contributors: woocommerce, automattic
 Tags: payment gateway, payment, apple pay, credit card, google pay
-<<<<<<< HEAD
 Requires at least: 6.0
 Tested up to: 6.2
 Requires PHP: 7.2
-Stable tag: 5.6.2
-=======
-Requires at least: 5.9
-Tested up to: 6.1
-Requires PHP: 7.0
 Stable tag: 5.7.0
->>>>>>> 29292b78
 License: GPLv2 or later
 License URI: http://www.gnu.org/licenses/gpl-2.0.html
 
