--- conflicted
+++ resolved
@@ -109,11 +109,8 @@
 * Add - REST endpoint to capture payments by order ID
 * Add - Explat package for A/B tests.
 * Add - Payment request button support for checkout and cart blocks.
-<<<<<<< HEAD
 * Update - Bump minimum supported WooCommerce version from 4.0 to 4.5.
-=======
 * Update - Implement expirement on Connect Page.
->>>>>>> 8f9d1b23
 
 = 2.3.3 - 2021-05-06 =
 * Update - Additional logic and styling for instant deposits.
