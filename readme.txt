--- conflicted
+++ resolved
@@ -100,13 +100,10 @@
 
 = 3.5.0 - 2021-xx-xx =
 * Fix - Error when renewing subscriptions with saved payment methods disabled.
-<<<<<<< HEAD
-* Fix - Explicit currency formatting in customer-facing emails.
-=======
 * Add - JS error boundaries to admin screens.
 * Update - Remove task from the overview list for setting up multiple currencies
 * Update - Return to task "Set up payments" after finishing KYC from WC-Admin.
->>>>>>> 7c96f032
+* Fix - Explicit currency formatting in customer-facing emails.
 
 = 3.4.0 - 2021-12-08 =
 * Add - Allow UI customizations on checkout payment fields.
