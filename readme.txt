--- conflicted
+++ resolved
@@ -99,11 +99,8 @@
 == Changelog ==
 
 = 3.6.0 - 2022-xx-xx =
-<<<<<<< HEAD
+* Fix UPE validation error visibility on checkout page.
 * Tweak - Load translations for js files directly from lang-pack json files.
-=======
-* Fix UPE validation error visibility on checkout page.
->>>>>>> d57808c4
 
 = 3.5.0 - 2021-12-29 =
 * Fix - Error when renewing subscriptions with saved payment methods disabled.
