--- conflicted
+++ resolved
@@ -99,6 +99,7 @@
 == Changelog ==
 
 = 2.9.0 - 2021-xx-xx =
+* Fix - Align table items according correctly.
 
 = 2.8.1 - 2021-08-04 =
 * Fix - Enable Multi-Currency only if there is a linked WooCommerce Payments account.
@@ -121,14 +122,10 @@
 * Update - Bump minimum supported version of WooCommerce from 5.2 to 5.3.
 * Update - Bump minimum supported version of WordPress from 5.5 to 5.6.
 * Fix - Stop refund process when using an invalid amount
-<<<<<<< HEAD
-* Fix - Align table items according correctly.
-=======
 * Fix - Improve sanitization of ExPlat cookie.
 * Add - Show fee breakdown in transaction details timeline.
 * Add - REST endpoint to get customer id from an order.
 * Fix - Explat not caching when no variation is returned.
->>>>>>> 7886eab1
 
 = 2.7.1 - 2021-07-26 =
 * Fix - Ensure test mode setting value is correctly saved.
