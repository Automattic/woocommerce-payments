--- conflicted
+++ resolved
@@ -101,14 +101,9 @@
 
 == Changelog ==
 
-<<<<<<< HEAD
-= 1.9.1 - 2021-xx-xx =
-* Add - Add file dropzones to dispute evidence upload fields
-
-= 1.9.0 - 2021-xx-xx =
-=======
 = 1.9.2 - 2021-xx-xx =
 * Fix - Added better notices for end users if there are connection errors when making payments. 
+* Add - Add file dropzones to dispute evidence upload fields
 
 = 1.9.1 - 2021-02-03 =
 * Fix - Incompatibility with WC Subscriptions.
@@ -116,7 +111,6 @@
 
 = 1.9.0 - 2021-02-02 =
 * Add - Improved fraud prevention.
->>>>>>> 98ab3e60
 * Add - New setting to manage whether to enable saving cards during checkout. (Defaults to being enabled).
 * Fix - Fixed issue where an empty alert would appear when trying to refund an authorization charge.
 * Update - Link customer name on transaction detail page to filtered transaction list page.
