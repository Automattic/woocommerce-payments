=== WooCommerce Payments ===
Contributors: woocommerce, automattic
Tags: woocommerce, payment, payment request, credit card, automattic
Requires at least: 5.6
Tested up to: 5.8
Requires PHP: 7.0
Stable tag: 3.0.0
License: GPLv2 or later
License URI: http://www.gnu.org/licenses/gpl-2.0.html

Securely accept credit and debit cards on your site. Manage transactions without leaving your WordPress dashboard. Only with WooCommerce Payments.

== Description ==

**Payments made simple, with no monthly fees – designed exclusively for WooCommerce stores.**

Securely accept major credit and debit cards, and allow customers to pay you directly without leaving your WooCommerce store. View and manage transactions from one convenient place – your WordPress dashboard.

See payments, track cash flow into your bank account, manage refunds, and stay on top of disputes without the hassle of having to log into a separate payment processor.

**Manage transactions from the comfort of your store**

Features previously only available on your payment provider’s website are now part of your store’s **integrated payments dashboard**. This enables you to:

- View the details of [payments, refunds, and other transactions](https://docs.woocommerce.com/document/payments/#section-4).
- View and respond to [disputes and chargebacks](https://docs.woocommerce.com/document/payments/disputes/).
- [Track deposits](https://docs.woocommerce.com/document/payments/#section-5) into your bank account or debit card.

**Pay as you go**

WooCommerce Payments is **free to install**, with **no setup fees or monthly fees**. Pay-as-you-go fees start at 2.9% + $0.30 per transaction for U.S.-issued cards. [Read more about transaction fees](https://docs.woocommerce.com/document/payments/faq/fees/).

**Supported by the WooCommerce team**

Our global support team is available to answer questions you may have about WooCommerce Payments installation, setup, or use. For assistance, [open a ticket on WooCommerce.com](https://woocommerce.com/my-account/create-a-ticket/?select=5278104).

== Getting Started ==

= Requirements =

* WordPress 5.6 or newer.
* WooCommerce 5.4 or newer.
* PHP version 7.0 or newer. PHP 7.2 or newer is recommended.

= Try it now =

To try WooCommerce Payments on your store, simply [install it](https://wordpress.org/plugins/woocommerce-payments/#installation) and follow the prompts.

WooCommerce Payments has experimental support for the Checkout block from [WooCommerce Blocks](https://wordpress.org/plugins/woo-gutenberg-products-block/). Please check the [FAQ section](#faq) for more information.

== Installation ==

Install and activate the WooCommerce and WooCommerce Payments plugins, if you haven't already done so, then go to "Payments" in the WordPress admin menu and follow the instructions there.

== Frequently Asked Questions ==

= What countries and currencies are supported? =

If you are an individual or business based in [one of these countries](https://docs.woocommerce.com/document/payments/countries/#section-1), you can sign-up with WooCommerce Payments. After completing sign up, you can accept payments from customers anywhere in the world.

We are actively planning to expand into additional countries based on your interest. Let us know where you would like to [see WooCommerce Payments launch next](https://woocommerce.com/payments/#request-invite).

= Why is a WordPress.com account and connection required? =

WooCommerce Payments uses the WordPress.com connection to authenticate each request, connecting your store with our payments partner.

= How do I set up a store for a client? =

If you are setting up a store that will process real payments, have the site owner complete the WooCommerce Payments setup. This ensures that the correct business details are set on the account during [onboarding](https://docs.woocommerce.com/document/payments/#section-3).

After the store setup has been completed, you can use [Test Mode](https://docs.woocommerce.com/document/payments/testing/) to simulate payments, refunds, and disputes.

If you are setting up WooCommerce Payments on a development or test site that will **never need to process real payments**, try [Dev Mode](https://docs.woocommerce.com/document/payments/testing/dev-mode/#section-1).

= How is WooCommerce Payments related to Stripe? =

WooCommerce Payments is proudly powered by [Stripe](https://stripe.com/). When you sign up for WooCommerce Payments, your personal and business information is verified with Stripe and stored in an account connected to the WooCommerce Payments service. This account is then used in the background for managing your business account information and activity via WooCommerce Payments. [Learn more](https://docs.woocommerce.com/document/payments/powered-by-stripe/).

= Are there Terms of Service and data usage policies? =

You can read our Terms of Service [here](https://en.wordpress.com/tos).

= How does the Checkout block work? =

You need the [WooCommerce Blocks](https://wordpress.org/plugins/woo-gutenberg-products-block/) plugin to be installed and active to use the Checkout block. Once you add the block to a page, WooCommerce Payments will automatically appear as an option.

Please note that our support for the checkout block is still experimental and the following features of the gateway will probably not work:

* Using saved cards and saving cards.
* Integration with WooCommerce Subscriptions.

== Screenshots ==

1. View Transactions
2. View Transaction Details
3. Track Deposits
4. Manage Disputes

== Changelog ==

= 3.1.0 - 2021-xx-xx =
* Add - Customer multi-currency onboarding flow.
* Add - Checkbox toggle for disabling customer multi currency feature in Advanced Settings.

= 3.0.0 - 2021-09-16 =
* Add - Download deposits report in CSV.
* Fix - Use store currency on analytics leaderboard when Multi-Currency is enabled.
<<<<<<< HEAD
* Add - Update layout of the Multi-currency settings screen.
=======
* Add - Add API to expose Multi-Currency widget to theme/plugin developers for easy integration.
* Fix - Enabled currencies modal UI.
* Fix - User order currency format on admin refund button.
* Fix - Clear the list of selected currencies after closing the modal for adding currencies.
* Fix - Fix subscription change payment method errors after entering a payment method that fails.
* Fix - Prevent duplicate account onboarding requests.
* Fix - Filter out merchant-facing payment errors from customer error notices.

= 2.9.1 - 2021-09-07 =
* Fix - Error while checking out with UPE when fields are hidden.
* Fix - Unable to onboard when in treatment mode.
>>>>>>> 47f197b2

= 2.9.0 - 2021-08-25 =
* Add - Split discount line in timeline into variable fee and fixed fee.
* Add - Order status validation for payments/orders/{order_id}/create_customer API.
* Add - Add country code parameter to ExPlat API requests.
* Add - Add a new hook to get a list of enabled payment request methods.
* Fix - Align table items according to design correctly.
* Fix - Fatal error if wcpay_multi_currency_enabled_currencies is a string.
* Fix - Show the estimated deposit date in the transactions CSV export rather than the deposit ID.
* Fix - Keep track of customer id in non logged in users.
* Update - Bump minimum supported version of WooCommerce from 5.3 to 5.4.

= 2.8.4 - 2021-08-17 =
* Fix - Fix database connection error on account cache clear.
* Fix - Fix fatal error logged when updating analytics data when account is not connected to Stripe.
* Fix - Multi-Currency Compatibility fatal error with Subscriptions when account is not connected to Stripe.

= 2.8.3 - 2021-08-10 =
* Fix - Fix for payment request buttons when the new payment methods gateway is enabled.

= 2.8.2 - 2021-08-05 =
* Fix - If account is disconnected or not set up do not display onboarding task and UPE inbox note.
* Fix - Fix for the site acting as disconnected after the account cache expires.
* Fix - Fix for failed Giropay and Sofort transactions causing an error.

= 2.8.1 - 2021-08-04 =
* Fix - Enable Multi-Currency only if there is a linked WooCommerce Payments account.

= 2.8.0 - 2021-08-04 =
* Add - Allow merchants to add additional currencies to their store, allowing a store’s customers to shop and browse in the currency of their choice.
* Add - *Early access*: allow your store to collect payments with Giropay and Sofort. Enable the feature in settings!
* Add - Use date picker for applicable dispute evidence fields.
* Fix - Avoid crash when seeing the details of an empty deposit.
* Fix - Disabled Payment Request Buttons when order has to be split into multiple packages because Payment Requests do not support that use case.
* Fix - Fee discounts should use the discount currency rather than the base fee currency.
* Fix - Do not redirect to the onboarding page when account retrieval fails.
* Add - Allow the customer to perform SCA authentication on Subscription renewals.
* Update - Actualized supported countries list for onboarding.
* Add - Dispute Status Chip into the header of the Dispute Details page.
* Fix - Use a singular label in the summary of Transactions and Deposits lists.
* Add - Disable payment gateway when not in test mode and not using https or ssl checkout enforcement.
* Fix - Improved errors handling during onboarding and page overview.
* Update - Remove Account in the old Settings page.
* Update - Bump minimum supported version of WooCommerce from 5.2 to 5.3.
* Update - Bump minimum supported version of WordPress from 5.5 to 5.6.
* Fix - Stop refund process when using an invalid amount
* Fix - Improve sanitization of ExPlat cookie.
* Add - Show fee breakdown in transaction details timeline.
* Add - REST endpoint to get customer id from an order.
* Fix - Explat not caching when no variation is returned.

= 2.7.1 - 2021-07-26 =
* Fix - Ensure test mode setting value is correctly saved.
* Fix - Onboarding redirection occasionally not finalizing account connection.

= 2.7.0 - 2021-07-14 =
* Add - Add a link to the snackbar notice that appears after submitting or saving evidence for a dispute challenge.
* Add - Support saving new cards and paying with previously saved cards in the WooCommerce Checkout Block.
* Fix - WooCommerce Payments admin pages redirect to the onboarding page when the WooCommerce Payments account is disconnected.
* Fix - Do not overwrite admin pages when account is disconnected.
* Update - Set a description when creating payment intents.

= 2.6.1 - 2021-07-01 =
* Fix - Updates the notes query filters to prevent breaking the WooCommerce > Home inbox.

= 2.6.0 - 2021-06-23 =
* Add - Notify the admin if WordPress.com user connection is broken.
* Add - Experimental PHP client for Explat.
* Add - WooCommerce Payment inbox notifications to the overview screen.
* Fix - Fix fatal error if store currency is changed after enabled (multi) currencies set.
* Fix - Use of deprecated call-style to registerPaymentMethods. WooCommerce Payments now requires WooCommerce Blocks of at least version 3.9.0.
* Fix - Deposit date on Transactions list page.
* Fix - Rounding error when displaying fee percentages on the Overview and Transactions pages.
* Add - Error message when total size of dispute evidence files uploaded goes over limit.
* Update - Pass currency to wc_price when adding intent notes to orders.
* Update - Instant deposit inbox note wording.
* Fix - Deposit overview details for non instant ones.
* Add - Introduce new settings layout
* Update - Removed "Branded" and "Custom label" options on Payment request buttons to align with design guidelines.
* Update - Converted payment request button size value to distinct options to align with design guidelines.
* Tweak - Run post-upgrade actions during any request instead of only on wp-admin requests.
* Update - Payment request button should guide users to login when necessary.
* Add - When setting WooCommerce Payments up, inform if merchant business country is not supported.
* Update - Bump minimum supported version of WooCommerce from 4.8 to 5.2.
* Add - Introduce advance filters on deposits page.
* Update: Prefill OAuth flow with WC store country

= 2.5.0 - 2021-06-02 =
* Fix - Fix hover dialog for close button on modals, unify styling and layout of modal buttons.
* Update - Use Site Language when rendering Stripe elements.
* Update - Use blog ID for authenticating most of the requests.
* Fix: Misaligned columns on Deposits page.
* Add - Tracking for returning from OAuth connection.
* Fix - Transactions and deposits counts on the table summary are rendered as "undefined".
* Update - Deposit overview details.
* Add - Redirect to WooCommerce home page after successful WooCommerce Payments KYC (Know Your Customer).
* Fix - Added CSV column heading for transaction id column.
* Update - Bump minimum supported version of WordPress from 5.4 to 5.5.
* Update - Bump minimum supported version of WooCommerce from 4.5 to 4.8.
* Add - Deposit overviews have been added to the overview page.
* Update - Account overview page is now GA and default page for woocommerce payments.
* Update - Base fee and account status has been moved to overview page from WCPay settings.
* Fix - Express payment method being displayed on blocks checkout when Payment Request is not supported.
* Fix - Subscription sign-up fees not included in total for Payment Request Button.

= 2.4.0 - 2021-05-12 =
* Update - Improve the Connect Account page.
* Update - Base UI components and their styling.
* Fix - Deposits overview details not displayed.
* Fix - WooCommerce Payments disappeared from WooCommerce Settings if WooCommerce Subscriptions is activated.
* Add - REST endpoint to capture payments by order ID.
* Add - Explat package for A/B tests.
* Add - Payment request button support for checkout and cart blocks.
* Update - Bump minimum supported WooCommerce version from 4.0 to 4.5.
* Update - Implement expirement on Connect Page.
* Fix - Columns are misaligned on Payments->Transactions/Disputes page.
* Fix - Risk level is displayed as a "Numeric" value in transactions CSV.

= 2.3.3 - 2021-05-06 =
* Update - Additional logic and styling for instant deposits.

= 2.3.2 - 2021-04-27 =
* Fix - Error when purchasing free trial subscriptions.

= 2.3.1 - 2021-04-26 =
* Fix - Various account connection cache tweaks
* Update - Use option instead of transient for caching account data
* Fix - Error when using SCA / 3DS credit card in checkout block.

= 2.3.0 - 2021-04-21 =
* Add - Introduced deposit currency filter for transactions overview page.
* Add - Download transactions report in CSV.
* Update - Tweak the connection detection logic.
* Add - Notification badge next to payments menu.
* Fix - Fixed broken search on transactions list page.
* Add - More helpful message on checkout errors.
* Update - Change the default track `recordEvent` to use @woocommerce/tracks.
* Add - WPCOM connection status event prop to 'wcpay_connect_account_clicked' track.
* Add - Allow users to clear the account cache.
* Update - Bump minimum supported version of WordPress from 5.3 to 5.4.
* Add - Add a new admin note to collect qualitative feedback.
* Add - Introduced deposit currency filter for deposits overview page.
* Update - Make Payment Request Button available for all merchants.
* Add - Configurable Payment Request Button locations.
* Add - Addition of the Instant Deposits feature to allow qualified merchants to manually trigger payouts.

= 2.2.0 - 2021-03-31 =
* Fix - Paying with a saved card for a subscription with a free trial will now correctly save the chosen payment method to the order for future renewals.
* Add - Payment Request Button support for US merchants (Apple Pay, Google Pay, Microsoft Pay, and the browser standard Payment Request API).
* Update - Not passing level3 data for non-US merchants.
* Add - REST endpoint for fetching account data.
* Add - Deposits list pagination and sorting.
* Fix - Deposit overview now displays placeholder information instead of continuing to load when an error happens.

= 2.1.1 - 2021-03-23 =
* Fix - Fatal error when a subscription is processed with action scheduler hook.

= 2.1.0 - 2021-03-16 =
* Update - Show last 4 digit credit card number in order note when payment method is updated on failed renewal subscription order.
* Update - Define constant for the group to be used for scheduled actions.
* Update - Enable multiple customer currencies support in live mode.
* Add - Rate limit failed account connection checks.
* Add - Support displaying non-USD base fees on settings page.

= 2.0.0 - 2021-02-22 =
* Update - Render customer details in transactions list as text instead of link if order missing.
* Update - Render transaction summary on details page for multi-currency transactions.
* Update - Improvements to fraud prevention.
* Fix - Added better notices for end users if there are connection errors when making payments.
* Fix - If account is set to manual payouts display 'Temporarily suspended' under Payments > Settings.
* Add - Add file dropzones to dispute evidence upload fields
* Add - Currency conversion indicator to Transactions list.
* Add - Transaction timeline details for multi-currency transactions.
* Update - Link order note with transaction details page.
* Fix - Updating payment method using saved payment for WC Subscriptions orders.

= 1.9.2 - 2021-02-05 =
* Fix - Checkout and cart blocks aren't usable in editor when WooCommerce Payments is enabled.
* Fix - Missing global config error in Checkout block integration, and incompatibility with latest block API.

= 1.9.1 - 2021-02-03 =
* Fix - Incompatibility with WC Subscriptions.
* Fix - Missing order causing broken transactions list.

= 1.9.0 - 2021-02-02 =
* Add - Improved fraud prevention.
* Add - New setting to manage whether to enable saving cards during checkout. (Defaults to being enabled).
* Fix - Fixed issue where an empty alert would appear when trying to refund an authorization charge.
* Update - Link customer name on transaction detail page to filtered transaction list page.
* Update - Test mode notice width is now consistent across all pages.
* Fix - Fix error which could occur when a 100% off coupon was applied during checkout.
* Add - New notification to urge setting SSL for checkout pages if store doesn't use HTTPS
* Fix - Fixed connection timeout configuration.
* Fix - Specify error code when refund fails in admin to prevent blank alert.
* Fix - Add fees as line items sent to Stripe to prevent Level 3 errors.
* Fix - Currency format in non-USD order note when capturing, refunding, and processing subscription renewal.
* Update - Link customer name from transaction list page to WooCommerce's Customers page filtered by the customer's name.
* Fix - Use proper currency information when rendering deposits overview and details.

= 1.8.0 - 2020-12-16 =
* Add - Include information about failing payment into order notes.
* Fix - Fix crash when a user has 10 or more saved credit cards.
* Fix - Fix crash if there's a problem connecting to the server.
* Fix - Store Stripe customer for test and live mode.
* Fix - Display Payments menu in the sidebar if there's a problem connecting to the server.
* Add - Display fee structure in transaction timelines.
* Add - Use site username for recording ToS acceptance.
* Update - Display transaction tables with full width.
* Add - Action hooks before and after webhook delivery.

= 1.7.1 - 2020-12-03 =
* Fix - Pass ISO strings instead of Moment objects to dateI18n.

= 1.7.0 - 2020-11-17 =
* Fix - Fix ordering of payment detail timeline events.
* Fix - Payment form hides when saved card is selected.
* Fix - Render dispute evidence file upload errors.
* Fix - Increase timeout for calls to the API server.
* Fix - Correctly display the fee and net amounts for a charge with an inquiry.
* Fix - Catch unhandled exceptions when cancelling a payment authorization.
* Add - Security.md with security and vulnerability reporting guidelines.
* Add - Introduced "Set up refund policy" notification in WooCommerce inbox.
* Fix - Fix error when retrying to save a card in the Add Payment Method screen after failing SCA authentication.
* Add - Allow signing up for a subscription with free trial with a credit card that requires SCA authentication.
* Add - Remote note service.
* Add - Show details about the current fees in the Settings screen.

= 1.6.0 - 2020-10-15 =
* Fix - Trimming the whitespace when updating the bank statement descriptor.
* Add - Initial support for the checkout block.
* Add - Support wp_get_environment_type() and enable dev-mode when environment is 'development' or 'staging'.
* Update - Introduced payments-specific exceptions instead of generic one.
* Update - Transaction timeline: enabled timestamps rendering for all entries.

= 1.5.0 - 2020-09-24 =
* Fix - Save payment method checkbox for Subscriptions customer-initiated payment method updates.
* Fix - Support checkout on Internet Explorer 11.
* Fix - Webhook processing with no Jetpack plugin installed.
* Fix - Do not block the checkout card field from loading when customer meta is invalid or related to an old account.
* Fix - Saving account statement descriptor with an ampersand character.
* Fix - Do not attempt to render the payment timeline if the intention ID is missing.
* Add - Display payment method details on account subscriptions pages.
* Add - Redact sensitive data before logging.
* Add - Support for WooCommerce Subscriptions admin-initiated payment method changes.
* Add - Link to Subscription admin pages from Transactions views.
* Add - Support for Subscriptions in transaction search.

= 1.4.1 - 2020-09-07 =
* Fix - Only redirect to the onboarding screen if the plugin has been individually activated using the plugins page.

= 1.4.0 - 2020-09-02 =
* Add - Initial support for WooCommerce Subscriptions: Signing up for subscriptions, scheduled payments, and customer-initiated payment method changes.
* Add - Added a link to transaction details from order screens.
* Add - Allow merchant to edit statement descriptor.
* Fix - Do not redirect to the onboarding page after completing the WC4.5-beta wizard.
* Fix - Save order metadata before the payment is completed to avoid missing payments.
* Update - Bumped the minimum Jetpack requirement to version 8.2.

= 1.3.0 - 2020-08-17 =
* Add - Support for saved cards.
* Add - Search bar for transactions.
* Fix - Redirect to WC core onboarding instead of WC Payments onboarding when appropriate.
* Fix - Creating an account during checkout with 3DS cards.
* Fix - Missing payment statuses for certain disputes.
* Fix - Missing translators comments.

= 1.2.0 - 2020-07-20 =
* Add - 3DS support when using the pay for order page
* Add - Display confirmation dialog when enabling manual captures
* Add - Update the order when an authorised payment has expired
* Add - Timeline view in transactions detail, requires WooCommerce 4.4
* Add - Tracking for basic user action events
* Fix - Admin UI styling tweaks

= 1.1.0 - 2020-06-16 =
* Add - Allow WooCommerce Payments set up without Jetpack plugin
* Fix - Orders missing after payment processing error
* Fix - Clearing pagination when selecting transactions advanced filters
* Fix - After onboarding, redirect to the WCPay task of the task list, instead of to the task list

= 1.0.1 - 2020-06-01 =
* Add - Support 3D Secure verification
* Add - Transaction date and type filters to transactions list
* Update - Redirect to the "Connect" page on plugin activation or when trying to navigate to the settings screen
* Fix - Add deposit delay notice to deposit schedule
* Fix - Avoid localizing deposit date or displaying time-of-day precision
* Fix - Display dispute currency code in dispute info

= 1.0.0 - 2020-05-19 =
* Add - Level 3 data to payment requests
* Update - Expose public method for checking connection status
* Fix - Pending requirements state for improved messaging
* Fix - Dispute details typo
* Remove - Unused POST /charges endpoint
* Remove - "Beta" messaging

= 0.9.2 - 2020-05-14 =
* Add - Customer ID to payment intent
* Update - Register and enqueue js.stripe.com on WCPay admin pages
* Update - Override needs_setup to redirect from Payments settings
* Update - Copy and image on Connect Account screen
* Add - Add deposits overview component
* Add - URL to pass for prefilling OAuth form
* Add - Test card details in Checkout
* Add - Task list redirect upon return from OAuth flow
* Add - Handling for failed refund and other webhooks
* Add - Transaction list sorting
* Update - Disable gateway when payments are disabled on the account
* Update - Make table rows clickable
* Add - Prompt before navigating away from unsaved dispute evidence changes
* Update - Labels to sentence case
* Update - Automated testing
* Add - Metadata when creating payment intent
* Update - PHP versions supported

= 0.9.1 - 2020-04-09 =
* Fix - Add logging for OAuth initialization failures

= 0.9.0 - 2020-04-08 =
* Release for Public Beta

= 0.8.2 - 2020-03-10 =
* Add - Dispute file evidence upload support
* Add - Basic support for Pay for Order
* Fix - Styling improvements in wp-admin
* Fix - Undefined variable PHP notice in cancel_authorization
* Fix - Remove unused variable in authentication
* Fix - Improve Jetpack connection checking

= 0.8.1 - 2020-02-25 =
* Update link to test card documentation

= 0.8.0 - 2020-02-24 =
* First beta release

= 0.7.0 - 2020-02-05 =
* Alpha release<|MERGE_RESOLUTION|>--- conflicted
+++ resolved
@@ -101,13 +101,11 @@
 = 3.1.0 - 2021-xx-xx =
 * Add - Customer multi-currency onboarding flow.
 * Add - Checkbox toggle for disabling customer multi currency feature in Advanced Settings.
+* Add - Update layout of the Multi-currency settings screen.
 
 = 3.0.0 - 2021-09-16 =
 * Add - Download deposits report in CSV.
 * Fix - Use store currency on analytics leaderboard when Multi-Currency is enabled.
-<<<<<<< HEAD
-* Add - Update layout of the Multi-currency settings screen.
-=======
 * Add - Add API to expose Multi-Currency widget to theme/plugin developers for easy integration.
 * Fix - Enabled currencies modal UI.
 * Fix - User order currency format on admin refund button.
@@ -119,7 +117,6 @@
 = 2.9.1 - 2021-09-07 =
 * Fix - Error while checking out with UPE when fields are hidden.
 * Fix - Unable to onboard when in treatment mode.
->>>>>>> 47f197b2
 
 = 2.9.0 - 2021-08-25 =
 * Add - Split discount line in timeline into variable fee and fixed fee.
