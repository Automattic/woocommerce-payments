--- conflicted
+++ resolved
@@ -103,11 +103,8 @@
 
 = 2.5.0 - 2021-xx-xx =
 * Fix - Fix hover dialog for close button on modals, unify styling and layout of modal buttons.
-<<<<<<< HEAD
+* Update - Use Site Language when rendering Stripe elements.
 * Update - Use blog ID for authenticating most of the requests.
-=======
-* Update - Use Site Language when rendering Stripe elements.
->>>>>>> 42403a30
 
 = 2.4.0 - 2021-05-12 =
 * Update - Improve the Connect Account page.
