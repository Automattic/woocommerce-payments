--- conflicted
+++ resolved
@@ -110,10 +110,7 @@
 * Add - IPP Styled Receipts: Merchant brand settings (API)
 * Fix - Fatal error on thank you page for deleted orders.
 * Add - Error messages when dispute evidence exceeds Stripe limits.
-<<<<<<< HEAD
 * Add - IPP Styled Receipts: Merchant brand settings (API)
-=======
->>>>>>> 3f5399e8
 * Fix - Onboarding must be completed before Subscriptions products can be published.
 
 = 3.3.0 - 2021-11-18 =
