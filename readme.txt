--- conflicted
+++ resolved
@@ -101,6 +101,9 @@
 
 == Changelog ==
 
+= 2.5.0 - 2021-xx-xx =
+* Fix - Fix hover dialog for close button on modals, unify styling and layout of modal buttons.
+
 = 2.4.0 - 2021-05-12 =
 * Update - Improve the Connect Account page.
 * Update - Base UI components and their styling.
@@ -109,10 +112,6 @@
 * Add - REST endpoint to capture payments by order ID
 * Add - Explat package for A/B tests.
 * Add - Payment request button support for checkout and cart blocks.
-<<<<<<< HEAD
-* Fix - Fix hover dialog for close button on modals, unify styling and layout of modal buttons.
-=======
->>>>>>> 173cb081
 * Update - Bump minimum supported WooCommerce version from 4.0 to 4.5.
 * Update - Implement expirement on Connect Page.
 * Fix - Columns are misaligned on Payments->Transactions/Disputes page.
