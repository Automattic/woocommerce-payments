=== WooCommerce Payments ===
Contributors: woocommerce, automattic
Tags: woocommerce, payment, payment request, credit card, automattic
Requires at least: 5.6
Tested up to: 5.9
Requires PHP: 7.0
Stable tag: 3.5.0
License: GPLv2 or later
License URI: http://www.gnu.org/licenses/gpl-2.0.html

Securely accept credit and debit cards on your site. Manage transactions without leaving your WordPress dashboard. Only with WooCommerce Payments.

== Description ==

**Payments made simple, with no monthly fees – designed exclusively for WooCommerce stores.**

Securely accept major credit and debit cards, and allow customers to pay you directly without leaving your WooCommerce store. View and manage transactions from one convenient place – your WordPress dashboard.

See payments, track cash flow into your bank account, manage refunds, and stay on top of disputes without the hassle of having to log into a separate payment processor.

**Manage transactions from the comfort of your store**

Features previously only available on your payment provider’s website are now part of your store’s **integrated payments dashboard**. This enables you to:

- View the details of [payments, refunds, and other transactions](https://woocommerce.com/document/payments/#section-4).
- View and respond to [disputes and chargebacks](https://woocommerce.com/document/payments/disputes/).
- [Track deposits](https://woocommerce.com/document/payments/#section-5) into your bank account or debit card.

**Pay as you go**

WooCommerce Payments is **free to install**, with **no setup fees or monthly fees**. Pay-as-you-go fees start at 2.9% + $0.30 per transaction for U.S.-issued cards. [Read more about transaction fees](https://woocommerce.com/document/payments/faq/fees/).

**Supported by the WooCommerce team**

Our global support team is available to answer questions you may have about WooCommerce Payments installation, setup, or use. For assistance, [open a ticket on WooCommerce.com](https://woocommerce.com/my-account/create-a-ticket/?select=5278104).

== Getting Started ==

= Requirements =

* WordPress 5.6 or newer.
* WooCommerce 5.8 or newer.
* PHP version 7.0 or newer. PHP 7.2 or newer is recommended.

= Try it now =

To try WooCommerce Payments on your store, simply [install it](https://wordpress.org/plugins/woocommerce-payments/#installation) and follow the prompts.

WooCommerce Payments has experimental support for the Checkout block from [WooCommerce Blocks](https://wordpress.org/plugins/woo-gutenberg-products-block/). Please check the [FAQ section](#faq) for more information.

== Installation ==

Install and activate the WooCommerce and WooCommerce Payments plugins, if you haven't already done so, then go to "Payments" in the WordPress admin menu and follow the instructions there.

== Frequently Asked Questions ==

= What countries and currencies are supported? =

If you are an individual or business based in [one of these countries](https://woocommerce.com/document/payments/countries/#section-1), you can sign-up with WooCommerce Payments. After completing sign up, you can accept payments from customers anywhere in the world.

We are actively planning to expand into additional countries based on your interest. Let us know where you would like to [see WooCommerce Payments launch next](https://woocommerce.com/payments/#request-invite).

= Why is a WordPress.com account and connection required? =

WooCommerce Payments uses the WordPress.com connection to authenticate each request, connecting your store with our payments partner.

= How do I set up a store for a client? =

If you are setting up a store that will process real payments, have the site owner complete the WooCommerce Payments setup. This ensures that the correct business details are set on the account during [onboarding](https://woocommerce.com/document/payments/#section-3).

After the store setup has been completed, you can use [Test Mode](https://woocommerce.com/document/payments/testing/) to simulate payments, refunds, and disputes.

If you are setting up WooCommerce Payments on a development or test site that will **never need to process real payments**, try [Dev Mode](https://woocommerce.com/document/payments/testing/dev-mode/#section-1).

= How is WooCommerce Payments related to Stripe? =

WooCommerce Payments is proudly powered by [Stripe](https://stripe.com/). When you sign up for WooCommerce Payments, your personal and business information is verified with Stripe and stored in an account connected to the WooCommerce Payments service. This account is then used in the background for managing your business account information and activity via WooCommerce Payments. [Learn more](https://woocommerce.com/document/payments/powered-by-stripe/).

= Are there Terms of Service and data usage policies? =

You can read our Terms of Service [here](https://en.wordpress.com/tos).

= How does the Checkout block work? =

You need the [WooCommerce Blocks](https://wordpress.org/plugins/woo-gutenberg-products-block/) plugin to be installed and active to use the Checkout block. Once you add the block to a page, WooCommerce Payments will automatically appear as an option.

Please note that our support for the checkout block is still experimental and the following features of the gateway will probably not work:

* Using saved cards and saving cards.
* Integration with WooCommerce Subscriptions.

== Screenshots ==

1. View Transactions
2. View Transaction Details
3. Track Deposits
4. Manage Disputes

== Changelog ==

= 3.6.0 - 2022-xx-xx =
* Update - Bump minimum required version of WooCommerce from 4.4 to 4.5.
* Fix - UPE validation error visibility on checkout page.
* Tweak - Load translations for js files directly from lang-pack json files.
* Add - Add support for full transaction exports.
* Fix - Simple subscription elements on the product edit page not shown/hidden when necessary.
* Fix - Prevent fatal errors on the admin subscriptions screen when a subscription fails to load.
* Fix - Compatibility issue when loading subscriptions templates.
* Fix - Flag emoji rendering in currency switcher block widget
* Fix - Error when saved Google Pay payment method does not have billing address name
* Update - Update Payment Element from beta version to release version.
* Fix - Ensure order is always associated with corresponding transaction in UPE Checkout.
* Tweak - Display a more specific error message when a customer attempts to purchase a WCPay Subscription below the minimum transact-able amount.
* Add - Add handling for payment_failed webhooks.
* Add - Disputes pagination.
* Add - Show a warning when attempting to create a subscription product with a price below the minimum amount.
* Fix - When viewing a WCPay Subscription product page, make sure other gateway's express payment buttons aren't shown.
* Fix - When viewing a WC Product page with a WCPay subscription product in cart, make sure other gateway's express payment buttons are shown.
<<<<<<< HEAD
* Fix - Currency name not translated the Overview card title.
=======
* Fix - Don't limit subscription products being created with an interval of more than one year when the WC Subscriptions plugin is active.
* Fix - Subscriptions not renewing with subscription products that use a free trial period.
* Fix - "Fees" column values are different in the downloaded CSV file for the transaction table
>>>>>>> 0bb3a05a

= 3.5.0 - 2021-12-29 =
* Fix - Error when renewing subscriptions with saved payment methods disabled.
* Add - JS error boundaries to admin screens.
* Update - Remove task from the overview list for setting up multiple currencies.
* Update - Return to task "Set up payments" after finishing KYC from WC-Admin.
* Fix - Improve race condition checks to prevent duplicate order status changes.
* Fix - Explicit currency formatting in customer-facing emails.
* Fix - Update tooltip wording when deleting product variation.
* Fix - Remove references to WooCommerce Subscriptions extension in the tooltips found on the Payment Methods settings table.
* Fix - Update the Automatic Recurring Payments column on the Payment Methods table to only show which payment methods are supported by WooCommerce Subscriptions Core.
* Fix - Prevent deprecation warnings when purchasing subscriptions products using WooCommerce Blocks.
* Tweak - Update recurring payments copy on payment gateways page.
* Fix - Incorrect text when filtering subscriptions to no results.
* Changed - Subscription products must have a recurring amount greater than $0.
* Fix - Return correct product prices datatype in WCPay.
* Fix - Stop errors when viewing Subscription details when purchased via SEPA Direct Debit.
* Fix - Force currency check when preparing a payment intent to request even when is_admin() returns true.
* Update - Bump minimum supported version of WooCommerce from 5.5 to 5.8.

= 3.4.0 - 2021-12-08 =
* Add - Allow UI customizations on checkout payment fields.
* Add - Introduce `wcpay_payment_request_is_product_supported` filter. Allow plugins to conditionally disable payment request buttons on products that do not support them.
* Update - Display hardware costs for the period in the transaction list with link to the details page
* Fix - Incorrect customer links on Transactions page.
* Fix - Incorrect prices in Payment Request Button for certain currencies.
* Fix - Updates to fraud protection.
* Add - Add support for suggested gateway methods in WC-Admin.
* Fix - Prevent Payment Request buttons from showing up in Composite Product pages.
* Update - Updated @woocommerce/experimental package to v2.1.0.
* Add - Add support for suggested gateway methods in WC-Admin.
* Add - Onboarding flows on the admin WooCommerce > Subscriptions screen for stores with no subscriptions yet.
* Add - Card Reader receipt settings page.
* Fix - Fatal error on thank you page for deleted orders.
* Add - Error messages when dispute evidence exceeds Stripe limits.
* Add - Export Disputes to CSV
* Update - Remove "Boost your sales by accepting new payment methods" from the overview tasks list.
* Fix - Onboarding must be completed before Subscriptions products can be published.
* Fix - Show the prices in the correct currency when using the "All Products" block.
* Add - Support business account branding settings.
* Update - Capture order-related metadata not captured by mobile app for in-person payment transactions.
* Add - REST endpoint to print IPP receipts.
* Add - Deposit Status to Transaction export.


= 3.3.0 - 2021-11-18 =
* Add - Add Idempotency Key to POST headers.
* Add - Add dispute order notes to Edit Order page.
* Fix - Show a specific message instead of a generic one in the checkout block when non-UPE payment processing fails.
* Update - Avoid having invalid intervals (greater than 1 year) in subscription products.
* Update - The subscription fee label in the transaction timeline.
* Update - Show red setup badge after 3 days instead of 7
* Add - Add compatibility between Multi-Currency and WooCommerce Bookings.
* Add - Add compatibility between Multi-Currency and WooCommerce Pre-Orders.
* Fix - Do not show default currency selector on Account Details page when only one currency is available.
* Add - Add filters to disable or filter Multi-Currency sql query clauses for analytics.
* Fix - Display risk for payment methods without risk assessment
* Fix - Use configured domain instead of current domain for Apple Pay verification.
* Fix - Fatal error when deactivating the WooCommerce plugin when WCPay Subscriptions is enabled.
* Fix - Error where url parameters would get cleared on order-pay page if currency switcher block used.
* Fix - Currency format on order-pay page if currency was changed via switcher.
* Fix - Do not create WooCommerce Payments Subscriptions when using payment methods other than WooCommerce Payments.
* Fix - Show proper payment gateway title on checkout load before updated by JavaScript.
* Fix - Prevent a race condition leading to duplicate order paid statuses transitions.
* Fix - 'payment_intent not found' errors when attempting to process the first invoice for a subscription.
* Fix - UPE element not remounting on checkout update
* Fix - Validate subscription product create and update args before submitting them to server.
* Fix - Improve error messages when the minimum order amount has not been reached and allow fields to be displayed with less than the minimum amount.
* Fix - Add consistent margins to the recurring taxes totals row on the Checkout and Cart block for subscription line items.
* Fix - Fatal error due on subscription orders with no created date in order row template.
* Fix - Fatal error on the customer payment page for subscription renewal orders with deleted products.
* Fix - Misleading subscription order note on payment method change.
* Fix - Incorrect error message when card ZIP validation fails.
* Add - `Requires PHP` and `Requires at least` to the main plugin file.

= 3.2.3 - 2021-11-01 =
* Fix - Card fields on checkout not shown when the 'Enable payments via saved cards' setting is disabled.

= 3.2.2 - 2021-10-29 =
* Fix - Multisite compatibility - don't load subscriptions-core if already loaded by another multisite plugin.
* Fix - Errors when attempting to get the WooCommerce Subscriptions Core version during PayPal requests.

= 3.2.1 - 2021-10-28 =
* Fix - PHP 7.2 compatibility - remove trailing commas from function args in subscriptions-core.

= 3.2.0 - 2021-10-28 =
* Add - Add subscriptions functionality via Stripe Billing and WC Subscriptions core.
* Add - UPE track on upgrade and on setting toggle.
* Fix - Prevent currency switcher to show when enabled currencies list is empty.
* Fix - Show currency switcher notice until customer explicitly dismisses it.
* Update - Switch the PaymentIntent ID and the Charge ID in the order notes and transaction details pages.
* Fix - Track 'wcpay_payment_request_settings_change' for when updating the Payment Requests setting not being recorded.
* Update - Fee breakdown when there's only a base fee
* Fix - Inconsistent shipping options in Payment Request popup.
* Fix - Payment methods checkbox UI looking off when Gutenberg is active.
* Update - Remove unused "wcpay_deposits_summary_empty_state_click" track.
* Fix - Border style not being applied properly on Multi-Currency block widget.
* Fix - Applied sentence case on all strings
* Fix - Missing customer information after guest checkout via Checkout Block.
* Fix - Show correct payment method name during checkout using upe methods.
* Fix - Multi-Currency settings rounding option and preview.
* Fix - Payment failure on checkout block with UPE when phone number field is hidden
* Update - Adds a scheduled action which makes updating the account cache more efficient
* Add - Add compatibility between Multi-Currency and WooCommerce UPS shipping extension.
* Add - Early access: allow your store to collect payments with SEPA Direct Debit. Enable the feature in settings!
* Add - Add compatibility between Multi-Currency and WooCommerce FedEx shipping extension.
* Fix - Fix decimal error with shipping calculations with Multi-Currency.
* Add - Add support for float type values for quantity.
* Fix - Allow payment_intent_succeeded webhook to handle orders without intent_id attached.
* Add - Add compatibility between Multi-Currency and WooCommerce Product Add Ons version 4.3.0 and higher.
* Add - Enable Bancontact UPE method.
* Add - Enable P24 UPE method.
* Add - Enable iDeal UPE method.
* Add - Payment method activation requirements modal and API integration.
* Add - Add state handling for UPE methods for better merchant notification on what methods are able to be used.
* Fix - Order currency incorrect if new user/customer created during checkout.
* Fix - Validation now works when adding a new payment method, or paying for an order.

= 3.1.0 - 2021-10-06 =
* Fix - Issue affecting analytics for Multi-Currency orders made with a zero-decimal to non-zero decimal conversion.
* Add - Customer Multi-Currency onboarding flow.
* Add - Checkbox toggle for disabling customer Multi-Currency feature in Advanced Settings.
* Add - Update layout of the Multi-Currency settings screen.
* Fix - Fixed missing file error for removed CSS file.
* Add - Currency deletion confirmation modal for currencies that are bound to an UPE method.
* Fix - Currency switcher does not affect order confirmation screen prices.
* Fix - Error when attempting to change the payment method for a subscription with UPE enabled.
* Add - Multi-Currency track currency added.
* Fix - Fill missing order_intent_info even if an exception occurs.
* Fix - Authorize and capture payments later with new credit cards.
* Add - Gutenberg Block Widget for Multi-Currency.
* Update - WCPay logo.
* Fix - Translations in transaction/deposit exports
* Fix - Update shipping cost in payment sheet when changing payment method.
* Fix - Transaction search with translated terms.
* Update - Replace REST endpoint for onboarding initialization.
* Fix - UPE missing international card fees.
* Update - Bump minimum supported version of WooCommerce from 5.4 to 5.5.
* Update - Bump minimum required version of WooCommerce from 4.0 to 4.4.
* Fix - Add credit card on My Account using other payment gateways does not show "Your card number is incomplete" error.
* Update - Continue loading WCPay if the account is connected.
* Add - Message to suggest using the previous version of WooCommerce Payments for old Woo core versions.
* Fix - Appearance of upload file buttons inside challenge dispute page.
* Fix - Enable logging for UPE checkout errors.
* Update - Composer package `automattic/jetpack-connection` from v1.20.0 to v1.30.5.

= 3.0.0 - 2021-09-16 =
* Add - Download deposits report in CSV.
* Fix - Use store currency on analytics leaderboard when Multi-Currency is enabled.
* Add - Add API to expose Multi-Currency widget to theme/plugin developers for easy integration.
* Fix - Enabled currencies modal UI.
* Fix - User order currency format on admin refund button.
* Fix - Clear the list of selected currencies after closing the modal for adding currencies.
* Fix - Fix subscription change payment method errors after entering a payment method that fails.
* Fix - Prevent duplicate account onboarding requests.
* Fix - Filter out merchant-facing payment errors from customer error notices.
* Fix - Add primary action to high priority tasks.

= 2.9.1 - 2021-09-07 =
* Fix - Error while checking out with UPE when fields are hidden.
* Fix - Unable to onboard when in treatment mode.

= 2.9.0 - 2021-08-25 =
* Add - Split discount line in timeline into variable fee and fixed fee.
* Add - Order status validation for payments/orders/{order_id}/create_customer API.
* Add - Add country code parameter to ExPlat API requests.
* Add - Add a new hook to get a list of enabled payment request methods.
* Fix - Align table items according to design correctly.
* Fix - Fatal error if wcpay_multi_currency_enabled_currencies is a string.
* Fix - Show the estimated deposit date in the transactions CSV export rather than the deposit ID.
* Fix - Keep track of customer id in non logged in users.
* Update - Bump minimum supported version of WooCommerce from 5.3 to 5.4.

= 2.8.4 - 2021-08-17 =
* Fix - Fix database connection error on account cache clear.
* Fix - Fix fatal error logged when updating analytics data when account is not connected to Stripe.
* Fix - Multi-Currency Compatibility fatal error with Subscriptions when account is not connected to Stripe.

= 2.8.3 - 2021-08-10 =
* Fix - Fix for payment request buttons when the new payment methods gateway is enabled.

= 2.8.2 - 2021-08-05 =
* Fix - If account is disconnected or not set up do not display onboarding task and UPE inbox note.
* Fix - Fix for the site acting as disconnected after the account cache expires.
* Fix - Fix for failed Giropay and Sofort transactions causing an error.

= 2.8.1 - 2021-08-04 =
* Fix - Enable Multi-Currency only if there is a linked WooCommerce Payments account.

= 2.8.0 - 2021-08-04 =
* Add - Allow merchants to add additional currencies to their store, allowing a store’s customers to shop and browse in the currency of their choice.
* Add - *Early access*: allow your store to collect payments with Giropay and Sofort. Enable the feature in settings!
* Add - Use date picker for applicable dispute evidence fields.
* Fix - Avoid crash when seeing the details of an empty deposit.
* Fix - Disabled Payment Request Buttons when order has to be split into multiple packages because Payment Requests do not support that use case.
* Fix - Fee discounts should use the discount currency rather than the base fee currency.
* Fix - Do not redirect to the onboarding page when account retrieval fails.
* Add - Allow the customer to perform SCA authentication on Subscription renewals.
* Update - Actualized supported countries list for onboarding.
* Add - Dispute Status Chip into the header of the Dispute Details page.
* Fix - Use a singular label in the summary of Transactions and Deposits lists.
* Add - Disable payment gateway when not in test mode and not using https or ssl checkout enforcement.
* Fix - Improved errors handling during onboarding and page overview.
* Update - Remove Account in the old Settings page.
* Update - Bump minimum supported version of WooCommerce from 5.2 to 5.3.
* Update - Bump minimum supported version of WordPress from 5.5 to 5.6.
* Fix - Stop refund process when using an invalid amount
* Fix - Improve sanitization of ExPlat cookie.
* Add - Show fee breakdown in transaction details timeline.
* Add - REST endpoint to get customer id from an order.
* Fix - Explat not caching when no variation is returned.

= 2.7.1 - 2021-07-26 =
* Fix - Ensure test mode setting value is correctly saved.
* Fix - Onboarding redirection occasionally not finalizing account connection.

= 2.7.0 - 2021-07-14 =
* Add - Add a link to the snackbar notice that appears after submitting or saving evidence for a dispute challenge.
* Add - Support saving new cards and paying with previously saved cards in the WooCommerce Checkout Block.
* Fix - WooCommerce Payments admin pages redirect to the onboarding page when the WooCommerce Payments account is disconnected.
* Fix - Do not overwrite admin pages when account is disconnected.
* Update - Set a description when creating payment intents.
* Add - Add dispute resolution task.

= 2.6.1 - 2021-07-01 =
* Fix - Updates the notes query filters to prevent breaking the WooCommerce > Home inbox.

= 2.6.0 - 2021-06-23 =
* Add - Notify the admin if WordPress.com user connection is broken.
* Add - Experimental PHP client for Explat.
* Add - WooCommerce Payment inbox notifications to the overview screen.
* Fix - Fix fatal error if store currency is changed after enabled (multi) currencies set.
* Fix - Use of deprecated call-style to registerPaymentMethods. WooCommerce Payments now requires WooCommerce Blocks of at least version 3.9.0.
* Fix - Deposit date on Transactions list page.
* Fix - Rounding error when displaying fee percentages on the Overview and Transactions pages.
* Add - Error message when total size of dispute evidence files uploaded goes over limit.
* Update - Pass currency to wc_price when adding intent notes to orders.
* Update - Instant deposit inbox note wording.
* Fix - Deposit overview details for non instant ones.
* Add - Introduce new settings layout
* Update - Removed "Branded" and "Custom label" options on Payment request buttons to align with design guidelines.
* Update - Converted payment request button size value to distinct options to align with design guidelines.
* Tweak - Run post-upgrade actions during any request instead of only on wp-admin requests.
* Update - Payment request button should guide users to login when necessary.
* Add - When setting WooCommerce Payments up, inform if merchant business country is not supported.
* Update - Bump minimum supported version of WooCommerce from 4.8 to 5.2.
* Add - Introduce advance filters on deposits page.
* Update: Prefill OAuth flow with WC store country

= 2.5.0 - 2021-06-02 =
* Fix - Fix hover dialog for close button on modals, unify styling and layout of modal buttons.
* Update - Use Site Language when rendering Stripe elements.
* Update - Use blog ID for authenticating most of the requests.
* Fix: Misaligned columns on Deposits page.
* Add - Tracking for returning from OAuth connection.
* Fix - Transactions and deposits counts on the table summary are rendered as "undefined".
* Update - Deposit overview details.
* Add - Redirect to WooCommerce home page after successful WooCommerce Payments KYC (Know Your Customer).
* Fix - Added CSV column heading for transaction id column.
* Update - Bump minimum supported version of WordPress from 5.4 to 5.5.
* Update - Bump minimum supported version of WooCommerce from 4.5 to 4.8.
* Add - Deposit overviews have been added to the overview page.
* Update - Account overview page is now GA and default page for woocommerce payments.
* Update - Base fee and account status has been moved to overview page from WCPay settings.
* Fix - Express payment method being displayed on blocks checkout when Payment Request is not supported.
* Fix - Subscription sign-up fees not included in total for Payment Request Button.

= 2.4.0 - 2021-05-12 =
* Update - Improve the Connect Account page.
* Update - Base UI components and their styling.
* Fix - Deposits overview details not displayed.
* Fix - WooCommerce Payments disappeared from WooCommerce Settings if WooCommerce Subscriptions is activated.
* Add - REST endpoint to capture payments by order ID.
* Add - Explat package for A/B tests.
* Add - Payment request button support for checkout and cart blocks.
* Update - Bump minimum supported WooCommerce version from 4.0 to 4.5.
* Update - Implement expirement on Connect Page.
* Fix - Columns are misaligned on Payments->Transactions/Disputes page.
* Fix - Risk level is displayed as a "Numeric" value in transactions CSV.

= 2.3.3 - 2021-05-06 =
* Update - Additional logic and styling for instant deposits.

= 2.3.2 - 2021-04-27 =
* Fix - Error when purchasing free trial subscriptions.

= 2.3.1 - 2021-04-26 =
* Fix - Various account connection cache tweaks
* Update - Use option instead of transient for caching account data
* Fix - Error when using SCA / 3DS credit card in checkout block.

= 2.3.0 - 2021-04-21 =
* Add - Introduced deposit currency filter for transactions overview page.
* Add - Download transactions report in CSV.
* Update - Tweak the connection detection logic.
* Add - Notification badge next to payments menu.
* Fix - Fixed broken search on transactions list page.
* Add - More helpful message on checkout errors.
* Update - Change the default track `recordEvent` to use @woocommerce/tracks.
* Add - WPCOM connection status event prop to 'wcpay_connect_account_clicked' track.
* Add - Allow users to clear the account cache.
* Update - Bump minimum supported version of WordPress from 5.3 to 5.4.
* Add - Add a new admin note to collect qualitative feedback.
* Add - Introduced deposit currency filter for deposits overview page.
* Update - Make Payment Request Button available for all merchants.
* Add - Configurable Payment Request Button locations.
* Add - Addition of the Instant Deposits feature to allow qualified merchants to manually trigger payouts.

= 2.2.0 - 2021-03-31 =
* Fix - Paying with a saved card for a subscription with a free trial will now correctly save the chosen payment method to the order for future renewals.
* Add - Payment Request Button support for US merchants (Apple Pay, Google Pay, Microsoft Pay, and the browser standard Payment Request API).
* Update - Not passing level3 data for non-US merchants.
* Add - REST endpoint for fetching account data.
* Add - Deposits list pagination and sorting.
* Fix - Deposit overview now displays placeholder information instead of continuing to load when an error happens.

= 2.1.1 - 2021-03-23 =
* Fix - Fatal error when a subscription is processed with action scheduler hook.

= 2.1.0 - 2021-03-16 =
* Update - Show last 4 digit credit card number in order note when payment method is updated on failed renewal subscription order.
* Update - Define constant for the group to be used for scheduled actions.
* Update - Enable multiple customer currencies support in live mode.
* Add - Rate limit failed account connection checks.
* Add - Support displaying non-USD base fees on settings page.

= 2.0.0 - 2021-02-22 =
* Update - Render customer details in transactions list as text instead of link if order missing.
* Update - Render transaction summary on details page for Multi-Currency transactions.
* Update - Improvements to fraud prevention.
* Fix - Added better notices for end users if there are connection errors when making payments.
* Fix - If account is set to manual payouts display 'Temporarily suspended' under Payments > Settings.
* Add - Add file dropzones to dispute evidence upload fields
* Add - Currency conversion indicator to Transactions list.
* Add - Transaction timeline details for Multi-Currency transactions.
* Update - Link order note with transaction details page.
* Fix - Updating payment method using saved payment for WC Subscriptions orders.

= 1.9.2 - 2021-02-05 =
* Fix - Checkout and cart blocks aren't usable in editor when WooCommerce Payments is enabled.
* Fix - Missing global config error in Checkout block integration, and incompatibility with latest block API.

= 1.9.1 - 2021-02-03 =
* Fix - Incompatibility with WC Subscriptions.
* Fix - Missing order causing broken transactions list.

= 1.9.0 - 2021-02-02 =
* Add - Improved fraud prevention.
* Add - New setting to manage whether to enable saving cards during checkout. (Defaults to being enabled).
* Fix - Fixed issue where an empty alert would appear when trying to refund an authorization charge.
* Update - Link customer name on transaction detail page to filtered transaction list page.
* Update - Test mode notice width is now consistent across all pages.
* Fix - Fix error which could occur when a 100% off coupon was applied during checkout.
* Add - New notification to urge setting SSL for checkout pages if store doesn't use HTTPS
* Fix - Fixed connection timeout configuration.
* Fix - Specify error code when refund fails in admin to prevent blank alert.
* Fix - Add fees as line items sent to Stripe to prevent Level 3 errors.
* Fix - Currency format in non-USD order note when capturing, refunding, and processing subscription renewal.
* Update - Link customer name from transaction list page to WooCommerce's Customers page filtered by the customer's name.
* Fix - Use proper currency information when rendering deposits overview and details.

= 1.8.0 - 2020-12-16 =
* Add - Include information about failing payment into order notes.
* Fix - Fix crash when a user has 10 or more saved credit cards.
* Fix - Fix crash if there's a problem connecting to the server.
* Fix - Store Stripe customer for test and live mode.
* Fix - Display Payments menu in the sidebar if there's a problem connecting to the server.
* Add - Display fee structure in transaction timelines.
* Add - Use site username for recording ToS acceptance.
* Update - Display transaction tables with full width.
* Add - Action hooks before and after webhook delivery.

= 1.7.1 - 2020-12-03 =
* Fix - Pass ISO strings instead of Moment objects to dateI18n.

= 1.7.0 - 2020-11-17 =
* Fix - Fix ordering of payment detail timeline events.
* Fix - Payment form hides when saved card is selected.
* Fix - Render dispute evidence file upload errors.
* Fix - Increase timeout for calls to the API server.
* Fix - Correctly display the fee and net amounts for a charge with an inquiry.
* Fix - Catch unhandled exceptions when cancelling a payment authorization.
* Add - Security.md with security and vulnerability reporting guidelines.
* Add - Introduced "Set up refund policy" notification in WooCommerce inbox.
* Fix - Fix error when retrying to save a card in the Add Payment Method screen after failing SCA authentication.
* Add - Allow signing up for a subscription with free trial with a credit card that requires SCA authentication.
* Add - Remote note service.
* Add - Show details about the current fees in the Settings screen.

= 1.6.0 - 2020-10-15 =
* Fix - Trimming the whitespace when updating the bank statement descriptor.
* Add - Initial support for the checkout block.
* Add - Support wp_get_environment_type() and enable dev-mode when environment is 'development' or 'staging'.
* Update - Introduced payments-specific exceptions instead of generic one.
* Update - Transaction timeline: enabled timestamps rendering for all entries.

= 1.5.0 - 2020-09-24 =
* Fix - Save payment method checkbox for Subscriptions customer-initiated payment method updates.
* Fix - Support checkout on Internet Explorer 11.
* Fix - Webhook processing with no Jetpack plugin installed.
* Fix - Do not block the checkout card field from loading when customer meta is invalid or related to an old account.
* Fix - Saving account statement descriptor with an ampersand character.
* Fix - Do not attempt to render the payment timeline if the intention ID is missing.
* Add - Display payment method details on account subscriptions pages.
* Add - Redact sensitive data before logging.
* Add - Support for WooCommerce Subscriptions admin-initiated payment method changes.
* Add - Link to Subscription admin pages from Transactions views.
* Add - Support for Subscriptions in transaction search.

= 1.4.1 - 2020-09-07 =
* Fix - Only redirect to the onboarding screen if the plugin has been individually activated using the plugins page.

= 1.4.0 - 2020-09-02 =
* Add - Initial support for WooCommerce Subscriptions: Signing up for subscriptions, scheduled payments, and customer-initiated payment method changes.
* Add - Added a link to transaction details from order screens.
* Add - Allow merchant to edit statement descriptor.
* Fix - Do not redirect to the onboarding page after completing the WC4.5-beta wizard.
* Fix - Save order metadata before the payment is completed to avoid missing payments.
* Update - Bumped the minimum Jetpack requirement to version 8.2.

= 1.3.0 - 2020-08-17 =
* Add - Support for saved cards.
* Add - Search bar for transactions.
* Fix - Redirect to WC core onboarding instead of WC Payments onboarding when appropriate.
* Fix - Creating an account during checkout with 3DS cards.
* Fix - Missing payment statuses for certain disputes.
* Fix - Missing translators comments.

= 1.2.0 - 2020-07-20 =
* Add - 3DS support when using the pay for order page
* Add - Display confirmation dialog when enabling manual captures
* Add - Update the order when an authorised payment has expired
* Add - Timeline view in transactions detail, requires WooCommerce 4.4
* Add - Tracking for basic user action events
* Fix - Admin UI styling tweaks

= 1.1.0 - 2020-06-16 =
* Add - Allow WooCommerce Payments set up without Jetpack plugin
* Fix - Orders missing after payment processing error
* Fix - Clearing pagination when selecting transactions advanced filters
* Fix - After onboarding, redirect to the WCPay task of the task list, instead of to the task list

= 1.0.1 - 2020-06-01 =
* Add - Support 3D Secure verification
* Add - Transaction date and type filters to transactions list
* Update - Redirect to the "Connect" page on plugin activation or when trying to navigate to the settings screen
* Fix - Add deposit delay notice to deposit schedule
* Fix - Avoid localizing deposit date or displaying time-of-day precision
* Fix - Display dispute currency code in dispute info

= 1.0.0 - 2020-05-19 =
* Add - Level 3 data to payment requests
* Update - Expose public method for checking connection status
* Fix - Pending requirements state for improved messaging
* Fix - Dispute details typo
* Remove - Unused POST /charges endpoint
* Remove - "Beta" messaging

= 0.9.2 - 2020-05-14 =
* Add - Customer ID to payment intent
* Update - Register and enqueue js.stripe.com on WCPay admin pages
* Update - Override needs_setup to redirect from Payments settings
* Update - Copy and image on Connect Account screen
* Add - Add deposits overview component
* Add - URL to pass for prefilling OAuth form
* Add - Test card details in Checkout
* Add - Task list redirect upon return from OAuth flow
* Add - Handling for failed refund and other webhooks
* Add - Transaction list sorting
* Update - Disable gateway when payments are disabled on the account
* Update - Make table rows clickable
* Add - Prompt before navigating away from unsaved dispute evidence changes
* Update - Labels to sentence case
* Update - Automated testing
* Add - Metadata when creating payment intent
* Update - PHP versions supported

= 0.9.1 - 2020-04-09 =
* Fix - Add logging for OAuth initialization failures

= 0.9.0 - 2020-04-08 =
* Release for Public Beta

= 0.8.2 - 2020-03-10 =
* Add - Dispute file evidence upload support
* Add - Basic support for Pay for Order
* Fix - Styling improvements in wp-admin
* Fix - Undefined variable PHP notice in cancel_authorization
* Fix - Remove unused variable in authentication
* Fix - Improve Jetpack connection checking

= 0.8.1 - 2020-02-25 =
* Update link to test card documentation

= 0.8.0 - 2020-02-24 =
* First beta release

= 0.7.0 - 2020-02-05 =
* Alpha release<|MERGE_RESOLUTION|>--- conflicted
+++ resolved
@@ -116,13 +116,10 @@
 * Add - Show a warning when attempting to create a subscription product with a price below the minimum amount.
 * Fix - When viewing a WCPay Subscription product page, make sure other gateway's express payment buttons aren't shown.
 * Fix - When viewing a WC Product page with a WCPay subscription product in cart, make sure other gateway's express payment buttons are shown.
-<<<<<<< HEAD
 * Fix - Currency name not translated the Overview card title.
-=======
 * Fix - Don't limit subscription products being created with an interval of more than one year when the WC Subscriptions plugin is active.
 * Fix - Subscriptions not renewing with subscription products that use a free trial period.
 * Fix - "Fees" column values are different in the downloaded CSV file for the transaction table
->>>>>>> 0bb3a05a
 
 = 3.5.0 - 2021-12-29 =
 * Fix - Error when renewing subscriptions with saved payment methods disabled.
