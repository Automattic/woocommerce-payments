=== WooCommerce Payments ===
Contributors: woocommerce, automattic
Tags: woocommerce, payment, payment request, credit card, automattic
Requires at least: 5.3
Tested up to: 5.4
Requires PHP: 7.0
Stable tag: 1.4.1
License: GPLv2 or later
License URI: http://www.gnu.org/licenses/gpl-2.0.html

Securely accept credit and debit cards on your site. Manage transactions without leaving your WordPress dashboard. Only with WooCommerce Payments.

== Description ==

**Payments made simple, with no monthly fees – designed exclusively for WooCommerce stores.**

Securely accept major credit and debit cards, and allow customers to pay you directly without leaving your WooCommerce store. View and manage transactions from one convenient place – your WordPress dashboard.

See payments, track cash flow into your bank account, manage refunds, and stay on top of disputes without the hassle of having to log into a separate payment processor.

**Manage transactions from the comfort of your store**

Features previously only available on your payment provider’s website are now part of your store’s **integrated payments dashboard**. This enables you to:

- View the details of [payments, refunds, and other transactions](https://docs.woocommerce.com/document/payments/#section-4).
- View and respond to [disputes and chargebacks](https://docs.woocommerce.com/document/payments/disputes/).
- [Track deposits](https://docs.woocommerce.com/document/payments/#section-5) into your bank account or debit card.

**Pay as you go**

WooCommerce Payments is **free to install**, with **no setup fees or monthly fees**. Pay-as-you-go fees start at 2.9% + $0.30 per transaction for U.S.-issued cards. [Read more about transaction fees](https://docs.woocommerce.com/document/payments/faq/fees/).

**Supported by the WooCommerce team**

Our global support team is available to answer questions you may have about WooCommerce Payments installation, setup, or use. For assistance, [open a ticket on WooCommerce.com](https://woocommerce.com/my-account/create-a-ticket/?select=5278104).

== Getting Started ==

= Requirements =

* United States-based business.
* WordPress 5.3 or newer.
* WooCommerce 4.0 or newer.
* PHP version 7.0 or newer. PHP 7.2 or newer is recommended.

= Try it now =

To try WooCommerce Payments on your store, simply [install it](https://wordpress.org/plugins/woocommerce-payments/#installation) and follow the prompts.

== Installation ==

Install and activate the WooCommerce and WooCommerce Payments plugins, if you haven't already done so, then go to "Payments" in the WordPress admin menu and follow the instructions there.

== Frequently Asked Questions ==

= What countries and currencies are supported? =

If you are an individual or business based in the United States, you can sign-up with WooCommerce Payments. After completing sign up, you can accept payments from customers anywhere in the world in USD.

We are actively planning to expand into additional countries based on your interest. Let us know where you would like to [see WooCommerce Payments launch next](https://woocommerce.com/payments/#request-invite).

[Learn more](https://docs.woocommerce.com/document/payments/countries/).

= Why is a WordPress.com account and connection required? =

WooCommerce Payments uses the WordPress.com connection to authenticate each request, connecting your store with our payments partner.

= How do I set up a store for a client? =

If you are setting up a store that will process real payments, have the site owner complete the WooCommerce Payments setup. This ensures that the correct business details are set on the account during [onboarding](https://docs.woocommerce.com/document/payments/#section-3).

After the store setup has been completed, you can use [Test Mode](https://docs.woocommerce.com/document/payments/testing/) to simulate payments, refunds, and disputes.

If you are setting up WooCommerce Payments on a development or test site that will **never need to process real payments**, try [Dev Mode](https://docs.woocommerce.com/document/payments/testing/dev-mode/#section-1).

= How is WooCommerce Payments related to Stripe? =

WooCommerce Payments is proudly powered by [Stripe](https://stripe.com/). When you sign up for WooCommerce Payments, your personal and business information is verified with Stripe and stored in an account connected to the WooCommerce Payments service. This account is then used in the background for managing your business account information and activity via WooCommerce Payments. [Learn more](https://docs.woocommerce.com/document/payments/powered-by-stripe/).

= Are there Terms of Service and data usage policies? =

You can read our Terms of Service [here](https://en.wordpress.com/tos).

== Screenshots ==

1. View Transactions
2. View Transaction Details
3. Track Deposits
4. Manage Disputes

== Changelog ==

= 1.x.x - 2020-xx-xx =
<<<<<<< HEAD
* Fix - Do not block the checkout card field from loading when customer meta is invalid or related to an old account.
=======
* Fix - Save payment method checkbox for Subscriptions customer-initiated payment method updates.
* Fix - Support checkout on Internet Explorer 11.
* Fix - Webhook processing with no Jetpack plugin installed.
* Add - Display payment method details on account subscriptions pages.
* Add - Redact sensitive data before logging.
>>>>>>> fc217fd4

= 1.4.1 - 2020-09-07 =
* Fix - Only redirect to the onboarding screen if the plugin has been individually activated using the plugins page.

= 1.4.0 - 2020-09-02 =
* Add - Initial support for WooCommerce Subscriptions: Signing up for subscriptions, scheduled payments, and customer-initiated payment method changes.
* Add - Added a link to transaction details from order screens.
* Add - Allow merchant to edit statement descriptor.
* Fix - Do not redirect to the onboarding page after completing the WC4.5-beta wizard.
* Fix - Save order metadata before the payment is completed to avoid missing payments.
* Update - Bumped the minimum Jetpack requirement to version 8.2.

= 1.3.0 - 2020-08-17 =
* Add - Support for saved cards.
* Add - Search bar for transactions.
* Fix - Redirect to WC core onboarding instead of WC Payments onboarding when appropriate.
* Fix - Creating an account during checkout with 3DS cards.
* Fix - Missing payment statuses for certain disputes.
* Fix - Missing translators comments.

= 1.2.0 - 2020-07-20 =
* Add - 3DS support when using the pay for order page
* Add - Display confirmation dialog when enabling manual captures
* Add - Update the order when an authorised payment has expired
* Add - Timeline view in transactions detail, requires WooCommerce 4.4
* Add - Tracking for basic user action events
* Fix - Admin UI styling tweaks

= 1.1.0 - 2020-06-16 =
* Add - Allow WooCommerce Payments set up without Jetpack plugin
* Fix - Orders missing after payment processing error
* Fix - Clearing pagination when selecting transactions advanced filters
* Fix - After onboarding, redirect to the WCPay task of the task list, instead of to the task list

= 1.0.1 - 2020-06-01 =
* Add - Support 3D Secure verification
* Add - Transaction date and type filters to transactions list
* Update - Redirect to the "Connect" page on plugin activation or when trying to navigate to the settings screen
* Fix - Add deposit delay notice to deposit schedule
* Fix - Avoid localizing deposit date or displaying time-of-day precision
* Fix - Display dispute currency code in dispute info

= 1.0.0 - 2020-05-19 =
* Add - Level 3 data to payment requests
* Update - Expose public method for checking connection status
* Fix - Pending requirements state for improved messaging
* Fix - Dispute details typo
* Remove - Unused POST /charges endpoint
* Remove - "Beta" messaging

= 0.9.2 - 2020-05-14 =
* Add - Customer ID to payment intent
* Update - Register and enqueue js.stripe.com on WCPay admin pages
* Update - Override needs_setup to redirect from Payments settings
* Update - Copy and image on Connect Account screen
* Add - Add deposits overview component
* Add - URL to pass for prefilling OAuth form
* Add - Test card details in Checkout
* Add - Task list redirect upon return from OAuth flow
* Add - Handling for failed refund and other webhooks
* Add - Transaction list sorting
* Update - Disable gateway when payments are disabled on the account
* Update - Make table rows clickable
* Add - Prompt before navigating away from unsaved dispute evidence changes
* Update - Labels to sentence case
* Update - Automated testing
* Add - Metadata when creating payment intent
* Update - PHP versions supported

= 0.9.1 - 2020-04-09 =
* Fix - Add logging for OAuth initialization failures

= 0.9.0 - 2020-04-08 =
* Release for Public Beta

= 0.8.2 - 2020-03-10 =
* Add - Dispute file evidence upload support
* Add - Basic support for Pay for Order
* Fix - Styling improvements in wp-admin
* Fix - Undefined variable PHP notice in cancel_authorization
* Fix - Remove unused variable in authentication
* Fix - Improve Jetpack connection checking

= 0.8.1 - 2020-02-25 =
* Update link to test card documentation

= 0.8.0 - 2020-02-24 =
* First beta release

= 0.7.0 - 2020-02-05 =
* Alpha release<|MERGE_RESOLUTION|>--- conflicted
+++ resolved
@@ -91,15 +91,12 @@
 == Changelog ==
 
 = 1.x.x - 2020-xx-xx =
-<<<<<<< HEAD
-* Fix - Do not block the checkout card field from loading when customer meta is invalid or related to an old account.
-=======
 * Fix - Save payment method checkbox for Subscriptions customer-initiated payment method updates.
 * Fix - Support checkout on Internet Explorer 11.
 * Fix - Webhook processing with no Jetpack plugin installed.
+* Fix - Do not block the checkout card field from loading when customer meta is invalid or related to an old account.
 * Add - Display payment method details on account subscriptions pages.
 * Add - Redact sensitive data before logging.
->>>>>>> fc217fd4
 
 = 1.4.1 - 2020-09-07 =
 * Fix - Only redirect to the onboarding screen if the plugin has been individually activated using the plugins page.
