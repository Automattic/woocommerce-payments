--- conflicted
+++ resolved
@@ -99,14 +99,11 @@
 == Changelog ==
 
 = 3.7.0 - 2022-xx-xx =
-<<<<<<< HEAD
-* Tweak - only add admin notes on non-AJAX requests
-=======
 * Add - Introduce sorting on disputes page.
 * Fix - Currency name not translated the Overview card title.
 * Add - Introduce advance filters on disputes page.
 * Add - UPE payment methods - BECS Direct Debit.
->>>>>>> b0c9d936
+* Tweak - only add admin notes on non-AJAX requests
 
 = 3.6.0 - 2022-01-20 =
 * Update - Bump minimum required version of WooCommerce from 4.4 to 4.5.
