--- conflicted
+++ resolved
@@ -103,11 +103,8 @@
 
 = 2.1.0 - 2021-xx-xx =
 * Update - Show last 4 digit credit card number in order note when payment method is updated on failed renewal subscription order.
-<<<<<<< HEAD
 * Update - Define constant for the group to be used for scheduled actions.
-=======
 * Update - Enable multiple customer currencies support in live mode.
->>>>>>> 3e684e85
 
 = 2.0.0 - 2021-02-22 =
 * Update - Render customer details in transactions list as text instead of link if order missing.
