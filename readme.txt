--- conflicted
+++ resolved
@@ -106,11 +106,8 @@
 * Fix - Incorrect prices in Payment Request Button for certain currencies.
 * Fix - Updates to fraud protection.
 * Fix - Prevent Payment Request buttons from showing up in Composite Product pages.
-<<<<<<< HEAD
+* Add - Onboarding flows on the admin WooCommerce > Subscriptions screen for stores with no subscriptions yet.
 * Add - Error messages when dispute evidence exceeds Stripe limits.
-=======
-* Add - Onboarding flows on the admin WooCommerce > Subscriptions screen for stores with no subscriptions yet.
->>>>>>> fab0a2a3
 
 = 3.3.0 - 2021-11-18 =
 * Add - Add Idempotency Key to POST headers.
