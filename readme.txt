--- conflicted
+++ resolved
@@ -100,11 +100,8 @@
 
 = 3.3.0 - 2021-xx-xx =
 * Update - Updated @woocommerce/components to remove ' from negative numbers on csv files
-<<<<<<< HEAD
+* Add - Add compatibility between Multi-Currency and WooCommerce Bookings.
 * Fix - Display risk for payment methods without risk assessment
-=======
-* Add - Add compatibility between Multi-Currency and WooCommerce Bookings.
->>>>>>> 1c1f836f
 
 = 3.2.3 - 2021-11-01 =
 * Fix - Card fields on checkout not shown when the 'Enable payments via saved cards' setting is disabled.
