--- conflicted
+++ resolved
@@ -101,8 +101,6 @@
 = 3.3.0 - 2021-xx-xx =
 * Update - Updated @woocommerce/components to remove ' from negative numbers on csv files
 * Add - Add compatibility between Multi-Currency and WooCommerce Bookings.
-<<<<<<< HEAD
-=======
 * Add - Add filters to disable or filter Multi-Currency sql query clauses for analytics.
 * Fix - Display risk for payment methods without risk assessment
 * Fix - Use configured domain instead of current domain for Apple Pay verification.
@@ -117,7 +115,6 @@
 
 = 3.2.1 - 2021-10-28 =
 * Fix - PHP 7.2 compatibility - remove trailing commas from function args in subscriptions-core.
->>>>>>> 989319be
 
 = 3.2.0 - 2021-10-28 =
 * Add - Add subscriptions functionality via Stripe Billing and WC Subscriptions core.
