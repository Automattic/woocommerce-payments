=== WooCommerce Payments ===
Contributors: woocommerce, automattic
Tags: woocommerce, payment, payment request, credit card, automattic
Requires at least: 5.6
Tested up to: 5.8.1
Requires PHP: 7.0
Stable tag: 3.1.0
License: GPLv2 or later
License URI: http://www.gnu.org/licenses/gpl-2.0.html

Securely accept credit and debit cards on your site. Manage transactions without leaving your WordPress dashboard. Only with WooCommerce Payments.

== Description ==

**Payments made simple, with no monthly fees – designed exclusively for WooCommerce stores.**

Securely accept major credit and debit cards, and allow customers to pay you directly without leaving your WooCommerce store. View and manage transactions from one convenient place – your WordPress dashboard.

See payments, track cash flow into your bank account, manage refunds, and stay on top of disputes without the hassle of having to log into a separate payment processor.

**Manage transactions from the comfort of your store**

Features previously only available on your payment provider’s website are now part of your store’s **integrated payments dashboard**. This enables you to:

- View the details of [payments, refunds, and other transactions](https://docs.woocommerce.com/document/payments/#section-4).
- View and respond to [disputes and chargebacks](https://docs.woocommerce.com/document/payments/disputes/).
- [Track deposits](https://docs.woocommerce.com/document/payments/#section-5) into your bank account or debit card.

**Pay as you go**

WooCommerce Payments is **free to install**, with **no setup fees or monthly fees**. Pay-as-you-go fees start at 2.9% + $0.30 per transaction for U.S.-issued cards. [Read more about transaction fees](https://docs.woocommerce.com/document/payments/faq/fees/).

**Supported by the WooCommerce team**

Our global support team is available to answer questions you may have about WooCommerce Payments installation, setup, or use. For assistance, [open a ticket on WooCommerce.com](https://woocommerce.com/my-account/create-a-ticket/?select=5278104).

== Getting Started ==

= Requirements =

* WordPress 5.6 or newer.
* WooCommerce 5.5 or newer.
* PHP version 7.0 or newer. PHP 7.2 or newer is recommended.

= Try it now =

To try WooCommerce Payments on your store, simply [install it](https://wordpress.org/plugins/woocommerce-payments/#installation) and follow the prompts.

WooCommerce Payments has experimental support for the Checkout block from [WooCommerce Blocks](https://wordpress.org/plugins/woo-gutenberg-products-block/). Please check the [FAQ section](#faq) for more information.

== Installation ==

Install and activate the WooCommerce and WooCommerce Payments plugins, if you haven't already done so, then go to "Payments" in the WordPress admin menu and follow the instructions there.

== Frequently Asked Questions ==

= What countries and currencies are supported? =

If you are an individual or business based in [one of these countries](https://docs.woocommerce.com/document/payments/countries/#section-1), you can sign-up with WooCommerce Payments. After completing sign up, you can accept payments from customers anywhere in the world.

We are actively planning to expand into additional countries based on your interest. Let us know where you would like to [see WooCommerce Payments launch next](https://woocommerce.com/payments/#request-invite).

= Why is a WordPress.com account and connection required? =

WooCommerce Payments uses the WordPress.com connection to authenticate each request, connecting your store with our payments partner.

= How do I set up a store for a client? =

If you are setting up a store that will process real payments, have the site owner complete the WooCommerce Payments setup. This ensures that the correct business details are set on the account during [onboarding](https://docs.woocommerce.com/document/payments/#section-3).

After the store setup has been completed, you can use [Test Mode](https://docs.woocommerce.com/document/payments/testing/) to simulate payments, refunds, and disputes.

If you are setting up WooCommerce Payments on a development or test site that will **never need to process real payments**, try [Dev Mode](https://docs.woocommerce.com/document/payments/testing/dev-mode/#section-1).

= How is WooCommerce Payments related to Stripe? =

WooCommerce Payments is proudly powered by [Stripe](https://stripe.com/). When you sign up for WooCommerce Payments, your personal and business information is verified with Stripe and stored in an account connected to the WooCommerce Payments service. This account is then used in the background for managing your business account information and activity via WooCommerce Payments. [Learn more](https://docs.woocommerce.com/document/payments/powered-by-stripe/).

= Are there Terms of Service and data usage policies? =

You can read our Terms of Service [here](https://en.wordpress.com/tos).

= How does the Checkout block work? =

You need the [WooCommerce Blocks](https://wordpress.org/plugins/woo-gutenberg-products-block/) plugin to be installed and active to use the Checkout block. Once you add the block to a page, WooCommerce Payments will automatically appear as an option.

Please note that our support for the checkout block is still experimental and the following features of the gateway will probably not work:

* Using saved cards and saving cards.
* Integration with WooCommerce Subscriptions.

== Screenshots ==

1. View Transactions
2. View Transaction Details
3. Track Deposits
4. Manage Disputes

== Changelog ==

= 3.2.0 - 2021-xx-xx =
* Add - Add subscriptions functionality via Stripe Billing and WC Subscriptions core.
* Fix - Prevent currency switcher to show when enabled currencies list is empty.
* Fix - Show currency switcher notice until customer explicitly dismisses it.
* Update - Fee breakdown when there's only a base fee
* Fix - Inconsistent shipping options in Payment Request popup.
* Fix - Missing customer information after guest checkout via Checkout Block
* Update - display fees per payment method on overview page.
* Fix - Multi-Currency settings rounding option and preview.
<<<<<<< HEAD
* Add - Add compatibility between Multi-Currency and WooCommerce FedEx shipping extension.
=======
* Fix - Payment failure on checkout block with UPE when phone number field is hidden
* Add - Add compatibility between Multi-Currency and WooCommerce UPS shipping extension.
>>>>>>> 58e8b515

= 3.1.0 - 2021-10-06 =
* Fix - Issue affecting analytics for Multi-Currency orders made with a zero-decimal to non-zero decimal conversion.
* Add - Customer Multi-Currency onboarding flow.
* Add - Checkbox toggle for disabling customer Multi-Currency feature in Advanced Settings.
* Add - Update layout of the Multi-Currency settings screen.
* Fix - Fixed missing file error for removed CSS file.
* Add - Currency deletion confirmation modal for currencies that are bound to an UPE method.
* Fix - Currency switcher does not affect order confirmation screen prices.
* Fix - Error when attempting to change the payment method for a subscription with UPE enabled.
* Add - Multi-Currency track currency added.
* Fix - Fill missing order_intent_info even if an exception occurs.
* Fix - Authorize and capture payments later with new credit cards.
* Add - Gutenberg Block Widget for Multi-Currency.
* Update - WCPay logo.
* Fix - Translations in transaction/deposit exports
* Fix - Update shipping cost in payment sheet when changing payment method.
* Fix - Transaction search with translated terms.
* Update - Replace REST endpoint for onboarding initialization.
* Fix - UPE missing international card fees.
* Update - Bump minimum supported version of WooCommerce from 5.4 to 5.5.
* Update - Bump minimum required version of WooCommerce from 4.0 to 4.4.
* Fix - Add credit card on My Account using other payment gateways does not show "Your card number is incomplete" error.
* Update - Continue loading WCPay if the account is connected.
* Add - Message to suggest using the previous version of WooCommerce Payments for old Woo core versions.
* Fix - Appearance of upload file buttons inside challenge dispute page.
* Fix - Enable logging for UPE checkout errors.
* Update - Composer package `automattic/jetpack-connection` from v1.20.0 to v1.30.5.

= 3.0.0 - 2021-09-16 =
* Add - Download deposits report in CSV.
* Fix - Use store currency on analytics leaderboard when Multi-Currency is enabled.
* Add - Add API to expose Multi-Currency widget to theme/plugin developers for easy integration.
* Fix - Enabled currencies modal UI.
* Fix - User order currency format on admin refund button.
* Fix - Clear the list of selected currencies after closing the modal for adding currencies.
* Fix - Fix subscription change payment method errors after entering a payment method that fails.
* Fix - Prevent duplicate account onboarding requests.
* Fix - Filter out merchant-facing payment errors from customer error notices.

= 2.9.1 - 2021-09-07 =
* Fix - Error while checking out with UPE when fields are hidden.
* Fix - Unable to onboard when in treatment mode.

= 2.9.0 - 2021-08-25 =
* Add - Split discount line in timeline into variable fee and fixed fee.
* Add - Order status validation for payments/orders/{order_id}/create_customer API.
* Add - Add country code parameter to ExPlat API requests.
* Add - Add a new hook to get a list of enabled payment request methods.
* Fix - Align table items according to design correctly.
* Fix - Fatal error if wcpay_multi_currency_enabled_currencies is a string.
* Fix - Show the estimated deposit date in the transactions CSV export rather than the deposit ID.
* Fix - Keep track of customer id in non logged in users.
* Update - Bump minimum supported version of WooCommerce from 5.3 to 5.4.

= 2.8.4 - 2021-08-17 =
* Fix - Fix database connection error on account cache clear.
* Fix - Fix fatal error logged when updating analytics data when account is not connected to Stripe.
* Fix - Multi-Currency Compatibility fatal error with Subscriptions when account is not connected to Stripe.

= 2.8.3 - 2021-08-10 =
* Fix - Fix for payment request buttons when the new payment methods gateway is enabled.

= 2.8.2 - 2021-08-05 =
* Fix - If account is disconnected or not set up do not display onboarding task and UPE inbox note.
* Fix - Fix for the site acting as disconnected after the account cache expires.
* Fix - Fix for failed Giropay and Sofort transactions causing an error.

= 2.8.1 - 2021-08-04 =
* Fix - Enable Multi-Currency only if there is a linked WooCommerce Payments account.

= 2.8.0 - 2021-08-04 =
* Add - Allow merchants to add additional currencies to their store, allowing a store’s customers to shop and browse in the currency of their choice.
* Add - *Early access*: allow your store to collect payments with Giropay and Sofort. Enable the feature in settings!
* Add - Use date picker for applicable dispute evidence fields.
* Fix - Avoid crash when seeing the details of an empty deposit.
* Fix - Disabled Payment Request Buttons when order has to be split into multiple packages because Payment Requests do not support that use case.
* Fix - Fee discounts should use the discount currency rather than the base fee currency.
* Fix - Do not redirect to the onboarding page when account retrieval fails.
* Add - Allow the customer to perform SCA authentication on Subscription renewals.
* Update - Actualized supported countries list for onboarding.
* Add - Dispute Status Chip into the header of the Dispute Details page.
* Fix - Use a singular label in the summary of Transactions and Deposits lists.
* Add - Disable payment gateway when not in test mode and not using https or ssl checkout enforcement.
* Fix - Improved errors handling during onboarding and page overview.
* Update - Remove Account in the old Settings page.
* Update - Bump minimum supported version of WooCommerce from 5.2 to 5.3.
* Update - Bump minimum supported version of WordPress from 5.5 to 5.6.
* Fix - Stop refund process when using an invalid amount
* Fix - Improve sanitization of ExPlat cookie.
* Add - Show fee breakdown in transaction details timeline.
* Add - REST endpoint to get customer id from an order.
* Fix - Explat not caching when no variation is returned.

= 2.7.1 - 2021-07-26 =
* Fix - Ensure test mode setting value is correctly saved.
* Fix - Onboarding redirection occasionally not finalizing account connection.

= 2.7.0 - 2021-07-14 =
* Add - Add a link to the snackbar notice that appears after submitting or saving evidence for a dispute challenge.
* Add - Support saving new cards and paying with previously saved cards in the WooCommerce Checkout Block.
* Fix - WooCommerce Payments admin pages redirect to the onboarding page when the WooCommerce Payments account is disconnected.
* Fix - Do not overwrite admin pages when account is disconnected.
* Update - Set a description when creating payment intents.
* Add - Add dispute resolution task.

= 2.6.1 - 2021-07-01 =
* Fix - Updates the notes query filters to prevent breaking the WooCommerce > Home inbox.

= 2.6.0 - 2021-06-23 =
* Add - Notify the admin if WordPress.com user connection is broken.
* Add - Experimental PHP client for Explat.
* Add - WooCommerce Payment inbox notifications to the overview screen.
* Fix - Fix fatal error if store currency is changed after enabled (multi) currencies set.
* Fix - Use of deprecated call-style to registerPaymentMethods. WooCommerce Payments now requires WooCommerce Blocks of at least version 3.9.0.
* Fix - Deposit date on Transactions list page.
* Fix - Rounding error when displaying fee percentages on the Overview and Transactions pages.
* Add - Error message when total size of dispute evidence files uploaded goes over limit.
* Update - Pass currency to wc_price when adding intent notes to orders.
* Update - Instant deposit inbox note wording.
* Fix - Deposit overview details for non instant ones.
* Add - Introduce new settings layout
* Update - Removed "Branded" and "Custom label" options on Payment request buttons to align with design guidelines.
* Update - Converted payment request button size value to distinct options to align with design guidelines.
* Tweak - Run post-upgrade actions during any request instead of only on wp-admin requests.
* Update - Payment request button should guide users to login when necessary.
* Add - When setting WooCommerce Payments up, inform if merchant business country is not supported.
* Update - Bump minimum supported version of WooCommerce from 4.8 to 5.2.
* Add - Introduce advance filters on deposits page.
* Update: Prefill OAuth flow with WC store country

= 2.5.0 - 2021-06-02 =
* Fix - Fix hover dialog for close button on modals, unify styling and layout of modal buttons.
* Update - Use Site Language when rendering Stripe elements.
* Update - Use blog ID for authenticating most of the requests.
* Fix: Misaligned columns on Deposits page.
* Add - Tracking for returning from OAuth connection.
* Fix - Transactions and deposits counts on the table summary are rendered as "undefined".
* Update - Deposit overview details.
* Add - Redirect to WooCommerce home page after successful WooCommerce Payments KYC (Know Your Customer).
* Fix - Added CSV column heading for transaction id column.
* Update - Bump minimum supported version of WordPress from 5.4 to 5.5.
* Update - Bump minimum supported version of WooCommerce from 4.5 to 4.8.
* Add - Deposit overviews have been added to the overview page.
* Update - Account overview page is now GA and default page for woocommerce payments.
* Update - Base fee and account status has been moved to overview page from WCPay settings.
* Fix - Express payment method being displayed on blocks checkout when Payment Request is not supported.
* Fix - Subscription sign-up fees not included in total for Payment Request Button.

= 2.4.0 - 2021-05-12 =
* Update - Improve the Connect Account page.
* Update - Base UI components and their styling.
* Fix - Deposits overview details not displayed.
* Fix - WooCommerce Payments disappeared from WooCommerce Settings if WooCommerce Subscriptions is activated.
* Add - REST endpoint to capture payments by order ID.
* Add - Explat package for A/B tests.
* Add - Payment request button support for checkout and cart blocks.
* Update - Bump minimum supported WooCommerce version from 4.0 to 4.5.
* Update - Implement expirement on Connect Page.
* Fix - Columns are misaligned on Payments->Transactions/Disputes page.
* Fix - Risk level is displayed as a "Numeric" value in transactions CSV.

= 2.3.3 - 2021-05-06 =
* Update - Additional logic and styling for instant deposits.

= 2.3.2 - 2021-04-27 =
* Fix - Error when purchasing free trial subscriptions.

= 2.3.1 - 2021-04-26 =
* Fix - Various account connection cache tweaks
* Update - Use option instead of transient for caching account data
* Fix - Error when using SCA / 3DS credit card in checkout block.

= 2.3.0 - 2021-04-21 =
* Add - Introduced deposit currency filter for transactions overview page.
* Add - Download transactions report in CSV.
* Update - Tweak the connection detection logic.
* Add - Notification badge next to payments menu.
* Fix - Fixed broken search on transactions list page.
* Add - More helpful message on checkout errors.
* Update - Change the default track `recordEvent` to use @woocommerce/tracks.
* Add - WPCOM connection status event prop to 'wcpay_connect_account_clicked' track.
* Add - Allow users to clear the account cache.
* Update - Bump minimum supported version of WordPress from 5.3 to 5.4.
* Add - Add a new admin note to collect qualitative feedback.
* Add - Introduced deposit currency filter for deposits overview page.
* Update - Make Payment Request Button available for all merchants.
* Add - Configurable Payment Request Button locations.
* Add - Addition of the Instant Deposits feature to allow qualified merchants to manually trigger payouts.

= 2.2.0 - 2021-03-31 =
* Fix - Paying with a saved card for a subscription with a free trial will now correctly save the chosen payment method to the order for future renewals.
* Add - Payment Request Button support for US merchants (Apple Pay, Google Pay, Microsoft Pay, and the browser standard Payment Request API).
* Update - Not passing level3 data for non-US merchants.
* Add - REST endpoint for fetching account data.
* Add - Deposits list pagination and sorting.
* Fix - Deposit overview now displays placeholder information instead of continuing to load when an error happens.

= 2.1.1 - 2021-03-23 =
* Fix - Fatal error when a subscription is processed with action scheduler hook.

= 2.1.0 - 2021-03-16 =
* Update - Show last 4 digit credit card number in order note when payment method is updated on failed renewal subscription order.
* Update - Define constant for the group to be used for scheduled actions.
* Update - Enable multiple customer currencies support in live mode.
* Add - Rate limit failed account connection checks.
* Add - Support displaying non-USD base fees on settings page.

= 2.0.0 - 2021-02-22 =
* Update - Render customer details in transactions list as text instead of link if order missing.
* Update - Render transaction summary on details page for Multi-Currency transactions.
* Update - Improvements to fraud prevention.
* Fix - Added better notices for end users if there are connection errors when making payments.
* Fix - If account is set to manual payouts display 'Temporarily suspended' under Payments > Settings.
* Add - Add file dropzones to dispute evidence upload fields
* Add - Currency conversion indicator to Transactions list.
* Add - Transaction timeline details for Multi-Currency transactions.
* Update - Link order note with transaction details page.
* Fix - Updating payment method using saved payment for WC Subscriptions orders.

= 1.9.2 - 2021-02-05 =
* Fix - Checkout and cart blocks aren't usable in editor when WooCommerce Payments is enabled.
* Fix - Missing global config error in Checkout block integration, and incompatibility with latest block API.

= 1.9.1 - 2021-02-03 =
* Fix - Incompatibility with WC Subscriptions.
* Fix - Missing order causing broken transactions list.

= 1.9.0 - 2021-02-02 =
* Add - Improved fraud prevention.
* Add - New setting to manage whether to enable saving cards during checkout. (Defaults to being enabled).
* Fix - Fixed issue where an empty alert would appear when trying to refund an authorization charge.
* Update - Link customer name on transaction detail page to filtered transaction list page.
* Update - Test mode notice width is now consistent across all pages.
* Fix - Fix error which could occur when a 100% off coupon was applied during checkout.
* Add - New notification to urge setting SSL for checkout pages if store doesn't use HTTPS
* Fix - Fixed connection timeout configuration.
* Fix - Specify error code when refund fails in admin to prevent blank alert.
* Fix - Add fees as line items sent to Stripe to prevent Level 3 errors.
* Fix - Currency format in non-USD order note when capturing, refunding, and processing subscription renewal.
* Update - Link customer name from transaction list page to WooCommerce's Customers page filtered by the customer's name.
* Fix - Use proper currency information when rendering deposits overview and details.

= 1.8.0 - 2020-12-16 =
* Add - Include information about failing payment into order notes.
* Fix - Fix crash when a user has 10 or more saved credit cards.
* Fix - Fix crash if there's a problem connecting to the server.
* Fix - Store Stripe customer for test and live mode.
* Fix - Display Payments menu in the sidebar if there's a problem connecting to the server.
* Add - Display fee structure in transaction timelines.
* Add - Use site username for recording ToS acceptance.
* Update - Display transaction tables with full width.
* Add - Action hooks before and after webhook delivery.

= 1.7.1 - 2020-12-03 =
* Fix - Pass ISO strings instead of Moment objects to dateI18n.

= 1.7.0 - 2020-11-17 =
* Fix - Fix ordering of payment detail timeline events.
* Fix - Payment form hides when saved card is selected.
* Fix - Render dispute evidence file upload errors.
* Fix - Increase timeout for calls to the API server.
* Fix - Correctly display the fee and net amounts for a charge with an inquiry.
* Fix - Catch unhandled exceptions when cancelling a payment authorization.
* Add - Security.md with security and vulnerability reporting guidelines.
* Add - Introduced "Set up refund policy" notification in WooCommerce inbox.
* Fix - Fix error when retrying to save a card in the Add Payment Method screen after failing SCA authentication.
* Add - Allow signing up for a subscription with free trial with a credit card that requires SCA authentication.
* Add - Remote note service.
* Add - Show details about the current fees in the Settings screen.

= 1.6.0 - 2020-10-15 =
* Fix - Trimming the whitespace when updating the bank statement descriptor.
* Add - Initial support for the checkout block.
* Add - Support wp_get_environment_type() and enable dev-mode when environment is 'development' or 'staging'.
* Update - Introduced payments-specific exceptions instead of generic one.
* Update - Transaction timeline: enabled timestamps rendering for all entries.

= 1.5.0 - 2020-09-24 =
* Fix - Save payment method checkbox for Subscriptions customer-initiated payment method updates.
* Fix - Support checkout on Internet Explorer 11.
* Fix - Webhook processing with no Jetpack plugin installed.
* Fix - Do not block the checkout card field from loading when customer meta is invalid or related to an old account.
* Fix - Saving account statement descriptor with an ampersand character.
* Fix - Do not attempt to render the payment timeline if the intention ID is missing.
* Add - Display payment method details on account subscriptions pages.
* Add - Redact sensitive data before logging.
* Add - Support for WooCommerce Subscriptions admin-initiated payment method changes.
* Add - Link to Subscription admin pages from Transactions views.
* Add - Support for Subscriptions in transaction search.

= 1.4.1 - 2020-09-07 =
* Fix - Only redirect to the onboarding screen if the plugin has been individually activated using the plugins page.

= 1.4.0 - 2020-09-02 =
* Add - Initial support for WooCommerce Subscriptions: Signing up for subscriptions, scheduled payments, and customer-initiated payment method changes.
* Add - Added a link to transaction details from order screens.
* Add - Allow merchant to edit statement descriptor.
* Fix - Do not redirect to the onboarding page after completing the WC4.5-beta wizard.
* Fix - Save order metadata before the payment is completed to avoid missing payments.
* Update - Bumped the minimum Jetpack requirement to version 8.2.

= 1.3.0 - 2020-08-17 =
* Add - Support for saved cards.
* Add - Search bar for transactions.
* Fix - Redirect to WC core onboarding instead of WC Payments onboarding when appropriate.
* Fix - Creating an account during checkout with 3DS cards.
* Fix - Missing payment statuses for certain disputes.
* Fix - Missing translators comments.

= 1.2.0 - 2020-07-20 =
* Add - 3DS support when using the pay for order page
* Add - Display confirmation dialog when enabling manual captures
* Add - Update the order when an authorised payment has expired
* Add - Timeline view in transactions detail, requires WooCommerce 4.4
* Add - Tracking for basic user action events
* Fix - Admin UI styling tweaks

= 1.1.0 - 2020-06-16 =
* Add - Allow WooCommerce Payments set up without Jetpack plugin
* Fix - Orders missing after payment processing error
* Fix - Clearing pagination when selecting transactions advanced filters
* Fix - After onboarding, redirect to the WCPay task of the task list, instead of to the task list

= 1.0.1 - 2020-06-01 =
* Add - Support 3D Secure verification
* Add - Transaction date and type filters to transactions list
* Update - Redirect to the "Connect" page on plugin activation or when trying to navigate to the settings screen
* Fix - Add deposit delay notice to deposit schedule
* Fix - Avoid localizing deposit date or displaying time-of-day precision
* Fix - Display dispute currency code in dispute info

= 1.0.0 - 2020-05-19 =
* Add - Level 3 data to payment requests
* Update - Expose public method for checking connection status
* Fix - Pending requirements state for improved messaging
* Fix - Dispute details typo
* Remove - Unused POST /charges endpoint
* Remove - "Beta" messaging

= 0.9.2 - 2020-05-14 =
* Add - Customer ID to payment intent
* Update - Register and enqueue js.stripe.com on WCPay admin pages
* Update - Override needs_setup to redirect from Payments settings
* Update - Copy and image on Connect Account screen
* Add - Add deposits overview component
* Add - URL to pass for prefilling OAuth form
* Add - Test card details in Checkout
* Add - Task list redirect upon return from OAuth flow
* Add - Handling for failed refund and other webhooks
* Add - Transaction list sorting
* Update - Disable gateway when payments are disabled on the account
* Update - Make table rows clickable
* Add - Prompt before navigating away from unsaved dispute evidence changes
* Update - Labels to sentence case
* Update - Automated testing
* Add - Metadata when creating payment intent
* Update - PHP versions supported

= 0.9.1 - 2020-04-09 =
* Fix - Add logging for OAuth initialization failures

= 0.9.0 - 2020-04-08 =
* Release for Public Beta

= 0.8.2 - 2020-03-10 =
* Add - Dispute file evidence upload support
* Add - Basic support for Pay for Order
* Fix - Styling improvements in wp-admin
* Fix - Undefined variable PHP notice in cancel_authorization
* Fix - Remove unused variable in authentication
* Fix - Improve Jetpack connection checking

= 0.8.1 - 2020-02-25 =
* Update link to test card documentation

= 0.8.0 - 2020-02-24 =
* First beta release

= 0.7.0 - 2020-02-05 =
* Alpha release<|MERGE_RESOLUTION|>--- conflicted
+++ resolved
@@ -107,12 +107,9 @@
 * Fix - Missing customer information after guest checkout via Checkout Block
 * Update - display fees per payment method on overview page.
 * Fix - Multi-Currency settings rounding option and preview.
-<<<<<<< HEAD
-* Add - Add compatibility between Multi-Currency and WooCommerce FedEx shipping extension.
-=======
 * Fix - Payment failure on checkout block with UPE when phone number field is hidden
 * Add - Add compatibility between Multi-Currency and WooCommerce UPS shipping extension.
->>>>>>> 58e8b515
+* Add - Add compatibility between Multi-Currency and WooCommerce FedEx shipping extension.
 
 = 3.1.0 - 2021-10-06 =
 * Fix - Issue affecting analytics for Multi-Currency orders made with a zero-decimal to non-zero decimal conversion.
