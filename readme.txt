--- conflicted
+++ resolved
@@ -111,9 +111,6 @@
 * Fix - Fill missing order_intent_info even if an exception occurs.
 * Fix - Authorize and capture payments later with new credit cards.
 * Add - Gutenberg Block Widget for Multi-Currency.
-<<<<<<< HEAD
-* Fix - Currency switcher customer notice doesn't appear.
-=======
 * Update - WCPay logo
 * Fix - Translations in transaction/deposit exports
 * Fix - Update shipping cost in payment sheet when changing payment method.
@@ -125,7 +122,7 @@
 * Update - Continue loading WCPay if the account is connected.
 * Add - Message to suggest using the previous version of WooCommerce Payments for old Woo core versions.
 * Fix - Enable logging for UPE checkout errors.
->>>>>>> c0b5d3c2
+* Fix - Currency switcher customer notice doesn't appear.
 
 = 3.0.0 - 2021-09-16 =
 * Add - Download deposits report in CSV.
