--- conflicted
+++ resolved
@@ -105,11 +105,8 @@
 * Fix - Incorrect customer links on Transactions page.
 * Fix - Incorrect prices in Payment Request Button for certain currencies.
 * Fix - Updates to fraud protection.
-<<<<<<< HEAD
+* Fix - Prevent Payment Request buttons from showing up in Composite Product pages. 
 * Add - Empty state flows on the admin WooCommerce > Subscriptions screen for stores with no subscriptions yet.
-=======
-* Fix - Prevent Payment Request buttons from showing up in Composite Product pages. 
->>>>>>> 3a763418
 
 = 3.3.0 - 2021-11-18 =
 * Add - Add Idempotency Key to POST headers.
