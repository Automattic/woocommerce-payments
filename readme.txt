--- conflicted
+++ resolved
@@ -94,11 +94,8 @@
 * Fix - Save payment method checkbox for Subscriptions customer-initiated payment method updates.
 * Fix - Support checkout on Internet Explorer 11.
 * Fix - Webhook processing with no Jetpack plugin installed.
-<<<<<<< HEAD
 * Fix - Do not block the checkout card field from loading when customer meta is invalid or related to an old account.
-=======
 * Fix - Saving account statement descriptor with an ampersand character.
->>>>>>> 8df4e056
 * Add - Display payment method details on account subscriptions pages.
 * Add - Redact sensitive data before logging.
 * Add - Support for WooCommerce Subscriptions admin-initiated payment method changes.
