=== WooCommerce Payments ===
Contributors: woocommerce, automattic
Tags: woocommerce, payment, payment request, credit card, automattic
Requires at least: 5.6
Tested up to: 5.8.1
Requires PHP: 7.0
Stable tag: 3.1.0
License: GPLv2 or later
License URI: http://www.gnu.org/licenses/gpl-2.0.html

Securely accept credit and debit cards on your site. Manage transactions without leaving your WordPress dashboard. Only with WooCommerce Payments.

== Description ==

**Payments made simple, with no monthly fees – designed exclusively for WooCommerce stores.**

Securely accept major credit and debit cards, and allow customers to pay you directly without leaving your WooCommerce store. View and manage transactions from one convenient place – your WordPress dashboard.

See payments, track cash flow into your bank account, manage refunds, and stay on top of disputes without the hassle of having to log into a separate payment processor.

**Manage transactions from the comfort of your store**

Features previously only available on your payment provider’s website are now part of your store’s **integrated payments dashboard**. This enables you to:

- View the details of [payments, refunds, and other transactions](https://docs.woocommerce.com/document/payments/#section-4).
- View and respond to [disputes and chargebacks](https://docs.woocommerce.com/document/payments/disputes/).
- [Track deposits](https://docs.woocommerce.com/document/payments/#section-5) into your bank account or debit card.

**Pay as you go**

WooCommerce Payments is **free to install**, with **no setup fees or monthly fees**. Pay-as-you-go fees start at 2.9% + $0.30 per transaction for U.S.-issued cards. [Read more about transaction fees](https://docs.woocommerce.com/document/payments/faq/fees/).

**Supported by the WooCommerce team**

Our global support team is available to answer questions you may have about WooCommerce Payments installation, setup, or use. For assistance, [open a ticket on WooCommerce.com](https://woocommerce.com/my-account/create-a-ticket/?select=5278104).

== Getting Started ==

= Requirements =

* WordPress 5.6 or newer.
* WooCommerce 5.5 or newer.
* PHP version 7.0 or newer. PHP 7.2 or newer is recommended.

= Try it now =

To try WooCommerce Payments on your store, simply [install it](https://wordpress.org/plugins/woocommerce-payments/#installation) and follow the prompts.

WooCommerce Payments has experimental support for the Checkout block from [WooCommerce Blocks](https://wordpress.org/plugins/woo-gutenberg-products-block/). Please check the [FAQ section](#faq) for more information.

== Installation ==

Install and activate the WooCommerce and WooCommerce Payments plugins, if you haven't already done so, then go to "Payments" in the WordPress admin menu and follow the instructions there.

== Frequently Asked Questions ==

= What countries and currencies are supported? =

If you are an individual or business based in [one of these countries](https://docs.woocommerce.com/document/payments/countries/#section-1), you can sign-up with WooCommerce Payments. After completing sign up, you can accept payments from customers anywhere in the world.

We are actively planning to expand into additional countries based on your interest. Let us know where you would like to [see WooCommerce Payments launch next](https://woocommerce.com/payments/#request-invite).

= Why is a WordPress.com account and connection required? =

WooCommerce Payments uses the WordPress.com connection to authenticate each request, connecting your store with our payments partner.

= How do I set up a store for a client? =

If you are setting up a store that will process real payments, have the site owner complete the WooCommerce Payments setup. This ensures that the correct business details are set on the account during [onboarding](https://docs.woocommerce.com/document/payments/#section-3).

After the store setup has been completed, you can use [Test Mode](https://docs.woocommerce.com/document/payments/testing/) to simulate payments, refunds, and disputes.

If you are setting up WooCommerce Payments on a development or test site that will **never need to process real payments**, try [Dev Mode](https://docs.woocommerce.com/document/payments/testing/dev-mode/#section-1).

= How is WooCommerce Payments related to Stripe? =

WooCommerce Payments is proudly powered by [Stripe](https://stripe.com/). When you sign up for WooCommerce Payments, your personal and business information is verified with Stripe and stored in an account connected to the WooCommerce Payments service. This account is then used in the background for managing your business account information and activity via WooCommerce Payments. [Learn more](https://docs.woocommerce.com/document/payments/powered-by-stripe/).

= Are there Terms of Service and data usage policies? =

You can read our Terms of Service [here](https://en.wordpress.com/tos).

= How does the Checkout block work? =

You need the [WooCommerce Blocks](https://wordpress.org/plugins/woo-gutenberg-products-block/) plugin to be installed and active to use the Checkout block. Once you add the block to a page, WooCommerce Payments will automatically appear as an option.

Please note that our support for the checkout block is still experimental and the following features of the gateway will probably not work:

* Using saved cards and saving cards.
* Integration with WooCommerce Subscriptions.

== Screenshots ==

1. View Transactions
2. View Transaction Details
3. Track Deposits
4. Manage Disputes

== Changelog ==

= 3.2.0 - 2021-xx-xx =
* Add - Add subscriptions functionality via Stripe Billing and WC Subscriptions core.
* Fix - Prevent currency switcher to show when enabled currencies list is empty.
* Fix - Show currency switcher notice until customer explicitly dismisses it.
* Update - Fee breakdown when there's only a base fee
* Fix - Inconsistent shipping options in Payment Request popup.
* Fix - Missing customer information after guest checkout via Checkout Block
<<<<<<< HEAD
* Fix - Allow payment_intent_succeeded webhook to handle orders without intent_id attached.
=======
* Update - display fees per payment method on overview page.
>>>>>>> 30791d52

= 3.1.0 - 2021-10-06 =
* Fix - Issue affecting analytics for Multi-Currency orders made with a zero-decimal to non-zero decimal conversion.
* Add - Customer Multi-Currency onboarding flow.
* Add - Checkbox toggle for disabling customer Multi-Currency feature in Advanced Settings.
* Add - Update layout of the Multi-Currency settings screen.
* Fix - Fixed missing file error for removed CSS file.
* Add - Currency deletion confirmation modal for currencies that are bound to an UPE method.
* Fix - Currency switcher does not affect order confirmation screen prices.
* Fix - Error when attempting to change the payment method for a subscription with UPE enabled.
* Add - Multi-Currency track currency added.
* Fix - Fill missing order_intent_info even if an exception occurs.
* Fix - Authorize and capture payments later with new credit cards.
* Add - Gutenberg Block Widget for Multi-Currency.
* Update - WCPay logo.
* Fix - Translations in transaction/deposit exports
* Fix - Update shipping cost in payment sheet when changing payment method.
* Fix - Transaction search with translated terms.
* Update - Replace REST endpoint for onboarding initialization.
* Fix - UPE missing international card fees.
* Update - Bump minimum supported version of WooCommerce from 5.4 to 5.5.
* Update - Bump minimum required version of WooCommerce from 4.0 to 4.4.
* Fix - Add credit card on My Account using other payment gateways does not show "Your card number is incomplete" error.
* Update - Continue loading WCPay if the account is connected.
* Add - Message to suggest using the previous version of WooCommerce Payments for old Woo core versions.
* Fix - Appearance of upload file buttons inside challenge dispute page.
* Fix - Enable logging for UPE checkout errors.
* Update - Composer package `automattic/jetpack-connection` from v1.20.0 to v1.30.5.

= 3.0.0 - 2021-09-16 =
* Add - Download deposits report in CSV.
* Fix - Use store currency on analytics leaderboard when Multi-Currency is enabled.
* Add - Add API to expose Multi-Currency widget to theme/plugin developers for easy integration.
* Fix - Enabled currencies modal UI.
* Fix - User order currency format on admin refund button.
* Fix - Clear the list of selected currencies after closing the modal for adding currencies.
* Fix - Fix subscription change payment method errors after entering a payment method that fails.
* Fix - Prevent duplicate account onboarding requests.
* Fix - Filter out merchant-facing payment errors from customer error notices.

= 2.9.1 - 2021-09-07 =
* Fix - Error while checking out with UPE when fields are hidden.
* Fix - Unable to onboard when in treatment mode.

= 2.9.0 - 2021-08-25 =
* Add - Split discount line in timeline into variable fee and fixed fee.
* Add - Order status validation for payments/orders/{order_id}/create_customer API.
* Add - Add country code parameter to ExPlat API requests.
* Add - Add a new hook to get a list of enabled payment request methods.
* Fix - Align table items according to design correctly.
* Fix - Fatal error if wcpay_multi_currency_enabled_currencies is a string.
* Fix - Show the estimated deposit date in the transactions CSV export rather than the deposit ID.
* Fix - Keep track of customer id in non logged in users.
* Update - Bump minimum supported version of WooCommerce from 5.3 to 5.4.

= 2.8.4 - 2021-08-17 =
* Fix - Fix database connection error on account cache clear.
* Fix - Fix fatal error logged when updating analytics data when account is not connected to Stripe.
* Fix - Multi-Currency Compatibility fatal error with Subscriptions when account is not connected to Stripe.

= 2.8.3 - 2021-08-10 =
* Fix - Fix for payment request buttons when the new payment methods gateway is enabled.

= 2.8.2 - 2021-08-05 =
* Fix - If account is disconnected or not set up do not display onboarding task and UPE inbox note.
* Fix - Fix for the site acting as disconnected after the account cache expires.
* Fix - Fix for failed Giropay and Sofort transactions causing an error.

= 2.8.1 - 2021-08-04 =
* Fix - Enable Multi-Currency only if there is a linked WooCommerce Payments account.

= 2.8.0 - 2021-08-04 =
* Add - Allow merchants to add additional currencies to their store, allowing a store’s customers to shop and browse in the currency of their choice.
* Add - *Early access*: allow your store to collect payments with Giropay and Sofort. Enable the feature in settings!
* Add - Use date picker for applicable dispute evidence fields.
* Fix - Avoid crash when seeing the details of an empty deposit.
* Fix - Disabled Payment Request Buttons when order has to be split into multiple packages because Payment Requests do not support that use case.
* Fix - Fee discounts should use the discount currency rather than the base fee currency.
* Fix - Do not redirect to the onboarding page when account retrieval fails.
* Add - Allow the customer to perform SCA authentication on Subscription renewals.
* Update - Actualized supported countries list for onboarding.
* Add - Dispute Status Chip into the header of the Dispute Details page.
* Fix - Use a singular label in the summary of Transactions and Deposits lists.
* Add - Disable payment gateway when not in test mode and not using https or ssl checkout enforcement.
* Fix - Improved errors handling during onboarding and page overview.
* Update - Remove Account in the old Settings page.
* Update - Bump minimum supported version of WooCommerce from 5.2 to 5.3.
* Update - Bump minimum supported version of WordPress from 5.5 to 5.6.
* Fix - Stop refund process when using an invalid amount
* Fix - Improve sanitization of ExPlat cookie.
* Add - Show fee breakdown in transaction details timeline.
* Add - REST endpoint to get customer id from an order.
* Fix - Explat not caching when no variation is returned.

= 2.7.1 - 2021-07-26 =
* Fix - Ensure test mode setting value is correctly saved.
* Fix - Onboarding redirection occasionally not finalizing account connection.

= 2.7.0 - 2021-07-14 =
* Add - Add a link to the snackbar notice that appears after submitting or saving evidence for a dispute challenge.
* Add - Support saving new cards and paying with previously saved cards in the WooCommerce Checkout Block.
* Fix - WooCommerce Payments admin pages redirect to the onboarding page when the WooCommerce Payments account is disconnected.
* Fix - Do not overwrite admin pages when account is disconnected.
* Update - Set a description when creating payment intents.
* Add - Add dispute resolution task.

= 2.6.1 - 2021-07-01 =
* Fix - Updates the notes query filters to prevent breaking the WooCommerce > Home inbox.

= 2.6.0 - 2021-06-23 =
* Add - Notify the admin if WordPress.com user connection is broken.
* Add - Experimental PHP client for Explat.
* Add - WooCommerce Payment inbox notifications to the overview screen.
* Fix - Fix fatal error if store currency is changed after enabled (multi) currencies set.
* Fix - Use of deprecated call-style to registerPaymentMethods. WooCommerce Payments now requires WooCommerce Blocks of at least version 3.9.0.
* Fix - Deposit date on Transactions list page.
* Fix - Rounding error when displaying fee percentages on the Overview and Transactions pages.
* Add - Error message when total size of dispute evidence files uploaded goes over limit.
* Update - Pass currency to wc_price when adding intent notes to orders.
* Update - Instant deposit inbox note wording.
* Fix - Deposit overview details for non instant ones.
* Add - Introduce new settings layout
* Update - Removed "Branded" and "Custom label" options on Payment request buttons to align with design guidelines.
* Update - Converted payment request button size value to distinct options to align with design guidelines.
* Tweak - Run post-upgrade actions during any request instead of only on wp-admin requests.
* Update - Payment request button should guide users to login when necessary.
* Add - When setting WooCommerce Payments up, inform if merchant business country is not supported.
* Update - Bump minimum supported version of WooCommerce from 4.8 to 5.2.
* Add - Introduce advance filters on deposits page.
* Update: Prefill OAuth flow with WC store country

= 2.5.0 - 2021-06-02 =
* Fix - Fix hover dialog for close button on modals, unify styling and layout of modal buttons.
* Update - Use Site Language when rendering Stripe elements.
* Update - Use blog ID for authenticating most of the requests.
* Fix: Misaligned columns on Deposits page.
* Add - Tracking for returning from OAuth connection.
* Fix - Transactions and deposits counts on the table summary are rendered as "undefined".
* Update - Deposit overview details.
* Add - Redirect to WooCommerce home page after successful WooCommerce Payments KYC (Know Your Customer).
* Fix - Added CSV column heading for transaction id column.
* Update - Bump minimum supported version of WordPress from 5.4 to 5.5.
* Update - Bump minimum supported version of WooCommerce from 4.5 to 4.8.
* Add - Deposit overviews have been added to the overview page.
* Update - Account overview page is now GA and default page for woocommerce payments.
* Update - Base fee and account status has been moved to overview page from WCPay settings.
* Fix - Express payment method being displayed on blocks checkout when Payment Request is not supported.
* Fix - Subscription sign-up fees not included in total for Payment Request Button.

= 2.4.0 - 2021-05-12 =
* Update - Improve the Connect Account page.
* Update - Base UI components and their styling.
* Fix - Deposits overview details not displayed.
* Fix - WooCommerce Payments disappeared from WooCommerce Settings if WooCommerce Subscriptions is activated.
* Add - REST endpoint to capture payments by order ID.
* Add - Explat package for A/B tests.
* Add - Payment request button support for checkout and cart blocks.
* Update - Bump minimum supported WooCommerce version from 4.0 to 4.5.
* Update - Implement expirement on Connect Page.
* Fix - Columns are misaligned on Payments->Transactions/Disputes page.
* Fix - Risk level is displayed as a "Numeric" value in transactions CSV.

= 2.3.3 - 2021-05-06 =
* Update - Additional logic and styling for instant deposits.

= 2.3.2 - 2021-04-27 =
* Fix - Error when purchasing free trial subscriptions.

= 2.3.1 - 2021-04-26 =
* Fix - Various account connection cache tweaks
* Update - Use option instead of transient for caching account data
* Fix - Error when using SCA / 3DS credit card in checkout block.

= 2.3.0 - 2021-04-21 =
* Add - Introduced deposit currency filter for transactions overview page.
* Add - Download transactions report in CSV.
* Update - Tweak the connection detection logic.
* Add - Notification badge next to payments menu.
* Fix - Fixed broken search on transactions list page.
* Add - More helpful message on checkout errors.
* Update - Change the default track `recordEvent` to use @woocommerce/tracks.
* Add - WPCOM connection status event prop to 'wcpay_connect_account_clicked' track.
* Add - Allow users to clear the account cache.
* Update - Bump minimum supported version of WordPress from 5.3 to 5.4.
* Add - Add a new admin note to collect qualitative feedback.
* Add - Introduced deposit currency filter for deposits overview page.
* Update - Make Payment Request Button available for all merchants.
* Add - Configurable Payment Request Button locations.
* Add - Addition of the Instant Deposits feature to allow qualified merchants to manually trigger payouts.

= 2.2.0 - 2021-03-31 =
* Fix - Paying with a saved card for a subscription with a free trial will now correctly save the chosen payment method to the order for future renewals.
* Add - Payment Request Button support for US merchants (Apple Pay, Google Pay, Microsoft Pay, and the browser standard Payment Request API).
* Update - Not passing level3 data for non-US merchants.
* Add - REST endpoint for fetching account data.
* Add - Deposits list pagination and sorting.
* Fix - Deposit overview now displays placeholder information instead of continuing to load when an error happens.

= 2.1.1 - 2021-03-23 =
* Fix - Fatal error when a subscription is processed with action scheduler hook.

= 2.1.0 - 2021-03-16 =
* Update - Show last 4 digit credit card number in order note when payment method is updated on failed renewal subscription order.
* Update - Define constant for the group to be used for scheduled actions.
* Update - Enable multiple customer currencies support in live mode.
* Add - Rate limit failed account connection checks.
* Add - Support displaying non-USD base fees on settings page.

= 2.0.0 - 2021-02-22 =
* Update - Render customer details in transactions list as text instead of link if order missing.
* Update - Render transaction summary on details page for Multi-Currency transactions.
* Update - Improvements to fraud prevention.
* Fix - Added better notices for end users if there are connection errors when making payments.
* Fix - If account is set to manual payouts display 'Temporarily suspended' under Payments > Settings.
* Add - Add file dropzones to dispute evidence upload fields
* Add - Currency conversion indicator to Transactions list.
* Add - Transaction timeline details for Multi-Currency transactions.
* Update - Link order note with transaction details page.
* Fix - Updating payment method using saved payment for WC Subscriptions orders.

= 1.9.2 - 2021-02-05 =
* Fix - Checkout and cart blocks aren't usable in editor when WooCommerce Payments is enabled.
* Fix - Missing global config error in Checkout block integration, and incompatibility with latest block API.

= 1.9.1 - 2021-02-03 =
* Fix - Incompatibility with WC Subscriptions.
* Fix - Missing order causing broken transactions list.

= 1.9.0 - 2021-02-02 =
* Add - Improved fraud prevention.
* Add - New setting to manage whether to enable saving cards during checkout. (Defaults to being enabled).
* Fix - Fixed issue where an empty alert would appear when trying to refund an authorization charge.
* Update - Link customer name on transaction detail page to filtered transaction list page.
* Update - Test mode notice width is now consistent across all pages.
* Fix - Fix error which could occur when a 100% off coupon was applied during checkout.
* Add - New notification to urge setting SSL for checkout pages if store doesn't use HTTPS
* Fix - Fixed connection timeout configuration.
* Fix - Specify error code when refund fails in admin to prevent blank alert.
* Fix - Add fees as line items sent to Stripe to prevent Level 3 errors.
* Fix - Currency format in non-USD order note when capturing, refunding, and processing subscription renewal.
* Update - Link customer name from transaction list page to WooCommerce's Customers page filtered by the customer's name.
* Fix - Use proper currency information when rendering deposits overview and details.

= 1.8.0 - 2020-12-16 =
* Add - Include information about failing payment into order notes.
* Fix - Fix crash when a user has 10 or more saved credit cards.
* Fix - Fix crash if there's a problem connecting to the server.
* Fix - Store Stripe customer for test and live mode.
* Fix - Display Payments menu in the sidebar if there's a problem connecting to the server.
* Add - Display fee structure in transaction timelines.
* Add - Use site username for recording ToS acceptance.
* Update - Display transaction tables with full width.
* Add - Action hooks before and after webhook delivery.

= 1.7.1 - 2020-12-03 =
* Fix - Pass ISO strings instead of Moment objects to dateI18n.

= 1.7.0 - 2020-11-17 =
* Fix - Fix ordering of payment detail timeline events.
* Fix - Payment form hides when saved card is selected.
* Fix - Render dispute evidence file upload errors.
* Fix - Increase timeout for calls to the API server.
* Fix - Correctly display the fee and net amounts for a charge with an inquiry.
* Fix - Catch unhandled exceptions when cancelling a payment authorization.
* Add - Security.md with security and vulnerability reporting guidelines.
* Add - Introduced "Set up refund policy" notification in WooCommerce inbox.
* Fix - Fix error when retrying to save a card in the Add Payment Method screen after failing SCA authentication.
* Add - Allow signing up for a subscription with free trial with a credit card that requires SCA authentication.
* Add - Remote note service.
* Add - Show details about the current fees in the Settings screen.

= 1.6.0 - 2020-10-15 =
* Fix - Trimming the whitespace when updating the bank statement descriptor.
* Add - Initial support for the checkout block.
* Add - Support wp_get_environment_type() and enable dev-mode when environment is 'development' or 'staging'.
* Update - Introduced payments-specific exceptions instead of generic one.
* Update - Transaction timeline: enabled timestamps rendering for all entries.

= 1.5.0 - 2020-09-24 =
* Fix - Save payment method checkbox for Subscriptions customer-initiated payment method updates.
* Fix - Support checkout on Internet Explorer 11.
* Fix - Webhook processing with no Jetpack plugin installed.
* Fix - Do not block the checkout card field from loading when customer meta is invalid or related to an old account.
* Fix - Saving account statement descriptor with an ampersand character.
* Fix - Do not attempt to render the payment timeline if the intention ID is missing.
* Add - Display payment method details on account subscriptions pages.
* Add - Redact sensitive data before logging.
* Add - Support for WooCommerce Subscriptions admin-initiated payment method changes.
* Add - Link to Subscription admin pages from Transactions views.
* Add - Support for Subscriptions in transaction search.

= 1.4.1 - 2020-09-07 =
* Fix - Only redirect to the onboarding screen if the plugin has been individually activated using the plugins page.

= 1.4.0 - 2020-09-02 =
* Add - Initial support for WooCommerce Subscriptions: Signing up for subscriptions, scheduled payments, and customer-initiated payment method changes.
* Add - Added a link to transaction details from order screens.
* Add - Allow merchant to edit statement descriptor.
* Fix - Do not redirect to the onboarding page after completing the WC4.5-beta wizard.
* Fix - Save order metadata before the payment is completed to avoid missing payments.
* Update - Bumped the minimum Jetpack requirement to version 8.2.

= 1.3.0 - 2020-08-17 =
* Add - Support for saved cards.
* Add - Search bar for transactions.
* Fix - Redirect to WC core onboarding instead of WC Payments onboarding when appropriate.
* Fix - Creating an account during checkout with 3DS cards.
* Fix - Missing payment statuses for certain disputes.
* Fix - Missing translators comments.

= 1.2.0 - 2020-07-20 =
* Add - 3DS support when using the pay for order page
* Add - Display confirmation dialog when enabling manual captures
* Add - Update the order when an authorised payment has expired
* Add - Timeline view in transactions detail, requires WooCommerce 4.4
* Add - Tracking for basic user action events
* Fix - Admin UI styling tweaks

= 1.1.0 - 2020-06-16 =
* Add - Allow WooCommerce Payments set up without Jetpack plugin
* Fix - Orders missing after payment processing error
* Fix - Clearing pagination when selecting transactions advanced filters
* Fix - After onboarding, redirect to the WCPay task of the task list, instead of to the task list

= 1.0.1 - 2020-06-01 =
* Add - Support 3D Secure verification
* Add - Transaction date and type filters to transactions list
* Update - Redirect to the "Connect" page on plugin activation or when trying to navigate to the settings screen
* Fix - Add deposit delay notice to deposit schedule
* Fix - Avoid localizing deposit date or displaying time-of-day precision
* Fix - Display dispute currency code in dispute info

= 1.0.0 - 2020-05-19 =
* Add - Level 3 data to payment requests
* Update - Expose public method for checking connection status
* Fix - Pending requirements state for improved messaging
* Fix - Dispute details typo
* Remove - Unused POST /charges endpoint
* Remove - "Beta" messaging

= 0.9.2 - 2020-05-14 =
* Add - Customer ID to payment intent
* Update - Register and enqueue js.stripe.com on WCPay admin pages
* Update - Override needs_setup to redirect from Payments settings
* Update - Copy and image on Connect Account screen
* Add - Add deposits overview component
* Add - URL to pass for prefilling OAuth form
* Add - Test card details in Checkout
* Add - Task list redirect upon return from OAuth flow
* Add - Handling for failed refund and other webhooks
* Add - Transaction list sorting
* Update - Disable gateway when payments are disabled on the account
* Update - Make table rows clickable
* Add - Prompt before navigating away from unsaved dispute evidence changes
* Update - Labels to sentence case
* Update - Automated testing
* Add - Metadata when creating payment intent
* Update - PHP versions supported

= 0.9.1 - 2020-04-09 =
* Fix - Add logging for OAuth initialization failures

= 0.9.0 - 2020-04-08 =
* Release for Public Beta

= 0.8.2 - 2020-03-10 =
* Add - Dispute file evidence upload support
* Add - Basic support for Pay for Order
* Fix - Styling improvements in wp-admin
* Fix - Undefined variable PHP notice in cancel_authorization
* Fix - Remove unused variable in authentication
* Fix - Improve Jetpack connection checking

= 0.8.1 - 2020-02-25 =
* Update link to test card documentation

= 0.8.0 - 2020-02-24 =
* First beta release

= 0.7.0 - 2020-02-05 =
* Alpha release<|MERGE_RESOLUTION|>--- conflicted
+++ resolved
@@ -105,11 +105,8 @@
 * Update - Fee breakdown when there's only a base fee
 * Fix - Inconsistent shipping options in Payment Request popup.
 * Fix - Missing customer information after guest checkout via Checkout Block
-<<<<<<< HEAD
+* Update - display fees per payment method on overview page.
 * Fix - Allow payment_intent_succeeded webhook to handle orders without intent_id attached.
-=======
-* Update - display fees per payment method on overview page.
->>>>>>> 30791d52
 
 = 3.1.0 - 2021-10-06 =
 * Fix - Issue affecting analytics for Multi-Currency orders made with a zero-decimal to non-zero decimal conversion.
