--- conflicted
+++ resolved
@@ -114,12 +114,9 @@
 * Fix - Deposit overview details for non instant ones.
 * Update - Payment request button should guide users to login when necessary.
 * Add - When setting WooCommerce Payments up, inform if merchant business country is not supported.
-<<<<<<< HEAD
 * Update - Bump minimum supported version of WooCommerce from 4.8 to 5.2.
-=======
 * Add - Introduce advance filters on deposits page.
 * Update: Prefill OAuth flow with WC store country
->>>>>>> 71013546
 
 = 2.5.0 - 2021-06-02 =
 * Fix - Fix hover dialog for close button on modals, unify styling and layout of modal buttons.
