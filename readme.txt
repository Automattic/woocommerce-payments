=== WooCommerce Payments ===
Contributors: woocommerce, automattic
Tags: woocommerce, payment, payment request, credit card, automattic
Requires at least: 5.3
Tested up to: 5.6
Requires PHP: 7.0
Stable tag: 1.9.2
License: GPLv2 or later
License URI: http://www.gnu.org/licenses/gpl-2.0.html

Securely accept credit and debit cards on your site. Manage transactions without leaving your WordPress dashboard. Only with WooCommerce Payments.

== Description ==

**Payments made simple, with no monthly fees – designed exclusively for WooCommerce stores.**

Securely accept major credit and debit cards, and allow customers to pay you directly without leaving your WooCommerce store. View and manage transactions from one convenient place – your WordPress dashboard.

See payments, track cash flow into your bank account, manage refunds, and stay on top of disputes without the hassle of having to log into a separate payment processor.

**Manage transactions from the comfort of your store**

Features previously only available on your payment provider’s website are now part of your store’s **integrated payments dashboard**. This enables you to:

- View the details of [payments, refunds, and other transactions](https://docs.woocommerce.com/document/payments/#section-4).
- View and respond to [disputes and chargebacks](https://docs.woocommerce.com/document/payments/disputes/).
- [Track deposits](https://docs.woocommerce.com/document/payments/#section-5) into your bank account or debit card.

**Pay as you go**

WooCommerce Payments is **free to install**, with **no setup fees or monthly fees**. Pay-as-you-go fees start at 2.9% + $0.30 per transaction for U.S.-issued cards. [Read more about transaction fees](https://docs.woocommerce.com/document/payments/faq/fees/).

**Supported by the WooCommerce team**

Our global support team is available to answer questions you may have about WooCommerce Payments installation, setup, or use. For assistance, [open a ticket on WooCommerce.com](https://woocommerce.com/my-account/create-a-ticket/?select=5278104).

== Getting Started ==

= Requirements =

* United States-based business.
* WordPress 5.3 or newer.
* WooCommerce 4.0 or newer.
* PHP version 7.0 or newer. PHP 7.2 or newer is recommended.

= Try it now =

To try WooCommerce Payments on your store, simply [install it](https://wordpress.org/plugins/woocommerce-payments/#installation) and follow the prompts.

WooCommerce Payments has experimental support for the Checkout block from [WooCommerce Blocks](https://wordpress.org/plugins/woo-gutenberg-products-block/). Please check the [FAQ section](#faq) for more information.

== Installation ==

Install and activate the WooCommerce and WooCommerce Payments plugins, if you haven't already done so, then go to "Payments" in the WordPress admin menu and follow the instructions there.

== Frequently Asked Questions ==

= What countries and currencies are supported? =

If you are an individual or business based in the United States, you can sign-up with WooCommerce Payments. After completing sign up, you can accept payments from customers anywhere in the world.

We are actively planning to expand into additional countries based on your interest. Let us know where you would like to [see WooCommerce Payments launch next](https://woocommerce.com/payments/#request-invite).

[Learn more](https://docs.woocommerce.com/document/payments/countries/).

= Why is a WordPress.com account and connection required? =

WooCommerce Payments uses the WordPress.com connection to authenticate each request, connecting your store with our payments partner.

= How do I set up a store for a client? =

If you are setting up a store that will process real payments, have the site owner complete the WooCommerce Payments setup. This ensures that the correct business details are set on the account during [onboarding](https://docs.woocommerce.com/document/payments/#section-3).

After the store setup has been completed, you can use [Test Mode](https://docs.woocommerce.com/document/payments/testing/) to simulate payments, refunds, and disputes.

If you are setting up WooCommerce Payments on a development or test site that will **never need to process real payments**, try [Dev Mode](https://docs.woocommerce.com/document/payments/testing/dev-mode/#section-1).

= How is WooCommerce Payments related to Stripe? =

WooCommerce Payments is proudly powered by [Stripe](https://stripe.com/). When you sign up for WooCommerce Payments, your personal and business information is verified with Stripe and stored in an account connected to the WooCommerce Payments service. This account is then used in the background for managing your business account information and activity via WooCommerce Payments. [Learn more](https://docs.woocommerce.com/document/payments/powered-by-stripe/).

= Are there Terms of Service and data usage policies? =

You can read our Terms of Service [here](https://en.wordpress.com/tos).

= How does the Checkout block work? =

You need the [WooCommerce Blocks](https://wordpress.org/plugins/woo-gutenberg-products-block/) plugin to be installed and active to use the Checkout block. Once you add the block to a page, WooCommerce Payments will automatically appear as an option.

Please note that our support for the checkout block is still experimental and the following features of the gateway will probably not work:

* Using saved cards and saving cards.
* Integration with WooCommerce Subscriptions.

== Screenshots ==

1. View Transactions
2. View Transaction Details
3. Track Deposits
4. Manage Disputes

== Changelog ==

= 2.0.0 - 2021-xx-xx =
* Update - Render customer details in transactions list as text instead of link if order missing.
* Update - Render transaction summary on details page for multi-currency transactions.
* Update - Improvements to fraud prevention.
* Fix - Added better notices for end users if there are connection errors when making payments. 
* Fix - If account is set to manual payouts display 'Temporarily suspended' under Payments > Settings.
* Add - Add file dropzones to dispute evidence upload fields
<<<<<<< HEAD
* Fix - Updating payment method using saved payment for WC Subscriptions orders.
=======
* Add - Currency conversion indicator to Transactions list.
* Add - Transaction timeline details for multi-currency transactions.
* Update - Link order note with transaction details page.
>>>>>>> 67c5f9a7

= 1.9.2 - 2021-02-05 =
* Fix - Checkout and cart blocks aren't usable in editor when WooCommerce Payments is enabled.
* Fix - Missing global config error in Checkout block integration, and incompatibility with latest block API.

= 1.9.1 - 2021-02-03 =
* Fix - Incompatibility with WC Subscriptions.
* Fix - Missing order causing broken transactions list.

= 1.9.0 - 2021-02-02 =
* Add - Improved fraud prevention.
* Add - New setting to manage whether to enable saving cards during checkout. (Defaults to being enabled).
* Fix - Fixed issue where an empty alert would appear when trying to refund an authorization charge.
* Update - Link customer name on transaction detail page to filtered transaction list page.
* Fix - Fix error which could occur when a 100% off coupon was applied during checkout.
* Update - Test mode notice width is now consistent across all pages.
* Add - New notification to urge setting SSL for checkout pages if store doesn't use HTTPS
* Fix - Fixed connection timeout configuration.
* Fix - Specify error code when refund fails in admin to prevent blank alert.
* Fix - Add fees as line items sent to Stripe to prevent Level 3 errors.
* Fix - Currency format in non-USD order note when capturing, refunding, and processing subscription renewal.
* Update - Link customer name from transaction list page to WooCommerce's Customers page filtered by the customer's name.

= 1.8.0 - 2020-12-16 =
* Add - Include information about failing payment into order notes.
* Fix - Fix crash when a user has 10 or more saved credit cards.
* Fix - Fix crash if there's a problem connecting to the server.
* Fix - Store Stripe customer for test and live mode.
* Fix - Display Payments menu in the sidebar if there's a problem connecting to the server.
* Add - Display fee structure in transaction timelines.
* Add - Use site username for recording ToS acceptance.
* Update - Display transaction tables with full width.
* Add - Action hooks before and after webhook delivery.

= 1.7.1 - 2020-12-03 =
* Fix - Pass ISO strings instead of Moment objects to dateI18n.

= 1.7.0 - 2020-11-17 =
* Fix - Fix ordering of payment detail timeline events.
* Fix - Payment form hides when saved card is selected.
* Fix - Render dispute evidence file upload errors.
* Fix - Increase timeout for calls to the API server.
* Fix - Correctly display the fee and net amounts for a charge with an inquiry.
* Fix - Catch unhandled exceptions when cancelling a payment authorization.
* Add - Security.md with security and vulnerability reporting guidelines.
* Add - Introduced "Set up refund policy" notification in WooCommerce inbox.
* Fix - Fix error when retrying to save a card in the Add Payment Method screen after failing SCA authentication.
* Add - Allow signing up for a subscription with free trial with a credit card that requires SCA authentication.
* Add - Remote note service.
* Add - Show details about the current fees in the Settings screen.

= 1.6.0 - 2020-10-15 =
* Fix - Trimming the whitespace when updating the bank statement descriptor.
* Add - Initial support for the checkout block.
* Add - Support wp_get_environment_type() and enable dev-mode when environment is 'development' or 'staging'.
* Update - Introduced payments-specific exceptions instead of generic one.
* Update - Transaction timeline: enabled timestamps rendering for all entries.

= 1.5.0 - 2020-09-24 =
* Fix - Save payment method checkbox for Subscriptions customer-initiated payment method updates.
* Fix - Support checkout on Internet Explorer 11.
* Fix - Webhook processing with no Jetpack plugin installed.
* Fix - Do not block the checkout card field from loading when customer meta is invalid or related to an old account.
* Fix - Saving account statement descriptor with an ampersand character.
* Fix - Do not attempt to render the payment timeline if the intention ID is missing.
* Add - Display payment method details on account subscriptions pages.
* Add - Redact sensitive data before logging.
* Add - Support for WooCommerce Subscriptions admin-initiated payment method changes.
* Add - Link to Subscription admin pages from Transactions views.
* Add - Support for Subscriptions in transaction search.

= 1.4.1 - 2020-09-07 =
* Fix - Only redirect to the onboarding screen if the plugin has been individually activated using the plugins page.

= 1.4.0 - 2020-09-02 =
* Add - Initial support for WooCommerce Subscriptions: Signing up for subscriptions, scheduled payments, and customer-initiated payment method changes.
* Add - Added a link to transaction details from order screens.
* Add - Allow merchant to edit statement descriptor.
* Fix - Do not redirect to the onboarding page after completing the WC4.5-beta wizard.
* Fix - Save order metadata before the payment is completed to avoid missing payments.
* Update - Bumped the minimum Jetpack requirement to version 8.2.

= 1.3.0 - 2020-08-17 =
* Add - Support for saved cards.
* Add - Search bar for transactions.
* Fix - Redirect to WC core onboarding instead of WC Payments onboarding when appropriate.
* Fix - Creating an account during checkout with 3DS cards.
* Fix - Missing payment statuses for certain disputes.
* Fix - Missing translators comments.

= 1.2.0 - 2020-07-20 =
* Add - 3DS support when using the pay for order page
* Add - Display confirmation dialog when enabling manual captures
* Add - Update the order when an authorised payment has expired
* Add - Timeline view in transactions detail, requires WooCommerce 4.4
* Add - Tracking for basic user action events
* Fix - Admin UI styling tweaks

= 1.1.0 - 2020-06-16 =
* Add - Allow WooCommerce Payments set up without Jetpack plugin
* Fix - Orders missing after payment processing error
* Fix - Clearing pagination when selecting transactions advanced filters
* Fix - After onboarding, redirect to the WCPay task of the task list, instead of to the task list

= 1.0.1 - 2020-06-01 =
* Add - Support 3D Secure verification
* Add - Transaction date and type filters to transactions list
* Update - Redirect to the "Connect" page on plugin activation or when trying to navigate to the settings screen
* Fix - Add deposit delay notice to deposit schedule
* Fix - Avoid localizing deposit date or displaying time-of-day precision
* Fix - Display dispute currency code in dispute info

= 1.0.0 - 2020-05-19 =
* Add - Level 3 data to payment requests
* Update - Expose public method for checking connection status
* Fix - Pending requirements state for improved messaging
* Fix - Dispute details typo
* Remove - Unused POST /charges endpoint
* Remove - "Beta" messaging

= 0.9.2 - 2020-05-14 =
* Add - Customer ID to payment intent
* Update - Register and enqueue js.stripe.com on WCPay admin pages
* Update - Override needs_setup to redirect from Payments settings
* Update - Copy and image on Connect Account screen
* Add - Add deposits overview component
* Add - URL to pass for prefilling OAuth form
* Add - Test card details in Checkout
* Add - Task list redirect upon return from OAuth flow
* Add - Handling for failed refund and other webhooks
* Add - Transaction list sorting
* Update - Disable gateway when payments are disabled on the account
* Update - Make table rows clickable
* Add - Prompt before navigating away from unsaved dispute evidence changes
* Update - Labels to sentence case
* Update - Automated testing
* Add - Metadata when creating payment intent
* Update - PHP versions supported

= 0.9.1 - 2020-04-09 =
* Fix - Add logging for OAuth initialization failures

= 0.9.0 - 2020-04-08 =
* Release for Public Beta

= 0.8.2 - 2020-03-10 =
* Add - Dispute file evidence upload support
* Add - Basic support for Pay for Order
* Fix - Styling improvements in wp-admin
* Fix - Undefined variable PHP notice in cancel_authorization
* Fix - Remove unused variable in authentication
* Fix - Improve Jetpack connection checking

= 0.8.1 - 2020-02-25 =
* Update link to test card documentation

= 0.8.0 - 2020-02-24 =
* First beta release

= 0.7.0 - 2020-02-05 =
* Alpha release<|MERGE_RESOLUTION|>--- conflicted
+++ resolved
@@ -108,13 +108,10 @@
 * Fix - Added better notices for end users if there are connection errors when making payments. 
 * Fix - If account is set to manual payouts display 'Temporarily suspended' under Payments > Settings.
 * Add - Add file dropzones to dispute evidence upload fields
-<<<<<<< HEAD
-* Fix - Updating payment method using saved payment for WC Subscriptions orders.
-=======
 * Add - Currency conversion indicator to Transactions list.
 * Add - Transaction timeline details for multi-currency transactions.
 * Update - Link order note with transaction details page.
->>>>>>> 67c5f9a7
+* Fix - Updating payment method using saved payment for WC Subscriptions orders.
 
 = 1.9.2 - 2021-02-05 =
 * Fix - Checkout and cart blocks aren't usable in editor when WooCommerce Payments is enabled.
