--- conflicted
+++ resolved
@@ -98,14 +98,10 @@
 
 == Changelog ==
 
-<<<<<<< HEAD
-= 3.7.1 - 2022-xx-xx =
+= 3.8.0 - 20xx-xx-xx =
+* Add - Introduce `wcpay_payment_request_payment_method_title_suffix` filter. Allows plugins to replace "(WooCommerce Payments)" suffix on title of payment request buttons.
 * Add - Add endpoint to retrieve a file content via API.
 * Add - Add a preview of uploaded logo and icon on terminal card reader receipt settings page.
-=======
-= 3.8.0 - 20xx-xx-xx =
-* Add - Introduce `wcpay_payment_request_payment_method_title_suffix` filter. Allows plugins to replace "(WooCommerce Payments)" suffix on title of payment request buttons.
->>>>>>> 3e1a1000
 
 = 3.7.0 - 2022-02-10 =
 * Add - Filter by currency in disputes list
