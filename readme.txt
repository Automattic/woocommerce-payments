--- conflicted
+++ resolved
@@ -104,11 +104,8 @@
 * Fix - Disabled Payment Request Buttons when order has to be split into multiple packages because Payment Requests do not support that use case.
 * Fix - Fee discounts should use the discount currency rather than the base fee currency.
 * Add - Allow the customer to perform SCA authentication on Subscription renewals.
-<<<<<<< HEAD
+* Update - Actualized supported countries list for onboarding.
 * Fix - Improved errors handling during onboarding and page overview.
-=======
-* Update - Actualized supported countries list for onboarding.
->>>>>>> a1d158c6
 
 = 2.7.0 - 2021-07-14 =
 * Add - Add a link to the snackbar notice that appears after submitting or saving evidence for a dispute challenge.
