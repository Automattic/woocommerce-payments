--- conflicted
+++ resolved
@@ -111,12 +111,9 @@
 * Fix - Fill missing order_intent_info even if an exception occurs.
 * Add - Gutenberg Block Widget for Multi-Currency.
 * Update - WCPay logo
-<<<<<<< HEAD
-* Fix - Transaction search with translated terms
-=======
 * Fix - Translations in transaction/deposit exports
 * Fix - Update shipping cost in payment sheet when changing payment method.
->>>>>>> 8628f9ea
+* Fix - Transaction search with translated terms
 
 = 3.0.0 - 2021-09-16 =
 * Add - Download deposits report in CSV.
