=== WooCommerce Payments ===
Contributors: woocommerce, automattic
Tags: woocommerce, payment, payment request, credit card, automattic
Requires at least: 5.6
Tested up to: 5.8.1
Requires PHP: 7.0
Stable tag: 3.3.0
License: GPLv2 or later
License URI: http://www.gnu.org/licenses/gpl-2.0.html

Securely accept credit and debit cards on your site. Manage transactions without leaving your WordPress dashboard. Only with WooCommerce Payments.

== Description ==

**Payments made simple, with no monthly fees – designed exclusively for WooCommerce stores.**

Securely accept major credit and debit cards, and allow customers to pay you directly without leaving your WooCommerce store. View and manage transactions from one convenient place – your WordPress dashboard.

See payments, track cash flow into your bank account, manage refunds, and stay on top of disputes without the hassle of having to log into a separate payment processor.

**Manage transactions from the comfort of your store**

Features previously only available on your payment provider’s website are now part of your store’s **integrated payments dashboard**. This enables you to:

- View the details of [payments, refunds, and other transactions](https://woocommerce.com/document/payments/#section-4).
- View and respond to [disputes and chargebacks](https://woocommerce.com/document/payments/disputes/).
- [Track deposits](https://woocommerce.com/document/payments/#section-5) into your bank account or debit card.

**Pay as you go**

WooCommerce Payments is **free to install**, with **no setup fees or monthly fees**. Pay-as-you-go fees start at 2.9% + $0.30 per transaction for U.S.-issued cards. [Read more about transaction fees](https://woocommerce.com/document/payments/faq/fees/).

**Supported by the WooCommerce team**

Our global support team is available to answer questions you may have about WooCommerce Payments installation, setup, or use. For assistance, [open a ticket on WooCommerce.com](https://woocommerce.com/my-account/create-a-ticket/?select=5278104).

== Getting Started ==

= Requirements =

* WordPress 5.6 or newer.
* WooCommerce 5.5 or newer.
* PHP version 7.0 or newer. PHP 7.2 or newer is recommended.

= Try it now =

To try WooCommerce Payments on your store, simply [install it](https://wordpress.org/plugins/woocommerce-payments/#installation) and follow the prompts.

WooCommerce Payments has experimental support for the Checkout block from [WooCommerce Blocks](https://wordpress.org/plugins/woo-gutenberg-products-block/). Please check the [FAQ section](#faq) for more information.

== Installation ==

Install and activate the WooCommerce and WooCommerce Payments plugins, if you haven't already done so, then go to "Payments" in the WordPress admin menu and follow the instructions there.

== Frequently Asked Questions ==

= What countries and currencies are supported? =

If you are an individual or business based in [one of these countries](https://woocommerce.com/document/payments/countries/#section-1), you can sign-up with WooCommerce Payments. After completing sign up, you can accept payments from customers anywhere in the world.

We are actively planning to expand into additional countries based on your interest. Let us know where you would like to [see WooCommerce Payments launch next](https://woocommerce.com/payments/#request-invite).

= Why is a WordPress.com account and connection required? =

WooCommerce Payments uses the WordPress.com connection to authenticate each request, connecting your store with our payments partner.

= How do I set up a store for a client? =

If you are setting up a store that will process real payments, have the site owner complete the WooCommerce Payments setup. This ensures that the correct business details are set on the account during [onboarding](https://woocommerce.com/document/payments/#section-3).

After the store setup has been completed, you can use [Test Mode](https://woocommerce.com/document/payments/testing/) to simulate payments, refunds, and disputes.

If you are setting up WooCommerce Payments on a development or test site that will **never need to process real payments**, try [Dev Mode](https://woocommerce.com/document/payments/testing/dev-mode/#section-1).

= How is WooCommerce Payments related to Stripe? =

WooCommerce Payments is proudly powered by [Stripe](https://stripe.com/). When you sign up for WooCommerce Payments, your personal and business information is verified with Stripe and stored in an account connected to the WooCommerce Payments service. This account is then used in the background for managing your business account information and activity via WooCommerce Payments. [Learn more](https://woocommerce.com/document/payments/powered-by-stripe/).

= Are there Terms of Service and data usage policies? =

You can read our Terms of Service [here](https://en.wordpress.com/tos).

= How does the Checkout block work? =

You need the [WooCommerce Blocks](https://wordpress.org/plugins/woo-gutenberg-products-block/) plugin to be installed and active to use the Checkout block. Once you add the block to a page, WooCommerce Payments will automatically appear as an option.

Please note that our support for the checkout block is still experimental and the following features of the gateway will probably not work:

* Using saved cards and saving cards.
* Integration with WooCommerce Subscriptions.

== Screenshots ==

1. View Transactions
2. View Transaction Details
3. Track Deposits
4. Manage Disputes

== Changelog ==

= 3.4.0 - 2021-xx-xx =
* Add - Allow UI customizations on checkout payment fields.
* Add - Introduce `wcpay_payment_request_is_product_supported` filter. Allow plugins to conditionally disable payment request buttons on products that do not support them.
* Update - Display hardware costs for the period in the transaction list with link to the details page
* Fix - Incorrect customer links on Transactions page.
* Fix - Incorrect prices in Payment Request Button for certain currencies.
* Fix - Updates to fraud protection.
* Fix - Prevent Payment Request buttons from showing up in Composite Product pages.
* Add - Onboarding flows on the admin WooCommerce > Subscriptions screen for stores with no subscriptions yet.
* Fix - Fatal error on thank you page for deleted orders.
* Add - Error messages when dispute evidence exceeds Stripe limits.
* Fix - Onboarding must be completed before Subscriptions products can be published.
<<<<<<< HEAD
=======
* Add - Support business account branding settings
>>>>>>> db27ff47

= 3.3.0 - 2021-11-18 =
* Add - Add Idempotency Key to POST headers.
* Add - Add dispute order notes to Edit Order page.
* Fix - Show a specific message instead of a generic one in the checkout block when non-UPE payment processing fails.
* Update - Avoid having invalid intervals (greater than 1 year) in subscription products.
* Update - The subscription fee label in the transaction timeline.
* Update - Show red setup badge after 3 days instead of 7
* Add - Add compatibility between Multi-Currency and WooCommerce Bookings.
* Add - Add compatibility between Multi-Currency and WooCommerce Pre-Orders.
* Fix - Do not show default currency selector on Account Details page when only one currency is available.
* Add - Add filters to disable or filter Multi-Currency sql query clauses for analytics.
* Fix - Display risk for payment methods without risk assessment
* Fix - Use configured domain instead of current domain for Apple Pay verification.
* Fix - Fatal error when deactivating the WooCommerce plugin when WCPay Subscriptions is enabled.
* Fix - Error where url parameters would get cleared on order-pay page if currency switcher block used.
* Fix - Currency format on order-pay page if currency was changed via switcher.
* Fix - Do not create WooCommerce Payments Subscriptions when using payment methods other than WooCommerce Payments.
* Fix - Show proper payment gateway title on checkout load before updated by JavaScript.
* Fix - Prevent a race condition leading to duplicate order paid statuses transitions.
* Fix - 'payment_intent not found' errors when attempting to process the first invoice for a subscription.
* Fix - UPE element not remounting on checkout update
* Fix - Validate subscription product create and update args before submitting them to server.
* Fix - Improve error messages when the minimum order amount has not been reached and allow fields to be displayed with less than the minimum amount.
* Fix - Add consistent margins to the recurring taxes totals row on the Checkout and Cart block for subscription line items.
* Fix - Fatal error due on subscription orders with no created date in order row template.
* Fix - Fatal error on the customer payment page for subscription renewal orders with deleted products.
* Fix - Misleading subscription order note on payment method change.
* Fix - Incorrect error message when card ZIP validation fails.
* Add - `Requires PHP` and `Requires at least` to the main plugin file.

= 3.2.3 - 2021-11-01 =
* Fix - Card fields on checkout not shown when the 'Enable payments via saved cards' setting is disabled.

= 3.2.2 - 2021-10-29 =
* Fix - Multisite compatibility - don't load subscriptions-core if already loaded by another multisite plugin.
* Fix - Errors when attempting to get the WooCommerce Subscriptions Core version during PayPal requests.

= 3.2.1 - 2021-10-28 =
* Fix - PHP 7.2 compatibility - remove trailing commas from function args in subscriptions-core.

= 3.2.0 - 2021-10-28 =
* Add - Add subscriptions functionality via Stripe Billing and WC Subscriptions core.
* Fix - Prevent currency switcher to show when enabled currencies list is empty.
* Fix - Show currency switcher notice until customer explicitly dismisses it.
* Update - Fee breakdown when there's only a base fee
* Fix - Inconsistent shipping options in Payment Request popup.
* Fix - Border style not being applied properly on Multi-Currency block widget.
* Fix - Applied sentence case on all strings
* Fix - Missing customer information after guest checkout via Checkout Block
* Fix - Multi-Currency settings rounding option and preview.
* Fix - Payment failure on checkout block with UPE when phone number field is hidden
* Update - Adds a scheduled action which makes updating the account cache more efficient
* Add - Add compatibility between Multi-Currency and WooCommerce UPS shipping extension.
* Add - Early access: allow your store to collect payments with SEPA Direct Debit. Enable the feature in settings!
* Add - Add compatibility between Multi-Currency and WooCommerce FedEx shipping extension.
* Fix - Fix decimal error with shipping calculations with Multi-Currency.
* Add - Add support for float type values for quantity.
* Fix - Allow payment_intent_succeeded webhook to handle orders without intent_id attached.
* Add - Add compatibility between Multi-Currency and WooCommerce Product Add Ons version 4.3.0 and higher.
* Add - Enable Bancontact UPE method.
* Add - Enable P24 UPE method.
* Add - Enable iDeal UPE method.
* Add - Payment method activation requirements modal and API integration.
* Add - Add state handling for UPE methods for better merchant notification on what methods are able to be used.
* Fix - Order currency incorrect if new user/customer created during checkout.
* Fix - Validation now works when adding a new payment method, or paying for an order.

= 3.1.0 - 2021-10-06 =
* Fix - Issue affecting analytics for Multi-Currency orders made with a zero-decimal to non-zero decimal conversion.
* Add - Customer Multi-Currency onboarding flow.
* Add - Checkbox toggle for disabling customer Multi-Currency feature in Advanced Settings.
* Add - Update layout of the Multi-Currency settings screen.
* Fix - Fixed missing file error for removed CSS file.
* Add - Currency deletion confirmation modal for currencies that are bound to an UPE method.
* Fix - Currency switcher does not affect order confirmation screen prices.
* Fix - Error when attempting to change the payment method for a subscription with UPE enabled.
* Add - Multi-Currency track currency added.
* Fix - Fill missing order_intent_info even if an exception occurs.
* Fix - Authorize and capture payments later with new credit cards.
* Add - Gutenberg Block Widget for Multi-Currency.
* Update - WCPay logo.
* Fix - Translations in transaction/deposit exports
* Fix - Update shipping cost in payment sheet when changing payment method.
* Fix - Transaction search with translated terms.
* Update - Replace REST endpoint for onboarding initialization.
* Fix - UPE missing international card fees.
* Update - Bump minimum supported version of WooCommerce from 5.4 to 5.5.
* Update - Bump minimum required version of WooCommerce from 4.0 to 4.4.
* Fix - Add credit card on My Account using other payment gateways does not show "Your card number is incomplete" error.
* Update - Continue loading WCPay if the account is connected.
* Add - Message to suggest using the previous version of WooCommerce Payments for old Woo core versions.
* Fix - Appearance of upload file buttons inside challenge dispute page.
* Fix - Enable logging for UPE checkout errors.
* Update - Composer package `automattic/jetpack-connection` from v1.20.0 to v1.30.5.

= 3.0.0 - 2021-09-16 =
* Add - Download deposits report in CSV.
* Fix - Use store currency on analytics leaderboard when Multi-Currency is enabled.
* Add - Add API to expose Multi-Currency widget to theme/plugin developers for easy integration.
* Fix - Enabled currencies modal UI.
* Fix - User order currency format on admin refund button.
* Fix - Clear the list of selected currencies after closing the modal for adding currencies.
* Fix - Fix subscription change payment method errors after entering a payment method that fails.
* Fix - Prevent duplicate account onboarding requests.
* Fix - Filter out merchant-facing payment errors from customer error notices.

= 2.9.1 - 2021-09-07 =
* Fix - Error while checking out with UPE when fields are hidden.
* Fix - Unable to onboard when in treatment mode.

= 2.9.0 - 2021-08-25 =
* Add - Split discount line in timeline into variable fee and fixed fee.
* Add - Order status validation for payments/orders/{order_id}/create_customer API.
* Add - Add country code parameter to ExPlat API requests.
* Add - Add a new hook to get a list of enabled payment request methods.
* Fix - Align table items according to design correctly.
* Fix - Fatal error if wcpay_multi_currency_enabled_currencies is a string.
* Fix - Show the estimated deposit date in the transactions CSV export rather than the deposit ID.
* Fix - Keep track of customer id in non logged in users.
* Update - Bump minimum supported version of WooCommerce from 5.3 to 5.4.

= 2.8.4 - 2021-08-17 =
* Fix - Fix database connection error on account cache clear.
* Fix - Fix fatal error logged when updating analytics data when account is not connected to Stripe.
* Fix - Multi-Currency Compatibility fatal error with Subscriptions when account is not connected to Stripe.

= 2.8.3 - 2021-08-10 =
* Fix - Fix for payment request buttons when the new payment methods gateway is enabled.

= 2.8.2 - 2021-08-05 =
* Fix - If account is disconnected or not set up do not display onboarding task and UPE inbox note.
* Fix - Fix for the site acting as disconnected after the account cache expires.
* Fix - Fix for failed Giropay and Sofort transactions causing an error.

= 2.8.1 - 2021-08-04 =
* Fix - Enable Multi-Currency only if there is a linked WooCommerce Payments account.

= 2.8.0 - 2021-08-04 =
* Add - Allow merchants to add additional currencies to their store, allowing a store’s customers to shop and browse in the currency of their choice.
* Add - *Early access*: allow your store to collect payments with Giropay and Sofort. Enable the feature in settings!
* Add - Use date picker for applicable dispute evidence fields.
* Fix - Avoid crash when seeing the details of an empty deposit.
* Fix - Disabled Payment Request Buttons when order has to be split into multiple packages because Payment Requests do not support that use case.
* Fix - Fee discounts should use the discount currency rather than the base fee currency.
* Fix - Do not redirect to the onboarding page when account retrieval fails.
* Add - Allow the customer to perform SCA authentication on Subscription renewals.
* Update - Actualized supported countries list for onboarding.
* Add - Dispute Status Chip into the header of the Dispute Details page.
* Fix - Use a singular label in the summary of Transactions and Deposits lists.
* Add - Disable payment gateway when not in test mode and not using https or ssl checkout enforcement.
* Fix - Improved errors handling during onboarding and page overview.
* Update - Remove Account in the old Settings page.
* Update - Bump minimum supported version of WooCommerce from 5.2 to 5.3.
* Update - Bump minimum supported version of WordPress from 5.5 to 5.6.
* Fix - Stop refund process when using an invalid amount
* Fix - Improve sanitization of ExPlat cookie.
* Add - Show fee breakdown in transaction details timeline.
* Add - REST endpoint to get customer id from an order.
* Fix - Explat not caching when no variation is returned.

= 2.7.1 - 2021-07-26 =
* Fix - Ensure test mode setting value is correctly saved.
* Fix - Onboarding redirection occasionally not finalizing account connection.

= 2.7.0 - 2021-07-14 =
* Add - Add a link to the snackbar notice that appears after submitting or saving evidence for a dispute challenge.
* Add - Support saving new cards and paying with previously saved cards in the WooCommerce Checkout Block.
* Fix - WooCommerce Payments admin pages redirect to the onboarding page when the WooCommerce Payments account is disconnected.
* Fix - Do not overwrite admin pages when account is disconnected.
* Update - Set a description when creating payment intents.
* Add - Add dispute resolution task.

= 2.6.1 - 2021-07-01 =
* Fix - Updates the notes query filters to prevent breaking the WooCommerce > Home inbox.

= 2.6.0 - 2021-06-23 =
* Add - Notify the admin if WordPress.com user connection is broken.
* Add - Experimental PHP client for Explat.
* Add - WooCommerce Payment inbox notifications to the overview screen.
* Fix - Fix fatal error if store currency is changed after enabled (multi) currencies set.
* Fix - Use of deprecated call-style to registerPaymentMethods. WooCommerce Payments now requires WooCommerce Blocks of at least version 3.9.0.
* Fix - Deposit date on Transactions list page.
* Fix - Rounding error when displaying fee percentages on the Overview and Transactions pages.
* Add - Error message when total size of dispute evidence files uploaded goes over limit.
* Update - Pass currency to wc_price when adding intent notes to orders.
* Update - Instant deposit inbox note wording.
* Fix - Deposit overview details for non instant ones.
* Add - Introduce new settings layout
* Update - Removed "Branded" and "Custom label" options on Payment request buttons to align with design guidelines.
* Update - Converted payment request button size value to distinct options to align with design guidelines.
* Tweak - Run post-upgrade actions during any request instead of only on wp-admin requests.
* Update - Payment request button should guide users to login when necessary.
* Add - When setting WooCommerce Payments up, inform if merchant business country is not supported.
* Update - Bump minimum supported version of WooCommerce from 4.8 to 5.2.
* Add - Introduce advance filters on deposits page.
* Update: Prefill OAuth flow with WC store country

= 2.5.0 - 2021-06-02 =
* Fix - Fix hover dialog for close button on modals, unify styling and layout of modal buttons.
* Update - Use Site Language when rendering Stripe elements.
* Update - Use blog ID for authenticating most of the requests.
* Fix: Misaligned columns on Deposits page.
* Add - Tracking for returning from OAuth connection.
* Fix - Transactions and deposits counts on the table summary are rendered as "undefined".
* Update - Deposit overview details.
* Add - Redirect to WooCommerce home page after successful WooCommerce Payments KYC (Know Your Customer).
* Fix - Added CSV column heading for transaction id column.
* Update - Bump minimum supported version of WordPress from 5.4 to 5.5.
* Update - Bump minimum supported version of WooCommerce from 4.5 to 4.8.
* Add - Deposit overviews have been added to the overview page.
* Update - Account overview page is now GA and default page for woocommerce payments.
* Update - Base fee and account status has been moved to overview page from WCPay settings.
* Fix - Express payment method being displayed on blocks checkout when Payment Request is not supported.
* Fix - Subscription sign-up fees not included in total for Payment Request Button.

= 2.4.0 - 2021-05-12 =
* Update - Improve the Connect Account page.
* Update - Base UI components and their styling.
* Fix - Deposits overview details not displayed.
* Fix - WooCommerce Payments disappeared from WooCommerce Settings if WooCommerce Subscriptions is activated.
* Add - REST endpoint to capture payments by order ID.
* Add - Explat package for A/B tests.
* Add - Payment request button support for checkout and cart blocks.
* Update - Bump minimum supported WooCommerce version from 4.0 to 4.5.
* Update - Implement expirement on Connect Page.
* Fix - Columns are misaligned on Payments->Transactions/Disputes page.
* Fix - Risk level is displayed as a "Numeric" value in transactions CSV.

= 2.3.3 - 2021-05-06 =
* Update - Additional logic and styling for instant deposits.

= 2.3.2 - 2021-04-27 =
* Fix - Error when purchasing free trial subscriptions.

= 2.3.1 - 2021-04-26 =
* Fix - Various account connection cache tweaks
* Update - Use option instead of transient for caching account data
* Fix - Error when using SCA / 3DS credit card in checkout block.

= 2.3.0 - 2021-04-21 =
* Add - Introduced deposit currency filter for transactions overview page.
* Add - Download transactions report in CSV.
* Update - Tweak the connection detection logic.
* Add - Notification badge next to payments menu.
* Fix - Fixed broken search on transactions list page.
* Add - More helpful message on checkout errors.
* Update - Change the default track `recordEvent` to use @woocommerce/tracks.
* Add - WPCOM connection status event prop to 'wcpay_connect_account_clicked' track.
* Add - Allow users to clear the account cache.
* Update - Bump minimum supported version of WordPress from 5.3 to 5.4.
* Add - Add a new admin note to collect qualitative feedback.
* Add - Introduced deposit currency filter for deposits overview page.
* Update - Make Payment Request Button available for all merchants.
* Add - Configurable Payment Request Button locations.
* Add - Addition of the Instant Deposits feature to allow qualified merchants to manually trigger payouts.

= 2.2.0 - 2021-03-31 =
* Fix - Paying with a saved card for a subscription with a free trial will now correctly save the chosen payment method to the order for future renewals.
* Add - Payment Request Button support for US merchants (Apple Pay, Google Pay, Microsoft Pay, and the browser standard Payment Request API).
* Update - Not passing level3 data for non-US merchants.
* Add - REST endpoint for fetching account data.
* Add - Deposits list pagination and sorting.
* Fix - Deposit overview now displays placeholder information instead of continuing to load when an error happens.

= 2.1.1 - 2021-03-23 =
* Fix - Fatal error when a subscription is processed with action scheduler hook.

= 2.1.0 - 2021-03-16 =
* Update - Show last 4 digit credit card number in order note when payment method is updated on failed renewal subscription order.
* Update - Define constant for the group to be used for scheduled actions.
* Update - Enable multiple customer currencies support in live mode.
* Add - Rate limit failed account connection checks.
* Add - Support displaying non-USD base fees on settings page.

= 2.0.0 - 2021-02-22 =
* Update - Render customer details in transactions list as text instead of link if order missing.
* Update - Render transaction summary on details page for Multi-Currency transactions.
* Update - Improvements to fraud prevention.
* Fix - Added better notices for end users if there are connection errors when making payments.
* Fix - If account is set to manual payouts display 'Temporarily suspended' under Payments > Settings.
* Add - Add file dropzones to dispute evidence upload fields
* Add - Currency conversion indicator to Transactions list.
* Add - Transaction timeline details for Multi-Currency transactions.
* Update - Link order note with transaction details page.
* Fix - Updating payment method using saved payment for WC Subscriptions orders.

= 1.9.2 - 2021-02-05 =
* Fix - Checkout and cart blocks aren't usable in editor when WooCommerce Payments is enabled.
* Fix - Missing global config error in Checkout block integration, and incompatibility with latest block API.

= 1.9.1 - 2021-02-03 =
* Fix - Incompatibility with WC Subscriptions.
* Fix - Missing order causing broken transactions list.

= 1.9.0 - 2021-02-02 =
* Add - Improved fraud prevention.
* Add - New setting to manage whether to enable saving cards during checkout. (Defaults to being enabled).
* Fix - Fixed issue where an empty alert would appear when trying to refund an authorization charge.
* Update - Link customer name on transaction detail page to filtered transaction list page.
* Update - Test mode notice width is now consistent across all pages.
* Fix - Fix error which could occur when a 100% off coupon was applied during checkout.
* Add - New notification to urge setting SSL for checkout pages if store doesn't use HTTPS
* Fix - Fixed connection timeout configuration.
* Fix - Specify error code when refund fails in admin to prevent blank alert.
* Fix - Add fees as line items sent to Stripe to prevent Level 3 errors.
* Fix - Currency format in non-USD order note when capturing, refunding, and processing subscription renewal.
* Update - Link customer name from transaction list page to WooCommerce's Customers page filtered by the customer's name.
* Fix - Use proper currency information when rendering deposits overview and details.

= 1.8.0 - 2020-12-16 =
* Add - Include information about failing payment into order notes.
* Fix - Fix crash when a user has 10 or more saved credit cards.
* Fix - Fix crash if there's a problem connecting to the server.
* Fix - Store Stripe customer for test and live mode.
* Fix - Display Payments menu in the sidebar if there's a problem connecting to the server.
* Add - Display fee structure in transaction timelines.
* Add - Use site username for recording ToS acceptance.
* Update - Display transaction tables with full width.
* Add - Action hooks before and after webhook delivery.

= 1.7.1 - 2020-12-03 =
* Fix - Pass ISO strings instead of Moment objects to dateI18n.

= 1.7.0 - 2020-11-17 =
* Fix - Fix ordering of payment detail timeline events.
* Fix - Payment form hides when saved card is selected.
* Fix - Render dispute evidence file upload errors.
* Fix - Increase timeout for calls to the API server.
* Fix - Correctly display the fee and net amounts for a charge with an inquiry.
* Fix - Catch unhandled exceptions when cancelling a payment authorization.
* Add - Security.md with security and vulnerability reporting guidelines.
* Add - Introduced "Set up refund policy" notification in WooCommerce inbox.
* Fix - Fix error when retrying to save a card in the Add Payment Method screen after failing SCA authentication.
* Add - Allow signing up for a subscription with free trial with a credit card that requires SCA authentication.
* Add - Remote note service.
* Add - Show details about the current fees in the Settings screen.

= 1.6.0 - 2020-10-15 =
* Fix - Trimming the whitespace when updating the bank statement descriptor.
* Add - Initial support for the checkout block.
* Add - Support wp_get_environment_type() and enable dev-mode when environment is 'development' or 'staging'.
* Update - Introduced payments-specific exceptions instead of generic one.
* Update - Transaction timeline: enabled timestamps rendering for all entries.

= 1.5.0 - 2020-09-24 =
* Fix - Save payment method checkbox for Subscriptions customer-initiated payment method updates.
* Fix - Support checkout on Internet Explorer 11.
* Fix - Webhook processing with no Jetpack plugin installed.
* Fix - Do not block the checkout card field from loading when customer meta is invalid or related to an old account.
* Fix - Saving account statement descriptor with an ampersand character.
* Fix - Do not attempt to render the payment timeline if the intention ID is missing.
* Add - Display payment method details on account subscriptions pages.
* Add - Redact sensitive data before logging.
* Add - Support for WooCommerce Subscriptions admin-initiated payment method changes.
* Add - Link to Subscription admin pages from Transactions views.
* Add - Support for Subscriptions in transaction search.

= 1.4.1 - 2020-09-07 =
* Fix - Only redirect to the onboarding screen if the plugin has been individually activated using the plugins page.

= 1.4.0 - 2020-09-02 =
* Add - Initial support for WooCommerce Subscriptions: Signing up for subscriptions, scheduled payments, and customer-initiated payment method changes.
* Add - Added a link to transaction details from order screens.
* Add - Allow merchant to edit statement descriptor.
* Fix - Do not redirect to the onboarding page after completing the WC4.5-beta wizard.
* Fix - Save order metadata before the payment is completed to avoid missing payments.
* Update - Bumped the minimum Jetpack requirement to version 8.2.

= 1.3.0 - 2020-08-17 =
* Add - Support for saved cards.
* Add - Search bar for transactions.
* Fix - Redirect to WC core onboarding instead of WC Payments onboarding when appropriate.
* Fix - Creating an account during checkout with 3DS cards.
* Fix - Missing payment statuses for certain disputes.
* Fix - Missing translators comments.

= 1.2.0 - 2020-07-20 =
* Add - 3DS support when using the pay for order page
* Add - Display confirmation dialog when enabling manual captures
* Add - Update the order when an authorised payment has expired
* Add - Timeline view in transactions detail, requires WooCommerce 4.4
* Add - Tracking for basic user action events
* Fix - Admin UI styling tweaks

= 1.1.0 - 2020-06-16 =
* Add - Allow WooCommerce Payments set up without Jetpack plugin
* Fix - Orders missing after payment processing error
* Fix - Clearing pagination when selecting transactions advanced filters
* Fix - After onboarding, redirect to the WCPay task of the task list, instead of to the task list

= 1.0.1 - 2020-06-01 =
* Add - Support 3D Secure verification
* Add - Transaction date and type filters to transactions list
* Update - Redirect to the "Connect" page on plugin activation or when trying to navigate to the settings screen
* Fix - Add deposit delay notice to deposit schedule
* Fix - Avoid localizing deposit date or displaying time-of-day precision
* Fix - Display dispute currency code in dispute info

= 1.0.0 - 2020-05-19 =
* Add - Level 3 data to payment requests
* Update - Expose public method for checking connection status
* Fix - Pending requirements state for improved messaging
* Fix - Dispute details typo
* Remove - Unused POST /charges endpoint
* Remove - "Beta" messaging

= 0.9.2 - 2020-05-14 =
* Add - Customer ID to payment intent
* Update - Register and enqueue js.stripe.com on WCPay admin pages
* Update - Override needs_setup to redirect from Payments settings
* Update - Copy and image on Connect Account screen
* Add - Add deposits overview component
* Add - URL to pass for prefilling OAuth form
* Add - Test card details in Checkout
* Add - Task list redirect upon return from OAuth flow
* Add - Handling for failed refund and other webhooks
* Add - Transaction list sorting
* Update - Disable gateway when payments are disabled on the account
* Update - Make table rows clickable
* Add - Prompt before navigating away from unsaved dispute evidence changes
* Update - Labels to sentence case
* Update - Automated testing
* Add - Metadata when creating payment intent
* Update - PHP versions supported

= 0.9.1 - 2020-04-09 =
* Fix - Add logging for OAuth initialization failures

= 0.9.0 - 2020-04-08 =
* Release for Public Beta

= 0.8.2 - 2020-03-10 =
* Add - Dispute file evidence upload support
* Add - Basic support for Pay for Order
* Fix - Styling improvements in wp-admin
* Fix - Undefined variable PHP notice in cancel_authorization
* Fix - Remove unused variable in authentication
* Fix - Improve Jetpack connection checking

= 0.8.1 - 2020-02-25 =
* Update link to test card documentation

= 0.8.0 - 2020-02-24 =
* First beta release

= 0.7.0 - 2020-02-05 =
* Alpha release<|MERGE_RESOLUTION|>--- conflicted
+++ resolved
@@ -110,10 +110,7 @@
 * Fix - Fatal error on thank you page for deleted orders.
 * Add - Error messages when dispute evidence exceeds Stripe limits.
 * Fix - Onboarding must be completed before Subscriptions products can be published.
-<<<<<<< HEAD
-=======
 * Add - Support business account branding settings
->>>>>>> db27ff47
 
 = 3.3.0 - 2021-11-18 =
 * Add - Add Idempotency Key to POST headers.
