=== WooCommerce Payments ===
Contributors: woocommerce, automattic
Tags: woocommerce, payment, payment request, credit card, automattic
Requires at least: 5.6
Tested up to: 5.9
Requires PHP: 7.0
Stable tag: 3.6.0
License: GPLv2 or later
License URI: http://www.gnu.org/licenses/gpl-2.0.html

Securely accept credit and debit cards on your site. Manage transactions without leaving your WordPress dashboard. Only with WooCommerce Payments.

== Description ==

**Payments made simple, with no monthly fees – designed exclusively for WooCommerce stores.**

Securely accept major credit and debit cards, and allow customers to pay you directly without leaving your WooCommerce store. View and manage transactions from one convenient place – your WordPress dashboard.

See payments, track cash flow into your bank account, manage refunds, and stay on top of disputes without the hassle of having to log into a separate payment processor.

**Manage transactions from the comfort of your store**

Features previously only available on your payment provider’s website are now part of your store’s **integrated payments dashboard**. This enables you to:

- View the details of [payments, refunds, and other transactions](https://woocommerce.com/document/payments/#section-4).
- View and respond to [disputes and chargebacks](https://woocommerce.com/document/payments/disputes/).
- [Track deposits](https://woocommerce.com/document/payments/#section-5) into your bank account or debit card.

**Pay as you go**

WooCommerce Payments is **free to install**, with **no setup fees or monthly fees**. Pay-as-you-go fees start at 2.9% + $0.30 per transaction for U.S.-issued cards. [Read more about transaction fees](https://woocommerce.com/document/payments/faq/fees/).

**Supported by the WooCommerce team**

Our global support team is available to answer questions you may have about WooCommerce Payments installation, setup, or use. For assistance, [open a ticket on WooCommerce.com](https://woocommerce.com/my-account/create-a-ticket/?select=5278104).

== Getting Started ==

= Requirements =

* WordPress 5.6 or newer.
* WooCommerce 5.8 or newer.
* PHP version 7.0 or newer. PHP 7.2 or newer is recommended.

= Try it now =

To try WooCommerce Payments on your store, simply [install it](https://wordpress.org/plugins/woocommerce-payments/#installation) and follow the prompts.

WooCommerce Payments has experimental support for the Checkout block from [WooCommerce Blocks](https://wordpress.org/plugins/woo-gutenberg-products-block/). Please check the [FAQ section](#faq) for more information.

== Installation ==

Install and activate the WooCommerce and WooCommerce Payments plugins, if you haven't already done so, then go to "Payments" in the WordPress admin menu and follow the instructions there.

== Frequently Asked Questions ==

= What countries and currencies are supported? =

If you are an individual or business based in [one of these countries](https://woocommerce.com/document/payments/countries/#section-1), you can sign-up with WooCommerce Payments. After completing sign up, you can accept payments from customers anywhere in the world.

We are actively planning to expand into additional countries based on your interest. Let us know where you would like to [see WooCommerce Payments launch next](https://woocommerce.com/payments/#request-invite).

= Why is a WordPress.com account and connection required? =

WooCommerce Payments uses the WordPress.com connection to authenticate each request, connecting your store with our payments partner.

= How do I set up a store for a client? =

If you are setting up a store that will process real payments, have the site owner complete the WooCommerce Payments setup. This ensures that the correct business details are set on the account during [onboarding](https://woocommerce.com/document/payments/#section-3).

After the store setup has been completed, you can use [Test Mode](https://woocommerce.com/document/payments/testing/) to simulate payments, refunds, and disputes.

If you are setting up WooCommerce Payments on a development or test site that will **never need to process real payments**, try [Dev Mode](https://woocommerce.com/document/payments/testing/dev-mode/#section-1).

= How is WooCommerce Payments related to Stripe? =

WooCommerce Payments is proudly powered by [Stripe](https://stripe.com/). When you sign up for WooCommerce Payments, your personal and business information is verified with Stripe and stored in an account connected to the WooCommerce Payments service. This account is then used in the background for managing your business account information and activity via WooCommerce Payments. [Learn more](https://woocommerce.com/document/payments/powered-by-stripe/).

= Are there Terms of Service and data usage policies? =

You can read our Terms of Service [here](https://en.wordpress.com/tos).

= How does the Checkout block work? =

You need the [WooCommerce Blocks](https://wordpress.org/plugins/woo-gutenberg-products-block/) plugin to be installed and active to use the Checkout block. Once you add the block to a page, WooCommerce Payments will automatically appear as an option.

Please note that our support for the checkout block is still experimental and the following features of the gateway will probably not work:

* Using saved cards and saving cards.
* Integration with WooCommerce Subscriptions.

== Screenshots ==

1. View Transactions
2. View Transaction Details
3. Track Deposits
4. Manage Disputes

== Changelog ==

= 3.7.0 - 2022-xx-xx =
* Add - Disputes list sorting
* Fix - Currency name not translated the Overview card title.
* Add - Introduce advance filters on disputes page.
<<<<<<< HEAD
=======
* Add - UPE payment methods - BECS Direct Debit.
>>>>>>> e33a0ea2

= 3.6.0 - 2022-01-20 =
* Update - Bump minimum required version of WooCommerce from 4.4 to 4.5.
* Fix - UPE validation error visibility on checkout page.
* Tweak - Load translations for js files directly from lang-pack json files.
* Add - Add support for full transaction exports.
* Fix - Simple subscription elements on the product edit page not shown/hidden when necessary.
* Fix - Prevent fatal errors on the admin subscriptions screen when a subscription fails to load.
* Fix - Compatibility issue when loading subscriptions templates.
* Fix - Flag emoji rendering in currency switcher block widget
* Fix - Error when saved Google Pay payment method does not have billing address name
* Update - Update Payment Element from beta version to release version.
* Fix - Ensure order is always associated with corresponding transaction in UPE Checkout.
* Tweak - Display a more specific error message when a customer attempts to purchase a WCPay Subscription below the minimum transact-able amount.
* Add - Add handling for payment_failed webhooks.
* Add - Disputes pagination.
* Add - Show a warning when attempting to create a subscription product with a price below the minimum amount.
* Fix - When viewing a WCPay Subscription product page, make sure other gateway's express payment buttons aren't shown.
* Fix - When viewing a WC Product page with a WCPay subscription product in cart, make sure other gateway's express payment buttons are shown.
* Fix - Don't limit subscription products being created with an interval of more than one year when the WC Subscriptions plugin is active.
* Fix - Subscriptions not renewing with subscription products that use a free trial period.
* Fix - "Fees" column values are different in the downloaded CSV file for the transaction table

= 3.5.0 - 2021-12-29 =
* Fix - Error when renewing subscriptions with saved payment methods disabled.
* Add - JS error boundaries to admin screens.
* Update - Remove task from the overview list for setting up multiple currencies.
* Update - Return to task "Set up payments" after finishing KYC from WC-Admin.
* Fix - Improve race condition checks to prevent duplicate order status changes.
* Fix - Explicit currency formatting in customer-facing emails.
* Fix - Update tooltip wording when deleting product variation.
* Fix - Remove references to WooCommerce Subscriptions extension in the tooltips found on the Payment Methods settings table.
* Fix - Update the Automatic Recurring Payments column on the Payment Methods table to only show which payment methods are supported by WooCommerce Subscriptions Core.
* Fix - Prevent deprecation warnings when purchasing subscriptions products using WooCommerce Blocks.
* Tweak - Update recurring payments copy on payment gateways page.
* Fix - Incorrect text when filtering subscriptions to no results.
* Changed - Subscription products must have a recurring amount greater than $0.
* Fix - Return correct product prices datatype in WCPay.
* Fix - Stop errors when viewing Subscription details when purchased via SEPA Direct Debit.
* Fix - Force currency check when preparing a payment intent to request even when is_admin() returns true.
* Update - Bump minimum supported version of WooCommerce from 5.5 to 5.8.

= 3.4.0 - 2021-12-08 =
* Add - Allow UI customizations on checkout payment fields.
* Add - Introduce `wcpay_payment_request_is_product_supported` filter. Allow plugins to conditionally disable payment request buttons on products that do not support them.
* Update - Display hardware costs for the period in the transaction list with link to the details page
* Fix - Incorrect customer links on Transactions page.
* Fix - Incorrect prices in Payment Request Button for certain currencies.
* Fix - Updates to fraud protection.
* Add - Add support for suggested gateway methods in WC-Admin.
* Fix - Prevent Payment Request buttons from showing up in Composite Product pages.
* Update - Updated @woocommerce/experimental package to v2.1.0.
* Add - Add support for suggested gateway methods in WC-Admin.
* Add - Onboarding flows on the admin WooCommerce > Subscriptions screen for stores with no subscriptions yet.
* Add - Card Reader receipt settings page.
* Fix - Fatal error on thank you page for deleted orders.
* Add - Error messages when dispute evidence exceeds Stripe limits.
* Add - Export Disputes to CSV
* Update - Remove "Boost your sales by accepting new payment methods" from the overview tasks list.
* Fix - Onboarding must be completed before Subscriptions products can be published.
* Fix - Show the prices in the correct currency when using the "All Products" block.
* Add - Support business account branding settings.
* Update - Capture order-related metadata not captured by mobile app for in-person payment transactions.
* Add - REST endpoint to print IPP receipts.
* Add - Deposit Status to Transaction export.


= 3.3.0 - 2021-11-18 =
* Add - Add Idempotency Key to POST headers.
* Add - Add dispute order notes to Edit Order page.
* Fix - Show a specific message instead of a generic one in the checkout block when non-UPE payment processing fails.
* Update - Avoid having invalid intervals (greater than 1 year) in subscription products.
* Update - The subscription fee label in the transaction timeline.
* Update - Show red setup badge after 3 days instead of 7
* Add - Add compatibility between Multi-Currency and WooCommerce Bookings.
* Add - Add compatibility between Multi-Currency and WooCommerce Pre-Orders.
* Fix - Do not show default currency selector on Account Details page when only one currency is available.
* Add - Add filters to disable or filter Multi-Currency sql query clauses for analytics.
* Fix - Display risk for payment methods without risk assessment
* Fix - Use configured domain instead of current domain for Apple Pay verification.
* Fix - Fatal error when deactivating the WooCommerce plugin when WCPay Subscriptions is enabled.
* Fix - Error where url parameters would get cleared on order-pay page if currency switcher block used.
* Fix - Currency format on order-pay page if currency was changed via switcher.
* Fix - Do not create WooCommerce Payments Subscriptions when using payment methods other than WooCommerce Payments.
* Fix - Show proper payment gateway title on checkout load before updated by JavaScript.
* Fix - Prevent a race condition leading to duplicate order paid statuses transitions.
* Fix - 'payment_intent not found' errors when attempting to process the first invoice for a subscription.
* Fix - UPE element not remounting on checkout update
* Fix - Validate subscription product create and update args before submitting them to server.
* Fix - Improve error messages when the minimum order amount has not been reached and allow fields to be displayed with less than the minimum amount.
* Fix - Add consistent margins to the recurring taxes totals row on the Checkout and Cart block for subscription line items.
* Fix - Fatal error due on subscription orders with no created date in order row template.
* Fix - Fatal error on the customer payment page for subscription renewal orders with deleted products.
* Fix - Misleading subscription order note on payment method change.
* Fix - Incorrect error message when card ZIP validation fails.
* Add - `Requires PHP` and `Requires at least` to the main plugin file.

= 3.2.3 - 2021-11-01 =
* Fix - Card fields on checkout not shown when the 'Enable payments via saved cards' setting is disabled.

= 3.2.2 - 2021-10-29 =
* Fix - Multisite compatibility - don't load subscriptions-core if already loaded by another multisite plugin.
* Fix - Errors when attempting to get the WooCommerce Subscriptions Core version during PayPal requests.

= 3.2.1 - 2021-10-28 =
* Fix - PHP 7.2 compatibility - remove trailing commas from function args in subscriptions-core.

= 3.2.0 - 2021-10-28 =
* Add - Add subscriptions functionality via Stripe Billing and WC Subscriptions core.
* Add - UPE track on upgrade and on setting toggle.
* Fix - Prevent currency switcher to show when enabled currencies list is empty.
* Fix - Show currency switcher notice until customer explicitly dismisses it.
* Update - Switch the PaymentIntent ID and the Charge ID in the order notes and transaction details pages.
* Fix - Track 'wcpay_payment_request_settings_change' for when updating the Payment Requests setting not being recorded.
* Update - Fee breakdown when there's only a base fee
* Fix - Inconsistent shipping options in Payment Request popup.
* Fix - Payment methods checkbox UI looking off when Gutenberg is active.
* Update - Remove unused "wcpay_deposits_summary_empty_state_click" track.
* Fix - Border style not being applied properly on Multi-Currency block widget.
* Fix - Applied sentence case on all strings
* Fix - Missing customer information after guest checkout via Checkout Block.
* Fix - Show correct payment method name during checkout using upe methods.
* Fix - Multi-Currency settings rounding option and preview.
* Fix - Payment failure on checkout block with UPE when phone number field is hidden
* Update - Adds a scheduled action which makes updating the account cache more efficient
* Add - Add compatibility between Multi-Currency and WooCommerce UPS shipping extension.
* Add - Early access: allow your store to collect payments with SEPA Direct Debit. Enable the feature in settings!
* Add - Add compatibility between Multi-Currency and WooCommerce FedEx shipping extension.
* Fix - Fix decimal error with shipping calculations with Multi-Currency.
* Add - Add support for float type values for quantity.
* Fix - Allow payment_intent_succeeded webhook to handle orders without intent_id attached.
* Add - Add compatibility between Multi-Currency and WooCommerce Product Add Ons version 4.3.0 and higher.
* Add - Enable Bancontact UPE method.
* Add - Enable P24 UPE method.
* Add - Enable iDeal UPE method.
* Add - Payment method activation requirements modal and API integration.
* Add - Add state handling for UPE methods for better merchant notification on what methods are able to be used.
* Fix - Order currency incorrect if new user/customer created during checkout.
* Fix - Validation now works when adding a new payment method, or paying for an order.

= 3.1.0 - 2021-10-06 =
* Fix - Issue affecting analytics for Multi-Currency orders made with a zero-decimal to non-zero decimal conversion.
* Add - Customer Multi-Currency onboarding flow.
* Add - Checkbox toggle for disabling customer Multi-Currency feature in Advanced Settings.
* Add - Update layout of the Multi-Currency settings screen.
* Fix - Fixed missing file error for removed CSS file.
* Add - Currency deletion confirmation modal for currencies that are bound to an UPE method.
* Fix - Currency switcher does not affect order confirmation screen prices.
* Fix - Error when attempting to change the payment method for a subscription with UPE enabled.
* Add - Multi-Currency track currency added.
* Fix - Fill missing order_intent_info even if an exception occurs.
* Fix - Authorize and capture payments later with new credit cards.
* Add - Gutenberg Block Widget for Multi-Currency.
* Update - WCPay logo.
* Fix - Translations in transaction/deposit exports
* Fix - Update shipping cost in payment sheet when changing payment method.
* Fix - Transaction search with translated terms.
* Update - Replace REST endpoint for onboarding initialization.
* Fix - UPE missing international card fees.
* Update - Bump minimum supported version of WooCommerce from 5.4 to 5.5.
* Update - Bump minimum required version of WooCommerce from 4.0 to 4.4.
* Fix - Add credit card on My Account using other payment gateways does not show "Your card number is incomplete" error.
* Update - Continue loading WCPay if the account is connected.
* Add - Message to suggest using the previous version of WooCommerce Payments for old Woo core versions.
* Fix - Appearance of upload file buttons inside challenge dispute page.
* Fix - Enable logging for UPE checkout errors.
* Update - Composer package `automattic/jetpack-connection` from v1.20.0 to v1.30.5.

= 3.0.0 - 2021-09-16 =
* Add - Download deposits report in CSV.
* Fix - Use store currency on analytics leaderboard when Multi-Currency is enabled.
* Add - Add API to expose Multi-Currency widget to theme/plugin developers for easy integration.
* Fix - Enabled currencies modal UI.
* Fix - User order currency format on admin refund button.
* Fix - Clear the list of selected currencies after closing the modal for adding currencies.
* Fix - Fix subscription change payment method errors after entering a payment method that fails.
* Fix - Prevent duplicate account onboarding requests.
* Fix - Filter out merchant-facing payment errors from customer error notices.
* Fix - Add primary action to high priority tasks.

= 2.9.1 - 2021-09-07 =
* Fix - Error while checking out with UPE when fields are hidden.
* Fix - Unable to onboard when in treatment mode.

= 2.9.0 - 2021-08-25 =
* Add - Split discount line in timeline into variable fee and fixed fee.
* Add - Order status validation for payments/orders/{order_id}/create_customer API.
* Add - Add country code parameter to ExPlat API requests.
* Add - Add a new hook to get a list of enabled payment request methods.
* Fix - Align table items according to design correctly.
* Fix - Fatal error if wcpay_multi_currency_enabled_currencies is a string.
* Fix - Show the estimated deposit date in the transactions CSV export rather than the deposit ID.
* Fix - Keep track of customer id in non logged in users.
* Update - Bump minimum supported version of WooCommerce from 5.3 to 5.4.

= 2.8.4 - 2021-08-17 =
* Fix - Fix database connection error on account cache clear.
* Fix - Fix fatal error logged when updating analytics data when account is not connected to Stripe.
* Fix - Multi-Currency Compatibility fatal error with Subscriptions when account is not connected to Stripe.

= 2.8.3 - 2021-08-10 =
* Fix - Fix for payment request buttons when the new payment methods gateway is enabled.

= 2.8.2 - 2021-08-05 =
* Fix - If account is disconnected or not set up do not display onboarding task and UPE inbox note.
* Fix - Fix for the site acting as disconnected after the account cache expires.
* Fix - Fix for failed Giropay and Sofort transactions causing an error.

= 2.8.1 - 2021-08-04 =
* Fix - Enable Multi-Currency only if there is a linked WooCommerce Payments account.

= 2.8.0 - 2021-08-04 =
* Add - Allow merchants to add additional currencies to their store, allowing a store’s customers to shop and browse in the currency of their choice.
* Add - *Early access*: allow your store to collect payments with Giropay and Sofort. Enable the feature in settings!
* Add - Use date picker for applicable dispute evidence fields.
* Fix - Avoid crash when seeing the details of an empty deposit.
* Fix - Disabled Payment Request Buttons when order has to be split into multiple packages because Payment Requests do not support that use case.
* Fix - Fee discounts should use the discount currency rather than the base fee currency.
* Fix - Do not redirect to the onboarding page when account retrieval fails.
* Add - Allow the customer to perform SCA authentication on Subscription renewals.
* Update - Actualized supported countries list for onboarding.
* Add - Dispute Status Chip into the header of the Dispute Details page.
* Fix - Use a singular label in the summary of Transactions and Deposits lists.
* Add - Disable payment gateway when not in test mode and not using https or ssl checkout enforcement.
* Fix - Improved errors handling during onboarding and page overview.
* Update - Remove Account in the old Settings page.
* Update - Bump minimum supported version of WooCommerce from 5.2 to 5.3.
* Update - Bump minimum supported version of WordPress from 5.5 to 5.6.
* Fix - Stop refund process when using an invalid amount
* Fix - Improve sanitization of ExPlat cookie.
* Add - Show fee breakdown in transaction details timeline.
* Add - REST endpoint to get customer id from an order.
* Fix - Explat not caching when no variation is returned.

= 2.7.1 - 2021-07-26 =
* Fix - Ensure test mode setting value is correctly saved.
* Fix - Onboarding redirection occasionally not finalizing account connection.

= 2.7.0 - 2021-07-14 =
* Add - Add a link to the snackbar notice that appears after submitting or saving evidence for a dispute challenge.
* Add - Support saving new cards and paying with previously saved cards in the WooCommerce Checkout Block.
* Fix - WooCommerce Payments admin pages redirect to the onboarding page when the WooCommerce Payments account is disconnected.
* Fix - Do not overwrite admin pages when account is disconnected.
* Update - Set a description when creating payment intents.
* Add - Add dispute resolution task.

= 2.6.1 - 2021-07-01 =
* Fix - Updates the notes query filters to prevent breaking the WooCommerce > Home inbox.

= 2.6.0 - 2021-06-23 =
* Add - Notify the admin if WordPress.com user connection is broken.
* Add - Experimental PHP client for Explat.
* Add - WooCommerce Payment inbox notifications to the overview screen.
* Fix - Fix fatal error if store currency is changed after enabled (multi) currencies set.
* Fix - Use of deprecated call-style to registerPaymentMethods. WooCommerce Payments now requires WooCommerce Blocks of at least version 3.9.0.
* Fix - Deposit date on Transactions list page.
* Fix - Rounding error when displaying fee percentages on the Overview and Transactions pages.
* Add - Error message when total size of dispute evidence files uploaded goes over limit.
* Update - Pass currency to wc_price when adding intent notes to orders.
* Update - Instant deposit inbox note wording.
* Fix - Deposit overview details for non instant ones.
* Add - Introduce new settings layout
* Update - Removed "Branded" and "Custom label" options on Payment request buttons to align with design guidelines.
* Update - Converted payment request button size value to distinct options to align with design guidelines.
* Tweak - Run post-upgrade actions during any request instead of only on wp-admin requests.
* Update - Payment request button should guide users to login when necessary.
* Add - When setting WooCommerce Payments up, inform if merchant business country is not supported.
* Update - Bump minimum supported version of WooCommerce from 4.8 to 5.2.
* Add - Introduce advance filters on deposits page.
* Update: Prefill OAuth flow with WC store country

= 2.5.0 - 2021-06-02 =
* Fix - Fix hover dialog for close button on modals, unify styling and layout of modal buttons.
* Update - Use Site Language when rendering Stripe elements.
* Update - Use blog ID for authenticating most of the requests.
* Fix: Misaligned columns on Deposits page.
* Add - Tracking for returning from OAuth connection.
* Fix - Transactions and deposits counts on the table summary are rendered as "undefined".
* Update - Deposit overview details.
* Add - Redirect to WooCommerce home page after successful WooCommerce Payments KYC (Know Your Customer).
* Fix - Added CSV column heading for transaction id column.
* Update - Bump minimum supported version of WordPress from 5.4 to 5.5.
* Update - Bump minimum supported version of WooCommerce from 4.5 to 4.8.
* Add - Deposit overviews have been added to the overview page.
* Update - Account overview page is now GA and default page for woocommerce payments.
* Update - Base fee and account status has been moved to overview page from WCPay settings.
* Fix - Express payment method being displayed on blocks checkout when Payment Request is not supported.
* Fix - Subscription sign-up fees not included in total for Payment Request Button.

= 2.4.0 - 2021-05-12 =
* Update - Improve the Connect Account page.
* Update - Base UI components and their styling.
* Fix - Deposits overview details not displayed.
* Fix - WooCommerce Payments disappeared from WooCommerce Settings if WooCommerce Subscriptions is activated.
* Add - REST endpoint to capture payments by order ID.
* Add - Explat package for A/B tests.
* Add - Payment request button support for checkout and cart blocks.
* Update - Bump minimum supported WooCommerce version from 4.0 to 4.5.
* Update - Implement expirement on Connect Page.
* Fix - Columns are misaligned on Payments->Transactions/Disputes page.
* Fix - Risk level is displayed as a "Numeric" value in transactions CSV.

= 2.3.3 - 2021-05-06 =
* Update - Additional logic and styling for instant deposits.

= 2.3.2 - 2021-04-27 =
* Fix - Error when purchasing free trial subscriptions.

= 2.3.1 - 2021-04-26 =
* Fix - Various account connection cache tweaks
* Update - Use option instead of transient for caching account data
* Fix - Error when using SCA / 3DS credit card in checkout block.

= 2.3.0 - 2021-04-21 =
* Add - Introduced deposit currency filter for transactions overview page.
* Add - Download transactions report in CSV.
* Update - Tweak the connection detection logic.
* Add - Notification badge next to payments menu.
* Fix - Fixed broken search on transactions list page.
* Add - More helpful message on checkout errors.
* Update - Change the default track `recordEvent` to use @woocommerce/tracks.
* Add - WPCOM connection status event prop to 'wcpay_connect_account_clicked' track.
* Add - Allow users to clear the account cache.
* Update - Bump minimum supported version of WordPress from 5.3 to 5.4.
* Add - Add a new admin note to collect qualitative feedback.
* Add - Introduced deposit currency filter for deposits overview page.
* Update - Make Payment Request Button available for all merchants.
* Add - Configurable Payment Request Button locations.
* Add - Addition of the Instant Deposits feature to allow qualified merchants to manually trigger payouts.

= 2.2.0 - 2021-03-31 =
* Fix - Paying with a saved card for a subscription with a free trial will now correctly save the chosen payment method to the order for future renewals.
* Add - Payment Request Button support for US merchants (Apple Pay, Google Pay, Microsoft Pay, and the browser standard Payment Request API).
* Update - Not passing level3 data for non-US merchants.
* Add - REST endpoint for fetching account data.
* Add - Deposits list pagination and sorting.
* Fix - Deposit overview now displays placeholder information instead of continuing to load when an error happens.

= 2.1.1 - 2021-03-23 =
* Fix - Fatal error when a subscription is processed with action scheduler hook.

= 2.1.0 - 2021-03-16 =
* Update - Show last 4 digit credit card number in order note when payment method is updated on failed renewal subscription order.
* Update - Define constant for the group to be used for scheduled actions.
* Update - Enable multiple customer currencies support in live mode.
* Add - Rate limit failed account connection checks.
* Add - Support displaying non-USD base fees on settings page.

= 2.0.0 - 2021-02-22 =
* Update - Render customer details in transactions list as text instead of link if order missing.
* Update - Render transaction summary on details page for Multi-Currency transactions.
* Update - Improvements to fraud prevention.
* Fix - Added better notices for end users if there are connection errors when making payments.
* Fix - If account is set to manual payouts display 'Temporarily suspended' under Payments > Settings.
* Add - Add file dropzones to dispute evidence upload fields
* Add - Currency conversion indicator to Transactions list.
* Add - Transaction timeline details for Multi-Currency transactions.
* Update - Link order note with transaction details page.
* Fix - Updating payment method using saved payment for WC Subscriptions orders.

= 1.9.2 - 2021-02-05 =
* Fix - Checkout and cart blocks aren't usable in editor when WooCommerce Payments is enabled.
* Fix - Missing global config error in Checkout block integration, and incompatibility with latest block API.

= 1.9.1 - 2021-02-03 =
* Fix - Incompatibility with WC Subscriptions.
* Fix - Missing order causing broken transactions list.

= 1.9.0 - 2021-02-02 =
* Add - Improved fraud prevention.
* Add - New setting to manage whether to enable saving cards during checkout. (Defaults to being enabled).
* Fix - Fixed issue where an empty alert would appear when trying to refund an authorization charge.
* Update - Link customer name on transaction detail page to filtered transaction list page.
* Update - Test mode notice width is now consistent across all pages.
* Fix - Fix error which could occur when a 100% off coupon was applied during checkout.
* Add - New notification to urge setting SSL for checkout pages if store doesn't use HTTPS
* Fix - Fixed connection timeout configuration.
* Fix - Specify error code when refund fails in admin to prevent blank alert.
* Fix - Add fees as line items sent to Stripe to prevent Level 3 errors.
* Fix - Currency format in non-USD order note when capturing, refunding, and processing subscription renewal.
* Update - Link customer name from transaction list page to WooCommerce's Customers page filtered by the customer's name.
* Fix - Use proper currency information when rendering deposits overview and details.

= 1.8.0 - 2020-12-16 =
* Add - Include information about failing payment into order notes.
* Fix - Fix crash when a user has 10 or more saved credit cards.
* Fix - Fix crash if there's a problem connecting to the server.
* Fix - Store Stripe customer for test and live mode.
* Fix - Display Payments menu in the sidebar if there's a problem connecting to the server.
* Add - Display fee structure in transaction timelines.
* Add - Use site username for recording ToS acceptance.
* Update - Display transaction tables with full width.
* Add - Action hooks before and after webhook delivery.

= 1.7.1 - 2020-12-03 =
* Fix - Pass ISO strings instead of Moment objects to dateI18n.

= 1.7.0 - 2020-11-17 =
* Fix - Fix ordering of payment detail timeline events.
* Fix - Payment form hides when saved card is selected.
* Fix - Render dispute evidence file upload errors.
* Fix - Increase timeout for calls to the API server.
* Fix - Correctly display the fee and net amounts for a charge with an inquiry.
* Fix - Catch unhandled exceptions when cancelling a payment authorization.
* Add - Security.md with security and vulnerability reporting guidelines.
* Add - Introduced "Set up refund policy" notification in WooCommerce inbox.
* Fix - Fix error when retrying to save a card in the Add Payment Method screen after failing SCA authentication.
* Add - Allow signing up for a subscription with free trial with a credit card that requires SCA authentication.
* Add - Remote note service.
* Add - Show details about the current fees in the Settings screen.

= 1.6.0 - 2020-10-15 =
* Fix - Trimming the whitespace when updating the bank statement descriptor.
* Add - Initial support for the checkout block.
* Add - Support wp_get_environment_type() and enable dev-mode when environment is 'development' or 'staging'.
* Update - Introduced payments-specific exceptions instead of generic one.
* Update - Transaction timeline: enabled timestamps rendering for all entries.

= 1.5.0 - 2020-09-24 =
* Fix - Save payment method checkbox for Subscriptions customer-initiated payment method updates.
* Fix - Support checkout on Internet Explorer 11.
* Fix - Webhook processing with no Jetpack plugin installed.
* Fix - Do not block the checkout card field from loading when customer meta is invalid or related to an old account.
* Fix - Saving account statement descriptor with an ampersand character.
* Fix - Do not attempt to render the payment timeline if the intention ID is missing.
* Add - Display payment method details on account subscriptions pages.
* Add - Redact sensitive data before logging.
* Add - Support for WooCommerce Subscriptions admin-initiated payment method changes.
* Add - Link to Subscription admin pages from Transactions views.
* Add - Support for Subscriptions in transaction search.

= 1.4.1 - 2020-09-07 =
* Fix - Only redirect to the onboarding screen if the plugin has been individually activated using the plugins page.

= 1.4.0 - 2020-09-02 =
* Add - Initial support for WooCommerce Subscriptions: Signing up for subscriptions, scheduled payments, and customer-initiated payment method changes.
* Add - Added a link to transaction details from order screens.
* Add - Allow merchant to edit statement descriptor.
* Fix - Do not redirect to the onboarding page after completing the WC4.5-beta wizard.
* Fix - Save order metadata before the payment is completed to avoid missing payments.
* Update - Bumped the minimum Jetpack requirement to version 8.2.

= 1.3.0 - 2020-08-17 =
* Add - Support for saved cards.
* Add - Search bar for transactions.
* Fix - Redirect to WC core onboarding instead of WC Payments onboarding when appropriate.
* Fix - Creating an account during checkout with 3DS cards.
* Fix - Missing payment statuses for certain disputes.
* Fix - Missing translators comments.

= 1.2.0 - 2020-07-20 =
* Add - 3DS support when using the pay for order page
* Add - Display confirmation dialog when enabling manual captures
* Add - Update the order when an authorised payment has expired
* Add - Timeline view in transactions detail, requires WooCommerce 4.4
* Add - Tracking for basic user action events
* Fix - Admin UI styling tweaks

= 1.1.0 - 2020-06-16 =
* Add - Allow WooCommerce Payments set up without Jetpack plugin
* Fix - Orders missing after payment processing error
* Fix - Clearing pagination when selecting transactions advanced filters
* Fix - After onboarding, redirect to the WCPay task of the task list, instead of to the task list

= 1.0.1 - 2020-06-01 =
* Add - Support 3D Secure verification
* Add - Transaction date and type filters to transactions list
* Update - Redirect to the "Connect" page on plugin activation or when trying to navigate to the settings screen
* Fix - Add deposit delay notice to deposit schedule
* Fix - Avoid localizing deposit date or displaying time-of-day precision
* Fix - Display dispute currency code in dispute info

= 1.0.0 - 2020-05-19 =
* Add - Level 3 data to payment requests
* Update - Expose public method for checking connection status
* Fix - Pending requirements state for improved messaging
* Fix - Dispute details typo
* Remove - Unused POST /charges endpoint
* Remove - "Beta" messaging

= 0.9.2 - 2020-05-14 =
* Add - Customer ID to payment intent
* Update - Register and enqueue js.stripe.com on WCPay admin pages
* Update - Override needs_setup to redirect from Payments settings
* Update - Copy and image on Connect Account screen
* Add - Add deposits overview component
* Add - URL to pass for prefilling OAuth form
* Add - Test card details in Checkout
* Add - Task list redirect upon return from OAuth flow
* Add - Handling for failed refund and other webhooks
* Add - Transaction list sorting
* Update - Disable gateway when payments are disabled on the account
* Update - Make table rows clickable
* Add - Prompt before navigating away from unsaved dispute evidence changes
* Update - Labels to sentence case
* Update - Automated testing
* Add - Metadata when creating payment intent
* Update - PHP versions supported

= 0.9.1 - 2020-04-09 =
* Fix - Add logging for OAuth initialization failures

= 0.9.0 - 2020-04-08 =
* Release for Public Beta

= 0.8.2 - 2020-03-10 =
* Add - Dispute file evidence upload support
* Add - Basic support for Pay for Order
* Fix - Styling improvements in wp-admin
* Fix - Undefined variable PHP notice in cancel_authorization
* Fix - Remove unused variable in authentication
* Fix - Improve Jetpack connection checking

= 0.8.1 - 2020-02-25 =
* Update link to test card documentation

= 0.8.0 - 2020-02-24 =
* First beta release

= 0.7.0 - 2020-02-05 =
* Alpha release<|MERGE_RESOLUTION|>--- conflicted
+++ resolved
@@ -102,10 +102,7 @@
 * Add - Disputes list sorting
 * Fix - Currency name not translated the Overview card title.
 * Add - Introduce advance filters on disputes page.
-<<<<<<< HEAD
-=======
 * Add - UPE payment methods - BECS Direct Debit.
->>>>>>> e33a0ea2
 
 = 3.6.0 - 2022-01-20 =
 * Update - Bump minimum required version of WooCommerce from 4.4 to 4.5.
