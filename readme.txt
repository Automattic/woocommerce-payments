--- conflicted
+++ resolved
@@ -106,13 +106,10 @@
 * Add - Download transactions report in CSV.
 * Update - Tweak the connection detection logic.
 * Add - Notification badge next to payments menu.
-<<<<<<< HEAD
-* Add - WPCOM connection status event prop to 'wcpay_connect_account_clicked' track.
-=======
 * Fix - Fixed broken search on transactions list page.
 * Add - More helpful message on checkout errors.
 * Update - Change the default track `recordEvent` to use @woocommerce/tracks.
->>>>>>> 1667bba8
+* Add - WPCOM connection status event prop to 'wcpay_connect_account_clicked' track.
 
 = 2.2.0 - 2021-03-31 =
 * Fix - Paying with a saved card for a subscription with a free trial will now correctly save the chosen payment method to the order for future renewals.
