--- conflicted
+++ resolved
@@ -112,11 +112,8 @@
 * Tweak - Update recurring payments copy on payment gateways page.
 * Fix - Incorrect text when filtering subscriptions to no results.
 * Changed - Subscription products must have a recurring amount greater than $0.
-<<<<<<< HEAD
+* Fix - Return correct product prices datatype in WCPay.
 * Fix - Prevent duplicate subscriptions from being created when submit button is spammed.
-=======
-* Fix - Return correct product prices datatype in WCPay.
->>>>>>> 6a96dc2e
 
 = 3.4.0 - 2021-12-08 =
 * Add - Allow UI customizations on checkout payment fields.
