--- conflicted
+++ resolved
@@ -99,15 +99,11 @@
 == Changelog ==
 
 = 3.6.0 - 2022-xx-xx =
-<<<<<<< HEAD
 * Update - Bump minimum required version of WooCommerce from 4.4 to 4.5.
-* Fix UPE validation error visibility on checkout page.
-=======
 * Fix - UPE validation error visibility on checkout page.
 * Tweak - Load translations for js files directly from lang-pack json files.
 * Add - Add support for full transaction exports.
 * Fix - Flag emoji rendering in currency switcher block widget
->>>>>>> cacbcf1b
 
 = 3.5.0 - 2021-12-29 =
 * Fix - Error when renewing subscriptions with saved payment methods disabled.
