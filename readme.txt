--- conflicted
+++ resolved
@@ -109,12 +109,9 @@
 * Update - Test mode notice width is now consistent across all pages.
 * Add - New notification to urge setting SSL for checkout pages if store doesn't use HTTPS
 * Fix - Fixed connection timeout configuration.
-<<<<<<< HEAD
-* Add - Localized notification if order amount is too low to process.
-=======
 * Fix - Specify error code when refund fails in admin to prevent blank alert.
 * Fix - Add fees as line items sent to Stripe to prevent Level 3 errors.
->>>>>>> dc91231a
+* Add - Localized notification if order amount is too low to process.
 
 = 1.8.0 - 2020-12-16 =
 * Add - Include information about failing payment into order notes.
