=== WooCommerce Payments ===
Contributors: woocommerce, automattic
Tags: woocommerce, payment, payment request, credit card, automattic
Requires at least: 5.6
Tested up to: 5.8
Requires PHP: 7.0
Stable tag: 2.8.3
License: GPLv2 or later
License URI: http://www.gnu.org/licenses/gpl-2.0.html

Securely accept credit and debit cards on your site. Manage transactions without leaving your WordPress dashboard. Only with WooCommerce Payments.

== Description ==

**Payments made simple, with no monthly fees – designed exclusively for WooCommerce stores.**

Securely accept major credit and debit cards, and allow customers to pay you directly without leaving your WooCommerce store. View and manage transactions from one convenient place – your WordPress dashboard.

See payments, track cash flow into your bank account, manage refunds, and stay on top of disputes without the hassle of having to log into a separate payment processor.

**Manage transactions from the comfort of your store**

Features previously only available on your payment provider’s website are now part of your store’s **integrated payments dashboard**. This enables you to:

- View the details of [payments, refunds, and other transactions](https://docs.woocommerce.com/document/payments/#section-4).
- View and respond to [disputes and chargebacks](https://docs.woocommerce.com/document/payments/disputes/).
- [Track deposits](https://docs.woocommerce.com/document/payments/#section-5) into your bank account or debit card.

**Pay as you go**

WooCommerce Payments is **free to install**, with **no setup fees or monthly fees**. Pay-as-you-go fees start at 2.9% + $0.30 per transaction for U.S.-issued cards. [Read more about transaction fees](https://docs.woocommerce.com/document/payments/faq/fees/).

**Supported by the WooCommerce team**

Our global support team is available to answer questions you may have about WooCommerce Payments installation, setup, or use. For assistance, [open a ticket on WooCommerce.com](https://woocommerce.com/my-account/create-a-ticket/?select=5278104).

== Getting Started ==

= Requirements =

* WordPress 5.6 or newer.
* WooCommerce 5.3 or newer.
* PHP version 7.0 or newer. PHP 7.2 or newer is recommended.

= Try it now =

To try WooCommerce Payments on your store, simply [install it](https://wordpress.org/plugins/woocommerce-payments/#installation) and follow the prompts.

WooCommerce Payments has experimental support for the Checkout block from [WooCommerce Blocks](https://wordpress.org/plugins/woo-gutenberg-products-block/). Please check the [FAQ section](#faq) for more information.

== Installation ==

Install and activate the WooCommerce and WooCommerce Payments plugins, if you haven't already done so, then go to "Payments" in the WordPress admin menu and follow the instructions there.

== Frequently Asked Questions ==

= What countries and currencies are supported? =

If you are an individual or business based in [one of these countries](https://docs.woocommerce.com/document/payments/countries/#section-1), you can sign-up with WooCommerce Payments. After completing sign up, you can accept payments from customers anywhere in the world.

We are actively planning to expand into additional countries based on your interest. Let us know where you would like to [see WooCommerce Payments launch next](https://woocommerce.com/payments/#request-invite).

= Why is a WordPress.com account and connection required? =

WooCommerce Payments uses the WordPress.com connection to authenticate each request, connecting your store with our payments partner.

= How do I set up a store for a client? =

If you are setting up a store that will process real payments, have the site owner complete the WooCommerce Payments setup. This ensures that the correct business details are set on the account during [onboarding](https://docs.woocommerce.com/document/payments/#section-3).

After the store setup has been completed, you can use [Test Mode](https://docs.woocommerce.com/document/payments/testing/) to simulate payments, refunds, and disputes.

If you are setting up WooCommerce Payments on a development or test site that will **never need to process real payments**, try [Dev Mode](https://docs.woocommerce.com/document/payments/testing/dev-mode/#section-1).

= How is WooCommerce Payments related to Stripe? =

WooCommerce Payments is proudly powered by [Stripe](https://stripe.com/). When you sign up for WooCommerce Payments, your personal and business information is verified with Stripe and stored in an account connected to the WooCommerce Payments service. This account is then used in the background for managing your business account information and activity via WooCommerce Payments. [Learn more](https://docs.woocommerce.com/document/payments/powered-by-stripe/).

= Are there Terms of Service and data usage policies? =

You can read our Terms of Service [here](https://en.wordpress.com/tos).

= How does the Checkout block work? =

You need the [WooCommerce Blocks](https://wordpress.org/plugins/woo-gutenberg-products-block/) plugin to be installed and active to use the Checkout block. Once you add the block to a page, WooCommerce Payments will automatically appear as an option.

Please note that our support for the checkout block is still experimental and the following features of the gateway will probably not work:

* Using saved cards and saving cards.
* Integration with WooCommerce Subscriptions.

== Screenshots ==

1. View Transactions
2. View Transaction Details
3. Track Deposits
4. Manage Disputes

== Changelog ==

<<<<<<< HEAD
= 2.9.0 - 2021-xx-xx =
* Add - *Early access*: allow your store to collect payments with iDEAL. Enable the feature in settings!
=======
= 2.8.3 - 2021-08-10 =
* Fix - Fix for payment request buttons when the new payment methods gateway is enabled.
>>>>>>> 06c82889

= 2.8.2 - 2021-08-05 =
* Fix - If account is disconnected or not set up do not display onboarding task and UPE inbox note.
* Fix - Fix for the site acting as disconnected after the account cache expires.
* Fix - Fix for failed Giropay and Sofort transactions causing an error.

= 2.8.1 - 2021-08-04 =
* Fix - Enable Multi-Currency only if there is a linked WooCommerce Payments account.

= 2.8.0 - 2021-08-04 =
* Add - Allow merchants to add additional currencies to their store, allowing a store’s customers to shop and browse in the currency of their choice.
* Add - *Early access*: allow your store to collect payments with Giropay and Sofort. Enable the feature in settings!
* Add - Use date picker for applicable dispute evidence fields.
* Fix - Avoid crash when seeing the details of an empty deposit.
* Fix - Disabled Payment Request Buttons when order has to be split into multiple packages because Payment Requests do not support that use case.
* Fix - Fee discounts should use the discount currency rather than the base fee currency.
* Fix - Do not redirect to the onboarding page when account retrieval fails.
* Add - Allow the customer to perform SCA authentication on Subscription renewals.
* Update - Actualized supported countries list for onboarding.
* Add - Dispute Status Chip into the header of the Dispute Details page.
* Fix - Use a singular label in the summary of Transactions and Deposits lists.
* Add - Disable payment gateway when not in test mode and not using https or ssl checkout enforcement.
* Fix - Improved errors handling during onboarding and page overview.
* Update - Remove Account in the old Settings page.
* Update - Bump minimum supported version of WooCommerce from 5.2 to 5.3.
* Update - Bump minimum supported version of WordPress from 5.5 to 5.6.
* Fix - Stop refund process when using an invalid amount
* Fix - Improve sanitization of ExPlat cookie.
* Add - Show fee breakdown in transaction details timeline.
* Add - REST endpoint to get customer id from an order.
* Fix - Explat not caching when no variation is returned.

= 2.7.1 - 2021-07-26 =
* Fix - Ensure test mode setting value is correctly saved.
* Fix - Onboarding redirection occasionally not finalizing account connection.

= 2.7.0 - 2021-07-14 =
* Add - Add a link to the snackbar notice that appears after submitting or saving evidence for a dispute challenge.
* Add - Support saving new cards and paying with previously saved cards in the WooCommerce Checkout Block.
* Fix - WooCommerce Payments admin pages redirect to the onboarding page when the WooCommerce Payments account is disconnected.
* Fix - Do not overwrite admin pages when account is disconnected.
* Update - Set a description when creating payment intents.

= 2.6.1 - 2021-07-01 =
* Fix - Updates the notes query filters to prevent breaking the WooCommerce > Home inbox.

= 2.6.0 - 2021-06-23 =
* Add - Notify the admin if WordPress.com user connection is broken.
* Add - Experimental PHP client for Explat.
* Add - WooCommerce Payment inbox notifications to the overview screen.
* Fix - Fix fatal error if store currency is changed after enabled (multi) currencies set.
* Fix - Use of deprecated call-style to registerPaymentMethods. WooCommerce Payments now requires WooCommerce Blocks of at least version 3.9.0.
* Fix - Deposit date on Transactions list page.
* Fix - Rounding error when displaying fee percentages on the Overview and Transactions pages.
* Add - Error message when total size of dispute evidence files uploaded goes over limit.
* Update - Pass currency to wc_price when adding intent notes to orders.
* Update - Instant deposit inbox note wording.
* Fix - Deposit overview details for non instant ones.
* Add - Introduce new settings layout
* Update - Removed "Branded" and "Custom label" options on Payment request buttons to align with design guidelines.
* Update - Converted payment request button size value to distinct options to align with design guidelines.
* Tweak - Run post-upgrade actions during any request instead of only on wp-admin requests.
* Update - Payment request button should guide users to login when necessary.
* Add - When setting WooCommerce Payments up, inform if merchant business country is not supported.
* Update - Bump minimum supported version of WooCommerce from 4.8 to 5.2.
* Add - Introduce advance filters on deposits page.
* Update: Prefill OAuth flow with WC store country

= 2.5.0 - 2021-06-02 =
* Fix - Fix hover dialog for close button on modals, unify styling and layout of modal buttons.
* Update - Use Site Language when rendering Stripe elements.
* Update - Use blog ID for authenticating most of the requests.
* Fix: Misaligned columns on Deposits page.
* Add - Tracking for returning from OAuth connection.
* Fix - Transactions and deposits counts on the table summary are rendered as "undefined".
* Update - Deposit overview details.
* Add - Redirect to WooCommerce home page after successful WooCommerce Payments KYC (Know Your Customer).
* Fix - Added CSV column heading for transaction id column.
* Update - Bump minimum supported version of WordPress from 5.4 to 5.5.
* Update - Bump minimum supported version of WooCommerce from 4.5 to 4.8.
* Add - Deposit overviews have been added to the overview page.
* Update - Account overview page is now GA and default page for woocommerce payments.
* Update - Base fee and account status has been moved to overview page from WCPay settings.
* Fix - Express payment method being displayed on blocks checkout when Payment Request is not supported.
* Fix - Subscription sign-up fees not included in total for Payment Request Button.

= 2.4.0 - 2021-05-12 =
* Update - Improve the Connect Account page.
* Update - Base UI components and their styling.
* Fix - Deposits overview details not displayed.
* Fix - WooCommerce Payments disappeared from WooCommerce Settings if WooCommerce Subscriptions is activated.
* Add - REST endpoint to capture payments by order ID.
* Add - Explat package for A/B tests.
* Add - Payment request button support for checkout and cart blocks.
* Update - Bump minimum supported WooCommerce version from 4.0 to 4.5.
* Update - Implement expirement on Connect Page.
* Fix - Columns are misaligned on Payments->Transactions/Disputes page.
* Fix - Risk level is displayed as a "Numeric" value in transactions CSV.

= 2.3.3 - 2021-05-06 =
* Update - Additional logic and styling for instant deposits.

= 2.3.2 - 2021-04-27 =
* Fix - Error when purchasing free trial subscriptions.

= 2.3.1 - 2021-04-26 =
* Fix - Various account connection cache tweaks
* Update - Use option instead of transient for caching account data
* Fix - Error when using SCA / 3DS credit card in checkout block.

= 2.3.0 - 2021-04-21 =
* Add - Introduced deposit currency filter for transactions overview page.
* Add - Download transactions report in CSV.
* Update - Tweak the connection detection logic.
* Add - Notification badge next to payments menu.
* Fix - Fixed broken search on transactions list page.
* Add - More helpful message on checkout errors.
* Update - Change the default track `recordEvent` to use @woocommerce/tracks.
* Add - WPCOM connection status event prop to 'wcpay_connect_account_clicked' track.
* Add - Allow users to clear the account cache.
* Update - Bump minimum supported version of WordPress from 5.3 to 5.4.
* Add - Add a new admin note to collect qualitative feedback.
* Add - Introduced deposit currency filter for deposits overview page.
* Update - Make Payment Request Button available for all merchants.
* Add - Configurable Payment Request Button locations.
* Add - Addition of the Instant Deposits feature to allow qualified merchants to manually trigger payouts.

= 2.2.0 - 2021-03-31 =
* Fix - Paying with a saved card for a subscription with a free trial will now correctly save the chosen payment method to the order for future renewals.
* Add - Payment Request Button support for US merchants (Apple Pay, Google Pay, Microsoft Pay, and the browser standard Payment Request API).
* Update - Not passing level3 data for non-US merchants.
* Add - REST endpoint for fetching account data.
* Add - Deposits list pagination and sorting.
* Fix - Deposit overview now displays placeholder information instead of continuing to load when an error happens.

= 2.1.1 - 2021-03-23 =
* Fix - Fatal error when a subscription is processed with action scheduler hook.

= 2.1.0 - 2021-03-16 =
* Update - Show last 4 digit credit card number in order note when payment method is updated on failed renewal subscription order.
* Update - Define constant for the group to be used for scheduled actions.
* Update - Enable multiple customer currencies support in live mode.
* Add - Rate limit failed account connection checks.
* Add - Support displaying non-USD base fees on settings page.

= 2.0.0 - 2021-02-22 =
* Update - Render customer details in transactions list as text instead of link if order missing.
* Update - Render transaction summary on details page for multi-currency transactions.
* Update - Improvements to fraud prevention.
* Fix - Added better notices for end users if there are connection errors when making payments.
* Fix - If account is set to manual payouts display 'Temporarily suspended' under Payments > Settings.
* Add - Add file dropzones to dispute evidence upload fields
* Add - Currency conversion indicator to Transactions list.
* Add - Transaction timeline details for multi-currency transactions.
* Update - Link order note with transaction details page.
* Fix - Updating payment method using saved payment for WC Subscriptions orders.

= 1.9.2 - 2021-02-05 =
* Fix - Checkout and cart blocks aren't usable in editor when WooCommerce Payments is enabled.
* Fix - Missing global config error in Checkout block integration, and incompatibility with latest block API.

= 1.9.1 - 2021-02-03 =
* Fix - Incompatibility with WC Subscriptions.
* Fix - Missing order causing broken transactions list.

= 1.9.0 - 2021-02-02 =
* Add - Improved fraud prevention.
* Add - New setting to manage whether to enable saving cards during checkout. (Defaults to being enabled).
* Fix - Fixed issue where an empty alert would appear when trying to refund an authorization charge.
* Update - Link customer name on transaction detail page to filtered transaction list page.
* Update - Test mode notice width is now consistent across all pages.
* Fix - Fix error which could occur when a 100% off coupon was applied during checkout.
* Add - New notification to urge setting SSL for checkout pages if store doesn't use HTTPS
* Fix - Fixed connection timeout configuration.
* Fix - Specify error code when refund fails in admin to prevent blank alert.
* Fix - Add fees as line items sent to Stripe to prevent Level 3 errors.
* Fix - Currency format in non-USD order note when capturing, refunding, and processing subscription renewal.
* Update - Link customer name from transaction list page to WooCommerce's Customers page filtered by the customer's name.
* Fix - Use proper currency information when rendering deposits overview and details.

= 1.8.0 - 2020-12-16 =
* Add - Include information about failing payment into order notes.
* Fix - Fix crash when a user has 10 or more saved credit cards.
* Fix - Fix crash if there's a problem connecting to the server.
* Fix - Store Stripe customer for test and live mode.
* Fix - Display Payments menu in the sidebar if there's a problem connecting to the server.
* Add - Display fee structure in transaction timelines.
* Add - Use site username for recording ToS acceptance.
* Update - Display transaction tables with full width.
* Add - Action hooks before and after webhook delivery.

= 1.7.1 - 2020-12-03 =
* Fix - Pass ISO strings instead of Moment objects to dateI18n.

= 1.7.0 - 2020-11-17 =
* Fix - Fix ordering of payment detail timeline events.
* Fix - Payment form hides when saved card is selected.
* Fix - Render dispute evidence file upload errors.
* Fix - Increase timeout for calls to the API server.
* Fix - Correctly display the fee and net amounts for a charge with an inquiry.
* Fix - Catch unhandled exceptions when cancelling a payment authorization.
* Add - Security.md with security and vulnerability reporting guidelines.
* Add - Introduced "Set up refund policy" notification in WooCommerce inbox.
* Fix - Fix error when retrying to save a card in the Add Payment Method screen after failing SCA authentication.
* Add - Allow signing up for a subscription with free trial with a credit card that requires SCA authentication.
* Add - Remote note service.
* Add - Show details about the current fees in the Settings screen.

= 1.6.0 - 2020-10-15 =
* Fix - Trimming the whitespace when updating the bank statement descriptor.
* Add - Initial support for the checkout block.
* Add - Support wp_get_environment_type() and enable dev-mode when environment is 'development' or 'staging'.
* Update - Introduced payments-specific exceptions instead of generic one.
* Update - Transaction timeline: enabled timestamps rendering for all entries.

= 1.5.0 - 2020-09-24 =
* Fix - Save payment method checkbox for Subscriptions customer-initiated payment method updates.
* Fix - Support checkout on Internet Explorer 11.
* Fix - Webhook processing with no Jetpack plugin installed.
* Fix - Do not block the checkout card field from loading when customer meta is invalid or related to an old account.
* Fix - Saving account statement descriptor with an ampersand character.
* Fix - Do not attempt to render the payment timeline if the intention ID is missing.
* Add - Display payment method details on account subscriptions pages.
* Add - Redact sensitive data before logging.
* Add - Support for WooCommerce Subscriptions admin-initiated payment method changes.
* Add - Link to Subscription admin pages from Transactions views.
* Add - Support for Subscriptions in transaction search.

= 1.4.1 - 2020-09-07 =
* Fix - Only redirect to the onboarding screen if the plugin has been individually activated using the plugins page.

= 1.4.0 - 2020-09-02 =
* Add - Initial support for WooCommerce Subscriptions: Signing up for subscriptions, scheduled payments, and customer-initiated payment method changes.
* Add - Added a link to transaction details from order screens.
* Add - Allow merchant to edit statement descriptor.
* Fix - Do not redirect to the onboarding page after completing the WC4.5-beta wizard.
* Fix - Save order metadata before the payment is completed to avoid missing payments.
* Update - Bumped the minimum Jetpack requirement to version 8.2.

= 1.3.0 - 2020-08-17 =
* Add - Support for saved cards.
* Add - Search bar for transactions.
* Fix - Redirect to WC core onboarding instead of WC Payments onboarding when appropriate.
* Fix - Creating an account during checkout with 3DS cards.
* Fix - Missing payment statuses for certain disputes.
* Fix - Missing translators comments.

= 1.2.0 - 2020-07-20 =
* Add - 3DS support when using the pay for order page
* Add - Display confirmation dialog when enabling manual captures
* Add - Update the order when an authorised payment has expired
* Add - Timeline view in transactions detail, requires WooCommerce 4.4
* Add - Tracking for basic user action events
* Fix - Admin UI styling tweaks

= 1.1.0 - 2020-06-16 =
* Add - Allow WooCommerce Payments set up without Jetpack plugin
* Fix - Orders missing after payment processing error
* Fix - Clearing pagination when selecting transactions advanced filters
* Fix - After onboarding, redirect to the WCPay task of the task list, instead of to the task list

= 1.0.1 - 2020-06-01 =
* Add - Support 3D Secure verification
* Add - Transaction date and type filters to transactions list
* Update - Redirect to the "Connect" page on plugin activation or when trying to navigate to the settings screen
* Fix - Add deposit delay notice to deposit schedule
* Fix - Avoid localizing deposit date or displaying time-of-day precision
* Fix - Display dispute currency code in dispute info

= 1.0.0 - 2020-05-19 =
* Add - Level 3 data to payment requests
* Update - Expose public method for checking connection status
* Fix - Pending requirements state for improved messaging
* Fix - Dispute details typo
* Remove - Unused POST /charges endpoint
* Remove - "Beta" messaging

= 0.9.2 - 2020-05-14 =
* Add - Customer ID to payment intent
* Update - Register and enqueue js.stripe.com on WCPay admin pages
* Update - Override needs_setup to redirect from Payments settings
* Update - Copy and image on Connect Account screen
* Add - Add deposits overview component
* Add - URL to pass for prefilling OAuth form
* Add - Test card details in Checkout
* Add - Task list redirect upon return from OAuth flow
* Add - Handling for failed refund and other webhooks
* Add - Transaction list sorting
* Update - Disable gateway when payments are disabled on the account
* Update - Make table rows clickable
* Add - Prompt before navigating away from unsaved dispute evidence changes
* Update - Labels to sentence case
* Update - Automated testing
* Add - Metadata when creating payment intent
* Update - PHP versions supported

= 0.9.1 - 2020-04-09 =
* Fix - Add logging for OAuth initialization failures

= 0.9.0 - 2020-04-08 =
* Release for Public Beta

= 0.8.2 - 2020-03-10 =
* Add - Dispute file evidence upload support
* Add - Basic support for Pay for Order
* Fix - Styling improvements in wp-admin
* Fix - Undefined variable PHP notice in cancel_authorization
* Fix - Remove unused variable in authentication
* Fix - Improve Jetpack connection checking

= 0.8.1 - 2020-02-25 =
* Update link to test card documentation

= 0.8.0 - 2020-02-24 =
* First beta release

= 0.7.0 - 2020-02-05 =
* Alpha release<|MERGE_RESOLUTION|>--- conflicted
+++ resolved
@@ -98,13 +98,11 @@
 
 == Changelog ==
 
-<<<<<<< HEAD
 = 2.9.0 - 2021-xx-xx =
 * Add - *Early access*: allow your store to collect payments with iDEAL. Enable the feature in settings!
-=======
+
 = 2.8.3 - 2021-08-10 =
 * Fix - Fix for payment request buttons when the new payment methods gateway is enabled.
->>>>>>> 06c82889
 
 = 2.8.2 - 2021-08-05 =
 * Fix - If account is disconnected or not set up do not display onboarding task and UPE inbox note.
