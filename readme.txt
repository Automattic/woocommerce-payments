=== WooCommerce Payments ===
Contributors: woocommerce, automattic
Tags: woocommerce, payment, payment request, credit card, automattic
Requires at least: 5.3
Tested up to: 5.5
Requires PHP: 7.0
Stable tag: 1.7.0
License: GPLv2 or later
License URI: http://www.gnu.org/licenses/gpl-2.0.html

Securely accept credit and debit cards on your site. Manage transactions without leaving your WordPress dashboard. Only with WooCommerce Payments.

== Description ==

**Payments made simple, with no monthly fees – designed exclusively for WooCommerce stores.**

Securely accept major credit and debit cards, and allow customers to pay you directly without leaving your WooCommerce store. View and manage transactions from one convenient place – your WordPress dashboard.

See payments, track cash flow into your bank account, manage refunds, and stay on top of disputes without the hassle of having to log into a separate payment processor.

**Manage transactions from the comfort of your store**

Features previously only available on your payment provider’s website are now part of your store’s **integrated payments dashboard**. This enables you to:

- View the details of [payments, refunds, and other transactions](https://docs.woocommerce.com/document/payments/#section-4).
- View and respond to [disputes and chargebacks](https://docs.woocommerce.com/document/payments/disputes/).
- [Track deposits](https://docs.woocommerce.com/document/payments/#section-5) into your bank account or debit card.

**Pay as you go**

WooCommerce Payments is **free to install**, with **no setup fees or monthly fees**. Pay-as-you-go fees start at 2.9% + $0.30 per transaction for U.S.-issued cards. [Read more about transaction fees](https://docs.woocommerce.com/document/payments/faq/fees/).

**Supported by the WooCommerce team**

Our global support team is available to answer questions you may have about WooCommerce Payments installation, setup, or use. For assistance, [open a ticket on WooCommerce.com](https://woocommerce.com/my-account/create-a-ticket/?select=5278104).

== Getting Started ==

= Requirements =

* United States-based business.
* WordPress 5.3 or newer.
* WooCommerce 4.0 or newer.
* PHP version 7.0 or newer. PHP 7.2 or newer is recommended.

= Try it now =

To try WooCommerce Payments on your store, simply [install it](https://wordpress.org/plugins/woocommerce-payments/#installation) and follow the prompts.

WooCommerce Payments has experimental support for the Checkout block from [WooCommerce Blocks](https://wordpress.org/plugins/woo-gutenberg-products-block/). Please check the [FAQ section](#faq) for more information.

== Installation ==

Install and activate the WooCommerce and WooCommerce Payments plugins, if you haven't already done so, then go to "Payments" in the WordPress admin menu and follow the instructions there.

== Frequently Asked Questions ==

= What countries and currencies are supported? =

If you are an individual or business based in the United States, you can sign-up with WooCommerce Payments. After completing sign up, you can accept payments from customers anywhere in the world in USD.

We are actively planning to expand into additional countries based on your interest. Let us know where you would like to [see WooCommerce Payments launch next](https://woocommerce.com/payments/#request-invite).

[Learn more](https://docs.woocommerce.com/document/payments/countries/).

= Why is a WordPress.com account and connection required? =

WooCommerce Payments uses the WordPress.com connection to authenticate each request, connecting your store with our payments partner.

= How do I set up a store for a client? =

If you are setting up a store that will process real payments, have the site owner complete the WooCommerce Payments setup. This ensures that the correct business details are set on the account during [onboarding](https://docs.woocommerce.com/document/payments/#section-3).

After the store setup has been completed, you can use [Test Mode](https://docs.woocommerce.com/document/payments/testing/) to simulate payments, refunds, and disputes.

If you are setting up WooCommerce Payments on a development or test site that will **never need to process real payments**, try [Dev Mode](https://docs.woocommerce.com/document/payments/testing/dev-mode/#section-1).

= How is WooCommerce Payments related to Stripe? =

WooCommerce Payments is proudly powered by [Stripe](https://stripe.com/). When you sign up for WooCommerce Payments, your personal and business information is verified with Stripe and stored in an account connected to the WooCommerce Payments service. This account is then used in the background for managing your business account information and activity via WooCommerce Payments. [Learn more](https://docs.woocommerce.com/document/payments/powered-by-stripe/).

= Are there Terms of Service and data usage policies? =

You can read our Terms of Service [here](https://en.wordpress.com/tos).

= How does the Checkout block work? =

You need the [WooCommerce Blocks](https://wordpress.org/plugins/woo-gutenberg-products-block/) plugin to be installed and active to use the Checkout block. Once you add the block to a page, WooCommerce Payments will automatically appear as an option.

Please note that our support for the checkout block is still experimental and the following features of the gateway will probably not work:

* Using saved cards and saving cards.
* Integration with WooCommerce Subscriptions.

== Screenshots ==

1. View Transactions
2. View Transaction Details
3. Track Deposits
4. Manage Disputes

== Changelog ==

= 1.7.0 - 2020-11-17 =
* Fix - Fix ordering of payment detail timeline events.
* Fix - Payment form hides when saved card is selected.
* Fix - Render dispute evidence file upload errors.
* Fix - Increase timeout for calls to the API server.
* Fix - Correctly display the fee and net amounts for a charge with an inquiry.
* Fix - Catch unhandled exceptions when cancelling a payment authorization.
* Add - Security.md with security and vulnerability reporting guidelines.
* Add - Introduced "Set up refund policy" notification in WooCommerce inbox.
* Fix - Fix error when retrying to save a card in the Add Payment Method screen after failing SCA authentication.
* Add - Allow signing up for a subscription with free trial with a credit card that requires SCA authentication.
<<<<<<< HEAD
* Add - Display fee structure in transaction timelines.
=======
* Add - Remote note service.
* Add - Show details about the current fees in the Settings screen.
>>>>>>> d200cece

= 1.6.0 - 2020-10-15 =
* Fix - Trimming the whitespace when updating the bank statement descriptor.
* Add - Initial support for the checkout block.
* Add - Support wp_get_environment_type() and enable dev-mode when environment is 'development' or 'staging'.
* Update - Introduced payments-specific exceptions instead of generic one.
* Update - Transaction timeline: enabled timestamps rendering for all entries.

= 1.5.0 - 2020-09-24 =
* Fix - Save payment method checkbox for Subscriptions customer-initiated payment method updates.
* Fix - Support checkout on Internet Explorer 11.
* Fix - Webhook processing with no Jetpack plugin installed.
* Fix - Do not block the checkout card field from loading when customer meta is invalid or related to an old account.
* Fix - Saving account statement descriptor with an ampersand character.
* Fix - Do not attempt to render the payment timeline if the intention ID is missing.
* Add - Display payment method details on account subscriptions pages.
* Add - Redact sensitive data before logging.
* Add - Support for WooCommerce Subscriptions admin-initiated payment method changes.
* Add - Link to Subscription admin pages from Transactions views.
* Add - Support for Subscriptions in transaction search.

= 1.4.1 - 2020-09-07 =
* Fix - Only redirect to the onboarding screen if the plugin has been individually activated using the plugins page.

= 1.4.0 - 2020-09-02 =
* Add - Initial support for WooCommerce Subscriptions: Signing up for subscriptions, scheduled payments, and customer-initiated payment method changes.
* Add - Added a link to transaction details from order screens.
* Add - Allow merchant to edit statement descriptor.
* Fix - Do not redirect to the onboarding page after completing the WC4.5-beta wizard.
* Fix - Save order metadata before the payment is completed to avoid missing payments.
* Update - Bumped the minimum Jetpack requirement to version 8.2.

= 1.3.0 - 2020-08-17 =
* Add - Support for saved cards.
* Add - Search bar for transactions.
* Fix - Redirect to WC core onboarding instead of WC Payments onboarding when appropriate.
* Fix - Creating an account during checkout with 3DS cards.
* Fix - Missing payment statuses for certain disputes.
* Fix - Missing translators comments.

= 1.2.0 - 2020-07-20 =
* Add - 3DS support when using the pay for order page
* Add - Display confirmation dialog when enabling manual captures
* Add - Update the order when an authorised payment has expired
* Add - Timeline view in transactions detail, requires WooCommerce 4.4
* Add - Tracking for basic user action events
* Fix - Admin UI styling tweaks

= 1.1.0 - 2020-06-16 =
* Add - Allow WooCommerce Payments set up without Jetpack plugin
* Fix - Orders missing after payment processing error
* Fix - Clearing pagination when selecting transactions advanced filters
* Fix - After onboarding, redirect to the WCPay task of the task list, instead of to the task list

= 1.0.1 - 2020-06-01 =
* Add - Support 3D Secure verification
* Add - Transaction date and type filters to transactions list
* Update - Redirect to the "Connect" page on plugin activation or when trying to navigate to the settings screen
* Fix - Add deposit delay notice to deposit schedule
* Fix - Avoid localizing deposit date or displaying time-of-day precision
* Fix - Display dispute currency code in dispute info

= 1.0.0 - 2020-05-19 =
* Add - Level 3 data to payment requests
* Update - Expose public method for checking connection status
* Fix - Pending requirements state for improved messaging
* Fix - Dispute details typo
* Remove - Unused POST /charges endpoint
* Remove - "Beta" messaging

= 0.9.2 - 2020-05-14 =
* Add - Customer ID to payment intent
* Update - Register and enqueue js.stripe.com on WCPay admin pages
* Update - Override needs_setup to redirect from Payments settings
* Update - Copy and image on Connect Account screen
* Add - Add deposits overview component
* Add - URL to pass for prefilling OAuth form
* Add - Test card details in Checkout
* Add - Task list redirect upon return from OAuth flow
* Add - Handling for failed refund and other webhooks
* Add - Transaction list sorting
* Update - Disable gateway when payments are disabled on the account
* Update - Make table rows clickable
* Add - Prompt before navigating away from unsaved dispute evidence changes
* Update - Labels to sentence case
* Update - Automated testing
* Add - Metadata when creating payment intent
* Update - PHP versions supported

= 0.9.1 - 2020-04-09 =
* Fix - Add logging for OAuth initialization failures

= 0.9.0 - 2020-04-08 =
* Release for Public Beta

= 0.8.2 - 2020-03-10 =
* Add - Dispute file evidence upload support
* Add - Basic support for Pay for Order
* Fix - Styling improvements in wp-admin
* Fix - Undefined variable PHP notice in cancel_authorization
* Fix - Remove unused variable in authentication
* Fix - Improve Jetpack connection checking

= 0.8.1 - 2020-02-25 =
* Update link to test card documentation

= 0.8.0 - 2020-02-24 =
* First beta release

= 0.7.0 - 2020-02-05 =
* Alpha release<|MERGE_RESOLUTION|>--- conflicted
+++ resolved
@@ -100,6 +100,9 @@
 4. Manage Disputes
 
 == Changelog ==
+
+= 1.8.0 - 2020-xx-xx =
+* Add - Display fee structure in transaction timelines.
 
 = 1.7.0 - 2020-11-17 =
 * Fix - Fix ordering of payment detail timeline events.
@@ -112,12 +115,8 @@
 * Add - Introduced "Set up refund policy" notification in WooCommerce inbox.
 * Fix - Fix error when retrying to save a card in the Add Payment Method screen after failing SCA authentication.
 * Add - Allow signing up for a subscription with free trial with a credit card that requires SCA authentication.
-<<<<<<< HEAD
-* Add - Display fee structure in transaction timelines.
-=======
 * Add - Remote note service.
 * Add - Show details about the current fees in the Settings screen.
->>>>>>> d200cece
 
 = 1.6.0 - 2020-10-15 =
 * Fix - Trimming the whitespace when updating the bank statement descriptor.
