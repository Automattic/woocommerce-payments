=== WooCommerce Payments ===
Contributors: woocommerce, automattic
Tags: woocommerce, payment, payment request, credit card, automattic
Requires at least: 5.6
Tested up to: 5.8
Requires PHP: 7.0
Stable tag: 2.8.3
License: GPLv2 or later
License URI: http://www.gnu.org/licenses/gpl-2.0.html

Securely accept credit and debit cards on your site. Manage transactions without leaving your WordPress dashboard. Only with WooCommerce Payments.

== Description ==

**Payments made simple, with no monthly fees – designed exclusively for WooCommerce stores.**

Securely accept major credit and debit cards, and allow customers to pay you directly without leaving your WooCommerce store. View and manage transactions from one convenient place – your WordPress dashboard.

See payments, track cash flow into your bank account, manage refunds, and stay on top of disputes without the hassle of having to log into a separate payment processor.

**Manage transactions from the comfort of your store**

Features previously only available on your payment provider’s website are now part of your store’s **integrated payments dashboard**. This enables you to:

- View the details of [payments, refunds, and other transactions](https://docs.woocommerce.com/document/payments/#section-4).
- View and respond to [disputes and chargebacks](https://docs.woocommerce.com/document/payments/disputes/).
- [Track deposits](https://docs.woocommerce.com/document/payments/#section-5) into your bank account or debit card.

**Pay as you go**

WooCommerce Payments is **free to install**, with **no setup fees or monthly fees**. Pay-as-you-go fees start at 2.9% + $0.30 per transaction for U.S.-issued cards. [Read more about transaction fees](https://docs.woocommerce.com/document/payments/faq/fees/).

**Supported by the WooCommerce team**

Our global support team is available to answer questions you may have about WooCommerce Payments installation, setup, or use. For assistance, [open a ticket on WooCommerce.com](https://woocommerce.com/my-account/create-a-ticket/?select=5278104).

== Getting Started ==

= Requirements =

* WordPress 5.6 or newer.
* WooCommerce 5.3 or newer.
* PHP version 7.0 or newer. PHP 7.2 or newer is recommended.

= Try it now =

To try WooCommerce Payments on your store, simply [install it](https://wordpress.org/plugins/woocommerce-payments/#installation) and follow the prompts.

WooCommerce Payments has experimental support for the Checkout block from [WooCommerce Blocks](https://wordpress.org/plugins/woo-gutenberg-products-block/). Please check the [FAQ section](#faq) for more information.

== Installation ==

Install and activate the WooCommerce and WooCommerce Payments plugins, if you haven't already done so, then go to "Payments" in the WordPress admin menu and follow the instructions there.

== Frequently Asked Questions ==

= What countries and currencies are supported? =

If you are an individual or business based in [one of these countries](https://docs.woocommerce.com/document/payments/countries/#section-1), you can sign-up with WooCommerce Payments. After completing sign up, you can accept payments from customers anywhere in the world.

We are actively planning to expand into additional countries based on your interest. Let us know where you would like to [see WooCommerce Payments launch next](https://woocommerce.com/payments/#request-invite).

= Why is a WordPress.com account and connection required? =

WooCommerce Payments uses the WordPress.com connection to authenticate each request, connecting your store with our payments partner.

= How do I set up a store for a client? =

If you are setting up a store that will process real payments, have the site owner complete the WooCommerce Payments setup. This ensures that the correct business details are set on the account during [onboarding](https://docs.woocommerce.com/document/payments/#section-3).

After the store setup has been completed, you can use [Test Mode](https://docs.woocommerce.com/document/payments/testing/) to simulate payments, refunds, and disputes.

If you are setting up WooCommerce Payments on a development or test site that will **never need to process real payments**, try [Dev Mode](https://docs.woocommerce.com/document/payments/testing/dev-mode/#section-1).

= How is WooCommerce Payments related to Stripe? =

WooCommerce Payments is proudly powered by [Stripe](https://stripe.com/). When you sign up for WooCommerce Payments, your personal and business information is verified with Stripe and stored in an account connected to the WooCommerce Payments service. This account is then used in the background for managing your business account information and activity via WooCommerce Payments. [Learn more](https://docs.woocommerce.com/document/payments/powered-by-stripe/).

= Are there Terms of Service and data usage policies? =

You can read our Terms of Service [here](https://en.wordpress.com/tos).

= How does the Checkout block work? =

You need the [WooCommerce Blocks](https://wordpress.org/plugins/woo-gutenberg-products-block/) plugin to be installed and active to use the Checkout block. Once you add the block to a page, WooCommerce Payments will automatically appear as an option.

Please note that our support for the checkout block is still experimental and the following features of the gateway will probably not work:

* Using saved cards and saving cards.
* Integration with WooCommerce Subscriptions.

== Screenshots ==

1. View Transactions
2. View Transaction Details
3. Track Deposits
4. Manage Disputes

== Changelog ==

= 2.9.0 - 2021-xx-xx =
* Add - *Early access*: allow your store to collect payments with iDEAL. Enable the feature in settings!
* Add - Split discount line in timeline into variable fee and fixed fee.
* Fix - Align table items according to design correctly.
<<<<<<< HEAD
* Fix - Fix database connection error on account cache clear.
* Fix - Fix fatal error logged when updating analytics data when account is not connected to Stripe.
* Fix - Multi-Currency Compatibility fatal error with Subscriptions when account is not connected to Stripe.
=======
* Fix - Show the estimated deposit date in the transactions CSV export rather than the deposit ID.
>>>>>>> 6a0c18ae

= 2.8.3 - 2021-08-10 =
* Fix - Fix for payment request buttons when the new payment methods gateway is enabled.

= 2.8.2 - 2021-08-05 =
* Fix - If account is disconnected or not set up do not display onboarding task and UPE inbox note.
* Fix - Fix for the site acting as disconnected after the account cache expires.
* Fix - Fix for failed Giropay and Sofort transactions causing an error.

= 2.8.1 - 2021-08-04 =
* Fix - Enable Multi-Currency only if there is a linked WooCommerce Payments account.

= 2.8.0 - 2021-08-04 =
* Add - Allow merchants to add additional currencies to their store, allowing a store’s customers to shop and browse in the currency of their choice.
* Add - *Early access*: allow your store to collect payments with Giropay and Sofort. Enable the feature in settings!
* Add - Use date picker for applicable dispute evidence fields.
* Fix - Avoid crash when seeing the details of an empty deposit.
* Fix - Disabled Payment Request Buttons when order has to be split into multiple packages because Payment Requests do not support that use case.
* Fix - Fee discounts should use the discount currency rather than the base fee currency.
* Fix - Do not redirect to the onboarding page when account retrieval fails.
* Add - Allow the customer to perform SCA authentication on Subscription renewals.
* Update - Actualized supported countries list for onboarding.
* Add - Dispute Status Chip into the header of the Dispute Details page.
* Fix - Use a singular label in the summary of Transactions and Deposits lists.
* Add - Disable payment gateway when not in test mode and not using https or ssl checkout enforcement.
* Fix - Improved errors handling during onboarding and page overview.
* Update - Remove Account in the old Settings page.
* Update - Bump minimum supported version of WooCommerce from 5.2 to 5.3.
* Update - Bump minimum supported version of WordPress from 5.5 to 5.6.
* Fix - Stop refund process when using an invalid amount
* Fix - Improve sanitization of ExPlat cookie.
* Add - Show fee breakdown in transaction details timeline.
* Add - REST endpoint to get customer id from an order.
* Fix - Explat not caching when no variation is returned.

= 2.7.1 - 2021-07-26 =
* Fix - Ensure test mode setting value is correctly saved.
* Fix - Onboarding redirection occasionally not finalizing account connection.

= 2.7.0 - 2021-07-14 =
* Add - Add a link to the snackbar notice that appears after submitting or saving evidence for a dispute challenge.
* Add - Support saving new cards and paying with previously saved cards in the WooCommerce Checkout Block.
* Fix - WooCommerce Payments admin pages redirect to the onboarding page when the WooCommerce Payments account is disconnected.
* Fix - Do not overwrite admin pages when account is disconnected.
* Update - Set a description when creating payment intents.

= 2.6.1 - 2021-07-01 =
* Fix - Updates the notes query filters to prevent breaking the WooCommerce > Home inbox.

= 2.6.0 - 2021-06-23 =
* Add - Notify the admin if WordPress.com user connection is broken.
* Add - Experimental PHP client for Explat.
* Add - WooCommerce Payment inbox notifications to the overview screen.
* Fix - Fix fatal error if store currency is changed after enabled (multi) currencies set.
* Fix - Use of deprecated call-style to registerPaymentMethods. WooCommerce Payments now requires WooCommerce Blocks of at least version 3.9.0.
* Fix - Deposit date on Transactions list page.
* Fix - Rounding error when displaying fee percentages on the Overview and Transactions pages.
* Add - Error message when total size of dispute evidence files uploaded goes over limit.
* Update - Pass currency to wc_price when adding intent notes to orders.
* Update - Instant deposit inbox note wording.
* Fix - Deposit overview details for non instant ones.
* Add - Introduce new settings layout
* Update - Removed "Branded" and "Custom label" options on Payment request buttons to align with design guidelines.
* Update - Converted payment request button size value to distinct options to align with design guidelines.
* Tweak - Run post-upgrade actions during any request instead of only on wp-admin requests.
* Update - Payment request button should guide users to login when necessary.
* Add - When setting WooCommerce Payments up, inform if merchant business country is not supported.
* Update - Bump minimum supported version of WooCommerce from 4.8 to 5.2.
* Add - Introduce advance filters on deposits page.
* Update: Prefill OAuth flow with WC store country

= 2.5.0 - 2021-06-02 =
* Fix - Fix hover dialog for close button on modals, unify styling and layout of modal buttons.
* Update - Use Site Language when rendering Stripe elements.
* Update - Use blog ID for authenticating most of the requests.
* Fix: Misaligned columns on Deposits page.
* Add - Tracking for returning from OAuth connection.
* Fix - Transactions and deposits counts on the table summary are rendered as "undefined".
* Update - Deposit overview details.
* Add - Redirect to WooCommerce home page after successful WooCommerce Payments KYC (Know Your Customer).
* Fix - Added CSV column heading for transaction id column.
* Update - Bump minimum supported version of WordPress from 5.4 to 5.5.
* Update - Bump minimum supported version of WooCommerce from 4.5 to 4.8.
* Add - Deposit overviews have been added to the overview page.
* Update - Account overview page is now GA and default page for woocommerce payments.
* Update - Base fee and account status has been moved to overview page from WCPay settings.
* Fix - Express payment method being displayed on blocks checkout when Payment Request is not supported.
* Fix - Subscription sign-up fees not included in total for Payment Request Button.

= 2.4.0 - 2021-05-12 =
* Update - Improve the Connect Account page.
* Update - Base UI components and their styling.
* Fix - Deposits overview details not displayed.
* Fix - WooCommerce Payments disappeared from WooCommerce Settings if WooCommerce Subscriptions is activated.
* Add - REST endpoint to capture payments by order ID.
* Add - Explat package for A/B tests.
* Add - Payment request button support for checkout and cart blocks.
* Update - Bump minimum supported WooCommerce version from 4.0 to 4.5.
* Update - Implement expirement on Connect Page.
* Fix - Columns are misaligned on Payments->Transactions/Disputes page.
* Fix - Risk level is displayed as a "Numeric" value in transactions CSV.

= 2.3.3 - 2021-05-06 =
* Update - Additional logic and styling for instant deposits.

= 2.3.2 - 2021-04-27 =
* Fix - Error when purchasing free trial subscriptions.

= 2.3.1 - 2021-04-26 =
* Fix - Various account connection cache tweaks
* Update - Use option instead of transient for caching account data
* Fix - Error when using SCA / 3DS credit card in checkout block.

= 2.3.0 - 2021-04-21 =
* Add - Introduced deposit currency filter for transactions overview page.
* Add - Download transactions report in CSV.
* Update - Tweak the connection detection logic.
* Add - Notification badge next to payments menu.
* Fix - Fixed broken search on transactions list page.
* Add - More helpful message on checkout errors.
* Update - Change the default track `recordEvent` to use @woocommerce/tracks.
* Add - WPCOM connection status event prop to 'wcpay_connect_account_clicked' track.
* Add - Allow users to clear the account cache.
* Update - Bump minimum supported version of WordPress from 5.3 to 5.4.
* Add - Add a new admin note to collect qualitative feedback.
* Add - Introduced deposit currency filter for deposits overview page.
* Update - Make Payment Request Button available for all merchants.
* Add - Configurable Payment Request Button locations.
* Add - Addition of the Instant Deposits feature to allow qualified merchants to manually trigger payouts.

= 2.2.0 - 2021-03-31 =
* Fix - Paying with a saved card for a subscription with a free trial will now correctly save the chosen payment method to the order for future renewals.
* Add - Payment Request Button support for US merchants (Apple Pay, Google Pay, Microsoft Pay, and the browser standard Payment Request API).
* Update - Not passing level3 data for non-US merchants.
* Add - REST endpoint for fetching account data.
* Add - Deposits list pagination and sorting.
* Fix - Deposit overview now displays placeholder information instead of continuing to load when an error happens.

= 2.1.1 - 2021-03-23 =
* Fix - Fatal error when a subscription is processed with action scheduler hook.

= 2.1.0 - 2021-03-16 =
* Update - Show last 4 digit credit card number in order note when payment method is updated on failed renewal subscription order.
* Update - Define constant for the group to be used for scheduled actions.
* Update - Enable multiple customer currencies support in live mode.
* Add - Rate limit failed account connection checks.
* Add - Support displaying non-USD base fees on settings page.

= 2.0.0 - 2021-02-22 =
* Update - Render customer details in transactions list as text instead of link if order missing.
* Update - Render transaction summary on details page for multi-currency transactions.
* Update - Improvements to fraud prevention.
* Fix - Added better notices for end users if there are connection errors when making payments.
* Fix - If account is set to manual payouts display 'Temporarily suspended' under Payments > Settings.
* Add - Add file dropzones to dispute evidence upload fields
* Add - Currency conversion indicator to Transactions list.
* Add - Transaction timeline details for multi-currency transactions.
* Update - Link order note with transaction details page.
* Fix - Updating payment method using saved payment for WC Subscriptions orders.

= 1.9.2 - 2021-02-05 =
* Fix - Checkout and cart blocks aren't usable in editor when WooCommerce Payments is enabled.
* Fix - Missing global config error in Checkout block integration, and incompatibility with latest block API.

= 1.9.1 - 2021-02-03 =
* Fix - Incompatibility with WC Subscriptions.
* Fix - Missing order causing broken transactions list.

= 1.9.0 - 2021-02-02 =
* Add - Improved fraud prevention.
* Add - New setting to manage whether to enable saving cards during checkout. (Defaults to being enabled).
* Fix - Fixed issue where an empty alert would appear when trying to refund an authorization charge.
* Update - Link customer name on transaction detail page to filtered transaction list page.
* Update - Test mode notice width is now consistent across all pages.
* Fix - Fix error which could occur when a 100% off coupon was applied during checkout.
* Add - New notification to urge setting SSL for checkout pages if store doesn't use HTTPS
* Fix - Fixed connection timeout configuration.
* Fix - Specify error code when refund fails in admin to prevent blank alert.
* Fix - Add fees as line items sent to Stripe to prevent Level 3 errors.
* Fix - Currency format in non-USD order note when capturing, refunding, and processing subscription renewal.
* Update - Link customer name from transaction list page to WooCommerce's Customers page filtered by the customer's name.
* Fix - Use proper currency information when rendering deposits overview and details.

= 1.8.0 - 2020-12-16 =
* Add - Include information about failing payment into order notes.
* Fix - Fix crash when a user has 10 or more saved credit cards.
* Fix - Fix crash if there's a problem connecting to the server.
* Fix - Store Stripe customer for test and live mode.
* Fix - Display Payments menu in the sidebar if there's a problem connecting to the server.
* Add - Display fee structure in transaction timelines.
* Add - Use site username for recording ToS acceptance.
* Update - Display transaction tables with full width.
* Add - Action hooks before and after webhook delivery.

= 1.7.1 - 2020-12-03 =
* Fix - Pass ISO strings instead of Moment objects to dateI18n.

= 1.7.0 - 2020-11-17 =
* Fix - Fix ordering of payment detail timeline events.
* Fix - Payment form hides when saved card is selected.
* Fix - Render dispute evidence file upload errors.
* Fix - Increase timeout for calls to the API server.
* Fix - Correctly display the fee and net amounts for a charge with an inquiry.
* Fix - Catch unhandled exceptions when cancelling a payment authorization.
* Add - Security.md with security and vulnerability reporting guidelines.
* Add - Introduced "Set up refund policy" notification in WooCommerce inbox.
* Fix - Fix error when retrying to save a card in the Add Payment Method screen after failing SCA authentication.
* Add - Allow signing up for a subscription with free trial with a credit card that requires SCA authentication.
* Add - Remote note service.
* Add - Show details about the current fees in the Settings screen.

= 1.6.0 - 2020-10-15 =
* Fix - Trimming the whitespace when updating the bank statement descriptor.
* Add - Initial support for the checkout block.
* Add - Support wp_get_environment_type() and enable dev-mode when environment is 'development' or 'staging'.
* Update - Introduced payments-specific exceptions instead of generic one.
* Update - Transaction timeline: enabled timestamps rendering for all entries.

= 1.5.0 - 2020-09-24 =
* Fix - Save payment method checkbox for Subscriptions customer-initiated payment method updates.
* Fix - Support checkout on Internet Explorer 11.
* Fix - Webhook processing with no Jetpack plugin installed.
* Fix - Do not block the checkout card field from loading when customer meta is invalid or related to an old account.
* Fix - Saving account statement descriptor with an ampersand character.
* Fix - Do not attempt to render the payment timeline if the intention ID is missing.
* Add - Display payment method details on account subscriptions pages.
* Add - Redact sensitive data before logging.
* Add - Support for WooCommerce Subscriptions admin-initiated payment method changes.
* Add - Link to Subscription admin pages from Transactions views.
* Add - Support for Subscriptions in transaction search.

= 1.4.1 - 2020-09-07 =
* Fix - Only redirect to the onboarding screen if the plugin has been individually activated using the plugins page.

= 1.4.0 - 2020-09-02 =
* Add - Initial support for WooCommerce Subscriptions: Signing up for subscriptions, scheduled payments, and customer-initiated payment method changes.
* Add - Added a link to transaction details from order screens.
* Add - Allow merchant to edit statement descriptor.
* Fix - Do not redirect to the onboarding page after completing the WC4.5-beta wizard.
* Fix - Save order metadata before the payment is completed to avoid missing payments.
* Update - Bumped the minimum Jetpack requirement to version 8.2.

= 1.3.0 - 2020-08-17 =
* Add - Support for saved cards.
* Add - Search bar for transactions.
* Fix - Redirect to WC core onboarding instead of WC Payments onboarding when appropriate.
* Fix - Creating an account during checkout with 3DS cards.
* Fix - Missing payment statuses for certain disputes.
* Fix - Missing translators comments.

= 1.2.0 - 2020-07-20 =
* Add - 3DS support when using the pay for order page
* Add - Display confirmation dialog when enabling manual captures
* Add - Update the order when an authorised payment has expired
* Add - Timeline view in transactions detail, requires WooCommerce 4.4
* Add - Tracking for basic user action events
* Fix - Admin UI styling tweaks

= 1.1.0 - 2020-06-16 =
* Add - Allow WooCommerce Payments set up without Jetpack plugin
* Fix - Orders missing after payment processing error
* Fix - Clearing pagination when selecting transactions advanced filters
* Fix - After onboarding, redirect to the WCPay task of the task list, instead of to the task list

= 1.0.1 - 2020-06-01 =
* Add - Support 3D Secure verification
* Add - Transaction date and type filters to transactions list
* Update - Redirect to the "Connect" page on plugin activation or when trying to navigate to the settings screen
* Fix - Add deposit delay notice to deposit schedule
* Fix - Avoid localizing deposit date or displaying time-of-day precision
* Fix - Display dispute currency code in dispute info

= 1.0.0 - 2020-05-19 =
* Add - Level 3 data to payment requests
* Update - Expose public method for checking connection status
* Fix - Pending requirements state for improved messaging
* Fix - Dispute details typo
* Remove - Unused POST /charges endpoint
* Remove - "Beta" messaging

= 0.9.2 - 2020-05-14 =
* Add - Customer ID to payment intent
* Update - Register and enqueue js.stripe.com on WCPay admin pages
* Update - Override needs_setup to redirect from Payments settings
* Update - Copy and image on Connect Account screen
* Add - Add deposits overview component
* Add - URL to pass for prefilling OAuth form
* Add - Test card details in Checkout
* Add - Task list redirect upon return from OAuth flow
* Add - Handling for failed refund and other webhooks
* Add - Transaction list sorting
* Update - Disable gateway when payments are disabled on the account
* Update - Make table rows clickable
* Add - Prompt before navigating away from unsaved dispute evidence changes
* Update - Labels to sentence case
* Update - Automated testing
* Add - Metadata when creating payment intent
* Update - PHP versions supported

= 0.9.1 - 2020-04-09 =
* Fix - Add logging for OAuth initialization failures

= 0.9.0 - 2020-04-08 =
* Release for Public Beta

= 0.8.2 - 2020-03-10 =
* Add - Dispute file evidence upload support
* Add - Basic support for Pay for Order
* Fix - Styling improvements in wp-admin
* Fix - Undefined variable PHP notice in cancel_authorization
* Fix - Remove unused variable in authentication
* Fix - Improve Jetpack connection checking

= 0.8.1 - 2020-02-25 =
* Update link to test card documentation

= 0.8.0 - 2020-02-24 =
* First beta release

= 0.7.0 - 2020-02-05 =
* Alpha release<|MERGE_RESOLUTION|>--- conflicted
+++ resolved
@@ -102,13 +102,10 @@
 * Add - *Early access*: allow your store to collect payments with iDEAL. Enable the feature in settings!
 * Add - Split discount line in timeline into variable fee and fixed fee.
 * Fix - Align table items according to design correctly.
-<<<<<<< HEAD
 * Fix - Fix database connection error on account cache clear.
 * Fix - Fix fatal error logged when updating analytics data when account is not connected to Stripe.
 * Fix - Multi-Currency Compatibility fatal error with Subscriptions when account is not connected to Stripe.
-=======
 * Fix - Show the estimated deposit date in the transactions CSV export rather than the deposit ID.
->>>>>>> 6a0c18ae
 
 = 2.8.3 - 2021-08-10 =
 * Fix - Fix for payment request buttons when the new payment methods gateway is enabled.
