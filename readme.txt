=== WooCommerce Payments ===
Contributors: woocommerce, automattic
Tags: woocommerce, payment, payment request, credit card, automattic
Requires at least: 5.7
Tested up to: 5.9
Requires PHP: 7.0
Stable tag: 3.6.1
License: GPLv2 or later
License URI: http://www.gnu.org/licenses/gpl-2.0.html

Securely accept credit and debit cards on your site. Manage transactions without leaving your WordPress dashboard. Only with WooCommerce Payments.

== Description ==

**Payments made simple, with no monthly fees – designed exclusively for WooCommerce stores.**

Securely accept major credit and debit cards, and allow customers to pay you directly without leaving your WooCommerce store. View and manage transactions from one convenient place – your WordPress dashboard.

See payments, track cash flow into your bank account, manage refunds, and stay on top of disputes without the hassle of having to log into a separate payment processor.

**Manage transactions from the comfort of your store**

Features previously only available on your payment provider’s website are now part of your store’s **integrated payments dashboard**. This enables you to:

- View the details of [payments, refunds, and other transactions](https://woocommerce.com/document/payments/#section-4).
- View and respond to [disputes and chargebacks](https://woocommerce.com/document/payments/disputes/).
- [Track deposits](https://woocommerce.com/document/payments/#section-5) into your bank account or debit card.

**Pay as you go**

WooCommerce Payments is **free to install**, with **no setup fees or monthly fees**. Pay-as-you-go fees start at 2.9% + $0.30 per transaction for U.S.-issued cards. [Read more about transaction fees](https://woocommerce.com/document/payments/faq/fees/).

**Supported by the WooCommerce team**

Our global support team is available to answer questions you may have about WooCommerce Payments installation, setup, or use. For assistance, [open a ticket on WooCommerce.com](https://woocommerce.com/my-account/create-a-ticket/?select=5278104).

== Getting Started ==

= Requirements =

* WordPress 5.7 or newer.
* WooCommerce 5.9 or newer.
* PHP version 7.0 or newer. PHP 7.2 or newer is recommended.

= Try it now =

To try WooCommerce Payments on your store, simply [install it](https://wordpress.org/plugins/woocommerce-payments/#installation) and follow the prompts.

WooCommerce Payments has experimental support for the Checkout block from [WooCommerce Blocks](https://wordpress.org/plugins/woo-gutenberg-products-block/). Please check the [FAQ section](#faq) for more information.

== Installation ==

Install and activate the WooCommerce and WooCommerce Payments plugins, if you haven't already done so, then go to "Payments" in the WordPress admin menu and follow the instructions there.

== Frequently Asked Questions ==

= What countries and currencies are supported? =

If you are an individual or business based in [one of these countries](https://woocommerce.com/document/payments/countries/#section-1), you can sign-up with WooCommerce Payments. After completing sign up, you can accept payments from customers anywhere in the world.

We are actively planning to expand into additional countries based on your interest. Let us know where you would like to [see WooCommerce Payments launch next](https://woocommerce.com/payments/#request-invite).

= Why is a WordPress.com account and connection required? =

WooCommerce Payments uses the WordPress.com connection to authenticate each request, connecting your store with our payments partner.

= How do I set up a store for a client? =

If you are setting up a store that will process real payments, have the site owner complete the WooCommerce Payments setup. This ensures that the correct business details are set on the account during [onboarding](https://woocommerce.com/document/payments/#section-3).

After the store setup has been completed, you can use [Test Mode](https://woocommerce.com/document/payments/testing/) to simulate payments, refunds, and disputes.

If you are setting up WooCommerce Payments on a development or test site that will **never need to process real payments**, try [Dev Mode](https://woocommerce.com/document/payments/testing/dev-mode/#section-1).

= How is WooCommerce Payments related to Stripe? =

WooCommerce Payments is proudly powered by [Stripe](https://stripe.com/). When you sign up for WooCommerce Payments, your personal and business information is verified with Stripe and stored in an account connected to the WooCommerce Payments service. This account is then used in the background for managing your business account information and activity via WooCommerce Payments. [Learn more](https://woocommerce.com/document/payments/powered-by-stripe/).

= Are there Terms of Service and data usage policies? =

You can read our Terms of Service [here](https://en.wordpress.com/tos).

= How does the Checkout block work? =

You need the [WooCommerce Blocks](https://wordpress.org/plugins/woo-gutenberg-products-block/) plugin to be installed and active to use the Checkout block. Once you add the block to a page, WooCommerce Payments will automatically appear as an option.

Please note that our support for the checkout block is still experimental and the following features of the gateway will probably not work:

* Using saved cards and saving cards.
* Integration with WooCommerce Subscriptions.

== Screenshots ==

1. View Transactions
2. View Transaction Details
3. Track Deposits
4. Manage Disputes

== Changelog ==

= 3.7.0 - 2022-xx-xx =
* Add - Filter by currency in disputes list
* Add - Link to customer in disputes list
* Update - Bump minimum required version of WordPress from 5.6 to 5.7.
* Update - Bump minimum required version of WooCommerce from 4.5 to 4.6.
* Add - Add endpoint to retrieve a file content via API.
* Add - Introduce sorting on disputes page.
* Fix - Currency name not translated the Overview card title.
* Add - Introduce advance filters on disputes page.
* Add - UPE payment methods - BECS Direct Debit.
* Fix - Missing currency field in disputes export file.
* Add - Implement Jetpack Identity Crisis / Safe Mode banner.
<<<<<<< HEAD
* Add - Add a preview of uploaded logo and icon on terminal card reader receipt settings page.
=======
* Fix - Checkout with block-based themes.
* Add - UPE payment method - EPS.
* Fix - Replace uses of is_ajax() with wp_doing_ajax() in subscriptions-core.
* Improve handling of session data.
>>>>>>> 65c6d891

= 3.6.1 - 2022-01-27 =
* Fix - Remove packages not compatible with PHP 7.0
* Security update.

= 3.6.0 - 2022-01-20 =
* Update - Bump minimum required version of WooCommerce from 4.4 to 4.5.
* Fix - UPE validation error visibility on checkout page.
* Tweak - Load translations for js files directly from lang-pack json files.
* Add - Add support for full transaction exports.
* Fix - Simple subscription elements on the product edit page not shown/hidden when necessary.
* Fix - Prevent fatal errors on the admin subscriptions screen when a subscription fails to load.
* Fix - Compatibility issue when loading subscriptions templates.
* Fix - Flag emoji rendering in currency switcher block widget
* Fix - Error when saved Google Pay payment method does not have billing address name
* Update - Update Payment Element from beta version to release version.
* Fix - Ensure order is always associated with corresponding transaction in UPE Checkout.
* Tweak - Display a more specific error message when a customer attempts to purchase a WCPay Subscription below the minimum transact-able amount.
* Add - Add handling for payment_failed webhooks.
* Add - Disputes pagination.
* Add - Show a warning when attempting to create a subscription product with a price below the minimum amount.
* Fix - When viewing a WCPay Subscription product page, make sure other gateway's express payment buttons aren't shown.
* Fix - When viewing a WC Product page with a WCPay subscription product in cart, make sure other gateway's express payment buttons are shown.
* Fix - Don't limit subscription products being created with an interval of more than one year when the WC Subscriptions plugin is active.
* Fix - Subscriptions not renewing with subscription products that use a free trial period.
* Fix - "Fees" column values are different in the downloaded CSV file for the transaction table

= 3.5.0 - 2021-12-29 =
* Fix - Error when renewing subscriptions with saved payment methods disabled.
* Add - JS error boundaries to admin screens.
* Update - Remove task from the overview list for setting up multiple currencies.
* Update - Return to task "Set up payments" after finishing KYC from WC-Admin.
* Fix - Improve race condition checks to prevent duplicate order status changes.
* Fix - Explicit currency formatting in customer-facing emails.
* Fix - Update tooltip wording when deleting product variation.
* Fix - Remove references to WooCommerce Subscriptions extension in the tooltips found on the Payment Methods settings table.
* Fix - Update the Automatic Recurring Payments column on the Payment Methods table to only show which payment methods are supported by WooCommerce Subscriptions Core.
* Fix - Prevent deprecation warnings when purchasing subscriptions products using WooCommerce Blocks.
* Tweak - Update recurring payments copy on payment gateways page.
* Fix - Incorrect text when filtering subscriptions to no results.
* Changed - Subscription products must have a recurring amount greater than $0.
* Fix - Return correct product prices datatype in WCPay.
* Fix - Stop errors when viewing Subscription details when purchased via SEPA Direct Debit.
* Fix - Force currency check when preparing a payment intent to request even when is_admin() returns true.
* Update - Bump minimum supported version of WooCommerce from 5.5 to 5.8.

= 3.4.0 - 2021-12-08 =
* Add - Allow UI customizations on checkout payment fields.
* Add - Introduce `wcpay_payment_request_is_product_supported` filter. Allow plugins to conditionally disable payment request buttons on products that do not support them.
* Update - Display hardware costs for the period in the transaction list with link to the details page
* Fix - Incorrect customer links on Transactions page.
* Fix - Incorrect prices in Payment Request Button for certain currencies.
* Fix - Updates to fraud protection.
* Add - Add support for suggested gateway methods in WC-Admin.
* Fix - Prevent Payment Request buttons from showing up in Composite Product pages.
* Update - Updated @woocommerce/experimental package to v2.1.0.
* Add - Add support for suggested gateway methods in WC-Admin.
* Add - Onboarding flows on the admin WooCommerce > Subscriptions screen for stores with no subscriptions yet.
* Add - Card Reader receipt settings page.
* Fix - Fatal error on thank you page for deleted orders.
* Add - Error messages when dispute evidence exceeds Stripe limits.
* Add - Export Disputes to CSV
* Update - Remove "Boost your sales by accepting new payment methods" from the overview tasks list.
* Fix - Onboarding must be completed before Subscriptions products can be published.
* Fix - Show the prices in the correct currency when using the "All Products" block.
* Add - Support business account branding settings.
* Update - Capture order-related metadata not captured by mobile app for in-person payment transactions.
* Add - REST endpoint to print IPP receipts.
* Add - Deposit Status to Transaction export.


= 3.3.0 - 2021-11-18 =
* Add - Add Idempotency Key to POST headers.
* Add - Add dispute order notes to Edit Order page.
* Fix - Show a specific message instead of a generic one in the checkout block when non-UPE payment processing fails.
* Update - Avoid having invalid intervals (greater than 1 year) in subscription products.
* Update - The subscription fee label in the transaction timeline.
* Update - Show red setup badge after 3 days instead of 7
* Add - Add compatibility between Multi-Currency and WooCommerce Bookings.
* Add - Add compatibility between Multi-Currency and WooCommerce Pre-Orders.
* Fix - Do not show default currency selector on Account Details page when only one currency is available.
* Add - Add filters to disable or filter Multi-Currency sql query clauses for analytics.
* Fix - Display risk for payment methods without risk assessment
* Fix - Use configured domain instead of current domain for Apple Pay verification.
* Fix - Fatal error when deactivating the WooCommerce plugin when WCPay Subscriptions is enabled.
* Fix - Error where url parameters would get cleared on order-pay page if currency switcher block used.
* Fix - Currency format on order-pay page if currency was changed via switcher.
* Fix - Do not create WooCommerce Payments Subscriptions when using payment methods other than WooCommerce Payments.
* Fix - Show proper payment gateway title on checkout load before updated by JavaScript.
* Fix - Prevent a race condition leading to duplicate order paid statuses transitions.
* Fix - 'payment_intent not found' errors when attempting to process the first invoice for a subscription.
* Fix - UPE element not remounting on checkout update
* Fix - Validate subscription product create and update args before submitting them to server.
* Fix - Improve error messages when the minimum order amount has not been reached and allow fields to be displayed with less than the minimum amount.
* Fix - Add consistent margins to the recurring taxes totals row on the Checkout and Cart block for subscription line items.
* Fix - Fatal error due on subscription orders with no created date in order row template.
* Fix - Fatal error on the customer payment page for subscription renewal orders with deleted products.
* Fix - Misleading subscription order note on payment method change.
* Fix - Incorrect error message when card ZIP validation fails.
* Add - `Requires PHP` and `Requires at least` to the main plugin file.

= 3.2.3 - 2021-11-01 =
* Fix - Card fields on checkout not shown when the 'Enable payments via saved cards' setting is disabled.

= 3.2.2 - 2021-10-29 =
* Fix - Multisite compatibility - don't load subscriptions-core if already loaded by another multisite plugin.
* Fix - Errors when attempting to get the WooCommerce Subscriptions Core version during PayPal requests.

= 3.2.1 - 2021-10-28 =
* Fix - PHP 7.2 compatibility - remove trailing commas from function args in subscriptions-core.

= 3.2.0 - 2021-10-28 =
* Add - Add subscriptions functionality via Stripe Billing and WC Subscriptions core.
* Add - UPE track on upgrade and on setting toggle.
* Fix - Prevent currency switcher to show when enabled currencies list is empty.
* Fix - Show currency switcher notice until customer explicitly dismisses it.
* Update - Switch the PaymentIntent ID and the Charge ID in the order notes and transaction details pages.
* Fix - Track 'wcpay_payment_request_settings_change' for when updating the Payment Requests setting not being recorded.
* Update - Fee breakdown when there's only a base fee
* Fix - Inconsistent shipping options in Payment Request popup.
* Fix - Payment methods checkbox UI looking off when Gutenberg is active.
* Update - Remove unused "wcpay_deposits_summary_empty_state_click" track.
* Fix - Border style not being applied properly on Multi-Currency block widget.
* Fix - Applied sentence case on all strings
* Fix - Missing customer information after guest checkout via Checkout Block.
* Fix - Show correct payment method name during checkout using upe methods.
* Fix - Multi-Currency settings rounding option and preview.
* Fix - Payment failure on checkout block with UPE when phone number field is hidden
* Update - Adds a scheduled action which makes updating the account cache more efficient
* Add - Add compatibility between Multi-Currency and WooCommerce UPS shipping extension.
* Add - Early access: allow your store to collect payments with SEPA Direct Debit. Enable the feature in settings!
* Add - Add compatibility between Multi-Currency and WooCommerce FedEx shipping extension.
* Fix - Fix decimal error with shipping calculations with Multi-Currency.
* Add - Add support for float type values for quantity.
* Fix - Allow payment_intent_succeeded webhook to handle orders without intent_id attached.
* Add - Add compatibility between Multi-Currency and WooCommerce Product Add Ons version 4.3.0 and higher.
* Add - Enable Bancontact UPE method.
* Add - Enable P24 UPE method.
* Add - Enable iDeal UPE method.
* Add - Payment method activation requirements modal and API integration.
* Add - Add state handling for UPE methods for better merchant notification on what methods are able to be used.
* Fix - Order currency incorrect if new user/customer created during checkout.
* Fix - Validation now works when adding a new payment method, or paying for an order.

= 3.1.0 - 2021-10-06 =
* Fix - Issue affecting analytics for Multi-Currency orders made with a zero-decimal to non-zero decimal conversion.
* Add - Customer Multi-Currency onboarding flow.
* Add - Checkbox toggle for disabling customer Multi-Currency feature in Advanced Settings.
* Add - Update layout of the Multi-Currency settings screen.
* Fix - Fixed missing file error for removed CSS file.
* Add - Currency deletion confirmation modal for currencies that are bound to an UPE method.
* Fix - Currency switcher does not affect order confirmation screen prices.
* Fix - Error when attempting to change the payment method for a subscription with UPE enabled.
* Add - Multi-Currency track currency added.
* Fix - Fill missing order_intent_info even if an exception occurs.
* Fix - Authorize and capture payments later with new credit cards.
* Add - Gutenberg Block Widget for Multi-Currency.
* Update - WCPay logo.
* Fix - Translations in transaction/deposit exports
* Fix - Update shipping cost in payment sheet when changing payment method.
* Fix - Transaction search with translated terms.
* Update - Replace REST endpoint for onboarding initialization.
* Fix - UPE missing international card fees.
* Update - Bump minimum supported version of WooCommerce from 5.4 to 5.5.
* Update - Bump minimum required version of WooCommerce from 4.0 to 4.4.
* Fix - Add credit card on My Account using other payment gateways does not show "Your card number is incomplete" error.
* Update - Continue loading WCPay if the account is connected.
* Add - Message to suggest using the previous version of WooCommerce Payments for old Woo core versions.
* Fix - Appearance of upload file buttons inside challenge dispute page.
* Fix - Enable logging for UPE checkout errors.
* Update - Composer package `automattic/jetpack-connection` from v1.20.0 to v1.30.5.

= 3.0.0 - 2021-09-16 =
* Add - Download deposits report in CSV.
* Fix - Use store currency on analytics leaderboard when Multi-Currency is enabled.
* Add - Add API to expose Multi-Currency widget to theme/plugin developers for easy integration.
* Fix - Enabled currencies modal UI.
* Fix - User order currency format on admin refund button.
* Fix - Clear the list of selected currencies after closing the modal for adding currencies.
* Fix - Fix subscription change payment method errors after entering a payment method that fails.
* Fix - Prevent duplicate account onboarding requests.
* Fix - Filter out merchant-facing payment errors from customer error notices.
* Fix - Add primary action to high priority tasks.

= 2.9.1 - 2021-09-07 =
* Fix - Error while checking out with UPE when fields are hidden.
* Fix - Unable to onboard when in treatment mode.

= 2.9.0 - 2021-08-25 =
* Add - Split discount line in timeline into variable fee and fixed fee.
* Add - Order status validation for payments/orders/{order_id}/create_customer API.
* Add - Add country code parameter to ExPlat API requests.
* Add - Add a new hook to get a list of enabled payment request methods.
* Fix - Align table items according to design correctly.
* Fix - Fatal error if wcpay_multi_currency_enabled_currencies is a string.
* Fix - Show the estimated deposit date in the transactions CSV export rather than the deposit ID.
* Fix - Keep track of customer id in non logged in users.
* Update - Bump minimum supported version of WooCommerce from 5.3 to 5.4.

= 2.8.4 - 2021-08-17 =
* Fix - Fix database connection error on account cache clear.
* Fix - Fix fatal error logged when updating analytics data when account is not connected to Stripe.
* Fix - Multi-Currency Compatibility fatal error with Subscriptions when account is not connected to Stripe.

= 2.8.3 - 2021-08-10 =
* Fix - Fix for payment request buttons when the new payment methods gateway is enabled.

= 2.8.2 - 2021-08-05 =
* Fix - If account is disconnected or not set up do not display onboarding task and UPE inbox note.
* Fix - Fix for the site acting as disconnected after the account cache expires.
* Fix - Fix for failed Giropay and Sofort transactions causing an error.

= 2.8.1 - 2021-08-04 =
* Fix - Enable Multi-Currency only if there is a linked WooCommerce Payments account.

= 2.8.0 - 2021-08-04 =
* Add - Allow merchants to add additional currencies to their store, allowing a store’s customers to shop and browse in the currency of their choice.
* Add - *Early access*: allow your store to collect payments with Giropay and Sofort. Enable the feature in settings!
* Add - Use date picker for applicable dispute evidence fields.
* Fix - Avoid crash when seeing the details of an empty deposit.
* Fix - Disabled Payment Request Buttons when order has to be split into multiple packages because Payment Requests do not support that use case.
* Fix - Fee discounts should use the discount currency rather than the base fee currency.
* Fix - Do not redirect to the onboarding page when account retrieval fails.
* Add - Allow the customer to perform SCA authentication on Subscription renewals.
* Update - Actualized supported countries list for onboarding.
* Add - Dispute Status Chip into the header of the Dispute Details page.
* Fix - Use a singular label in the summary of Transactions and Deposits lists.
* Add - Disable payment gateway when not in test mode and not using https or ssl checkout enforcement.
* Fix - Improved errors handling during onboarding and page overview.
* Update - Remove Account in the old Settings page.
* Update - Bump minimum supported version of WooCommerce from 5.2 to 5.3.
* Update - Bump minimum supported version of WordPress from 5.5 to 5.6.
* Fix - Stop refund process when using an invalid amount
* Fix - Improve sanitization of ExPlat cookie.
* Add - Show fee breakdown in transaction details timeline.
* Add - REST endpoint to get customer id from an order.
* Fix - Explat not caching when no variation is returned.

= 2.7.1 - 2021-07-26 =
* Fix - Ensure test mode setting value is correctly saved.
* Fix - Onboarding redirection occasionally not finalizing account connection.

= 2.7.0 - 2021-07-14 =
* Add - Add a link to the snackbar notice that appears after submitting or saving evidence for a dispute challenge.
* Add - Support saving new cards and paying with previously saved cards in the WooCommerce Checkout Block.
* Fix - WooCommerce Payments admin pages redirect to the onboarding page when the WooCommerce Payments account is disconnected.
* Fix - Do not overwrite admin pages when account is disconnected.
* Update - Set a description when creating payment intents.
* Add - Add dispute resolution task.

= 2.6.1 - 2021-07-01 =
* Fix - Updates the notes query filters to prevent breaking the WooCommerce > Home inbox.

= 2.6.0 - 2021-06-23 =
* Add - Notify the admin if WordPress.com user connection is broken.
* Add - Experimental PHP client for Explat.
* Add - WooCommerce Payment inbox notifications to the overview screen.
* Fix - Fix fatal error if store currency is changed after enabled (multi) currencies set.
* Fix - Use of deprecated call-style to registerPaymentMethods. WooCommerce Payments now requires WooCommerce Blocks of at least version 3.9.0.
* Fix - Deposit date on Transactions list page.
* Fix - Rounding error when displaying fee percentages on the Overview and Transactions pages.
* Add - Error message when total size of dispute evidence files uploaded goes over limit.
* Update - Pass currency to wc_price when adding intent notes to orders.
* Update - Instant deposit inbox note wording.
* Fix - Deposit overview details for non instant ones.
* Add - Introduce new settings layout
* Update - Removed "Branded" and "Custom label" options on Payment request buttons to align with design guidelines.
* Update - Converted payment request button size value to distinct options to align with design guidelines.
* Tweak - Run post-upgrade actions during any request instead of only on wp-admin requests.
* Update - Payment request button should guide users to login when necessary.
* Add - When setting WooCommerce Payments up, inform if merchant business country is not supported.
* Update - Bump minimum supported version of WooCommerce from 4.8 to 5.2.
* Add - Introduce advance filters on deposits page.
* Update: Prefill OAuth flow with WC store country

= 2.5.0 - 2021-06-02 =
* Fix - Fix hover dialog for close button on modals, unify styling and layout of modal buttons.
* Update - Use Site Language when rendering Stripe elements.
* Update - Use blog ID for authenticating most of the requests.
* Fix: Misaligned columns on Deposits page.
* Add - Tracking for returning from OAuth connection.
* Fix - Transactions and deposits counts on the table summary are rendered as "undefined".
* Update - Deposit overview details.
* Add - Redirect to WooCommerce home page after successful WooCommerce Payments KYC (Know Your Customer).
* Fix - Added CSV column heading for transaction id column.
* Update - Bump minimum supported version of WordPress from 5.4 to 5.5.
* Update - Bump minimum supported version of WooCommerce from 4.5 to 4.8.
* Add - Deposit overviews have been added to the overview page.
* Update - Account overview page is now GA and default page for woocommerce payments.
* Update - Base fee and account status has been moved to overview page from WCPay settings.
* Fix - Express payment method being displayed on blocks checkout when Payment Request is not supported.
* Fix - Subscription sign-up fees not included in total for Payment Request Button.

= 2.4.0 - 2021-05-12 =
* Update - Improve the Connect Account page.
* Update - Base UI components and their styling.
* Fix - Deposits overview details not displayed.
* Fix - WooCommerce Payments disappeared from WooCommerce Settings if WooCommerce Subscriptions is activated.
* Add - REST endpoint to capture payments by order ID.
* Add - Explat package for A/B tests.
* Add - Payment request button support for checkout and cart blocks.
* Update - Bump minimum supported WooCommerce version from 4.0 to 4.5.
* Update - Implement expirement on Connect Page.
* Fix - Columns are misaligned on Payments->Transactions/Disputes page.
* Fix - Risk level is displayed as a "Numeric" value in transactions CSV.

= 2.3.3 - 2021-05-06 =
* Update - Additional logic and styling for instant deposits.

= 2.3.2 - 2021-04-27 =
* Fix - Error when purchasing free trial subscriptions.

= 2.3.1 - 2021-04-26 =
* Fix - Various account connection cache tweaks
* Update - Use option instead of transient for caching account data
* Fix - Error when using SCA / 3DS credit card in checkout block.

= 2.3.0 - 2021-04-21 =
* Add - Introduced deposit currency filter for transactions overview page.
* Add - Download transactions report in CSV.
* Update - Tweak the connection detection logic.
* Add - Notification badge next to payments menu.
* Fix - Fixed broken search on transactions list page.
* Add - More helpful message on checkout errors.
* Update - Change the default track `recordEvent` to use @woocommerce/tracks.
* Add - WPCOM connection status event prop to 'wcpay_connect_account_clicked' track.
* Add - Allow users to clear the account cache.
* Update - Bump minimum supported version of WordPress from 5.3 to 5.4.
* Add - Add a new admin note to collect qualitative feedback.
* Add - Introduced deposit currency filter for deposits overview page.
* Update - Make Payment Request Button available for all merchants.
* Add - Configurable Payment Request Button locations.
* Add - Addition of the Instant Deposits feature to allow qualified merchants to manually trigger payouts.

= 2.2.0 - 2021-03-31 =
* Fix - Paying with a saved card for a subscription with a free trial will now correctly save the chosen payment method to the order for future renewals.
* Add - Payment Request Button support for US merchants (Apple Pay, Google Pay, Microsoft Pay, and the browser standard Payment Request API).
* Update - Not passing level3 data for non-US merchants.
* Add - REST endpoint for fetching account data.
* Add - Deposits list pagination and sorting.
* Fix - Deposit overview now displays placeholder information instead of continuing to load when an error happens.

= 2.1.1 - 2021-03-23 =
* Fix - Fatal error when a subscription is processed with action scheduler hook.

= 2.1.0 - 2021-03-16 =
* Update - Show last 4 digit credit card number in order note when payment method is updated on failed renewal subscription order.
* Update - Define constant for the group to be used for scheduled actions.
* Update - Enable multiple customer currencies support in live mode.
* Add - Rate limit failed account connection checks.
* Add - Support displaying non-USD base fees on settings page.

= 2.0.0 - 2021-02-22 =
* Update - Render customer details in transactions list as text instead of link if order missing.
* Update - Render transaction summary on details page for Multi-Currency transactions.
* Update - Improvements to fraud prevention.
* Fix - Added better notices for end users if there are connection errors when making payments.
* Fix - If account is set to manual payouts display 'Temporarily suspended' under Payments > Settings.
* Add - Add file dropzones to dispute evidence upload fields
* Add - Currency conversion indicator to Transactions list.
* Add - Transaction timeline details for Multi-Currency transactions.
* Update - Link order note with transaction details page.
* Fix - Updating payment method using saved payment for WC Subscriptions orders.

= 1.9.2 - 2021-02-05 =
* Fix - Checkout and cart blocks aren't usable in editor when WooCommerce Payments is enabled.
* Fix - Missing global config error in Checkout block integration, and incompatibility with latest block API.

= 1.9.1 - 2021-02-03 =
* Fix - Incompatibility with WC Subscriptions.
* Fix - Missing order causing broken transactions list.

= 1.9.0 - 2021-02-02 =
* Add - Improved fraud prevention.
* Add - New setting to manage whether to enable saving cards during checkout. (Defaults to being enabled).
* Fix - Fixed issue where an empty alert would appear when trying to refund an authorization charge.
* Update - Link customer name on transaction detail page to filtered transaction list page.
* Update - Test mode notice width is now consistent across all pages.
* Fix - Fix error which could occur when a 100% off coupon was applied during checkout.
* Add - New notification to urge setting SSL for checkout pages if store doesn't use HTTPS
* Fix - Fixed connection timeout configuration.
* Fix - Specify error code when refund fails in admin to prevent blank alert.
* Fix - Add fees as line items sent to Stripe to prevent Level 3 errors.
* Fix - Currency format in non-USD order note when capturing, refunding, and processing subscription renewal.
* Update - Link customer name from transaction list page to WooCommerce's Customers page filtered by the customer's name.
* Fix - Use proper currency information when rendering deposits overview and details.

= 1.8.0 - 2020-12-16 =
* Add - Include information about failing payment into order notes.
* Fix - Fix crash when a user has 10 or more saved credit cards.
* Fix - Fix crash if there's a problem connecting to the server.
* Fix - Store Stripe customer for test and live mode.
* Fix - Display Payments menu in the sidebar if there's a problem connecting to the server.
* Add - Display fee structure in transaction timelines.
* Add - Use site username for recording ToS acceptance.
* Update - Display transaction tables with full width.
* Add - Action hooks before and after webhook delivery.

= 1.7.1 - 2020-12-03 =
* Fix - Pass ISO strings instead of Moment objects to dateI18n.

= 1.7.0 - 2020-11-17 =
* Fix - Fix ordering of payment detail timeline events.
* Fix - Payment form hides when saved card is selected.
* Fix - Render dispute evidence file upload errors.
* Fix - Increase timeout for calls to the API server.
* Fix - Correctly display the fee and net amounts for a charge with an inquiry.
* Fix - Catch unhandled exceptions when cancelling a payment authorization.
* Add - Security.md with security and vulnerability reporting guidelines.
* Add - Introduced "Set up refund policy" notification in WooCommerce inbox.
* Fix - Fix error when retrying to save a card in the Add Payment Method screen after failing SCA authentication.
* Add - Allow signing up for a subscription with free trial with a credit card that requires SCA authentication.
* Add - Remote note service.
* Add - Show details about the current fees in the Settings screen.

= 1.6.0 - 2020-10-15 =
* Fix - Trimming the whitespace when updating the bank statement descriptor.
* Add - Initial support for the checkout block.
* Add - Support wp_get_environment_type() and enable dev-mode when environment is 'development' or 'staging'.
* Update - Introduced payments-specific exceptions instead of generic one.
* Update - Transaction timeline: enabled timestamps rendering for all entries.

= 1.5.0 - 2020-09-24 =
* Fix - Save payment method checkbox for Subscriptions customer-initiated payment method updates.
* Fix - Support checkout on Internet Explorer 11.
* Fix - Webhook processing with no Jetpack plugin installed.
* Fix - Do not block the checkout card field from loading when customer meta is invalid or related to an old account.
* Fix - Saving account statement descriptor with an ampersand character.
* Fix - Do not attempt to render the payment timeline if the intention ID is missing.
* Add - Display payment method details on account subscriptions pages.
* Add - Redact sensitive data before logging.
* Add - Support for WooCommerce Subscriptions admin-initiated payment method changes.
* Add - Link to Subscription admin pages from Transactions views.
* Add - Support for Subscriptions in transaction search.

= 1.4.1 - 2020-09-07 =
* Fix - Only redirect to the onboarding screen if the plugin has been individually activated using the plugins page.

= 1.4.0 - 2020-09-02 =
* Add - Initial support for WooCommerce Subscriptions: Signing up for subscriptions, scheduled payments, and customer-initiated payment method changes.
* Add - Added a link to transaction details from order screens.
* Add - Allow merchant to edit statement descriptor.
* Fix - Do not redirect to the onboarding page after completing the WC4.5-beta wizard.
* Fix - Save order metadata before the payment is completed to avoid missing payments.
* Update - Bumped the minimum Jetpack requirement to version 8.2.

= 1.3.0 - 2020-08-17 =
* Add - Support for saved cards.
* Add - Search bar for transactions.
* Fix - Redirect to WC core onboarding instead of WC Payments onboarding when appropriate.
* Fix - Creating an account during checkout with 3DS cards.
* Fix - Missing payment statuses for certain disputes.
* Fix - Missing translators comments.

= 1.2.0 - 2020-07-20 =
* Add - 3DS support when using the pay for order page
* Add - Display confirmation dialog when enabling manual captures
* Add - Update the order when an authorised payment has expired
* Add - Timeline view in transactions detail, requires WooCommerce 4.4
* Add - Tracking for basic user action events
* Fix - Admin UI styling tweaks

= 1.1.0 - 2020-06-16 =
* Add - Allow WooCommerce Payments set up without Jetpack plugin
* Fix - Orders missing after payment processing error
* Fix - Clearing pagination when selecting transactions advanced filters
* Fix - After onboarding, redirect to the WCPay task of the task list, instead of to the task list

= 1.0.1 - 2020-06-01 =
* Add - Support 3D Secure verification
* Add - Transaction date and type filters to transactions list
* Update - Redirect to the "Connect" page on plugin activation or when trying to navigate to the settings screen
* Fix - Add deposit delay notice to deposit schedule
* Fix - Avoid localizing deposit date or displaying time-of-day precision
* Fix - Display dispute currency code in dispute info

= 1.0.0 - 2020-05-19 =
* Add - Level 3 data to payment requests
* Update - Expose public method for checking connection status
* Fix - Pending requirements state for improved messaging
* Fix - Dispute details typo
* Remove - Unused POST /charges endpoint
* Remove - "Beta" messaging

= 0.9.2 - 2020-05-14 =
* Add - Customer ID to payment intent
* Update - Register and enqueue js.stripe.com on WCPay admin pages
* Update - Override needs_setup to redirect from Payments settings
* Update - Copy and image on Connect Account screen
* Add - Add deposits overview component
* Add - URL to pass for prefilling OAuth form
* Add - Test card details in Checkout
* Add - Task list redirect upon return from OAuth flow
* Add - Handling for failed refund and other webhooks
* Add - Transaction list sorting
* Update - Disable gateway when payments are disabled on the account
* Update - Make table rows clickable
* Add - Prompt before navigating away from unsaved dispute evidence changes
* Update - Labels to sentence case
* Update - Automated testing
* Add - Metadata when creating payment intent
* Update - PHP versions supported

= 0.9.1 - 2020-04-09 =
* Fix - Add logging for OAuth initialization failures

= 0.9.0 - 2020-04-08 =
* Release for Public Beta

= 0.8.2 - 2020-03-10 =
* Add - Dispute file evidence upload support
* Add - Basic support for Pay for Order
* Fix - Styling improvements in wp-admin
* Fix - Undefined variable PHP notice in cancel_authorization
* Fix - Remove unused variable in authentication
* Fix - Improve Jetpack connection checking

= 0.8.1 - 2020-02-25 =
* Update link to test card documentation

= 0.8.0 - 2020-02-24 =
* First beta release

= 0.7.0 - 2020-02-05 =
* Alpha release<|MERGE_RESOLUTION|>--- conflicted
+++ resolved
@@ -110,14 +110,11 @@
 * Add - UPE payment methods - BECS Direct Debit.
 * Fix - Missing currency field in disputes export file.
 * Add - Implement Jetpack Identity Crisis / Safe Mode banner.
-<<<<<<< HEAD
 * Add - Add a preview of uploaded logo and icon on terminal card reader receipt settings page.
-=======
 * Fix - Checkout with block-based themes.
 * Add - UPE payment method - EPS.
 * Fix - Replace uses of is_ajax() with wp_doing_ajax() in subscriptions-core.
 * Improve handling of session data.
->>>>>>> 65c6d891
 
 = 3.6.1 - 2022-01-27 =
 * Fix - Remove packages not compatible with PHP 7.0
