/**
 * @format
 */

/**
 * External dependencies
 */

const {
	merchant,
	shopper,
	evalAndClick,
	uiUnblocked,
	clearAndFillInput,
	setCheckbox,
} = require( '@woocommerce/e2e-utils' );
const {
	fillCardDetails,
	confirmCardAuthentication,
} = require( '../utils/payments' );

const config = require( 'config' );
const baseUrl = config.get( 'url' );

import { uiLoaded } from './helpers';

const SHOP_MY_ACCOUNT_PAGE = baseUrl + 'my-account/';
const MY_ACCOUNT_PAYMENT_METHODS = baseUrl + 'my-account/payment-methods';
const WC_ADMIN_BASE_URL = baseUrl + 'wp-admin/';
const MY_ACCOUNT_SUBSCRIPTIONS = baseUrl + 'my-account/subscriptions';
const MY_ACCOUNT_EDIT = baseUrl + 'my-account/edit-account';
const MY_ACCOUNT_ORDERS = SHOP_MY_ACCOUNT_PAGE + 'orders/';
const WCPAY_DISPUTES =
	baseUrl + 'wp-admin/admin.php?page=wc-admin&path=/payments/disputes';
const WCPAY_DEPOSITS =
	baseUrl + 'wp-admin/admin.php?page=wc-admin&path=/payments/deposits';
const WCPAY_TRANSACTIONS =
	baseUrl + 'wp-admin/admin.php?page=wc-admin&path=/payments/transactions';
const WCPAY_MULTI_CURRENCY =
	baseUrl + 'wp-admin/admin.php?page=wc-settings&tab=wcpay_multi_currency';
const WCPAY_PAYMENT_SETTINGS =
	baseUrl +
	'wp-admin/admin.php?page=wc-settings&tab=checkout&section=woocommerce_payments';
const WC_SUBSCRIPTIONS_PAGE =
	baseUrl + 'wp-admin/edit.php?post_type=shop_subscription';
const ACTION_SCHEDULER = baseUrl + 'wp-admin/tools.php?page=action-scheduler';
const WP_ADMIN_PAGES = baseUrl + 'wp-admin/edit.php?post_type=page';
const WCB_CHECKOUT = baseUrl + 'checkout-wcb/';
const WCPAY_DEV_TOOLS = baseUrl + 'wp-admin/admin.php?page=wcpaydev';
const SHOP_CART_PAGE = baseUrl + 'cart/';

export const RUN_SUBSCRIPTIONS_TESTS =
	'1' !== process.env.SKIP_WC_SUBSCRIPTIONS_TESTS;

export const RUN_ACTION_SCHEDULER_TESTS =
	'1' !== process.env.SKIP_WC_ACTION_SCHEDULER_TESTS;

export const RUN_WC_BLOCKS_TESTS = '1' !== process.env.SKIP_WC_BLOCKS_TESTS;

// The generic flows will be moved to their own package soon (more details in p7bje6-2gV-p2), so we're
// keeping our customizations grouped here so it's easier to extend the flows once the move happens.
export const shopperWCP = {
	goToPaymentMethods: async () => {
		await page.goto( MY_ACCOUNT_PAYMENT_METHODS, {
			waitUntil: 'networkidle0',
		} );
	},

	goToOrders: async () => {
		await page.goto( MY_ACCOUNT_ORDERS, {
			waitUntil: 'networkidle0',
		} );
	},

	logout: async () => {
		await page.goto( SHOP_MY_ACCOUNT_PAGE, {
			waitUntil: 'networkidle0',
		} );

		await expect( page.title() ).resolves.toMatch( 'My account' );
		await Promise.all( [
			page.waitForNavigation( { waitUntil: 'networkidle0' } ),
			page.click(
				'.woocommerce-MyAccount-navigation-link--customer-logout a'
			),
		] );
	},

	deleteSavedPaymentMethod: async ( label ) => {
		const [ paymentMethodRow ] = await page.$x(
			`//tr[contains(., '${ label }')]`
		);
		await expect( paymentMethodRow ).toClick( '.button.delete' );
		await page.waitForNavigation( { waitUntil: 'networkidle0' } );
	},

	selectNewPaymentMethod: async () => {
		if (
			null !==
			( await page.$( '#wc-woocommerce_payments-payment-token-new' ) )
		) {
			await expect( page ).toClick(
				'#wc-woocommerce_payments-payment-token-new'
			);
		}
	},

	toggleSavePaymentMethod: async () => {
		await expect( page ).toClick(
			'#wc-woocommerce_payments-new-payment-method'
		);
	},

	selectSavedPaymentMethod: async ( label ) => {
		await expect( page ).toClick( 'label', { text: label } );
	},

	toggleCreateAccount: async () => {
		await expect( page ).toClick( '#createaccount' );
	},

	goToSubscriptions: async () => {
		await page.goto( MY_ACCOUNT_SUBSCRIPTIONS, {
			waitUntil: 'networkidle0',
		} );
	},

	changeAccountCurrencyTo: async ( currencyToSet ) => {
		await page.goto( MY_ACCOUNT_EDIT, {
			waitUntil: 'networkidle0',
		} );

		await page.select( '#wcpay_selected_currency', currencyToSet );
		await expect( page ).toClick( 'button', {
			text: 'Save changes',
		} );
	},

	/**
	 * Happy path for adding a new payment method in 'My Account > Payment methods' page.
	 * It can handle 3DS and 3DS2 flows.
	 *
	 * @param {*} cardType Card type as defined in the `test.json` file. Examples: `basic`, `3ds2`, `declined`.
	 * @param {*} card Card object that you want to add as the new payment method.
	 */
	addNewPaymentMethod: async ( cardType, card ) => {
		await expect( page ).toClick( 'a', {
			text: 'Add payment method',
		} );
		await page.waitForNavigation( {
			waitUntil: 'networkidle0',
		} );

		if (
			null !==
			( await page.$( '#wc-woocommerce_payments-payment-token-new' ) )
		) {
			await setCheckbox( '#wc-woocommerce_payments-payment-token-new' );
		}

		await fillCardDetails( page, card );

		await expect( page ).toClick( 'button', {
			text: 'Add payment method',
		} );

		const cardIs3DS =
			cardType.toUpperCase().includes( '3DS' ) &&
			! cardType.toLowerCase().includes( 'declined' );

		if ( cardIs3DS ) {
			await confirmCardAuthentication( page, cardType );
		}

		await page.waitForNavigation( {
			waitUntil: 'networkidle0',
		} );
	},

	openCheckoutWCB: async () => {
		await page.goto( WCB_CHECKOUT, {
			waitUntil: 'networkidle0',
		} );
	},

	fillShippingDetailsWCB: async ( customerShippingDetails ) => {
		await clearAndFillInput( '#email', customerShippingDetails.email );
		await clearAndFillInput(
			'#shipping-first_name',
			customerShippingDetails.firstname
		);
		await clearAndFillInput(
			'#shipping-last_name',
			customerShippingDetails.lastname
		);
		await clearAndFillInput(
			'#shipping-address_1',
			customerShippingDetails.addressfirstline
		);
		await clearAndFillInput(
			'#shipping-city',
			customerShippingDetails.city
		);
		await clearAndFillInput(
			'#shipping-postcode',
			customerShippingDetails.postcode
		);
	},

	fillBillingDetailsWCB: async ( customerBillingDetails ) => {
		await clearAndFillInput( '#email', customerBillingDetails.email );
		await clearAndFillInput(
			'#billing-first_name',
			customerBillingDetails.firstname
		);
		await clearAndFillInput(
			'#billing-last_name',
			customerBillingDetails.lastname
		);
		await clearAndFillInput(
			'#billing-address_1',
			customerBillingDetails.addressfirstline
		);
		await clearAndFillInput(
			'#billing-country .components-form-token-field__input',
			customerBillingDetails.country
		);
		await clearAndFillInput( '#billing-city', customerBillingDetails.city );
		await clearAndFillInput(
			'#billing-state .components-form-token-field__input',
			customerBillingDetails.state
		);
		await clearAndFillInput(
			'#billing-postcode',
			customerBillingDetails.postcode
		);
	},

	emptyCart: async () => {
		await page.goto( SHOP_CART_PAGE, {
			waitUntil: 'networkidle0',
		} );

		// Remove products if they exist
		if ( null !== ( await page.$$( '.remove' ) ) ) {
			let products = await page.$$( '.remove' );
			while ( products && 0 < products.length ) {
				for ( const product of products ) {
					await product.click();
					await uiUnblocked();
				}
				products = await page.$$( '.remove' );
			}
		}

		// Remove coupons if they exist
		if ( null !== ( await page.$( '.woocommerce-remove-coupon' ) ) ) {
			await page.click( '.woocommerce-remove-coupon' );
			await uiUnblocked();
		}

		await page.waitForSelector( '.cart-empty.woocommerce-info' );
		await expect( page ).toMatchElement( '.cart-empty.woocommerce-info', {
			text: 'Your cart is currently empty.',
		} );
	},

	addToCartBySlug: async ( productSlug ) => {
		await page.goto( config.get( 'url' ) + `product/${ productSlug }`, {
			waitUntil: 'networkidle0',
		} );
		await shopper.addToCart();
	},
};

// The generic flows will be moved to their own package soon (more details in p7bje6-2gV-p2), so we're
// keeping our customizations grouped here so it's easier to extend the flows once the move happens.
export const merchantWCP = {
	activateUpe: async () => {
		await page.goto( WCPAY_DEV_TOOLS, {
			waitUntil: 'networkidle0',
		} );

		if ( ! ( await page.$( '#_wcpay_feature_upe:checked' ) ) ) {
			await expect( page ).toClick( 'label', {
				text: 'Enable UPE checkout (legacy)',
			} );
		}

		const isSplitUPEEnabled = await page.$(
			'#_wcpay_feature_upe_split:checked'
		);

		if ( isSplitUPEEnabled ) {
			await expect( page ).toClick( 'label', {
				text: 'Enable Split UPE checkout',
			} );
		}

		const isAdditionalPaymentsActive = await page.$(
			'#_wcpay_feature_upe_additional_payment_methods:checked'
		);

		if ( ! isAdditionalPaymentsActive ) {
			await expect( page ).toClick( 'label', {
				text: 'Add UPE additional payment methods',
			} );
		}

		await expect( page ).toClick( 'input[type="submit"]' );
		await page.waitForNavigation( {
			waitUntil: 'networkidle0',
		} );
	},

	activateSplitUpe: async () => {
		await page.goto( WCPAY_DEV_TOOLS, {
			waitUntil: 'networkidle0',
		} );

		if ( ! ( await page.$( '#_wcpay_feature_upe_split:checked' ) ) ) {
			await expect( page ).toClick( 'label', {
				text: 'Enable Split UPE checkout',
			} );
		}

		const isAdditionalPaymentsActive = await page.$(
			'#_wcpay_feature_upe_additional_payment_methods:checked'
		);

		if ( ! isAdditionalPaymentsActive ) {
			await expect( page ).toClick( 'label', {
				text: 'Add UPE additional payment methods',
			} );
		}

		await expect( page ).toClick( 'input[type="submit"]' );
		await page.waitForNavigation( {
			waitUntil: 'networkidle0',
		} );
	},

	activateUPEWithDefferedIntentCreation: async () => {
		await page.goto( WCPAY_DEV_TOOLS, {
			waitUntil: 'networkidle0',
		} );

		// uncheck UPE
		if ( await page.$( '#_wcpay_feature_upe:checked' ) ) {
			await expect( page ).toClick( 'label', {
				text: 'Enable UPE checkout (legacy)',
			} );
		}

		// uncheck split UPE
		if ( await page.$( '#_wcpay_feature_upe_split:checked' ) ) {
			await expect( page ).toClick( 'label', {
				text: 'Enable Split UPE checkout',
			} );
		}

		// check enhanced UPE
		if (
			! ( await page.$( '#_wcpay_feature_upe_deferred_intent:checked' ) )
		) {
			await expect( page ).toClick( 'label', {
				text: 'Enable Split UPE checkout with deferred intent creation',
			} );
		}

		const isAdditionalPaymentsActive = await page.$(
			'#_wcpay_feature_upe_additional_payment_methods:checked'
		);

		if ( ! isAdditionalPaymentsActive ) {
			await expect( page ).toClick( 'label', {
				text: 'Add UPE additional payment methods',
			} );
		}

		await expect( page ).toClick( 'input[type="submit"]' );
		await page.waitForNavigation( {
			waitUntil: 'networkidle0',
		} );
	},

	deactivateUPEWithDefferedIntentCreation: async () => {
		await page.goto( WCPAY_DEV_TOOLS, {
			waitUntil: 'networkidle0',
		} );

		if ( await page.$( '#_wcpay_feature_upe_deferred_intent:checked' ) ) {
			await expect( page ).toClick( 'label', {
				text: 'Enable Split UPE checkout with deferred intent creation',
			} );
		}

		const isAdditionalPaymentsActive = await page.$(
			'#_wcpay_feature_upe_additional_payment_methods:checked'
		);

		if ( isAdditionalPaymentsActive ) {
			await expect( page ).toClick( 'label', {
				text: 'Add UPE additional payment methods',
			} );
		}

		await expect( page ).toClick( 'input[type="submit"]' );
		await page.waitForNavigation( {
			waitUntil: 'networkidle0',
		} );
	},

	deactivateUpe: async () => {
		await page.goto( WCPAY_DEV_TOOLS, {
			waitUntil: 'networkidle0',
		} );

		if ( await page.$( '#_wcpay_feature_upe:checked' ) ) {
			await expect( page ).toClick( 'label', {
				text: 'Enable UPE checkout (legacy)',
			} );
		}

		const isAdditionalPaymentsActive = await page.$(
			'#_wcpay_feature_upe_additional_payment_methods:checked'
		);

		if ( isAdditionalPaymentsActive ) {
			await expect( page ).toClick( 'label', {
				text: 'Add UPE additional payment methods',
			} );
		}

		await expect( page ).toClick( 'input[type="submit"]' );
		await page.waitForNavigation( {
			waitUntil: 'networkidle0',
		} );
	},

	deactivateSplitUpe: async () => {
		await page.goto( WCPAY_DEV_TOOLS, {
			waitUntil: 'networkidle0',
		} );

		if ( await page.$( '#_wcpay_feature_upe_split:checked' ) ) {
			await expect( page ).toClick( 'label', {
				text: 'Enable Split UPE checkout',
			} );
		}

		const isAdditionalPaymentsActive = await page.$(
			'#_wcpay_feature_upe_additional_payment_methods:checked'
		);

		if ( isAdditionalPaymentsActive ) {
			await expect( page ).toClick( 'label', {
				text: 'Add UPE additional payment methods',
			} );
		}

		await expect( page ).toClick( 'input[type="submit"]' );
		await page.waitForNavigation( {
			waitUntil: 'networkidle0',
		} );
	},

	enablePaymentMethod: async ( paymentMethods ) => {
		await page.goto( WCPAY_PAYMENT_SETTINGS, {
			waitUntil: 'networkidle0',
		} );

<<<<<<< HEAD
		// Skip fraud protection tools tour.
		const tourKitDismissButton = await page.$(
			`.woocommerce-tour-kit button`
		);
		if ( tourKitDismissButton ) {
			await tourKitDismissButton.click();
		}

		await page.$eval( paymentMethod, ( method ) => method.click() );
		await new Promise( ( resolve ) => setTimeout( resolve, 2000 ) );
=======
		for ( const paymentMethod of paymentMethods ) {
			await page.$eval( paymentMethod, ( method ) => method.click() );
			await new Promise( ( resolve ) => setTimeout( resolve, 2000 ) );
		}

>>>>>>> d95dd912
		await expect( page ).toClick( 'button', {
			text: 'Save changes',
		} );
	},

	disablePaymentMethod: async ( paymentMethods ) => {
		await page.goto( WCPAY_PAYMENT_SETTINGS, {
			waitUntil: 'networkidle0',
		} );

<<<<<<< HEAD
		// Skip fraud protection tools tour.
		const tourKitDismissButton = await page.$(
			`.woocommerce-tour-kit button`
		);
		if ( tourKitDismissButton ) {
			await tourKitDismissButton.click();
		}

		await page.$eval( paymentMethod, ( method ) => method.click() );
		await expect( page ).toClick( 'button', {
			text: 'Remove',
		} );
		await new Promise( ( resolve ) => setTimeout( resolve, 2000 ) );
=======
		for ( const paymentMethod of paymentMethods ) {
			await page.$eval( paymentMethod, ( method ) => method.click() );
			await expect( page ).toClick( 'button', {
				text: 'Remove',
			} );
			await new Promise( ( resolve ) => setTimeout( resolve, 2000 ) );
		}

>>>>>>> d95dd912
		await expect( page ).toClick( 'button', {
			text: 'Save changes',
		} );
	},

	openDisputeDetails: async ( disputeDetailsLink ) => {
		await Promise.all( [
			page.goto( WC_ADMIN_BASE_URL + disputeDetailsLink, {
				waitUntil: 'networkidle0',
			} ),
			uiLoaded(),
		] );
		await uiLoaded();
	},

	openChallengeDispute: async () => {
		await Promise.all( [
			evalAndClick(
				'div.wcpay-dispute-details a.components-button.is-primary'
			),
			page.waitForNavigation( { waitUntil: 'networkidle0' } ),
			uiLoaded(),
		] );
	},

	openAcceptDispute: async () => {
		await Promise.all( [
			page.removeAllListeners( 'dialog' ),
			evalAndClick(
				'div.wcpay-dispute-details button.components-button.is-secondary'
			),
			page.on( 'dialog', async ( dialog ) => {
				await dialog.accept();
			} ),
			uiUnblocked(),
			page.waitForNavigation( { waitUntil: 'networkidle0' } ),
			uiLoaded(),
		] );
	},

	openPaymentDetails: async ( paymentDetailsLink ) => {
		await Promise.all( [
			page.goto( paymentDetailsLink, {
				waitUntil: 'networkidle0',
			} ),
			uiLoaded(),
		] );
		await uiLoaded();
	},

	openSubscriptions: async () => {
		await page.goto( WC_SUBSCRIPTIONS_PAGE, {
			waitUntil: 'networkidle0',
		} );
		await expect( page ).toMatchElement( 'h1', { text: 'Subscriptions' } );
	},

	/**
	 * Create a subscription product with an optional signup fee
	 *
	 * @param productName
	 * @param periodTime can be `day`, `week`, `month` or `year`
	 * @param includeSignupFee defaults to `false`
	 * @param includeFreeTrial defaults to `false`
	 * @return id of the created subscription product
	 *
	 */

	openDisputes: async () => {
		await page.goto( WCPAY_DISPUTES, {
			waitUntil: 'networkidle0',
		} );
		await uiLoaded();
	},

	openDeposits: async () => {
		await page.goto( WCPAY_DEPOSITS, {
			waitUntil: 'networkidle0',
		} );
		await uiLoaded();
	},

	openTransactions: async () => {
		await page.goto( WCPAY_TRANSACTIONS, {
			waitUntil: 'networkidle0',
		} );
		await uiLoaded();
	},

	openMultiCurrency: async () => {
		await page.goto( WCPAY_MULTI_CURRENCY, {
			waitUntil: 'networkidle0',
		} );
		await uiLoaded();
	},

	openOrderAnalytics: async () => {
		await merchant.openAnalyticsPage( 'orders' );
		await uiLoaded();
	},

	openActionScheduler: async ( status, search ) => {
		let pageUrl = ACTION_SCHEDULER;

		if ( 'undefined' !== typeof status ) {
			pageUrl += '&status=' + status;
		}

		if ( 'undefined' !== typeof search ) {
			pageUrl += '&s=' + search;
		}

		await page.goto( pageUrl, {
			waitUntil: 'networkidle0',
		} );
	},

	openWCPSettings: async () => {
		await merchant.openSettings( 'checkout', 'woocommerce_payments' );
	},

	skipFraudProtectionTour: async () => {
		const tourKitDismissButton = await page.$(
			`.woocommerce-tour-kit button`
		);
		if ( tourKitDismissButton ) {
			await tourKitDismissButton.click();
		}
	},

	wcpSettingsSaveChanges: async () => {
		const snackbarSettingsSaved = '.components-snackbar';

		await expect( page ).toClick( '.save-settings-section button' );
		await expect( page ).toMatchElement( snackbarSettingsSaved, {
			text: 'Settings saved.',
			timeout: 60000,
		} );
		await expect( page ).toClick( snackbarSettingsSaved );
	},

	addNewPageCheckoutWCB: async () => {
		await page.goto( WP_ADMIN_PAGES, {
			waitUntil: 'networkidle0',
		} );

		// Add a new page called "Checkout WCB"
		await page.keyboard.press( 'Escape' ); // to dismiss a dialog if present
		await expect( page ).toClick( '.page-title-action', {
			waitUntil: 'networkidle0',
		} );
		await page.waitForSelector( 'h1.editor-post-title__input' );
		await page.type( 'h1.editor-post-title__input', 'Checkout WCB' );

		// Insert new checkout by WCB (searching for Checkout block and pressing Enter)
		await expect( page ).toClick(
			'button.edit-post-header-toolbar__inserter-toggle'
		);
		await expect( page ).toFill(
			'div.components-search-control__input-wrapper > input.components-search-control__input',
			'Checkout'
		);
		await page.keyboard.press( 'Tab' );
		await page.keyboard.press( 'Tab' );
		await page.keyboard.press( 'Enter' );

		// Dismiss dialog about potentially compatibility issues
		await page.keyboard.press( 'Escape' ); // to dismiss a dialog if present

		// Publish the page
		await expect( page ).toClick(
			'button.editor-post-publish-panel__toggle'
		);
		await page.waitFor( 500 );
		await expect( page ).toClick( 'button.editor-post-publish-button' );
		await page.waitForSelector(
			'.components-snackbar__content',
			'Page updated.'
		);
	},

	setCheckboxByTestId: async ( testId ) => {
		const checkbox = await page.$( `[data-testid="${ testId }"]` );
		const checkboxStatus = await (
			await checkbox.getProperty( 'checked' )
		 ).jsonValue();
		if ( true !== checkboxStatus ) {
			await checkbox.click();
		}
	},

	unsetCheckboxByTestId: async ( testId ) => {
		const checkbox = await page.$( `[data-testid="${ testId }"]` );
		const checkboxStatus = await (
			await checkbox.getProperty( 'checked' )
		 ).jsonValue();
		if ( true === checkboxStatus ) {
			await checkbox.click();
		}
	},

	activateWooPay: async () => {
		await page.goto( WCPAY_DEV_TOOLS, {
			waitUntil: 'networkidle0',
		} );

		if ( ! ( await page.$( '#override_woopay_eligible:checked' ) ) ) {
			await expect( page ).toClick( 'label', {
				text: 'Override the woopay_eligible flag in the account cache',
			} );
		}

		if ( ! ( await page.$( '#override_woopay_eligible_value:checked' ) ) ) {
			await expect( page ).toClick( 'label', {
				text: 'Set woopay_eligible flag to true, false otherwise',
			} );
		}

		await expect( page ).toClick( 'input[type="submit"]' );
		await page.waitForNavigation( {
			waitUntil: 'networkidle0',
		} );
	},

	deactivateWooPay: async () => {
		await page.goto( WCPAY_DEV_TOOLS, {
			waitUntil: 'networkidle0',
		} );

		if ( await page.$( '#override_woopay_eligible:checked' ) ) {
			await expect( page ).toClick( 'label', {
				text: 'Override the woopay_eligible flag in the account cache',
			} );
		}

		if ( await page.$( '#override_woopay_eligible_value:checked' ) ) {
			await expect( page ).toClick( 'label', {
				text: 'Set woopay_eligible flag to true, false otherwise',
			} );
		}

		await expect( page ).toClick( 'input[type="submit"]' );
		await page.waitForNavigation( {
			waitUntil: 'networkidle0',
		} );
	},
};<|MERGE_RESOLUTION|>--- conflicted
+++ resolved
@@ -470,24 +470,19 @@
 			waitUntil: 'networkidle0',
 		} );
 
-<<<<<<< HEAD
-		// Skip fraud protection tools tour.
-		const tourKitDismissButton = await page.$(
-			`.woocommerce-tour-kit button`
-		);
-		if ( tourKitDismissButton ) {
-			await tourKitDismissButton.click();
-		}
-
-		await page.$eval( paymentMethod, ( method ) => method.click() );
-		await new Promise( ( resolve ) => setTimeout( resolve, 2000 ) );
-=======
 		for ( const paymentMethod of paymentMethods ) {
+			// Skip fraud protection tools tour.
+			const tourKitDismissButton = await page.$(
+				`.woocommerce-tour-kit button`
+			);
+			if ( tourKitDismissButton ) {
+				await tourKitDismissButton.click();
+			}
+
 			await page.$eval( paymentMethod, ( method ) => method.click() );
 			await new Promise( ( resolve ) => setTimeout( resolve, 2000 ) );
 		}
 
->>>>>>> d95dd912
 		await expect( page ).toClick( 'button', {
 			text: 'Save changes',
 		} );
@@ -498,22 +493,14 @@
 			waitUntil: 'networkidle0',
 		} );
 
-<<<<<<< HEAD
-		// Skip fraud protection tools tour.
-		const tourKitDismissButton = await page.$(
-			`.woocommerce-tour-kit button`
-		);
-		if ( tourKitDismissButton ) {
-			await tourKitDismissButton.click();
-		}
-
-		await page.$eval( paymentMethod, ( method ) => method.click() );
-		await expect( page ).toClick( 'button', {
-			text: 'Remove',
-		} );
-		await new Promise( ( resolve ) => setTimeout( resolve, 2000 ) );
-=======
 		for ( const paymentMethod of paymentMethods ) {
+			// Skip fraud protection tools tour.
+			const tourKitDismissButton = await page.$(
+				`.woocommerce-tour-kit button`
+			);
+			if ( tourKitDismissButton ) {
+				await tourKitDismissButton.click();
+			}
 			await page.$eval( paymentMethod, ( method ) => method.click() );
 			await expect( page ).toClick( 'button', {
 				text: 'Remove',
@@ -521,7 +508,6 @@
 			await new Promise( ( resolve ) => setTimeout( resolve, 2000 ) );
 		}
 
->>>>>>> d95dd912
 		await expect( page ).toClick( 'button', {
 			text: 'Save changes',
 		} );
