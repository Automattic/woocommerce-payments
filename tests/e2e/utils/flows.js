/**
 * @format
 */

/**
 * External dependencies
 */

const config = require( 'config' );
const baseUrl = config.get( 'url' );

const SHOP_MY_ACCOUNT_PAGE = baseUrl + 'my-account/';
const MY_ACCOUNT_PAYMENT_METHODS = baseUrl + 'my-account/payment-methods';

<<<<<<< HEAD
const WP_ADMIN_SINGLE_CPT_VIEW = ( postId ) =>
	baseUrl + `wp-admin/post.php?post=${ postId }&action=edit`;

const getProductColumnExpression = ( productTitle ) =>
	'td[@class="product-name" and ' +
	`a[contains(text(), "${ productTitle }")]` +
	']';

const getQtyInputExpression = ( args = {} ) => {
	let qtyValue = '';

	if ( args.checkQty ) {
		qtyValue = ` and @value="${ args.qty }"`;
	}

	return 'input[contains(@class, "input-text")' + qtyValue + ']';
};

const getQtyColumnExpression = ( args ) =>
	'td[@class="product-quantity" and ' +
	'.//' +
	getQtyInputExpression( args ) +
	']';

const getCartItemExpression = ( productTitle, args ) =>
	'//tr[contains(@class, "cart_item") and ' +
	getProductColumnExpression( productTitle ) +
	' and ' +
	getQtyColumnExpression( args ) +
	']';

const getRemoveExpression = () =>
	'td[@class="product-remove"]//a[@class="remove"]';

=======
>>>>>>> 0c8f83e7
// The generic flows will be moved to their own package soon (more details in p7bje6-2gV-p2), so we're
// keeping our customizations grouped here so it's easier to extend the flows once the move happens.
export const paymentsShopper = {
	goToPaymentMethods: async () => {
		await page.goto( MY_ACCOUNT_PAYMENT_METHODS, {
			waitUntil: 'networkidle0',
		} );
	},

	logout: async () => {
		await page.goto( SHOP_MY_ACCOUNT_PAGE, {
			waitUntil: 'networkidle0',
		} );

		await expect( page.title() ).resolves.toMatch( 'My account' );
		await Promise.all( [
			page.waitForNavigation( { waitUntil: 'networkidle0' } ),
			page.click(
				'.woocommerce-MyAccount-navigation-link--customer-logout a'
			),
		] );
	},

	deleteSavedPaymentMethod: async ( label ) => {
		const [ paymentMethodRow ] = await page.$x(
			`//tr[contains(., '${ label }')]`
		);
		await expect( paymentMethodRow ).toClick( '.button.delete' );
		await page.waitForNavigation( { waitUntil: 'networkidle0' } );
	},

	selectNewPaymentMethod: async () => {
		if (
			null !==
			( await page.$( '#wc-woocommerce_payments-payment-token-new' ) )
		) {
			await expect( page ).toClick(
				'#wc-woocommerce_payments-payment-token-new'
			);
		}
	},

	toggleSavePaymentMethod: async () => {
		await expect( page ).toClick(
			'#wc-woocommerce_payments-new-payment-method'
		);
	},

	selectSavedPaymentMethod: async ( label ) => {
		await expect( page ).toClick( 'label', { text: label } );
	},

	toggleCreateAccount: async () => {
		await expect( page ).toClick( '#createaccount' );
	},
<<<<<<< HEAD
};

const CustomerFlow = {
	addToCart: async () => {
		await Promise.all( [
			page.waitForNavigation( { waitUntil: 'networkidle0' } ),
			page.click( '.single_add_to_cart_button' ),
		] );
	},

	addToCartFromShopPage: async ( productTitle ) => {
		const addToCartXPath =
			`//li[contains(@class, "type-product") and a/h2[contains(text(), "${ productTitle }")]]` +
			'//a[contains(@class, "add_to_cart_button") and contains(@class, "ajax_add_to_cart")';

		const [ addToCartButton ] = await page.$x( addToCartXPath + ']' );
		addToCartButton.click();

		await page.waitFor(
			addToCartXPath + ' and contains(@class, "added")]'
		);
	},

	goToCheckout: async () => {
		await page.goto( SHOP_CHECKOUT_PAGE, {
			waitUntil: 'networkidle0',
		} );
	},

	goToOrders: async () => {
		await page.goto( MY_ACCOUNT_ORDERS, {
			waitUntil: 'networkidle0',
		} );
	},

	goToDownloads: async () => {
		await page.goto( MY_ACCOUNT_DOWNLOADS, {
			waitUntil: 'networkidle0',
		} );
	},

	goToAddresses: async () => {
		await page.goto( MY_ACCOUNT_ADDRESSES, {
			waitUntil: 'networkidle0',
		} );
	},

	goToAccountDetails: async () => {
		await page.goto( MY_ACCOUNT_ACCOUNT_DETAILS, {
			waitUntil: 'networkidle0',
		} );
	},

	goToProduct: async ( postID ) => {
		await page.goto( SHOP_PRODUCT_PAGE + postID, {
			waitUntil: 'networkidle0',
		} );
	},

	goToShop: async () => {
		await page.goto( SHOP_PAGE, {
			waitUntil: 'networkidle0',
		} );
	},

	placeOrder: async () => {
		await Promise.all( [
			expect( page ).toClick( '#place_order' ),
			page.waitForNavigation( { waitUntil: 'networkidle0' } ),
		] );
	},

	productIsInCheckout: async (
		productTitle,
		quantity,
		total,
		cartSubtotal
	) => {
		await expect( page ).toMatchElement( '.product-name', {
			text: productTitle,
		} );
		await expect( page ).toMatchElement( '.product-quantity', {
			text: quantity,
		} );
		await expect( page ).toMatchElement( '.product-total .amount', {
			text: total,
		} );
		await expect( page ).toMatchElement( '.cart-subtotal .amount', {
			text: cartSubtotal,
		} );
	},

	goToCart: async () => {
		await page.goto( SHOP_CART_PAGE, {
			waitUntil: 'networkidle0',
		} );
	},

	login: async () => {
		await page.goto( SHOP_MY_ACCOUNT_PAGE, {
			waitUntil: 'networkidle0',
		} );

		await expect( page.title() ).resolves.toMatch( 'My account' );

		await page.type( '#username', config.get( 'users.customer.username' ) );
		await page.type( '#password', config.get( 'users.customer.password' ) );

		await Promise.all( [
			page.waitForNavigation( { waitUntil: 'networkidle0' } ),
			page.click( 'button[name="login"]' ),
		] );
	},

	productIsInCart: async ( productTitle, quantity = null ) => {
		const cartItemArgs = quantity ? { qty: quantity } : {};
		const cartItemXPath = getCartItemExpression(
			productTitle,
			cartItemArgs
		);

		await expect( page.$x( cartItemXPath ) ).resolves.toHaveLength( 1 );
	},

	fillBillingDetails: async ( customerBillingDetails ) => {
		await expect( page ).toFill(
			'#billing_first_name',
			customerBillingDetails.firstname
		);
		await expect( page ).toFill(
			'#billing_last_name',
			customerBillingDetails.lastname
		);
		await expect( page ).toFill(
			'#billing_company',
			customerBillingDetails.company
		);
		await expect( page ).toSelect(
			'#billing_country',
			customerBillingDetails.country
		);
		await expect( page ).toFill(
			'#billing_address_1',
			customerBillingDetails.addressfirstline
		);
		await expect( page ).toFill(
			'#billing_address_2',
			customerBillingDetails.addresssecondline
		);
		await expect( page ).toFill(
			'#billing_city',
			customerBillingDetails.city
		);
		await expect( page ).toSelect(
			'#billing_state',
			customerBillingDetails.state
		);
		await expect( page ).toFill(
			'#billing_postcode',
			customerBillingDetails.postcode
		);
		await expect( page ).toFill(
			'#billing_phone',
			customerBillingDetails.phone
		);
		await expect( page ).toFill(
			'#billing_email',
			customerBillingDetails.email
		);
	},

	fillShippingDetails: async ( customerShippingDetails ) => {
		await expect( page ).toFill(
			'#shipping_first_name',
			customerShippingDetails.firstname
		);
		await expect( page ).toFill(
			'#shipping_last_name',
			customerShippingDetails.lastname
		);
		await expect( page ).toFill(
			'#shipping_company',
			customerShippingDetails.company
		);
		await expect( page ).toSelect(
			'#shipping_country',
			customerShippingDetails.country
		);
		await expect( page ).toFill(
			'#shipping_address_1',
			customerShippingDetails.addressfirstline
		);
		await expect( page ).toFill(
			'#shipping_address_2',
			customerShippingDetails.addresssecondline
		);
		await expect( page ).toFill(
			'#shipping_city',
			customerShippingDetails.city
		);
		await expect( page ).toSelect(
			'#shipping_state',
			customerShippingDetails.state
		);
		await expect( page ).toFill(
			'#shipping_postcode',
			customerShippingDetails.postcode
		);
	},

	removeFromCart: async ( productTitle ) => {
		const cartItemXPath = getCartItemExpression( productTitle );
		const removeItemXPath = cartItemXPath + '//' + getRemoveExpression();

		const [ removeButton ] = await page.$x( removeItemXPath );
		await removeButton.click();
	},

	setCartQuantity: async ( productTitle, quantityValue ) => {
		const cartItemXPath = getCartItemExpression( productTitle );
		const quantityInputXPath =
			cartItemXPath + '//' + getQtyInputExpression();

		const [ quantityInput ] = await page.$x( quantityInputXPath );
		await quantityInput.focus();
		await pressKeyWithModifier( 'primary', 'a' );
		await quantityInput.type( quantityValue.toString() );
	},

	...PaymentsCustomerFlow,
};

const StoreOwnerFlow = {
	login: async () => {
		await page.goto( WP_ADMIN_LOGIN, {
			waitUntil: 'networkidle0',
		} );

		await expect( page.title() ).resolves.toMatch( 'Log In' );

		await clearAndFillInput( '#user_login', ' ' );

		await page.type( '#user_login', config.get( 'users.admin.username' ) );
		await page.type( '#user_pass', config.get( 'users.admin.password' ) );

		await Promise.all( [
			page.click( 'input[type=submit]' ),
			page.waitForNavigation( { waitUntil: 'networkidle0' } ),
		] );
	},

	logout: async () => {
		await page.goto( baseUrl + 'wp-login.php?action=logout', {
			waitUntil: 'networkidle0',
		} );

		await expect( page ).toMatch( 'You are attempting to log out' );

		await Promise.all( [
			page.waitForNavigation( { waitUntil: 'networkidle0' } ),
			page.click( 'a' ),
		] );
	},

	openAllOrdersView: async () => {
		await page.goto( WP_ADMIN_ALL_ORDERS_VIEW, {
			waitUntil: 'networkidle0',
		} );
	},

	openDashboard: async () => {
		await page.goto( WP_ADMIN_DASHBOARD, {
			waitUntil: 'networkidle0',
		} );
	},

	openNewCoupon: async () => {
		await page.goto( WP_ADMIN_NEW_COUPON, {
			waitUntil: 'networkidle0',
		} );
	},

	openNewOrder: async () => {
		await page.goto( WP_ADMIN_NEW_ORDER, {
			waitUntil: 'networkidle0',
		} );
	},

	openNewProduct: async () => {
		await page.goto( WP_ADMIN_NEW_PRODUCT, {
			waitUntil: 'networkidle0',
		} );
	},

	openPermalinkSettings: async () => {
		await page.goto( WP_ADMIN_PERMALINK_SETTINGS, {
			waitUntil: 'networkidle0',
		} );
	},

	openPlugins: async () => {
		await page.goto( WP_ADMIN_PLUGINS, {
			waitUntil: 'networkidle0',
		} );
	},

	openSettings: async ( tab, section = null ) => {
		let settingsUrl = WP_ADMIN_WC_SETTINGS + tab;

		if ( section ) {
			settingsUrl += `&section=${ section }`;
		}

		await page.goto( settingsUrl, {
			waitUntil: 'networkidle0',
		} );
	},

	runSetupWizard: async () => {
		await page.goto( WP_ADMIN_SETUP_WIZARD, {
			waitUntil: 'networkidle0',
		} );
	},

	goToOrder: async ( orderId ) => {
		await page.goto( WP_ADMIN_SINGLE_CPT_VIEW( orderId ), {
			waitUntil: 'networkidle0',
		} );
	},
};

export { CustomerFlow, StoreOwnerFlow };
=======
};
>>>>>>> 0c8f83e7
<|MERGE_RESOLUTION|>--- conflicted
+++ resolved
@@ -12,43 +12,6 @@
 const SHOP_MY_ACCOUNT_PAGE = baseUrl + 'my-account/';
 const MY_ACCOUNT_PAYMENT_METHODS = baseUrl + 'my-account/payment-methods';
 
-<<<<<<< HEAD
-const WP_ADMIN_SINGLE_CPT_VIEW = ( postId ) =>
-	baseUrl + `wp-admin/post.php?post=${ postId }&action=edit`;
-
-const getProductColumnExpression = ( productTitle ) =>
-	'td[@class="product-name" and ' +
-	`a[contains(text(), "${ productTitle }")]` +
-	']';
-
-const getQtyInputExpression = ( args = {} ) => {
-	let qtyValue = '';
-
-	if ( args.checkQty ) {
-		qtyValue = ` and @value="${ args.qty }"`;
-	}
-
-	return 'input[contains(@class, "input-text")' + qtyValue + ']';
-};
-
-const getQtyColumnExpression = ( args ) =>
-	'td[@class="product-quantity" and ' +
-	'.//' +
-	getQtyInputExpression( args ) +
-	']';
-
-const getCartItemExpression = ( productTitle, args ) =>
-	'//tr[contains(@class, "cart_item") and ' +
-	getProductColumnExpression( productTitle ) +
-	' and ' +
-	getQtyColumnExpression( args ) +
-	']';
-
-const getRemoveExpression = () =>
-	'td[@class="product-remove"]//a[@class="remove"]';
-
-=======
->>>>>>> 0c8f83e7
 // The generic flows will be moved to their own package soon (more details in p7bje6-2gV-p2), so we're
 // keeping our customizations grouped here so it's easier to extend the flows once the move happens.
 export const paymentsShopper = {
@@ -104,339 +67,4 @@
 	toggleCreateAccount: async () => {
 		await expect( page ).toClick( '#createaccount' );
 	},
-<<<<<<< HEAD
-};
-
-const CustomerFlow = {
-	addToCart: async () => {
-		await Promise.all( [
-			page.waitForNavigation( { waitUntil: 'networkidle0' } ),
-			page.click( '.single_add_to_cart_button' ),
-		] );
-	},
-
-	addToCartFromShopPage: async ( productTitle ) => {
-		const addToCartXPath =
-			`//li[contains(@class, "type-product") and a/h2[contains(text(), "${ productTitle }")]]` +
-			'//a[contains(@class, "add_to_cart_button") and contains(@class, "ajax_add_to_cart")';
-
-		const [ addToCartButton ] = await page.$x( addToCartXPath + ']' );
-		addToCartButton.click();
-
-		await page.waitFor(
-			addToCartXPath + ' and contains(@class, "added")]'
-		);
-	},
-
-	goToCheckout: async () => {
-		await page.goto( SHOP_CHECKOUT_PAGE, {
-			waitUntil: 'networkidle0',
-		} );
-	},
-
-	goToOrders: async () => {
-		await page.goto( MY_ACCOUNT_ORDERS, {
-			waitUntil: 'networkidle0',
-		} );
-	},
-
-	goToDownloads: async () => {
-		await page.goto( MY_ACCOUNT_DOWNLOADS, {
-			waitUntil: 'networkidle0',
-		} );
-	},
-
-	goToAddresses: async () => {
-		await page.goto( MY_ACCOUNT_ADDRESSES, {
-			waitUntil: 'networkidle0',
-		} );
-	},
-
-	goToAccountDetails: async () => {
-		await page.goto( MY_ACCOUNT_ACCOUNT_DETAILS, {
-			waitUntil: 'networkidle0',
-		} );
-	},
-
-	goToProduct: async ( postID ) => {
-		await page.goto( SHOP_PRODUCT_PAGE + postID, {
-			waitUntil: 'networkidle0',
-		} );
-	},
-
-	goToShop: async () => {
-		await page.goto( SHOP_PAGE, {
-			waitUntil: 'networkidle0',
-		} );
-	},
-
-	placeOrder: async () => {
-		await Promise.all( [
-			expect( page ).toClick( '#place_order' ),
-			page.waitForNavigation( { waitUntil: 'networkidle0' } ),
-		] );
-	},
-
-	productIsInCheckout: async (
-		productTitle,
-		quantity,
-		total,
-		cartSubtotal
-	) => {
-		await expect( page ).toMatchElement( '.product-name', {
-			text: productTitle,
-		} );
-		await expect( page ).toMatchElement( '.product-quantity', {
-			text: quantity,
-		} );
-		await expect( page ).toMatchElement( '.product-total .amount', {
-			text: total,
-		} );
-		await expect( page ).toMatchElement( '.cart-subtotal .amount', {
-			text: cartSubtotal,
-		} );
-	},
-
-	goToCart: async () => {
-		await page.goto( SHOP_CART_PAGE, {
-			waitUntil: 'networkidle0',
-		} );
-	},
-
-	login: async () => {
-		await page.goto( SHOP_MY_ACCOUNT_PAGE, {
-			waitUntil: 'networkidle0',
-		} );
-
-		await expect( page.title() ).resolves.toMatch( 'My account' );
-
-		await page.type( '#username', config.get( 'users.customer.username' ) );
-		await page.type( '#password', config.get( 'users.customer.password' ) );
-
-		await Promise.all( [
-			page.waitForNavigation( { waitUntil: 'networkidle0' } ),
-			page.click( 'button[name="login"]' ),
-		] );
-	},
-
-	productIsInCart: async ( productTitle, quantity = null ) => {
-		const cartItemArgs = quantity ? { qty: quantity } : {};
-		const cartItemXPath = getCartItemExpression(
-			productTitle,
-			cartItemArgs
-		);
-
-		await expect( page.$x( cartItemXPath ) ).resolves.toHaveLength( 1 );
-	},
-
-	fillBillingDetails: async ( customerBillingDetails ) => {
-		await expect( page ).toFill(
-			'#billing_first_name',
-			customerBillingDetails.firstname
-		);
-		await expect( page ).toFill(
-			'#billing_last_name',
-			customerBillingDetails.lastname
-		);
-		await expect( page ).toFill(
-			'#billing_company',
-			customerBillingDetails.company
-		);
-		await expect( page ).toSelect(
-			'#billing_country',
-			customerBillingDetails.country
-		);
-		await expect( page ).toFill(
-			'#billing_address_1',
-			customerBillingDetails.addressfirstline
-		);
-		await expect( page ).toFill(
-			'#billing_address_2',
-			customerBillingDetails.addresssecondline
-		);
-		await expect( page ).toFill(
-			'#billing_city',
-			customerBillingDetails.city
-		);
-		await expect( page ).toSelect(
-			'#billing_state',
-			customerBillingDetails.state
-		);
-		await expect( page ).toFill(
-			'#billing_postcode',
-			customerBillingDetails.postcode
-		);
-		await expect( page ).toFill(
-			'#billing_phone',
-			customerBillingDetails.phone
-		);
-		await expect( page ).toFill(
-			'#billing_email',
-			customerBillingDetails.email
-		);
-	},
-
-	fillShippingDetails: async ( customerShippingDetails ) => {
-		await expect( page ).toFill(
-			'#shipping_first_name',
-			customerShippingDetails.firstname
-		);
-		await expect( page ).toFill(
-			'#shipping_last_name',
-			customerShippingDetails.lastname
-		);
-		await expect( page ).toFill(
-			'#shipping_company',
-			customerShippingDetails.company
-		);
-		await expect( page ).toSelect(
-			'#shipping_country',
-			customerShippingDetails.country
-		);
-		await expect( page ).toFill(
-			'#shipping_address_1',
-			customerShippingDetails.addressfirstline
-		);
-		await expect( page ).toFill(
-			'#shipping_address_2',
-			customerShippingDetails.addresssecondline
-		);
-		await expect( page ).toFill(
-			'#shipping_city',
-			customerShippingDetails.city
-		);
-		await expect( page ).toSelect(
-			'#shipping_state',
-			customerShippingDetails.state
-		);
-		await expect( page ).toFill(
-			'#shipping_postcode',
-			customerShippingDetails.postcode
-		);
-	},
-
-	removeFromCart: async ( productTitle ) => {
-		const cartItemXPath = getCartItemExpression( productTitle );
-		const removeItemXPath = cartItemXPath + '//' + getRemoveExpression();
-
-		const [ removeButton ] = await page.$x( removeItemXPath );
-		await removeButton.click();
-	},
-
-	setCartQuantity: async ( productTitle, quantityValue ) => {
-		const cartItemXPath = getCartItemExpression( productTitle );
-		const quantityInputXPath =
-			cartItemXPath + '//' + getQtyInputExpression();
-
-		const [ quantityInput ] = await page.$x( quantityInputXPath );
-		await quantityInput.focus();
-		await pressKeyWithModifier( 'primary', 'a' );
-		await quantityInput.type( quantityValue.toString() );
-	},
-
-	...PaymentsCustomerFlow,
-};
-
-const StoreOwnerFlow = {
-	login: async () => {
-		await page.goto( WP_ADMIN_LOGIN, {
-			waitUntil: 'networkidle0',
-		} );
-
-		await expect( page.title() ).resolves.toMatch( 'Log In' );
-
-		await clearAndFillInput( '#user_login', ' ' );
-
-		await page.type( '#user_login', config.get( 'users.admin.username' ) );
-		await page.type( '#user_pass', config.get( 'users.admin.password' ) );
-
-		await Promise.all( [
-			page.click( 'input[type=submit]' ),
-			page.waitForNavigation( { waitUntil: 'networkidle0' } ),
-		] );
-	},
-
-	logout: async () => {
-		await page.goto( baseUrl + 'wp-login.php?action=logout', {
-			waitUntil: 'networkidle0',
-		} );
-
-		await expect( page ).toMatch( 'You are attempting to log out' );
-
-		await Promise.all( [
-			page.waitForNavigation( { waitUntil: 'networkidle0' } ),
-			page.click( 'a' ),
-		] );
-	},
-
-	openAllOrdersView: async () => {
-		await page.goto( WP_ADMIN_ALL_ORDERS_VIEW, {
-			waitUntil: 'networkidle0',
-		} );
-	},
-
-	openDashboard: async () => {
-		await page.goto( WP_ADMIN_DASHBOARD, {
-			waitUntil: 'networkidle0',
-		} );
-	},
-
-	openNewCoupon: async () => {
-		await page.goto( WP_ADMIN_NEW_COUPON, {
-			waitUntil: 'networkidle0',
-		} );
-	},
-
-	openNewOrder: async () => {
-		await page.goto( WP_ADMIN_NEW_ORDER, {
-			waitUntil: 'networkidle0',
-		} );
-	},
-
-	openNewProduct: async () => {
-		await page.goto( WP_ADMIN_NEW_PRODUCT, {
-			waitUntil: 'networkidle0',
-		} );
-	},
-
-	openPermalinkSettings: async () => {
-		await page.goto( WP_ADMIN_PERMALINK_SETTINGS, {
-			waitUntil: 'networkidle0',
-		} );
-	},
-
-	openPlugins: async () => {
-		await page.goto( WP_ADMIN_PLUGINS, {
-			waitUntil: 'networkidle0',
-		} );
-	},
-
-	openSettings: async ( tab, section = null ) => {
-		let settingsUrl = WP_ADMIN_WC_SETTINGS + tab;
-
-		if ( section ) {
-			settingsUrl += `&section=${ section }`;
-		}
-
-		await page.goto( settingsUrl, {
-			waitUntil: 'networkidle0',
-		} );
-	},
-
-	runSetupWizard: async () => {
-		await page.goto( WP_ADMIN_SETUP_WIZARD, {
-			waitUntil: 'networkidle0',
-		} );
-	},
-
-	goToOrder: async ( orderId ) => {
-		await page.goto( WP_ADMIN_SINGLE_CPT_VIEW( orderId ), {
-			waitUntil: 'networkidle0',
-		} );
-	},
-};
-
-export { CustomerFlow, StoreOwnerFlow };
-=======
-};
->>>>>>> 0c8f83e7
+};