/**
 * @format
 */

/**
 * External dependencies
 */
const config = require( 'config' );
const baseUrl = config.get( 'url' );

const SHOP_MY_ACCOUNT_PAGE = baseUrl + 'my-account/';
const MY_ACCOUNT_PAYMENT_METHODS = baseUrl + 'my-account/payment-methods';

<<<<<<< HEAD
const WCPAY_DISPUTES =
	baseUrl + 'wp-admin/admin.php?page=wc-admin&path=/payments/disputes';
const WCPAY_DEPOSITS =
	baseUrl + 'wp-admin/admin.php?page=wc-admin&path=/payments/deposits';
const WCPAY_TRANSACTIONS =
	baseUrl + 'wp-admin/admin.php?page=wc-admin&path=/payments/transactions';
=======
export const RUN_SUBSCRIPTIONS_TESTS =
	'1' !== process.env.SKIP_WC_SUBSCRIPTIONS_TESTS;
>>>>>>> 05f49fed

// The generic flows will be moved to their own package soon (more details in p7bje6-2gV-p2), so we're
// keeping our customizations grouped here so it's easier to extend the flows once the move happens.
export const shopperWCP = {
	goToPaymentMethods: async () => {
		await page.goto( MY_ACCOUNT_PAYMENT_METHODS, {
			waitUntil: 'networkidle0',
		} );
	},

	logout: async () => {
		await page.goto( SHOP_MY_ACCOUNT_PAGE, {
			waitUntil: 'networkidle0',
		} );

		await expect( page.title() ).resolves.toMatch( 'My account' );
		await Promise.all( [
			page.waitForNavigation( { waitUntil: 'networkidle0' } ),
			page.click(
				'.woocommerce-MyAccount-navigation-link--customer-logout a'
			),
		] );
	},

	deleteSavedPaymentMethod: async ( label ) => {
		const [ paymentMethodRow ] = await page.$x(
			`//tr[contains(., '${ label }')]`
		);
		await expect( paymentMethodRow ).toClick( '.button.delete' );
		await page.waitForNavigation( { waitUntil: 'networkidle0' } );
	},

	selectNewPaymentMethod: async () => {
		if (
			null !==
			( await page.$( '#wc-woocommerce_payments-payment-token-new' ) )
		) {
			await expect( page ).toClick(
				'#wc-woocommerce_payments-payment-token-new'
			);
		}
	},

	toggleSavePaymentMethod: async () => {
		await expect( page ).toClick(
			'#wc-woocommerce_payments-new-payment-method'
		);
	},

	selectSavedPaymentMethod: async ( label ) => {
		await expect( page ).toClick( 'label', { text: label } );
	},

	toggleCreateAccount: async () => {
		await expect( page ).toClick( '#createaccount' );
	},
};

// The generic flows will be moved to their own package soon (more details in p7bje6-2gV-p2), so we're
// keeping our customizations grouped here so it's easier to extend the flows once the move happens.
export const merchantWCP = {
	openDisputes: async () => {
		await page.goto( WCPAY_DISPUTES, {
			waitUntil: 'networkidle0',
		} );
		await expect( page ).toMatchElement( 'h2', { text: 'Disputes' } );
	},

	openDeposits: async () => {
		await page.goto( WCPAY_DEPOSITS, {
			waitUntil: 'networkidle0',
		} );
		await expect( page ).toMatchElement( 'h2', {
			text: 'Deposit history',
		} );
	},
	openTransactions: async () => {
		await page.goto( WCPAY_TRANSACTIONS, {
			waitUntil: 'networkidle0',
		} );
		await expect( page ).toMatchElement( 'h2', { text: 'Transactions' } );
	},
};<|MERGE_RESOLUTION|>--- conflicted
+++ resolved
@@ -11,17 +11,15 @@
 const SHOP_MY_ACCOUNT_PAGE = baseUrl + 'my-account/';
 const MY_ACCOUNT_PAYMENT_METHODS = baseUrl + 'my-account/payment-methods';
 
-<<<<<<< HEAD
 const WCPAY_DISPUTES =
 	baseUrl + 'wp-admin/admin.php?page=wc-admin&path=/payments/disputes';
 const WCPAY_DEPOSITS =
 	baseUrl + 'wp-admin/admin.php?page=wc-admin&path=/payments/deposits';
 const WCPAY_TRANSACTIONS =
 	baseUrl + 'wp-admin/admin.php?page=wc-admin&path=/payments/transactions';
-=======
+
 export const RUN_SUBSCRIPTIONS_TESTS =
 	'1' !== process.env.SKIP_WC_SUBSCRIPTIONS_TESTS;
->>>>>>> 05f49fed
 
 // The generic flows will be moved to their own package soon (more details in p7bje6-2gV-p2), so we're
 // keeping our customizations grouped here so it's easier to extend the flows once the move happens.
