/**
 * @format
 */

/**
 * External dependencies
 */

const { merchant, verifyAndPublish } = require( '@woocommerce/e2e-utils' );

const config = require( 'config' );
const baseUrl = config.get( 'url' );

import { uiLoaded } from './helpers';

const SHOP_MY_ACCOUNT_PAGE = baseUrl + 'my-account/';
const MY_ACCOUNT_PAYMENT_METHODS = baseUrl + 'my-account/payment-methods';
const WC_ADMIN_BASE_URL = baseUrl + 'wp-admin/';

const WC_SUBSCRIPTIONS_PAGE =
	baseUrl + 'wp-admin/edit.php?post_type=shop_subscription';

export const RUN_SUBSCRIPTIONS_TESTS =
	'1' !== process.env.SKIP_WC_SUBSCRIPTIONS_TESTS;

// The generic flows will be moved to their own package soon (more details in p7bje6-2gV-p2), so we're
// keeping our customizations grouped here so it's easier to extend the flows once the move happens.
export const paymentsShopper = {
	goToPaymentMethods: async () => {
		await page.goto( MY_ACCOUNT_PAYMENT_METHODS, {
			waitUntil: 'networkidle0',
		} );
	},

	logout: async () => {
		await page.goto( SHOP_MY_ACCOUNT_PAGE, {
			waitUntil: 'networkidle0',
		} );

		await expect( page.title() ).resolves.toMatch( 'My account' );
		await Promise.all( [
			page.waitForNavigation( { waitUntil: 'networkidle0' } ),
			page.click(
				'.woocommerce-MyAccount-navigation-link--customer-logout a'
			),
		] );
	},

	deleteSavedPaymentMethod: async ( label ) => {
		const [ paymentMethodRow ] = await page.$x(
			`//tr[contains(., '${ label }')]`
		);
		await expect( paymentMethodRow ).toClick( '.button.delete' );
		await page.waitForNavigation( { waitUntil: 'networkidle0' } );
	},

	selectNewPaymentMethod: async () => {
		if (
			null !==
			( await page.$( '#wc-woocommerce_payments-payment-token-new' ) )
		) {
			await expect( page ).toClick(
				'#wc-woocommerce_payments-payment-token-new'
			);
		}
	},

	toggleSavePaymentMethod: async () => {
		await expect( page ).toClick(
			'#wc-woocommerce_payments-new-payment-method'
		);
	},

	selectSavedPaymentMethod: async ( label ) => {
		await expect( page ).toClick( 'label', { text: label } );
	},

	toggleCreateAccount: async () => {
		await expect( page ).toClick( '#createaccount' );
	},
};

export const merchantWCP = {
<<<<<<< HEAD
	openDisputeDetails: async ( disputeDetailsLink ) => {
		await Promise.all( [
			page.goto( WC_ADMIN_BASE_URL + disputeDetailsLink, {
				waitUntil: 'networkidle0',
			} ),
			uiLoaded(),
		] );
		await uiLoaded();

		await page.waitForSelector(
			'div.components-flex.components-card__header.is-size-large',
			{
				timeout: 10000,
			}
		);

		await expect( page ).toMatchElement(
			'div.components-flex.components-card__header.is-size-large',
			{
				text: 'Dispute overview',
			}
		);
	},

	openPaymentDetails: async ( paymentDetailsLink ) => {
		await Promise.all( [
			page.goto( paymentDetailsLink, {
				waitUntil: 'networkidle0',
			} ),
			uiLoaded(),
		] );
		await uiLoaded();
=======
	openSubscriptions: async () => {
		await page.goto( WC_SUBSCRIPTIONS_PAGE, {
			waitUntil: 'networkidle0',
		} );
		await expect( page ).toMatchElement( 'h1', { text: 'Subscriptions' } );
	},

	// Create a subscription product with an optional signup fee
	createSubscriptionProduct: async (
		productName,
		includeSignupFee = false
	) => {
		// Go to "add product" page
		await merchant.openNewProduct();

		// Make sure we're on the add product page
		await expect( page.title() ).resolves.toMatch( 'Add new product' );
		await expect( page ).toFill( '#title', productName );
		await expect( page ).toSelect( '#product-type', 'Simple subscription' );
		await expect( page ).toFill( '#_subscription_price', '9.99' );

		if ( includeSignupFee ) {
			await expect( page ).toFill( '#_subscription_sign_up_fee', '1.99' );
		}

		await verifyAndPublish();
>>>>>>> 6fb8d940
	},
};<|MERGE_RESOLUTION|>--- conflicted
+++ resolved
@@ -81,7 +81,6 @@
 };
 
 export const merchantWCP = {
-<<<<<<< HEAD
 	openDisputeDetails: async ( disputeDetailsLink ) => {
 		await Promise.all( [
 			page.goto( WC_ADMIN_BASE_URL + disputeDetailsLink, {
@@ -114,8 +113,9 @@
 			uiLoaded(),
 		] );
 		await uiLoaded();
-=======
-	openSubscriptions: async () => {
+	},
+  
+  openSubscriptions: async () => {
 		await page.goto( WC_SUBSCRIPTIONS_PAGE, {
 			waitUntil: 'networkidle0',
 		} );
@@ -141,6 +141,5 @@
 		}
 
 		await verifyAndPublish();
->>>>>>> 6fb8d940
 	},
 };