/**
 * @format
 */

/**
 * External dependencies
 */

const {
	merchant,
	verifyAndPublish,
	evalAndClick,
	uiUnblocked,
} = require( '@woocommerce/e2e-utils' );

const config = require( 'config' );
const baseUrl = config.get( 'url' );

import { uiLoaded } from './helpers';

const WC_ADMIN_BASE_URL = baseUrl + 'wp-admin/';
const SHOP_MY_ACCOUNT_PAGE = baseUrl + 'my-account/';
const MY_ACCOUNT_PAYMENT_METHODS = baseUrl + 'my-account/payment-methods';
const WCPAY_DISPUTES =
	baseUrl + 'wp-admin/admin.php?page=wc-admin&path=/payments/disputes';
const WCPAY_DEPOSITS =
	baseUrl + 'wp-admin/admin.php?page=wc-admin&path=/payments/deposits';
const WCPAY_TRANSACTIONS =
	baseUrl + 'wp-admin/admin.php?page=wc-admin&path=/payments/transactions';
const WC_SUBSCRIPTIONS_PAGE =
	baseUrl + 'wp-admin/edit.php?post_type=shop_subscription';

export const RUN_SUBSCRIPTIONS_TESTS =
	'1' !== process.env.SKIP_WC_SUBSCRIPTIONS_TESTS;

// The generic flows will be moved to their own package soon (more details in p7bje6-2gV-p2), so we're
// keeping our customizations grouped here so it's easier to extend the flows once the move happens.
export const shopperWCP = {
	goToPaymentMethods: async () => {
		await page.goto( MY_ACCOUNT_PAYMENT_METHODS, {
			waitUntil: 'networkidle0',
		} );
	},

	logout: async () => {
		await page.goto( SHOP_MY_ACCOUNT_PAGE, {
			waitUntil: 'networkidle0',
		} );

		await expect( page.title() ).resolves.toMatch( 'My account' );
		await Promise.all( [
			page.waitForNavigation( { waitUntil: 'networkidle0' } ),
			page.click(
				'.woocommerce-MyAccount-navigation-link--customer-logout a'
			),
		] );
	},

	deleteSavedPaymentMethod: async ( label ) => {
		const [ paymentMethodRow ] = await page.$x(
			`//tr[contains(., '${ label }')]`
		);
		await expect( paymentMethodRow ).toClick( '.button.delete' );
		await page.waitForNavigation( { waitUntil: 'networkidle0' } );
	},

	selectNewPaymentMethod: async () => {
		if (
			null !==
			( await page.$( '#wc-woocommerce_payments-payment-token-new' ) )
		) {
			await expect( page ).toClick(
				'#wc-woocommerce_payments-payment-token-new'
			);
		}
	},

	toggleSavePaymentMethod: async () => {
		await expect( page ).toClick(
			'#wc-woocommerce_payments-new-payment-method'
		);
	},

	selectSavedPaymentMethod: async ( label ) => {
		await expect( page ).toClick( 'label', { text: label } );
	},

	toggleCreateAccount: async () => {
		await expect( page ).toClick( '#createaccount' );
	},
};

// The generic flows will be moved to their own package soon (more details in p7bje6-2gV-p2), so we're
// keeping our customizations grouped here so it's easier to extend the flows once the move happens.
export const merchantWCP = {
	openDisputeDetails: async ( disputeDetailsLink ) => {
		await Promise.all( [
			page.goto( WC_ADMIN_BASE_URL + disputeDetailsLink, {
				waitUntil: 'networkidle0',
			} ),
			uiLoaded(),
		] );
		await uiLoaded();
	},

	openChallengeDispute: async () => {
		await Promise.all( [
			evalAndClick( 'a.components-button.is-primary' ),
			page.waitForNavigation( { waitUntil: 'networkidle0' } ),
			uiLoaded(),
		] );
	},

	openAcceptDispute: async () => {
		await Promise.all( [
			page.removeAllListeners( 'dialog' ),
			evalAndClick( 'button.components-button.is-secondary' ),
			page.on( 'dialog', async ( dialog ) => {
				await dialog.accept();
			} ),
			uiUnblocked(),
			page.waitForNavigation( { waitUntil: 'networkidle0' } ),
			uiLoaded(),
		] );
	},

	openPaymentDetails: async ( paymentDetailsLink ) => {
		await Promise.all( [
			page.goto( paymentDetailsLink, {
				waitUntil: 'networkidle0',
			} ),
			uiLoaded(),
		] );
		await uiLoaded();
	},

	openSubscriptions: async () => {
		await page.goto( WC_SUBSCRIPTIONS_PAGE, {
			waitUntil: 'networkidle0',
		} );
		await expect( page ).toMatchElement( 'h1', { text: 'Subscriptions' } );
	},

	// Create a subscription product with an optional signup fee
	createSubscriptionProduct: async (
		productName,
		includeSignupFee = false
	) => {
		// Go to "add product" page
		await merchant.openNewProduct();

		// Make sure we're on the add product page
		await expect( page.title() ).resolves.toMatch( 'Add new product' );
		await expect( page ).toFill( '#title', productName );
		await expect( page ).toSelect( '#product-type', 'Simple subscription' );
		await expect( page ).toFill( '#_subscription_price', '9.99' );

		if ( includeSignupFee ) {
			await expect( page ).toFill( '#_subscription_sign_up_fee', '1.99' );
		}

		await verifyAndPublish();
	},

	openDisputes: async () => {
		await page.goto( WCPAY_DISPUTES, {
			waitUntil: 'networkidle0',
		} );
<<<<<<< HEAD
		await expect( page ).toMatchElement( 'h2', { text: 'Disputes' } );
=======
		await uiLoaded();
>>>>>>> ba95d258
	},

	openDeposits: async () => {
		await page.goto( WCPAY_DEPOSITS, {
			waitUntil: 'networkidle0',
		} );
<<<<<<< HEAD
		await expect( page ).toMatchElement( 'h2', {
			text: 'Deposit history',
		} );
=======
		await uiLoaded();
>>>>>>> ba95d258
	},

	openTransactions: async () => {
		await page.goto( WCPAY_TRANSACTIONS, {
			waitUntil: 'networkidle0',
		} );
<<<<<<< HEAD
		await expect( page ).toMatchElement( 'h2', { text: 'Transactions' } );
=======
		await uiLoaded();
>>>>>>> ba95d258
	},
};<|MERGE_RESOLUTION|>--- conflicted
+++ resolved
@@ -166,34 +166,20 @@
 		await page.goto( WCPAY_DISPUTES, {
 			waitUntil: 'networkidle0',
 		} );
-<<<<<<< HEAD
-		await expect( page ).toMatchElement( 'h2', { text: 'Disputes' } );
-=======
 		await uiLoaded();
->>>>>>> ba95d258
 	},
 
 	openDeposits: async () => {
 		await page.goto( WCPAY_DEPOSITS, {
 			waitUntil: 'networkidle0',
 		} );
-<<<<<<< HEAD
-		await expect( page ).toMatchElement( 'h2', {
-			text: 'Deposit history',
-		} );
-=======
 		await uiLoaded();
->>>>>>> ba95d258
 	},
 
 	openTransactions: async () => {
 		await page.goto( WCPAY_TRANSACTIONS, {
 			waitUntil: 'networkidle0',
 		} );
-<<<<<<< HEAD
-		await expect( page ).toMatchElement( 'h2', { text: 'Transactions' } );
-=======
 		await uiLoaded();
->>>>>>> ba95d258
 	},
 };