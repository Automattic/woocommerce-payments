/**
 * @format
 */

/**
 * External dependencies
 */

const { merchant, verifyAndPublish } = require( '@woocommerce/e2e-utils' );

const config = require( 'config' );
const baseUrl = config.get( 'url' );

const SHOP_MY_ACCOUNT_PAGE = baseUrl + 'my-account/';
const MY_ACCOUNT_PAYMENT_METHODS = baseUrl + 'my-account/payment-methods';
const MY_ACCOUNT_SUBSCRIPTIONS = baseUrl + 'my-account/subscriptions';

const WC_SUBSCRIPTIONS_PAGE =
	baseUrl + 'wp-admin/edit.php?post_type=shop_subscription';

const WC_SUBSCRIPTIONS_PAGE =
	baseUrl + 'wp-admin/edit.php?post_type=shop_subscription';

export const RUN_SUBSCRIPTIONS_TESTS =
	'1' !== process.env.SKIP_WC_SUBSCRIPTIONS_TESTS;

// The generic flows will be moved to their own package soon (more details in p7bje6-2gV-p2), so we're
// keeping our customizations grouped here so it's easier to extend the flows once the move happens.
export const paymentsShopper = {
	goToPaymentMethods: async () => {
		await page.goto( MY_ACCOUNT_PAYMENT_METHODS, {
			waitUntil: 'networkidle0',
		} );
	},

	logout: async () => {
		await page.goto( SHOP_MY_ACCOUNT_PAGE, {
			waitUntil: 'networkidle0',
		} );

		await expect( page.title() ).resolves.toMatch( 'My account' );
		await Promise.all( [
			page.waitForNavigation( { waitUntil: 'networkidle0' } ),
			page.click(
				'.woocommerce-MyAccount-navigation-link--customer-logout a'
			),
		] );
	},

	deleteSavedPaymentMethod: async ( label ) => {
		const [ paymentMethodRow ] = await page.$x(
			`//tr[contains(., '${ label }')]`
		);
		await expect( paymentMethodRow ).toClick( '.button.delete' );
		await page.waitForNavigation( { waitUntil: 'networkidle0' } );
	},

	selectNewPaymentMethod: async () => {
		if (
			null !==
			( await page.$( '#wc-woocommerce_payments-payment-token-new' ) )
		) {
			await expect( page ).toClick(
				'#wc-woocommerce_payments-payment-token-new'
			);
		}
	},

	toggleSavePaymentMethod: async () => {
		await expect( page ).toClick(
			'#wc-woocommerce_payments-new-payment-method'
		);
	},

	selectSavedPaymentMethod: async ( label ) => {
		await expect( page ).toClick( 'label', { text: label } );
	},

	toggleCreateAccount: async () => {
		await expect( page ).toClick( '#createaccount' );
	},
<<<<<<< HEAD

	goToSubscriptions: async () => {
		await page.goto( MY_ACCOUNT_SUBSCRIPTIONS, {
			waitUntil: 'networkidle0',
		} );
	},
=======
>>>>>>> 1952976d
};

export const merchantWCP = {
	openSubscriptions: async () => {
		await page.goto( WC_SUBSCRIPTIONS_PAGE, {
			waitUntil: 'networkidle0',
		} );
		await expect( page ).toMatchElement( 'h1', { text: 'Subscriptions' } );
	},

	// Create a subscription product with an optional signup fee
	createSubscriptionProduct: async (
		productName,
		includeSignupFee = false
	) => {
		// Go to "add product" page
		await merchant.openNewProduct();

		// Make sure we're on the add product page
		await expect( page.title() ).resolves.toMatch( 'Add new product' );
		await expect( page ).toFill( '#title', productName );
		await expect( page ).toSelect( '#product-type', 'Simple subscription' );
		await expect( page ).toFill( '#_subscription_price', '9.99' );

		if ( includeSignupFee ) {
			await expect( page ).toFill( '#_subscription_sign_up_fee', '1.99' );
		}

		await verifyAndPublish();
	},
};<|MERGE_RESOLUTION|>--- conflicted
+++ resolved
@@ -79,15 +79,42 @@
 	toggleCreateAccount: async () => {
 		await expect( page ).toClick( '#createaccount' );
 	},
-<<<<<<< HEAD
 
 	goToSubscriptions: async () => {
 		await page.goto( MY_ACCOUNT_SUBSCRIPTIONS, {
 			waitUntil: 'networkidle0',
 		} );
 	},
-=======
->>>>>>> 1952976d
+};
+
+export const merchantWCP = {
+	openSubscriptions: async () => {
+		await page.goto( WC_SUBSCRIPTIONS_PAGE, {
+			waitUntil: 'networkidle0',
+		} );
+		await expect( page ).toMatchElement( 'h1', { text: 'Subscriptions' } );
+	},
+
+	// Create a subscription product with an optional signup fee
+	createSubscriptionProduct: async (
+		productName,
+		includeSignupFee = false
+	) => {
+		// Go to "add product" page
+		await merchant.openNewProduct();
+
+		// Make sure we're on the add product page
+		await expect( page.title() ).resolves.toMatch( 'Add new product' );
+		await expect( page ).toFill( '#title', productName );
+		await expect( page ).toSelect( '#product-type', 'Simple subscription' );
+		await expect( page ).toFill( '#_subscription_price', '9.99' );
+
+		if ( includeSignupFee ) {
+			await expect( page ).toFill( '#_subscription_sign_up_fee', '1.99' );
+		}
+
+		await verifyAndPublish();
+	},
 };
 
 export const merchantWCP = {
