/**
 * @format
 */

/**
 * External dependencies
 */

const {
	merchant,
	verifyAndPublish,
	evalAndClick,
<<<<<<< HEAD
=======
	uiUnblocked,
>>>>>>> ba95d258
} = require( '@woocommerce/e2e-utils' );

const config = require( 'config' );
const baseUrl = config.get( 'url' );

import { uiLoaded } from './helpers';

<<<<<<< HEAD
const SHOP_MY_ACCOUNT_PAGE = baseUrl + 'my-account/';
const MY_ACCOUNT_PAYMENT_METHODS = baseUrl + 'my-account/payment-methods';
const WC_ADMIN_BASE_URL = baseUrl + 'wp-admin/';

=======
const WC_ADMIN_BASE_URL = baseUrl + 'wp-admin/';
const SHOP_MY_ACCOUNT_PAGE = baseUrl + 'my-account/';
const MY_ACCOUNT_PAYMENT_METHODS = baseUrl + 'my-account/payment-methods';
const WCPAY_DISPUTES =
	baseUrl + 'wp-admin/admin.php?page=wc-admin&path=/payments/disputes';
const WCPAY_DEPOSITS =
	baseUrl + 'wp-admin/admin.php?page=wc-admin&path=/payments/deposits';
const WCPAY_TRANSACTIONS =
	baseUrl + 'wp-admin/admin.php?page=wc-admin&path=/payments/transactions';
>>>>>>> ba95d258
const WC_SUBSCRIPTIONS_PAGE =
	baseUrl + 'wp-admin/edit.php?post_type=shop_subscription';

export const RUN_SUBSCRIPTIONS_TESTS =
	'1' !== process.env.SKIP_WC_SUBSCRIPTIONS_TESTS;

// The generic flows will be moved to their own package soon (more details in p7bje6-2gV-p2), so we're
// keeping our customizations grouped here so it's easier to extend the flows once the move happens.
export const shopperWCP = {
	goToPaymentMethods: async () => {
		await page.goto( MY_ACCOUNT_PAYMENT_METHODS, {
			waitUntil: 'networkidle0',
		} );
	},

	logout: async () => {
		await page.goto( SHOP_MY_ACCOUNT_PAGE, {
			waitUntil: 'networkidle0',
		} );

		await expect( page.title() ).resolves.toMatch( 'My account' );
		await Promise.all( [
			page.waitForNavigation( { waitUntil: 'networkidle0' } ),
			page.click(
				'.woocommerce-MyAccount-navigation-link--customer-logout a'
			),
		] );
	},

	deleteSavedPaymentMethod: async ( label ) => {
		const [ paymentMethodRow ] = await page.$x(
			`//tr[contains(., '${ label }')]`
		);
		await expect( paymentMethodRow ).toClick( '.button.delete' );
		await page.waitForNavigation( { waitUntil: 'networkidle0' } );
	},

	selectNewPaymentMethod: async () => {
		if (
			null !==
			( await page.$( '#wc-woocommerce_payments-payment-token-new' ) )
		) {
			await expect( page ).toClick(
				'#wc-woocommerce_payments-payment-token-new'
			);
		}
	},

	toggleSavePaymentMethod: async () => {
		await expect( page ).toClick(
			'#wc-woocommerce_payments-new-payment-method'
		);
	},

	selectSavedPaymentMethod: async ( label ) => {
		await expect( page ).toClick( 'label', { text: label } );
	},

	toggleCreateAccount: async () => {
		await expect( page ).toClick( '#createaccount' );
	},
};

// The generic flows will be moved to their own package soon (more details in p7bje6-2gV-p2), so we're
// keeping our customizations grouped here so it's easier to extend the flows once the move happens.
export const merchantWCP = {
	openDisputeDetails: async ( disputeDetailsLink ) => {
		await Promise.all( [
			page.goto( WC_ADMIN_BASE_URL + disputeDetailsLink, {
				waitUntil: 'networkidle0',
			} ),
			uiLoaded(),
		] );
		await uiLoaded();
	},

	openChallengeDispute: async () => {
		await Promise.all( [
			evalAndClick( 'a.components-button.is-primary' ),
			page.waitForNavigation( { waitUntil: 'networkidle0' } ),
			uiLoaded(),
		] );
	},

<<<<<<< HEAD
=======
	openAcceptDispute: async () => {
		await Promise.all( [
			page.removeAllListeners( 'dialog' ),
			evalAndClick( 'button.components-button.is-secondary' ),
			page.on( 'dialog', async ( dialog ) => {
				await dialog.accept();
			} ),
			uiUnblocked(),
			page.waitForNavigation( { waitUntil: 'networkidle0' } ),
			uiLoaded(),
		] );
	},

>>>>>>> ba95d258
	openPaymentDetails: async ( paymentDetailsLink ) => {
		await Promise.all( [
			page.goto( paymentDetailsLink, {
				waitUntil: 'networkidle0',
			} ),
			uiLoaded(),
		] );
		await uiLoaded();
	},

	openSubscriptions: async () => {
		await page.goto( WC_SUBSCRIPTIONS_PAGE, {
			waitUntil: 'networkidle0',
		} );
		await expect( page ).toMatchElement( 'h1', { text: 'Subscriptions' } );
	},

	// Create a subscription product with an optional signup fee
	createSubscriptionProduct: async (
		productName,
		includeSignupFee = false
	) => {
		// Go to "add product" page
		await merchant.openNewProduct();

		// Make sure we're on the add product page
		await expect( page.title() ).resolves.toMatch( 'Add new product' );
		await expect( page ).toFill( '#title', productName );
		await expect( page ).toSelect( '#product-type', 'Simple subscription' );
		await expect( page ).toFill( '#_subscription_price', '9.99' );

		if ( includeSignupFee ) {
			await expect( page ).toFill( '#_subscription_sign_up_fee', '1.99' );
		}

		await verifyAndPublish();
	},

	openDisputes: async () => {
		await page.goto( WCPAY_DISPUTES, {
			waitUntil: 'networkidle0',
		} );
		await uiLoaded();
	},

	openDeposits: async () => {
		await page.goto( WCPAY_DEPOSITS, {
			waitUntil: 'networkidle0',
		} );
		await uiLoaded();
	},

	openTransactions: async () => {
		await page.goto( WCPAY_TRANSACTIONS, {
			waitUntil: 'networkidle0',
		} );
		await uiLoaded();
	},
};<|MERGE_RESOLUTION|>--- conflicted
+++ resolved
@@ -10,10 +10,7 @@
 	merchant,
 	verifyAndPublish,
 	evalAndClick,
-<<<<<<< HEAD
-=======
 	uiUnblocked,
->>>>>>> ba95d258
 } = require( '@woocommerce/e2e-utils' );
 
 const config = require( 'config' );
@@ -21,22 +18,15 @@
 
 import { uiLoaded } from './helpers';
 
-<<<<<<< HEAD
 const SHOP_MY_ACCOUNT_PAGE = baseUrl + 'my-account/';
 const MY_ACCOUNT_PAYMENT_METHODS = baseUrl + 'my-account/payment-methods';
 const WC_ADMIN_BASE_URL = baseUrl + 'wp-admin/';
-
-=======
-const WC_ADMIN_BASE_URL = baseUrl + 'wp-admin/';
-const SHOP_MY_ACCOUNT_PAGE = baseUrl + 'my-account/';
-const MY_ACCOUNT_PAYMENT_METHODS = baseUrl + 'my-account/payment-methods';
 const WCPAY_DISPUTES =
 	baseUrl + 'wp-admin/admin.php?page=wc-admin&path=/payments/disputes';
 const WCPAY_DEPOSITS =
 	baseUrl + 'wp-admin/admin.php?page=wc-admin&path=/payments/deposits';
 const WCPAY_TRANSACTIONS =
 	baseUrl + 'wp-admin/admin.php?page=wc-admin&path=/payments/transactions';
->>>>>>> ba95d258
 const WC_SUBSCRIPTIONS_PAGE =
 	baseUrl + 'wp-admin/edit.php?post_type=shop_subscription';
 
@@ -121,8 +111,6 @@
 		] );
 	},
 
-<<<<<<< HEAD
-=======
 	openAcceptDispute: async () => {
 		await Promise.all( [
 			page.removeAllListeners( 'dialog' ),
@@ -136,7 +124,6 @@
 		] );
 	},
 
->>>>>>> ba95d258
 	openPaymentDetails: async ( paymentDetailsLink ) => {
 		await Promise.all( [
 			page.goto( paymentDetailsLink, {
