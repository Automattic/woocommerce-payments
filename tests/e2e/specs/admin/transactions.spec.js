--- conflicted
+++ resolved
@@ -15,9 +15,6 @@
 
 	it( 'page should load without any errors', async () => {
 		await merchantWCP.openTransactions();
-<<<<<<< HEAD
-=======
 		await expect( page ).toMatchElement( 'h2', { text: 'Transactions' } );
->>>>>>> ba95d258
 	} );
 } );