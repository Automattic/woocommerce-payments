/**
 * External dependencies
 */
const { merchant } = require( '@woocommerce/e2e-utils' );

/**
 * Internal dependencies
 */
import { merchantWCP } from '../../utils/flows';

describe( 'Admin disputes', () => {
	beforeAll( async () => {
		await merchant.login();
	} );

	it( 'page should load without any errors', async () => {
		await merchantWCP.openDisputes();
<<<<<<< HEAD
=======
		await expect( page ).toMatchElement( 'h2', { text: 'Disputes' } );
>>>>>>> ba95d258
	} );
} );<|MERGE_RESOLUTION|>--- conflicted
+++ resolved
@@ -15,9 +15,6 @@
 
 	it( 'page should load without any errors', async () => {
 		await merchantWCP.openDisputes();
-<<<<<<< HEAD
-=======
 		await expect( page ).toMatchElement( 'h2', { text: 'Disputes' } );
->>>>>>> ba95d258
 	} );
 } );