--- conflicted
+++ resolved
@@ -15,11 +15,8 @@
 
 	it( 'page should load without any errors', async () => {
 		await merchantWCP.openDeposits();
-<<<<<<< HEAD
-=======
 		await expect( page ).toMatchElement( 'h2', {
 			text: 'Deposit history',
 		} );
->>>>>>> ba95d258
 	} );
 } );