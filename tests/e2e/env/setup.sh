#!/usr/bin/env bash

set -e

# Check for script dependencies.
# Exit if dependencies are not met.
if ! command -v jq &> /dev/null
then
    echo "The script requires jq library to be installed. For more info visit https://stedolan.github.io/jq/download/."
    exit 1
fi

. ./tests/e2e/env/shared.sh

if [[ -f "$E2E_ROOT/config/local.env" ]]; then
	echo "Loading local env variables"
	. "$E2E_ROOT/config/local.env"
fi

# Variables
BLOG_ID=${E2E_BLOG_ID-111}
WC_GUEST_EMAIL=$(<"$DEFAULT_CONFIG_JSON_PATH" jq -r '.users.guest.email')
WC_CUSTOMER_EMAIL=$(<"$DEFAULT_CONFIG_JSON_PATH" jq -r '.users.customer.email')
WC_CUSTOMER_USERNAME=$(<"$DEFAULT_CONFIG_JSON_PATH" jq -r '.users.customer.username')
WC_CUSTOMER_PASSWORD=$(<"$DEFAULT_CONFIG_JSON_PATH" jq -r '.users.customer.password')
WP_ADMIN=$(<"$DEFAULT_CONFIG_JSON_PATH" jq -r '.users.admin.username')
WP_ADMIN_PASSWORD=$(<"$DEFAULT_CONFIG_JSON_PATH" jq -r '.users.admin.password')
WP_ADMIN_EMAIL=$(<"$DEFAULT_CONFIG_JSON_PATH" jq -r '.users.admin.email')
SITE_TITLE="WooPayments E2E site"
SITE_URL=$WP_URL

if [[ $FORCE_E2E_DEPS_SETUP ]]; then
	sudo rm -rf tests/e2e/deps
fi

# Setup WCPay local server instance.
# Only if E2E_USE_LOCAL_SERVER is present & equals to true.
if [[ "$E2E_USE_LOCAL_SERVER" != false ]]; then
	if [[ ! -d "$SERVER_PATH" ]]; then
		step "Fetching server (branch ${WCP_SERVER_BRANCH-trunk})"

		if [[ -z $WCP_SERVER_REPO ]]; then
			echo "WCP_SERVER_REPO env variable is not defined"
			exit 1;
		fi

		rm -rf "$SERVER_PATH"
		git clone --depth=1 --branch "${WCP_SERVER_BRANCH-trunk}" "$WCP_SERVER_REPO" "$SERVER_PATH"
	else
		echo "Using cached server at ${SERVER_PATH}"
	fi

	cd "$SERVER_PATH"

	step "Creating server secrets"
	SECRETS="<?php
	define( 'WCPAY_STRIPE_TEST_PUBLIC_KEY', '$E2E_WCPAY_STRIPE_TEST_PUBLIC_KEY' );
	define( 'WCPAY_STRIPE_TEST_SECRET_KEY', '$E2E_WCPAY_STRIPE_TEST_SECRET_KEY' );
	define( 'WCPAY_STRIPE_TEST_WEBHOOK_SIGNATURE_KEY', '$E2E_WCPAY_STRIPE_TEST_WEBHOOK_SIGNATURE_KEY' );
	define( 'WCPAY_STRIPE_LIVE_PUBLIC_KEY', 'pk_live_XXXXXXX' );
	define( 'WCPAY_STRIPE_LIVE_SECRET_KEY', 'sk_live_XXXXXXX' );
	define( 'WCPAY_ONBOARDING_ENCRYPT_KEY', str_repeat( 'a', SODIUM_CRYPTO_SECRETBOX_KEYBYTES ) );
	define( 'WOOPAY_URL', 'https://pay.woo.com' );
<<<<<<< HEAD
=======
	define( 'WOOPAY_BLOG_ID', '$E2E_WOOPAY_BLOG_ID' );
>>>>>>> 32b1a908
	"
	printf "$SECRETS" > "local/secrets.php"
	echo "Secrets created"

	step "Starting SERVER containers"
	redirect_output docker compose -f docker-compose.yml -f docker-compose.e2e.yml up --build --force-recreate -d

	# Get WordPress instance port number from running containers, and print a debug line to show if it works.
	WP_LISTEN_PORT=$(docker ps | grep "$SERVER_CONTAINER" | sed -En "s/.*0:([0-9]+).*/\1/p")
	echo "WordPress instance listening on port ${WP_LISTEN_PORT}"

	if [[ -n $CI ]]; then
		echo "Setting docker folder permissions"
		redirect_output sudo chown www-data:www-data -R ./docker/wordpress
		redirect_output ls -al ./docker
	fi

	step "Setting up SERVER containers"
	"$SERVER_PATH"/local/bin/docker-setup.sh

	step "Configuring server with stripe account"
	"$SERVER_PATH"/local/bin/link-account.sh "$BLOG_ID" "$E2E_WCPAY_STRIPE_ACCOUNT_ID" test 1 1

	if [[ -n $CI ]]; then
		step "Disable Xdebug on server container"
		docker exec "$SERVER_CONTAINER" \
		sh -c 'echo "#zend_extension=xdebug" > /usr/local/etc/php/conf.d/docker-php-ext-xdebug.ini && echo "Xdebug disabled."'
	fi
fi

cd "$cwd"

if [[ ! -d "$DEV_TOOLS_PATH" ]]; then
	step "Fetching dev tools"
	if [[ -z $WCP_DEV_TOOLS_REPO ]]; then
		echo "WCP_DEV_TOOLS_REPO env variable is not defined"
		exit 1;
	fi

	rm -rf "$DEV_TOOLS_PATH"
	git clone --depth=1 --branch "${WCP_DEV_TOOLS_BRANCH-trunk}" "$WCP_DEV_TOOLS_REPO" "$DEV_TOOLS_PATH"
fi

step "Starting CLIENT containers"
redirect_output docker compose -f "$E2E_ROOT"/env/docker-compose.yml up --build --force-recreate -d wordpress
if [[ -z $CI ]]; then
	docker compose -f "$E2E_ROOT"/env/docker-compose.yml up --build --force-recreate -d phpMyAdmin
fi

if [[ -n $CI ]]; then
	step "Disabling Xdebug on client container"
	docker exec "$CLIENT_CONTAINER" \
	sh -c 'echo "#zend_extension=xdebug" > /usr/local/etc/php/conf.d/docker-php-ext-xdebug.ini && echo "Xdebug disabled."'
fi

echo
step "Setting up CLIENT site"

# Wait for containers to be started up before the setup.
# The db being accessible means that the db container started and the WP has been downloaded and the plugin linked
set +e
cli wp db check --path=/var/www/html --quiet > /dev/null
while [[ $? -ne 0 ]]; do
	echo "Waiting until the service is ready..."
	sleep 5
	cli wp db check --path=/var/www/html --quiet > /dev/null
done
echo "Client DB is up and running..."
set -e

echo
echo "Setting up environment..."
echo

if [[ -n $CI ]]; then
	echo "Setting docker folder permissions"
	redirect_output sudo chown www-data:www-data -R "$E2E_ROOT"/docker/wordpress/wp-content
	redirect_output ls -al "$E2E_ROOT"/docker/wordpress
fi

echo "Pulling the WordPress CLI docker image..."
docker pull wordpress:cli > /dev/null

echo "Setting up WordPress..."
cli wp core install \
	--path=/var/www/html \
	--url="$SITE_URL" \
	--title="$SITE_TITLE" \
	--admin_name="${WP_ADMIN-admin}" \
	--admin_password="${WP_ADMIN_PASSWORD-password}" \
	--admin_email="${WP_ADMIN_EMAIL-admin@example.com}" \
	--skip-email

if [[ -n "$E2E_WP_VERSION" && "$E2E_WP_VERSION" != "latest" ]]; then
	echo "Installing specified WordPress version..."
	cli wp core update --version="$E2E_WP_VERSION" --force --quiet
else
	echo "Updating WordPress to the latest version..."
	cli wp core update --quiet
fi

echo "Updating the WordPress database..."
cli wp core update-db --quiet

# Disable displaying errors & log to file with WP_DEBUG when DEBUG flag is not present or false.
if [[ "$DEBUG" != true ]]; then
	cli wp config set WP_DEBUG_DISPLAY false --raw
	cli wp config set WP_DEBUG_LOG true --raw
fi

echo "Updating permalink structure"
cli wp rewrite structure '/%postname%/'

echo "Installing and activating WordPress Importer..."
cli wp plugin install wordpress-importer --activate

# Install WooCommerce
if [[ -n "$E2E_WC_VERSION" && $E2E_WC_VERSION != 'latest' ]]; then
	# If specified version is 'beta', fetch the latest beta version from WordPress.org API
	if [[ $E2E_WC_VERSION == 'beta' ]]; then
		E2E_WC_VERSION=$(curl https://api.wordpress.org/plugins/info/1.0/woocommerce.json | jq -r '.versions | with_entries(select(.key|match("beta";"i"))) | keys[-1]' --sort-keys)
	fi

	echo "Installing and activating specified WooCommerce version..."
	cli wp plugin install woocommerce --version="$E2E_WC_VERSION" --activate
else
	echo "Installing and activating latest WooCommerce version..."
	cli wp plugin install woocommerce --activate
fi

echo "Installing basic auth plugin for interfacing with the API"
cli wp plugin install https://github.com/WP-API/Basic-Auth/archive/master.zip --activate --force

echo "Installing and activating Storefront theme..."
cli wp theme install storefront --activate
cli wp theme install twentytwentyfour

echo "Adding basic WooCommerce settings..."
cli wp option set woocommerce_store_address "60 29th Street"
cli wp option set woocommerce_store_address_2 "#343"
cli wp option set woocommerce_store_city "San Francisco"
cli wp option set woocommerce_default_country "US:CA"
cli wp option set woocommerce_store_postcode "94110"
cli wp option set woocommerce_currency "USD"
cli wp option set woocommerce_product_type "both"
cli wp option set woocommerce_allow_tracking "no"
cli wp option set woocommerce_enable_signup_and_login_from_checkout "yes"

echo "Importing WooCommerce shop pages..."
cli wp wc --user=admin tool run install_pages

# Start - Workaround for > WC 8.3 compatibility by updating cart & checkout pages to use shortcode.
# To be removed when WooPayments L-2 support is >= WC 8.3
INSTALLED_WC_VERSION=$(cli_debug wp plugin get woocommerce --field=version)
IS_WORKAROUND_REQUIRED=$(cli_debug wp eval "echo version_compare(\"$INSTALLED_WC_VERSION\", \"8.3\", \">=\");")

if [[ "$IS_WORKAROUND_REQUIRED" = "1" ]]; then
	echo "Updating cart & checkout pages for WC > 8.3 compatibility..."
	# Get cart & checkout page IDs.
	CART_PAGE_ID=$(cli_debug wp option get woocommerce_cart_page_id)
	CHECKOUT_PAGE_ID=$(cli_debug wp option get woocommerce_checkout_page_id)

	CART_SHORTCODE="<!-- wp:shortcode -->[woocommerce_cart]<!-- /wp:shortcode -->"
	CHECKOUT_SHORTCODE="<!-- wp:shortcode -->[woocommerce_checkout]<!-- /wp:shortcode -->"

	# Update cart & checkout pages to use shortcode.
	cli wp post update "$CART_PAGE_ID" --post_content="$CART_SHORTCODE"
	cli wp post update "$CHECKOUT_PAGE_ID" --post_content="$CHECKOUT_SHORTCODE"
fi
# End - Workaround for > WC 8.3 compatibility by updating cart & checkout pages to use shortcode.

echo "Importing some sample data..."
cli wp import wp-content/plugins/woocommerce/sample-data/sample_products.xml --authors=skip

echo "Removing customer account if present ..."
cli wp user delete "$WC_CUSTOMER_EMAIL" --yes

echo "Removing guest account if present ..."
cli wp user delete "$WC_GUEST_EMAIL" --yes

echo "Adding customer account ..."
cli wp user create "$WC_CUSTOMER_USERNAME" "$WC_CUSTOMER_EMAIL" --role=customer --user_pass="$WC_CUSTOMER_PASSWORD"

# TODO: Build a zip and use it to install plugin to make sure production build is under test.
if [[ "$WCPAY_USE_BUILD_ARTIFACT" = true ]]; then
	echo "Creating WooPayments zip file from GitHub artifact..."
	mv "$WCPAY_ARTIFACT_DIRECTORY"/woocommerce-payments "$WCPAY_ARTIFACT_DIRECTORY"/woocommerce-payments-build
    cd "$WCPAY_ARTIFACT_DIRECTORY" && zip -r "$cwd"/woocommerce-payments-build.zip . && cd "$cwd"

	echo "Installing & activating the WooPayments plugin using the zip file created..."
	cli wp plugin install wp-content/plugins/woocommerce-payments/woocommerce-payments-build.zip --activate
else
	echo "Activating the WooPayments plugin..."
	cli wp plugin activate woocommerce-payments
fi

echo "Setting up WooPayments..."
if [[ "0" == "$(cli wp option list --search=woocommerce_woocommerce_payments_settings --format=count)" ]]; then
	echo "Creating WooPayments settings"
	cli wp option set woocommerce_woocommerce_payments_settings --format=json '{"enabled":"yes"}'
else
	echo "Updating WooPayments settings"
	cli wp option set woocommerce_woocommerce_payments_settings --format=json '{"enabled":"yes"}'
fi

echo "Activating dev tools plugin"
cli wp plugin activate "$DEV_TOOLS_DIR"

echo "Disabling WPCOM requests proxy"
cli wp option set wcpaydev_proxy 0

if [[ "$E2E_USE_LOCAL_SERVER" != false ]]; then
	echo "Setting redirection to local server"
	# host.docker.internal is not available in linux. Use ip address for docker0 interface to redirect requests from container.
	if [[ -n $CI ]]; then
		DOCKER_HOST=$(ip -4 addr show docker0 | grep -Po 'inet \K[\d.]+')
	fi
	cli wp wcpay_dev redirect_to "http://${DOCKER_HOST-host.docker.internal}:${WP_LISTEN_PORT}/wp-json/"

	echo "Setting Jetpack blog_id"
	cli wp wcpay_dev set_blog_id "$BLOG_ID"

	echo "Refresh WCPay Account Data"
	cli wp wcpay_dev refresh_account_data
else
	echo "Setting Jetpack blog_id"
	cli wp wcpay_dev set_blog_id "$BLOG_ID" --blog_token="$E2E_BLOG_TOKEN" --user_token="$E2E_USER_TOKEN"
fi

if [[ ! ${SKIP_WC_SUBSCRIPTIONS_TESTS} ]]; then
	echo "Install and activate the latest release of WooCommerce Subscriptions"
	cd "$E2E_ROOT"/deps

	LATEST_RELEASE_ASSET_ID=$(curl -H "Authorization: token $E2E_GH_TOKEN" https://api.github.com/repos/"$WC_SUBSCRIPTIONS_REPO"/releases/latest | jq -r '.assets[0].id')

	curl -LJ \
		-H "Authorization: token $E2E_GH_TOKEN" \
		-H "Accept: application/octet-stream" \
		--output woocommerce-subscriptions.zip \
		https://api.github.com/repos/"$WC_SUBSCRIPTIONS_REPO"/releases/assets/"$LATEST_RELEASE_ASSET_ID"

	unzip -qq woocommerce-subscriptions.zip -d woocommerce-subscriptions-source

	echo "Moving the unzipped plugin files. This may require your admin password"
	sudo mv woocommerce-subscriptions-source/woocommerce-subscriptions/* woocommerce-subscriptions

	cli wp plugin activate woocommerce-subscriptions

	rm -rf woocommerce-subscriptions-source

	echo "Import WooCommerce Subscription products"
	cli wp import wp-content/plugins/woocommerce-payments/tests/e2e/env/wc-subscription-products.xml --authors=skip

else
	echo "Skipping install of WooCommerce Subscriptions"
fi

if [[ ! ${SKIP_WC_ACTION_SCHEDULER_TESTS} ]]; then
	echo "Install and activate the latest release of Action Scheduler"
	cli wp plugin install action-scheduler --activate
else
	echo "Skipping install of Action Scheduler"
fi


echo "Creating screenshots directory"
mkdir -p $WCP_ROOT/screenshots

echo "Disabling rate limiter for card declined in E2E tests"
cli wp option set wcpay_session_rate_limiter_disabled_wcpay_card_declined_registry yes

echo "Removing all coupons ..."
cli wp db query "DELETE p, m FROM wp_posts p LEFT JOIN wp_postmeta m ON p.ID = m.post_id WHERE p.post_type = 'shop_coupon'"

echo "Setting up a coupon for E2E tests"
cli wp wc --user=admin shop_coupon create --code=free --amount=100 --discount_type=percent --individual_use=true --free_shipping=true

# Log test configuration for visibility
echo
echo "*******************************************************"
echo "Current test configuration"
echo "*******************************************************"

echo
echo "WordPress version:"
cli_debug wp core version

echo
echo "WooCommerce version:"
cli_debug wp plugin get woocommerce --field=version

echo
echo "Docker environment:"
cli_debug wp cli info

echo
echo "*******************************************************"

step "Client site is up and running at http://${WP_URL}/wp-admin/"<|MERGE_RESOLUTION|>--- conflicted
+++ resolved
@@ -61,10 +61,7 @@
 	define( 'WCPAY_STRIPE_LIVE_SECRET_KEY', 'sk_live_XXXXXXX' );
 	define( 'WCPAY_ONBOARDING_ENCRYPT_KEY', str_repeat( 'a', SODIUM_CRYPTO_SECRETBOX_KEYBYTES ) );
 	define( 'WOOPAY_URL', 'https://pay.woo.com' );
-<<<<<<< HEAD
-=======
 	define( 'WOOPAY_BLOG_ID', '$E2E_WOOPAY_BLOG_ID' );
->>>>>>> 32b1a908
 	"
 	printf "$SECRETS" > "local/secrets.php"
 	echo "Secrets created"
