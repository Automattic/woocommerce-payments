{
  "url": "http://localhost:8084/",
  "users": {
    "admin": {
      "username": "admin",
      "password": "password",
      "email": "admin@woocommercecoree2etestsuite.com"
    },
    "customer": {
      "username": "customer",
      "password": "password",
      "email": "customer@woocommercecoree2etestsuite.com"
    },
    "guest": {
      "email": "guest@woocommercecoree2etestsuite.com"
    }
  },
  "products": {
    "simple": {
      "name": "Beanie"
    },
    "variable": {
      "name": "Variable Product with Three Variations"
    }
  },
  "addresses": {
    "admin": {
      "store": {
        "firstname": "I am",
        "lastname": "Admin",
        "company": "Automattic",
        "country": "United States (US)",
        "addressfirstline": "60 29th Street #343",
        "addresssecondline": "store",
        "city": "San Francisco",
        "state": "CA",
        "postcode": "94110"
      }
    },
    "customer": {
      "billing": {
        "firstname": "I am",
        "lastname": "Customer",
        "company": "Automattic",
        "country": "United States (US)",
        "addressfirstline": "60 29th Street #343",
        "addresssecondline": "billing",
        "city": "San Francisco",
        "state": "CA",
        "postcode": "94110",
        "phone": "123456789",
        "email": "e2e-wcpay-customer@woocommerce.com"
      },
      "shipping": {
        "firstname": "I am",
        "lastname": "Recipient",
        "company": "Automattic",
        "country": "United States (US)",
        "addressfirstline": "60 29th Street #343",
        "addresssecondline": "shipping",
        "city": "San Francisco",
        "state": "CA",
        "postcode": "94110"
      }
    }
  },
  "cards" : {
    "basic": {
      "number": "4242424242424242",
      "expires": {
        "month": "02",
        "year": "24"
      },
      "cvc": "424",
      "label": "Visa ending in 4242"
    },
    "3ds": {
      "number": "4000002760003184",
      "expires": {
        "month": "03",
        "year": "25"
      },
      "cvc": "525",
      "label": "Visa ending in 3184"
    },
    "3ds2": {
      "number": "4000000000003220",
      "expires": {
        "month": "04",
        "year": "36"
      },
      "cvc": "626",
      "label": "Visa ending in 3220"
    },
<<<<<<< HEAD
    "disputed": {
      "unreceived": {
        "number": "4000000000002685",
        "expires": {
          "month": "06",
          "year": "25"
        },
        "cvc": "626",
        "label": "Visa disputed unreceieved 2685"
      }
=======
    "disputed-fraudulent": {
      "number": "4000000000000259",
      "expires": {
        "month": "05",
        "year": "25"
      },
      "cvc": "525",
      "label": "Visa ending in 0259"
    },
    "disputed-unreceived": {
      "number": "4000000000002685",
      "expires": {
        "month": "06",
        "year": "25"
      },
      "cvc": "626",
      "label": "Visa ending in 2685"
>>>>>>> ba95d258
    }
  }
}
<|MERGE_RESOLUTION|>--- conflicted
+++ resolved
@@ -92,7 +92,6 @@
       "cvc": "626",
       "label": "Visa ending in 3220"
     },
-<<<<<<< HEAD
     "disputed": {
       "unreceived": {
         "number": "4000000000002685",
@@ -103,7 +102,6 @@
         "cvc": "626",
         "label": "Visa disputed unreceieved 2685"
       }
-=======
     "disputed-fraudulent": {
       "number": "4000000000000259",
       "expires": {
@@ -121,7 +119,6 @@
       },
       "cvc": "626",
       "label": "Visa ending in 2685"
->>>>>>> ba95d258
     }
   }
 }
