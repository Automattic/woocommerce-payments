<?php
/**
 * Class WC_Payments_Explicit_Price_Formatter_Test
 *
 * @package WooCommerce\Payments\Tests
 */

use WCPay\MultiCurrency\MultiCurrency;

/**
 * WC_Payments_Explicit_Price_Formatter unit tests.
 */
class WC_Payments_Explicit_Price_Formatter_Test extends WP_UnitTestCase {

	const LOGGED_IN_USER_ID               = 1;
	const ENABLED_CURRENCIES_OPTION       = 'wcpay_multi_currency_enabled_currencies';
	const CACHED_CURRENCIES_OPTION        = 'wcpay_multi_currency_cached_currencies';
	const CURRENCY_RETRIEVAL_ERROR_OPTION = 'wcpay_multi_currency_retrieval_error';

	/**
	 * Mock enabled currencies.
	 *
	 * @var array
	 */
	private $mock_enabled_currencies = [ 'USD', 'CAD', 'GBP', 'BIF' ];

	/**
	 * @var int
	 */
	private $timestamp_for_testing;

	/**
	 * Mock available currencies with their rates.
	 *
	 * @var array
	 */
	private $mock_available_currencies = [
		'USD' => 1,
		'CAD' => 1.206823,
		'GBP' => 0.708099,
		'EUR' => 0.826381,
		'CDF' => 2000,
		'BIF' => 1974, // Zero decimal currency.
		'CLP' => 706.8, // Zero decimal currency.
	];

	/**
	 * Mock cached currencies return array
	 *
	 * @var array
	 */
	private $mock_cached_currencies;

	/**
	 * MultiCurrency instance.
	 *
	 * @var MultiCurrency
	 */
	private $multi_currency;

	/**
	 * Mock of the API client.
	 *
	 * @var WC_Payments_API_Client
	 */
	private $mock_api_client;

	/**
	 * Mock of the WC_Payments_Account.
	 *
	 * @var WC_Payments_Account
	 */
	private $mock_account;

	/**
	 * Mock of the WC_Payments_Localization_Service.
	 *
	 * @var WC_Payments_Localization_Service
	 */
	private $mock_localization_service;

	public function setUp() {
		parent::setUp();

		$this->mock_currency_settings(
			'GBP',
			[
				'price_charm'    => '-0.1',
				'price_rounding' => '0.50',
			]
		);

		$this->timestamp_for_testing = strtotime( 'today midnight' );

		$this->mock_cached_currencies = [
			'currencies' => $this->mock_available_currencies,
			'updated'    => $this->timestamp_for_testing,
			'expires'    => $this->timestamp_for_testing + DAY_IN_SECONDS,
		];

		update_option( self::CACHED_CURRENCIES_OPTION, $this->mock_cached_currencies );
		update_option( self::ENABLED_CURRENCIES_OPTION, $this->mock_enabled_currencies );

		$this->init_multi_currency();
	}

	public function tearDown() {
		set_current_screen( 'front' );
		WC()->session->__unset( MultiCurrency::CURRENCY_SESSION_KEY );
		remove_all_filters( 'wcpay_multi_currency_apply_charm_only_to_products' );
		remove_all_filters( 'wcpay_multi_currency_available_currencies' );
		remove_all_filters( 'woocommerce_currency' );
		remove_all_filters( 'stylesheet' );

		delete_user_meta( self::LOGGED_IN_USER_ID, MultiCurrency::CURRENCY_META_KEY );
		wp_set_current_user( 0 );

		$this->remove_currency_settings_mock( 'GBP', [ 'price_charm', 'price_rounding', 'manual_rate', 'exchange_rate' ] );
		delete_option( self::CACHED_CURRENCIES_OPTION );
		delete_option( self::ENABLED_CURRENCIES_OPTION );
		update_option( 'wcpay_multi_currency_enable_auto_currency', 'no' );

		WC_Payments_Explicit_Price_Formatter::set_multi_currency_instance( WC_Payments_Multi_Currency() );

		parent::tearDown();
	}

	public function test_get_explicit_price_with_order_currency_on_backend_with_one_enabled_currency() {
		set_current_screen( 'edit-page' );
		$this->prepare_one_enabled_currency();
		$order = $this->createMock( WC_Order::class );
		$order->method( 'get_currency' )->willReturn( 'BRL' );

		$this->assertSame( 'R$ 5,90 BRL', WC_Payments_Explicit_Price_Formatter::get_explicit_price( 'R$ 5,90', $order ) );
	}

	public function test_get_explicit_price_with_store_currency_on_backend_with_one_enabled_currency() {
		set_current_screen( 'edit-page' );
		$this->prepare_one_enabled_currency();
		$this->assertSame( '$10.30 USD', WC_Payments_Explicit_Price_Formatter::get_explicit_price( '$10.30' ) );
	}

	public function test_get_explicit_price_skips_already_explicit_prices_on_backend_with_one_enabled_currency() {
		set_current_screen( 'edit-page' );
		$this->prepare_one_enabled_currency();
		$this->assertSame( '$10.30 USD', WC_Payments_Explicit_Price_Formatter::get_explicit_price( '$10.30 USD' ) );
	}

	public function test_get_explicit_price_with_order_currency_on_backend_with_multiple_enabled_currencies() {
		set_current_screen( 'edit-page' );

		$order = $this->createMock( WC_Order::class );
		$order->method( 'get_currency' )->willReturn( 'BRL' );

		$this->assertSame( 'R$ 5,90 BRL', WC_Payments_Explicit_Price_Formatter::get_explicit_price( 'R$ 5,90', $order ) );
	}

	public function test_get_explicit_price_with_store_currency_on_backend_with_multiple_enabled_currencies() {
		set_current_screen( 'edit-page' );
		$this->assertSame( '$10.30 USD', WC_Payments_Explicit_Price_Formatter::get_explicit_price( '$10.30' ) );
	}

	public function test_get_explicit_price_skips_already_explicit_prices_on_backend_with_multiple_enabled_currencies() {
		set_current_screen( 'edit-page' );
		$this->assertSame( '$10.30 USD', WC_Payments_Explicit_Price_Formatter::get_explicit_price( '$10.30 USD' ) );
	}

<<<<<<< HEAD
	public function test_get_explicit_price_skips_prefixed_prices() {
		$order = $this->createMock( WC_Order::class );
		$order->method( 'get_currency' )->willReturn( 'CHF' );

		$this->assertSame( 'CHF 10.30', WC_Payments_Explicit_Price_Formatter::get_explicit_price( 'CHF 10.30', $order ) );
=======
	public function test_get_explicit_price_with_order_currency_on_frontend_with_one_enabled_currency() {
		$this->prepare_one_enabled_currency();
		$order = $this->createMock( WC_Order::class );
		$order->method( 'get_currency' )->willReturn( 'BRL' );

		$this->assertSame( 'R$ 5,90', WC_Payments_Explicit_Price_Formatter::get_explicit_price( 'R$ 5,90', $order ) );
	}

	public function test_get_explicit_price_with_store_currency_on_frontend_with_one_enabled_currency() {
		$this->prepare_one_enabled_currency();
		$this->assertSame( '$10.30', WC_Payments_Explicit_Price_Formatter::get_explicit_price( '$10.30' ) );
	}

	public function test_get_explicit_price_skips_already_explicit_prices_on_frontend_with_one_enabled_currency() {
		$this->prepare_one_enabled_currency();
		$this->assertSame( '$10.30 USD', WC_Payments_Explicit_Price_Formatter::get_explicit_price( '$10.30 USD' ) );
	}

	public function test_get_explicit_price_with_order_currency_on_frontend_with_multiple_enabled_currencies() {
		$order = $this->createMock( WC_Order::class );
		$order->method( 'get_currency' )->willReturn( 'BRL' );

		$this->assertSame( 'R$ 5,90 BRL', WC_Payments_Explicit_Price_Formatter::get_explicit_price( 'R$ 5,90', $order ) );
	}

	public function test_get_explicit_price_with_store_currency_on_frontend_with_multiple_enabled_currencies() {
		$this->assertSame( '$10.30 USD', WC_Payments_Explicit_Price_Formatter::get_explicit_price( '$10.30' ) );
	}

	public function test_get_explicit_price_skips_already_explicit_prices_on_frontend_with_multiple_enabled_currencies() {
		$this->assertSame( '$10.30 USD', WC_Payments_Explicit_Price_Formatter::get_explicit_price( '$10.30 USD' ) );
	}

	private function prepare_one_enabled_currency() {
		$this->multi_currency->set_enabled_currencies( [ 'USD' ] );
	}


	private function mock_currency_settings( $currency_code, $settings ) {
		foreach ( $settings as $setting => $value ) {
			update_option( 'wcpay_multi_currency_' . $setting . '_' . strtolower( $currency_code ), $value );
		}
	}

	private function remove_currency_settings_mock( $currency_code, $settings ) {
		foreach ( $settings as $setting ) {
			delete_option( 'wcpay_multi_currency_' . $setting . '_' . strtolower( $currency_code ) );
		}
	}

	private function init_multi_currency( $mock_api_client = null, $wcpay_account_connected = true ) {
		$this->mock_api_client = $this->createMock( WC_Payments_API_Client::class );

		$this->mock_account = $this->createMock( WC_Payments_Account::class );
		$this->mock_account->method( 'is_stripe_connected' )->willReturn( $wcpay_account_connected );

		$this->mock_localization_service = $this->createMock( WC_Payments_Localization_Service::class );

		$this->mock_api_client->method( 'is_server_connected' )->willReturn( true );

		$this->mock_localization_service->method( 'get_currency_format' )->willReturn(
			[
				'currency_pos' => 'left',
				'thousand_sep' => ',',
				'decimal_sep'  => '.',
				'num_decimals' => 2,
			]
		);

		$this->multi_currency = new MultiCurrency( $mock_api_client ?? $this->mock_api_client, $this->mock_account, $this->mock_localization_service );
		$this->multi_currency->init();

		WC_Payments_Explicit_Price_Formatter::set_multi_currency_instance( $this->multi_currency );
>>>>>>> a19aafbc
	}
}<|MERGE_RESOLUTION|>--- conflicted
+++ resolved
@@ -165,13 +165,13 @@
 		$this->assertSame( '$10.30 USD', WC_Payments_Explicit_Price_Formatter::get_explicit_price( '$10.30 USD' ) );
 	}
 
-<<<<<<< HEAD
 	public function test_get_explicit_price_skips_prefixed_prices() {
 		$order = $this->createMock( WC_Order::class );
 		$order->method( 'get_currency' )->willReturn( 'CHF' );
 
 		$this->assertSame( 'CHF 10.30', WC_Payments_Explicit_Price_Formatter::get_explicit_price( 'CHF 10.30', $order ) );
-=======
+  }
+  
 	public function test_get_explicit_price_with_order_currency_on_frontend_with_one_enabled_currency() {
 		$this->prepare_one_enabled_currency();
 		$order = $this->createMock( WC_Order::class );
@@ -245,6 +245,5 @@
 		$this->multi_currency->init();
 
 		WC_Payments_Explicit_Price_Formatter::set_multi_currency_instance( $this->multi_currency );
->>>>>>> a19aafbc
 	}
 }