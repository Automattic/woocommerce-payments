--- conflicted
+++ resolved
@@ -835,14 +835,8 @@
 	/**
 	 * Tests that a payment_intent.succeeded event will save mandate.
 	 */
-<<<<<<< HEAD
-	public function test_payment_intent_fails_and_fails_order() {
-		$this->event_body['type']           = 'payment_intent.payment_failed';
-		$this->event_body['livemode']       = true;
-=======
 	public function test_payment_intent_successful_and_save_mandate() {
 		$this->event_body['type']           = 'payment_intent.succeeded';
->>>>>>> ef11d7d9
 		$this->event_body['data']['object'] = [
 			'id'       => $id            = 'pi_123123123123123', // payment_intent's ID.
 			'object'   => 'payment_intent',
@@ -917,6 +911,7 @@
 	 */
 	public function test_payment_intent_fails_and_fails_order() {
 		$this->event_body['type']           = 'payment_intent.payment_failed';
+		$this->event_body['livemode']       = true;
 		$this->event_body['data']['object'] = [
 			'id'                 => 'pi_123123123123123', // Payment_intent's ID.
 			'object'             => 'payment_intent',
