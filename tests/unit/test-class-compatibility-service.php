--- conflicted
+++ resolved
@@ -44,6 +44,25 @@
 	];
 
 	/**
+	 * Test post types count.
+	 *
+	 * @var array
+	 */
+	private $post_types_count = [
+		'post'       => 1,
+		'page'       => 6,
+		'attachment' => 0,
+		'product'    => 12,
+	];
+
+	/**
+	 * Test posts.
+	 *
+	 * @var array
+	 */
+	private $test_posts = [];
+
+	/**
 	 * Pre-test setup
 	 */
 	public function set_up() {
@@ -55,6 +74,7 @@
 
 		$this->add_stylesheet_filter();
 		$this->add_option_active_plugins_filter();
+		$this->insert_test_posts();
 	}
 
 	/**
@@ -65,6 +85,7 @@
 
 		$this->remove_stylesheet_filters();
 		$this->remove_option_active_plugins_filters();
+		$this->delete_test_posts();
 	}
 
 	/**
@@ -96,71 +117,12 @@
 				'filter' => 'wc_payments_get_onboarding_data_args',
 				'method' => 'add_compatibility_onboarding_data',
 			],
-			'post_types_count'    => [
-				'post'       => 1,
-				'page'       => 6,
-				'attachment' => 0,
-				'product'    => 12,
-			],
 		];
 	}
 
 	public function test_update_compatibility_data() {
 		// Arrange: Create the expected value to be passed to update_compatibility_data.
 		$expected = $this->get_mock_compatibility_data();
-
-<<<<<<< HEAD
-		// Arrange/Assert: Set the expectations for update_compatibility_data.
-=======
-		// Arrange: Insert test posts.
-		$post_ids = $this->insert_test_posts( $expected['post_types_count'] );
-
->>>>>>> 983a4720
-		$this->mock_api_client
-			->expects( $this->once() )
-			->method( 'update_compatibility_data' )
-			->with( $expected );
-
-		// Act: Call the method we're testing.
-		$this->compatibility_service->update_compatibility_data();
-<<<<<<< HEAD
-=======
-
-		remove_filter( 'option_active_plugins', [ $this, 'active_plugins_filter_return' ] );
-
-		// Clean up: Delete the test posts.
-		$this->delete_test_posts( $post_ids );
->>>>>>> 983a4720
-	}
-
-	public function test_update_compatibility_data_active_plugins_false() {
-		// Arrange: Create the expected value to be passed to update_compatibility_data.
-<<<<<<< HEAD
-		$expected = $this->get_mock_compatibility_data(
-			[
-				'active_plugins' => [],
-			]
-		);
-=======
-		$expected = [
-			'woopayments_version' => WCPAY_VERSION_NUMBER,
-			'woocommerce_version' => WC_VERSION,
-			'blog_theme'          => $stylesheet,
-			'active_plugins'      => [],
-			'post_types_count'    => [
-				'post'       => 1,
-				'page'       => 6,
-				'attachment' => 0,
-				'product'    => 12,
-			],
-		];
->>>>>>> 983a4720
-
-		// Arrange: Purposely break/delete the active_plugins option in WP.
-		$this->break_active_plugins_option();
-
-		// Arrange: Insert test posts.
-		$post_ids = $this->insert_test_posts( $expected['post_types_count'] );
 
 		// Arrange/Assert: Set the expectations for update_compatibility_data.
 		$this->mock_api_client
@@ -170,12 +132,30 @@
 
 		// Act: Call the method we're testing.
 		$this->compatibility_service->update_compatibility_data();
+	}
+
+	public function test_update_compatibility_data_active_plugins_false() {
+		// Arrange: Create the expected value to be passed to update_compatibility_data.
+		$expected = $this->get_mock_compatibility_data(
+			[
+				'active_plugins' => [],
+			]
+		);
+
+		// Arrange: Purposely break/delete the active_plugins option in WP.
+		$this->break_active_plugins_option();
+
+		// Arrange/Assert: Set the expectations for update_compatibility_data.
+		$this->mock_api_client
+			->expects( $this->once() )
+			->method( 'update_compatibility_data' )
+			->with( $expected );
+
+		// Act: Call the method we're testing.
+		$this->compatibility_service->update_compatibility_data();
 
 		// Arrange: Fix the broke active_plugins option in WP.
 		$this->fix_active_plugins_option();
-
-		// Clean up: Delete the test posts.
-		$this->delete_test_posts( $post_ids );
 	}
 
 	public function test_add_compatibility_onboarding_data() {
@@ -200,6 +180,7 @@
 				'woocommerce_version' => WC_VERSION,
 				'blog_theme'          => $this->stylesheet,
 				'active_plugins'      => $this->active_plugins,
+				'post_types_count'    => $this->post_types_count,
 			],
 			$args
 		);
@@ -267,13 +248,15 @@
 
 	/**
 	 * Insert test posts for use during a unit test.
+	 * Will use the default defined in the test class if no params passed.
 	 *
 	 * @param  array $post_types  Assoc array of post types as keys and the number of posts to create for each.
 	 *
 	 * @return array Array of post IDs that were created.
 	 */
-	private function insert_test_posts( array $post_types ): array {
-		$post_ids = [];
+	private function insert_test_posts( array $post_types = [] ): array {
+		$post_types = ! empty( $post_types ) ? $post_types : $this->post_types_count;
+		$post_ids   = [];
 		foreach ( $post_types as $post_type => $count ) {
 			$title_content = 'This is a ' . $post_type . ' test post';
 			for ( $i = 0; $i < $count; $i++ ) {
@@ -288,6 +271,7 @@
 			}
 		}
 
+		$this->test_posts = $post_ids;
 		return $post_ids;
 	}
 
@@ -296,7 +280,8 @@
 	 *
 	 * @param array $post_ids Array of post IDs to delete.
 	 */
-	private function delete_test_posts( array $post_ids ) {
+	private function delete_test_posts( array $post_ids = [] ) {
+		$post_ids = ! empty( $post_ids ) ? $post_ids : $this->test_posts;
 		foreach ( $post_ids as $post_id ) {
 			wp_delete_post( (int) $post_id, true );
 		}
