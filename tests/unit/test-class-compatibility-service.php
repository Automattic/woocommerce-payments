<?php
/**
 * Class Compatibility_Service_Test
 *
 * @package WooCommerce\Payments\Tests
 */

use PHPUnit\Framework\MockObject\MockObject;
use WCPay\Compatibility_Service;

/**
 * Unit tests related to the Compatibility_Service class.
 */
class Compatibility_Service_Test extends WCPAY_UnitTestCase {
	/**
	 * Mock WC_Payments_API_Client.
	 *
	 * @var WC_Payments_API_Client|MockObject
	 */
	private $mock_api_client;

	/**
	 * Compatibility_Service.
	 *
	 * @var Compatibility_Service
	 */
	private $compatibility_service;

	/**
	 * Pre-test setup
	 */
	public function set_up() {
		parent::set_up();

		$this->mock_api_client       = $this->createMock( WC_Payments_API_Client::class );
		$this->compatibility_service = new Compatibility_Service( $this->mock_api_client );
		$this->compatibility_service->init_hooks();
	}

	public function test_registers_woocommerce_filters_properly() {
		$priority = has_filter( 'woocommerce_payments_account_refreshed', [ $this->compatibility_service, 'update_compatibility_data' ] );
		$this->assertEquals( 10, $priority );
		$priority = has_action( 'after_switch_theme', [ $this->compatibility_service, 'update_compatibility_data' ] );
		$this->assertEquals( 10, $priority );
	}

	public function test_update_compatibility_data() {
		$stylesheet = 'my_theme_name';
		add_filter(
			'stylesheet',
			function( $theme ) use ( $stylesheet ) {
				return $stylesheet;
			}
		);

		// Arrange: Create the expected value to be passed to update_compatibility_data.
		$expected = [
			'woopayments_version' => WCPAY_VERSION_NUMBER,
			'woocommerce_version' => WC_VERSION,
			'blog_theme'          => $stylesheet,
<<<<<<< HEAD
			'post_types_count'    => [
				'post'       => 1,
				'page'       => 6,
				'attachment' => 0,
				'product'    => 12,
=======
			'active_plugins'      => [
				'woocommerce/woocommerce.php',
				'woocommerce-payments/woocommerce-payments.php',
>>>>>>> 64ef7154
			],
		];

		// Arrange: Insert test posts.
		$post_ids = $this->insert_test_posts( $expected['post_types_count'] );

		// Arrange/Assert: Set the expectations for update_compatibility_data.
		add_filter( 'option_active_plugins', [ $this, 'active_plugins_filter_return' ] );

		$this->mock_api_client
			->expects( $this->once() )
			->method( 'update_compatibility_data' )
			->with( $expected );

		// Act: Call the method we're testing.
		$this->compatibility_service->update_compatibility_data();

<<<<<<< HEAD
		// Clean up: Delete the test posts.
		$this->delete_test_posts( $post_ids );
	}

	/**
	 * Insert test posts for use during a unit test.
	 *
	 * @param  array $post_types  Assoc array of post types as keys and the number of posts to create for each.
	 *
	 * @return array Array of post IDs that were created.
	 */
	private function insert_test_posts( array $post_types ): array {
		$post_ids = [];
		foreach ( $post_types as $post_type => $count ) {
			$title_content = 'This is a ' . $post_type . ' test post';
			for ( $i = 0; $i < $count; $i++ ) {
				$post_ids[] = (int) wp_insert_post(
					[
						'post_title'   => $title_content,
						'post_content' => $title_content,
						'post_type'    => $post_type,
						'post_status'  => 'publish',
					]
				);
			}
		}

		return $post_ids;
	}

	/**
	 * Delete test posts that were created during a unit test.
	 *
	 * @param array $post_ids Array of post IDs to delete.
	 */
	private function delete_test_posts( array $post_ids ) {
		foreach ( $post_ids as $post_id ) {
			wp_delete_post( (int) $post_id, true );
		}
=======
		remove_filter( 'option_active_plugins', [ $this, 'active_plugins_filter_return' ] );
	}

	public function test_update_compatibility_data_active_plugins_false() {
		$stylesheet = 'my_theme_name';
		add_filter(
			'stylesheet',
			function( $theme ) use ( $stylesheet ) {
				return $stylesheet;
			}
		);

		// Arrange: Create the expected value to be passed to update_compatibility_data.
		$expected = [
			'woopayments_version' => WCPAY_VERSION_NUMBER,
			'woocommerce_version' => WC_VERSION,
			'blog_theme'          => $stylesheet,
			'active_plugins'      => [],
		];

		$this->break_active_plugins_option();

		// Arrange/Assert: Set the expectations for update_compatibility_data.
		$this->mock_api_client
			->expects( $this->once() )
			->method( 'update_compatibility_data' )
			->with( $expected );

		// Act: Call the method we're testing.
		$this->compatibility_service->update_compatibility_data();

		$this->fix_active_plugins_option();
	}


	public function active_plugins_filter_return() {
		return [
			'woocommerce/woocommerce.php',
			'woocommerce-payments/woocommerce-payments.php',
		];
	}

	private function break_active_plugins_option() {
		update_option( 'temp_active_plugins', get_option( 'active_plugins' ) );
		delete_option( 'active_plugins' );
	}

	private function fix_active_plugins_option() {
		update_option( 'active_plugins', get_option( 'temp_active_plugins' ) );
		delete_option( 'temp_active_plugins' );
>>>>>>> 64ef7154
	}
}<|MERGE_RESOLUTION|>--- conflicted
+++ resolved
@@ -58,25 +58,23 @@
 			'woopayments_version' => WCPAY_VERSION_NUMBER,
 			'woocommerce_version' => WC_VERSION,
 			'blog_theme'          => $stylesheet,
-<<<<<<< HEAD
+			'active_plugins'      => [
+				'woocommerce/woocommerce.php',
+				'woocommerce-payments/woocommerce-payments.php',
+			],
 			'post_types_count'    => [
 				'post'       => 1,
 				'page'       => 6,
 				'attachment' => 0,
 				'product'    => 12,
-=======
-			'active_plugins'      => [
-				'woocommerce/woocommerce.php',
-				'woocommerce-payments/woocommerce-payments.php',
->>>>>>> 64ef7154
 			],
 		];
 
+		// Arrange/Assert: Set the expectations for update_compatibility_data.
+		add_filter( 'option_active_plugins', [ $this, 'active_plugins_filter_return' ] );
+
 		// Arrange: Insert test posts.
 		$post_ids = $this->insert_test_posts( $expected['post_types_count'] );
-
-		// Arrange/Assert: Set the expectations for update_compatibility_data.
-		add_filter( 'option_active_plugins', [ $this, 'active_plugins_filter_return' ] );
 
 		$this->mock_api_client
 			->expects( $this->once() )
@@ -86,9 +84,71 @@
 		// Act: Call the method we're testing.
 		$this->compatibility_service->update_compatibility_data();
 
-<<<<<<< HEAD
+		remove_filter( 'option_active_plugins', [ $this, 'active_plugins_filter_return' ] );
+
 		// Clean up: Delete the test posts.
 		$this->delete_test_posts( $post_ids );
+	}
+
+	public function test_update_compatibility_data_active_plugins_false() {
+		$stylesheet = 'my_theme_name';
+		add_filter(
+			'stylesheet',
+			function( $theme ) use ( $stylesheet ) {
+				return $stylesheet;
+			}
+		);
+
+		// Arrange: Create the expected value to be passed to update_compatibility_data.
+		$expected = [
+			'woopayments_version' => WCPAY_VERSION_NUMBER,
+			'woocommerce_version' => WC_VERSION,
+			'blog_theme'          => $stylesheet,
+			'active_plugins'      => [],
+			'post_types_count'    => [
+				'post'       => 1,
+				'page'       => 6,
+				'attachment' => 0,
+				'product'    => 12,
+			],
+		];
+
+		$this->break_active_plugins_option();
+
+		// Arrange: Insert test posts.
+		$post_ids = $this->insert_test_posts( $expected['post_types_count'] );
+
+		// Arrange/Assert: Set the expectations for update_compatibility_data.
+		$this->mock_api_client
+			->expects( $this->once() )
+			->method( 'update_compatibility_data' )
+			->with( $expected );
+
+		// Act: Call the method we're testing.
+		$this->compatibility_service->update_compatibility_data();
+
+		$this->fix_active_plugins_option();
+
+		// Clean up: Delete the test posts.
+		$this->delete_test_posts( $post_ids );
+	}
+
+
+	public function active_plugins_filter_return() {
+		return [
+			'woocommerce/woocommerce.php',
+			'woocommerce-payments/woocommerce-payments.php',
+		];
+	}
+
+	private function break_active_plugins_option() {
+		update_option( 'temp_active_plugins', get_option( 'active_plugins' ) );
+		delete_option( 'active_plugins' );
+	}
+
+	private function fix_active_plugins_option() {
+		update_option( 'active_plugins', get_option( 'temp_active_plugins' ) );
+		delete_option( 'temp_active_plugins' );
 	}
 
 	/**
@@ -126,57 +186,5 @@
 		foreach ( $post_ids as $post_id ) {
 			wp_delete_post( (int) $post_id, true );
 		}
-=======
-		remove_filter( 'option_active_plugins', [ $this, 'active_plugins_filter_return' ] );
-	}
-
-	public function test_update_compatibility_data_active_plugins_false() {
-		$stylesheet = 'my_theme_name';
-		add_filter(
-			'stylesheet',
-			function( $theme ) use ( $stylesheet ) {
-				return $stylesheet;
-			}
-		);
-
-		// Arrange: Create the expected value to be passed to update_compatibility_data.
-		$expected = [
-			'woopayments_version' => WCPAY_VERSION_NUMBER,
-			'woocommerce_version' => WC_VERSION,
-			'blog_theme'          => $stylesheet,
-			'active_plugins'      => [],
-		];
-
-		$this->break_active_plugins_option();
-
-		// Arrange/Assert: Set the expectations for update_compatibility_data.
-		$this->mock_api_client
-			->expects( $this->once() )
-			->method( 'update_compatibility_data' )
-			->with( $expected );
-
-		// Act: Call the method we're testing.
-		$this->compatibility_service->update_compatibility_data();
-
-		$this->fix_active_plugins_option();
-	}
-
-
-	public function active_plugins_filter_return() {
-		return [
-			'woocommerce/woocommerce.php',
-			'woocommerce-payments/woocommerce-payments.php',
-		];
-	}
-
-	private function break_active_plugins_option() {
-		update_option( 'temp_active_plugins', get_option( 'active_plugins' ) );
-		delete_option( 'active_plugins' );
-	}
-
-	private function fix_active_plugins_option() {
-		update_option( 'active_plugins', get_option( 'temp_active_plugins' ) );
-		delete_option( 'temp_active_plugins' );
->>>>>>> 64ef7154
 	}
 }