--- conflicted
+++ resolved
@@ -77,13 +77,8 @@
 
 		// Mock WC_Payments_Account without redirect_to to prevent headers already sent error.
 		$this->wcpay_account = $this->getMockBuilder( WC_Payments_Account::class )
-<<<<<<< HEAD
 			->setMethods( [ 'redirect_to', 'init_hooks' ] )
-			->setConstructorArgs( [ $this->mock_api_client, $this->mock_database_cache, $this->mock_action_scheduler_service ] )
-=======
-			->setMethods( [ 'redirect_to' ] )
 			->setConstructorArgs( [ $this->mock_api_client, $this->mock_database_cache, $this->mock_action_scheduler_service, $this->mock_session_service ] )
->>>>>>> 728218bd
 			->getMock();
 		$this->wcpay_account->init_hooks();
 	}
@@ -101,12 +96,8 @@
 
 	public function test_maybe_redirect_to_capital_offer_will_run() {
 		$wcpay_account = $this->getMockBuilder( WC_Payments_Account::class )
-<<<<<<< HEAD
 			->setMethodsExcept( [ 'maybe_redirect_to_capital_offer', 'init_hooks' ] )
-			->setConstructorArgs( [ $this->mock_api_client, $this->mock_database_cache, $this->mock_action_scheduler_service ] )
-=======
 			->setConstructorArgs( [ $this->mock_api_client, $this->mock_database_cache, $this->mock_action_scheduler_service, $this->mock_session_service ] )
->>>>>>> 728218bd
 			->getMock();
 		$wcpay_account->init_hooks();
 
