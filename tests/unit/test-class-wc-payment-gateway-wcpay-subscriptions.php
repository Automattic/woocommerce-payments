--- conflicted
+++ resolved
@@ -229,7 +229,6 @@
 			->with( self::USER_ID )
 			->willReturn( self::CUSTOMER_ID );
 
-<<<<<<< HEAD
 		$request = $this->mock_wcpay_request( Create_And_Confirm_Intention::class );
 
 		$request->expects( $this->once() )
@@ -271,16 +270,6 @@
 
 		$request->expects( $this->once() )
 			->method( 'set_metadata' )
-=======
-		$this->mock_customer_service
-			->expects( $this->once() )
-			->method( 'update_customer_for_user' )
-			->willReturn( self::CUSTOMER_ID );
-
-		$this->mock_api_client
-			->expects( $this->once() )
-			->method( 'create_and_confirm_intention' )
->>>>>>> f592aafc
 			->with(
 				$this->callback(
 					function( $metadata ) {
@@ -298,6 +287,11 @@
 		$request->expects( $this->once() )
 			->method( 'format_response' )
 			->willReturn( WC_Helper_Intention::create_intention() );
+
+		$this->mock_customer_service
+			->expects( $this->once() )
+			->method( 'update_customer_for_user' )
+			->willReturn( self::CUSTOMER_ID );
 
 		$this->wcpay_gateway->scheduled_subscription_payment( $renewal_order->get_total(), $renewal_order );
 
