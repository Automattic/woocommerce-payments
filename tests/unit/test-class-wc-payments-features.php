--- conflicted
+++ resolved
@@ -240,49 +240,6 @@
 		);
 		$this->mock_cache->method( 'get' )->willReturn( [ 'platform_checkout_eligible' => false ] );
 		$this->assertFalse( WC_Payments_Features::is_woopay_express_checkout_enabled() );
-	}
-
-<<<<<<< HEAD
-	public function test_is_progressive_onboarding_enabled_returns_true() {
-		add_filter(
-			'pre_option_' . WC_Payments_Features::PROGRESSIVE_ONBOARDING_FLAG_NAME,
-			function ( $pre_option, $option, $default ) {
-				return '1';
-			},
-			10,
-			3
-		);
-		$this->assertTrue( WC_Payments_Features::is_progressive_onboarding_enabled() );
-	}
-
-	public function test_is_progressive_onboarding_enabled_returns_false_when_flag_is_false() {
-		add_filter(
-			'pre_option_' . WC_Payments_Features::PROGRESSIVE_ONBOARDING_FLAG_NAME,
-			function ( $pre_option, $option, $default ) {
-				return '0';
-			},
-			10,
-			3
-		);
-		$this->assertFalse( WC_Payments_Features::is_progressive_onboarding_enabled() );
-		$this->assertArrayNotHasKey( 'progressiveOnboarding', WC_Payments_Features::to_array() );
-	}
-
-	public function test_is_progressive_onboarding_enabled_returns_false_when_flag_is_not_set() {
-		$this->assertFalse( WC_Payments_Features::is_progressive_onboarding_enabled() );
-=======
-	public function test_deferred_upe_enabled_with_sepa() {
-		$this->mock_cache->method( 'get' )->willReturn(
-			[
-				'capabilities'                            => [ 'sepa_debit_payments' => 'active' ],
-				'is_deferred_intent_creation_upe_enabled' => true,
-			]
-		);
-
-		$this->assertTrue( WC_Payments_Features::is_upe_enabled() );
-		$this->assertFalse( WC_Payments_Features::is_upe_legacy_enabled() );
-		$this->assertTrue( WC_Payments_Features::is_upe_deferred_intent_enabled() );
->>>>>>> 529f9f75
 	}
 
 	public function test_is_wcpay_frt_review_feature_active_returns_true() {
