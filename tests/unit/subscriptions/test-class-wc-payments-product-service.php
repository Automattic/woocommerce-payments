<?php
/**
 * Class WC_Payments_Product_Service_Test
 *
 * @package WooCommerce\Payments\Tests
 */

use PHPUnit\Framework\MockObject\MockObject;
use WCPay\Exceptions\API_Exception;

/**
 * WC_Payments_Product_Service unit tests.
 */
class WC_Payments_Product_Service_Test extends WP_UnitTestCase {

	const PRODUCT_HASH_KEY = '_wcpay_product_hash';
	const PRODUCT_ID_KEY   = '_wcpay_product_id';
	const PRICE_ID_KEY     = '_wcpay_product_price_id';

	/**
	 * System under test.
	 *
	 * @var WC_Payments_Product_Service
	 */
	private $product_service;

	/**
	 * Mock WC_Payments_API_Client.
	 *
	 * @var WC_Payments_API_Client|MockObject
	 */
	private $mock_api_client;

	/**
	 * Pre-test setup
	 */
	public function setUp() {
		parent::setUp();

		$this->mock_product    = $this->get_mock_product();
		$this->mock_api_client = $this->createMock( WC_Payments_API_Client::class );
		$this->product_service = new WC_Payments_Product_Service( $this->mock_api_client );
	}

	/**
	 * Test create product.
	 */
	public function test_create_product() {
		$this->mock_api_client->expects( $this->once() )
			->method( 'create_product' )
			->with( $this->get_mock_product_data() )
			->willReturn(
				[
					'stripe_product_id' => 'prod_test123',
					'stripe_price_id'   => 'price_test123',
				]
			);

		$this->mock_get_period( 'month' );
		$this->mock_get_interval( 3 );
		$this->product_service->create_product( $this->mock_product );
		$this->assertEquals( 'prod_test123', $this->mock_product->get_meta( self::PRODUCT_ID_KEY, true ) );
		$this->assertEquals( 'price_test123', $this->mock_product->get_meta( self::PRICE_ID_KEY, true ) );
	}

	/**
	 * Test update product.
	 */
	public function test_update_product() {
		$this->mock_product->update_meta_data( self::PRODUCT_ID_KEY, 'prod_test123' );
		$this->mock_product->save();

		$this->mock_api_client->expects( $this->once() )
			->method( 'update_product' )
			->with(
				'prod_test123',
				$this->get_mock_product_data()
			)
			->willReturn(
				[
					'stripe_product_id' => 'prod_test123',
					'stripe_price_id'   => 'price_test123',
				]
			);

		$this->mock_get_period( 'month' );
		$this->mock_get_interval( 3 );
		$this->product_service->update_product( $this->mock_product );
	}

	/**
	 * Test archive product.
	 *
	 * Note: This also tests unarchive_product
	 */
	public function test_archive_product() {
		$this->mock_product->update_meta_data( self::PRODUCT_ID_KEY, 'prod_test123' );
		$this->mock_product->update_meta_data( self::PRICE_ID_KEY, 'price_test123' );
		$this->mock_product->save();

		$this->mock_api_client->expects( $this->once() )
			->method( 'update_price' )
			->with(
				'price_test123',
				[ 'active' => 'false' ]
			)
			->willReturn(
				[
					'stripe_price_id' => 'price_test123',
					'object'          => 'price',
				]
			);

		$this->mock_api_client->expects( $this->once() )
			->method( 'update_product' )
			->with(
				'prod_test123',
				[ 'active' => 'false' ]
			)
			->willReturn(
				[
					'stripe_product_id' => 'prod_test123',
					'object'            => 'product',
				]
			);

		$this->product_service->archive_product( $this->mock_product );
	}

	/**
	 * Test archive product price.
	 *
	 * Note: This also tests unarchive_price
	 */
	public function test_archive_price() {
		$this->mock_api_client->expects( $this->once() )
			->method( 'update_price' )
			->with(
				'price_test123',
				[ 'active' => 'false' ]
			)
			->willReturn(
				[
					'stripe_price_id' => 'price_test123',
					'object'          => 'price',
				]
			);

		$this->product_service->archive_price( 'price_test123' );
	}

	/**
	 * Get a mock product.
	 */
	private function get_mock_product() {
		$product = new WC_Product();

		$product->set_name( 'Test product' );
		$product->set_description( 'Test product description' );
		$product->set_price( 100 );
		$product->save();

		return $product;
	}

	/**
	 * Get mock product data.
	 *
	 * @param array $overrides Product data to include.
	 */
	private function get_mock_product_data( $overrides = [] ) {
		return array_merge(
			[
				'currency'       => 'USD',
				'description'    => 'Test product description',
				'name'           => 'Test product',
				'interval'       => 'month',
				'interval_count' => 3,
				'unit_amount'    => 10000,
			],
			$overrides
		);
	}

	/**
	 * Mock get_period static method.
	 *
	 * @param string $period Subscription period.
	 */
	private function mock_get_period( $period ) {
		WC_Subscriptions_Product::set_period( $period );
	}

	/**
	 * Mock get_interval static method.
	 *
	 * @param int $interval Subscription interval.
	 */
	private function mock_get_interval( $interval ) {
		WC_Subscriptions_Product::set_interval( $interval );
	}

	/**
	 * Test $product_service->get_product_data_for_subscription().
	 */
	public function test_get_product_data_for_subscription() {
		// test a subscription with no items/products.
		$empty_subscription = $this->getMockBuilder( WC_Subscription::class )
			->disableOriginalConstructor()
			->setMethods( [ 'get_items' ] )
			->getMock();

		$empty_subscription
			->method( 'get_items' )
			->will( $this->returnValue( [] ) );

		$this->assertEquals( $this->product_service->get_product_data_for_subscription( $empty_subscription ), [] );

		// test getting product data for a non subscription product.
		$order        = WC_Helper_Order::create_order();
		$subscription = new WC_Subscription();

		$subscription->set_parent( $order );
		WC_Subscriptions_Product::$is_subscription = false; // sets the result of WC_Subscriptions_Product::is_subscription().
		$this->assertEquals( $this->product_service->get_product_data_for_subscription( $subscription ), [] );

		// test getting product data for a subscription product.
		$mock_price_id = 'wcpay_test_price_id';

		foreach ( $order->get_items() as $item ) {
			$product = $item->get_product();
			update_post_meta( $product->get_id(), WC_Payments_Product_Service::PRICE_ID_KEY, $mock_price_id );
		}

		WC_Subscriptions_Product::$is_subscription = true; // resets the result of WC_Subscriptions_Product::is_subscription().
		$expected_result[]                         = [
			'price'     => 'wcpay_test_price_id',
			'quantity'  => 4,
			'tax_rates' => [],
		];
		$this->assertEquals( $this->product_service->get_product_data_for_subscription( $subscription ), $expected_result );
	}

	/**
<<<<<<< HEAD
	 * Test $product_service->get_tax_rates_for_item().
	 */
	public function test_get_tax_rates_for_item() {
=======
	 * Test $product_service->get_tax_rates_for_item() with tax data attached to subscription items.
	 */
	public function test_get_tax_rates_for_items_with_tax_data() {
		$mock_subscription = new WC_Subscription();
		// Setup the tax item.
		$mock_tax_item = $this->getMockBuilder( WC_Order_Item_Tax::class )
			->disableOriginalConstructor()
			->setMethods( [ 'get_rate_percent', 'get_name', 'get_rate_id' ] )
			->getMock();

		$mock_tax_item
			->method( 'get_rate_percent' )
			->will( $this->returnValue( '10' ) );

		$mock_tax_item
			->method( 'get_name' )
			->will( $this->returnValue( 'Test Tax Rate' ) );

		$mock_tax_item
			->method( 'get_rate_id' )
			->will( $this->returnValue( 4 ) );

		$mock_order_taxes[]   = $mock_tax_item;
		$mock_line_item_taxes = [
			'total' => [
				4 => '10',
			],
		];

		$mock_item = $this->getMockBuilder( WC_Order_Item::class )
			->disableOriginalConstructor()
			->setMethods( [ 'get_taxes' ] )
			->getMock();

		$mock_item
			->method( 'get_taxes' )
			->will( $this->returnValue( $mock_line_item_taxes ) );

		$mock_subscription->taxes = $mock_order_taxes;

		update_option( 'woocommerce_calc_taxes', 'yes' );

		$expected_result = [
			[
				'display_name' => 'Test Tax Rate',
				'inclusive'    => false,
				'percentage'   => '10',
			],
		];

		$this->assertSame( $expected_result, $this->product_service->get_tax_rates_for_item( $mock_item, $mock_subscription ) );

		update_option( 'woocommerce_calc_taxes', 'no' );
		$this->assertSame( [], $this->product_service->get_tax_rates_for_item( $mock_item, $mock_subscription ) );
	}

	/**
	 * Test $product_service->get_tax_rates_for_item() without any tax data on the subscription.
	 */
	public function test_get_tax_rates_for_items_with_no_tax_data() {
>>>>>>> e4d9002b
		$mock_order        = WC_Helper_Order::create_order();
		$mock_subscription = new WC_Subscription();
		$mock_subscription->get_parent( $mock_order );

		$mock_items      = $mock_order->get_shipping_methods();
		$mock_order_item = array_pop( $mock_items );

		update_option( 'woocommerce_calc_taxes', 'no' );

<<<<<<< HEAD
		$this->assertEquals( [], $this->product_service->get_tax_rates_for_item( $mock_order_item, $mock_subscription ) );
=======
		$this->assertSame( [], $this->product_service->get_tax_rates_for_item( $mock_order_item, $mock_subscription ) );

		update_option( 'woocommerce_calc_taxes', 'yes' );

		$this->assertSame( [], $this->product_service->get_tax_rates_for_item( $mock_order_item, $mock_subscription ) );
>>>>>>> e4d9002b
	}
}<|MERGE_RESOLUTION|>--- conflicted
+++ resolved
@@ -242,11 +242,6 @@
 	}
 
 	/**
-<<<<<<< HEAD
-	 * Test $product_service->get_tax_rates_for_item().
-	 */
-	public function test_get_tax_rates_for_item() {
-=======
 	 * Test $product_service->get_tax_rates_for_item() with tax data attached to subscription items.
 	 */
 	public function test_get_tax_rates_for_items_with_tax_data() {
@@ -307,7 +302,6 @@
 	 * Test $product_service->get_tax_rates_for_item() without any tax data on the subscription.
 	 */
 	public function test_get_tax_rates_for_items_with_no_tax_data() {
->>>>>>> e4d9002b
 		$mock_order        = WC_Helper_Order::create_order();
 		$mock_subscription = new WC_Subscription();
 		$mock_subscription->get_parent( $mock_order );
@@ -317,14 +311,10 @@
 
 		update_option( 'woocommerce_calc_taxes', 'no' );
 
-<<<<<<< HEAD
-		$this->assertEquals( [], $this->product_service->get_tax_rates_for_item( $mock_order_item, $mock_subscription ) );
-=======
 		$this->assertSame( [], $this->product_service->get_tax_rates_for_item( $mock_order_item, $mock_subscription ) );
 
 		update_option( 'woocommerce_calc_taxes', 'yes' );
 
 		$this->assertSame( [], $this->product_service->get_tax_rates_for_item( $mock_order_item, $mock_subscription ) );
->>>>>>> e4d9002b
 	}
 }