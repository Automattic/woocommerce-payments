<?php
/**
 * Class WC_REST_Payments_Reader_Controller_Test
 *
 * @package WooCommerce\Payments\Tests
 */

use PHPUnit\Framework\MockObject\MockObject;
use WC_REST_Payments_Reader_Controller as Controller;
<<<<<<< HEAD
use WCPay\Core\Server\Request\Get_Charge;
use WCPay\Core\Server\Request\Get_Intention;
=======
use WCPay\Constants\Payment_Intent_Status;
>>>>>>> f592aafc
use WCPay\Exceptions\API_Exception;

require_once WCPAY_ABSPATH . 'includes/in-person-payments/class-wc-payments-printed-receipt-sample-order.php';

/**
 * WC_REST_Payments_Reader_Controller_Test unit tests.
 */
class WC_REST_Payments_Reader_Controller_Test extends WCPAY_UnitTestCase {
	/**
	 * Controller under test.
	 *
	 * @var WC_REST_Payments_Reader_Controller
	 */
	private $controller;

	/**
	 * @var WC_Payments_API_Client|MockObject
	 */
	private $mock_api_client;

	/**
	 * @var WC_Payment_Gateway_WCPay|MockObject
	 */
	private $mock_wcpay_gateway;

	/**
	 * @var WC_Payments_In_Person_Payments_Receipts_Service|MockObject
	 */
	private $mock_receipts_service;

	public function set_up() {
		parent::set_up();

		$this->mock_api_client       = $this->createMock( WC_Payments_API_Client::class );
		$this->mock_wcpay_gateway    = $this->createMock( WC_Payment_Gateway_WCPay::class );
		$this->mock_receipts_service = $this->createMock( WC_Payments_In_Person_Payments_Receipts_Service::class );
		$this->controller            = new WC_REST_Payments_Reader_Controller( $this->mock_api_client, $this->mock_wcpay_gateway, $this->mock_receipts_service );

		$this->reader = [
			'id'          => 'tmr_P400-123-456-789',
			'device_type' => 'verifone_P400',
			'label'       => 'Blue Rabbit',
			'livemode'    => false,
			'location'    => null,
			'metadata'    => [],
			'status'      => 'online',
			'is_active'   => true,
		];
	}

	/**
	 * Post test cleanup
	 */
	public function tear_down() {
		parent::tear_down();
		delete_transient( Controller::STORE_READERS_TRANSIENT_KEY );
	}

	public function test_get_summary_no_transaction() {
		$this->mock_api_client
			->expects( $this->once() )
			->method( 'get_transaction' )
			->willReturn( [] );

		$request = new WP_REST_Request( 'GET' );
		$request->set_param( 'transaction_id', 1 );

		$response = $this->controller->get_summary( $request );
		$this->assertSame( [], $response->get_data() );
	}

	public function test_get_summary_no_readers_charge_summary() {
		$this->mock_api_client
			->expects( $this->once() )
			->method( 'get_transaction' )
			->willReturn( [ 'created' => 1634291278 ] );

		$this->mock_api_client
			->expects( $this->once() )
			->method( 'get_readers_charge_summary' )
			->with( gmdate( 'Y-m-d', 1634291278 ) )
			->willReturn( [] );

		$request = new WP_REST_Request( 'GET' );
		$request->set_param( 'transaction_id', 1 );

		$response = $this->controller->get_summary( $request );
		$this->assertSame( [], $response->get_data() );

	}

	public function test_get_summary_error() {
		$this->mock_api_client
			->expects( $this->once() )
			->method( 'get_transaction' )
			->will( $this->throwException( new \WCPay\Exceptions\API_Exception( 'test exception', 'test', 0 ) ) );

		$request = new WP_REST_Request( 'GET' );
		$request->set_param( 'transaction_id', 1 );
		$response = $this->controller->get_summary( $request );

		$this->assertInstanceOf( 'WP_Error', $response );
	}

	public function test_get_summary() {
		$readers = [
			[
				'reader_id' => 1,
				'count'     => 3,
				'status'    => 'active',
				'fee'       => [
					'amount'   => 300,
					'currency' => 'usd',
				],
			],
			[
				'reader_id' => 2,
				'count'     => 1,
				'status'    => 'inactive',
				'fee'       => [
					'amount'   => 0,
					'currency' => 'usd',
				],
			],
		];

		$this->mock_api_client
			->expects( $this->once() )
			->method( 'get_transaction' )
			->willReturn( [ 'created' => 1634291278 ] );

		$this->mock_api_client
			->expects( $this->once() )
			->method( 'get_readers_charge_summary' )
			->with( gmdate( 'Y-m-d', 1634291278 ) )
			->willReturn( $readers );

		$request = new WP_REST_Request( 'GET' );
		$request->set_param( 'transaction_id', 1 );
		$response = $this->controller->get_summary( $request );
		$this->assertSame( $readers, $response->get_data() );
	}

	public function test_getting_all_readers_uses_cache_for_existing_readers() {
		set_transient( Controller::STORE_READERS_TRANSIENT_KEY, [ $this->reader ] );

		$this->mock_api_client
			->expects( $this->never() )
			->method( 'get_terminal_readers' );

		$this->mock_api_client
			->expects( $this->never() )
			->method( 'get_readers_charge_summary' );

		// Setup the request.
		$request = new WP_REST_Request(
			'GET',
			'/wc/v3/payments/readers'
		);
		$request->set_header( 'Content-Type', 'application/json' );
		$result = $this->controller->get_all_readers( $request );

		$this->assertEquals( [ $this->reader ], $result->get_data() );
	}

	public function test_register_reader_succeeds() {
		$reader = [
			'id'                => 'tmr_P400-123-456-789',
			'object'            => 'terminal.reader',
			'device_sw_version' => null,
			'device_type'       => 'verifone_P400',
			'ip_address'        => '192.168.2.2',
			'label'             => 'Blue Rabbit',
			'livemode'          => false,
			'location'          => 'tml_1234',
			'metadata'          => [],
			'serial_number'     => '123-456-789',
			'status'            => 'online',
		];

		$this->mock_api_client
			->expects( $this->once() )
			->method( 'register_terminal_reader' )
			->with( 'tml_1234', 'puppies-plug-could', 'Blue Rabbit' )
			->willReturn( $reader );

		$request = new WP_REST_Request(
			'POST',
			'/wc/v3/payments/readers'
		);
		$request->set_body_params(
			[
				'location'          => 'tml_1234',
				'registration_code' => 'puppies-plug-could',
				'label'             => 'Blue Rabbit',
			]
		);
		$request->set_header( 'Content-Type', 'application/json' );

		$result = $this->controller->register_reader( $request );

		$this->assertSame(
			[
				'id'          => $reader['id'],
				'livemode'    => $reader['livemode'],
				'device_type' => $reader['device_type'],
				'label'       => $reader['label'],
				'location'    => $reader['location'],
				'metadata'    => $reader['metadata'],
				'status'      => $reader['status'],
			],
			$result->get_data()
		);
	}

	public function test_register_reader_handles_api_exception() {
		$this->mock_api_client
			->expects( $this->once() )
			->method( 'register_terminal_reader' )
			->with( 'tml_1234', 'puppies-plug-could' )
			->willThrowException( new API_Exception( 'Something bad happened', 'test error', 500 ) );

		$request = new WP_REST_Request(
			'POST',
			'/wc/v3/payments/readers'
		);
		$request->set_body_params(
			[
				'location'          => 'tml_1234',
				'registration_code' => 'puppies-plug-could',
			]
		);
		$request->set_header( 'Content-Type', 'application/json' );

		$response = $this->controller->register_reader( $request );

		$this->assertInstanceOf( 'WP_Error', $response );
		$data = $response->get_error_data();
		$this->assertArrayHasKey( 'status', $data );
		$this->assertSame( 500, $data['status'] );
	}

	public function test_generate_print_receipt() {
		$order = WC_Helper_Order::create_order();

		$payment_intent = WC_Helper_Intention::create_intention();

		$charge = $this->mock_charge( $order->get_id() );

		$settings = $this->mock_settings();

		$receipt = 'receipt';

		$request = $this->mock_wcpay_request( Get_Intention::class, 1, 'pi_mock' );

		$request->expects( $this->once() )
			->method( 'format_response' )
			->willReturn( $payment_intent );

		$charge_request = $this->mock_wcpay_request( Get_Charge::class, 1, 'ch_mock' );

		$charge_request->expects( $this->once() )
			->method( 'format_response' )
			->willReturn( $charge );

		$this->mock_wcpay_gateway
			->expects( $this->exactly( 5 ) )
			->method( 'get_option' )
			->willReturnOnConsecutiveCalls( $settings['branding_logo'], $settings['business_name'], $settings['support_info']['address'], $settings['support_info']['phone'], $settings['support_info']['email'] );

		$this->mock_receipts_service
			->expects( $this->once() )
			->method( 'get_receipt_markup' )
			->with( $settings, $this->isInstanceOf( WC_Order::class ), $charge )
			->willReturn( $receipt );

		$request = new WP_REST_Request( 'GET' );
		$request->set_param( 'payment_intent_id', 'pi_mock' );

		$response = $this->controller->generate_print_receipt( $request );

		$this->assertArrayHasKey( 'html_content', $response->get_data() );
		$this->assertSame( $receipt, $response->get_data()['html_content'] );
		$this->assertSame( 200, $response->status );
	}

	public function test_preview_print_receipt(): void {
		$order = new WC_Payments_Printed_Receipt_Sample_Order();

		$mock_receipt = '<p>Receipt</p>';
		$this->mock_wcpay_gateway
			->expects( $this->never() )
			->method( 'get_option' );

		$this->mock_receipts_service
			->expects( $this->once() )
			->method( 'get_receipt_markup' )
			->with(
				[
					'business_name' => 'Test',
					'support_info'  => [
						'phone'   => '424242',
						'email'   => 'some@example.com',
						'address' => [
							'line1'       => 'line1',
							'line2'       => 'line2',
							'city'        => 'city',
							'state'       => 'state',
							'postal_code' => 'postal_code',
							'country'     => 'country',
						],
					],
				],
				$order,
				$this->controller::PREVIEW_RECEIPT_CHARGE_DATA
			)
			->willReturn( $mock_receipt );

		$request = new WP_REST_Request( 'POST' );
		$request->set_header( 'Content-Type', 'application/json' );
		$request->set_body(
			wp_json_encode(
				[
					'accountBusinessName'           => 'Test',
					'accountBusinessSupportPhone'   => '424242',
					'accountBusinessSupportEmail'   => 'some@example.com',
					'accountBusinessSupportAddress' => [
						'line1'       => 'line1',
						'line2'       => 'line2',
						'city'        => 'city',
						'state'       => 'state',
						'postal_code' => 'postal_code',
						'country'     => 'country',
					],
				]
			)
		);

		$response      = $this->controller->preview_print_receipt( $request );
		$response_data = $response->get_data();

		$this->assertSame( 200, $response->status );
		$this->assertArrayHasKey( 'html_content', $response_data );
		$this->assertSame( $mock_receipt, $response_data['html_content'] );
	}

	public function test_preview_print_receipt_defaults_to_wcpay_settings(): void {
		$order = new WC_Payments_Printed_Receipt_Sample_Order();

		$settings     = $this->mock_settings();
		$mock_receipt = '<p>Receipt</p>';

		$this->mock_wcpay_gateway
			->expects( $this->exactly( 4 ) )
			->method( 'get_option' )
			->willReturnOnConsecutiveCalls(
				$settings['support_info']['address'],
				$settings['business_name'],
				$settings['support_info']['phone'],
				$settings['support_info']['email']
			);

		$this->mock_receipts_service
			->expects( $this->once() )
			->method( 'get_receipt_markup' )
			->with(
				[
					'business_name' => 'Test Business Name',
					'support_info'  => [
						'phone'   => '4242',
						'email'   => 'test@example.com',
						'address' => [
							'line1'       => 'line1',
							'line2'       => 'line2',
							'city'        => 'city',
							'state'       => 'state',
							'postal_code' => 'postal_code',
							'country'     => 'country',
						],
					],
				],
				$order,
				$this->controller::PREVIEW_RECEIPT_CHARGE_DATA
			)
			->willReturn( $mock_receipt );

		$request = new WP_REST_Request( 'POST' );
		$request->set_header( 'Content-Type', 'application/json' );
		$request->set_body(
			wp_json_encode(
				[
					'accountBusinessName'           => '',
					'accountBusinessSupportPhone'   => '',
					'accountBusinessSupportEmail'   => '',
					'accountBusinessSupportAddress' => [],
				]
			)
		);

		$response      = $this->controller->preview_print_receipt( $request );
		$response_data = $response->get_data();

		$this->assertSame( 200, $response->status );
		$this->assertArrayHasKey( 'html_content', $response_data );
		$this->assertSame( $mock_receipt, $response_data['html_content'] );
	}

<<<<<<< HEAD
	public function test_generate_print_receipt_invalid_payment_error() {

		$request = $this->mock_wcpay_request( Get_Intention::class, 1, 'pi_mock' );

		$request->expects( $this->once() )
			->method( 'format_response' )
			->willReturn( WC_Helper_Intention::create_intention( [ 'status' => 'processing' ] ) );
=======
	public function test_generate_print_receipt_invalid_payment_error(): void {
		$this->mock_api_client
			->expects( $this->once() )
			->method( 'get_intent' )
			->with( 'pi_mock' )
			->willReturn( WC_Helper_Intention::create_intention( [ 'status' => Payment_Intent_Status::PROCESSING ] ) );
>>>>>>> f592aafc

		$charge_request = $this->mock_wcpay_request( Get_Charge::class, 0, 'ch_mock' );

		$charge_request->expects( $this->never() )
			->method( 'format_response' );

		$this->mock_wcpay_gateway
			->expects( $this->never() )
			->method( 'get_option' );

		$this->mock_receipts_service
			->expects( $this->never() )
			->method( 'get_receipt_markup' );

		$request = new WP_REST_Request( 'GET' );
		$request->set_param( 'payment_intent_id', 'pi_mock' );

		$response = $this->controller->generate_print_receipt( $request );

		$this->assertInstanceOf( 'WP_Error', $response );
		$data = $response->get_error_data();
		$this->assertArrayHasKey( 'status', $data );
		$this->assertSame( 500, $data['status'] );
	}

	public function test_generate_print_receipt_handle_api_exceptions(): void {

		$request = $this->mock_wcpay_request( Get_Intention::class, 1, 'pi_mock' );

		$request->expects( $this->once() )
			->method( 'format_response' )
			->willThrowException( new API_Exception( 'Something bad happened', 'test error', 500 ) );

		$charge_request = $this->mock_wcpay_request( Get_Charge::class, 0, 'ch_mock' );

		$charge_request->expects( $this->never() )
			->method( 'format_response' );

		$this->mock_wcpay_gateway
			->expects( $this->never() )
			->method( 'get_option' );

		$this->mock_receipts_service
			->expects( $this->never() )
			->method( 'get_receipt_markup' );

		$request = new WP_REST_Request( 'GET' );
		$request->set_param( 'payment_intent_id', 'pi_mock' );

		$response = $this->controller->generate_print_receipt( $request );

		$this->assertInstanceOf( 'WP_Error', $response );
		$data = $response->get_error_data();
		$this->assertArrayHasKey( 'status', $data );
		$this->assertSame( 500, $data['status'] );
	}

	public function test_generate_print_receipt_order_not_found(): void {
		$payment_intent = WC_Helper_Intention::create_intention();

		$charge = $this->mock_charge( '42' );

		$request = $this->mock_wcpay_request( Get_Intention::class, 1, 'pi_mock' );

		$request->expects( $this->once() )
			->method( 'format_response' )
			->willReturn( $payment_intent );

		$charge_request = $this->mock_wcpay_request( Get_Charge::class, 1, 'ch_mock' );

		$charge_request->expects( $this->once() )
			->method( 'format_response' )
			->willReturn( $charge );

		$this->mock_wcpay_gateway
			->expects( $this->never() )
			->method( 'get_option' );

		$this->mock_receipts_service
			->expects( $this->never() )
			->method( 'get_receipt_markup' );

		$request = new WP_REST_Request( 'GET' );
		$request->set_param( 'payment_intent_id', 'pi_mock' );

		$response = $this->controller->generate_print_receipt( $request );

		$this->assertInstanceOf( 'WP_Error', $response );
		$data = $response->get_error_data();
		$this->assertArrayHasKey( 'status', $data );
		$this->assertSame( 500, $data['status'] );
	}

	public function test_generate_print_receipt_handle_settings_exception(): void {
		$order = WC_Helper_Order::create_order();

		$payment_intent = WC_Helper_Intention::create_intention();

		$charge = $this->mock_charge( $order->get_id() );

		$request = $this->mock_wcpay_request( Get_Intention::class, 1, 'pi_mock' );

		$request->expects( $this->once() )
			->method( 'format_response' )
			->willReturn( $payment_intent );

		$charge_request = $this->mock_wcpay_request( Get_Charge::class, 1, 'ch_mock' );

		$charge_request->expects( $this->once() )
			->method( 'format_response' )
			->willReturn( $charge );

		$this->mock_wcpay_gateway
			->expects( $this->exactly( 1 ) )
			->method( 'get_option' )
			->willThrowException( new Exception( 'Something bad' ) );

		$this->mock_receipts_service
			->expects( $this->never() )
			->method( 'get_receipt_markup' );

		$request = new WP_REST_Request( 'GET' );
		$request->set_param( 'payment_intent_id', 'pi_mock' );

		$response = $this->controller->generate_print_receipt( $request );

		$this->assertInstanceOf( 'WP_Error', $response );
		$data = $response->get_error_data();
		$this->assertArrayHasKey( 'status', $data );
		$this->assertSame( 500, $data['status'] );
	}

	public function test_generate_print_receipt_handle_receipt_service_exception() {
		$order = WC_Helper_Order::create_order();

		$payment_intent = WC_Helper_Intention::create_intention();

		$charge = $this->mock_charge( $order->get_id() );

		$settings = $this->mock_settings();

		$request = $this->mock_wcpay_request( Get_Intention::class, 1, 'pi_mock' );

		$request->expects( $this->once() )
			->method( 'format_response' )
			->willReturn( $payment_intent );

		$charge_request = $this->mock_wcpay_request( Get_Charge::class, 1, 'ch_mock' );

		$charge_request->expects( $this->once() )
			->method( 'format_response' )
			->willReturn( $charge );

		$this->mock_wcpay_gateway
			->expects( $this->exactly( 5 ) )
			->method( 'get_option' )
			->willReturnOnConsecutiveCalls( $settings['branding_logo'], $settings['business_name'], $settings['support_info']['address'], $settings['support_info']['phone'], $settings['support_info']['email'] );

		$this->mock_receipts_service
			->expects( $this->once() )
			->method( 'get_receipt_markup' )
			->with( $settings, $this->isInstanceOf( WC_Order::class ), $charge )
			->willThrowException( new Exception( 'Something bad' ) );

		$request = new WP_REST_Request( 'GET' );
		$request->set_param( 'payment_intent_id', 'pi_mock' );

		$response = $this->controller->generate_print_receipt( $request );

		$this->assertInstanceOf( 'WP_Error', $response );
		$data = $response->get_error_data();
		$this->assertArrayHasKey( 'status', $data );
		$this->assertSame( 500, $data['status'] );
	}

	private function mock_charge( string $order_id ): array {
		return [
			'amount_captured'        => 10,
			'order'                  => [
				'number' => $order_id,
			],
			'payment_method_details' => [
				'card_present' => [
					'brand'   => 'test',
					'last4'   => 'Test',
					'receipt' => [
						'application_preferred_name' => 'Test',
						'dedicated_file_name'        => 'Test 42',
						'account_type'               => 'test',
					],
				],
			],
		];
	}

	private function mock_settings(): array {
		return [
			'branding_logo' => [],
			'business_name' => 'Test Business Name',
			'support_info'  => [
				'address' => [
					'line1'       => 'line1',
					'line2'       => 'line2',
					'city'        => 'city',
					'state'       => 'state',
					'postal_code' => 'postal_code',
					'country'     => 'country',
				],
				'phone'   => '4242',
				'email'   => 'test@example.com',
			],
		];
	}
}<|MERGE_RESOLUTION|>--- conflicted
+++ resolved
@@ -7,12 +7,9 @@
 
 use PHPUnit\Framework\MockObject\MockObject;
 use WC_REST_Payments_Reader_Controller as Controller;
-<<<<<<< HEAD
 use WCPay\Core\Server\Request\Get_Charge;
 use WCPay\Core\Server\Request\Get_Intention;
-=======
 use WCPay\Constants\Payment_Intent_Status;
->>>>>>> f592aafc
 use WCPay\Exceptions\API_Exception;
 
 require_once WCPAY_ABSPATH . 'includes/in-person-payments/class-wc-payments-printed-receipt-sample-order.php';
@@ -420,28 +417,14 @@
 		$this->assertSame( $mock_receipt, $response_data['html_content'] );
 	}
 
-<<<<<<< HEAD
-	public function test_generate_print_receipt_invalid_payment_error() {
-
+	public function test_generate_print_receipt_invalid_payment_error(): void {
 		$request = $this->mock_wcpay_request( Get_Intention::class, 1, 'pi_mock' );
 
 		$request->expects( $this->once() )
 			->method( 'format_response' )
-			->willReturn( WC_Helper_Intention::create_intention( [ 'status' => 'processing' ] ) );
-=======
-	public function test_generate_print_receipt_invalid_payment_error(): void {
-		$this->mock_api_client
-			->expects( $this->once() )
-			->method( 'get_intent' )
-			->with( 'pi_mock' )
 			->willReturn( WC_Helper_Intention::create_intention( [ 'status' => Payment_Intent_Status::PROCESSING ] ) );
->>>>>>> f592aafc
 
 		$charge_request = $this->mock_wcpay_request( Get_Charge::class, 0, 'ch_mock' );
-
-		$charge_request->expects( $this->never() )
-			->method( 'format_response' );
-
 		$this->mock_wcpay_gateway
 			->expects( $this->never() )
 			->method( 'get_option' );
@@ -470,9 +453,6 @@
 			->willThrowException( new API_Exception( 'Something bad happened', 'test error', 500 ) );
 
 		$charge_request = $this->mock_wcpay_request( Get_Charge::class, 0, 'ch_mock' );
-
-		$charge_request->expects( $this->never() )
-			->method( 'format_response' );
 
 		$this->mock_wcpay_gateway
 			->expects( $this->never() )
