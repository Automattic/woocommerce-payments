<?php
/**
 * Class WC_REST_Payments_Orders_Controller_Test
 *
 * @package WooCommerce\Payments\Tests
 */

use PHPUnit\Framework\MockObject\MockObject;
<<<<<<< HEAD
use WCPay\Core\Server\Request\Create_Intention;
use WCPay\Core\Server\Request\Get_Intention;
use WCPay\Exceptions\API_Exception;
=======
use WCPay\Constants\Order_Status;
use WCPay\Constants\Payment_Intent_Status;
>>>>>>> f592aafc
use WCPay\Constants\Payment_Method;
use WCPay\Exceptions\Rest_Request_Exception;

/**
 * WC_REST_Payments_Orders_Controller unit tests.
 */
class WC_REST_Payments_Orders_Controller_Test extends WCPAY_UnitTestCase {
	/**
	 * Controller under test.
	 *
	 * @var WC_REST_Payments_Orders_Controller
	 */
	private $controller;

	/**
	 * @var WC_Payments_API_Client|MockObject
	 */
	private $mock_api_client;

	/**
	 * @var WC_Payment_Gateway_WCPay|MockObject
	 */
	private $mock_gateway;

	/**
	 * @var WC_Payments_Customer_Service|MockObject
	 */
	private $mock_customer_service;

	/**
	 * @var WC_Payments_Order_Service
	 */
	private $order_service;

	/**
	 * @var string
	 */
	private $mock_intent_id = 'pi_mock';

	/**
	 * @var string
	 */
	private $mock_charge_id = 'ch_mock';

	/**
	 * @var integer
	 */
	private $mock_charge_created = 1653076178;

	public function set_up() {
		parent::set_up();

		// Set the user so that we can pass the authentication.
		wp_set_current_user( 1 );

		$this->mock_api_client       = $this->createMock( WC_Payments_API_Client::class );
		$this->mock_gateway          = $this->createMock( WC_Payment_Gateway_WCPay::class );
		$this->mock_customer_service = $this->createMock( WC_Payments_Customer_Service::class );
		$this->order_service         = $this->getMockBuilder( 'WC_Payments_Order_Service' )
			->setConstructorArgs( [ $this->mock_api_client ] )
			->setMethods( [ 'attach_intent_info_to_order' ] )
			->getMock();

		$this->controller = new WC_REST_Payments_Orders_Controller(
			$this->mock_api_client,
			$this->mock_gateway,
			$this->mock_customer_service,
			$this->order_service
		);
	}

	public function test_capture_terminal_payment_success() {
		$order       = $this->create_mock_order();
		$mock_intent = WC_Helper_Intention::create_intention(
			[
				'status'   => Payment_Intent_Status::REQUIRES_CAPTURE,
				'metadata' => [
					'order_id' => $order->get_id(),
				],
			]
		);

		$request = $this->mock_wcpay_request( Get_Intention::class, 1, $this->mock_intent_id );

		$request->expects( $this->once() )
			->method( 'format_response' )
			->willReturn( $mock_intent );

		$this->mock_gateway
			->expects( $this->once() )
			->method( 'capture_charge' )
			->with( $this->isInstanceOf( WC_Order::class ) )
			->willReturn(
				[
					'status' => Payment_Intent_Status::SUCCEEDED,
					'id'     => $this->mock_intent_id,
				]
			);

		$this->order_service
			->expects( $this->once() )
			->method( 'attach_intent_info_to_order' )
			->with(
				$this->isInstanceOf( WC_Order::class ),
				$this->mock_intent_id,
				Payment_Intent_Status::REQUIRES_CAPTURE,
				'pm_mock',
				'cus_mock',
				$this->mock_charge_id,
				'USD'
			);

		$request = new WP_REST_Request( 'POST' );
		$request->set_body_params(
			[
				'order_id'          => $order->get_id(),
				'payment_intent_id' => $this->mock_intent_id,
			]
		);

		$response      = $this->controller->capture_terminal_payment( $request );
		$response_data = $response->get_data();

		$this->assertEquals( 200, $response->status );
		$this->assertEquals(
			[
				'status' => Payment_Intent_Status::SUCCEEDED,
				'id'     => $this->mock_intent_id,
			],
			$response_data
		);

		$result_order = wc_get_order( $order->get_id() );
		$this->assertEquals( 'woocommerce_payments', $result_order->get_payment_method() );
		$this->assertEquals( 'WooCommerce In-Person Payments', $result_order->get_payment_method_title() );
		$this->assertEquals( Order_Status::COMPLETED, $result_order->get_status() );
		$url = '/wc/v3/' . ( $this->is_wpcom() ? 'sites/3/' : '' ) . 'payments/readers/receipts/' . $this->mock_intent_id;
		$this->assertStringEndsWith( $url, $result_order->get_meta( 'receipt_url' ) );
	}

	public function test_capture_terminal_payment_succeeded_intent() {
		$order       = $this->create_mock_order();
		$mock_intent = WC_Helper_Intention::create_intention(
			[
				'metadata' => [
					'order_id' => $order->get_id(),
				],
			]
		);

		$request = $this->mock_wcpay_request( Get_Intention::class, 1, $this->mock_intent_id );

		$request->expects( $this->once() )
			->method( 'format_response' )
			->willReturn( $mock_intent );

		$this->order_service
			->expects( $this->once() )
			->method( 'attach_intent_info_to_order' )
			->with(
				$this->isInstanceOf( WC_Order::class ),
				$this->mock_intent_id,
				Payment_Intent_Status::SUCCEEDED,
				'pm_mock',
				'cus_mock',
				$this->mock_charge_id,
				'USD'
			);
		$this->mock_gateway
			->expects( $this->once() )
			->method( 'update_order_status_from_intent' )
			->with(
				$this->isInstanceOf( WC_Order::class ),
				$this->mock_intent_id,
				Payment_Intent_Status::SUCCEEDED,
				'ch_mock'
			);
		$this->mock_gateway
			->expects( $this->never() )
			->method( 'capture_charge' );

		$request = new WP_REST_Request( 'POST' );
		$request->set_body_params(
			[
				'order_id'          => $order->get_id(),
				'payment_intent_id' => $this->mock_intent_id,
			]
		);

		$response      = $this->controller->capture_terminal_payment( $request );
		$response_data = $response->get_data();

		$this->assertSame( 200, $response->status );
		$this->assertEquals(
			[
				'status' => Payment_Intent_Status::SUCCEEDED,
				'id'     => $this->mock_intent_id,
			],
			$response_data
		);

		$result_order = wc_get_order( $order->get_id() );
		$this->assertSame( 'woocommerce_payments', $result_order->get_payment_method() );
		$this->assertSame( 'WooCommerce In-Person Payments', $result_order->get_payment_method_title() );
		$this->assertSame( Order_Status::COMPLETED, $result_order->get_status() );
		$url = '/wc/v3/' . ( $this->is_wpcom() ? 'sites/3/' : '' ) . 'payments/readers/receipts/';
		$this->assertStringEndsWith( $url . $this->mock_intent_id, $result_order->get_meta( 'receipt_url' ) );
	}

	public function test_capture_terminal_payment_completed_order() {
		// This scenario may occur when `process_webhook_payment_intent_succeeded`
		// is triggered before the terminal payment is captured in the backend.
		$order = $this->create_mock_order();
		$order->update_status( Order_Status::COMPLETED );

		$mock_intent = WC_Helper_Intention::create_intention(
			[
				'metadata' => [
					'order_id' => $order->get_id(),
				],
			]
		);

		$request = $this->mock_wcpay_request( Get_Intention::class, 1, 'pm_mock' );

		$request->expects( $this->once() )
			->method( 'format_response' )
			->willReturn( $mock_intent );

		$this->order_service
			->expects( $this->once() )
			->method( 'attach_intent_info_to_order' )
			->with(
				$this->isInstanceOf( WC_Order::class ),
				$this->mock_intent_id,
				Payment_Intent_Status::SUCCEEDED,
				'pm_mock',
				'cus_mock',
				$this->mock_charge_id,
				'USD'
			);
		$this->mock_gateway
			->expects( $this->once() )
			->method( 'update_order_status_from_intent' )
			->with(
				$this->isInstanceOf( WC_Order::class ),
				$this->mock_intent_id,
				Payment_Intent_Status::SUCCEEDED,
				'ch_mock'
			);
		$this->mock_gateway
			->expects( $this->never() )
			->method( 'capture_charge' );

		$request = new WP_REST_Request( 'POST' );
		$request->set_body_params(
			[
				'order_id'          => $order->get_id(),
				'payment_intent_id' => $this->mock_intent_id,
			]
		);

		$response      = $this->controller->capture_terminal_payment( $request );
		$response_data = $response->get_data();

		$this->assertSame( 200, $response->status );
		$this->assertEquals(
			[
				'status' => Payment_Intent_Status::SUCCEEDED,
				'id'     => $this->mock_intent_id,
			],
			$response_data
		);

		$result_order = wc_get_order( $order->get_id() );
		$this->assertSame( 'woocommerce_payments', $result_order->get_payment_method() );
		$this->assertSame( 'WooCommerce In-Person Payments', $result_order->get_payment_method_title() );
		$this->assertSame( Order_Status::COMPLETED, $result_order->get_status() );
		$url = '/wc/v3/' . ( $this->is_wpcom() ? 'sites/3/' : '' ) . 'payments/readers/receipts/';
		$this->assertStringEndsWith( $url . $this->mock_intent_id, $result_order->get_meta( 'receipt_url' ) );
	}

	public function test_capture_terminal_payment_intent_non_capturable() {
		$order = $this->create_mock_order();

		$mock_intent = WC_Helper_Intention::create_intention( [ 'status' => Payment_Intent_Status::REQUIRES_PAYMENT_METHOD ] );

		$request = $this->mock_wcpay_request( Get_Intention::class, 1, $mock_intent->get_id() );

		$request->expects( $this->once() )
			->method( 'format_response' )
			->willReturn( $mock_intent );

		$this->mock_gateway
			->expects( $this->never() )
			->method( 'capture_charge' );

		$this->order_service
			->expects( $this->never() )
			->method( 'attach_intent_info_to_order' );

		$request = new WP_REST_Request( 'POST' );
		$request->set_body_params(
			[
				'order_id'          => $order->get_id(),
				'payment_intent_id' => $this->mock_intent_id,
			]
		);

		$response = $this->controller->capture_terminal_payment( $request );

		$this->assertInstanceOf( 'WP_Error', $response );
		$data = $response->get_error_data();
		$this->assertArrayHasKey( 'status', $data );
		$this->assertEquals( 409, $data['status'] );
	}

	public function test_capture_terminal_succeeded_payment_intent_missing_order_id() {
		$order = $this->create_mock_order();

		$mock_intent = WC_Helper_Intention::create_intention( [ 'status' => Payment_Intent_Status::SUCCEEDED ] );

		$request = $this->mock_wcpay_request( Get_Intention::class, 1, $this->mock_intent_id );

		$request->expects( $this->once() )
			->method( 'format_response' )
			->willReturn( $mock_intent );

		$this->mock_gateway
			->expects( $this->never() )
			->method( 'capture_charge' );

		$this->order_service
			->expects( $this->never() )
			->method( 'attach_intent_info_to_order' );

		$request = new WP_REST_Request( 'POST' );
		$request->set_body_params(
			[
				'order_id'          => $order->get_id(),
				'payment_intent_id' => $this->mock_intent_id,
			]
		);

		$response = $this->controller->capture_terminal_payment( $request );

		$this->assertInstanceOf( 'WP_Error', $response );
		$data = $response->get_error_data();
		$this->assertArrayHasKey( 'status', $data );
		$this->assertSame( 409, $data['status'] );
		$this->assertFalse( $order->has_status( Order_Status::COMPLETED ) );
	}

	public function test_capture_terminal_payment_refunded_order() {
		$order = $this->create_mock_order();

		wc_create_refund(
			[
				'order_id'   => $order->get_id(),
				'amount'     => 10.0,
				'line_items' => [],
			]
		);

		$request = $this->mock_wcpay_request( Get_Intention::class, 0, $this->mock_intent_id );

		$request->expects( $this->never() )
			->method( 'format_response' );
		$this->mock_gateway
			->expects( $this->never() )
			->method( 'capture_charge' );

		$this->order_service
			->expects( $this->never() )
			->method( 'attach_intent_info_to_order' );

		$request = new WP_REST_Request( 'POST' );
		$request->set_body_params(
			[
				'order_id'          => $order->get_id(),
				'payment_intent_id' => $this->mock_intent_id,
			]
		);

		$response = $this->controller->capture_terminal_payment( $request );

		$this->assertInstanceOf( 'WP_Error', $response );
		$data = $response->get_error_data();
		$this->assertArrayHasKey( 'status', $data );
		$this->assertEquals( 400, $data['status'] );
	}

	public function test_capture_terminal_payment_error_when_capturing() {
		$order = $this->create_mock_order();

		$mock_intent = WC_Helper_Intention::create_intention(
			[
				'status'   => Payment_Intent_Status::REQUIRES_CAPTURE,
				'metadata' => [
					'order_id' => $order->get_id(),
				],
			]
		);

		$get_intent_request = $this->mock_wcpay_request( Get_Intention::class, 1, $this->mock_intent_id );

		$get_intent_request->expects( $this->once() )
			->method( 'format_response' )
			->willReturn( $mock_intent );

		$this->order_service
			->expects( $this->once() )
			->method( 'attach_intent_info_to_order' );

		$this->mock_gateway
			->expects( $this->once() )
			->method( 'capture_charge' )
			->willReturn(
				[
					'status'  => 'failed',
					'message' => 'Test error',
				]
			);

		$request = new WP_REST_Request( 'POST' );
		$request->set_body_params(
			[
				'order_id'          => $order->get_id(),
				'payment_intent_id' => $this->mock_intent_id,
			]
		);

		$response = $this->controller->capture_terminal_payment( $request );

		$this->assertInstanceOf( 'WP_Error', $response );
		$data = $response->get_error_data();
		$this->assertArrayHasKey( 'status', $data );
		$this->assertEquals( 502, $data['status'] );
		$this->assertEquals( 'Payment capture failed to complete with the following message: Test error', $response->get_error_message() );
	}

	public function test_capture_terminal_payment_error_invalid_arguments() {
		$order = $this->create_mock_order();

		$mock_intent = WC_Helper_Intention::create_intention(
			[
				'status'   => Payment_Intent_Status::REQUIRES_CAPTURE,
				'metadata' => [
					'order_id' => $order->get_id(),
				],
			]
		);

		$request = $this->mock_wcpay_request( Get_Intention::class, 1, $this->mock_intent_id );

		$request->expects( $this->once() )
			->method( 'format_response' )
			->willReturn( $mock_intent );

		$this->order_service
			->expects( $this->once() )
			->method( 'attach_intent_info_to_order' );

		$this->mock_gateway
			->expects( $this->once() )
			->method( 'capture_charge' )
			->willReturn(
				// See https://stripe.com/docs/error-codes#amount-too-large.
				[
					'status'    => 'failed',
					'message'   => 'Error: The payment could not be captured because the requested capture amount is greater than the authorized amount.',
					'http_code' => 400,
				]
			);

		$request = new WP_REST_Request( 'POST' );
		$request->set_body_params(
			[
				'order_id'          => $order->get_id(),
				'payment_intent_id' => $this->mock_intent_id,
			]
		);

		$response = $this->controller->capture_terminal_payment( $request );

		$this->assertInstanceOf( 'WP_Error', $response );
		$data = $response->get_error_data();
		$this->assertArrayHasKey( 'status', $data );
		$this->assertSame( 400, $data['status'] );
		$this->assertSame( 'wcpay_capture_error', $response->get_error_code() );
		$this->assertEquals(
			'Payment capture failed to complete with the following message: ' .
			'Error: The payment could not be captured because the requested capture amount is greater than the authorized amount.',
			$response->get_error_message()
		);
	}

	public function test_capture_terminal_payment_handles_exceptions() {
		$order = $this->create_mock_order();

		$request = $this->mock_wcpay_request( Get_Intention::class, 1, $this->mock_intent_id );
		$request->expects( $this->once() )
			->method( 'format_response' )
			->willThrowException( new Exception( 'test error' ) );

		$request = new WP_REST_Request( 'POST' );
		$request->set_body_params(
			[
				'order_id'          => $order->get_id(),
				'payment_intent_id' => $this->mock_intent_id,
			]
		);

		$response = $this->controller->capture_terminal_payment( $request );

		$this->assertInstanceOf( 'WP_Error', $response );
		$data = $response->get_error_data();
		$this->assertArrayHasKey( 'status', $data );
		$this->assertEquals( 500, $data['status'] );
	}

	public function test_capture_terminal_payment_not_found() {
		$request = new WP_REST_Request( 'POST' );
		$request->set_body_params(
			[
				'order_id'          => 'not_an_id',
				'payment_intent_id' => $this->mock_intent_id,
			]
		);

		$response = $this->controller->capture_terminal_payment( $request );

		$this->assertInstanceOf( 'WP_Error', $response );
		$data = $response->get_error_data();
		$this->assertArrayHasKey( 'status', $data );
		$this->assertEquals( 404, $data['status'] );
	}

	public function test_capture_authorization_success() {
		$order = $this->create_mock_order();
		$order->set_payment_method( WC_Payment_Gateway_WCPay::GATEWAY_ID );
		$order->set_payment_method_title( 'WooCommerce Payments' );
		$order->save();

		$mock_intent = WC_Helper_Intention::create_intention(
			[
				'status'   => Payment_Intent_Status::REQUIRES_CAPTURE,
				'metadata' => [
					'order_id' => $order->get_id(),
				],
			]
		);

		$request = $this->mock_wcpay_request( Get_Intention::class, 1, $this->mock_intent_id );
		$request->expects( $this->once() )
			->method( 'format_response' )
			->willReturn( $mock_intent );

		$this->mock_gateway
			->expects( $this->once() )
			->method( 'capture_charge' )
			->with( $this->isInstanceOf( WC_Order::class ) )
			->willReturn(
				[
					'status' => Payment_Intent_Status::SUCCEEDED,
					'id'     => $this->mock_intent_id,
				]
			);

		$request = new WP_REST_Request( 'POST' );
		$request->set_body_params(
			[
				'order_id'          => $order->get_id(),
				'payment_intent_id' => $this->mock_intent_id,
			]
		);

		$response      = $this->controller->capture_authorization( $request );
		$response_data = $response->get_data();

		$this->assertSame( 200, $response->status );
		$this->assertSame(
			[
				'status' => Payment_Intent_Status::SUCCEEDED,
				'id'     => $this->mock_intent_id,
			],
			$response_data
		);

		$result_order = wc_get_order( $order->get_id() );
		$this->assertSame( 'woocommerce_payments', $result_order->get_payment_method() );
		$this->assertSame( 'WooCommerce Payments', $result_order->get_payment_method_title() );
		$this->assertSame( 'processing', $result_order->get_status() );
	}

	public function test_capture_authorization_succeeded_intent_throws_error() {
		$order = $this->create_mock_order();
		$order->set_payment_method( WC_Payment_Gateway_WCPay::GATEWAY_ID );
		$order->set_payment_method_title( 'WooCommerce Payments' );
		$order->save();

		$mock_intent = WC_Helper_Intention::create_intention(
			[
				'metadata' => [
					'order_id' => $order->get_id(),
				],
			]
		);

		$request = $this->mock_wcpay_request( Get_Intention::class, 1, $this->mock_intent_id );
		$request->expects( $this->once() )
			->method( 'format_response' )
			->willReturn( $mock_intent );

		$this->mock_gateway
			->expects( $this->once() )
			->method( 'capture_charge' )
			->with( $this->isInstanceOf( WC_Order::class ) )
			->willReturn(
				[
					'status'    => 'failed',
					'message'   => 'Test error',
					'http_code' => 502,
				]
			);

		$request = new WP_REST_Request( 'POST' );
		$request->set_body_params(
			[
				'order_id'          => $order->get_id(),
				'payment_intent_id' => $this->mock_intent_id,
			]
		);

		$response = $this->controller->capture_authorization( $request );

		$this->assertInstanceOf( 'WP_Error', $response );
		$data = $response->get_error_data();
		$this->assertArrayHasKey( 'status', $data );
		$this->assertSame( 502, $data['status'] );
	}

	public function test_capture_authorization_intent_non_capturable() {
		$order = $this->create_mock_order();
		$order->set_payment_method( WC_Payment_Gateway_WCPay::GATEWAY_ID );
		$order->set_payment_method_title( 'WooCommerce Payments' );
		$order->save();

		$mock_intent = WC_Helper_Intention::create_intention( [ 'status' => Payment_Intent_Status::REQUIRES_PAYMENT_METHOD ] );

		$request = $this->mock_wcpay_request( Get_Intention::class, 1, $this->mock_intent_id );
		$request->expects( $this->once() )
			->method( 'format_response' )
			->willReturn( $mock_intent );

		$this->mock_gateway
			->expects( $this->never() )
			->method( 'capture_charge' );

		$this->order_service
			->expects( $this->never() )
			->method( 'attach_intent_info_to_order' );

		$this->mock_gateway
			->expects( $this->never() )
			->method( 'update_order_status_from_intent' );

		$request = new WP_REST_Request( 'POST' );
		$request->set_body_params(
			[
				'order_id'          => $order->get_id(),
				'payment_intent_id' => $this->mock_intent_id,
			]
		);

		$response = $this->controller->capture_authorization( $request );

		$this->assertInstanceOf( 'WP_Error', $response );
		$data = $response->get_error_data();
		$this->assertArrayHasKey( 'status', $data );
		$this->assertSame( 409, $data['status'] );
	}

	public function test_capture_authorization_with_succeeded_payment_intent_and_missing_order_id_throws_error() {
		$order = $this->create_mock_order();

		$mock_intent = WC_Helper_Intention::create_intention( [ 'status' => Payment_Intent_Status::SUCCEEDED ] );

		$request = $this->mock_wcpay_request( Get_Intention::class, 1, $this->mock_intent_id );
		$request->expects( $this->once() )
			->method( 'format_response' )
			->willReturn( $mock_intent );

		$this->mock_gateway
			->expects( $this->never() )
			->method( 'capture_charge' );

		$this->order_service
			->expects( $this->never() )
			->method( 'attach_intent_info_to_order' );

		$request = new WP_REST_Request( 'POST' );
		$request->set_body_params(
			[
				'order_id'          => $order->get_id(),
				'payment_intent_id' => $this->mock_intent_id,
			]
		);

		$response = $this->controller->capture_authorization( $request );

		$this->assertInstanceOf( 'WP_Error', $response );
		$data = $response->get_error_data();
		$this->assertArrayHasKey( 'status', $data );
		$this->assertSame( 409, $data['status'] );
		$this->assertFalse( $order->has_status( Order_Status::COMPLETED ) );
	}

	public function test_capture_authorization_refunded_order() {
		$order       = $this->create_mock_order();
		$mock_intent = WC_Helper_Intention::create_intention( [ 'status' => Payment_Intent_Status::SUCCEEDED ] );

		wc_create_refund(
			[
				'order_id'   => $order->get_id(),
				'amount'     => 10.0,
				'line_items' => [],
			]
		);

		$request = $this->mock_wcpay_request( Get_Intention::class, 0, $this->mock_intent_id );
		$request->expects( $this->never() )
			->method( 'format_response' );

		$this->mock_gateway
			->expects( $this->never() )
			->method( 'capture_charge' );

		$request = new WP_REST_Request( 'POST' );
		$request->set_body_params(
			[
				'order_id'          => $order->get_id(),
				'payment_intent_id' => $this->mock_intent_id,
			]
		);

		$response = $this->controller->capture_authorization( $request );

		$this->assertInstanceOf( 'WP_Error', $response );
		$data = $response->get_error_data();
		$this->assertArrayHasKey( 'status', $data );
		$this->assertSame( 400, $data['status'] );
	}

	public function test_capture_authorization_error_when_capturing() {
		$order = $this->create_mock_order();

		$mock_intent = WC_Helper_Intention::create_intention(
			[
				'status'   => Payment_Intent_Status::REQUIRES_CAPTURE,
				'metadata' => [
					'order_id' => $order->get_id(),
				],
			]
		);

		$request = $this->mock_wcpay_request( Get_Intention::class, 1, $this->mock_intent_id );
		$request->expects( $this->once() )
			->method( 'format_response' )
			->willReturn( $mock_intent );

		$this->mock_gateway
			->expects( $this->once() )
			->method( 'capture_charge' )
			->willReturn(
				[
					'status'  => 'failed',
					'message' => 'Test error',
				]
			);

		$request = new WP_REST_Request( 'POST' );
		$request->set_body_params(
			[
				'order_id'          => $order->get_id(),
				'payment_intent_id' => $this->mock_intent_id,
			]
		);

		$response = $this->controller->capture_authorization( $request );

		$this->assertInstanceOf( 'WP_Error', $response );
		$data = $response->get_error_data();
		$this->assertArrayHasKey( 'status', $data );
		$this->assertSame( 502, $data['status'] );
		$this->assertSame( 'Payment capture failed to complete with the following message: Test error', $response->get_error_message() );
	}

	public function test_capture_authorization_error_invalid_arguments() {
		$order = $this->create_mock_order();

		$mock_intent = WC_Helper_Intention::create_intention(
			[
				'status'   => Payment_Intent_Status::REQUIRES_CAPTURE,
				'metadata' => [
					'order_id' => $order->get_id(),
				],
			]
		);

		$request = $this->mock_wcpay_request( Get_Intention::class, 1, $this->mock_intent_id );
		$request->expects( $this->once() )
			->method( 'format_response' )
			->willReturn( $mock_intent );

		$this->mock_gateway
			->expects( $this->once() )
			->method( 'capture_charge' )
			->willReturn(
				// See https://stripe.com/docs/error-codes#amount-too-large.
				[
					'status'    => 'failed',
					'message'   => 'Error: The payment could not be captured because the requested capture amount is greater than the authorized amount.',
					'http_code' => 400,
				]
			);

		$request = new WP_REST_Request( 'POST' );
		$request->set_body_params(
			[
				'order_id'          => $order->get_id(),
				'payment_intent_id' => $this->mock_intent_id,
			]
		);

		$response = $this->controller->capture_authorization( $request );

		$this->assertInstanceOf( 'WP_Error', $response );
		$data = $response->get_error_data();
		$this->assertArrayHasKey( 'status', $data );
		$this->assertSame( 400, $data['status'] );
		$this->assertSame( 'wcpay_capture_error', $response->get_error_code() );
		$this->assertSame(
			'Payment capture failed to complete with the following message: ' .
			'Error: The payment could not be captured because the requested capture amount is greater than the authorized amount.',
			$response->get_error_message()
		);
	}

	public function test_capture_authorization_handles_exceptions() {
		$order = $this->create_mock_order();

		$request = $this->mock_wcpay_request( Get_Intention::class, 1, $this->mock_intent_id );
		$request->expects( $this->once() )
			->method( 'format_response' )
			->willThrowException( new Exception( 'test error' ) );

		$request = new WP_REST_Request( 'POST' );
		$request->set_body_params(
			[
				'order_id'          => $order->get_id(),
				'payment_intent_id' => $this->mock_intent_id,
			]
		);

		$response = $this->controller->capture_authorization( $request );

		$this->assertInstanceOf( 'WP_Error', $response );
		$data = $response->get_error_data();
		$this->assertArrayHasKey( 'status', $data );
		$this->assertSame( 500, $data['status'] );
	}

	public function test_capture_authorization_not_found() {
		$request = new WP_REST_Request( 'POST' );
		$request->set_body_params(
			[
				'order_id'          => 'not_an_id',
				'payment_intent_id' => $this->mock_intent_id,
			]
		);

		$response = $this->controller->capture_authorization( $request );

		$this->assertInstanceOf( 'WP_Error', $response );
		$data = $response->get_error_data();
		$this->assertArrayHasKey( 'status', $data );
		$this->assertSame( 404, $data['status'] );
	}

	/**
	 * @expectedDeprecated create_customer
	 */
	public function test_create_customer_invalid_order_id() {
		$request = new WP_REST_Request( 'POST' );
		$request->set_body_params(
			[
				'order_id' => 'not_an_id',
			]
		);

		$response = $this->controller->create_customer( $request );

		$this->assertInstanceOf( 'WP_Error', $response );
		$data = $response->get_error_data();
		$this->assertArrayHasKey( 'status', $data );
		$this->assertEquals( 404, $data['status'] );
	}

	/**
	 * @expectedDeprecated create_customer
	 */
	public function test_create_customer_from_order_guest_without_customer_id() {
		$order         = WC_Helper_Order::create_order( 0 );
		$customer_data = WC_Payments_Customer_Service::map_customer_data( $order );

		$this->mock_customer_service
			->expects( $this->once() )
			->method( 'create_customer_for_user' )
			->with(
				$this->callback(
					function( $argument ) {
						return ( $argument instanceof WP_User ) && ! $argument->ID;
					}
				),
				$this->equalTo( $customer_data )
			)
			->willReturn( 'cus_new' );

		$this->mock_customer_service
			->expects( $this->never() )
			->method( 'get_customer_id_by_user_id' );

		$this->mock_customer_service
			->expects( $this->once() )
			->method( 'update_customer_for_user' )
			->with(
				$this->equalTo( 'cus_new' ),
				$this->callback(
					function( $argument ) {
						return ( $argument instanceof WP_User ) && ! $argument->ID;
					}
				),
				$this->equalTo( $customer_data )
			)
			->willReturn( 'cus_new' );

		$request = new WP_REST_Request( 'POST' );
		$request->set_body_params(
			[
				'order_id' => $order->get_id(),
			]
		);

		$response      = $this->controller->create_customer( $request );
		$response_data = $response->get_data();
		$this->assertSame( 200, $response->status );
		$this->assertSame(
			[
				'id' => 'cus_new',
			],
			$response_data
		);

		$result_order = wc_get_order( $order->get_id() );
		$this->assertSame( 'cus_new', $result_order->get_meta( '_stripe_customer_id' ) );

		$response      = $this->controller->create_customer( $request );
		$response_data = $response->get_data();
		$this->assertSame( 200, $response->status );
		$this->assertSame(
			[
				'id' => 'cus_new',
			],
			$response_data
		);
	}

	/**
	 * @expectedDeprecated create_customer
	 */
	public function test_create_customer_from_order_guest_with_customer_id() {
		$order         = WC_Helper_Order::create_order( 0 );
		$customer_data = WC_Payments_Customer_Service::map_customer_data( $order );

		$order->update_meta_data( '_stripe_customer_id', 'cus_guest' );
		$order->save();

		$this->mock_customer_service
			->expects( $this->never() )
			->method( 'create_customer_for_user' );

		$this->mock_customer_service
			->expects( $this->never() )
			->method( 'get_customer_id_by_user_id' );

		$this->mock_customer_service
			->expects( $this->once() )
			->method( 'update_customer_for_user' )
			->with(
				$this->equalTo( 'cus_guest' ),
				$this->callback(
					function( $argument ) {
						return ( $argument instanceof WP_User ) && ! $argument->ID;
					}
				),
				$this->equalTo( $customer_data )
			)
			->willReturn( 'cus_guest' );

		$request = new WP_REST_Request( 'POST' );
		$request->set_body_params(
			[
				'order_id' => $order->get_id(),
			]
		);

		$response      = $this->controller->create_customer( $request );
		$response_data = $response->get_data();
		$this->assertSame( 200, $response->status );
		$this->assertSame(
			[
				'id' => 'cus_guest',
			],
			$response_data
		);

		$result_order = wc_get_order( $order->get_id() );
		$this->assertSame( 'cus_guest', $result_order->get_meta( '_stripe_customer_id' ) );
	}

	/**
	 * @expectedDeprecated create_customer
	 */
	public function test_create_customer_from_order_non_guest_with_customer_id() {
		$order         = WC_Helper_Order::create_order();
		$customer_data = WC_Payments_Customer_Service::map_customer_data( $order );

		$this->mock_customer_service
			->expects( $this->once() )
			->method( 'get_customer_id_by_user_id' )
			->with( $order->get_user()->ID )
			->willReturn( 'cus_exist' );

		$this->mock_customer_service
			->expects( $this->never() )
			->method( 'create_customer_for_user' );

		$this->mock_customer_service
			->expects( $this->once() )
			->method( 'update_customer_for_user' )
			->with( 'cus_exist', $order->get_user(), $customer_data )
			->willReturn( 'cus_exist' );

		$request = new WP_REST_Request( 'POST' );
		$request->set_body_params(
			[
				'order_id' => $order->get_id(),
			]
		);

		$response      = $this->controller->create_customer( $request );
		$response_data = $response->get_data();
		$this->assertSame( 200, $response->status );
		$this->assertSame(
			[
				'id' => 'cus_exist',
			],
			$response_data
		);

		$result_order = wc_get_order( $order->get_id() );
		$this->assertSame( 'cus_exist', $result_order->get_meta( '_stripe_customer_id' ) );
	}

	/**
	 * @expectedDeprecated create_customer
	 */
	public function test_create_customer_from_order_with_invalid_status() {
		$order = WC_Helper_Order::create_order();
		$order->set_status( Order_Status::COMPLETED );
		$order->save();

		$this->mock_customer_service
			->expects( $this->never() )
			->method( 'get_customer_id_by_user_id' );

		$this->mock_customer_service
			->expects( $this->never() )
			->method( 'create_customer_for_user' );

		$this->mock_customer_service
			->expects( $this->never() )
			->method( 'update_customer_for_user' );

		$request = new WP_REST_Request( 'POST' );
		$request->set_body_params(
			[
				'order_id' => $order->get_id(),
			]
		);

		$response = $this->controller->create_customer( $request );
		$this->assertInstanceOf( WP_Error::class, $response );

		$data = $response->get_error_data();
		$this->assertArrayHasKey( 'status', $data );
		$this->assertEquals( 400, $data['status'] );
	}

	/**
	 * @expectedDeprecated create_customer
	 */
	public function test_create_customer_from_order_non_guest_with_customer_id_from_order_meta() {
		$order         = WC_Helper_Order::create_order();
		$customer_data = WC_Payments_Customer_Service::map_customer_data( $order );

		$order->update_meta_data( '_stripe_customer_id', 'cus_exist' );
		$order->save();

		$this->mock_customer_service
			->expects( $this->never() )
			->method( 'get_customer_id_by_user_id' );

		$this->mock_customer_service
			->expects( $this->never() )
			->method( 'create_customer_for_user' );

		$this->mock_customer_service
			->expects( $this->once() )
			->method( 'update_customer_for_user' )
			->with( 'cus_exist', $order->get_user(), $customer_data )
			->willReturn( 'cus_exist' );

		$request = new WP_REST_Request( 'POST' );
		$request->set_body_params(
			[
				'order_id' => $order->get_id(),
			]
		);

		$response      = $this->controller->create_customer( $request );
		$response_data = $response->get_data();
		$this->assertSame( 200, $response->status );
		$this->assertSame(
			[
				'id' => 'cus_exist',
			],
			$response_data
		);

		$result_order = wc_get_order( $order->get_id() );
		$this->assertSame( 'cus_exist', $result_order->get_meta( '_stripe_customer_id' ) );
	}

	/**
	 * @expectedDeprecated create_customer
	 */
	public function test_create_customer_from_order_non_guest_without_customer_id() {
		$order         = WC_Helper_Order::create_order();
		$customer_data = WC_Payments_Customer_Service::map_customer_data( $order );

		$this->mock_customer_service
			->expects( $this->once() )
			->method( 'get_customer_id_by_user_id' )
			->with( $order->get_user()->ID )
			->willReturn( null );

		$this->mock_customer_service
			->expects( $this->never() )
			->method( 'update_customer_for_user' );

		$this->mock_customer_service
			->expects( $this->once() )
			->method( 'create_customer_for_user' )
			->with( $order->get_user(), $customer_data )
			->willReturn( 'cus_new' );

		$request = new WP_REST_Request( 'POST' );
		$request->set_body_params(
			[
				'order_id' => $order->get_id(),
			]
		);

		$response      = $this->controller->create_customer( $request );
		$response_data = $response->get_data();
		$this->assertSame( 200, $response->status );
		$this->assertSame(
			[
				'id' => 'cus_new',
			],
			$response_data
		);

		$result_order = wc_get_order( $order->get_id() );
		$this->assertSame( 'cus_new', $result_order->get_meta( '_stripe_customer_id' ) );
	}

	public function test_create_terminal_intent_success() {
		$order  = $this->create_mock_order();
		$intent = new WC_Payments_API_Intention( 'pi_abcxyz', 5000, 'usd', null, null, new DateTime(), 'requires_payment_method', 'secret' );

		$request = $this->mock_wcpay_request( Create_Intention::class );

		$request->expects( $this->once() )
			->method( 'set_amount' )
			->with( $intent->get_amount() );

		$request->expects( $this->once() )
			->method( 'set_currency_code' )
			->with( strtolower( $intent->get_currency() ) );

		$request->expects( $this->once() )
			->method( 'set_capture_method' )
			->with( true );

		$request->expects( $this->once() )
			->method( 'set_metadata' )
			->with(
				$this->callback(
					function( $metadata ) {
						return isset( $metadata['order_number'] );
					}
				)
			);

		$request->expects( $this->once() )
			->method( 'set_payment_method_types' )
			->with(
				$this->callback(
					function( $argument ) {
						return is_array( $argument ) && ! empty( $argument );
					}
				)
			);

		$request->expects( $this->once() )
			->method( 'format_response' )
			->willReturn( $intent );
		$request = new WP_REST_Request( 'POST' );
		$request->set_body_params(
			[
				'order_id' => $order->get_id(),
			]
		);

		$response      = $this->controller->create_terminal_intent( $request );
		$response_data = $response->get_data();

		$this->assertSame( 200, $response->status );
		$this->assertSame(
			[
				'id' => $intent->get_id(),
			],
			$response_data
		);
	}

	public function test_create_terminal_intent_will_return_error_response_if_server_request_fails() {
		$order = $this->create_mock_order();

		$request = $this->mock_wcpay_request( Create_Intention::class );

		$request->expects( $this->once() )
			->method( 'format_response' )
			->will(
				$this->throwException(
					new API_Exception(
						'Something went wrong!',
						'resource_missing',
						400
					)
				)
			);
		$request = new WP_REST_Request( 'POST' );
		$request->set_body_params(
			[
				'order_id' => $order->get_id(),
			]
		);

		$response = $this->controller->create_terminal_intent( $request );

		$this->assertSame( 500, $response->get_error_data()['status'] );
	}

	public function test_create_terminal_intent_order_not_found() {
		$request = new WP_REST_Request( 'POST' );
		$request->set_body_params(
			[
				'order_id' => 'not_an_id',
			]
		);

		$response = $this->controller->create_terminal_intent( $request );

		$this->assertInstanceOf( 'WP_Error', $response );
		$data = $response->get_error_data();
		$this->assertArrayHasKey( 'status', $data );
		$this->assertSame( 404, $data['status'] );
	}

	public function test_create_terminal_intent_invalid_payment_method_format() {
		$order = $this->create_mock_order();

		$request = new WP_REST_Request( 'POST' );
		$request->set_body_params(
			[
				'order_id' => $order->get_id(),
			]
		);
		$request->set_param( 'payment_methods', 'not_an_array' );
		$response = $this->controller->create_terminal_intent( $request );

		$this->assertInstanceOf( 'WP_Error', $response );
		$data = $response->get_error_data();
		$this->assertArrayHasKey( 'status', $data );
		$this->assertSame( 500, $data['status'] );
	}

	public function test_create_terminal_intent_invalid_payment_method() {
		$order = $this->create_mock_order();

		$request = new WP_REST_Request( 'POST' );
		$request->set_body_params(
			[
				'order_id' => $order->get_id(),
			]
		);
		$request->set_param( 'payment_methods', [ 'invalid_payment_method' ] );
		$response = $this->controller->create_terminal_intent( $request );

		$this->assertInstanceOf( 'WP_Error', $response );
		$data = $response->get_error_data();
		$this->assertArrayHasKey( 'status', $data );
		$this->assertSame( 500, $data['status'] );
	}

	public function test_create_terminal_intent_invalid_capture_method() {
		$order = $this->create_mock_order();

		$request = new WP_REST_Request( 'POST' );
		$request->set_body_params(
			[
				'order_id' => $order->get_id(),
			]
		);
		$request->set_param( 'capture_method', 'invalid_payment_method' );
		$response = $this->controller->create_terminal_intent( $request );

		$this->assertInstanceOf( 'WP_Error', $response );
		$data = $response->get_error_data();
		$this->assertArrayHasKey( 'status', $data );
		$this->assertSame( 500, $data['status'] );
	}

	private function create_mock_order() {
		$charge = $this->create_charge_object();

		$order = WC_Helper_Order::create_order();
		$order->set_transaction_id( $this->mock_intent_id );
		$order->update_meta_data( '_intent_id', $this->mock_intent_id );
		$order->update_meta_data( '_charge_id', $charge->get_id() );
		$order->update_meta_data( '_intention_status', Payment_Intent_Status::REQUIRES_CAPTURE );
		$order->update_status( Order_Status::ON_HOLD );
		return $order;
	}

	/**
	 * @dataProvider provider_get_terminal_intent_payment_method
	 */
	public function test_get_terminal_intent_payment_method( $payment_methods, $expected ) {
		$request = new WP_REST_Request( 'POST' );
		$request->set_param( 'payment_methods', $payment_methods );

		$this->assertSame( $this->controller->get_terminal_intent_payment_method( $request ), $expected );
	}

	public function provider_get_terminal_intent_payment_method(): array {
		return [
			[ null, [ Payment_Method::CARD_PRESENT ] ],
			[ [ Payment_Method::CARD_PRESENT, Payment_Method::INTERAC_PRESENT ], [ Payment_Method::CARD_PRESENT, Payment_Method::INTERAC_PRESENT ] ],
		];
	}

	public function test_get_terminal_intent_payment_method_not_an_array() {
		$this->expectException( \Exception::class );
		$this->expectExceptionMessage( 'Invalid param \'payment_methods\'!' );
		$request = new WP_REST_Request( 'POST' );
		$request->set_param( 'payment_methods', 'not_an_array' );

		$this->controller->get_terminal_intent_payment_method( $request );
	}

	public function test_get_terminal_intent_payment_method_invalid_value() {
		$this->expectException( \Exception::class );
		$this->expectExceptionMessage( 'One or more payment methods are not supported!' );
		$request = new WP_REST_Request( 'POST' );
		$request->set_param( 'payment_methods', [ 'invalid_val' ] );

		$this->controller->get_terminal_intent_payment_method( $request );
	}

	/**
	 * @dataProvider provider_get_terminal_intent_capture_method
	 */
	public function test_get_terminal_intent_capture_method( $capture_method, $expected ) {
		$request = new WP_REST_Request( 'POST' );
		$request->set_param( 'capture_method', $capture_method );

		$this->assertSame( $expected, $this->controller->get_terminal_intent_capture_method( $request ) );
	}

	public function provider_get_terminal_intent_capture_method(): array {
		return [
			[ null, 'manual' ],
			[ 'automatic', 'automatic' ],
		];
	}

	public function test_get_terminal_intent_capture_method_invalid_value() {
		$this->expectException( \Exception::class );
		$this->expectExceptionMessage( 'Invalid param \'capture_method\'!' );
		$request = new WP_REST_Request( 'POST' );
		$request->set_param( 'capture_method', 'invalid_val' );

		$this->controller->get_terminal_intent_capture_method( $request );
	}

	private function create_charge_object() {
		$created = new DateTime();
		$created->setTimestamp( $this->mock_charge_created );

		return new WC_Payments_API_Charge( $this->mock_charge_id, 1500, $created );
	}
}<|MERGE_RESOLUTION|>--- conflicted
+++ resolved
@@ -6,16 +6,12 @@
  */
 
 use PHPUnit\Framework\MockObject\MockObject;
-<<<<<<< HEAD
 use WCPay\Core\Server\Request\Create_Intention;
 use WCPay\Core\Server\Request\Get_Intention;
 use WCPay\Exceptions\API_Exception;
-=======
 use WCPay\Constants\Order_Status;
 use WCPay\Constants\Payment_Intent_Status;
->>>>>>> f592aafc
 use WCPay\Constants\Payment_Method;
-use WCPay\Exceptions\Rest_Request_Exception;
 
 /**
  * WC_REST_Payments_Orders_Controller unit tests.
@@ -380,8 +376,6 @@
 
 		$request = $this->mock_wcpay_request( Get_Intention::class, 0, $this->mock_intent_id );
 
-		$request->expects( $this->never() )
-			->method( 'format_response' );
 		$this->mock_gateway
 			->expects( $this->never() )
 			->method( 'capture_charge' );
@@ -745,8 +739,6 @@
 		);
 
 		$request = $this->mock_wcpay_request( Get_Intention::class, 0, $this->mock_intent_id );
-		$request->expects( $this->never() )
-			->method( 'format_response' );
 
 		$this->mock_gateway
 			->expects( $this->never() )
