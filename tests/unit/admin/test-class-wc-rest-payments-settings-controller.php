--- conflicted
+++ resolved
@@ -222,15 +222,12 @@
 			->expects( $this->any() )
 			->method( 'get_is_live' )
 			->willReturn( true );
-<<<<<<< HEAD
 
 		$this->mock_wcpay_account
 			->expects( $this->any() )
 			->method( 'get_account_country' )
 			->willReturn( 'us' );
 
-=======
->>>>>>> 88b7da6d
 	}
 
 	public function tear_down() {
