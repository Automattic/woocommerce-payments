<?php
/**
 * Class WC_REST_Payments_Settings_Controller_Test
 *
 * @package WooCommerce\Payments\Tests
 */

use Automattic\WooCommerce\Blocks\Package;
use Automattic\WooCommerce\Blocks\RestApi;
use WCPay\Database_Cache;
use WCPay\Payment_Methods\Eps_Payment_Method;
use WCPay\Payment_Methods\UPE_Payment_Gateway;
use WCPay\Payment_Methods\CC_Payment_Method;
use WCPay\Payment_Methods\Bancontact_Payment_Method;
use WCPay\Payment_Methods\Becs_Payment_Method;
use WCPay\Payment_Methods\Giropay_Payment_Method;
use WCPay\Payment_Methods\Sofort_Payment_Method;
use WCPay\Payment_Methods\P24_Payment_Method;
use WCPay\Payment_Methods\Ideal_Payment_Method;
use WCPay\Payment_Methods\Sepa_Payment_Method;
<<<<<<< HEAD
use WCPay\Payment_Methods\US_Bank_Account_Payment_Method;
=======
use WCPay\Session_Rate_Limiter;
>>>>>>> 0505a981

/**
 * WC_REST_Payments_Settings_Controller_Test unit tests.
 */
class WC_REST_Payments_Settings_Controller_Test extends WP_UnitTestCase {

	/**
	 * Tested REST route.
	 */
	const SETTINGS_ROUTE = '/wc/v3/payments/settings';

	/**
	 * The system under test.
	 *
	 * @var WC_REST_Payments_Settings_Controller
	 */
	private $controller;

	/**
	 * Gateway.
	 *
	 * @var WC_Payment_Gateway_WCPay
	 */
	private $gateway;

	/**
	 * UPE Gateway.
	 *
	 * @var WC_Payment_Gateway_WCPay
	 */
	private $upe_gateway;

	/**
	 * UPE Controller.
	 *
	 * @var WC_REST_Payments_Settings_Controller
	 */
	private $upe_controller;

	/**
	 * @var WC_Payments_API_Client
	 */
	private $mock_api_client;

	/**
	 * Mock WC_Payments_Account.
	 *
	 * @var WC_Payments_Account|PHPUnit_Framework_MockObject_MockObject
	 */
	private $mock_wcpay_account;

	/**
	 * Pre-test setup
	 */
	public function set_up() {
		parent::set_up();

		require_once __DIR__ . '/../helpers/class-wc-blocks-rest-api-registration-preventer.php';
		WC_Blocks_REST_API_Registration_Preventer::prevent();

		// Set the user so that we can pass the authentication.
		wp_set_current_user( 1 );

		$this->mock_api_client = $this->getMockBuilder( WC_Payments_API_Client::class )
			->disableOriginalConstructor()
			->getMock();

		$this->mock_wcpay_account = $this->createMock( WC_Payments_Account::class );
		$this->mock_db_cache      = $this->createMock( Database_Cache::class );
		$customer_service         = new WC_Payments_Customer_Service( $this->mock_api_client, $this->mock_wcpay_account, $this->mock_db_cache );
		$token_service            = new WC_Payments_Token_Service( $this->mock_api_client, $customer_service );
		$action_scheduler_service = new WC_Payments_Action_Scheduler_Service( $this->mock_api_client );
		$mock_rate_limiter        = $this->createMock( Session_Rate_Limiter::class );
		$order_service            = new WC_Payments_Order_Service( $this->mock_api_client );

		$this->gateway    = new WC_Payment_Gateway_WCPay(
			$this->mock_api_client,
			$this->mock_wcpay_account,
			$customer_service,
			$token_service,
			$action_scheduler_service,
			$mock_rate_limiter,
			$order_service
		);
		$this->controller = new WC_REST_Payments_Settings_Controller( $this->mock_api_client, $this->gateway );

		$mock_payment_methods   = [];
		$payment_method_classes = [
			Becs_Payment_Method::class,
			CC_Payment_Method::class,
			Bancontact_Payment_Method::class,
			Eps_Payment_Method::class,
			Giropay_Payment_Method::class,
			Sofort_Payment_Method::class,
			Sepa_Payment_Method::class,
			P24_Payment_Method::class,
			Ideal_Payment_Method::class,
			US_Bank_Account_Payment_Method::class,
		];
		foreach ( $payment_method_classes as $payment_method_class ) {
			$mock_payment_method = $this->getMockBuilder( $payment_method_class )
				->setConstructorArgs( [ $this->mock_token_service ] )
				->setMethods( [ 'is_subscription_item_in_cart' ] )
				->getMock();
			$mock_payment_method->expects( $this->any() )
				->method( 'is_subscription_item_in_cart' )
				->will( $this->returnValue( false ) );

			$mock_payment_methods[ $mock_payment_method->get_id() ] = $mock_payment_method;
		}

		$this->upe_gateway    = new UPE_Payment_Gateway(
			$this->mock_api_client,
			$this->mock_wcpay_account,
			$customer_service,
			$token_service,
			$action_scheduler_service,
			$mock_payment_methods,
			$mock_rate_limiter,
			$order_service
		);
		$this->upe_controller = new WC_REST_Payments_Settings_Controller( $this->mock_api_client, $this->upe_gateway );

		$this->mock_api_client
			->method( 'is_server_connected' )
			->willReturn( true );

		$this->mock_wcpay_account
			->expects( $this->any() )
			->method( 'get_fees' )
			->willReturn( $mock_payment_methods );

		$this->mock_wcpay_account
			->expects( $this->any() )
			->method( 'is_card_present_eligible' )
			->willReturn( true );

		$this->mock_wcpay_account
			->expects( $this->any() )
			->method( 'get_is_live' )
			->willReturn( true );
	}

	public function tear_down() {
		parent::tear_down();

		WC_Blocks_REST_API_Registration_Preventer::stop_preventing();
	}

	public function test_get_settings_request_returns_status_code_200() {
		$request = new WP_REST_Request( 'GET', self::SETTINGS_ROUTE );

		$response = rest_do_request( $request );

		$this->assertEquals( 200, $response->get_status() );
	}

	public function test_get_settings_returns_enabled_payment_method_ids() {
		$response           = $this->controller->get_settings();
		$enabled_method_ids = $response->get_data()['enabled_payment_method_ids'];

		$this->assertEquals(
			[ 'card' ],
			$enabled_method_ids
		);
	}

	public function test_get_settings_returns_available_payment_method_ids() {
		$response           = $this->upe_controller->get_settings();
		$enabled_method_ids = $response->get_data()['available_payment_method_ids'];

		$this->assertEquals(
<<<<<<< HEAD
			[ 'card', 'au_becs_debit', 'bancontact', 'eps', 'giropay', 'ideal', 'sofort', 'sepa_debit', 'p24', 'us_bank_account' ],
=======
			[ 'card', 'au_becs_debit', 'bancontact', 'eps', 'giropay', 'ideal', 'sofort', 'sepa_debit', 'p24', 'link' ],
>>>>>>> 0505a981
			$enabled_method_ids
		);
	}

	public function test_get_settings_request_returns_test_mode_flag() {
		add_filter(
			'wcpay_dev_mode',
			function () {
				return true;
			}
		);
		$this->gateway->update_option( 'test_mode', 'yes' );
		$this->assertEquals( true, $this->controller->get_settings()->get_data()['is_test_mode_enabled'] );

		$this->gateway->update_option( 'test_mode', 'no' );
		$this->assertEquals( true, $this->controller->get_settings()->get_data()['is_test_mode_enabled'] );

		add_filter(
			'wcpay_dev_mode',
			function () {
				return false;
			}
		);
		$this->gateway->update_option( 'test_mode', 'yes' );
		$this->assertEquals( true, $this->controller->get_settings()->get_data()['is_test_mode_enabled'] );

		$this->gateway->update_option( 'test_mode', 'no' );
		$this->assertEquals( false, $this->controller->get_settings()->get_data()['is_test_mode_enabled'] );
	}

	public function test_get_settings_returns_if_wcpay_is_enabled() {
		$this->gateway->enable();
		$response = $this->controller->get_settings();
		$this->assertTrue( $response->get_data()['is_wcpay_enabled'] );

		$this->gateway->disable();
		$response = $this->controller->get_settings();
		$this->assertFalse( $response->get_data()['is_wcpay_enabled'] );
	}

	public function test_get_settings_fails_if_user_cannot_manage_woocommerce() {
		$cb = $this->create_can_manage_woocommerce_cap_override( false );
		add_filter( 'user_has_cap', $cb );
		$response = rest_do_request( new WP_REST_Request( 'GET', self::SETTINGS_ROUTE ) );
		$this->assertEquals( 403, $response->get_status() );
		remove_filter( 'user_has_cap', $cb );

		$cb = $this->create_can_manage_woocommerce_cap_override( true );
		add_filter( 'user_has_cap', $cb );
		$response = rest_do_request( new WP_REST_Request( 'GET', self::SETTINGS_ROUTE ) );
		$this->assertEquals( 200, $response->get_status() );
		remove_filter( 'user_has_cap', $cb );
	}

	public function test_update_settings_request_returns_status_code_200() {
		$request = new WP_REST_Request( 'POST', self::SETTINGS_ROUTE );
		$request->set_param( 'is_wcpay_enabled', true );
		$request->set_param( 'enabled_payment_method_ids', [ 'card' ] );

		$response = rest_do_request( $request );

		$this->assertEquals( 200, $response->get_status() );
	}

	public function test_update_settings_enables_wcpay() {
		$request = new WP_REST_Request();
		$request->set_param( 'is_wcpay_enabled', true );

		$this->controller->update_settings( $request );

		$this->assertTrue( $this->gateway->is_enabled() );
	}

	public function test_update_settings_disables_wcpay() {
		$request = new WP_REST_Request();
		$request->set_param( 'is_wcpay_enabled', false );

		$this->controller->update_settings( $request );

		$this->assertFalse( $this->gateway->is_enabled() );
	}

	public function test_update_settings_does_not_toggle_is_wcpay_enabled_if_not_supplied() {
		$status_before_request = $this->gateway->is_enabled();

		$request = new WP_REST_Request();

		$this->controller->update_settings( $request );

		$this->assertEquals( $status_before_request, $this->gateway->is_enabled() );
	}

	public function test_update_settings_returns_error_on_non_bool_is_wcpay_enabled_value() {
		$request = new WP_REST_Request( 'POST', self::SETTINGS_ROUTE );
		$request->set_param( 'is_wcpay_enabled', 'foo' );

		$response = rest_do_request( $request );

		$this->assertEquals( 400, $response->get_status() );
	}

	public function test_update_settings_saves_enabled_payment_methods() {
		$this->upe_gateway->update_option( 'upe_enabled_payment_method_ids', [ 'card' ] );

		$request = new WP_REST_Request();
		$request->set_param( 'enabled_payment_method_ids', [ 'card', 'giropay' ] );

		$this->upe_controller->update_settings( $request );

		$this->assertEquals( [ 'card', 'giropay' ], $this->upe_gateway->get_option( 'upe_enabled_payment_method_ids' ) );
	}

	public function test_update_settings_validation_fails_if_invalid_gateway_id_supplied() {
		$request = new WP_REST_Request( 'POST', self::SETTINGS_ROUTE );
		$request->set_param( 'enabled_payment_method_ids', [ 'foo', 'baz' ] );

		$response = rest_do_request( $request );
		$this->assertEquals( 400, $response->get_status() );
	}

	public function test_update_settings_fails_if_user_cannot_manage_woocommerce() {
		$cb = $this->create_can_manage_woocommerce_cap_override( false );
		add_filter( 'user_has_cap', $cb );
		$response = rest_do_request( new WP_REST_Request( 'POST', self::SETTINGS_ROUTE ) );
		$this->assertEquals( 403, $response->get_status() );
		remove_filter( 'user_has_cap', $cb );

		$cb = $this->create_can_manage_woocommerce_cap_override( true );
		add_filter( 'user_has_cap', $cb );
		$response = rest_do_request( new WP_REST_Request( 'POST', self::SETTINGS_ROUTE ) );
		$this->assertEquals( 200, $response->get_status() );
		remove_filter( 'user_has_cap', $cb );
	}

	public function test_update_settings_enables_manual_capture() {
		$request = new WP_REST_Request();
		$request->set_param( 'is_manual_capture_enabled', true );

		$this->controller->update_settings( $request );

		$this->assertEquals( 'yes', $this->gateway->get_option( 'manual_capture' ) );
	}

	public function test_update_settings_disables_manual_capture() {
		$request = new WP_REST_Request();
		$request->set_param( 'is_manual_capture_enabled', false );

		$this->controller->update_settings( $request );

		$this->assertEquals( 'no', $this->gateway->get_option( 'manual_capture' ) );
	}

	public function test_update_settings_does_not_toggle_is_manual_capture_enabled_if_not_supplied() {
		$status_before_request = $this->gateway->get_option( 'manual_capture' );

		$request = new WP_REST_Request();

		$this->controller->update_settings( $request );

		$this->assertEquals( $status_before_request, $this->gateway->get_option( 'manual_capture' ) );
	}

	public function test_update_settings_returns_error_on_non_bool_is_manual_capture_enabled_value() {
		$request = new WP_REST_Request( 'POST', self::SETTINGS_ROUTE );
		$request->set_param( 'is_manual_capture_enabled', 'foo' );

		$response = rest_do_request( $request );

		$this->assertEquals( 400, $response->get_status() );
	}

	public function test_update_settings_saves_debug_log() {
		$this->assertEquals( 'no', $this->gateway->get_option( 'enable_logging' ) );

		$request = new WP_REST_Request();
		$request->set_param( 'is_debug_log_enabled', true );

		$this->controller->update_settings( $request );

		$this->assertEquals( 'yes', $this->gateway->get_option( 'enable_logging' ) );
	}

	public function test_update_settings_does_not_save_debug_log_when_dev_mode_enabled() {
		add_filter(
			'wcpay_dev_mode',
			function () {
				return true;
			}
		);
		$this->assertEquals( 'no', $this->gateway->get_option( 'enable_logging' ) );

		$request = new WP_REST_Request();
		$request->set_param( 'is_debug_log_enabled', true );

		$this->controller->update_settings( $request );

		$this->assertEquals( 'no', $this->gateway->get_option( 'enable_logging' ) );
	}

	public function test_update_settings_saves_test_mode() {
		$this->assertEquals( 'no', $this->gateway->get_option( 'test_mode' ) );

		$request = new WP_REST_Request();
		$request->set_param( 'is_test_mode_enabled', true );

		$this->controller->update_settings( $request );

		$this->assertEquals( 'yes', $this->gateway->get_option( 'test_mode' ) );
	}

	public function test_update_settings_does_not_save_test_mode_when_dev_mode_enabled() {
		add_filter(
			'wcpay_dev_mode',
			function () {
				return true;
			}
		);
		$this->assertEquals( 'no', $this->gateway->get_option( 'test_mode' ) );
		$this->assertEquals( true, $this->gateway->is_in_test_mode() );

		$request = new WP_REST_Request();
		$request->set_param( 'is_test_mode_enabled', true );

		$this->controller->update_settings( $request );

		$this->assertEquals( 'no', $this->gateway->get_option( 'test_mode' ) );
		$this->assertEquals( true, $this->gateway->is_in_test_mode() );
	}

	public function test_update_settings_saves_account() {
		$this->mock_wcpay_account->expects( $this->once() )
			->method( 'update_stripe_account' )
			->with(
				$this->equalTo(
					[
						'statement_descriptor'     => 'test statement descriptor',
						'business_name'            => 'test business_name',
						'business_url'             => 'test business_url',
						'business_support_address' => 'test business_support_address',
						'business_support_email'   => 'test business_support_email',
						'business_support_phone'   => 'test business_support_phone',
						'branding_logo'            => 'test branding_logo',
						'branding_icon'            => 'test branding_icon',
						'branding_primary_color'   => 'test branding_primary_color',
						'branding_secondary_color' => 'test branding_secondary_color',
					]
				)
			);

		$request = new WP_REST_Request();
		$request->set_param( 'account_statement_descriptor', 'test statement descriptor' );
		$request->set_param( 'account_business_name', 'test business_name' );
		$request->set_param( 'account_business_url', 'test business_url' );
		$request->set_param( 'account_business_support_address', 'test business_support_address' );
		$request->set_param( 'account_business_support_email', 'test business_support_email' );
		$request->set_param( 'account_business_support_phone', 'test business_support_phone' );
		$request->set_param( 'account_branding_logo', 'test branding_logo' );
		$request->set_param( 'account_branding_icon', 'test branding_icon' );
		$request->set_param( 'account_branding_primary_color', 'test branding_primary_color' );
		$request->set_param( 'account_branding_secondary_color', 'test branding_secondary_color' );

		$this->controller->update_settings( $request );
	}

	public function test_update_settings_saves_payment_request_button_theme() {
		$this->assertEquals( 'dark', $this->gateway->get_option( 'payment_request_button_theme' ) );

		$request = new WP_REST_Request();
		$request->set_param( 'payment_request_button_theme', 'light' );

		$this->controller->update_settings( $request );

		$this->assertEquals( 'light', $this->gateway->get_option( 'payment_request_button_theme' ) );
	}

	public function test_update_settings_saves_payment_request_button_size() {
		$this->assertEquals( 'default', $this->gateway->get_option( 'payment_request_button_size' ) );

		$request = new WP_REST_Request();
		$request->set_param( 'payment_request_button_size', 'medium' );

		$this->controller->update_settings( $request );

		$this->assertEquals( 'medium', $this->gateway->get_option( 'payment_request_button_size' ) );
	}

	public function test_update_settings_saves_payment_request_button_type() {
		$this->assertEquals( 'buy', $this->gateway->get_option( 'payment_request_button_type' ) );

		$request = new WP_REST_Request();
		$request->set_param( 'payment_request_button_type', 'book' );

		$this->controller->update_settings( $request );

		$this->assertEquals( 'book', $this->gateway->get_option( 'payment_request_button_type' ) );
	}

	public function test_update_settings_does_not_save_account_if_not_supplied() {
		$request = new WP_REST_Request();

		$this->mock_wcpay_account->expects( $this->never() )
			->method( 'update_stripe_account' )
			->with( $this->anything() );

		$this->controller->update_settings( $request );
	}

	public function test_update_settings_enables_saved_cards() {
		$request = new WP_REST_Request();
		$request->set_param( 'is_saved_cards_enabled', true );

		$this->controller->update_settings( $request );

		$this->assertEquals( 'yes', $this->gateway->get_option( 'saved_cards' ) );
	}

	public function test_update_settings_disables_saved_cards() {
		$request = new WP_REST_Request();
		$request->set_param( 'is_saved_cards_enabled', false );

		$this->controller->update_settings( $request );

		$this->assertEquals( 'no', $this->gateway->get_option( 'saved_cards' ) );
	}

	/**
	 * @param bool $can_manage_woocommerce
	 *
	 * @return Closure
	 */
	private function create_can_manage_woocommerce_cap_override( bool $can_manage_woocommerce ) {
		return function ( $allcaps ) use ( $can_manage_woocommerce ) {
			$allcaps['manage_woocommerce'] = $can_manage_woocommerce;

			return $allcaps;
		};
	}

	/**
	 * Deregister WooCommerce Blocks REST routes to prevent _doing_it_wrong() notices
	 * after calls to rest_do_request().
	 */
	public function deregister_wc_blocks_rest_api() {
		try {
			/* For WooCommerce Blocks >= 2.6.0: */
			$wc_blocks_rest_api = Package::container()->get( RestApi::class );
			remove_action( 'rest_api_init', [ $wc_blocks_rest_api, 'register_rest_routes' ] );
		} catch ( Exception $e ) {
			/* For WooCommerce Blocks < 2.6.0: */
			remove_action( 'rest_api_init', [ RestApi::class, 'register_rest_routes' ] );
		}
	}

	public function test_get_settings_card_eligible_flag() {
		$response = $this->upe_controller->get_settings();

		$this->assertArrayHasKey( 'is_card_present_eligible', $response->get_data() );
		$this->assertTrue( $response->get_data()['is_card_present_eligible'] );
	}

	/**
	 * Tests account business support address validator
	 *
	 * @dataProvider account_business_support_address_validation_provider
	 */
	public function test_validate_business_support_address( $value, $request, $param, $expected ) {
		$return = $this->controller->validate_business_support_address( $value, $request, $param );
		$this->assertEquals( $return, $expected );
	}

	/**
	 * Provider for test_validate_business_support_address.
	 * @return array[] test method params.
	 */
	public function account_business_support_address_validation_provider() {
		$request = new WP_REST_Request();
		return [
			[
				[
					'city'    => 'test city',
					'country' => 'US',
				],
				$request,
				'account_business_support_address',
				true,
			],
			[
				[
					'invalid_param' => 'value',
				],
				$request,
				'account_business_support_address',
				new WP_Error( 'rest_invalid_pattern', 'Error: Invalid address format!' ),
			],
		];
	}

	/**
	 * Tests account business support email validator
	 *
	 * @dataProvider account_business_support_email_validation_provider
	 */
	public function test_validate_business_support_email( $value, $request, $param, $expected ) {
		$return = $this->controller->validate_business_support_email_address( $value, $request, $param );
		$this->assertEquals( $return, $expected );
	}

	/**
	 * Provider for test_validate_business_support_email.
	 * @return array[] test method params.
	 */
	public function account_business_support_email_validation_provider() {
		$request = new WP_REST_Request();
		return [
			[
				'test@test.com',
				$request,
				'account_business_support_email',
				true,
			],
			[
				'', // Empty value should trigger error.
				$request,
				'account_business_support_email',
				true,
			],
			[
				'test@test',
				$request,
				'account_business_support_email',
				new WP_Error( 'rest_invalid_pattern', 'Error: Invalid email address: test@test' ),
			],
		];
	}

	/**
	 * Tests account business support phone validator
	 *
	 * @dataProvider account_business_support_phone_validation_provider
	 */
	public function test_validate_business_support_phone( $value, $request, $param, $expected ) {
		$return = $this->controller->validate_business_support_phone( $value, $request, $param );
		$this->assertEquals( $return, $expected );
	}

	/**
	 * Provider for test_validate_business_support_phone.
	 * @return array[] test method params.
	 */
	public function account_business_support_phone_validation_provider() {
		$request = new WP_REST_Request();
		return [
			[
				'123-123456',
				$request,
				'account_business_support_phone',
				true,
			],
			[
				'', // Empty value should be allowed.
				$request,
				'account_business_support_phone',
				true,
			],
			[
				'123test',
				$request,
				'account_business_support_phone',
				new WP_Error( 'rest_invalid_pattern', 'Error: Invalid phone number: 123test' ),
			],
		];
	}
}<|MERGE_RESOLUTION|>--- conflicted
+++ resolved
@@ -18,11 +18,8 @@
 use WCPay\Payment_Methods\P24_Payment_Method;
 use WCPay\Payment_Methods\Ideal_Payment_Method;
 use WCPay\Payment_Methods\Sepa_Payment_Method;
-<<<<<<< HEAD
 use WCPay\Payment_Methods\US_Bank_Account_Payment_Method;
-=======
 use WCPay\Session_Rate_Limiter;
->>>>>>> 0505a981
 
 /**
  * WC_REST_Payments_Settings_Controller_Test unit tests.
@@ -195,11 +192,7 @@
 		$enabled_method_ids = $response->get_data()['available_payment_method_ids'];
 
 		$this->assertEquals(
-<<<<<<< HEAD
-			[ 'card', 'au_becs_debit', 'bancontact', 'eps', 'giropay', 'ideal', 'sofort', 'sepa_debit', 'p24', 'us_bank_account' ],
-=======
-			[ 'card', 'au_becs_debit', 'bancontact', 'eps', 'giropay', 'ideal', 'sofort', 'sepa_debit', 'p24', 'link' ],
->>>>>>> 0505a981
+			[ 'card', 'au_becs_debit', 'bancontact', 'eps', 'giropay', 'ideal', 'sofort', 'sepa_debit', 'p24', 'us_bank_account', 'link' ],
 			$enabled_method_ids
 		);
 	}
