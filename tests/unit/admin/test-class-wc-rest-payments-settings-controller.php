--- conflicted
+++ resolved
@@ -131,11 +131,7 @@
 		$enabled_method_ids = $response->get_data()['available_payment_method_ids'];
 
 		$this->assertEquals(
-<<<<<<< HEAD
-			[ 'card', 'bancontact', 'giropay', 'sofort' ],
-=======
-			[ 'card', 'giropay', 'sofort', 'p24', 'ideal' ],
->>>>>>> 8f84227e
+			[ 'card', 'bancontact', 'giropay', 'sofort', 'p24', 'ideal' ],
 			$enabled_method_ids
 		);
 	}
