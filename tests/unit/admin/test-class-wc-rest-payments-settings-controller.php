--- conflicted
+++ resolved
@@ -11,11 +11,8 @@
 use WCPay\Payment_Methods\CC_Payment_Method;
 use WCPay\Payment_Methods\Giropay_Payment_Method;
 use WCPay\Payment_Methods\Sofort_Payment_Method;
-<<<<<<< HEAD
 use WCPay\Payment_Methods\P24_Payment_Method;
-=======
 use WCPay\Payment_Methods\Ideal_Payment_Method;
->>>>>>> e8fd67a3
 
 /**
  * WC_REST_Payments_Settings_Controller_Test unit tests.
@@ -90,11 +87,8 @@
 			CC_Payment_Method::class,
 			Giropay_Payment_Method::class,
 			Sofort_Payment_Method::class,
-<<<<<<< HEAD
 			P24_Payment_Method::class,
-=======
 			Ideal_Payment_Method::class,
->>>>>>> e8fd67a3
 		];
 		foreach ( $payment_method_classes as $payment_method_class ) {
 			$mock_payment_method = $this->getMockBuilder( $payment_method_class )
@@ -135,11 +129,7 @@
 		$enabled_method_ids = $response->get_data()['available_payment_method_ids'];
 
 		$this->assertEquals(
-<<<<<<< HEAD
-			[ 'card', 'giropay', 'sofort', 'p24' ],
-=======
-			[ 'card', 'giropay', 'sofort', 'ideal' ],
->>>>>>> e8fd67a3
+			[ 'card', 'giropay', 'sofort', 'ideal', 'p24' ],
 			$enabled_method_ids
 		);
 	}
