--- conflicted
+++ resolved
@@ -192,32 +192,25 @@
 		foreach ( $this->mock_payment_gateways as $mock_upe_payment_gateway ) {
 			$upe_controller = new WC_REST_Payments_Settings_Controller( $this->mock_api_client, $mock_upe_payment_gateway );
 
-<<<<<<< HEAD
 			$response           = $upe_controller->get_settings();
 			$enabled_method_ids = $response->get_data()['available_payment_method_ids'];
 
 			$this->assertEquals(
-				[ 'card', 'au_becs_debit', 'bancontact', 'eps', 'giropay', 'ideal', 'sofort', 'sepa_debit', 'p24', 'link' ],
+				[
+					Payment_Method::CARD,
+					Payment_Method::BECS,
+					Payment_Method::BANCONTACT,
+					Payment_Method::EPS,
+					Payment_Method::GIROPAY,
+					Payment_Method::IDEAL,
+					Payment_Method::SOFORT,
+					Payment_Method::SEPA,
+					Payment_Method::P24,
+					Payment_Method::LINK,
+				],
 				$enabled_method_ids
 			);
 		}
-=======
-		$this->assertEquals(
-			[
-				Payment_Method::CARD,
-				Payment_Method::BECS,
-				Payment_Method::BANCONTACT,
-				Payment_Method::EPS,
-				Payment_Method::GIROPAY,
-				Payment_Method::IDEAL,
-				Payment_Method::SOFORT,
-				Payment_Method::SEPA,
-				Payment_Method::P24,
-				Payment_Method::LINK,
-			],
-			$enabled_method_ids
-		);
->>>>>>> 77474bbc
 	}
 
 	public function test_get_settings_request_returns_test_mode_flag() {
@@ -335,28 +328,17 @@
 	}
 
 	public function test_update_settings_saves_enabled_payment_methods() {
-<<<<<<< HEAD
 		foreach ( $this->mock_payment_gateways as $mock_upe_payment_gateway ) {
 			$upe_controller = new WC_REST_Payments_Settings_Controller( $this->mock_api_client, $mock_upe_payment_gateway );
-			$mock_upe_payment_gateway->update_option( 'upe_enabled_payment_method_ids', [ 'card' ] );
+			$mock_upe_payment_gateway->update_option( 'upe_enabled_payment_method_ids', [ Payment_Method::CARD ] );
 
 			$request = new WP_REST_Request();
-			$request->set_param( 'enabled_payment_method_ids', [ 'card', 'giropay' ] );
-=======
-		$this->upe_gateway->update_option( 'upe_enabled_payment_method_ids', [ Payment_Method::CARD ] );
-
-		$request = new WP_REST_Request();
-		$request->set_param( 'enabled_payment_method_ids', [ Payment_Method::CARD, Payment_Method::GIROPAY ] );
->>>>>>> 77474bbc
+			$request->set_param( 'enabled_payment_method_ids', [ Payment_Method::CARD, Payment_Method::GIROPAY ] );
 
 			$upe_controller->update_settings( $request );
 
-<<<<<<< HEAD
-			$this->assertEquals( [ 'card', 'giropay' ], $mock_upe_payment_gateway->get_option( 'upe_enabled_payment_method_ids' ) );
+			$this->assertEquals( [ Payment_Method::CARD, Payment_Method::GIROPAY ], $mock_upe_payment_gateway->get_option( 'upe_enabled_payment_method_ids' ) );
 		}
-=======
-		$this->assertEquals( [ Payment_Method::CARD, Payment_Method::GIROPAY ], $this->upe_gateway->get_option( 'upe_enabled_payment_method_ids' ) );
->>>>>>> 77474bbc
 	}
 
 	public function test_update_settings_validation_fails_if_invalid_gateway_id_supplied() {
