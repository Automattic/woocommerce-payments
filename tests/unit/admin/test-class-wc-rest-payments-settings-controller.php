--- conflicted
+++ resolved
@@ -158,11 +158,7 @@
 		$enabled_method_ids = $response->get_data()['available_payment_method_ids'];
 
 		$this->assertEquals(
-<<<<<<< HEAD
-			[ 'card', 'bancontact', 'eps', 'giropay', 'ideal', 'sofort', 'sepa_debit', 'p24' ],
-=======
-			[ 'card', 'au_becs_debit', 'bancontact', 'giropay', 'ideal', 'sofort', 'sepa_debit', 'p24' ],
->>>>>>> 0fd92cf7
+			[ 'card', 'au_becs_debit', 'bancontact', 'eps', 'giropay', 'ideal', 'sofort', 'sepa_debit', 'p24' ],
 			$enabled_method_ids
 		);
 	}
