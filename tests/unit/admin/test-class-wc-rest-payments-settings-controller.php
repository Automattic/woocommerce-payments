--- conflicted
+++ resolved
@@ -134,11 +134,7 @@
 		$enabled_method_ids = $response->get_data()['available_payment_method_ids'];
 
 		$this->assertEquals(
-<<<<<<< HEAD
-			[ 'card', 'giropay', 'ideal', 'sofort' ],
-=======
-			[ 'card', 'bancontact', 'giropay', 'sofort', 'p24' ],
->>>>>>> c5149581
+			[ 'card', 'bancontact', 'giropay', 'sofort', 'p24', 'ideal' ],
 			$enabled_method_ids
 		);
 	}
