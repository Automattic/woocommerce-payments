--- conflicted
+++ resolved
@@ -1969,7 +1969,6 @@
 		$this->wcpay_gateway->attach_intent_info_to_order( $order, $intent_id, $intent_status, $payment_method, $customer_id, $charge_id, $currency );
 	}
 
-<<<<<<< HEAD
 	public function test_create_intent_success() {
 		$intent_id       = 'pi_xxxxxxxxxxxxx';
 		$charge_id       = 'ch_yyyyyyyyyyyyy';
@@ -2024,7 +2023,8 @@
 		$this->assertArrayHasKey( 'status', $data );
 		$this->assertSame( 500, $data['status'] );
 		$this->assertSame( 'Intent creation failed with the following message: test exception', $result->get_error_message() );
-=======
+	}
+
 	public function test_is_platform_checkout_is_returned_as_true() {
 		update_option( '_wcpay_feature_platform_checkout', '1' );
 		$this->assertTrue( $this->wcpay_gateway->get_payment_fields_js_config()['isPlatformCheckoutEnabled'] );
@@ -2053,6 +2053,5 @@
 			[ 'foo' ],
 			[ [] ],
 		];
->>>>>>> f83bfef8
 	}
 }