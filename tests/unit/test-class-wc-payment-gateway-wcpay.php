<?php
/**
 * Class WC_Payment_Gateway_WCPay_Test
 *
 * @package WooCommerce\Payments\Tests
 */

use PHP_CodeSniffer\Standards\Generic\Sniffs\Files\ExecutableFileSniff;
use PHPUnit\Framework\MockObject\MockObject;
use WCPay\Constants\Payment_Type;
use WCPay\Exceptions\Amount_Too_Small_Exception;
use WCPay\Exceptions\API_Exception;
use WCPay\Payment_Information;

/**
 * WC_Payment_Gateway_WCPay unit tests.
 */
class WC_Payment_Gateway_WCPay_Test extends WP_UnitTestCase {

	const NO_REQUIREMENTS      = false;
	const PENDING_REQUIREMENTS = true;

	/**
	 * System under test.
	 *
	 * @var WC_Payment_Gateway_WCPay
	 */
	private $wcpay_gateway;

	/**
	 * Mock WC_Payments_API_Client.
	 *
	 * @var WC_Payments_API_Client|PHPUnit_Framework_MockObject_MockObject
	 */
	private $mock_api_client;

	/**
	 * Mock WC_Payments_Customer_Service.
	 *
	 * @var WC_Payments_Customer_Service|PHPUnit_Framework_MockObject_MockObject
	 */
	private $mock_customer_service;

	/**
	 * Mock WC_Payments_Token_Service.
	 *
	 * @var WC_Payments_Token_Service|PHPUnit_Framework_MockObject_MockObject
	 */
	private $mock_token_service;

	/**
	 * Mock WC_Payments_Action_Scheduler_Service.
	 *
	 * @var WC_Payments_Action_Scheduler_Service|PHPUnit_Framework_MockObject_MockObject
	 */
	private $mock_action_scheduler_service;

	/**
	 * WC_Payments_Account instance.
	 *
	 * @var WC_Payments_Account|PHPUnit_Framework_MockObject_MockObject
	 */
	private $mock_wcpay_account;

	/**
	 * Session_Rate_Limiter instance.
	 *
	 * @var Session_Rate_Limiter|PHPUnit_Framework_MockObject_MockObject
	 */
	private $mock_rate_limiter;

	/**
	 * Pre-test setup
	 */
	public function setUp() {
		parent::setUp();

		$this->mock_api_client = $this->getMockBuilder( 'WC_Payments_API_Client' )
			->disableOriginalConstructor()
			->setMethods(
				[
					'get_account_data',
					'is_server_connected',
					'capture_intention',
					'cancel_intention',
					'get_intent',
					'create_and_confirm_intention',
					'create_and_confirm_setup_intent',
					'get_setup_intent',
					'get_payment_method',
					'refund_charge',
					'get_charge',
				]
			)
			->getMock();
		$this->mock_api_client->expects( $this->any() )->method( 'is_server_connected' )->willReturn( true );

		$this->mock_wcpay_account = $this->createMock( WC_Payments_Account::class );

		$this->mock_customer_service = $this->createMock( WC_Payments_Customer_Service::class );

		$this->mock_token_service = $this->createMock( WC_Payments_Token_Service::class );

		$this->mock_action_scheduler_service = $this->createMock( WC_Payments_Action_Scheduler_Service::class );

		$this->mock_rate_limiter = $this->createMock( Session_Rate_Limiter::class );

		$this->wcpay_gateway = new WC_Payment_Gateway_WCPay(
			$this->mock_api_client,
			$this->mock_wcpay_account,
			$this->mock_customer_service,
			$this->mock_token_service,
			$this->mock_action_scheduler_service,
			$this->mock_rate_limiter
		);
	}

	/**
	 * Post-test teardown
	 */
	public function tearDown() {
		parent::tearDown();

		delete_option( 'woocommerce_woocommerce_payments_settings' );
		delete_option( WC_Payments_Account::ACCOUNT_OPTION );

		// Fall back to an US store.
		update_option( 'woocommerce_store_postcode', '94110' );
		$this->wcpay_gateway->update_option( 'saved_cards', 'yes' );
	}

	public function test_attach_exchange_info_to_order_with_no_conversion() {
		$charge_id = 'ch_yyyyyyyyyyyyy';

		$order = WC_Helper_Order::create_order();
		$order->update_meta_data( '_charge_id', $charge_id );
		$order->set_currency( 'USD' );
		$order->save();

		$this->mock_wcpay_account->expects( $this->once() )
			->method( 'get_account_default_currency' )
			->willReturn( 'usd' );

		$this->wcpay_gateway->attach_exchange_info_to_order( $order, $charge_id );

		// The meta key should not be set.
		$this->assertEquals( '', $order->get_meta( '_wcpay_multi_currency_stripe_exchange_rate' ) );
	}

	public function test_attach_exchange_info_to_order_with_different_account_currency_no_conversion() {
		$charge_id = 'ch_yyyyyyyyyyyyy';

		$order = WC_Helper_Order::create_order();
		$order->update_meta_data( '_charge_id', $charge_id );
		$order->set_currency( 'USD' );
		$order->save();

		$this->mock_wcpay_account->expects( $this->once() )
			->method( 'get_account_default_currency' )
			->willReturn( 'jpy' );

		$this->wcpay_gateway->attach_exchange_info_to_order( $order, $charge_id );

		// The meta key should not be set.
		$this->assertEquals( '', $order->get_meta( '_wcpay_multi_currency_stripe_exchange_rate' ) );
	}

	public function test_attach_exchange_info_to_order_with_zero_decimal_order_currency() {
		$charge_id = 'ch_yyyyyyyyyyyyy';

		$order = WC_Helper_Order::create_order();
		$order->update_meta_data( '_charge_id', $charge_id );
		$order->set_currency( 'JPY' );
		$order->save();

		$this->mock_wcpay_account->expects( $this->once() )
			->method( 'get_account_default_currency' )
			->willReturn( 'usd' );

		$this->mock_api_client->expects( $this->once() )
			->method( 'get_charge' )
			->willReturn(
				[
					'id'                  => 'ch_123456',
					'amount'              => 4500,
					'balance_transaction' => [
						'amount'        => 4450,
						'fee'           => 50,
						'currency'      => 'USD',
						'exchange_rate' => 0.9414,
					],
				]
			);

		$this->wcpay_gateway->attach_exchange_info_to_order( $order, $charge_id );
		$this->assertEquals( 0.009414, $order->get_meta( '_wcpay_multi_currency_stripe_exchange_rate' ) );
	}

	public function test_attach_exchange_info_to_order_with_different_order_currency() {
		$charge_id = 'ch_yyyyyyyyyyyyy';

		$order = WC_Helper_Order::create_order();
		$order->update_meta_data( '_charge_id', $charge_id );
		$order->set_currency( 'EUR' );
		$order->save();

		$this->mock_wcpay_account->expects( $this->once() )
			->method( 'get_account_default_currency' )
			->willReturn( 'usd' );

		$this->mock_api_client->expects( $this->once() )
			->method( 'get_charge' )
			->willReturn(
				[
					'id'                  => 'ch_123456',
					'amount'              => 4500,
					'balance_transaction' => [
						'amount'        => 4450,
						'fee'           => 50,
						'currency'      => 'USD',
						'exchange_rate' => 0.853,
					],
				]
			);

		$this->wcpay_gateway->attach_exchange_info_to_order( $order, $charge_id );
		$this->assertEquals( 0.853, $order->get_meta( '_wcpay_multi_currency_stripe_exchange_rate' ) );
	}

	public function test_process_refund() {
		$intent_id = 'pi_xxxxxxxxxxxxx';
		$charge_id = 'ch_yyyyyyyyyyyyy';

		$order = WC_Helper_Order::create_order();
		$order->update_meta_data( '_intent_id', $intent_id );
		$order->update_meta_data( '_charge_id', $charge_id );
		$order->save();

		$this->mock_api_client->expects( $this->once() )->method( 'refund_charge' )->will(
			$this->returnValue(
				[
					'id'                       => 're_123456789',
					'object'                   => 'refund',
					'amount'                   => 19.99,
					'balance_transaction'      => 'txn_987654321',
					'charge'                   => 'ch_121212121212',
					'created'                  => 1610123467,
					'payment_intent'           => 'pi_1234567890',
					'reason'                   => null,
					'reciept_number'           => null,
					'source_transfer_reversal' => null,
					'status'                   => 'succeeded',
					'transfer_reversal'        => null,
					'currency'                 => 'usd',
				]
			)
		);

		$result = $this->wcpay_gateway->process_refund( $order->get_id(), 19.99 );

		$this->assertTrue( $result );
	}

	public function test_process_refund_non_usd() {
		$intent_id = 'pi_xxxxxxxxxxxxx';
		$charge_id = 'ch_yyyyyyyyyyyyy';

		$order = WC_Helper_Order::create_order();
		$order->update_meta_data( '_intent_id', $intent_id );
		$order->update_meta_data( '_charge_id', $charge_id );
		$order->save();

		$this->mock_api_client->expects( $this->once() )->method( 'refund_charge' )->will(
			$this->returnValue(
				[
					'id'                       => 're_123456789',
					'object'                   => 'refund',
					'amount'                   => 19.99,
					'balance_transaction'      => 'txn_987654321',
					'charge'                   => 'ch_121212121212',
					'created'                  => 1610123467,
					'payment_intent'           => 'pi_1234567890',
					'reason'                   => null,
					'reciept_number'           => null,
					'source_transfer_reversal' => null,
					'status'                   => 'succeeded',
					'transfer_reversal'        => null,
					'currency'                 => 'eur',
				]
			)
		);

		$result = $this->wcpay_gateway->process_refund( $order->get_id(), 19.99 );

		$notes             = wc_get_order_notes(
			[
				'order_id' => $order->get_id(),
				'limit'    => 1,
			]
		);
		$latest_wcpay_note = $notes[0];

		$this->assertTrue( $result );
		$this->assertContains( 'successfully processed', $latest_wcpay_note->content );
		$this->assertContains( wc_price( 19.99, [ 'currency' => 'EUR' ] ), $latest_wcpay_note->content );
	}

	public function test_process_refund_with_reason_non_usd() {
		$intent_id = 'pi_xxxxxxxxxxxxx';
		$charge_id = 'ch_yyyyyyyyyyyyy';

		$order = WC_Helper_Order::create_order();
		$order->update_meta_data( '_intent_id', $intent_id );
		$order->update_meta_data( '_charge_id', $charge_id );
		$order->save();

		$this->mock_api_client->expects( $this->once() )->method( 'refund_charge' )->will(
			$this->returnValue(
				[
					'id'                       => 're_123456789',
					'object'                   => 'refund',
					'amount'                   => 19.99,
					'balance_transaction'      => 'txn_987654321',
					'charge'                   => 'ch_121212121212',
					'created'                  => 1610123467,
					'payment_intent'           => 'pi_1234567890',
					'reason'                   => null,
					'reciept_number'           => null,
					'source_transfer_reversal' => null,
					'status'                   => 'succeeded',
					'transfer_reversal'        => null,
					'currency'                 => 'eur',
				]
			)
		);

		$result = $this->wcpay_gateway->process_refund( $order->get_id(), 19.99, 'some reason' );

		$notes             = wc_get_order_notes(
			[
				'order_id' => $order->get_id(),
				'limit'    => 1,
			]
		);
		$latest_wcpay_note = $notes[0];

		$this->assertContains( 'successfully processed', $latest_wcpay_note->content );
		$this->assertContains( 'some reason', $latest_wcpay_note->content );
		$this->assertContains( wc_price( 19.99, [ 'currency' => 'EUR' ] ), $latest_wcpay_note->content );
		$this->assertTrue( $result );
	}

	public function test_process_refund_on_uncaptured_payment() {
		$intent_id = 'pi_xxxxxxxxxxxxx';
		$charge_id = 'ch_yyyyyyyyyyyyy';

		$order = WC_Helper_Order::create_order();
		$order->update_meta_data( '_intent_id', $intent_id );
		$order->update_meta_data( '_charge_id', $charge_id );
		$order->update_meta_data( '_intention_status', 'requires_capture' );
		$order->update_status( 'on-hold' );
		$order->save();

		$order_id = $order->get_id();

		$result = $this->wcpay_gateway->process_refund( $order_id, 19.99 );

		$this->assertInstanceOf( WP_Error::class, $result );
		$this->assertEquals( 'uncaptured-payment', $result->get_error_code() );
	}

	public function test_process_refund_on_invalid_amount() {
		$intent_id = 'pi_xxxxxxxxxxxxx';
		$charge_id = 'ch_yyyyyyyyyyyyy';

		$order = WC_Helper_Order::create_order();
		$order->update_meta_data( '_intent_id', $intent_id );
		$order->update_meta_data( '_charge_id', $charge_id );
		$order->save();

		$order_id = $order->get_id();

		$result = $this->wcpay_gateway->process_refund( $order_id, 0 );

		$this->assertInstanceOf( WP_Error::class, $result );
		$this->assertEquals( 'invalid-amount', $result->get_error_code() );

		$result = $this->wcpay_gateway->process_refund( $order_id, -5 );

		$this->assertInstanceOf( WP_Error::class, $result );
		$this->assertEquals( 'invalid-amount', $result->get_error_code() );

		$result = $this->wcpay_gateway->process_refund( $order_id, $order->get_total() + 1 );

		$this->assertInstanceOf( WP_Error::class, $result );
		$this->assertEquals( 'invalid-amount', $result->get_error_code() );
	}

	public function test_process_refund_success_does_not_set_refund_failed_meta() {
		$intent_id = 'pi_xxxxxxxxxxxxx';
		$charge_id = 'ch_yyyyyyyyyyyyy';

		$order = WC_Helper_Order::create_order();
		$order->update_meta_data( '_intent_id', $intent_id );
		$order->update_meta_data( '_charge_id', $charge_id );
		$order->save();

		$this->mock_api_client->expects( $this->once() )->method( 'refund_charge' )->will(
			$this->returnValue(
				[
					'id'                       => 're_123456789',
					'object'                   => 'refund',
					'amount'                   => 19.99,
					'balance_transaction'      => 'txn_987654321',
					'charge'                   => 'ch_121212121212',
					'created'                  => 1610123467,
					'payment_intent'           => 'pi_1234567890',
					'reason'                   => null,
					'receipt_number'           => null,
					'source_transfer_reversal' => null,
					'status'                   => 'succeeded',
					'transfer_reversal'        => null,
					'currency'                 => 'usd',
				]
			)
		);

		$this->wcpay_gateway->process_refund( $order->get_id(), 19.99 );

		// Reload the order information to get the new meta.
		$order = wc_get_order( $order->get_id() );
		$this->assertFalse( $this->wcpay_gateway->has_refund_failed( $order ) );
	}

	public function test_process_refund_failure_sets_refund_failed_meta() {
		$intent_id = 'pi_xxxxxxxxxxxxx';
		$charge_id = 'ch_yyyyyyyyyyyyy';

		$order = WC_Helper_Order::create_order();
		$order->update_meta_data( '_intent_id', $intent_id );
		$order->update_meta_data( '_charge_id', $charge_id );
		$order->update_status( 'processing' );
		$order->save();

		$order_id = $order->get_id();

		$this->mock_api_client
			->expects( $this->once() )
			->method( 'refund_charge' )
			->willThrowException( new \Exception( 'Test message' ) );

		$this->wcpay_gateway->process_refund( $order_id, 19.99 );

		// Reload the order information to get the new meta.
		$order = wc_get_order( $order_id );
		$this->assertTrue( $this->wcpay_gateway->has_refund_failed( $order ) );
	}

	public function test_process_refund_on_api_error() {
		$intent_id = 'pi_xxxxxxxxxxxxx';
		$charge_id = 'ch_yyyyyyyyyyyyy';

		$order = WC_Helper_Order::create_order();
		$order->update_meta_data( '_intent_id', $intent_id );
		$order->update_meta_data( '_charge_id', $charge_id );
		$order->update_status( 'processing' );
		$order->save();

		$order_id = $order->get_id();

		$this->mock_api_client
			->expects( $this->once() )
			->method( 'refund_charge' )
			->willThrowException( new \Exception( 'Test message' ) );

		$result = $this->wcpay_gateway->process_refund( $order_id, 19.99 );

		$this->assertInstanceOf( WP_Error::class, $result );
		$this->assertEquals( 'wcpay_edit_order_refund_failure', $result->get_error_code() );
		$this->assertEquals( 'Test message', $result->get_error_message() );
	}

	public function test_process_refund_on_api_error_non_usd() {
		$intent_id = 'pi_xxxxxxxxxxxxx';
		$charge_id = 'ch_yyyyyyyyyyyyy';

		$order = WC_Helper_Order::create_order();
		$order->update_meta_data( '_intent_id', $intent_id );
		$order->update_meta_data( '_charge_id', $charge_id );
		WC_Payments_Utils::set_order_intent_currency( $order, 'EUR' );
		$order->update_status( 'processing' );
		$order->save();

		$order_id = $order->get_id();

		$this->mock_api_client
			->expects( $this->once() )
			->method( 'refund_charge' )
			->willThrowException( new API_Exception( 'Test message', 'server_error', 500 ) );

		$result = $this->wcpay_gateway->process_refund( $order_id, 19.99 );

		$notes             = wc_get_order_notes(
			[
				'order_id' => $order->get_id(),
				'limit'    => 1,
			]
		);
		$latest_wcpay_note = $notes[0];

		$this->assertInstanceOf( WP_Error::class, $result );
		$this->assertEquals( 'wcpay_edit_order_refund_failure', $result->get_error_code() );
		$this->assertEquals( 'Test message', $result->get_error_message() );
		$this->assertContains( 'failed to complete', $latest_wcpay_note->content );
		$this->assertContains( 'Test message', $latest_wcpay_note->content );
		$this->assertContains( wc_price( 19.99, [ 'currency' => 'EUR' ] ), $latest_wcpay_note->content );
	}

	public function test_payment_fields_outputs_fields() {
		$this->wcpay_gateway->payment_fields();

		$this->expectOutputRegex( '/<div id="wcpay-card-element"><\/div>/' );
	}

	public function test_save_card_checkbox_not_displayed_when_saved_cards_disabled() {
		$this->wcpay_gateway->update_option( 'saved_cards', 'no' );

		// Use a callback to get and test the output (also suppresses the output buffering being printed to the CLI).
		$this->setOutputCallback(
			function( $output ) {
				$result = preg_match_all( '/.*<input.*id="wc-woocommerce_payments-new-payment-method".*\/>.*/', $output );

				$this->assertEquals( 0, $result );
			}
		);

		$this->wcpay_gateway->payment_fields();
	}

	protected function mock_level_3_order( $shipping_postcode, $with_fee = false ) {
		// Setup the item.
		$mock_item = $this->getMockBuilder( WC_Order_Item_Product::class )
			->disableOriginalConstructor()
			->setMethods( [ 'get_name', 'get_quantity', 'get_subtotal', 'get_total_tax', 'get_total', 'get_variation_id', 'get_product_id' ] )
			->getMock();

		$mock_item
			->method( 'get_name' )
			->will( $this->returnValue( 'Beanie with Logo' ) );

		$mock_item
			->method( 'get_quantity' )
			->will( $this->returnValue( 1 ) );

		$mock_item
			->method( 'get_total' )
			->will( $this->returnValue( 18 ) );

		$mock_item
			->method( 'get_subtotal' )
			->will( $this->returnValue( 18 ) );

		$mock_item
			->method( 'get_total_tax' )
			->will( $this->returnValue( 2.7 ) );

		$mock_item
			->method( 'get_variation_id' )
			->will( $this->returnValue( false ) );

		$mock_item
			->method( 'get_product_id' )
			->will( $this->returnValue( 30 ) );

		$mock_items[] = $mock_item;

		if ( $with_fee ) {
			// Setup the fee.
			$mock_fee = $this->getMockBuilder( WC_Order_Item_Fee::class )
				->disableOriginalConstructor()
				->setMethods( [ 'get_name', 'get_quantity', 'get_total_tax', 'get_total' ] )
				->getMock();

			$mock_fee
				->method( 'get_name' )
				->will( $this->returnValue( 'fee' ) );

			$mock_fee
				->method( 'get_quantity' )
				->will( $this->returnValue( 1 ) );

			$mock_fee
				->method( 'get_total' )
				->will( $this->returnValue( 10 ) );

			$mock_fee
				->method( 'get_total_tax' )
				->will( $this->returnValue( 1.5 ) );

			$mock_items[] = $mock_fee;
		}

		// Setup the order.
		$mock_order = $this->getMockBuilder( WC_Order::class )
			->disableOriginalConstructor()
			->setMethods( [ 'get_id', 'get_items', 'get_currency', 'get_shipping_total', 'get_shipping_tax', 'get_shipping_postcode' ] )
			->getMock();

		$mock_order
			->method( 'get_id' )
			->will( $this->returnValue( 210 ) );

		$mock_order
			->method( 'get_items' )
			->will( $this->returnValue( $mock_items ) );

		$mock_order
			->method( 'get_currency' )
			->will( $this->returnValue( 'USD' ) );

		$mock_order
			->method( 'get_shipping_total' )
			->will( $this->returnValue( 30 ) );

		$mock_order
			->method( 'get_shipping_tax' )
			->will( $this->returnValue( 8 ) );

		$mock_order
			->method( 'get_shipping_postcode' )
			->will( $this->returnValue( $shipping_postcode ) );

		return $mock_order;
	}

	public function test_full_level3_data() {
		$expected_data = [
			'merchant_reference'   => '210',
			'customer_reference'   => '210',
			'shipping_amount'      => 3800,
			'line_items'           => [
				(object) [
					'product_code'        => 30,
					'product_description' => 'Beanie with Logo',
					'unit_cost'           => 1800,
					'quantity'            => 1,
					'tax_amount'          => 270,
					'discount_amount'     => 0,
				],
			],
			'shipping_address_zip' => '98012',
			'shipping_from_zip'    => '94110',
		];

		update_option( 'woocommerce_store_postcode', '94110' );

		$this->mock_wcpay_account->method( 'get_account_country' )->willReturn( 'US' );
		$mock_order   = $this->mock_level_3_order( '98012' );
		$level_3_data = $this->wcpay_gateway->get_level3_data_from_order( $mock_order );

		$this->assertEquals( $expected_data, $level_3_data );
	}

	public function test_full_level3_data_with_fee() {
		$expected_data = [
			'merchant_reference'   => '210',
			'customer_reference'   => '210',
			'shipping_amount'      => 3800,
			'line_items'           => [
				(object) [
					'product_code'        => 30,
					'product_description' => 'Beanie with Logo',
					'unit_cost'           => 1800,
					'quantity'            => 1,
					'tax_amount'          => 270,
					'discount_amount'     => 0,
				],
				(object) [
					'product_code'        => 'fee',
					'product_description' => 'fee',
					'unit_cost'           => 1000,
					'quantity'            => 1,
					'tax_amount'          => 150,
					'discount_amount'     => 0,
				],
			],
			'shipping_address_zip' => '98012',
			'shipping_from_zip'    => '94110',
		];

		update_option( 'woocommerce_store_postcode', '94110' );

		$this->mock_wcpay_account->method( 'get_account_country' )->willReturn( 'US' );
		$mock_order   = $this->mock_level_3_order( '98012', true );
		$level_3_data = $this->wcpay_gateway->get_level3_data_from_order( $mock_order );

		$this->assertEquals( $expected_data, $level_3_data );
	}

	public function test_us_store_level_3_data() {
		// Use a non-us customer postcode to ensure it's not included in the level3 data.
		$this->mock_wcpay_account->method( 'get_account_country' )->willReturn( 'US' );
		$mock_order   = $this->mock_level_3_order( '9000' );
		$level_3_data = $this->wcpay_gateway->get_level3_data_from_order( $mock_order );

		$this->assertArrayNotHasKey( 'shipping_address_zip', $level_3_data );
	}

	public function test_us_customer_level_3_data() {
		$expected_data = [
			'merchant_reference'   => '210',
			'customer_reference'   => '210',
			'shipping_amount'      => 3800,
			'line_items'           => [
				(object) [
					'product_code'        => 30,
					'product_description' => 'Beanie with Logo',
					'unit_cost'           => 1800,
					'quantity'            => 1,
					'tax_amount'          => 270,
					'discount_amount'     => 0,
				],
			],
			'shipping_address_zip' => '98012',
		];

		// Use a non-US postcode.
		update_option( 'woocommerce_store_postcode', '9000' );

		$this->mock_wcpay_account->method( 'get_account_country' )->willReturn( 'US' );
		$mock_order   = $this->mock_level_3_order( '98012' );
		$level_3_data = $this->wcpay_gateway->get_level3_data_from_order( $mock_order );

		$this->assertEquals( $expected_data, $level_3_data );
	}

	public function test_non_us_customer_level_3_data() {
		$expected_data = [];

		$this->mock_wcpay_account->method( 'get_account_country' )->willReturn( 'CA' );
		$mock_order   = $this->mock_level_3_order( 'K0A' );
		$level_3_data = $this->wcpay_gateway->get_level3_data_from_order( $mock_order );

		$this->assertEquals( $expected_data, $level_3_data );
	}

	public function test_capture_charge_success() {
		$intent_id = 'pi_xxxxxxxxxxxxx';
		$charge_id = 'ch_yyyyyyyyyyyyy';

		$order = WC_Helper_Order::create_order();
		$order->set_transaction_id( $intent_id );
		$order->update_meta_data( '_intent_id', $intent_id );
		$order->update_meta_data( '_charge_id', $charge_id );
		$order->update_meta_data( '_intention_status', 'requires_capture' );
		$order->update_status( 'on-hold' );

		$this->mock_api_client->expects( $this->once() )->method( 'capture_intention' )->will(
			$this->returnValue(
				new WC_Payments_API_Intention(
					$intent_id,
					1500,
					$order->get_currency(),
					'cus_12345',
					'pm_12345',
					new DateTime(),
					'succeeded',
					$charge_id,
					'...'
				)
			)
		);

		$this->mock_wcpay_account
			->expects( $this->once() )
			->method( 'get_account_country' )
			->willReturn( 'US' );

		$result = $this->wcpay_gateway->capture_charge( $order );

		$notes             = wc_get_order_notes(
			[
				'order_id' => $order->get_id(),
				'limit'    => 2,
			]
		);
		$latest_wcpay_note = $notes[1]; // The latest note is the "status changed" message, we want the previous one.

		// Assert the returned data contains fields required by the REST endpoint.
		$this->assertEquals(
			[
				'status'    => 'succeeded',
				'id'        => $intent_id,
				'message'   => null,
				'http_code' => 200,
			],
			$result
		);
		$this->assertContains( 'successfully captured', $latest_wcpay_note->content );
		$this->assertContains( wc_price( $order->get_total() ), $latest_wcpay_note->content );
		$this->assertEquals( $order->get_meta( '_intention_status', true ), 'succeeded' );
		$this->assertEquals( $order->get_status(), 'processing' );
	}

	public function test_capture_charge_success_non_usd() {
		$intent_id = 'pi_xxxxxxxxxxxxx';
		$charge_id = 'ch_yyyyyyyyyyyyy';

		$order = WC_Helper_Order::create_order();
		$order->set_transaction_id( $intent_id );
		$order->update_meta_data( '_intent_id', $intent_id );
		$order->update_meta_data( '_charge_id', $charge_id );
		$order->update_meta_data( '_intention_status', 'requires_capture' );
		$order->update_status( 'on-hold' );

		$this->mock_api_client->expects( $this->once() )->method( 'capture_intention' )->will(
			$this->returnValue(
				new WC_Payments_API_Intention(
					$intent_id,
					1500,
					'eur',
					'cus_12345',
					'pm_12345',
					new DateTime(),
					'succeeded',
					$charge_id,
					'...'
				)
			)
		);

		$this->mock_wcpay_account
			->expects( $this->once() )
			->method( 'get_account_country' )
			->willReturn( 'US' );

		$result = $this->wcpay_gateway->capture_charge( $order );

		$notes             = wc_get_order_notes(
			[
				'order_id' => $order->get_id(),
				'limit'    => 2,
			]
		);
		$latest_wcpay_note = $notes[1]; // The latest note is the "status changed" message, we want the previous one.

		// Assert the returned data contains fields required by the REST endpoint.
		$this->assertEquals(
			[
				'status'    => 'succeeded',
				'id'        => $intent_id,
				'message'   => null,
				'http_code' => 200,
			],
			$result
		);
		$this->assertContains( 'successfully captured', $latest_wcpay_note->content );
		$this->assertContains( wc_price( $order->get_total(), [ 'currency' => 'EUR' ] ), $latest_wcpay_note->content );
		$this->assertEquals( $order->get_meta( '_intention_status', true ), 'succeeded' );
		$this->assertEquals( $order->get_status(), 'processing' );
	}

	public function test_capture_charge_failure() {
		$intent_id = 'pi_xxxxxxxxxxxxx';
		$charge_id = 'ch_yyyyyyyyyyyyy';

		$order = WC_Helper_Order::create_order();
		$order->set_transaction_id( $intent_id );
		$order->update_meta_data( '_intent_id', $intent_id );
		$order->update_meta_data( '_charge_id', $charge_id );
		$order->update_meta_data( '_intention_status', 'requires_capture' );
		$order->update_status( 'on-hold' );

		$this->mock_api_client->expects( $this->once() )->method( 'capture_intention' )->will(
			$this->returnValue(
				new WC_Payments_API_Intention(
					$intent_id,
					1500,
					$order->get_currency(),
					'cus_12345',
					'pm_12345',
					new DateTime(),
					'requires_capture',
					$charge_id,
					'...'
				)
			)
		);

		$this->mock_wcpay_account
			->expects( $this->once() )
			->method( 'get_account_country' )
			->willReturn( 'US' );

		$result = $this->wcpay_gateway->capture_charge( $order );

		$note = wc_get_order_notes(
			[
				'order_id' => $order->get_id(),
				'limit'    => 1,
			]
		)[0];

		// Assert the returned data contains fields required by the REST endpoint.
		$this->assertEquals(
			[
				'status'    => 'requires_capture',
				'id'        => $intent_id,
				'message'   => null,
				'http_code' => 502,
			],
			$result
		);
		$this->assertContains( 'failed', $note->content );
		$this->assertContains( wc_price( $order->get_total() ), $note->content );
		$this->assertEquals( $order->get_meta( '_intention_status', true ), 'requires_capture' );
		$this->assertEquals( $order->get_status(), 'on-hold' );
	}

	public function test_capture_charge_failure_non_usd() {
		$intent_id = 'pi_xxxxxxxxxxxxx';
		$charge_id = 'ch_yyyyyyyyyyyyy';

		$order = WC_Helper_Order::create_order();
		$order->set_transaction_id( $intent_id );
		$order->update_meta_data( '_intent_id', $intent_id );
		$order->update_meta_data( '_charge_id', $charge_id );
		$order->update_meta_data( '_intention_status', 'requires_capture' );
		$order->update_status( 'on-hold' );

		$this->mock_api_client->expects( $this->once() )->method( 'capture_intention' )->will(
			$this->returnValue(
				new WC_Payments_API_Intention(
					$intent_id,
					1500,
					'eur',
					'cus_12345',
					'pm_12345',
					new DateTime(),
					'requires_capture',
					$charge_id,
					'...'
				)
			)
		);

		$this->mock_wcpay_account
			->expects( $this->once() )
			->method( 'get_account_country' )
			->willReturn( 'US' );

		$result = $this->wcpay_gateway->capture_charge( $order );

		$note = wc_get_order_notes(
			[
				'order_id' => $order->get_id(),
				'limit'    => 1,
			]
		)[0];

		// Assert the returned data contains fields required by the REST endpoint.
		$this->assertEquals(
			[
				'status'    => 'requires_capture',
				'id'        => $intent_id,
				'message'   => null,
				'http_code' => 502,
			],
			$result
		);
		$this->assertContains( 'failed', $note->content );
		$this->assertContains( wc_price( $order->get_total(), [ 'currency' => 'EUR' ] ), $note->content );
		$this->assertEquals( $order->get_meta( '_intention_status', true ), 'requires_capture' );
		$this->assertEquals( $order->get_status(), 'on-hold' );
	}

	public function test_capture_charge_api_failure() {
		$intent_id = 'pi_xxxxxxxxxxxxx';
		$charge_id = 'ch_yyyyyyyyyyyyy';

		$order = WC_Helper_Order::create_order();
		$order->set_transaction_id( $intent_id );
		$order->update_meta_data( '_intent_id', $intent_id );
		$order->update_meta_data( '_charge_id', $charge_id );
		$order->update_meta_data( '_intention_status', 'requires_capture' );
		$order->update_status( 'on-hold' );

		$this->mock_api_client->expects( $this->once() )->method( 'capture_intention' )->will(
			$this->throwException( new API_Exception( 'test exception', 'server_error', 500 ) )
		);
		$this->mock_api_client->expects( $this->once() )->method( 'get_intent' )->with( $intent_id )->will(
			$this->returnValue(
				new WC_Payments_API_Intention(
					$intent_id,
					1500,
					'usd',
					'cus_12345',
					'pm_12345',
					new DateTime(),
					'requires_capture',
					$charge_id,
					'...'
				)
			)
		);

		$this->mock_wcpay_account
			->expects( $this->once() )
			->method( 'get_account_country' )
			->willReturn( 'US' );

		$result = $this->wcpay_gateway->capture_charge( $order );

		$note = wc_get_order_notes(
			[
				'order_id' => $order->get_id(),
				'limit'    => 1,
			]
		)[0];

		// Assert the returned data contains fields required by the REST endpoint.
		$this->assertEquals(
			[
				'status'    => 'failed',
				'id'        => $intent_id,
				'message'   => 'test exception',
				'http_code' => 500,
			],
			$result
		);
		$this->assertContains( 'failed', $note->content );
		$this->assertContains( 'test exception', $note->content );
		$this->assertContains( wc_price( $order->get_total() ), $note->content );
		$this->assertEquals( $order->get_meta( '_intention_status', true ), 'requires_capture' );
		$this->assertEquals( $order->get_status(), 'on-hold' );
	}

	public function test_capture_charge_api_failure_non_usd() {
		$intent_id = 'pi_xxxxxxxxxxxxx';
		$charge_id = 'ch_yyyyyyyyyyyyy';

		$order = WC_Helper_Order::create_order();
		$order->set_transaction_id( $intent_id );
		$order->update_meta_data( '_intent_id', $intent_id );
		$order->update_meta_data( '_charge_id', $charge_id );
		$order->update_meta_data( '_intention_status', 'requires_capture' );
		$order->update_status( 'on-hold' );
		WC_Payments_Utils::set_order_intent_currency( $order, 'EUR' );

		$this->mock_api_client->expects( $this->once() )->method( 'capture_intention' )->will(
			$this->throwException( new API_Exception( 'test exception', 'server_error', 500 ) )
		);
		$this->mock_api_client->expects( $this->once() )->method( 'get_intent' )->with( $intent_id )->will(
			$this->returnValue(
				new WC_Payments_API_Intention(
					$intent_id,
					1500,
					'jpy',
					'cus_12345',
					'pm_12345',
					new DateTime(),
					'requires_capture',
					$charge_id,
					'...'
				)
			)
		);

		$this->mock_wcpay_account
			->expects( $this->once() )
			->method( 'get_account_country' )
			->willReturn( 'US' );

		$result = $this->wcpay_gateway->capture_charge( $order );

		$note = wc_get_order_notes(
			[
				'order_id' => $order->get_id(),
				'limit'    => 1,
			]
		)[0];

		// Assert the returned data contains fields required by the REST endpoint.
		$this->assertEquals(
			[
				'status'    => 'failed',
				'id'        => $intent_id,
				'message'   => 'test exception',
				'http_code' => 500,
			],
			$result
		);
		$this->assertContains( 'failed', $note->content );
		$this->assertContains( 'test exception', $note->content );
		$this->assertContains( wc_price( $order->get_total(), [ 'currency' => 'EUR' ] ), $note->content );
		$this->assertEquals( $order->get_meta( '_intention_status', true ), 'requires_capture' );
		$this->assertEquals( $order->get_status(), 'on-hold' );
	}

	public function test_capture_charge_expired() {
		$intent_id = 'pi_xxxxxxxxxxxxx';
		$charge_id = 'ch_yyyyyyyyyyyyy';

		$order = WC_Helper_Order::create_order();
		$order->set_transaction_id( $intent_id );
		$order->update_meta_data( '_intent_id', $intent_id );
		$order->update_meta_data( '_charge_id', $charge_id );
		$order->update_meta_data( '_intention_status', 'requires_capture' );
		$order->update_status( 'on-hold' );

		$this->mock_api_client->expects( $this->once() )->method( 'capture_intention' )->will(
			$this->throwException( new API_Exception( 'test exception', 'server_error', 500 ) )
		);
		$this->mock_api_client->expects( $this->once() )->method( 'get_intent' )->with( $intent_id )->will(
			$this->returnValue(
				new WC_Payments_API_Intention(
					$intent_id,
					1500,
					'usd',
					'cus_12345',
					'pm_12345',
					new DateTime(),
					'canceled',
					$charge_id,
					'...'
				)
			)
		);

		$this->mock_wcpay_account
			->expects( $this->once() )
			->method( 'get_account_country' )
			->willReturn( 'US' );

		$result = $this->wcpay_gateway->capture_charge( $order );

		$note = wc_get_order_notes(
			[
				'order_id' => $order->get_id(),
				'limit'    => 1,
			]
		)[0];

		// Assert the returned data contains fields required by the REST endpoint.
		$this->assertEquals(
			[
				'status'    => 'failed',
				'id'        => $intent_id,
				'message'   => 'test exception',
				'http_code' => 500,
			],
			$result
		);
		$this->assertContains( 'expired', $note->content );
		$this->assertEquals( $order->get_meta( '_intention_status', true ), 'canceled' );
		$this->assertEquals( $order->get_status(), 'cancelled' );
	}

	public function test_cancel_authorization_handles_api_exception_when_canceling() {
		$intent_id = 'pi_xxxxxxxxxxxxx';
		$charge_id = 'ch_yyyyyyyyyyyyy';

		$order = WC_Helper_Order::create_order();
		$order->set_transaction_id( $intent_id );
		$order->update_meta_data( '_intent_id', $intent_id );
		$order->update_meta_data( '_charge_id', $charge_id );
		$order->update_meta_data( '_intention_status', 'requires_capture' );
		$order->update_status( 'on-hold' );

		$this->mock_api_client
			->expects( $this->once() )
			->method( 'cancel_intention' )
			->will( $this->throwException( new API_Exception( 'test exception', 'test', 123 ) ) );

		$this->mock_api_client
			->expects( $this->once() )
			->method( 'get_intent' )
			->willReturn(
				new WC_Payments_API_Intention(
					$intent_id,
					1500,
					'usd',
					'cus_12345',
					'pm_12345',
					new DateTime(),
					'canceled',
					$charge_id,
					'...'
				)
			);

		$this->wcpay_gateway->cancel_authorization( $order );

		$note = wc_get_order_notes(
			[
				'order_id' => $order->get_id(),
				'limit'    => 1,
			]
		)[0];

		$this->assertContains( 'cancelled', $note->content );
		$this->assertEquals( $order->get_status(), 'cancelled' );
	}

	public function test_cancel_authorization_handles_all_api_exceptions() {
		$intent_id = 'pi_xxxxxxxxxxxxx';
		$charge_id = 'ch_yyyyyyyyyyyyy';

		$order = WC_Helper_Order::create_order();
		$order->set_transaction_id( $intent_id );
		$order->update_meta_data( '_intent_id', $intent_id );
		$order->update_meta_data( '_charge_id', $charge_id );
		$order->update_meta_data( '_intention_status', 'requires_capture' );
		$order->update_status( 'on-hold' );

		$this->mock_api_client
			->expects( $this->once() )
			->method( 'cancel_intention' )
			->will( $this->throwException( new API_Exception( 'test exception', 'test', 123 ) ) );

		$this->mock_api_client
			->expects( $this->once() )
			->method( 'get_intent' )
			->will( $this->throwException( new API_Exception( 'ignore this', 'test', 123 ) ) );

		$this->wcpay_gateway->cancel_authorization( $order );

		$note = wc_get_order_notes(
			[
				'order_id' => $order->get_id(),
				'limit'    => 1,
			]
		)[0];

		$this->assertContains( 'failed', $note->content );
		$this->assertContains( 'test exception', $note->content );
		$this->assertEquals( $order->get_status(), 'on-hold' );
	}

	public function test_add_payment_method_no_method() {
		$result = $this->wcpay_gateway->add_payment_method();
		$this->assertEquals( 'error', $result['result'] );
	}

	public function test_create_and_confirm_setup_intent_existing_customer() {
		$_POST = [ 'wcpay-payment-method' => 'pm_mock' ];

		$this->mock_customer_service
			->expects( $this->once() )
			->method( 'get_customer_id_by_user_id' )
			->will( $this->returnValue( 'cus_12345' ) );

		$this->mock_customer_service
			->expects( $this->never() )
			->method( 'create_customer_for_user' );

		$this->mock_api_client
			->expects( $this->once() )
			->method( 'create_and_confirm_setup_intent' )
			->with( 'pm_mock', 'cus_12345' )
			->willReturn( [ 'id' => 'pm_mock' ] );

		$result = $this->wcpay_gateway->create_and_confirm_setup_intent();

		$this->assertEquals( 'pm_mock', $result['id'] );
	}

	public function test_create_and_confirm_setup_intent_no_customer() {
		$_POST = [ 'wcpay-payment-method' => 'pm_mock' ];

		$this->mock_customer_service
			->expects( $this->once() )
			->method( 'get_customer_id_by_user_id' )
			->will( $this->returnValue( null ) );

		$this->mock_customer_service
			->expects( $this->once() )
			->method( 'create_customer_for_user' )
			->will( $this->returnValue( 'cus_12345' ) );

		$this->mock_api_client
			->expects( $this->once() )
			->method( 'create_and_confirm_setup_intent' )
			->with( 'pm_mock', 'cus_12345' )
			->willReturn( [ 'id' => 'pm_mock' ] );

		$result = $this->wcpay_gateway->create_and_confirm_setup_intent();

		$this->assertEquals( 'pm_mock', $result['id'] );
	}

	public function test_add_payment_method_no_intent() {
		$result = $this->wcpay_gateway->add_payment_method();
		$this->assertEquals( 'error', $result['result'] );
	}

	public function test_add_payment_method_success() {
		$_POST = [ 'wcpay-setup-intent' => 'sti_mock' ];

		$this->mock_customer_service
			->expects( $this->once() )
			->method( 'get_customer_id_by_user_id' )
			->will( $this->returnValue( 'cus_12345' ) );

		$this->mock_api_client
			->expects( $this->once() )
			->method( 'get_setup_intent' )
			->with( 'sti_mock' )
			->willReturn(
				[
					'status'         => 'succeeded',
					'payment_method' => 'pm_mock',
				]
			);

		$this->mock_token_service
			->expects( $this->once() )
			->method( 'add_payment_method_to_user' )
			->with( 'pm_mock', wp_get_current_user() );

		$result = $this->wcpay_gateway->add_payment_method();

		$this->assertEquals( 'success', $result['result'] );
	}

	public function test_add_payment_method_no_customer() {
		$_POST = [ 'wcpay-setup-intent' => 'sti_mock' ];

		$this->mock_customer_service
			->expects( $this->once() )
			->method( 'get_customer_id_by_user_id' )
			->will( $this->returnValue( null ) );

		$this->mock_api_client
			->expects( $this->never() )
			->method( 'get_setup_intent' );

		$this->mock_token_service
			->expects( $this->never() )
			->method( 'add_payment_method_to_user' );

		$result = $this->wcpay_gateway->add_payment_method();

		$this->assertEquals( 'error', $result['result'] );
	}

	public function test_add_payment_method_canceled_intent() {
		$_POST = [ 'wcpay-setup-intent' => 'sti_mock' ];

		$this->mock_customer_service
			->expects( $this->once() )
			->method( 'get_customer_id_by_user_id' )
			->will( $this->returnValue( 'cus_12345' ) );

		$this->mock_api_client
			->expects( $this->once() )
			->method( 'get_setup_intent' )
			->with( 'sti_mock' )
			->willReturn( [ 'status' => 'canceled' ] );

		$this->mock_token_service
			->expects( $this->never() )
			->method( 'add_payment_method_to_user' );

		$result = $this->wcpay_gateway->add_payment_method();

		$this->assertEquals( 'error', $result['result'] );
		wc_clear_notices();
	}

	public function test_schedule_order_tracking_with_wrong_payment_gateway() {
		$order = WC_Helper_Order::create_order();
		$order->set_payment_method( 'square' );

		// If the payment gateway isn't WC Pay, this function should never get called.
		$this->mock_action_scheduler_service
			->expects( $this->never() )
			->method( 'schedule_job' );

		$this->wcpay_gateway->schedule_order_tracking( $order->get_id(), $order );
	}

	public function test_schedule_order_tracking_with_sift_disabled() {
		$order = WC_Helper_Order::create_order();

		$this->mock_action_scheduler_service
			->expects( $this->never() )
			->method( 'schedule_job' );

		$this->mock_wcpay_account
			->expects( $this->once() )
			->method( 'get_fraud_services_config' )
			->willReturn(
				[
					'stripe' => [],
				]
			);

		$this->wcpay_gateway->schedule_order_tracking( $order->get_id(), $order );
	}

	public function test_schedule_order_tracking_with_no_payment_method_id() {
		$order = WC_Helper_Order::create_order();
		$order->set_payment_method( 'woocommerce_payments' );
		$order->delete_meta_data( '_new_order_tracking_complete' );

		$this->mock_action_scheduler_service
			->expects( $this->never() )
			->method( 'schedule_job' );

		$this->mock_wcpay_account
			->expects( $this->once() )
			->method( 'get_fraud_services_config' )
			->willReturn(
				[
					'stripe' => [],
					'sift'   => [],
				]
			);

		$this->wcpay_gateway->schedule_order_tracking( $order->get_id(), $order );
	}

	public function test_schedule_order_tracking() {
		$order = WC_Helper_Order::create_order();
		$order->set_payment_method( 'woocommerce_payments' );
		$order->update_meta_data( '_payment_method_id', 'pm_123' );
		$order->delete_meta_data( '_new_order_tracking_complete' );

		$this->mock_action_scheduler_service
			->expects( $this->once() )
			->method( 'schedule_job' );

		$this->mock_wcpay_account
			->expects( $this->once() )
			->method( 'get_fraud_services_config' )
			->willReturn(
				[
					'stripe' => [],
					'sift'   => [],
				]
			);

		$this->wcpay_gateway->schedule_order_tracking( $order->get_id(), $order );
	}

	public function test_schedule_order_tracking_on_already_created_order() {
		$order = WC_Helper_Order::create_order();
		$order->set_payment_method( 'woocommerce_payments' );
		$order->add_meta_data( '_new_order_tracking_complete', 'yes' );

		$this->mock_action_scheduler_service
			->expects( $this->once() )
			->method( 'schedule_job' );

		$this->mock_wcpay_account
			->expects( $this->once() )
			->method( 'get_fraud_services_config' )
			->willReturn(
				[
					'stripe' => [],
					'sift'   => [],
				]
			);

		$this->wcpay_gateway->schedule_order_tracking( $order->get_id(), $order );
	}

	public function test_outputs_payments_settings_screen() {
		ob_start();
		$this->wcpay_gateway->output_payments_settings_screen();
		$output = ob_get_clean();
		$this->assertStringMatchesFormat( '%aid="wcpay-account-settings-container"%a', $output );
	}

	public function test_outputs_payment_method_settings_screen() {
		$_GET['method'] = 'foo';
		ob_start();
		$this->wcpay_gateway->output_payments_settings_screen();
		$output = ob_get_clean();
		$this->assertStringMatchesFormat( '%aid="wcpay-payment-method-settings-container"%a', $output );
		$this->assertStringMatchesFormat( '%adata-method-id="foo"%a', $output );
	}

	/**
	 * Tests account statement descriptor validator
	 *
	 * @dataProvider account_statement_descriptor_validation_provider
	 */
	public function test_validate_account_statement_descriptor_field( $is_valid, $value, $expected = null ) {
		$key = 'account_statement_descriptor';
		if ( $is_valid ) {
			$validated_value = $this->wcpay_gateway->validate_account_statement_descriptor_field( $key, $value );
			$this->assertEquals( $expected ?? $value, $validated_value );
		} else {
			$this->expectExceptionMessage( 'Customer bank statement is invalid.' );
			$this->wcpay_gateway->validate_account_statement_descriptor_field( $key, $value );
		}
	}

	public function account_statement_descriptor_validation_provider() {
		return [
			'valid'          => [ true, 'WCPAY dev' ],
			'allow_digits'   => [ true, 'WCPay dev 2020' ],
			'allow_special'  => [ true, 'WCPay-Dev_2020' ],
			'allow_amp'      => [ true, 'WCPay&Dev_2020' ],
			'strip_slashes'  => [ true, 'WCPay\\\\Dev_2020', 'WCPay\\Dev_2020' ],
			'allow_long_amp' => [ true, 'aaaaaaaaaaaaaaaaaaa&aa' ],
			'trim_valid'     => [ true, '   good_descriptor  ', 'good_descriptor' ],
			'empty'          => [ false, '' ],
			'short'          => [ false, 'WCP' ],
			'long'           => [ false, 'WCPay_dev_WCPay_dev_WCPay_dev_WCPay_dev' ],
			'no_*'           => [ false, 'WCPay * dev' ],
			'no_sqt'         => [ false, 'WCPay \'dev\'' ],
			'no_dqt'         => [ false, 'WCPay "dev"' ],
			'no_lt'          => [ false, 'WCPay<dev' ],
			'no_gt'          => [ false, 'WCPay>dev' ],
			'req_latin'      => [ false, 'дескриптор' ],
			'req_letter'     => [ false, '123456' ],
			'trim_too_short' => [ false, '  aaa    ' ],
		];
	}

	public function test_payment_request_form_field_defaults() {
		// need to delete the existing options to ensure nothing is in the DB from the `setUp` phase, where the method is instantiated.
		delete_option( 'woocommerce_woocommerce_payments_settings' );

		$this->wcpay_gateway = new WC_Payment_Gateway_WCPay(
			$this->mock_api_client,
			$this->mock_wcpay_account,
			$this->mock_customer_service,
			$this->mock_token_service,
			$this->mock_action_scheduler_service
		);

		$this->assertEquals(
			[
				'product',
				'cart',
				'checkout',
			],
			$this->wcpay_gateway->get_option( 'payment_request_button_locations' )
		);
		$this->assertEquals(
			'default',
			$this->wcpay_gateway->get_option( 'payment_request_button_size' )
		);

		$form_fields = $this->wcpay_gateway->get_form_fields();

		$this->assertEquals( [ 'default', 'buy', 'donate', 'book' ], array_keys( $form_fields['payment_request_button_type']['options'] ) );
		$this->assertEquals( [ 'dark', 'light', 'light-outline' ], array_keys( $form_fields['payment_request_button_theme']['options'] ) );
	}

	public function test_payment_gateway_enabled_for_supported_currency() {
		$current_currency = strtolower( get_woocommerce_currency() );
		$this->mock_wcpay_account->expects( $this->once() )->method( 'get_account_customer_supported_currencies' )->will(
			$this->returnValue(
				[
					$current_currency,
				]
			)
		);
		$this->assertTrue( $this->wcpay_gateway->is_available_for_current_currency() );
	}

	public function test_payment_gateway_enabled_for_empty_supported_currency_list() {
		// We want to avoid disabling the gateway in case the API doesn't give back any currency suppported.
		$this->mock_wcpay_account->expects( $this->once() )->method( 'get_account_customer_supported_currencies' )->will(
			$this->returnValue(
				[]
			)
		);
		$this->assertTrue( $this->wcpay_gateway->is_available_for_current_currency() );
	}

	public function test_payment_gateway_disabled_for_unsupported_currency() {
		$this->mock_wcpay_account->expects( $this->once() )->method( 'get_account_customer_supported_currencies' )->will(
			$this->returnValue(
				[
					'btc',
				]
			)
		);
		$this->assertFalse( $this->wcpay_gateway->is_available_for_current_currency() );
	}

<<<<<<< HEAD
	public function test_extract_minimum_amount() {
		$minimum   = 50;
		$currency  = 'USD';
		$exception = new Amount_Too_Small_Exception( 'Amount must be at least $0.50 USD', $minimum, strtolower( $currency ), 400 );

		// The value should not only be extracted, but cached too.
		delete_transient( 'wcpay_minimum_amount_' . strtolower( $currency ) );

		$result = $this->wcpay_gateway->extract_minimum_amount( $exception );
		$this->assertEquals( $minimum, $result );
		$this->assertEquals( $result, get_transient( 'wcpay_minimum_amount_' . strtolower( $currency ) ) );
	}

	public function test_get_cached_minimum_amount_returns_amount() {
		// Note: WP stores options as strings.
		set_transient( 'wcpay_minimum_amount_usd', '500', DAY_IN_SECONDS );
		$result = $this->wcpay_gateway->get_cached_minimum_amount( 'usd' );
		$this->assertSame( 500, $result );
	}

	public function test_get_cached_minimum_amount_returns_null_without_cache() {
		delete_transient( 'wcpay_minimum_amount_usd' );
		$result = $this->wcpay_gateway->get_cached_minimum_amount( 'usd' );
		$this->assertNull( $result );
	}

	public function test_process_payment_for_order_rejects_with_cached_minimum_amount() {
		set_transient( 'wcpay_minimum_amount_usd', '50', DAY_IN_SECONDS );

		$order = WC_Helper_Order::create_order();
		$order->set_currency( 'USD' );
		$order->set_total( 0.45 );
		$order->save();

		$pi = new Payment_Information( 'pm_test', $order );

		$this->expectException( Exception::class );
		$this->expectExceptionMessage( 'The selected payment method (Credit card / debit card) requires a total amount of at least $0.50.' );
		$this->wcpay_gateway->process_payment_for_order( WC()->cart, $pi );
	}

	public function test_process_payment_caches_mimimum_amount_and_displays_error_upon_exception() {
		delete_transient( 'wcpay_minimum_amount_usd' );

		$order = WC_Helper_Order::create_order();
		$order->set_total( 0.45 );
		$order->save();

		$_POST = [ 'wcpay-payment-method' => 'pm_mock' ];

		$this->mock_api_client
			->expects( $this->once() )
			->method( 'create_and_confirm_intention' )
			->will( $this->throwException( new Amount_Too_Small_Exception( 'Error: Amount must be at least $60 usd', 6000, 'usd', 400 ) ) );

		$this->expectException( Exception::class );
		$price   = html_entity_decode( wp_strip_all_tags( wc_price( 60, [ 'currency' => 'USD' ] ) ) );
		$message = 'The selected payment method (Credit card / debit card) requires a total amount of at least ' . $price . '.';
		$this->expectExceptionMessage( $message );

		try {
			$this->wcpay_gateway->process_payment( $order->get_id() );
		} catch ( Exception $e ) {
			$this->assertEquals( '6000', get_transient( 'wcpay_minimum_amount_usd' ) );
			throw $e;
		}
=======
	public function test_attach_intent_info_to_order_fails_payment_complete() {
		// test if metadata needed for refunds is being saved despite the payment_complete method.
		$order = $this->getMockBuilder( WC_Order::class )
			->disableOriginalConstructor()
			->setMethods( [ 'update_meta_data', 'save', 'payment_complete' ] )
			->getMock();

		$intent_id      = 'pi_xxxxxxxxxxxxx';
		$charge_id      = 'ch_yyyyyyyyyyyyy';
		$customer_id    = 'cus_12345';
		$payment_method = 'woocommerce_payments';
		$intent_status  = 'succeeded';
		$currency       = 'USD';

		$order->expects( $this->atLeast( 2 ) )->method( 'update_meta_data' )->withConsecutive(
			[ '_intent_id', $intent_id ],
			[ '_charge_id', $charge_id ]
		);
		$order->method( 'payment_complete' )->willThrowException( new Exception( 'something went wrong' ) );
		$order->expects( $this->once() )->method( 'save' );

		$this->wcpay_gateway->attach_intent_info_to_order( $order, $intent_id, $intent_status, $payment_method, $customer_id, $charge_id, $currency );
>>>>>>> 6d758e65
	}
}<|MERGE_RESOLUTION|>--- conflicted
+++ resolved
@@ -1585,33 +1585,6 @@
 		$this->assertFalse( $this->wcpay_gateway->is_available_for_current_currency() );
 	}
 
-<<<<<<< HEAD
-	public function test_extract_minimum_amount() {
-		$minimum   = 50;
-		$currency  = 'USD';
-		$exception = new Amount_Too_Small_Exception( 'Amount must be at least $0.50 USD', $minimum, strtolower( $currency ), 400 );
-
-		// The value should not only be extracted, but cached too.
-		delete_transient( 'wcpay_minimum_amount_' . strtolower( $currency ) );
-
-		$result = $this->wcpay_gateway->extract_minimum_amount( $exception );
-		$this->assertEquals( $minimum, $result );
-		$this->assertEquals( $result, get_transient( 'wcpay_minimum_amount_' . strtolower( $currency ) ) );
-	}
-
-	public function test_get_cached_minimum_amount_returns_amount() {
-		// Note: WP stores options as strings.
-		set_transient( 'wcpay_minimum_amount_usd', '500', DAY_IN_SECONDS );
-		$result = $this->wcpay_gateway->get_cached_minimum_amount( 'usd' );
-		$this->assertSame( 500, $result );
-	}
-
-	public function test_get_cached_minimum_amount_returns_null_without_cache() {
-		delete_transient( 'wcpay_minimum_amount_usd' );
-		$result = $this->wcpay_gateway->get_cached_minimum_amount( 'usd' );
-		$this->assertNull( $result );
-	}
-
 	public function test_process_payment_for_order_rejects_with_cached_minimum_amount() {
 		set_transient( 'wcpay_minimum_amount_usd', '50', DAY_IN_SECONDS );
 
@@ -1623,7 +1596,7 @@
 		$pi = new Payment_Information( 'pm_test', $order );
 
 		$this->expectException( Exception::class );
-		$this->expectExceptionMessage( 'The selected payment method (Credit card / debit card) requires a total amount of at least $0.50.' );
+		$this->expectExceptionMessage( 'The selected payment method requires a total amount of at least $0.50.' );
 		$this->wcpay_gateway->process_payment_for_order( WC()->cart, $pi );
 	}
 
@@ -1643,7 +1616,7 @@
 
 		$this->expectException( Exception::class );
 		$price   = html_entity_decode( wp_strip_all_tags( wc_price( 60, [ 'currency' => 'USD' ] ) ) );
-		$message = 'The selected payment method (Credit card / debit card) requires a total amount of at least ' . $price . '.';
+		$message = 'The selected payment method requires a total amount of at least ' . $price . '.';
 		$this->expectExceptionMessage( $message );
 
 		try {
@@ -1652,7 +1625,8 @@
 			$this->assertEquals( '6000', get_transient( 'wcpay_minimum_amount_usd' ) );
 			throw $e;
 		}
-=======
+	}
+
 	public function test_attach_intent_info_to_order_fails_payment_complete() {
 		// test if metadata needed for refunds is being saved despite the payment_complete method.
 		$order = $this->getMockBuilder( WC_Order::class )
@@ -1675,6 +1649,5 @@
 		$order->expects( $this->once() )->method( 'save' );
 
 		$this->wcpay_gateway->attach_intent_info_to_order( $order, $intent_id, $intent_status, $payment_method, $customer_id, $charge_id, $currency );
->>>>>>> 6d758e65
 	}
 }