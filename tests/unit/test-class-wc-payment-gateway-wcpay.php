--- conflicted
+++ resolved
@@ -6,7 +6,6 @@
  */
 
 use PHPUnit\Framework\MockObject\MockObject;
-<<<<<<< HEAD
 use WCPay\Core\Server\Request\Cancel_Intention;
 use WCPay\Core\Server\Request\Capture_Intention;
 use WCPay\Core\Server\Request\Create_And_Confirm_Intention;
@@ -15,11 +14,9 @@
 use WCPay\Core\Server\Request\Get_Intention;
 use WCPay\Core\Server\Request\Update_Intention;
 use WCPay\Core\Server\Response;
-=======
 use WCPay\Constants\Order_Status;
 use WCPay\Constants\Payment_Type;
 use WCPay\Constants\Payment_Intent_Status;
->>>>>>> f592aafc
 use WCPay\Exceptions\Amount_Too_Small_Exception;
 use WCPay\Exceptions\API_Exception;
 use WCPay\Fraud_Prevention\Fraud_Prevention_Service;
@@ -1401,19 +1398,10 @@
 			->method( 'format_response' )
 			->will( $this->throwException( new API_Exception( 'test exception', 'test', 123 ) ) );
 
-<<<<<<< HEAD
 		$request = $this->mock_wcpay_request( Get_Intention::class, 1, $intent_id );
 		$request->expects( $this->once() )
 			->method( 'format_response' )
-			->willReturn( WC_Helper_Intention::create_intention( [ 'status' => 'canceled' ] ) );
-=======
-		$this->mock_api_client
-			->expects( $this->once() )
-			->method( 'get_intent' )
-			->willReturn(
-				WC_Helper_Intention::create_intention( [ 'status' => Payment_Intent_Status::CANCELED ] )
-			);
->>>>>>> f592aafc
+			->willReturn( WC_Helper_Intention::create_intention( [ 'status' => Payment_Intent_Status::CANCELED ] ) );
 
 		$this->wcpay_gateway->cancel_authorization( $order );
 
@@ -2039,31 +2027,6 @@
 		);
 	}
 
-<<<<<<< HEAD
-=======
-	public function test_attach_intent_info_to_order() {
-		$order = $this
-			->getMockBuilder( WC_Order::class )
-			->disableOriginalConstructor()
-			->setMethods( [ 'update_meta_data', 'save' ] )
-			->getMock();
-
-		$intent_id      = 'pi_mock';
-		$charge_id      = 'ch_mock';
-		$customer_id    = 'cus_12345';
-		$payment_method = 'woocommerce_payments';
-		$intent_status  = Payment_Intent_Status::SUCCEEDED;
-		$currency       = 'USD';
-
-		$order->expects( $this->atLeast( 2 ) )->method( 'update_meta_data' )->withConsecutive(
-			[ '_intent_id', $intent_id ],
-			[ '_charge_id', $charge_id ]
-		);
-
-		$this->wcpay_gateway->attach_intent_info_to_order( $order, $intent_id, $intent_status, $payment_method, $customer_id, $charge_id, $currency );
-	}
-
->>>>>>> f592aafc
 	public function test_update_order_status_from_intent_success_payment_complete() {
 		$order = $this
 			->getMockBuilder( WC_Order::class )
@@ -2108,53 +2071,6 @@
 		$this->wcpay_gateway->update_order_status_from_intent( $order, $intent_id, $intent_status, $charge_id );
 	}
 
-<<<<<<< HEAD
-=======
-	public function test_create_intent_success() {
-		$intent_id       = 'pi_mock';
-		$charge_id       = 'ch_mock';
-		$payment_methods = [ 'card_present' ];
-		$capture_method  = 'manual';
-
-		$order = WC_Helper_Order::create_order();
-		$order->update_status( Order_Status::ON_HOLD );
-
-		$this->mock_api_client->expects( $this->once() )->method( 'create_intention' )->will(
-			$this->returnValue( WC_Helper_Intention::create_intention( [ 'status' => Payment_Intent_Status::REQUIRES_PAYMENT_METHOD ] ) )
-		);
-
-		$result = $this->wcpay_gateway->create_intent( $order, $payment_methods, $capture_method );
-
-		// Assert the returned data contains fields required by the REST endpoint.
-		$this->assertSame(
-			[
-				'id' => $intent_id,
-			],
-			$result
-		);
-	}
-
-	public function test_create_intent_api_failure() {
-		$payment_methods = [ 'card_present' ];
-		$capture_method  = 'manual';
-
-		$order = WC_Helper_Order::create_order();
-		$order->update_status( Order_Status::ON_HOLD );
-
-		$this->mock_api_client->expects( $this->once() )->method( 'create_intention' )->will(
-			$this->throwException( new API_Exception( 'test exception', 'server_error', 500 ) )
-		);
-
-		$result = $this->wcpay_gateway->create_intent( $order, $payment_methods, $capture_method );
-
-		$this->assertInstanceOf( 'WP_Error', $result );
-		$data = $result->get_error_data();
-		$this->assertArrayHasKey( 'status', $data );
-		$this->assertSame( 500, $data['status'] );
-		$this->assertSame( 'Intent creation failed with the following message: test exception', $result->get_error_message() );
-	}
-
->>>>>>> f592aafc
 	public function test_is_platform_checkout_enabled_returns_true() {
 		$this->mock_cache->method( 'get' )->willReturn( [ 'platform_checkout_eligible' => true ] );
 		$this->wcpay_gateway->update_option( 'platform_checkout', 'yes' );
