<?php
/**
 * Class WC_Payment_Gateway_WCPay_Test
 *
 * @package WooCommerce\Payments\Tests
 */

use PHPUnit\Framework\MockObject\MockObject;
use WCPay\Core\Server\Request\Cancel_Intention;
use WCPay\Core\Server\Request\Capture_Intention;
use WCPay\Core\Server\Request\Create_And_Confirm_Intention;
use WCPay\Core\Server\Request\Create_And_Confirm_Setup_Intention;
use WCPay\Core\Server\Request\Get_Charge;
use WCPay\Core\Server\Request\Get_Intention;
use WCPay\Core\Server\Request\Get_Request;
use WCPay\Core\Server\Request\Update_Intention;
use WCPay\Core\Server\Response;
use WCPay\Constants\Order_Status;
use WCPay\Constants\Payment_Type;
use WCPay\Constants\Payment_Intent_Status;
use WCPay\Duplicate_Payment_Prevention_Service;
use WCPay\Exceptions\Amount_Too_Small_Exception;
use WCPay\Exceptions\API_Exception;
use WCPay\Fraud_Prevention\Fraud_Prevention_Service;
use WCPay\Payment_Information;
use WCPay\WooPay\WooPay_Utilities;
use WCPay\Session_Rate_Limiter;
use WCPay\WC_Payments_Checkout;

// Need to use WC_Mock_Data_Store.
require_once dirname( __FILE__ ) . '/helpers/class-wc-mock-wc-data-store.php';

/**
 * WC_Payment_Gateway_WCPay unit tests.
 */
class WC_Payment_Gateway_WCPay_Test extends WCPAY_UnitTestCase {

	const NO_REQUIREMENTS      = false;
	const PENDING_REQUIREMENTS = true;

	/**
	 * System under test.
	 *
	 * @var WC_Payment_Gateway_WCPay
	 */
	private $wcpay_gateway;

	/**
	 * Mock WC_Payments_API_Client.
	 *
	 * @var WC_Payments_API_Client|PHPUnit_Framework_MockObject_MockObject
	 */
	private $mock_api_client;

	/**
	 * Mock WC_Payments_Customer_Service.
	 *
	 * @var WC_Payments_Customer_Service|PHPUnit_Framework_MockObject_MockObject
	 */
	private $mock_customer_service;

	/**
	 * Mock WC_Payments_Token_Service.
	 *
	 * @var WC_Payments_Token_Service|PHPUnit_Framework_MockObject_MockObject
	 */
	private $mock_token_service;

	/**
	 * Mock WC_Payments_Action_Scheduler_Service.
	 *
	 * @var WC_Payments_Action_Scheduler_Service|PHPUnit_Framework_MockObject_MockObject
	 */
	private $mock_action_scheduler_service;

	/**
	 * WC_Payments_Account instance.
	 *
	 * @var WC_Payments_Account|PHPUnit_Framework_MockObject_MockObject
	 */
	private $mock_wcpay_account;

	/**
	 * Session_Rate_Limiter instance.
	 *
	 * @var Session_Rate_Limiter|PHPUnit_Framework_MockObject_MockObject
	 */
	private $mock_rate_limiter;

	/**
	 * WC_Payments_Order_Service instance.
	 *
	 * @var WC_Payments_Order_Service
	 */
	private $order_service;

	/**
	 * WooPay_Utilities instance.
	 *
	 * @var WooPay_Utilities
	 */
	private $woopay_utilities;

	/**
	 * WC_Payments_Checkout instance.
	 * @var WC_Payments_Checkout
	 */
	private $payments_checkout;

	/**
	 * Duplicate_Payment_Prevention_Service instance.
	 * @var Duplicate_Payment_Prevention_Service
	 */
	private $mock_dpps;

	/**
	 * @var string
	 */
	private $mock_charge_id = 'ch_mock';

	/**
	 * @var integer
	 */
	private $mock_charge_created = 1653076178;

	/**
	 * Pre-test setup
	 */
	public function set_up() {
		parent::set_up();

		$this->mock_api_client = $this
			->getMockBuilder( 'WC_Payments_API_Client' )
			->disableOriginalConstructor()
			->setMethods(
				[
					'get_account_data',
					'is_server_connected',
					'get_blog_id',
					'create_intention',
					'create_and_confirm_intention',
					'create_and_confirm_setup_intent',
					'get_payment_method',
					'get_timeline',
				]
			)
			->getMock();
		$this->mock_api_client->expects( $this->any() )->method( 'is_server_connected' )->willReturn( true );
		$this->mock_api_client->expects( $this->any() )->method( 'get_blog_id' )->willReturn( 1234567 );

		$this->mock_wcpay_account = $this->createMock( WC_Payments_Account::class );

		// Mock the main class's cache service.
		$this->_cache     = WC_Payments::get_database_cache();
		$this->mock_cache = $this->createMock( WCPay\Database_Cache::class );
		WC_Payments::set_database_cache( $this->mock_cache );

		$this->mock_customer_service = $this->createMock( WC_Payments_Customer_Service::class );

		$this->mock_token_service = $this->createMock( WC_Payments_Token_Service::class );

		$this->mock_action_scheduler_service = $this->createMock( WC_Payments_Action_Scheduler_Service::class );

		$this->mock_rate_limiter = $this->createMock( Session_Rate_Limiter::class );

		$this->order_service = new WC_Payments_Order_Service( $this->mock_api_client );

		$this->mock_dpps = $this->createMock( Duplicate_Payment_Prevention_Service::class );

		$this->wcpay_gateway = new WC_Payment_Gateway_WCPay(
			$this->mock_api_client,
			$this->mock_wcpay_account,
			$this->mock_customer_service,
			$this->mock_token_service,
			$this->mock_action_scheduler_service,
			$this->mock_rate_limiter,
			$this->order_service,
			$this->mock_dpps
		);

		$this->woopay_utilities = new WooPay_Utilities();

		$this->payments_checkout = new WC_Payments_Checkout(
			$this->wcpay_gateway,
			$this->woopay_utilities,
			$this->mock_wcpay_account,
			$this->mock_customer_service
		);
	}

	/**
	 * Post-test teardown
	 */
	public function tear_down() {
		parent::tear_down();

		delete_option( 'woocommerce_woocommerce_payments_settings' );

		// Restore the cache service in the main class.
		WC_Payments::set_database_cache( $this->_cache );

		// Fall back to an US store.
		update_option( 'woocommerce_store_postcode', '94110' );
		$this->wcpay_gateway->update_option( 'saved_cards', 'yes' );
	}

	public function test_attach_exchange_info_to_order_with_no_conversion() {
		$charge_id = 'ch_mock';

		$order = WC_Helper_Order::create_order();
		$order->update_meta_data( '_charge_id', $charge_id );
		$order->set_currency( 'USD' );
		$order->save();

		$this->mock_wcpay_account
			->expects( $this->once() )
			->method( 'get_account_default_currency' )
			->willReturn( 'usd' );

		$this->wcpay_gateway->attach_exchange_info_to_order( $order, $charge_id );

		// The meta key should not be set.
		$this->assertEquals( '', $order->get_meta( '_wcpay_multi_currency_stripe_exchange_rate' ) );
	}

	public function test_attach_exchange_info_to_order_with_different_account_currency_no_conversion() {
		$charge_id = 'ch_mock';

		$order = WC_Helper_Order::create_order();
		$order->update_meta_data( '_charge_id', $charge_id );
		$order->set_currency( 'USD' );
		$order->save();

		$this->mock_wcpay_account
			->expects( $this->once() )
			->method( 'get_account_default_currency' )
			->willReturn( 'jpy' );

		$this->wcpay_gateway->attach_exchange_info_to_order( $order, $charge_id );

		// The meta key should not be set.
		$this->assertEquals( '', $order->get_meta( '_wcpay_multi_currency_stripe_exchange_rate' ) );
	}

	public function test_attach_exchange_info_to_order_with_zero_decimal_order_currency() {
		$charge_id = 'ch_mock';

		$order = WC_Helper_Order::create_order();
		$order->update_meta_data( '_charge_id', $charge_id );
		$order->set_currency( 'JPY' );
		$order->save();

		$this->mock_wcpay_account
			->expects( $this->once() )
			->method( 'get_account_default_currency' )
			->willReturn( 'usd' );

		$charge_request = $this->mock_wcpay_request( Get_Charge::class, 1, 'ch_mock' );

		$charge_request->expects( $this->once() )
			->method( 'format_response' )
			->willReturn(
				[
					'id'                  => 'ch_123456',
					'amount'              => 4500,
					'balance_transaction' => [
						'amount'        => 4450,
						'fee'           => 50,
						'currency'      => 'USD',
						'exchange_rate' => 0.9414,
					],
				]
			);

		$this->wcpay_gateway->attach_exchange_info_to_order( $order, $charge_id );
		$this->assertEquals( 0.009414, $order->get_meta( '_wcpay_multi_currency_stripe_exchange_rate' ) );
	}

	public function test_attach_exchange_info_to_order_with_different_order_currency() {
		$charge_id = 'ch_mock';

		$order = WC_Helper_Order::create_order();
		$order->update_meta_data( '_charge_id', $charge_id );
		$order->set_currency( 'EUR' );
		$order->save();

		$this->mock_wcpay_account
			->expects( $this->once() )
			->method( 'get_account_default_currency' )
			->willReturn( 'usd' );

		$charge_request = $this->mock_wcpay_request( Get_Charge::class, 1, 'ch_mock' );
		$charge_request->expects( $this->once() )
			->method( 'format_response' )
			->willReturn(
				[
					'id'                  => 'ch_123456',
					'amount'              => 4500,
					'balance_transaction' => [
						'amount'        => 4450,
						'fee'           => 50,
						'currency'      => 'USD',
						'exchange_rate' => 0.853,
					],
				]
			);

		$this->wcpay_gateway->attach_exchange_info_to_order( $order, $charge_id );
		$this->assertEquals( 0.853, $order->get_meta( '_wcpay_multi_currency_stripe_exchange_rate' ) );
	}

	public function test_payment_fields_outputs_fields() {
		$this->wcpay_gateway->payment_fields();

		$this->expectOutputRegex( '/<div id="wcpay-card-element"><\/div>/' );
	}

	public function test_save_card_checkbox_not_displayed_when_saved_cards_disabled() {
		$this->wcpay_gateway->update_option( 'saved_cards', 'no' );

		$this->refresh_payments_checkout();

		// Use a callback to get and test the output (also suppresses the output buffering being printed to the CLI).
		$this->setOutputCallback(
			function ( $output ) {
				$result = preg_match_all( '/.*<input.*id="wc-woocommerce_payments-new-payment-method".*\/>.*/', $output );

				$this->assertSame( 0, $result );
			}
		);

		$this->wcpay_gateway->payment_fields();
	}

	public function test_save_card_checkbox_not_displayed_for_non_logged_in_users() {
		$this->wcpay_gateway->update_option( 'saved_cards', 'yes' );
		wp_set_current_user( 0 );

		$this->refresh_payments_checkout();

		// Use a callback to get and test the output (also suppresses the output buffering being printed to the CLI).
		$this->setOutputCallback(
			function ( $output ) {
				$result = preg_match_all( '/.*<input.*id="wc-woocommerce_payments-new-payment-method".*\/>.*/', $output );

				$this->assertSame( 0, $result );
			}
		);

		$this->wcpay_gateway->payment_fields();
	}

	public function test_save_card_checkbox_displayed_for_logged_in_users() {
		$this->wcpay_gateway->update_option( 'saved_cards', 'yes' );
		wp_set_current_user( 1 );

		$this->refresh_payments_checkout();

		// Use a callback to get and test the output (also suppresses the output buffering being printed to the CLI).
		$this->setOutputCallback(
			function ( $output ) {
				$result = preg_match_all( '/.*<input.*id="wc-woocommerce_payments-new-payment-method".*\/>.*/', $output );

				$this->assertSame( 1, $result );
			}
		);

		$this->wcpay_gateway->payment_fields();
	}

	public function test_fraud_prevention_token_added_when_enabled() {
		$token_value                   = 'test-token';
		$fraud_prevention_service_mock = $this->get_fraud_prevention_service_mock();
		$fraud_prevention_service_mock
			->expects( $this->once() )
			->method( 'is_enabled' )
			->willReturn( true );
		$fraud_prevention_service_mock
			->expects( $this->once() )
			->method( 'get_token' )
			->willReturn( $token_value );

		$this->refresh_payments_checkout();

		// Use a callback to get and test the output (also suppresses the output buffering being printed to the CLI).
		$this->setOutputCallback(
			function ( $output ) use ( $token_value ) {
				$result = preg_match_all( '/.*<input.*type="hidden".*name="wcpay-fraud-prevention-token".*value="' . $token_value . '".*\/>.*/', $output );

				$this->assertSame( 0, $result );
			}
		);

		$this->wcpay_gateway->payment_fields();
	}

	protected function create_mock_item( $name, $quantity, $subtotal, $total_tax, $product_id ) {
		// Setup the item.
		$mock_item = $this
			->getMockBuilder( WC_Order_Item_Product::class )
			->disableOriginalConstructor()
			->setMethods(
				[
					'get_name',
					'get_quantity',
					'get_subtotal',
					'get_total_tax',
					'get_total',
					'get_variation_id',
					'get_product_id',
				]
			)
			->getMock();

		$mock_item
			->method( 'get_name' )
			->will( $this->returnValue( $name ) );

		$mock_item
			->method( 'get_quantity' )
			->will( $this->returnValue( $quantity ) );

		$mock_item
			->method( 'get_total' )
			->will( $this->returnValue( $subtotal ) );

		$mock_item
			->method( 'get_subtotal' )
			->will( $this->returnValue( $subtotal ) );

		$mock_item
			->method( 'get_total_tax' )
			->will( $this->returnValue( $total_tax ) );

		$mock_item
			->method( 'get_variation_id' )
			->will( $this->returnValue( false ) );

		$mock_item
			->method( 'get_product_id' )
			->will( $this->returnValue( $product_id ) );

		return $mock_item;
	}

	protected function mock_level_3_order(
			$shipping_postcode,
			$with_fee = false,
			$with_negative_price_product = false,
			$quantity = 1,
			$basket_size = 1,
			$product_id = 30
	) {
		$mock_items[] = $this->create_mock_item( 'Beanie with Logo', $quantity, 18, 2.7, $product_id );

		if ( $with_fee ) {
			// Setup the fee.
			$mock_fee = $this
				->getMockBuilder( WC_Order_Item_Fee::class )
				->disableOriginalConstructor()
				->setMethods( [ 'get_name', 'get_quantity', 'get_total_tax', 'get_total' ] )
				->getMock();

			$mock_fee
				->method( 'get_name' )
				->will( $this->returnValue( 'fee' ) );

			$mock_fee
				->method( 'get_quantity' )
				->will( $this->returnValue( 1 ) );

			$mock_fee
				->method( 'get_total' )
				->will( $this->returnValue( 10 ) );

			$mock_fee
				->method( 'get_total_tax' )
				->will( $this->returnValue( 1.5 ) );

			$mock_items[] = $mock_fee;
		}

		if ( $with_negative_price_product ) {
			$mock_items[] = $this->create_mock_item( 'Negative Product Price', $quantity, -18.99, 2.7, 42 );
		}

		if ( $basket_size > 1 ) {
			// Keep the formely created item/fee and add duplicated items to the basket.
			$mock_items = array_merge( $mock_items, array_fill( 0, $basket_size - 1, $mock_items[0] ) );
		}

		// Setup the order.
		$mock_order = $this
			->getMockBuilder( WC_Order::class )
			->disableOriginalConstructor()
			->setMethods(
				[
					'get_id',
					'get_items',
					'get_currency',
					'get_shipping_total',
					'get_shipping_tax',
					'get_shipping_postcode',
				]
			)
			->getMock();

		$mock_order
			->method( 'get_id' )
			->will( $this->returnValue( 210 ) );

		$mock_order
			->method( 'get_items' )
			->will( $this->returnValue( $mock_items ) );

		$mock_order
			->method( 'get_currency' )
			->will( $this->returnValue( 'USD' ) );

		$mock_order
			->method( 'get_shipping_total' )
			->will( $this->returnValue( 30 ) );

		$mock_order
			->method( 'get_shipping_tax' )
			->will( $this->returnValue( 8 ) );

		$mock_order
			->method( 'get_shipping_postcode' )
			->will( $this->returnValue( $shipping_postcode ) );

		return $mock_order;
	}

	public function test_full_level3_data() {
		$expected_data = [
			'merchant_reference'   => '210',
			'customer_reference'   => '210',
			'shipping_amount'      => 3800,
			'line_items'           => [
				(object) [
					'product_code'        => 30,
					'product_description' => 'Beanie with Logo',
					'unit_cost'           => 1800,
					'quantity'            => 1,
					'tax_amount'          => 270,
					'discount_amount'     => 0,
				],
			],
			'shipping_address_zip' => '98012',
			'shipping_from_zip'    => '94110',
		];

		update_option( 'woocommerce_store_postcode', '94110' );

		$this->mock_wcpay_account->method( 'get_account_country' )->willReturn( 'US' );
		$mock_order   = $this->mock_level_3_order( '98012' );
		$level_3_data = $this->wcpay_gateway->get_level3_data_from_order( $mock_order );

		$this->assertEquals( $expected_data, $level_3_data );
	}

	public function test_full_level3_data_with_product_id_longer_than_12_characters() {
		$expected_data = [
			'merchant_reference'   => '210',
			'customer_reference'   => '210',
			'shipping_amount'      => 3800,
			'line_items'           => [
				(object) [
					'product_code'        => 123456789123,
					'product_description' => 'Beanie with Logo',
					'unit_cost'           => 1800,
					'quantity'            => 1,
					'tax_amount'          => 270,
					'discount_amount'     => 0,
				],
			],
			'shipping_address_zip' => '98012',
			'shipping_from_zip'    => '94110',
		];

		update_option( 'woocommerce_store_postcode', '94110' );

		$this->mock_wcpay_account->method( 'get_account_country' )->willReturn( 'US' );
		$mock_order   = $this->mock_level_3_order( '98012', false, false, 1, 1, 123456789123456 );
		$level_3_data = $this->wcpay_gateway->get_level3_data_from_order( $mock_order );

		$this->assertEquals( $expected_data, $level_3_data );
	}

	public function test_full_level3_data_with_fee() {
		$expected_data = [
			'merchant_reference'   => '210',
			'customer_reference'   => '210',
			'shipping_amount'      => 3800,
			'line_items'           => [
				(object) [
					'product_code'        => 30,
					'product_description' => 'Beanie with Logo',
					'unit_cost'           => 1800,
					'quantity'            => 1,
					'tax_amount'          => 270,
					'discount_amount'     => 0,
				],
				(object) [
					'product_code'        => 'fee',
					'product_description' => 'fee',
					'unit_cost'           => 1000,
					'quantity'            => 1,
					'tax_amount'          => 150,
					'discount_amount'     => 0,
				],
			],
			'shipping_address_zip' => '98012',
			'shipping_from_zip'    => '94110',
		];

		update_option( 'woocommerce_store_postcode', '94110' );

		$this->mock_wcpay_account->method( 'get_account_country' )->willReturn( 'US' );
		$mock_order   = $this->mock_level_3_order( '98012', true );
		$level_3_data = $this->wcpay_gateway->get_level3_data_from_order( $mock_order );

		$this->assertEquals( $expected_data, $level_3_data );
	}

	public function test_full_level3_data_with_negative_price_product() {
		$expected_data = [
			'merchant_reference'   => '210',
			'customer_reference'   => '210',
			'shipping_amount'      => 3800,
			'line_items'           => [
				(object) [
					'product_code'        => 30,
					'product_description' => 'Beanie with Logo',
					'unit_cost'           => 1800,
					'quantity'            => 1,
					'tax_amount'          => 270,
					'discount_amount'     => 0,
				],
				(object) [
					'product_code'        => 42,
					'product_description' => 'Negative Product Price',
					'unit_cost'           => 0,
					'quantity'            => 1,
					'tax_amount'          => 270,
					'discount_amount'     => 1899,
				],
			],
			'shipping_address_zip' => '98012',
			'shipping_from_zip'    => '94110',
		];

		update_option( 'woocommerce_store_postcode', '94110' );

		$this->mock_wcpay_account->method( 'get_account_country' )->willReturn( 'US' );
		$mock_order   = $this->mock_level_3_order( '98012', false, true, 1, 1 );
		$level_3_data = $this->wcpay_gateway->get_level3_data_from_order( $mock_order );

		$this->assertEquals( $expected_data, $level_3_data );
	}

	public function test_us_store_level_3_data() {
		// Use a non-us customer postcode to ensure it's not included in the level3 data.
		$this->mock_wcpay_account->method( 'get_account_country' )->willReturn( 'US' );
		$mock_order   = $this->mock_level_3_order( '9000' );
		$level_3_data = $this->wcpay_gateway->get_level3_data_from_order( $mock_order );

		$this->assertArrayNotHasKey( 'shipping_address_zip', $level_3_data );
	}

	public function test_us_customer_level_3_data() {
		$expected_data = [
			'merchant_reference'   => '210',
			'customer_reference'   => '210',
			'shipping_amount'      => 3800,
			'line_items'           => [
				(object) [
					'product_code'        => 30,
					'product_description' => 'Beanie with Logo',
					'unit_cost'           => 1800,
					'quantity'            => 1,
					'tax_amount'          => 270,
					'discount_amount'     => 0,
				],
			],
			'shipping_address_zip' => '98012',
		];

		// Use a non-US postcode.
		update_option( 'woocommerce_store_postcode', '9000' );

		$this->mock_wcpay_account->method( 'get_account_country' )->willReturn( 'US' );
		$mock_order   = $this->mock_level_3_order( '98012' );
		$level_3_data = $this->wcpay_gateway->get_level3_data_from_order( $mock_order );

		$this->assertEquals( $expected_data, $level_3_data );
	}

	public function test_non_us_customer_level_3_data() {
		$expected_data = [];

		$this->mock_wcpay_account->method( 'get_account_country' )->willReturn( 'CA' );
		$mock_order   = $this->mock_level_3_order( 'K0A' );
		$level_3_data = $this->wcpay_gateway->get_level3_data_from_order( $mock_order );

		$this->assertEquals( $expected_data, $level_3_data );
	}

	public function test_full_level3_data_with_float_quantity() {
		$expected_data = [
			'merchant_reference'   => '210',
			'customer_reference'   => '210',
			'shipping_amount'      => 3800,
			'line_items'           => [
				(object) [
					'product_code'        => 30,
					'product_description' => 'Beanie with Logo',
					'unit_cost'           => 450,
					'quantity'            => 4,
					'tax_amount'          => 270,
					'discount_amount'     => 0,
				],
			],
			'shipping_address_zip' => '98012',
			'shipping_from_zip'    => '94110',
		];

		update_option( 'woocommerce_store_postcode', '94110' );

		$this->mock_wcpay_account->method( 'get_account_country' )->willReturn( 'US' );
		$mock_order   = $this->mock_level_3_order( '98012', false, false, 3.7 );
		$level_3_data = $this->wcpay_gateway->get_level3_data_from_order( $mock_order );

		$this->assertEquals( $expected_data, $level_3_data );
	}

	public function test_full_level3_data_with_float_quantity_zero() {
		$expected_data = [
			'merchant_reference'   => '210',
			'customer_reference'   => '210',
			'shipping_amount'      => 3800,
			'line_items'           => [
				(object) [
					'product_code'        => 30,
					'product_description' => 'Beanie with Logo',
					'unit_cost'           => 1800,
					'quantity'            => 1,
					'tax_amount'          => 270,
					'discount_amount'     => 0,
				],
			],
			'shipping_address_zip' => '98012',
			'shipping_from_zip'    => '94110',
		];

		update_option( 'woocommerce_store_postcode', '94110' );

		$this->mock_wcpay_account->method( 'get_account_country' )->willReturn( 'US' );
		$mock_order   = $this->mock_level_3_order( '98012', false, false, 0.4 );
		$level_3_data = $this->wcpay_gateway->get_level3_data_from_order( $mock_order );

		$this->assertEquals( $expected_data, $level_3_data );
	}

	public function test_level3_data_bundle() {
		$items = (array) [
			(object) [
				'product_code'        => 'abcd',
				'product_description' => 'product description',
				'unit_cost'           => 1000,
				'quantity'            => 4,
				'tax_amount'          => 200,
				'discount_amount'     => 500,
			],
			(object) [
				'product_code'        => 'abcd',
				'product_description' => 'product description',
				'unit_cost'           => 5000,
				'quantity'            => 3,
				'tax_amount'          => 1000,
				'discount_amount'     => 200,
			],
		];

		$bundle_data = $this->wcpay_gateway->bundle_level3_data_from_items( $items );

		$this->assertSame( $bundle_data->product_description, '2 more items' );

		// total_unit_cost = sum( unit_cost * quantity ).
		$this->assertSame( $bundle_data->unit_cost, 19000 );

		// quantity of the bundle = 1.
		$this->assertSame( $bundle_data->quantity, 1 );

		// total_tax_amount = sum( tax_amount ).
		$this->assertSame( $bundle_data->tax_amount, 1200 );

		// total_discount_amount = sum( discount_amount ).
		$this->assertSame( $bundle_data->discount_amount, 700 );
	}

	public function test_level3_data_bundle_for_orders_with_more_than_200_items() {
		$this->mock_wcpay_account->method( 'get_account_country' )->willReturn( 'US' );
		$mock_order   = $this->mock_level_3_order( '98012', true, false, 1, 500 );
		$level_3_data = $this->wcpay_gateway->get_level3_data_from_order( $mock_order );

		$this->assertSame( count( $level_3_data['line_items'] ), 200 );

		$bundled_data = end( $level_3_data['line_items'] );

		$this->assertSame( $bundled_data->product_description, '301 more items' );
	}

	public function test_capture_charge_success() {
		$intent_id = 'pi_mock';
		$charge_id = 'ch_mock';

		$order = WC_Helper_Order::create_order();
		$order->set_transaction_id( $intent_id );
		$order->update_meta_data( '_intent_id', $intent_id );
		$order->update_meta_data( '_charge_id', $charge_id );
		$order->update_meta_data( '_intention_status', Payment_Intent_Status::REQUIRES_CAPTURE );
		$order->update_status( Order_Status::ON_HOLD );

		$mock_intent = WC_Helper_Intention::create_intention( [ 'status' => Payment_Intent_Status::REQUIRES_CAPTURE ] );

		$request = $this->mock_wcpay_request( Get_Intention::class, 1, $intent_id );

		$request->expects( $this->once() )
			->method( 'format_response' )
			->willReturn( $mock_intent );

		$update_intent_request = $this->mock_wcpay_request( Update_Intention::class, 1, $intent_id );
		$update_intent_request->expects( $this->once() )
			->method( 'set_metadata' )
			->with(
				$this->callback(
					function( $argument ) {
						return is_array( $argument ) && ! empty( $argument );
					}
				)
			);
		$capture_intent_request = $this->mock_wcpay_request( Capture_Intention::class, 1, $intent_id );
		$capture_intent_request->expects( $this->once() )
			->method( 'set_amount_to_capture' )
			->with( $mock_intent->get_amount() );

		$capture_intent_request->expects( $this->once() )
			->method( 'format_response' )
			->willReturn( WC_Helper_Intention::create_intention() );

		$this->mock_wcpay_account
			->expects( $this->once() )
			->method( 'get_account_country' )
			->willReturn( 'US' );

		$result = $this->wcpay_gateway->capture_charge( $order );

		$notes             = wc_get_order_notes(
			[
				'order_id' => $order->get_id(),
				'limit'    => 1,
			]
		);
		$latest_wcpay_note = $notes[0];

		// Assert the returned data contains fields required by the REST endpoint.
		$this->assertEquals(
			[
				'status'    => Payment_Intent_Status::SUCCEEDED,
				'id'        => $intent_id,
				'message'   => null,
				'http_code' => 200,
			],
			$result
		);
		$this->assertStringContainsString( 'successfully captured', $latest_wcpay_note->content );
		$this->assertStringContainsString( wc_price( $order->get_total() ), $latest_wcpay_note->content );
		$this->assertEquals( Payment_Intent_Status::SUCCEEDED, $order->get_meta( '_intention_status', true ) );
		$this->assertEquals( Order_Status::PROCESSING, $order->get_status() );
	}

	public function test_capture_charge_success_non_usd() {
		$intent_id = 'pi_mock';
		$charge_id = 'ch_mock';

		$order = WC_Helper_Order::create_order();
		$order->set_transaction_id( $intent_id );
		$order->update_meta_data( '_intent_id', $intent_id );
		$order->update_meta_data( '_charge_id', $charge_id );
		$order->update_meta_data( '_intention_status', Payment_Intent_Status::REQUIRES_CAPTURE );
		$order->update_status( Order_Status::ON_HOLD );

		$mock_intent = WC_Helper_Intention::create_intention(
			[
				'status'   => Payment_Intent_Status::REQUIRES_CAPTURE,
				'currency' => 'eur',
			]
		);

		$request = $this->mock_wcpay_request( Get_Intention::class, 1, $intent_id );

		$request->expects( $this->once() )
			->method( 'format_response' )
			->willReturn( $mock_intent );

		$update_intent_request = $this->mock_wcpay_request( Update_Intention::class, 1, $intent_id );
		$update_intent_request->expects( $this->once() )
			->method( 'set_metadata' );

		$update_intent_request->expects( $this->once() )
			->method( 'format_response' )
			->willReturn( $mock_intent );

		$capture_intent_request = $this->mock_wcpay_request( Capture_Intention::class, 1, $intent_id );
		$capture_intent_request->expects( $this->once() )
			->method( 'set_amount_to_capture' )
			->with( $mock_intent->get_amount() );

		$capture_intent_request->expects( $this->once() )
			->method( 'format_response' )
			->willReturn( WC_Helper_Intention::create_intention( [ 'currency' => 'eur' ] ) );

		$this->mock_wcpay_account
			->expects( $this->once() )
			->method( 'get_account_country' )
			->willReturn( 'US' );

		$result = $this->wcpay_gateway->capture_charge( $order );

		$notes             = wc_get_order_notes(
			[
				'order_id' => $order->get_id(),
				'limit'    => 1,
			]
		);
		$latest_wcpay_note = $notes[0];

		$note_currency = WC_Payments_Explicit_Price_Formatter::get_explicit_price( wc_price( $order->get_total(), [ 'currency' => $order->get_currency() ] ), $order );

		// Assert the returned data contains fields required by the REST endpoint.
		$this->assertEquals(
			[
				'status'    => Payment_Intent_Status::SUCCEEDED,
				'id'        => $intent_id,
				'message'   => null,
				'http_code' => 200,
			],
			$result
		);
		$this->assertStringContainsString( 'successfully captured', $latest_wcpay_note->content );
		$this->assertStringContainsString( $note_currency, $latest_wcpay_note->content );
		$this->assertEquals( Payment_Intent_Status::SUCCEEDED, $order->get_meta( '_intention_status', true ) );
		$this->assertEquals( Order_Status::PROCESSING, $order->get_status() );
	}

	public function test_capture_charge_failure() {
		$intent_id = 'pi_mock';
		$charge_id = 'ch_mock';

		$order = WC_Helper_Order::create_order();
		$order->set_transaction_id( $intent_id );
		$order->update_meta_data( '_intent_id', $intent_id );
		$order->update_meta_data( '_charge_id', $charge_id );
		$order->update_meta_data( '_intention_status', Payment_Intent_Status::REQUIRES_CAPTURE );
		$order->update_status( Order_Status::ON_HOLD );

		$mock_intent = WC_Helper_Intention::create_intention( [ 'status' => Payment_Intent_Status::REQUIRES_CAPTURE ] );

		$request = $this->mock_wcpay_request( Get_Intention::class, 1, $intent_id );

		$request->expects( $this->once() )
			->method( 'format_response' )
			->willReturn( $mock_intent );

		$update_intent_request = $this->mock_wcpay_request( Update_Intention::class, 1, $intent_id );
		$update_intent_request->expects( $this->once() )
			->method( 'set_metadata' );
		$capture_intent_request = $this->mock_wcpay_request( Capture_Intention::class, 1, $intent_id );
		$capture_intent_request->expects( $this->once() )
			->method( 'set_amount_to_capture' )
			->with( $mock_intent->get_amount() );

		$capture_intent_request->expects( $this->once() )
			->method( 'format_response' )
			->willReturn( $mock_intent );

		$this->mock_wcpay_account
			->expects( $this->once() )
			->method( 'get_account_country' )
			->willReturn( 'US' );

		$result = $this->wcpay_gateway->capture_charge( $order );

		$note = wc_get_order_notes(
			[
				'order_id' => $order->get_id(),
				'limit'    => 1,
			]
		)[0];

		// Assert the returned data contains fields required by the REST endpoint.
		$this->assertEquals(
			[
				'status'    => Payment_Intent_Status::REQUIRES_CAPTURE,
				'id'        => $intent_id,
				'message'   => null,
				'http_code' => 502,
			],
			$result
		);
		$this->assertStringContainsString( 'failed', $note->content );
		$this->assertStringContainsString( wc_price( $order->get_total() ), $note->content );
		$this->assertEquals( Payment_Intent_Status::REQUIRES_CAPTURE, $order->get_meta( '_intention_status', true ) );
		$this->assertEquals( Order_Status::ON_HOLD, $order->get_status() );
	}

	public function test_capture_charge_failure_non_usd() {
		$intent_id = 'pi_mock';
		$charge_id = 'ch_mock';

		$order = WC_Helper_Order::create_order();
		$order->set_transaction_id( $intent_id );
		$order->update_meta_data( '_intent_id', $intent_id );
		$order->update_meta_data( '_charge_id', $charge_id );
		$order->update_meta_data( '_intention_status', Payment_Intent_Status::REQUIRES_CAPTURE );
		$order->update_status( Order_Status::ON_HOLD );
		$order->set_currency( 'EUR' );

		$mock_intent = WC_Helper_Intention::create_intention(
			[
				'status'   => Payment_Intent_Status::REQUIRES_CAPTURE,
				'currency' => 'eur',
			]
		);

		$request = $this->mock_wcpay_request( Get_Intention::class, 1, $intent_id );

		$request->expects( $this->once() )
			->method( 'format_response' )
			->willReturn( $mock_intent );

		$update_intent_request = $this->mock_wcpay_request( Update_Intention::class, 1, $intent_id );
		$update_intent_request->expects( $this->once() )
			->method( 'set_metadata' );
		$capture_intent_request = $this->mock_wcpay_request( Capture_Intention::class, 1, $intent_id );
		$capture_intent_request->expects( $this->once() )
			->method( 'set_amount_to_capture' )
			->with( $mock_intent->get_amount() );

		$capture_intent_request->expects( $this->once() )
			->method( 'format_response' )
			->willReturn( $mock_intent );

		$this->mock_wcpay_account
			->expects( $this->once() )
			->method( 'get_account_country' )
			->willReturn( 'US' );

		$result = $this->wcpay_gateway->capture_charge( $order );

		$note = wc_get_order_notes(
			[
				'order_id' => $order->get_id(),
				'limit'    => 1,
			]
		)[0];

		$note_currency = WC_Payments_Explicit_Price_Formatter::get_explicit_price( wc_price( $order->get_total(), [ 'currency' => $order->get_currency() ] ), $order );

		// Assert the returned data contains fields required by the REST endpoint.
		$this->assertEquals(
			[
				'status'    => Payment_Intent_Status::REQUIRES_CAPTURE,
				'id'        => $intent_id,
				'message'   => null,
				'http_code' => 502,
			],
			$result
		);
		$this->assertStringContainsString( 'failed', $note->content );
		$this->assertStringContainsString( $note_currency, $note->content );
		$this->assertEquals( Payment_Intent_Status::REQUIRES_CAPTURE, $order->get_meta( '_intention_status', true ) );
		$this->assertEquals( Order_Status::ON_HOLD, $order->get_status() );
	}

	public function test_capture_charge_api_failure() {
		$intent_id = 'pi_mock';
		$charge_id = 'ch_mock';

		$order = WC_Helper_Order::create_order();
		$order->set_transaction_id( $intent_id );
		$order->update_meta_data( '_intent_id', $intent_id );
		$order->update_meta_data( '_charge_id', $charge_id );
		$order->update_meta_data( '_intention_status', Payment_Intent_Status::REQUIRES_CAPTURE );
		$order->update_status( Order_Status::ON_HOLD );

		$mock_intent = WC_Helper_Intention::create_intention( [ 'status' => Payment_Intent_Status::REQUIRES_CAPTURE ] );

		$request = $this->mock_wcpay_request( Get_Intention::class, 2, $intent_id );

		$request->expects( $this->exactly( 2 ) )
			->method( 'format_response' )
			->willReturn( $mock_intent );

		$update_intent_request = $this->mock_wcpay_request( Update_Intention::class, 1, $intent_id );
		$update_intent_request->expects( $this->once() )
			->method( 'set_metadata' );
		$capture_intent_request = $this->mock_wcpay_request( Capture_Intention::class, 1, $intent_id );
		$capture_intent_request->expects( $this->once() )
			->method( 'set_amount_to_capture' )
			->with( $mock_intent->get_amount() );

		$capture_intent_request->expects( $this->once() )
			->method( 'format_response' )
			->will( $this->throwException( new API_Exception( 'test exception', 'server_error', 500 ) ) );

		$this->mock_wcpay_account
			->expects( $this->once() )
			->method( 'get_account_country' )
			->willReturn( 'US' );

		$result = $this->wcpay_gateway->capture_charge( $order );

		$note = wc_get_order_notes(
			[
				'order_id' => $order->get_id(),
				'limit'    => 1,
			]
		)[0];

		// Assert the returned data contains fields required by the REST endpoint.
		$this->assertEquals(
			[
				'status'    => 'failed',
				'id'        => $intent_id,
				'message'   => 'test exception',
				'http_code' => 500,
			],
			$result
		);
		$this->assertStringContainsString( 'failed', $note->content );
		$this->assertStringContainsString( 'test exception', $note->content );
		$this->assertStringContainsString( wc_price( $order->get_total() ), $note->content );
		$this->assertEquals( Payment_Intent_Status::REQUIRES_CAPTURE, $order->get_meta( '_intention_status', true ) );
		$this->assertEquals( Order_Status::ON_HOLD, $order->get_status() );
	}

	public function test_capture_charge_api_failure_non_usd() {
		$intent_id = 'pi_mock';
		$charge_id = 'ch_mock';

		$order = WC_Helper_Order::create_order();
		$order->set_transaction_id( $intent_id );
		$order->update_meta_data( '_intent_id', $intent_id );
		$order->update_meta_data( '_charge_id', $charge_id );
		$order->update_meta_data( '_intention_status', Payment_Intent_Status::REQUIRES_CAPTURE );
		$order->update_status( Order_Status::ON_HOLD );
		WC_Payments_Utils::set_order_intent_currency( $order, 'EUR' );

		$mock_intent = WC_Helper_Intention::create_intention(
			[
				'status'   => Payment_Intent_Status::REQUIRES_CAPTURE,
				'currency' => 'jpy',
			]
		);

		$request = $this->mock_wcpay_request( Get_Intention::class, 2, $intent_id );

		$request->expects( $this->exactly( 2 ) )
			->method( 'format_response' )
			->willReturn( $mock_intent );

		$update_intent_request = $this->mock_wcpay_request( Update_Intention::class, 1, $intent_id );
		$update_intent_request->expects( $this->once() )
			->method( 'set_metadata' );

		$update_intent_request->expects( $this->once() )
			->method( 'format_response' )
			->willReturn( $mock_intent );

		$capture_intent_request = $this->mock_wcpay_request( Capture_Intention::class, 1, $intent_id );
		$capture_intent_request->expects( $this->once() )
			->method( 'set_amount_to_capture' )
			->with( $mock_intent->get_amount() );

		$capture_intent_request->expects( $this->once() )
			->method( 'format_response' )
			->will( $this->throwException( new API_Exception( 'test exception', 'server_error', 500 ) ) );

		$this->mock_wcpay_account
			->expects( $this->once() )
			->method( 'get_account_country' )
			->willReturn( 'US' );

		$result = $this->wcpay_gateway->capture_charge( $order );

		$note = wc_get_order_notes(
			[
				'order_id' => $order->get_id(),
				'limit'    => 1,
			]
		)[0];

		$note_currency = WC_Payments_Explicit_Price_Formatter::get_explicit_price( wc_price( $order->get_total(), [ 'currency' => $order->get_currency() ] ), $order );

		// Assert the returned data contains fields required by the REST endpoint.
		$this->assertEquals(
			[
				'status'    => 'failed',
				'id'        => $intent_id,
				'message'   => 'test exception',
				'http_code' => 500,
			],
			$result
		);
		$this->assertStringContainsString( 'failed', $note->content );
		$this->assertStringContainsString( 'test exception', $note->content );
		$this->assertStringContainsString( $note_currency, $note->content );
		$this->assertEquals( Payment_Intent_Status::REQUIRES_CAPTURE, $order->get_meta( '_intention_status', true ) );
		$this->assertEquals( Order_Status::ON_HOLD, $order->get_status() );
	}

	public function test_capture_charge_expired() {
		$intent_id = 'pi_mock';
		$charge_id = 'ch_mock';

		$order = WC_Helper_Order::create_order();
		$order->set_transaction_id( $intent_id );
		$order->update_meta_data( '_intent_id', $intent_id );
		$order->update_meta_data( '_charge_id', $charge_id );
		$order->update_meta_data( '_intention_status', Payment_Intent_Status::REQUIRES_CAPTURE );
		$order->update_status( Order_Status::ON_HOLD );

		$mock_intent = WC_Helper_Intention::create_intention( [ 'status' => Payment_Intent_Status::CANCELED ] );

		$request = $this->mock_wcpay_request( Get_Intention::class, 2, $intent_id );

		$request->expects( $this->exactly( 2 ) )
			->method( 'format_response' )
			->willReturn( $mock_intent );

		$update_intent_request = $this->mock_wcpay_request( Update_Intention::class, 1, $intent_id );
		$update_intent_request->expects( $this->once() )
			->method( 'set_metadata' );
		$capture_intent_request = $this->mock_wcpay_request( Capture_Intention::class, 1, $intent_id );
		$capture_intent_request->expects( $this->once() )
			->method( 'set_amount_to_capture' )
			->with( $mock_intent->get_amount() );

		$capture_intent_request->expects( $this->once() )
			->method( 'format_response' )
			->will( $this->throwException( new API_Exception( 'test exception', 'server_error', 500 ) ) );

		$this->mock_wcpay_account
			->expects( $this->once() )
			->method( 'get_account_country' )
			->willReturn( 'US' );

		$result = $this->wcpay_gateway->capture_charge( $order );

		$note = wc_get_order_notes(
			[
				'order_id' => $order->get_id(),
				'limit'    => 1,
			]
		)[0];

		// Assert the returned data contains fields required by the REST endpoint.
		$this->assertEquals(
			[
				'status'    => 'failed',
				'id'        => $intent_id,
				'message'   => 'test exception',
				'http_code' => 500,
			],
			$result
		);
		$this->assertStringContainsString( 'expired', $note->content );
		$this->assertSame( Payment_Intent_Status::CANCELED, $order->get_meta( '_intention_status', true ) );
		$this->assertSame( Order_Status::FAILED, $order->get_status() );
	}

	public function test_capture_charge_metadata() {
		$intent_id = 'pi_mock';
		$charge_id = 'ch_mock';

		$order = WC_Helper_Order::create_order();
		$order->set_transaction_id( $intent_id );
		$order->update_meta_data( '_intent_id', $intent_id );
		$order->update_meta_data( '_charge_id', $charge_id );
		$order->update_meta_data( '_intention_status', Payment_Intent_Status::REQUIRES_CAPTURE );
		$order->update_status( Order_Status::ON_HOLD );

		$charge = $this->create_charge_object();

		$mock_intent = WC_Helper_Intention::create_intention(
			[
				'status'   => Payment_Intent_Status::REQUIRES_CAPTURE,
				'metadata' => [
					'customer_name' => 'Test',
				],
			]
		);

		$merged_metadata = [
			'customer_name'  => 'Test',
			'customer_email' => $order->get_billing_email(),
			'site_url'       => esc_url( get_site_url() ),
			'order_id'       => $order->get_id(),
			'order_number'   => $order->get_order_number(),
			'order_key'      => $order->get_order_key(),
			'payment_type'   => Payment_Type::SINGLE(),
		];

		$request = $this->mock_wcpay_request( Get_Intention::class, 1, $intent_id );

		$request->expects( $this->once() )
			->method( 'format_response' )
			->willReturn( $mock_intent );

		$update_intent_request = $this->mock_wcpay_request( Update_Intention::class, 1, $intent_id );
		$update_intent_request->expects( $this->once() )
			->method( 'set_metadata' )
			->with( $merged_metadata );

		$capture_intent_request = $this->mock_wcpay_request( Capture_Intention::class, 1, $intent_id );
		$capture_intent_request->expects( $this->once() )
			->method( 'set_amount_to_capture' )
			->with( $mock_intent->get_amount() );

		$capture_intent_request->expects( $this->once() )
			->method( 'format_response' )
			->willReturn( WC_Helper_Intention::create_intention() );

		$this->mock_wcpay_account
			->expects( $this->once() )
			->method( 'get_account_country' )
			->willReturn( 'US' );

		$result = $this->wcpay_gateway->capture_charge( $order );

		$note = wc_get_order_notes(
			[
				'order_id' => $order->get_id(),
				'limit'    => 1,
			]
		)[0];

		// Assert the returned data contains fields required by the REST endpoint.
		$this->assertSame(
			[
				'status'    => Payment_Intent_Status::SUCCEEDED,
				'id'        => $intent_id,
				'message'   => null,
				'http_code' => 200,
			],
			$result
		);
		$this->assertStringContainsString( 'successfully captured', $note->content );
		$this->assertStringContainsString( wc_price( $order->get_total() ), $note->content );
		$this->assertSame( $order->get_meta( '_intention_status', true ), Payment_Intent_Status::SUCCEEDED );
		$this->assertSame( $order->get_status(), Order_Status::PROCESSING );
	}

	public function test_capture_charge_without_level3() {
		$intent_id = 'pi_mock';
		$charge_id = 'ch_mock';

		$order = WC_Helper_Order::create_order();
		$order->set_transaction_id( $intent_id );
		$order->update_meta_data( '_intent_id', $intent_id );
		$order->update_meta_data( '_charge_id', $charge_id );
		$order->update_meta_data( '_intention_status', Payment_Intent_Status::REQUIRES_CAPTURE );
		$order->update_status( Order_Status::ON_HOLD );

		$mock_intent = WC_Helper_Intention::create_intention( [ 'status' => Payment_Intent_Status::REQUIRES_CAPTURE ] );

		$request = $this->mock_wcpay_request( Get_Intention::class, 1, $intent_id );

		$request->expects( $this->once() )
			->method( 'format_response' )
			->willReturn( $mock_intent );

		$update_intent_request = $this->mock_wcpay_request( Update_Intention::class, 1, $intent_id );
		$update_intent_request->expects( $this->once() )
			->method( 'set_metadata' );

		$capture_intent_request = $this->mock_wcpay_request( Capture_Intention::class, 1, $intent_id );
		$capture_intent_request->expects( $this->once() )
			->method( 'set_amount_to_capture' )
			->with( $mock_intent->get_amount() );

		$capture_intent_request->expects( $this->once() )
			->method( 'format_response' )
			->willReturn( WC_Helper_Intention::create_intention() );

		$this->mock_wcpay_account
			->expects( $this->never() )
			->method( 'get_account_country' ); // stand-in for get_level3_data_from_order.

		$result = $this->wcpay_gateway->capture_charge( $order, false );

		$notes             = wc_get_order_notes(
			[
				'order_id' => $order->get_id(),
				'limit'    => 1,
			]
		);
		$latest_wcpay_note = $notes[0];

		// Assert the returned data contains fields required by the REST endpoint.
		$this->assertEquals(
			[
				'status'    => Payment_Intent_Status::SUCCEEDED,
				'id'        => $intent_id,
				'message'   => null,
				'http_code' => 200,
			],
			$result
		);
		$this->assertStringContainsString( 'successfully captured', $latest_wcpay_note->content );
		$this->assertStringContainsString( wc_price( $order->get_total() ), $latest_wcpay_note->content );
		$this->assertEquals( Payment_Intent_Status::SUCCEEDED, $order->get_meta( '_intention_status', true ) );
		$this->assertEquals( Order_Status::PROCESSING, $order->get_status() );
	}

	public function test_cancel_authorization_handles_api_exception_when_canceling() {
		$intent_id = 'pi_mock';
		$charge_id = 'ch_mock';

		$order = WC_Helper_Order::create_order();
		$order->set_transaction_id( $intent_id );
		$order->update_meta_data( '_intent_id', $intent_id );
		$order->update_meta_data( '_charge_id', $charge_id );
		$order->update_meta_data( '_intention_status', Payment_Intent_Status::REQUIRES_CAPTURE );
		$order->update_status( Order_Status::ON_HOLD );

		$cancel_intent_request = $this->mock_wcpay_request( Cancel_Intention::class, 1, $intent_id );
		$cancel_intent_request->expects( $this->once() )
			->method( 'format_response' )
			->will( $this->throwException( new API_Exception( 'test exception', 'test', 123 ) ) );

		$request = $this->mock_wcpay_request( Get_Intention::class, 1, $intent_id );
		$request->expects( $this->once() )
			->method( 'format_response' )
			->willReturn( WC_Helper_Intention::create_intention( [ 'status' => Payment_Intent_Status::CANCELED ] ) );

		$this->wcpay_gateway->cancel_authorization( $order );

		$note = wc_get_order_notes(
			[
				'order_id' => $order->get_id(),
				'limit'    => 1,
			]
		)[0];

		$this->assertStringContainsString( 'cancelled', $note->content );
		$this->assertEquals( Order_Status::CANCELLED, $order->get_status() );
	}

	public function test_cancel_authorization_handles_all_api_exceptions() {
		$intent_id = 'pi_mock';
		$charge_id = 'ch_mock';

		$order = WC_Helper_Order::create_order();
		$order->set_transaction_id( $intent_id );
		$order->update_meta_data( '_intent_id', $intent_id );
		$order->update_meta_data( '_charge_id', $charge_id );
		$order->update_meta_data( '_intention_status', Payment_Intent_Status::REQUIRES_CAPTURE );
		$order->update_status( Order_Status::ON_HOLD );

		$cancel_intent_request = $this->mock_wcpay_request( Cancel_Intention::class, 1, $intent_id );
		$cancel_intent_request->expects( $this->once() )
			->method( 'format_response' )
			->will( $this->throwException( new API_Exception( 'test exception', 'test', 123 ) ) );

		$request = $this->mock_wcpay_request( Get_Intention::class, 1, $intent_id );

		$request->expects( $this->once() )
			->method( 'format_response' )
			->will( $this->throwException( new API_Exception( 'ignore this', 'test', 123 ) ) );

		$this->wcpay_gateway->cancel_authorization( $order );

		$note = wc_get_order_notes(
			[
				'order_id' => $order->get_id(),
				'limit'    => 1,
			]
		)[0];

		$this->assertStringContainsString( 'failed', $note->content );
		$this->assertStringContainsString( 'test exception', $note->content );
		$this->assertEquals( Order_Status::ON_HOLD, $order->get_status() );
	}

	public function test_add_payment_method_no_method() {
		$result = $this->wcpay_gateway->add_payment_method();
		$this->assertEquals( 'error', $result['result'] );
	}

	public function test_create_and_confirm_setup_intent_existing_customer() {
		$_POST = [ 'wcpay-payment-method' => 'pm_mock' ];

		$this->mock_customer_service
			->expects( $this->once() )
			->method( 'get_customer_id_by_user_id' )
			->will( $this->returnValue( 'cus_12345' ) );

		$this->mock_customer_service
			->expects( $this->never() )
			->method( 'create_customer_for_user' );

		$request = $this->mock_wcpay_request( Create_And_Confirm_Setup_Intention::class );

		$request->expects( $this->once() )
			->method( 'set_customer' )
			->with( 'cus_12345' );

		$request->expects( $this->once() )
			->method( 'set_payment_method' )
			->with( 'pm_mock' );

		$request->expects( $this->once() )
			->method( 'format_response' )
			->willReturn(
				WC_Helper_Intention::create_setup_intention(
					[ 'id' => 'seti_mock_123' ]
				)
			);

		$result = $this->wcpay_gateway->create_and_confirm_setup_intent();

		$this->assertSame( 'seti_mock_123', $result->get_id() );
	}

	public function test_create_and_confirm_setup_intent_no_customer() {
		$_POST = [ 'wcpay-payment-method' => 'pm_mock' ];

		$this->mock_customer_service
			->expects( $this->once() )
			->method( 'get_customer_id_by_user_id' )
			->will( $this->returnValue( null ) );

		$this->mock_customer_service
			->expects( $this->once() )
			->method( 'create_customer_for_user' )
			->will( $this->returnValue( 'cus_12345' ) );

		$request = $this->mock_wcpay_request( Create_And_Confirm_Setup_Intention::class );
		$request->expects( $this->once() )
			->method( 'format_response' )
			->willReturn(
				WC_Helper_Intention::create_setup_intention(
					[ 'id' => 'seti_mock_123' ]
				)
			);

		$result = $this->wcpay_gateway->create_and_confirm_setup_intent();

		$this->assertSame( 'seti_mock_123', $result->get_id() );
	}

	public function test_add_payment_method_no_intent() {
		$result = $this->wcpay_gateway->add_payment_method();
		$this->assertEquals( 'error', $result['result'] );
	}

	public function test_add_payment_method_success() {
		$_POST = [ 'wcpay-setup-intent' => 'sti_mock' ];

		$this->mock_customer_service
			->expects( $this->once() )
			->method( 'get_customer_id_by_user_id' )
			->will( $this->returnValue( 'cus_12345' ) );

		$request = $this->mock_wcpay_request( Get_Request::class, 1, 'sti_mock' );

		$request->expects( $this->once() )
			->method( 'format_response' )
			->willReturn(
				WC_Helper_Intention::create_setup_intention(
					[
						'status'         => Payment_Intent_Status::SUCCEEDED,
						'payment_method' => 'pm_mock',
					]
				)
			);

		$this->mock_token_service
			->expects( $this->once() )
			->method( 'add_payment_method_to_user' )
			->with( 'pm_mock', wp_get_current_user() );

		$result = $this->wcpay_gateway->add_payment_method();

		$this->assertEquals( 'success', $result['result'] );
	}

	public function test_add_payment_method_no_customer() {
		$_POST = [ 'wcpay-setup-intent' => 'sti_mock' ];

		$this->mock_customer_service
			->expects( $this->once() )
			->method( 'get_customer_id_by_user_id' )
			->will( $this->returnValue( null ) );

		$this->mock_wcpay_request( Get_Request::class, 0 );

		$this->mock_token_service
			->expects( $this->never() )
			->method( 'add_payment_method_to_user' );

		$result = $this->wcpay_gateway->add_payment_method();

		$this->assertEquals( 'error', $result['result'] );
	}

	public function test_add_payment_method_canceled_intent() {
		$_POST = [ 'wcpay-setup-intent' => 'sti_mock' ];

		$this->mock_customer_service
			->expects( $this->once() )
			->method( 'get_customer_id_by_user_id' )
			->will( $this->returnValue( 'cus_12345' ) );

<<<<<<< HEAD
		$this->mock_api_client
			->expects( $this->once() )
			->method( 'get_setup_intent' )
			->with( 'sti_mock' )
			->willReturn( WC_Helper_Intention::create_setup_intention( [ 'status' => Payment_Intent_Status::CANCELED ] ) );
=======
		$request = $this->mock_wcpay_request( Get_Request::class, 1, 'sti_mock' );

		$request->expects( $this->once() )
			->method( 'format_response' )
			->willReturn( [ 'status' => Payment_Intent_Status::CANCELED ] );
>>>>>>> 6f71c55c

		$this->mock_token_service
			->expects( $this->never() )
			->method( 'add_payment_method_to_user' );

		$result = $this->wcpay_gateway->add_payment_method();

		$this->assertEquals( 'error', $result['result'] );
		wc_clear_notices();
	}

	public function test_schedule_order_tracking_with_wrong_payment_gateway() {
		$order = WC_Helper_Order::create_order();
		$order->set_payment_method( 'square' );

		// If the payment gateway isn't WC Pay, this function should never get called.
		$this->mock_action_scheduler_service
			->expects( $this->never() )
			->method( 'schedule_job' );

		$this->wcpay_gateway->schedule_order_tracking( $order->get_id(), $order );
	}

	public function test_schedule_order_tracking_with_sift_disabled() {
		$order = WC_Helper_Order::create_order();

		$this->mock_action_scheduler_service
			->expects( $this->never() )
			->method( 'schedule_job' );

		$this->mock_wcpay_account
			->expects( $this->once() )
			->method( 'get_fraud_services_config' )
			->willReturn(
				[
					'stripe' => [],
				]
			);

		$this->wcpay_gateway->schedule_order_tracking( $order->get_id(), $order );
	}

	public function test_schedule_order_tracking_with_no_payment_method_id() {
		$order = WC_Helper_Order::create_order();
		$order->set_payment_method( 'woocommerce_payments' );
		$order->delete_meta_data( '_new_order_tracking_complete' );

		$this->mock_action_scheduler_service
			->expects( $this->never() )
			->method( 'schedule_job' );

		$this->mock_wcpay_account
			->expects( $this->once() )
			->method( 'get_fraud_services_config' )
			->willReturn(
				[
					'stripe' => [],
					'sift'   => [],
				]
			);

		$this->wcpay_gateway->schedule_order_tracking( $order->get_id(), $order );
	}

	public function test_schedule_order_tracking() {
		$order = WC_Helper_Order::create_order();
		$order->set_payment_method( 'woocommerce_payments' );
		$order->update_meta_data( '_payment_method_id', 'pm_123' );
		$order->update_meta_data( '_wcpay_mode', WC_Payments::mode()->is_test() ? 'test' : 'prod' );
		$order->delete_meta_data( '_new_order_tracking_complete' );
		$order->save_meta_data();
		$this->mock_action_scheduler_service
			->expects( $this->once() )
			->method( 'schedule_job' );

		$this->mock_wcpay_account
			->expects( $this->once() )
			->method( 'get_fraud_services_config' )
			->willReturn(
				[
					'stripe' => [],
					'sift'   => [],
				]
			);

		$this->wcpay_gateway->schedule_order_tracking( $order->get_id(), $order );
	}

	public function test_schedule_order_tracking_on_already_created_order() {
		$order = WC_Helper_Order::create_order();
		$order->set_payment_method( 'woocommerce_payments' );
		$order->add_meta_data( '_new_order_tracking_complete', 'yes' );
		$order->update_meta_data( '_payment_method_id', 'pm_123' );
		$order->save_meta_data();

		$this->mock_action_scheduler_service
			->expects( $this->once() )
			->method( 'schedule_job' );

		$this->mock_wcpay_account
			->expects( $this->once() )
			->method( 'get_fraud_services_config' )
			->willReturn(
				[
					'stripe' => [],
					'sift'   => [],
				]
			);

		$this->wcpay_gateway->schedule_order_tracking( $order->get_id(), $order );
	}

	public function test_outputs_payments_settings_screen() {
		ob_start();
		$this->wcpay_gateway->output_payments_settings_screen();
		$output = ob_get_clean();
		$this->assertStringMatchesFormat( '%aid="wcpay-account-settings-container"%a', $output );
	}

	public function test_outputs_express_checkout_settings_screen() {
		$_GET['method'] = 'foo';
		ob_start();
		$this->wcpay_gateway->output_payments_settings_screen();
		$output = ob_get_clean();
		$this->assertStringMatchesFormat( '%aid="wcpay-express-checkout-settings-container"%a', $output );
		$this->assertStringMatchesFormat( '%adata-method-id="foo"%a', $output );
	}

	/**
	 * Tests account statement descriptor validator
	 *
	 * @dataProvider account_statement_descriptor_validation_provider
	 */
	public function test_validate_account_statement_descriptor_field( $is_valid, $value, $expected = null ) {
		$key = 'account_statement_descriptor';
		if ( $is_valid ) {
			$validated_value = $this->wcpay_gateway->validate_account_statement_descriptor_field( $key, $value );
			$this->assertEquals( $expected ?? $value, $validated_value );
		} else {
			$this->expectExceptionMessage( 'Customer bank statement is invalid.' );
			$this->wcpay_gateway->validate_account_statement_descriptor_field( $key, $value );
		}
	}

	public function account_statement_descriptor_validation_provider() {
		return [
			'valid'          => [ true, 'WCPAY dev' ],
			'allow_digits'   => [ true, 'WCPay dev 2020' ],
			'allow_special'  => [ true, 'WCPay-Dev_2020' ],
			'allow_amp'      => [ true, 'WCPay&Dev_2020' ],
			'strip_slashes'  => [ true, 'WCPay\\\\Dev_2020', 'WCPay\\Dev_2020' ],
			'allow_long_amp' => [ true, 'aaaaaaaaaaaaaaaaaaa&aa' ],
			'trim_valid'     => [ true, '   good_descriptor  ', 'good_descriptor' ],
			'empty'          => [ false, '' ],
			'short'          => [ false, 'WCP' ],
			'long'           => [ false, 'WCPay_dev_WCPay_dev_WCPay_dev_WCPay_dev' ],
			'no_*'           => [ false, 'WCPay * dev' ],
			'no_sqt'         => [ false, 'WCPay \'dev\'' ],
			'no_dqt'         => [ false, 'WCPay "dev"' ],
			'no_lt'          => [ false, 'WCPay<dev' ],
			'no_gt'          => [ false, 'WCPay>dev' ],
			'req_latin'      => [ false, 'дескриптор' ],
			'req_letter'     => [ false, '123456' ],
			'trim_too_short' => [ false, '  aaa    ' ],
		];
	}

	public function test_payment_request_form_field_defaults() {
		// need to delete the existing options to ensure nothing is in the DB from the `setUp` phase, where the method is instantiated.
		delete_option( 'woocommerce_woocommerce_payments_settings' );

		$this->assertEquals(
			[
				'product',
				'cart',
				'checkout',
			],
			$this->wcpay_gateway->get_option( 'payment_request_button_locations' )
		);
		$this->assertEquals(
			'default',
			$this->wcpay_gateway->get_option( 'payment_request_button_size' )
		);

		$form_fields = $this->wcpay_gateway->get_form_fields();

		$this->assertEquals(
			[
				'default',
				'buy',
				'donate',
				'book',
			],
			array_keys( $form_fields['payment_request_button_type']['options'] )
		);
		$this->assertEquals(
			[
				'dark',
				'light',
				'light-outline',
			],
			array_keys( $form_fields['payment_request_button_theme']['options'] )
		);
	}

	public function test_payment_gateway_enabled_for_supported_currency() {
		$current_currency = strtolower( get_woocommerce_currency() );
		$this->mock_wcpay_account->expects( $this->once() )->method( 'get_account_customer_supported_currencies' )->will(
			$this->returnValue(
				[
					$current_currency,
				]
			)
		);
		$this->assertTrue( $this->wcpay_gateway->is_available_for_current_currency() );
	}

	public function test_payment_gateway_enabled_for_empty_supported_currency_list() {
		// We want to avoid disabling the gateway in case the API doesn't give back any currency suppported.
		$this->mock_wcpay_account->expects( $this->once() )->method( 'get_account_customer_supported_currencies' )->will(
			$this->returnValue(
				[]
			)
		);
		$this->assertTrue( $this->wcpay_gateway->is_available_for_current_currency() );
	}

	public function test_payment_gateway_disabled_for_unsupported_currency() {
		$this->mock_wcpay_account->expects( $this->once() )->method( 'get_account_customer_supported_currencies' )->will(
			$this->returnValue(
				[
					'btc',
				]
			)
		);
		$this->assertFalse( $this->wcpay_gateway->is_available_for_current_currency() );
	}

	public function test_process_payment_for_order_not_from_request() {
		// There is no payment method data within the request. This is the case e.g. for the automatic subscription renewals.
		$_POST['payment_method'] = '';

		$expected_upe_payment_method = 'card';
		$order                       = WC_Helper_Order::create_order();
		$order->set_currency( 'USD' );
		$order->set_total( 100 );
		$order->save();

		$pi = new Payment_Information( 'pm_test', $order );

		$request = $this->mock_wcpay_request( Create_And_Confirm_Intention::class );
		$request->expects( $this->once() )
			->method( 'set_payment_methods' )
			->with( [ $expected_upe_payment_method ] );
		$request->expects( $this->once() )
			->method( 'format_response' )
			->willReturn( WC_Helper_Intention::create_intention( [ 'status' => 'success' ] ) );

		$this->wcpay_gateway->process_payment_for_order( WC()->cart, $pi );
	}

	public function test_process_payment_for_order_rejects_with_cached_minimum_amount() {
		set_transient( 'wcpay_minimum_amount_usd', '50', DAY_IN_SECONDS );

		$order = WC_Helper_Order::create_order();
		$order->set_currency( 'USD' );
		$order->set_total( 0.45 );
		$order->save();

		$pi = new Payment_Information( 'pm_test', $order );

		$this->expectException( Exception::class );
		$this->expectExceptionMessage( 'The selected payment method requires a total amount of at least $0.50.' );
		$this->wcpay_gateway->process_payment_for_order( WC()->cart, $pi );
	}

	public function test_process_payment_for_order_cc_payment_method() {
		$payment_method                              = 'woocommerce_payments';
		$expected_upe_payment_method_for_pi_creation = 'card';
		$order                                       = WC_Helper_Order::create_order();
		$order->set_currency( 'USD' );
		$order->set_total( 100 );
		$order->save();

		$_POST['wcpay-fraud-prevention-token'] = 'correct-token';
		$_POST['payment_method']               = $payment_method;
		$pi                                    = new Payment_Information( 'pm_test', $order );

		$request = $this->mock_wcpay_request( Create_And_Confirm_Intention::class );
		$request->expects( $this->once() )
			->method( 'set_payment_methods' )
			->with( [ $expected_upe_payment_method_for_pi_creation ] );
		$request->expects( $this->once() )
			->method( 'format_response' )
			->willReturn( WC_Helper_Intention::create_intention( [ 'status' => 'success' ] ) );

		$this->wcpay_gateway->process_payment_for_order( WC()->cart, $pi );
	}

	public function test_process_payment_for_order_upe_payment_method() {
		$payment_method                              = 'woocommerce_payments_sepa_debit';
		$expected_upe_payment_method_for_pi_creation = 'sepa_debit';
		$order                                       = WC_Helper_Order::create_order();
		$order->set_currency( 'USD' );
		$order->set_total( 100 );
		$order->save();

		$_POST['wcpay-fraud-prevention-token'] = 'correct-token';
		$_POST['payment_method']               = $payment_method;
		$pi                                    = new Payment_Information( 'pm_test', $order );

		$request = $this->mock_wcpay_request( Create_And_Confirm_Intention::class );
		$request->expects( $this->once() )
			->method( 'set_payment_methods' )
			->with( [ $expected_upe_payment_method_for_pi_creation ] );
		$request->expects( $this->once() )
			->method( 'format_response' )
			->willReturn( WC_Helper_Intention::create_intention( [ 'status' => 'success' ] ) );

		$this->wcpay_gateway->process_payment_for_order( WC()->cart, $pi );
	}

	public function test_process_payment_caches_mimimum_amount_and_displays_error_upon_exception() {
		delete_transient( 'wcpay_minimum_amount_usd' );

		$amount   = 0.45;
		$customer = 'cus_12345';

		$order = WC_Helper_Order::create_order();
		$order->set_total( $amount );
		$order->save();

		$this->mock_customer_service
			->expects( $this->once() )
			->method( 'get_customer_id_by_user_id' )
			->will( $this->returnValue( $customer ) );

		$_POST = [ 'wcpay-payment-method' => $pm = 'pm_mock' ];

		$this->get_fraud_prevention_service_mock()
			->expects( $this->once() )
			->method( 'is_enabled' )
			->willReturn( false );

		$request = $this->mock_wcpay_request( Create_And_Confirm_Intention::class );

		$request->expects( $this->once() )
			->method( 'set_amount' )
			->with( (int) ( $amount * 100 ) );

		$request->expects( $this->once() )
			->method( 'set_payment_method' )
			->with( $pm );

		$request->expects( $this->once() )
			->method( 'set_customer' )
			->with( $customer );

		$request->expects( $this->once() )
			->method( 'set_capture_method' )
			->with( false );

		$request->expects( $this->once() )
			->method( 'set_metadata' )
			->with(
				$this->callback(
					function( $metadata ) {
						$required_keys = [ 'customer_name', 'customer_email', 'site_url', 'order_id', 'order_number', 'order_key', 'payment_type' ];
						foreach ( $required_keys as $key ) {
							if ( ! array_key_exists( $key, $metadata ) ) {
								return false;
							}
						}
						return true;
					}
				)
			);

		$request->expects( $this->once() )
			->method( 'format_response' )
			->will( $this->throwException( new Amount_Too_Small_Exception( 'Error: Amount must be at least $60 usd', 6000, 'usd', 400 ) ) );
		$this->expectException( Exception::class );
		$price   = html_entity_decode( wp_strip_all_tags( wc_price( 60, [ 'currency' => 'USD' ] ) ) );
		$message = 'The selected payment method requires a total amount of at least ' . $price . '.';
		$this->expectExceptionMessage( $message );

		try {
			$this->wcpay_gateway->process_payment( $order->get_id() );
		} catch ( Exception $e ) {
			$this->assertEquals( '6000', get_transient( 'wcpay_minimum_amount_usd' ) );
			throw $e;
		}
	}

	public function test_process_payment_rejects_if_missing_fraud_prevention_token() {
		$order = WC_Helper_Order::create_order();

		$fraud_prevention_service_mock = $this->get_fraud_prevention_service_mock();

		$fraud_prevention_service_mock
			->expects( $this->once() )
			->method( 'is_enabled' )
			->willReturn( true );

		$this->expectException( Exception::class );
		$this->expectExceptionMessage( "We're not able to process this payment. Please refresh the page and try again." );
		$this->wcpay_gateway->process_payment( $order->get_id() );
	}

	public function test_process_payment_rejects_if_invalid_fraud_prevention_token() {
		$order = WC_Helper_Order::create_order();

		$fraud_prevention_service_mock = $this->get_fraud_prevention_service_mock();

		$fraud_prevention_service_mock
			->expects( $this->once() )
			->method( 'is_enabled' )
			->willReturn( true );

		$fraud_prevention_service_mock
			->expects( $this->once() )
			->method( 'verify_token' )
			->with( 'incorrect-token' )
			->willReturn( false );

		$_POST['wcpay-fraud-prevention-token'] = 'incorrect-token';

		$this->expectException( Exception::class );
		$this->expectExceptionMessage( "We're not able to process this payment. Please refresh the page and try again." );
		$this->wcpay_gateway->process_payment( $order->get_id() );
	}

	public function test_process_payment_continues_if_valid_fraud_prevention_token() {
		$order = WC_Helper_Order::create_order();

		$fraud_prevention_service_mock = $this->get_fraud_prevention_service_mock();

		$fraud_prevention_service_mock
			->expects( $this->once() )
			->method( 'is_enabled' )
			->willReturn( true );

		$fraud_prevention_service_mock
			->expects( $this->once() )
			->method( 'verify_token' )
			->with( 'correct-token' )
			->willReturn( true );

		$_POST['wcpay-fraud-prevention-token'] = 'correct-token';

		$this->mock_rate_limiter
			->expects( $this->once() )
			->method( 'is_limited' )
			->willReturn( false );

		$mock_wcpay_gateway = $this->get_partial_mock_for_gateway( [ 'prepare_payment_information', 'process_payment_for_order' ] );
		$mock_wcpay_gateway
			->expects( $this->once() )
			->method( 'prepare_payment_information' );
		$mock_wcpay_gateway
			->expects( $this->once() )
			->method( 'process_payment_for_order' );

		$mock_wcpay_gateway->process_payment( $order->get_id() );
	}

	public function test_get_upe_enabled_payment_method_statuses_with_empty_cache() {
		$this->mock_wcpay_account
			->expects( $this->any() )
			->method( 'get_cached_account_data' )
			->willReturn( [] );

		$this->assertEquals(
			[
				'card_payments' => [
					'status'       => 'active',
					'requirements' => [],
				],
			],
			$this->wcpay_gateway->get_upe_enabled_payment_method_statuses()
		);
	}

	public function test_get_upe_enabled_payment_method_statuses_with_cache() {
		$caps             = [
			'card_payments'       => 'active',
			'sepa_debit_payments' => 'active',
		];
		$cap_requirements = [
			'card_payments'       => [],
			'sepa_debit_payments' => [],
		];
		$this->mock_wcpay_account
			->expects( $this->any() )
			->method( 'get_cached_account_data' )
			->willReturn(
				[
					'capabilities'            => $caps,
					'capability_requirements' => $cap_requirements,
				]
			);

		$this->assertEquals(
			[
				'card_payments'       => [
					'status'       => 'active',
					'requirements' => [],
				],
				'sepa_debit_payments' => [
					'status'       => 'active',
					'requirements' => [],
				],
			],
			$this->wcpay_gateway->get_upe_enabled_payment_method_statuses()
		);
	}

	public function test_is_woopay_enabled_returns_true() {
		$this->mock_cache->method( 'get' )->willReturn( [ 'platform_checkout_eligible' => true ] );
		$this->wcpay_gateway->update_option( 'platform_checkout', 'yes' );
		wp_set_current_user( 1 );
		add_filter( 'woocommerce_is_checkout', '__return_true' );

		$this->assertTrue( $this->woopay_utilities->should_enable_woopay( $this->wcpay_gateway ) );
		$this->assertTrue( $this->payments_checkout->get_payment_fields_js_config()['isWooPayEnabled'] );

		remove_filter( 'woocommerce_is_checkout', '__return_true' );
	}

	public function test_should_use_stripe_platform_on_checkout_page_not_woopay_eligible() {
		$this->mock_cache->method( 'get' )->willReturn( [ 'platform_checkout_eligible' => false ] );
		$this->assertFalse( $this->wcpay_gateway->should_use_stripe_platform_on_checkout_page() );
	}

	public function test_should_use_stripe_platform_on_checkout_page_not_woopay() {
		$this->mock_cache->method( 'get' )->willReturn( [ 'platform_checkout_eligible' => true ] );
		$this->wcpay_gateway->update_option( 'platform_checkout', 'no' );

		$this->assertFalse( $this->wcpay_gateway->should_use_stripe_platform_on_checkout_page() );
	}

	public function test_force_network_saved_cards_is_returned_as_true_if_should_use_stripe_platform() {
		$mock_wcpay_gateway = $this->get_partial_mock_for_gateway( [ 'should_use_stripe_platform_on_checkout_page' ] );

		$mock_wcpay_gateway
			->expects( $this->once() )
			->method( 'should_use_stripe_platform_on_checkout_page' )
			->willReturn( true );

		$payments_checkout = new WC_Payments_Checkout(
			$mock_wcpay_gateway,
			$this->woopay_utilities,
			$this->mock_wcpay_account,
			$this->mock_customer_service
		);

		$this->assertTrue( $payments_checkout->get_payment_fields_js_config()['forceNetworkSavedCards'] );
	}

	public function test_is_woopay_enabled_returns_false_if_ineligible() {
		$this->mock_cache->method( 'get' )->willReturn( [ 'platform_checkout_eligible' => false ] );
		$this->assertFalse( $this->payments_checkout->get_payment_fields_js_config()['isWooPayEnabled'] );
	}

	public function test_is_woopay_enabled_returns_false_if_ineligible_and_enabled() {
		$this->wcpay_gateway->update_option( 'platform_checkout', 'yes' );
		$this->assertFalse( $this->payments_checkout->get_payment_fields_js_config()['isWooPayEnabled'] );
	}

	public function test_return_icon_url() {
		$returned_icon = $this->payments_checkout->get_payment_fields_js_config()['icon'];
		$this->assertNotNull( $returned_icon );
		$this->assertStringContainsString( 'assets/images/payment-methods/cc.svg', $returned_icon );
	}

	public function is_woopay_falsy_value_provider() {
		return [
			[ '0' ],
			[ 0 ],
			[ null ],
			[ false ],
			'(bool) true is not strictly equal to (int) 1' => [ true ],
			[ 'foo' ],
			[ [] ],
		];
	}

	/**
	 * @expectedDeprecated is_in_dev_mode
	 */
	public function test_is_in_dev_mode() {
		$mode = WC_Payments::mode();

		$mode->dev();
		$this->assertTrue( $this->wcpay_gateway->is_in_dev_mode() );

		$mode->test();
		$this->assertFalse( $this->wcpay_gateway->is_in_dev_mode() );

		$mode->live();
		$this->assertFalse( $this->wcpay_gateway->is_in_dev_mode() );
	}

	/**
	 * @expectedDeprecated is_in_test_mode
	 */
	public function test_is_in_test_mode() {
		$mode = WC_Payments::mode();

		$mode->dev();
		$this->assertTrue( $this->wcpay_gateway->is_in_test_mode() );

		$mode->test();
		$this->assertTrue( $this->wcpay_gateway->is_in_test_mode() );

		$mode->live();
		$this->assertFalse( $this->wcpay_gateway->is_in_test_mode() );
	}

	/**
	 * Create a partial mock for WC_Payment_Gateway_WCPay class.
	 *
	 * @param array $methods Method names that need to be mocked.
	 * @return MockObject|WC_Payment_Gateway_WCPay
	 */
	private function get_partial_mock_for_gateway( array $methods = [] ) {
		return $this->getMockBuilder( WC_Payment_Gateway_WCPay::class )
			->setConstructorArgs(
				[
					$this->mock_api_client,
					$this->mock_wcpay_account,
					$this->mock_customer_service,
					$this->mock_token_service,
					$this->mock_action_scheduler_service,
					$this->mock_rate_limiter,
					$this->order_service,
					$this->mock_dpps,
				]
			)
			->setMethods( $methods )
			->getMock();
	}


	/**
	 * Tests that no payment is processed when the $_POST 'is-woopay-preflight-check` is present.
	 */
	public function test_no_payment_is_processed_for_woopay_preflight_check_request() {
		$_POST['is-woopay-preflight-check'] = true;

		// Arrange: Create an order to test with.
		$order_data = [
			'status' => 'draft',
			'total'  => '100',
		];

		$order = wc_create_order( $order_data );

		$mock_wcpay_gateway = $this->get_partial_mock_for_gateway( [ 'process_payment_for_order' ] );

		// Assert: No payment was processed.
		$mock_wcpay_gateway
			->expects( $this->never() )
			->method( 'process_payment_for_order' );

		// Act: process payment.
		$response = $mock_wcpay_gateway->process_payment( $order->get_id() );
	}

	/**
	 * Mocks Fraud_Prevention_Service.
	 *
	 * @return MockObject|Fraud_Prevention_Service
	 */
	private function get_fraud_prevention_service_mock() {
		$fraud_prevention_service_mock = $this->getMockBuilder( Fraud_Prevention_Service::class )
			->disableOriginalConstructor()
			->getMock();

		Fraud_Prevention_Service::set_instance( $fraud_prevention_service_mock );

		return $fraud_prevention_service_mock;
	}

	private function create_charge_object() {
		$created = new DateTime();
		$created->setTimestamp( $this->mock_charge_created );

		return new WC_Payments_API_Charge( $this->mock_charge_id, 1500, $created );
	}

	private function refresh_payments_checkout() {
		remove_all_actions( 'wc_payments_add_payment_fields' );

		$this->payments_checkout = new WC_Payments_Checkout(
			$this->wcpay_gateway,
			$this->woopay_utilities,
			$this->mock_wcpay_account,
			$this->mock_customer_service
		);

		$this->payments_checkout->init_hooks();
	}
}<|MERGE_RESOLUTION|>--- conflicted
+++ resolved
@@ -1576,6 +1576,7 @@
 			->method( 'get_customer_id_by_user_id' )
 			->will( $this->returnValue( 'cus_12345' ) );
 
+		// TODO something might be wrong!
 		$request = $this->mock_wcpay_request( Get_Request::class, 1, 'sti_mock' );
 
 		$request->expects( $this->once() )
@@ -1626,19 +1627,17 @@
 			->method( 'get_customer_id_by_user_id' )
 			->will( $this->returnValue( 'cus_12345' ) );
 
-<<<<<<< HEAD
+
 		$this->mock_api_client
 			->expects( $this->once() )
 			->method( 'get_setup_intent' )
 			->with( 'sti_mock' )
 			->willReturn( WC_Helper_Intention::create_setup_intention( [ 'status' => Payment_Intent_Status::CANCELED ] ) );
-=======
 		$request = $this->mock_wcpay_request( Get_Request::class, 1, 'sti_mock' );
-
+		// TODO something might be wrong before and after here
 		$request->expects( $this->once() )
 			->method( 'format_response' )
 			->willReturn( [ 'status' => Payment_Intent_Status::CANCELED ] );
->>>>>>> 6f71c55c
 
 		$this->mock_token_service
 			->expects( $this->never() )
