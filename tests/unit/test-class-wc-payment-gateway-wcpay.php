--- conflicted
+++ resolved
@@ -1284,17 +1284,8 @@
 		);
 
 		$merged_metadata = [
-<<<<<<< HEAD
-			'customer_name'  => 'Test',
-			'reader_ID'      => 'wisepad',
-			'customer_email' => $order->get_billing_email(),
-			'site_url'       => esc_url( get_site_url() ),
-			'order_id'       => $order->get_id(),
-			'order_number'   => $order->get_order_number(),
-			'order_key'      => $order->get_order_key(),
-			'payment_type'   => Payment_Type::SINGLE(),
-=======
 			'customer_name'        => 'Test',
+      'reader_ID'            => 'wisepad',
 			'customer_email'       => $order->get_billing_email(),
 			'site_url'             => esc_url( get_site_url() ),
 			'order_id'             => $order->get_id(),
@@ -1305,7 +1296,6 @@
 			'checkout_type'        => '',
 			'client_version'       => WCPAY_VERSION_NUMBER,
 			'subscription_payment' => 'no',
->>>>>>> 4fa9b058
 		];
 
 		$capture_intent_request = $this->mock_wcpay_request( Capture_Intention::class, 1, $intent_id );
