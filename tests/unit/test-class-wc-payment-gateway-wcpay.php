--- conflicted
+++ resolved
@@ -849,24 +849,6 @@
 			]
 		);
 
-<<<<<<< HEAD
-		$merged_metadata = [
-			'customer_name'        => 'Test',
-			'reader_ID'            => 'wisepad',
-			'customer_email'       => $order->get_billing_email(),
-			'site_url'             => esc_url( get_site_url() ),
-			'order_id'             => $order->get_id(),
-			'order_number'         => $order->get_order_number(),
-			'order_key'            => $order->get_order_key(),
-			'payment_type'         => Payment_Type::SINGLE(),
-			'gateway_type'         => 'legacy_card',
-			'checkout_type'        => '',
-			'client_version'       => WCPAY_VERSION_NUMBER,
-			'subscription_payment' => 'no',
-		];
-
-=======
->>>>>>> 06204557
 		$capture_intent_request = $this->mock_wcpay_request( Capture_Intention::class, 1, $intent_id );
 		$capture_intent_request->expects( $this->once() )
 			->method( 'set_amount_to_capture' )
