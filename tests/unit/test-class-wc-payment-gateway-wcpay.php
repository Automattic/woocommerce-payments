<?php
/**
 * Class WC_Payment_Gateway_WCPay_Test
 *
 * @package WooCommerce\Payments\Tests
 */

use PHPUnit\Framework\MockObject\MockObject;
use WCPay\Exceptions\API_Exception;

/**
 * WC_Payment_Gateway_WCPay unit tests.
 */
class WC_Payment_Gateway_WCPay_Test extends WP_UnitTestCase {

	const NO_REQUIREMENTS      = false;
	const PENDING_REQUIREMENTS = true;

	/**
	 * System under test.
	 *
	 * @var WC_Payment_Gateway_WCPay
	 */
	private $wcpay_gateway;

	/**
	 * Mock WC_Payments_API_Client.
	 *
	 * @var WC_Payments_API_Client|PHPUnit_Framework_MockObject_MockObject
	 */
	private $mock_api_client;

	/**
	 * Mock WC_Payments_Customer_Service.
	 *
	 * @var WC_Payments_Customer_Service|PHPUnit_Framework_MockObject_MockObject
	 */
	private $mock_customer_service;

	/**
	 * Mock WC_Payments_Token_Service.
	 *
	 * @var WC_Payments_Token_Service|PHPUnit_Framework_MockObject_MockObject
	 */
	private $mock_token_service;

	/**
	 * Mock WC_Payments_Action_Scheduler_Service.
	 *
	 * @var WC_Payments_Action_Scheduler_Service|PHPUnit_Framework_MockObject_MockObject
	 */
	private $mock_action_scheduler_service;

	/**
	 * WC_Payments_Account instance.
	 *
	 * @var WC_Payments_Account
	 */
	private $mock_wcpay_account;

	/**
	 * Pre-test setup
	 */
	public function setUp() {
		parent::setUp();

		$this->mock_api_client = $this->getMockBuilder( 'WC_Payments_API_Client' )
			->disableOriginalConstructor()
			->setMethods(
				[
					'get_account_data',
					'is_server_connected',
					'capture_intention',
					'cancel_intention',
					'get_intent',
					'create_and_confirm_setup_intent',
					'get_setup_intent',
					'get_payment_method',
					'refund_charge',
				]
			)
			->getMock();
		$this->mock_api_client->expects( $this->any() )->method( 'is_server_connected' )->willReturn( true );

		$this->mock_wcpay_account = $this->createMock( WC_Payments_Account::class );

		$this->mock_customer_service = $this->createMock( WC_Payments_Customer_Service::class );

		$this->mock_token_service = $this->createMock( WC_Payments_Token_Service::class );

		$this->mock_action_scheduler_service = $this->createMock( WC_Payments_Action_Scheduler_Service::class );

		$this->wcpay_gateway = new WC_Payment_Gateway_WCPay(
			$this->mock_api_client,
			$this->mock_wcpay_account,
			$this->mock_customer_service,
			$this->mock_token_service,
			$this->mock_action_scheduler_service
		);
	}

	/**
	 * Post-test teardown
	 */
	public function tearDown() {
		parent::tearDown();

		delete_option( 'woocommerce_woocommerce_payments_settings' );
		delete_option( WC_Payments_Account::ACCOUNT_OPTION );

		// Fall back to an US store.
		update_option( 'woocommerce_store_postcode', '94110' );
		$this->wcpay_gateway->update_option( 'saved_cards', 'yes' );

		delete_option( '_wcpay_feature_grouped_settings' );
	}

	public function test_process_refund() {
		$intent_id = 'pi_xxxxxxxxxxxxx';
		$charge_id = 'ch_yyyyyyyyyyyyy';

		$order = WC_Helper_Order::create_order();
		$order->update_meta_data( '_intent_id', $intent_id );
		$order->update_meta_data( '_charge_id', $charge_id );
		$order->save();

		$this->mock_api_client->expects( $this->once() )->method( 'refund_charge' )->will(
			$this->returnValue(
				[
					'id'                       => 're_123456789',
					'object'                   => 'refund',
					'amount'                   => 19.99,
					'balance_transaction'      => 'txn_987654321',
					'charge'                   => 'ch_121212121212',
					'created'                  => 1610123467,
					'payment_intent'           => 'pi_1234567890',
					'reason'                   => null,
					'reciept_number'           => null,
					'source_transfer_reversal' => null,
					'status'                   => 'succeeded',
					'transfer_reversal'        => null,
					'currency'                 => 'usd',
				]
			)
		);

		$result = $this->wcpay_gateway->process_refund( $order->get_id(), 19.99 );

		$this->assertTrue( $result );
	}

	public function test_process_refund_non_usd() {
		$intent_id = 'pi_xxxxxxxxxxxxx';
		$charge_id = 'ch_yyyyyyyyyyyyy';

		$order = WC_Helper_Order::create_order();
		$order->update_meta_data( '_intent_id', $intent_id );
		$order->update_meta_data( '_charge_id', $charge_id );
		$order->save();

		$this->mock_api_client->expects( $this->once() )->method( 'refund_charge' )->will(
			$this->returnValue(
				[
					'id'                       => 're_123456789',
					'object'                   => 'refund',
					'amount'                   => 19.99,
					'balance_transaction'      => 'txn_987654321',
					'charge'                   => 'ch_121212121212',
					'created'                  => 1610123467,
					'payment_intent'           => 'pi_1234567890',
					'reason'                   => null,
					'reciept_number'           => null,
					'source_transfer_reversal' => null,
					'status'                   => 'succeeded',
					'transfer_reversal'        => null,
					'currency'                 => 'eur',
				]
			)
		);

		$result = $this->wcpay_gateway->process_refund( $order->get_id(), 19.99 );

		$notes             = wc_get_order_notes(
			[
				'order_id' => $order->get_id(),
				'limit'    => 1,
			]
		);
		$latest_wcpay_note = $notes[0];

		$this->assertTrue( $result );
		$this->assertContains( 'successfully processed', $latest_wcpay_note->content );
		$this->assertContains( wc_price( 19.99, [ 'currency' => 'EUR' ] ), $latest_wcpay_note->content );
	}

	public function test_process_refund_with_reason_non_usd() {
		$intent_id = 'pi_xxxxxxxxxxxxx';
		$charge_id = 'ch_yyyyyyyyyyyyy';

		$order = WC_Helper_Order::create_order();
		$order->update_meta_data( '_intent_id', $intent_id );
		$order->update_meta_data( '_charge_id', $charge_id );
		$order->save();

		$this->mock_api_client->expects( $this->once() )->method( 'refund_charge' )->will(
			$this->returnValue(
				[
					'id'                       => 're_123456789',
					'object'                   => 'refund',
					'amount'                   => 19.99,
					'balance_transaction'      => 'txn_987654321',
					'charge'                   => 'ch_121212121212',
					'created'                  => 1610123467,
					'payment_intent'           => 'pi_1234567890',
					'reason'                   => null,
					'reciept_number'           => null,
					'source_transfer_reversal' => null,
					'status'                   => 'succeeded',
					'transfer_reversal'        => null,
					'currency'                 => 'eur',
				]
			)
		);

		$result = $this->wcpay_gateway->process_refund( $order->get_id(), 19.99, 'some reason' );

		$notes             = wc_get_order_notes(
			[
				'order_id' => $order->get_id(),
				'limit'    => 1,
			]
		);
		$latest_wcpay_note = $notes[0];

		$this->assertContains( 'successfully processed', $latest_wcpay_note->content );
		$this->assertContains( 'some reason', $latest_wcpay_note->content );
		$this->assertContains( wc_price( 19.99, [ 'currency' => 'EUR' ] ), $latest_wcpay_note->content );
		$this->assertTrue( $result );
	}

	public function test_process_refund_on_uncaptured_payment() {
		$intent_id = 'pi_xxxxxxxxxxxxx';
		$charge_id = 'ch_yyyyyyyyyyyyy';

		$order = WC_Helper_Order::create_order();
		$order->update_meta_data( '_intent_id', $intent_id );
		$order->update_meta_data( '_charge_id', $charge_id );
		$order->update_meta_data( '_intention_status', 'requires_capture' );
		$order->update_status( 'on-hold' );
		$order->save();

		$order_id = $order->get_id();

		$result = $this->wcpay_gateway->process_refund( $order_id, 19.99 );

		$this->assertInstanceOf( WP_Error::class, $result );
		$this->assertEquals( 'uncaptured-payment', $result->get_error_code() );
	}

	public function test_process_refund_on_api_error() {
		$intent_id = 'pi_xxxxxxxxxxxxx';
		$charge_id = 'ch_yyyyyyyyyyyyy';

		$order = WC_Helper_Order::create_order();
		$order->update_meta_data( '_intent_id', $intent_id );
		$order->update_meta_data( '_charge_id', $charge_id );
		$order->update_status( 'processing' );
		$order->save();

		$order_id = $order->get_id();

		$this->mock_api_client
			->expects( $this->once() )
			->method( 'refund_charge' )
			->willThrowException( new \Exception( 'Test message' ) );

		$result = $this->wcpay_gateway->process_refund( $order_id, 19.99 );

		$this->assertInstanceOf( WP_Error::class, $result );
		$this->assertEquals( 'wcpay_edit_order_refund_failure', $result->get_error_code() );
		$this->assertEquals( 'Test message', $result->get_error_message() );
	}

	public function test_process_refund_on_api_error_non_usd() {
		$intent_id = 'pi_xxxxxxxxxxxxx';
		$charge_id = 'ch_yyyyyyyyyyyyy';

		$order = WC_Helper_Order::create_order();
		$order->update_meta_data( '_intent_id', $intent_id );
		$order->update_meta_data( '_charge_id', $charge_id );
		WC_Payments_Utils::set_order_intent_currency( $order, 'EUR' );
		$order->update_status( 'processing' );
		$order->save();

		$order_id = $order->get_id();

		$this->mock_api_client
			->expects( $this->once() )
			->method( 'refund_charge' )
			->willThrowException( new API_Exception( 'Test message', 'server_error', 500 ) );

		$result = $this->wcpay_gateway->process_refund( $order_id, 19.99 );

		$notes             = wc_get_order_notes(
			[
				'order_id' => $order->get_id(),
				'limit'    => 1,
			]
		);
		$latest_wcpay_note = $notes[0];

		$this->assertInstanceOf( WP_Error::class, $result );
		$this->assertEquals( 'wcpay_edit_order_refund_failure', $result->get_error_code() );
		$this->assertEquals( 'Test message', $result->get_error_message() );
		$this->assertContains( 'failed to complete', $latest_wcpay_note->content );
		$this->assertContains( 'Test message', $latest_wcpay_note->content );
		$this->assertContains( wc_price( 19.99, [ 'currency' => 'EUR' ] ), $latest_wcpay_note->content );
	}

	public function test_payment_fields_outputs_fields() {
		$this->wcpay_gateway->payment_fields();

		$this->expectOutputRegex( '/<div id="wcpay-card-element"><\/div>/' );
	}

	public function test_save_card_checkbox_not_displayed_when_saved_cards_disabled() {
		$this->wcpay_gateway->update_option( 'saved_cards', 'no' );

		// Use a callback to get and test the output (also suppresses the output buffering being printed to the CLI).
		$this->setOutputCallback(
			function( $output ) {
				$result = preg_match_all( '/.*<input.*id="wc-woocommerce_payments-new-payment-method".*\/>.*/', $output );

				$this->assertEquals( 0, $result );
			}
		);

		$this->wcpay_gateway->payment_fields();
	}

	protected function mock_level_3_order( $shipping_postcode, $with_fee = false ) {
		// Setup the item.
		$mock_item = $this->getMockBuilder( WC_Order_Item_Product::class )
			->disableOriginalConstructor()
			->setMethods( [ 'get_name', 'get_quantity', 'get_subtotal', 'get_total_tax', 'get_total', 'get_variation_id', 'get_product_id' ] )
			->getMock();

		$mock_item
			->method( 'get_name' )
			->will( $this->returnValue( 'Beanie with Logo' ) );

		$mock_item
			->method( 'get_quantity' )
			->will( $this->returnValue( 1 ) );

		$mock_item
			->method( 'get_total' )
			->will( $this->returnValue( 18 ) );

		$mock_item
			->method( 'get_subtotal' )
			->will( $this->returnValue( 18 ) );

		$mock_item
			->method( 'get_total_tax' )
			->will( $this->returnValue( 2.7 ) );

		$mock_item
			->method( 'get_variation_id' )
			->will( $this->returnValue( false ) );

		$mock_item
			->method( 'get_product_id' )
			->will( $this->returnValue( 30 ) );

		$mock_items[] = $mock_item;

		if ( $with_fee ) {
			// Setup the fee.
			$mock_fee = $this->getMockBuilder( WC_Order_Item_Fee::class )
				->disableOriginalConstructor()
				->setMethods( [ 'get_name', 'get_quantity', 'get_total_tax', 'get_total' ] )
				->getMock();

			$mock_fee
				->method( 'get_name' )
				->will( $this->returnValue( 'fee' ) );

			$mock_fee
				->method( 'get_quantity' )
				->will( $this->returnValue( 1 ) );

			$mock_fee
				->method( 'get_total' )
				->will( $this->returnValue( 10 ) );

			$mock_fee
				->method( 'get_total_tax' )
				->will( $this->returnValue( 1.5 ) );

			$mock_items[] = $mock_fee;
		}

		// Setup the order.
		$mock_order = $this->getMockBuilder( WC_Order::class )
			->disableOriginalConstructor()
			->setMethods( [ 'get_id', 'get_items', 'get_currency', 'get_shipping_total', 'get_shipping_tax', 'get_shipping_postcode' ] )
			->getMock();

		$mock_order
			->method( 'get_id' )
			->will( $this->returnValue( 210 ) );

		$mock_order
			->method( 'get_items' )
			->will( $this->returnValue( $mock_items ) );

		$mock_order
			->method( 'get_currency' )
			->will( $this->returnValue( 'USD' ) );

		$mock_order
			->method( 'get_shipping_total' )
			->will( $this->returnValue( 30 ) );

		$mock_order
			->method( 'get_shipping_tax' )
			->will( $this->returnValue( 8 ) );

		$mock_order
			->method( 'get_shipping_postcode' )
			->will( $this->returnValue( $shipping_postcode ) );

		return $mock_order;
	}

	public function test_full_level3_data() {
		$expected_data = [
			'merchant_reference'   => '210',
			'shipping_amount'      => 3800,
			'line_items'           => [
				(object) [
					'product_code'        => 30,
					'product_description' => 'Beanie with Logo',
					'unit_cost'           => 1800,
					'quantity'            => 1,
					'tax_amount'          => 270,
					'discount_amount'     => 0,
				],
			],
			'shipping_address_zip' => '98012',
			'shipping_from_zip'    => '94110',
		];

		update_option( 'woocommerce_store_postcode', '94110' );

		$mock_order   = $this->mock_level_3_order( '98012' );
		$level_3_data = $this->wcpay_gateway->get_level3_data_from_order( 'US', $mock_order );

		$this->assertEquals( $expected_data, $level_3_data );
	}

	public function test_full_level3_data_with_fee() {
		$expected_data = [
			'merchant_reference'   => '210',
			'shipping_amount'      => 3800,
			'line_items'           => [
				(object) [
					'product_code'        => 30,
					'product_description' => 'Beanie with Logo',
					'unit_cost'           => 1800,
					'quantity'            => 1,
					'tax_amount'          => 270,
					'discount_amount'     => 0,
				],
				(object) [
					'product_code'        => 'fee',
					'product_description' => 'fee',
					'unit_cost'           => 1000,
					'quantity'            => 1,
					'tax_amount'          => 150,
					'discount_amount'     => 0,
				],
			],
			'shipping_address_zip' => '98012',
			'shipping_from_zip'    => '94110',
		];

		update_option( 'woocommerce_store_postcode', '94110' );

		$mock_order   = $this->mock_level_3_order( '98012', true );
		$level_3_data = $this->wcpay_gateway->get_level3_data_from_order( 'US', $mock_order );

		$this->assertEquals( $expected_data, $level_3_data );
	}

	public function test_us_store_level_3_data() {
		// Use a non-us customer postcode to ensure it's not included in the level3 data.
		$mock_order   = $this->mock_level_3_order( '9000' );
		$level_3_data = $this->wcpay_gateway->get_level3_data_from_order( 'US', $mock_order );

		$this->assertArrayNotHasKey( 'shipping_address_zip', $level_3_data );
	}

	public function test_us_customer_level_3_data() {
		$expected_data = [
			'merchant_reference'   => '210',
			'shipping_amount'      => 3800,
			'line_items'           => [
				(object) [
					'product_code'        => 30,
					'product_description' => 'Beanie with Logo',
					'unit_cost'           => 1800,
					'quantity'            => 1,
					'tax_amount'          => 270,
					'discount_amount'     => 0,
				],
			],
			'shipping_address_zip' => '98012',
		];

		// Use a non-US postcode.
		update_option( 'woocommerce_store_postcode', '9000' );

		$mock_order   = $this->mock_level_3_order( '98012' );
		$level_3_data = $this->wcpay_gateway->get_level3_data_from_order( 'US', $mock_order );

		$this->assertEquals( $expected_data, $level_3_data );
	}

	public function test_non_us_customer_level_3_data() {
		$expected_data = [];

		$mock_order   = $this->mock_level_3_order( 'K0A' );
		$level_3_data = $this->wcpay_gateway->get_level3_data_from_order( 'CA', $mock_order );

		$this->assertEquals( $expected_data, $level_3_data );
	}

	public function test_capture_charge_success() {
		$intent_id = 'pi_xxxxxxxxxxxxx';
		$charge_id = 'ch_yyyyyyyyyyyyy';

		$order = WC_Helper_Order::create_order();
		$order->set_transaction_id( $intent_id );
		$order->update_meta_data( '_intent_id', $intent_id );
		$order->update_meta_data( '_charge_id', $charge_id );
		$order->update_meta_data( '_intention_status', 'requires_capture' );
		$order->update_status( 'on-hold' );

		$this->mock_api_client->expects( $this->once() )->method( 'capture_intention' )->will(
			$this->returnValue(
				new WC_Payments_API_Intention(
					$intent_id,
					1500,
					$order->get_currency(),
					'cus_12345',
					'pm_12345',
					new DateTime(),
					'succeeded',
					$charge_id,
					'...'
				)
			)
		);

		$this->mock_wcpay_account
			->expects( $this->once() )
			->method( 'get_account_country' )
			->willReturn( 'US' );

		$result = $this->wcpay_gateway->capture_charge( $order );

		$notes             = wc_get_order_notes(
			[
				'order_id' => $order->get_id(),
				'limit'    => 2,
			]
		);
		$latest_wcpay_note = $notes[1]; // The latest note is the "status changed" message, we want the previous one.

		// Assert the returned data contains fields required by the REST endpoint.
		$this->assertEquals(
			[
				'status'  => 'succeeded',
				'id'      => $intent_id,
				'message' => null,
			],
			$result
		);
		$this->assertContains( 'successfully captured', $latest_wcpay_note->content );
		$this->assertContains( wc_price( $order->get_total() ), $latest_wcpay_note->content );
		$this->assertEquals( $order->get_meta( '_intention_status', true ), 'succeeded' );
		$this->assertEquals( $order->get_status(), 'processing' );
	}

	public function test_capture_charge_success_non_usd() {
		$intent_id = 'pi_xxxxxxxxxxxxx';
		$charge_id = 'ch_yyyyyyyyyyyyy';

		$order = WC_Helper_Order::create_order();
		$order->set_transaction_id( $intent_id );
		$order->update_meta_data( '_intent_id', $intent_id );
		$order->update_meta_data( '_charge_id', $charge_id );
		$order->update_meta_data( '_intention_status', 'requires_capture' );
		$order->update_status( 'on-hold' );

		$this->mock_api_client->expects( $this->once() )->method( 'capture_intention' )->will(
			$this->returnValue(
				new WC_Payments_API_Intention(
					$intent_id,
					1500,
					'eur',
					'cus_12345',
					'pm_12345',
					new DateTime(),
					'succeeded',
					$charge_id,
					'...'
				)
			)
		);

		$this->mock_wcpay_account
			->expects( $this->once() )
			->method( 'get_account_country' )
			->willReturn( 'US' );

		$result = $this->wcpay_gateway->capture_charge( $order );

		$notes             = wc_get_order_notes(
			[
				'order_id' => $order->get_id(),
				'limit'    => 2,
			]
		);
		$latest_wcpay_note = $notes[1]; // The latest note is the "status changed" message, we want the previous one.

		// Assert the returned data contains fields required by the REST endpoint.
		$this->assertEquals(
			[
				'status'  => 'succeeded',
				'id'      => $intent_id,
				'message' => null,
			],
			$result
		);
		$this->assertContains( 'successfully captured', $latest_wcpay_note->content );
		$this->assertContains( wc_price( $order->get_total(), [ 'currency' => 'EUR' ] ), $latest_wcpay_note->content );
		$this->assertEquals( $order->get_meta( '_intention_status', true ), 'succeeded' );
		$this->assertEquals( $order->get_status(), 'processing' );
	}

	public function test_capture_charge_failure() {
		$intent_id = 'pi_xxxxxxxxxxxxx';
		$charge_id = 'ch_yyyyyyyyyyyyy';

		$order = WC_Helper_Order::create_order();
		$order->set_transaction_id( $intent_id );
		$order->update_meta_data( '_intent_id', $intent_id );
		$order->update_meta_data( '_charge_id', $charge_id );
		$order->update_meta_data( '_intention_status', 'requires_capture' );
		$order->update_status( 'on-hold' );

		$this->mock_api_client->expects( $this->once() )->method( 'capture_intention' )->will(
			$this->returnValue(
				new WC_Payments_API_Intention(
					$intent_id,
					1500,
					$order->get_currency(),
					'cus_12345',
					'pm_12345',
					new DateTime(),
					'requires_capture',
					$charge_id,
					'...'
				)
			)
		);

		$this->mock_wcpay_account
			->expects( $this->once() )
			->method( 'get_account_country' )
			->willReturn( 'US' );

		$result = $this->wcpay_gateway->capture_charge( $order );

		$note = wc_get_order_notes(
			[
				'order_id' => $order->get_id(),
				'limit'    => 1,
			]
		)[0];

		// Assert the returned data contains fields required by the REST endpoint.
		$this->assertEquals(
			[
				'status'  => 'requires_capture',
				'id'      => $intent_id,
				'message' => null,
			],
			$result
		);
		$this->assertContains( 'failed', $note->content );
		$this->assertContains( wc_price( $order->get_total() ), $note->content );
		$this->assertEquals( $order->get_meta( '_intention_status', true ), 'requires_capture' );
		$this->assertEquals( $order->get_status(), 'on-hold' );
	}

	public function test_capture_charge_failure_non_usd() {
		$intent_id = 'pi_xxxxxxxxxxxxx';
		$charge_id = 'ch_yyyyyyyyyyyyy';

		$order = WC_Helper_Order::create_order();
		$order->set_transaction_id( $intent_id );
		$order->update_meta_data( '_intent_id', $intent_id );
		$order->update_meta_data( '_charge_id', $charge_id );
		$order->update_meta_data( '_intention_status', 'requires_capture' );
		$order->update_status( 'on-hold' );

		$this->mock_api_client->expects( $this->once() )->method( 'capture_intention' )->will(
			$this->returnValue(
				new WC_Payments_API_Intention(
					$intent_id,
					1500,
					'eur',
					'cus_12345',
					'pm_12345',
					new DateTime(),
					'requires_capture',
					$charge_id,
					'...'
				)
			)
		);

		$this->mock_wcpay_account
			->expects( $this->once() )
			->method( 'get_account_country' )
			->willReturn( 'US' );

		$result = $this->wcpay_gateway->capture_charge( $order );

		$note = wc_get_order_notes(
			[
				'order_id' => $order->get_id(),
				'limit'    => 1,
			]
		)[0];

		// Assert the returned data contains fields required by the REST endpoint.
		$this->assertEquals(
			[
				'status'  => 'requires_capture',
				'id'      => $intent_id,
				'message' => null,
			],
			$result
		);
		$this->assertContains( 'failed', $note->content );
		$this->assertContains( wc_price( $order->get_total(), [ 'currency' => 'EUR' ] ), $note->content );
		$this->assertEquals( $order->get_meta( '_intention_status', true ), 'requires_capture' );
		$this->assertEquals( $order->get_status(), 'on-hold' );
	}

	public function test_capture_charge_api_failure() {
		$intent_id = 'pi_xxxxxxxxxxxxx';
		$charge_id = 'ch_yyyyyyyyyyyyy';

		$order = WC_Helper_Order::create_order();
		$order->set_transaction_id( $intent_id );
		$order->update_meta_data( '_intent_id', $intent_id );
		$order->update_meta_data( '_charge_id', $charge_id );
		$order->update_meta_data( '_intention_status', 'requires_capture' );
		$order->update_status( 'on-hold' );

		$this->mock_api_client->expects( $this->once() )->method( 'capture_intention' )->will(
			$this->throwException( new API_Exception( 'test exception', 'server_error', 500 ) )
		);
		$this->mock_api_client->expects( $this->once() )->method( 'get_intent' )->with( $intent_id )->will(
			$this->returnValue(
				new WC_Payments_API_Intention(
					$intent_id,
					1500,
					'usd',
					'cus_12345',
					'pm_12345',
					new DateTime(),
					'requires_capture',
					$charge_id,
					'...'
				)
			)
		);

		$this->mock_wcpay_account
			->expects( $this->once() )
			->method( 'get_account_country' )
			->willReturn( 'US' );

		$result = $this->wcpay_gateway->capture_charge( $order );

		$note = wc_get_order_notes(
			[
				'order_id' => $order->get_id(),
				'limit'    => 1,
			]
		)[0];

		// Assert the returned data contains fields required by the REST endpoint.
		$this->assertEquals(
			[
				'status'  => 'failed',
				'id'      => $intent_id,
				'message' => 'test exception',
			],
			$result
		);
		$this->assertContains( 'failed', $note->content );
		$this->assertContains( 'test exception', $note->content );
		$this->assertContains( wc_price( $order->get_total() ), $note->content );
		$this->assertEquals( $order->get_meta( '_intention_status', true ), 'requires_capture' );
		$this->assertEquals( $order->get_status(), 'on-hold' );
	}

	public function test_capture_charge_api_failure_non_usd() {
		$intent_id = 'pi_xxxxxxxxxxxxx';
		$charge_id = 'ch_yyyyyyyyyyyyy';

		$order = WC_Helper_Order::create_order();
		$order->set_transaction_id( $intent_id );
		$order->update_meta_data( '_intent_id', $intent_id );
		$order->update_meta_data( '_charge_id', $charge_id );
		$order->update_meta_data( '_intention_status', 'requires_capture' );
		$order->update_status( 'on-hold' );
		WC_Payments_Utils::set_order_intent_currency( $order, 'EUR' );

		$this->mock_api_client->expects( $this->once() )->method( 'capture_intention' )->will(
			$this->throwException( new API_Exception( 'test exception', 'server_error', 500 ) )
		);
		$this->mock_api_client->expects( $this->once() )->method( 'get_intent' )->with( $intent_id )->will(
			$this->returnValue(
				new WC_Payments_API_Intention(
					$intent_id,
					1500,
					'jpy',
					'cus_12345',
					'pm_12345',
					new DateTime(),
					'requires_capture',
					$charge_id,
					'...'
				)
			)
		);

		$this->mock_wcpay_account
			->expects( $this->once() )
			->method( 'get_account_country' )
			->willReturn( 'US' );

		$result = $this->wcpay_gateway->capture_charge( $order );

		$note = wc_get_order_notes(
			[
				'order_id' => $order->get_id(),
				'limit'    => 1,
			]
		)[0];

		// Assert the returned data contains fields required by the REST endpoint.
		$this->assertEquals(
			[
				'status'  => 'failed',
				'id'      => $intent_id,
				'message' => 'test exception',
			],
			$result
		);
		$this->assertContains( 'failed', $note->content );
		$this->assertContains( 'test exception', $note->content );
		$this->assertContains( wc_price( $order->get_total(), [ 'currency' => 'EUR' ] ), $note->content );
		$this->assertEquals( $order->get_meta( '_intention_status', true ), 'requires_capture' );
		$this->assertEquals( $order->get_status(), 'on-hold' );
	}

	public function test_capture_charge_expired() {
		$intent_id = 'pi_xxxxxxxxxxxxx';
		$charge_id = 'ch_yyyyyyyyyyyyy';

		$order = WC_Helper_Order::create_order();
		$order->set_transaction_id( $intent_id );
		$order->update_meta_data( '_intent_id', $intent_id );
		$order->update_meta_data( '_charge_id', $charge_id );
		$order->update_meta_data( '_intention_status', 'requires_capture' );
		$order->update_status( 'on-hold' );

		$this->mock_api_client->expects( $this->once() )->method( 'capture_intention' )->will(
			$this->throwException( new API_Exception( 'test exception', 'server_error', 500 ) )
		);
		$this->mock_api_client->expects( $this->once() )->method( 'get_intent' )->with( $intent_id )->will(
			$this->returnValue(
				new WC_Payments_API_Intention(
					$intent_id,
					1500,
					'usd',
					'cus_12345',
					'pm_12345',
					new DateTime(),
					'canceled',
					$charge_id,
					'...'
				)
			)
		);

		$this->mock_wcpay_account
			->expects( $this->once() )
			->method( 'get_account_country' )
			->willReturn( 'US' );

		$result = $this->wcpay_gateway->capture_charge( $order );

		$note = wc_get_order_notes(
			[
				'order_id' => $order->get_id(),
				'limit'    => 1,
			]
		)[0];

		// Assert the returned data contains fields required by the REST endpoint.
		$this->assertEquals(
			[
				'status'  => 'failed',
				'id'      => $intent_id,
				'message' => 'test exception',
			],
			$result
		);
		$this->assertContains( 'expired', $note->content );
		$this->assertEquals( $order->get_meta( '_intention_status', true ), 'canceled' );
		$this->assertEquals( $order->get_status(), 'cancelled' );
	}

	public function test_cancel_authorization_handles_api_exception_when_canceling() {
		$intent_id = 'pi_xxxxxxxxxxxxx';
		$charge_id = 'ch_yyyyyyyyyyyyy';

		$order = WC_Helper_Order::create_order();
		$order->set_transaction_id( $intent_id );
		$order->update_meta_data( '_intent_id', $intent_id );
		$order->update_meta_data( '_charge_id', $charge_id );
		$order->update_meta_data( '_intention_status', 'requires_capture' );
		$order->update_status( 'on-hold' );

		$this->mock_api_client
			->expects( $this->once() )
			->method( 'cancel_intention' )
			->will( $this->throwException( new API_Exception( 'test exception', 'test', 123 ) ) );

		$this->mock_api_client
			->expects( $this->once() )
			->method( 'get_intent' )
			->willReturn(
				new WC_Payments_API_Intention(
					$intent_id,
					1500,
					'usd',
					'cus_12345',
					'pm_12345',
					new DateTime(),
					'canceled',
					$charge_id,
					'...'
				)
			);

		$this->wcpay_gateway->cancel_authorization( $order );

		$note = wc_get_order_notes(
			[
				'order_id' => $order->get_id(),
				'limit'    => 1,
			]
		)[0];

		$this->assertContains( 'cancelled', $note->content );
		$this->assertEquals( $order->get_status(), 'cancelled' );
	}

	public function test_cancel_authorization_handles_all_api_exceptions() {
		$intent_id = 'pi_xxxxxxxxxxxxx';
		$charge_id = 'ch_yyyyyyyyyyyyy';

		$order = WC_Helper_Order::create_order();
		$order->set_transaction_id( $intent_id );
		$order->update_meta_data( '_intent_id', $intent_id );
		$order->update_meta_data( '_charge_id', $charge_id );
		$order->update_meta_data( '_intention_status', 'requires_capture' );
		$order->update_status( 'on-hold' );

		$this->mock_api_client
			->expects( $this->once() )
			->method( 'cancel_intention' )
			->will( $this->throwException( new API_Exception( 'test exception', 'test', 123 ) ) );

		$this->mock_api_client
			->expects( $this->once() )
			->method( 'get_intent' )
			->will( $this->throwException( new API_Exception( 'ignore this', 'test', 123 ) ) );

		$this->wcpay_gateway->cancel_authorization( $order );

		$note = wc_get_order_notes(
			[
				'order_id' => $order->get_id(),
				'limit'    => 1,
			]
		)[0];

		$this->assertContains( 'failed', $note->content );
		$this->assertContains( 'test exception', $note->content );
		$this->assertEquals( $order->get_status(), 'on-hold' );
	}

	public function test_add_payment_method_no_method() {
		$result = $this->wcpay_gateway->add_payment_method();
		$this->assertEquals( 'error', $result['result'] );
	}

	public function test_create_and_confirm_setup_intent_existing_customer() {
		$_POST = [ 'wcpay-payment-method' => 'pm_mock' ];

		$this->mock_customer_service
			->expects( $this->once() )
			->method( 'get_customer_id_by_user_id' )
			->will( $this->returnValue( 'cus_12345' ) );

		$this->mock_customer_service
			->expects( $this->never() )
			->method( 'create_customer_for_user' );

		$this->mock_api_client
			->expects( $this->once() )
			->method( 'create_and_confirm_setup_intent' )
			->with( 'pm_mock', 'cus_12345' )
			->willReturn( [ 'id' => 'pm_mock' ] );

		$result = $this->wcpay_gateway->create_and_confirm_setup_intent();

		$this->assertEquals( 'pm_mock', $result['id'] );
	}

	public function test_create_and_confirm_setup_intent_no_customer() {
		$_POST = [ 'wcpay-payment-method' => 'pm_mock' ];

		$this->mock_customer_service
			->expects( $this->once() )
			->method( 'get_customer_id_by_user_id' )
			->will( $this->returnValue( null ) );

		$this->mock_customer_service
			->expects( $this->once() )
			->method( 'create_customer_for_user' )
			->will( $this->returnValue( 'cus_12345' ) );

		$this->mock_api_client
			->expects( $this->once() )
			->method( 'create_and_confirm_setup_intent' )
			->with( 'pm_mock', 'cus_12345' )
			->willReturn( [ 'id' => 'pm_mock' ] );

		$result = $this->wcpay_gateway->create_and_confirm_setup_intent();

		$this->assertEquals( 'pm_mock', $result['id'] );
	}

	public function test_add_payment_method_no_intent() {
		$result = $this->wcpay_gateway->add_payment_method();
		$this->assertEquals( 'error', $result['result'] );
	}

	public function test_add_payment_method_success() {
		$_POST = [ 'wcpay-setup-intent' => 'sti_mock' ];

		$this->mock_customer_service
			->expects( $this->once() )
			->method( 'get_customer_id_by_user_id' )
			->will( $this->returnValue( 'cus_12345' ) );

		$this->mock_api_client
			->expects( $this->once() )
			->method( 'get_setup_intent' )
			->with( 'sti_mock' )
			->willReturn(
				[
					'status'         => 'succeeded',
					'payment_method' => 'pm_mock',
				]
			);

		$this->mock_token_service
			->expects( $this->once() )
			->method( 'add_payment_method_to_user' )
			->with( 'pm_mock', wp_get_current_user() );

		$result = $this->wcpay_gateway->add_payment_method();

		$this->assertEquals( 'success', $result['result'] );
	}

	public function test_add_payment_method_no_customer() {
		$_POST = [ 'wcpay-setup-intent' => 'sti_mock' ];

		$this->mock_customer_service
			->expects( $this->once() )
			->method( 'get_customer_id_by_user_id' )
			->will( $this->returnValue( null ) );

		$this->mock_api_client
			->expects( $this->never() )
			->method( 'get_setup_intent' );

		$this->mock_token_service
			->expects( $this->never() )
			->method( 'add_payment_method_to_user' );

		$result = $this->wcpay_gateway->add_payment_method();

		$this->assertEquals( 'error', $result['result'] );
	}

	public function test_add_payment_method_canceled_intent() {
		$_POST = [ 'wcpay-setup-intent' => 'sti_mock' ];

		$this->mock_customer_service
			->expects( $this->once() )
			->method( 'get_customer_id_by_user_id' )
			->will( $this->returnValue( 'cus_12345' ) );

		$this->mock_api_client
			->expects( $this->once() )
			->method( 'get_setup_intent' )
			->with( 'sti_mock' )
			->willReturn( [ 'status' => 'canceled' ] );

		$this->mock_token_service
			->expects( $this->never() )
			->method( 'add_payment_method_to_user' );

		$result = $this->wcpay_gateway->add_payment_method();

		$this->assertEquals( 'error', $result['result'] );
	}

	public function test_schedule_order_tracking_with_wrong_payment_gateway() {
		$order = WC_Helper_Order::create_order();
		$order->set_payment_method( 'square' );

		// If the payment gateway isn't WC Pay, this function should never get called.
		$this->mock_action_scheduler_service
			->expects( $this->never() )
			->method( 'schedule_job' );

		$this->wcpay_gateway->schedule_order_tracking( $order->get_id(), $order );
	}

	public function test_schedule_order_tracking_with_sift_disabled() {
		$order = WC_Helper_Order::create_order();

		$this->mock_action_scheduler_service
			->expects( $this->never() )
			->method( 'schedule_job' );

		$this->mock_wcpay_account
			->expects( $this->once() )
			->method( 'get_fraud_services_config' )
			->willReturn(
				[
					'stripe' => [],
				]
			);

		$this->wcpay_gateway->schedule_order_tracking( $order->get_id(), $order );
	}

	public function test_schedule_order_tracking_with_no_payment_method_id() {
		$order = WC_Helper_Order::create_order();
		$order->set_payment_method( 'woocommerce_payments' );
		$order->delete_meta_data( '_new_order_tracking_complete' );

		$this->mock_action_scheduler_service
			->expects( $this->never() )
			->method( 'schedule_job' );

		$this->mock_wcpay_account
			->expects( $this->once() )
			->method( 'get_fraud_services_config' )
			->willReturn(
				[
					'stripe' => [],
					'sift'   => [],
				]
			);

		$this->wcpay_gateway->schedule_order_tracking( $order->get_id(), $order );
	}

	public function test_schedule_order_tracking() {
		$order = WC_Helper_Order::create_order();
		$order->set_payment_method( 'woocommerce_payments' );
		$order->update_meta_data( '_payment_method_id', 'pm_123' );
		$order->delete_meta_data( '_new_order_tracking_complete' );

		$this->mock_action_scheduler_service
			->expects( $this->once() )
			->method( 'schedule_job' );

		$this->mock_wcpay_account
			->expects( $this->once() )
			->method( 'get_fraud_services_config' )
			->willReturn(
				[
					'stripe' => [],
					'sift'   => [],
				]
			);

		$this->wcpay_gateway->schedule_order_tracking( $order->get_id(), $order );
	}

	public function test_schedule_order_tracking_on_already_created_order() {
		$order = WC_Helper_Order::create_order();
		$order->set_payment_method( 'woocommerce_payments' );
		$order->add_meta_data( '_new_order_tracking_complete', 'yes' );

		$this->mock_action_scheduler_service
			->expects( $this->once() )
			->method( 'schedule_job' );

		$this->mock_wcpay_account
			->expects( $this->once() )
			->method( 'get_fraud_services_config' )
			->willReturn(
				[
					'stripe' => [],
					'sift'   => [],
				]
			);

		$this->wcpay_gateway->schedule_order_tracking( $order->get_id(), $order );
	}

	public function test_outputs_payments_settings_screen() {
		ob_start();
		$this->wcpay_gateway->output_payments_settings_screen();
		$output = ob_get_clean();
		$this->assertStringMatchesFormat( '%aid="wcpay-account-settings-container"%a', $output );
	}

	public function test_outputs_payment_method_settings_screen() {
		$_GET['method'] = 'foo';
		ob_start();
		$this->wcpay_gateway->output_payments_settings_screen();
		$output = ob_get_clean();
		$this->assertStringMatchesFormat( '%aid="wcpay-payment-method-settings-container"%a', $output );
		$this->assertStringMatchesFormat( '%adata-method-id="foo"%a', $output );
	}

	/**
	 * Tests account statement descriptor validator
	 *
	 * @dataProvider account_statement_descriptor_validation_provider
	 */
	public function test_validate_account_statement_descriptor_field( $is_valid, $value, $expected = null ) {
		$key = 'account_statement_descriptor';
		if ( $is_valid ) {
			$validated_value = $this->wcpay_gateway->validate_account_statement_descriptor_field( $key, $value );
			$this->assertEquals( $expected ?? $value, $validated_value );
		} else {
			$this->expectExceptionMessage( 'Customer bank statement is invalid.' );
			$this->wcpay_gateway->validate_account_statement_descriptor_field( $key, $value );
		}
	}

	public function account_statement_descriptor_validation_provider() {
		return [
			'valid'          => [ true, 'WCPAY dev' ],
			'allow_digits'   => [ true, 'WCPay dev 2020' ],
			'allow_special'  => [ true, 'WCPay-Dev_2020' ],
			'allow_amp'      => [ true, 'WCPay&Dev_2020' ],
			'strip_slashes'  => [ true, 'WCPay\\\\Dev_2020', 'WCPay\\Dev_2020' ],
			'allow_long_amp' => [ true, 'aaaaaaaaaaaaaaaaaaa&aa' ],
			'trim_valid'     => [ true, '   good_descriptor  ', 'good_descriptor' ],
			'empty'          => [ false, '' ],
			'short'          => [ false, 'WCP' ],
			'long'           => [ false, 'WCPay_dev_WCPay_dev_WCPay_dev_WCPay_dev' ],
			'no_*'           => [ false, 'WCPay * dev' ],
			'no_sqt'         => [ false, 'WCPay \'dev\'' ],
			'no_dqt'         => [ false, 'WCPay "dev"' ],
			'no_lt'          => [ false, 'WCPay<dev' ],
			'no_gt'          => [ false, 'WCPay>dev' ],
			'req_latin'      => [ false, 'дескриптор' ],
			'req_letter'     => [ false, '123456' ],
			'trim_too_short' => [ false, '  aaa    ' ],
		];
	}

<<<<<<< HEAD
	public function test_payment_request_button_locations_defaults() {
		$this->markTestSkipped( 'Grouped settings is enabled. Feel free to delete this test when cleaning up the feature flag.' );

=======
	public function test_digital_wallets_form_field_defaults_with_grouped_settings_disabled() {
>>>>>>> 5b6c1132
		// when the "grouped settings" flag is disabled, the default values for the `payment_request_button_locations` option should not include "checkout".
		update_option( '_wcpay_feature_grouped_settings', '0' );

		// need to delete the existing options to ensure nothing is in the DB from the `setUp` phase, where the method is instantiated.
		delete_option( 'woocommerce_woocommerce_payments_settings' );

		$this->wcpay_gateway = new WC_Payment_Gateway_WCPay(
			$this->mock_api_client,
			$this->mock_wcpay_account,
			$this->mock_customer_service,
			$this->mock_token_service,
			$this->mock_action_scheduler_service
		);

		$this->assertEquals(
			[
				'product',
				'cart',
			],
			$this->wcpay_gateway->get_option( 'payment_request_button_locations' )
		);

		$form_fields = $this->wcpay_gateway->get_form_fields();

		$this->assertEquals(
			[
				'default',
				'buy',
				'donate',
				'branded',
				'custom',
			],
			array_keys( $form_fields['payment_request_button_type']['options'] )
		);
		$this->assertEquals( [ 'dark', 'light', 'light-outline' ], array_keys( $form_fields['payment_request_button_theme']['options'] ) );
	}

	public function test_digital_wallets_form_field_defaults_with_grouped_settings_enabled() {
		// when the "grouped settings" flag is enabled, the default values for the `payment_request_button_locations` option should include "checkout".
		update_option( '_wcpay_feature_grouped_settings', '1' );

		// need to delete the existing options to ensure nothing is in the DB from the `setUp` phase, where the method is instantiated.
		delete_option( 'woocommerce_woocommerce_payments_settings' );

		$this->wcpay_gateway = new WC_Payment_Gateway_WCPay(
			$this->mock_api_client,
			$this->mock_wcpay_account,
			$this->mock_customer_service,
			$this->mock_token_service,
			$this->mock_action_scheduler_service
		);

		$this->assertEquals(
			[
				'product',
				'cart',
				'checkout',
			],
			$this->wcpay_gateway->get_option( 'payment_request_button_locations' )
		);
		$this->assertEquals(
			'default',
			$this->wcpay_gateway->get_option( 'payment_request_button_size' )
		);

		$form_fields = $this->wcpay_gateway->get_form_fields();

		$this->assertEquals( [ 'default', 'buy', 'donate', 'book' ], array_keys( $form_fields['payment_request_button_type']['options'] ) );
		$this->assertEquals( [ 'dark', 'light' ], array_keys( $form_fields['payment_request_button_theme']['options'] ) );
	}
}<|MERGE_RESOLUTION|>--- conflicted
+++ resolved
@@ -1306,13 +1306,9 @@
 		];
 	}
 
-<<<<<<< HEAD
-	public function test_payment_request_button_locations_defaults() {
+	public function test_digital_wallets_form_field_defaults_with_grouped_settings_disabled() {
 		$this->markTestSkipped( 'Grouped settings is enabled. Feel free to delete this test when cleaning up the feature flag.' );
 
-=======
-	public function test_digital_wallets_form_field_defaults_with_grouped_settings_disabled() {
->>>>>>> 5b6c1132
 		// when the "grouped settings" flag is disabled, the default values for the `payment_request_button_locations` option should not include "checkout".
 		update_option( '_wcpay_feature_grouped_settings', '0' );
 
