<?php
/**
 * PHPUnit bootstrap file
 *
 * @package WooCommerce\Payments
 */

use WCPay\Container;
use WCPay\Internal\DependencyManagement\ExtendedContainer;

$_tests_dir = getenv( 'WP_TESTS_DIR' );

if ( ! $_tests_dir ) {
	$_tests_dir = rtrim( sys_get_temp_dir(), '/\\' ) . '/wordpress-tests-lib';
}

if ( ! file_exists( $_tests_dir . '/includes/functions.php' ) ) {
	echo "Could not find $_tests_dir/includes/functions.php, have you run bin/install-wp-tests.sh ?" . PHP_EOL; // phpcs:ignore WordPress.Security.EscapeOutput.OutputNotEscaped
	exit( 1 );
}

if ( PHP_VERSION_ID >= 80000 && file_exists( $_tests_dir . '/includes/phpunit7/MockObject' ) ) {
	// WP Core test library includes patches for PHPUnit 7 to make it compatible with PHP 8+.
	require_once $_tests_dir . '/includes/phpunit7/MockObject/Builder/NamespaceMatch.php';
	require_once $_tests_dir . '/includes/phpunit7/MockObject/Builder/ParametersMatch.php';
	require_once $_tests_dir . '/includes/phpunit7/MockObject/InvocationMocker.php';
	require_once $_tests_dir . '/includes/phpunit7/MockObject/MockMethod.php';
}

// Give access to tests_add_filter() function.
require_once $_tests_dir . '/includes/functions.php';

/**
 * Manually load the plugin being tested.
 */
function _manually_load_plugin() {
	// NOTE: this will skip the dependency check so the plugin can load. The test environment
	// needs to still make sure that all dependencies exist for it to successfully run.
	define( 'WCPAY_TEST_ENV', true );

	// Load the WooCommerce plugin so we can use its classes in our WooPayments plugin.
	require_once WP_PLUGIN_DIR . '/woocommerce/woocommerce.php';

	// Set a default currency to be used for the multi-currency tests because the default
	// is not loaded even though it's set during the tests setup.
	update_option( 'woocommerce_currency', 'USD' );

	// Enable the WCPay Subscriptions feature flag in tests to ensure we can test
	// subscriptions funtionality.
	add_filter(
		'pre_option__wcpay_feature_subscriptions',
		function() {
			return '1';
		}
	);

	update_option( '_wcpay_feature_allow_subscription_migrations', '1' );

	$_plugin_dir = dirname( __FILE__ ) . '/../../';

	require $_plugin_dir . 'woocommerce-payments.php';

	require_once $_plugin_dir . 'includes/class-wc-payments-db.php';
	require_once $_plugin_dir . 'includes/wc-payment-api/models/class-wc-payments-api-charge.php';
	require_once $_plugin_dir . 'includes/wc-payment-api/models/class-wc-payments-api-abstract-intention.php';
	require_once $_plugin_dir . 'includes/wc-payment-api/models/class-wc-payments-api-payment-intention.php';
	require_once $_plugin_dir . 'includes/wc-payment-api/models/class-wc-payments-api-setup-intention.php';
	require_once $_plugin_dir . 'includes/wc-payment-api/class-wc-payments-api-client.php';
	require_once $_plugin_dir . 'includes/wc-payment-api/class-wc-payments-http-interface.php';
	require_once $_plugin_dir . 'includes/wc-payment-api/class-wc-payments-http.php';

	// Load the gateway files, so subscriptions can be tested.
	require_once $_plugin_dir . 'includes/compat/subscriptions/trait-wc-payments-subscriptions-utilities.php';
	require_once $_plugin_dir . 'includes/compat/subscriptions/trait-wc-payment-gateway-wcpay-subscriptions.php';
	require_once $_plugin_dir . 'includes/class-wc-payment-gateway-wcpay.php';

	require_once $_plugin_dir . 'includes/exceptions/class-rest-request-exception.php';
	require_once $_plugin_dir . 'includes/admin/class-wc-payments-admin.php';
	require_once $_plugin_dir . 'includes/admin/class-wc-payments-admin-settings.php';
	require_once $_plugin_dir . 'includes/admin/class-wc-payments-admin-sections-overwrite.php';
	require_once $_plugin_dir . 'includes/admin/class-wc-payments-rest-controller.php';
	require_once $_plugin_dir . 'includes/admin/class-wc-rest-payments-accounts-controller.php';
	require_once $_plugin_dir . 'includes/admin/class-wc-rest-payments-orders-controller.php';
	require_once $_plugin_dir . 'includes/admin/class-wc-rest-payments-fraud-outcomes-controller.php';
	require_once $_plugin_dir . 'includes/admin/class-wc-rest-payments-onboarding-controller.php';
	require_once $_plugin_dir . 'includes/admin/class-wc-rest-payments-webhook-controller.php';
	require_once $_plugin_dir . 'includes/admin/class-wc-rest-payments-terminal-locations-controller.php';
	require_once $_plugin_dir . 'includes/admin/class-wc-rest-payments-tos-controller.php';
	require_once $_plugin_dir . 'includes/admin/class-wc-rest-payments-settings-controller.php';
	require_once $_plugin_dir . 'includes/admin/class-wc-rest-upe-flag-toggle-controller.php';
	require_once $_plugin_dir . 'includes/admin/class-wc-rest-payments-survey-controller.php';
	require_once $_plugin_dir . 'includes/admin/tracks/class-tracker.php';
	require_once $_plugin_dir . 'includes/notes/class-wc-payments-notes-additional-payment-methods.php';
	require_once $_plugin_dir . 'includes/admin/class-wc-rest-payments-reader-controller.php';
	require_once $_plugin_dir . 'includes/admin/class-wc-rest-payments-files-controller.php';
	require_once $_plugin_dir . 'includes/reports/class-wc-rest-payments-reports-transactions-controller.php';
	require_once $_plugin_dir . 'includes/reports/class-wc-rest-payments-reports-authorizations-controller.php';
	require_once $_plugin_dir . 'includes/admin/class-wc-rest-payments-payment-intents-controller.php';
	require_once $_plugin_dir . 'includes/class-woopay-tracker.php';
	require_once $_plugin_dir . 'includes/admin/class-wc-rest-payments-customer-controller.php';

<<<<<<< HEAD
	DG\BypassFinals::enable( false, true );
	DG\BypassFinals::setWhitelist(
		[
			'*/AbstractSessionRateLimiter.php',
		]
	);
=======
	// Load currency helper class early to ensure its implementation is used over the one resolved during further test initialization.
	require_once __DIR__ . '/helpers/class-wc-helper-site-currency.php';
>>>>>>> 7496344f
}

tests_add_filter( 'muplugins_loaded', '_manually_load_plugin' );

// Need those polyfills to run tests in CI.
require_once dirname( __FILE__ ) . '/../../vendor/yoast/phpunit-polyfills/phpunitpolyfills-autoload.php';

// Start up the WP testing environment.
require $_tests_dir . '/includes/bootstrap.php';
require dirname( __FILE__ ) . '/../WCPAY_UnitTestCase.php';

// We use outdated PHPUnit version, which emits deprecation errors in PHP 7.4 (deprecated reflection APIs).
if ( defined( 'PHP_VERSION_ID' ) && PHP_VERSION_ID >= 70400 ) {
	error_reporting( error_reporting() ^ E_DEPRECATED ); // phpcs:ignore
}

/**
 * Don't init the subscriptions-core package when running WCPAY unit tests.
 *
 * Init'ing the subscriptions-core loads all subscriptions class and hooks, which breaks existing WCPAY unit tests.
 * WCPAY already mocks the WC Subscriptions classes/functions it needs so there's no need to load them anyway.
 *
 * This function should only be used to load any mocked Subscriptions Core classes that need to be loaded before the PHPUnit FileLoader.
 */
function wcpay_init_subscriptions_core() {
	require_once __DIR__ . '/helpers/class-wcs-helper-background-repairer.php';
}

// Placeholder for the test container.
$GLOBALS['wcpay_test_container'] = null;

/**
 * Extracts the internal ExtendedContainer instance of the WCPay container.
 *
 * This allows full access to the full ExtendedContainer functionality,
 * rather than only to the non-test `get` and `has` methods of the container.
 *
 * @throws Exception In case the container is not available.
 * @return ExtendedContainer The extended container.
 */
function wcpay_get_test_container() {
	if ( $GLOBALS['wcpay_test_container'] instanceof ExtendedContainer ) {
		return $GLOBALS['wcpay_test_container'];
	}

	$container = $GLOBALS['wcpay_container'] ?? null;
	if ( ! $container instanceof Container ) {
		if ( is_null( $container ) ) {
			$container = wcpay_get_container();
		} else {
			throw new Exception( 'Tests require the WCPay dependency container to be set up.' );
		}
	}

	// Load the property through reflection.
	$property = new ReflectionProperty( $container, 'container' );
	$property->setAccessible( true );
	$extended_container = $property->getValue( $container );

	return $extended_container;
}<|MERGE_RESOLUTION|>--- conflicted
+++ resolved
@@ -99,17 +99,15 @@
 	require_once $_plugin_dir . 'includes/class-woopay-tracker.php';
 	require_once $_plugin_dir . 'includes/admin/class-wc-rest-payments-customer-controller.php';
 
-<<<<<<< HEAD
+	// Load currency helper class early to ensure its implementation is used over the one resolved during further test initialization.
+	require_once __DIR__ . '/helpers/class-wc-helper-site-currency.php';
+
 	DG\BypassFinals::enable( false, true );
 	DG\BypassFinals::setWhitelist(
 		[
 			'*/AbstractSessionRateLimiter.php',
 		]
 	);
-=======
-	// Load currency helper class early to ensure its implementation is used over the one resolved during further test initialization.
-	require_once __DIR__ . '/helpers/class-wc-helper-site-currency.php';
->>>>>>> 7496344f
 }
 
 tests_add_filter( 'muplugins_loaded', '_manually_load_plugin' );
