--- conflicted
+++ resolved
@@ -706,12 +706,12 @@
 		$this->assertEquals( '0.724', $refund->get_meta( '_wcpay_multi_currency_stripe_exchange_rate', true ) );
 	}
 
-<<<<<<< HEAD
 	public function test_enabled_currencies_option_as_string_does_not_fatal() {
 		update_option( 'wcpay_multi_currency_enabled_currencies', '' );
 		$this->multi_currency->init();
 		$this->assertEquals( '', get_option( 'wcpay_multi_currency_enabled_currencies', false ) );
-=======
+	}
+
 	public function test_get_cached_currencies_with_no_stripe_connection() {
 		$this->init_multi_currency( null, false );
 		$this->assertEquals(
@@ -726,7 +726,6 @@
 		];
 		$this->init_multi_currency( null, false );
 		$this->assertEquals( $expected, $this->multi_currency->get_available_currencies() );
->>>>>>> da0c55f3
 	}
 
 	public function get_price_provider() {
