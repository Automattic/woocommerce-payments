--- conflicted
+++ resolved
@@ -533,14 +533,10 @@
 		$mock_api_client->method( 'is_server_connected' )->willReturn( false );
 
 		$this->init_multi_currency( $mock_api_client );
-<<<<<<< HEAD
-		$this->assertNull( $this->multi_currency->get_cached_currencies() );
-=======
 		$this->assertEquals(
 			$this->mock_cached_currencies,
 			$this->multi_currency->get_cached_currencies()
 		);
->>>>>>> dd465e40
 	}
 
 	public function test_get_expired_cached_currencies_with_server_retrieval_error() {
