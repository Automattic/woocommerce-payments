<?php
/**
 * Class WCPay_Multi_Currency_Tests
 *
 * @package WooCommerce\Payments\Tests
 */

use WCPay\Exceptions\API_Exception;
use WCPay\Multi_Currency\Multi_Currency;

/**
 * WCPay\Multi_Currency\Multi_Currency unit tests.
 */
class WCPay_Multi_Currency_Tests extends WP_UnitTestCase {
	const LOGGED_IN_USER_ID         = 1;
	const ENABLED_CURRENCIES_OPTION = 'wcpay_multi_currency_enabled_currencies';
	const CACHED_CURRENCIES_OPTION  = 'wcpay_multi_currency_cached_currencies';

	/**
	 * Mock enabled currencies.
	 *
	 * @var array
	 */
	private $mock_enabled_currencies = [ 'USD', 'CAD', 'GBP', 'BIF' ];

	/**
	 * Mock available currencies with their rates.
	 *
	 * @var array
	 */
	private $mock_available_currencies = [
		'USD' => 1,
		'CAD' => 1.206823,
		'GBP' => 0.708099,
		'EUR' => 0.826381,
		'CDF' => 2000,
		'BIF' => 1974, // Zero decimal currency.
		'CLP' => 706.8, // Zero decimal currency.
	];

	/**
	 * Mock cached currencies return array
	 *
	 * @var array
	 */
	private $mock_cached_currencies;

	/**
	 * WCPay\Multi_Currency\Multi_Currency instance.
	 *
	 * @var WCPay\Multi_Currency\Multi_Currency
	 */
	private $multi_currency;

	/**
	 * Mock of the API client.
	 *
	 * @var WC_Payments_API_Client
	 */
	private $mock_api_client;

	public function setUp() {
		parent::setUp();

		$this->mock_currency_settings(
			'GBP',
			[
				'price_charm'    => '-0.1',
				'price_rounding' => '0.50',
			]
		);

		$this->mock_cached_currencies = [
			'currencies' => $this->mock_available_currencies,
			'updated'    => strtotime( 'today midnight' ),
			'expires'    => strtotime( 'today midnight' ) + DAY_IN_SECONDS,
		];

		update_option( self::CACHED_CURRENCIES_OPTION, $this->mock_cached_currencies );
		update_option( self::ENABLED_CURRENCIES_OPTION, $this->mock_enabled_currencies );

		$this->mock_api_client = $this->getMockBuilder( WC_Payments_API_Client::class )
			->disableOriginalConstructor()
			->setMethods( [ 'get_currency_rates', 'is_server_connected' ] )
			->getMock();

		$this->mock_api_client
			->expects( $this->any() )
			->method( 'is_server_connected' )
			->willReturn( true );

		$this->multi_currency = new Multi_Currency( $this->mock_api_client );
		$this->multi_currency->init();
	}

	public function tearDown() {
		WC()->session->__unset( Multi_Currency::CURRENCY_SESSION_KEY );
		remove_all_filters( 'wcpay_multi_currency_apply_charm_only_to_products' );
		remove_all_filters( 'woocommerce_currency' );

		delete_user_meta( self::LOGGED_IN_USER_ID, Multi_Currency::CURRENCY_META_KEY );
		wp_set_current_user( 0 );

<<<<<<< HEAD
		$this->remove_currency_settings_mock( 'GBP', [ 'price_charm', 'price_rounding', 'manual_rate', 'exchange_rate' ] );
		delete_option( 'wcpay_multi_currency_stored_currencies' );
		delete_option( 'wcpay_multi_currency_enabled_currencies' );
=======
		$this->remove_currency_settings_mock( 'GBP', [ 'price_charm', 'price_rounding' ] );
		delete_option( self::CACHED_CURRENCIES_OPTION );
		delete_option( self::ENABLED_CURRENCIES_OPTION );
>>>>>>> 0b9f113a

		parent::tearDown();
	}

	public function test_get_available_currencies_adds_store_currency() {
		add_filter(
			'woocommerce_currency',
			function () {
				return 'DEFAULT';
			},
			100
		);

		// Recreate Multi_Currency instance to use the recently set DEFAULT currency.
		$this->multi_currency = new Multi_Currency( $this->mock_api_client );
		$this->multi_currency->init();

		$default_currency = $this->multi_currency->get_available_currencies()['DEFAULT'];

		$this->assertSame( 'DEFAULT', $default_currency->get_code() );
		$this->assertSame( 1.0, $default_currency->get_rate() );
	}

	public function test_get_enabled_currencies_returns_correctly() {
		$mock_currencies = [
			'USD' => 1,
			'CAD' => 1.206823,
			'GBP' => 0.708099,
			'BIF' => 1974,
		];

		foreach ( $mock_currencies as $code => $rate ) {
			$currency = new WCPay\Multi_Currency\Currency( $code, $rate );
			$currency->set_charm( 0.00 );
			$currency->set_rounding( '1.00' );
			$expected[ $currency->get_code() ] = $currency;
		}
		$expected['GBP']->set_charm( '-0.1' );
		$expected['GBP']->set_rounding( '0.50' );
		// Zero-decimal currencies should default to rounding = 100.
		$expected['BIF']->set_rounding( '100' );

		$this->assertEquals( $expected, $this->multi_currency->get_enabled_currencies() );
	}

	public function test_get_enabled_currencies_returns_sorted_currencies() {
		$expected = [ 'USD', 'BIF', 'CAD', 'GBP' ];
		$this->assertSame( $expected, array_keys( $this->multi_currency->get_enabled_currencies() ) );
	}

	public function test_set_enabled_currencies() {
		$currencies = [ 'USD', 'EUR', 'GBP', 'CLP' ];
		$this->multi_currency->set_enabled_currencies( $currencies );
		$this->assertSame( $currencies, get_option( self::ENABLED_CURRENCIES_OPTION ) );
	}

	public function test_enabled_but_unavailable_currencies_are_skipped() {
		update_option( self::ENABLED_CURRENCIES_OPTION, [ 'RANDOM_CURRENCY', 'USD' ] );

		// Recreate Multi_Currency instance to use the recently set currencies.
		$this->multi_currency = new Multi_Currency( $this->mock_api_client );
		$this->multi_currency->init();

		$this->assertSame( [ 'USD' ], array_keys( $this->multi_currency->get_enabled_currencies() ) );
	}

	public function test_get_selected_currency_returns_default_currency_for_empty_session_and_user() {
		$this->assertSame( get_woocommerce_currency(), $this->multi_currency->get_selected_currency()->get_code() );
	}

	public function test_get_selected_currency_returns_default_currency_for_invalid_session_currency() {
		WC()->session->set( WCPay\Multi_Currency\Multi_Currency::CURRENCY_SESSION_KEY, 'UNSUPPORTED_CURRENCY' );

		$this->assertSame( get_woocommerce_currency(), $this->multi_currency->get_selected_currency()->get_code() );
	}

	public function test_get_selected_currency_returns_default_currency_for_invalid_user_currency() {
		wp_set_current_user( self::LOGGED_IN_USER_ID );
		update_user_meta( self::LOGGED_IN_USER_ID, WCPay\Multi_Currency\Multi_Currency::CURRENCY_META_KEY, 'UNSUPPORTED_CURRENCY' );

		$this->assertSame( get_woocommerce_currency(), $this->multi_currency->get_selected_currency()->get_code() );
	}

	public function test_get_selected_currency_returns_currency_from_session() {
		WC()->session->set( WCPay\Multi_Currency\Multi_Currency::CURRENCY_SESSION_KEY, 'GBP' );

		$this->assertSame( 'GBP', $this->multi_currency->get_selected_currency()->get_code() );
	}

	public function test_get_selected_currency_returns_currency_from_user() {
		wp_set_current_user( self::LOGGED_IN_USER_ID );
		update_user_meta( self::LOGGED_IN_USER_ID, WCPay\Multi_Currency\Multi_Currency::CURRENCY_META_KEY, 'GBP' );

		$this->assertSame( 'GBP', $this->multi_currency->get_selected_currency()->get_code() );
	}

	public function test_update_selected_currency_does_not_set_invalid_session_currency() {
		$this->multi_currency->update_selected_currency( 'UNSUPPORTED_CURRENCY' );

		$this->assertNull( WC()->session->get( WCPay\Multi_Currency\Multi_Currency::CURRENCY_SESSION_KEY ) );
	}

	public function test_update_selected_currency_does_not_set_invalid_user_currency() {
		wp_set_current_user( self::LOGGED_IN_USER_ID );

		$this->multi_currency->update_selected_currency( 'UNSUPPORTED_CURRENCY' );

		$this->assertEmpty( get_user_meta( self::LOGGED_IN_USER_ID, WCPay\Multi_Currency\Multi_Currency::CURRENCY_META_KEY, true ) );
	}

	public function test_update_selected_currency_sets_session_currency() {
		$this->multi_currency->update_selected_currency( 'GBP' );

		$this->assertSame( 'GBP', WC()->session->get( WCPay\Multi_Currency\Multi_Currency::CURRENCY_SESSION_KEY ) );
	}

	public function test_update_selected_currency_sets_user_currency() {
		wp_set_current_user( self::LOGGED_IN_USER_ID );

		$this->multi_currency->update_selected_currency( 'GBP' );

		$this->assertSame( 'GBP', get_user_meta( self::LOGGED_IN_USER_ID, WCPay\Multi_Currency\Multi_Currency::CURRENCY_META_KEY, true ) );
	}

	public function test_update_selected_currency_recalculates_cart() {
		wp_set_current_user( self::LOGGED_IN_USER_ID );

		$this->assertContains( '&#36;', WC()->cart->get_total() );

		$this->multi_currency->update_selected_currency( 'GBP' );

		$this->assertContains( '&pound;', WC()->cart->get_total() );
		$this->assertNotContains( '&#36;', WC()->cart->get_total() );

	}

	public function test_update_selected_currency_by_url_does_not_set_session_when_parameter_not_set() {
		$this->multi_currency->update_selected_currency_by_url();

		$this->assertNull( WC()->session->get( WCPay\Multi_Currency\Multi_Currency::CURRENCY_SESSION_KEY ) );
	}

	public function test_update_selected_currency_by_url_does_not_set_session_when_currency_not_enabled() {
		$_GET['currency'] = 'CLP';

		$this->multi_currency->update_selected_currency_by_url();

		$this->assertNull( WC()->session->get( WCPay\Multi_Currency\Multi_Currency::CURRENCY_SESSION_KEY ) );
	}

	public function test_update_selected_currency_by_url_updates_session_when_currency_is_enabled() {
		$_GET['currency'] = 'GBP';

		$this->multi_currency->update_selected_currency_by_url();

		$this->assertSame( 'GBP', WC()->session->get( WCPay\Multi_Currency\Multi_Currency::CURRENCY_SESSION_KEY ) );
	}

	public function test_get_price_returns_price_in_default_currency() {
		WC()->session->set( WCPay\Multi_Currency\Multi_Currency::CURRENCY_SESSION_KEY, get_woocommerce_currency() );

		$this->assertSame( 5.0, $this->multi_currency->get_price( '5.0', 'product' ) );
	}

	public function test_get_price_returns_price_if_unsupported_type() {
		WC()->session->set( WCPay\Multi_Currency\Multi_Currency::CURRENCY_SESSION_KEY, get_woocommerce_currency() );

		$this->assertSame( 5.0, $this->multi_currency->get_price( '5.0', 'unsupported_type' ) );
	}

	public function test_get_price_returns_converted_product_price_with_charm() {
		WC()->session->set( WCPay\Multi_Currency\Multi_Currency::CURRENCY_SESSION_KEY, 'GBP' );
		add_filter( 'wcpay_multi_currency_apply_charm_only_to_products', '__return_true' );

		// 0.708099 * 10 = 7,08099 -> ceiled to 7.5 -> 7.5 - 0.1 = 7.4
		$this->assertSame( 7.4, $this->multi_currency->get_price( '10.0', 'product' ) );
	}

	public function test_get_price_returns_converted_shipping_price_with_charm() {
		WC()->session->set( WCPay\Multi_Currency\Multi_Currency::CURRENCY_SESSION_KEY, 'GBP' );
		add_filter( 'wcpay_multi_currency_apply_charm_only_to_products', '__return_false' );

		// 0.708099 * 10 = 7,08099 -> ceiled to 7.5 -> 7.5 - 0.1 = 7.4
		$this->assertSame( 7.4, $this->multi_currency->get_price( '10.0', 'shipping' ) );
	}

	public function test_get_price_returns_converted_shipping_price_without_charm() {
		WC()->session->set( WCPay\Multi_Currency\Multi_Currency::CURRENCY_SESSION_KEY, 'GBP' );
		add_filter( 'wcpay_multi_currency_apply_charm_only_to_products', '__return_true' );

		// 0.708099 * 10 = 7,08099 -> ceiled to 7.5 -> 7.5 + 0.0 = 7.5
		$this->assertSame( 7.5, $this->multi_currency->get_price( '10.0', 'shipping' ) );
	}

	public function test_get_price_returns_converted_coupon_price_without_adjustments() {
		WC()->session->set( WCPay\Multi_Currency\Multi_Currency::CURRENCY_SESSION_KEY, 'GBP' );
		add_filter( 'wcpay_multi_currency_apply_charm_only_to_products', '__return_false' );

		// 0.708099 * 10 = 7,08099
		$this->assertSame( 7.08099, $this->multi_currency->get_price( '10.0', 'coupon' ) );
	}

	public function test_get_price_returns_converted_exchange_rate_without_adjustments() {
		WC()->session->set( WCPay\Multi_Currency\Multi_Currency::CURRENCY_SESSION_KEY, 'GBP' );
		add_filter( 'wcpay_multi_currency_apply_charm_only_to_products', '__return_false' );

		// 0.708099 * 10 = 7,08099
		$this->assertSame( 7.08099, $this->multi_currency->get_price( '10.0', 'exchange_rate' ) );
	}

	public function test_get_price_returns_converted_tax_price() {
		WC()->session->set( WCPay\Multi_Currency\Multi_Currency::CURRENCY_SESSION_KEY, 'GBP' );
		add_filter( 'wcpay_multi_currency_apply_charm_only_to_products', '__return_false' );

		// 0.708099 * 10 = 7,08099
		$this->assertSame( 7.08099, $this->multi_currency->get_price( '10.0', 'tax' ) );
	}

	/**
	 * @dataProvider get_price_provider
	 */
	public function test_get_price_converts_using_ceil_and_precision( $target_price, $precision, $expected ) {
		add_filter( 'wcpay_multi_currency_apply_charm_only_to_products', '__return_true' );
		$this->mock_currency_settings(
			'GBP',
			[
				'price_rounding' => $precision,
				'exchange_rate'  => 'manual',
				'manual_rate'    => $target_price,
			]
		);

		// Recreate Multi_Currency instance to use the recently set price_rounding.
		$this->multi_currency = new Multi_Currency( $this->mock_api_client );
		$this->multi_currency->init();

		WC()->session->set( WCPay\Multi_Currency\Multi_Currency::CURRENCY_SESSION_KEY, 'GBP' );

		$this->assertSame( $expected, $this->multi_currency->get_price( 1, 'shipping' ) );
	}

	public function test_get_cached_currencies_with_no_server_connection() {
		// Need to create a new instance of Multi_Currency with a different $mock_api_client
		// Because the mock return value of 'is_server_connected' cannot be overridden.
		$mock_api_client = $this->getMockBuilder( WC_Payments_API_Client::class )
			->disableOriginalConstructor()
			->setMethods( [ 'get_currency_rates', 'is_server_connected' ] )
			->getMock();

		$mock_api_client
			->expects( $this->any() )
			->method( 'is_server_connected' )
			->willReturn( false );

		$this->multi_currency = new Multi_Currency( $mock_api_client );
		$this->multi_currency->init();
		$this->assertNull( $this->multi_currency->get_cached_currencies() );
	}

	public function test_get_cached_currencies_with_server_retrieval_error() {
		$current_time = time();

		$currency_cache = [
			'currencies' => Multi_Currency::CURRENCY_RETRIEVAL_ERROR,
			'updated'    => $current_time,
			'expires'    => $current_time + DAY_IN_SECONDS,
		];

		// Create or update the currency option cache.
		update_option( Multi_Currency::CURRENCY_CACHE_OPTION, $currency_cache, 'no' );

		$this->assertNull( $this->multi_currency->get_cached_currencies() );
	}

	public function test_get_cached_currencies_with_valid_cached_data() {
		update_option( self::CACHED_CURRENCIES_OPTION, $this->mock_cached_currencies );

		$this->assertEquals(
			$this->mock_cached_currencies,
			$this->multi_currency->get_cached_currencies()
		);
	}

	public function test_get_cached_currencies_fetches_from_server() {
		delete_option( self::CACHED_CURRENCIES_OPTION );

		$currency_from = get_woocommerce_currency();
		$currencies_to = get_woocommerce_currencies();
		unset( $currencies_to[ $currency_from ] );

		$this->mock_api_client
			->expects( $this->once() )
			->method( 'get_currency_rates' )
			->with(
				$currency_from
			)->willReturn(
				$this->mock_available_currencies
			);

		$result = $this->multi_currency->get_cached_currencies();

		// Assert that the currencies and the time updated were returned.
		$this->assertArrayHasKey( 'currencies', $result );
		$this->assertArrayHasKey( 'updated', $result );
		$this->assertEquals(
			$this->mock_available_currencies,
			$result['currencies']
		);

		// Assert that the cache was correctly set.
		$cached_data = get_option( self::CACHED_CURRENCIES_OPTION );
		$this->assertTrue( is_array( $cached_data ) );
		$this->assertArrayHasKey( 'currencies', $cached_data );
		$this->assertArrayHasKey( 'updated', $cached_data );
		$this->assertEquals(
			$this->mock_available_currencies,
			$result['currencies']
		);
	}

	public function test_get_cached_currencies_handles_api_exception() {
		delete_option( self::CACHED_CURRENCIES_OPTION );

		$this->mock_api_client
			->expects( $this->once() )
			->method( 'get_currency_rates' )
			->willThrowException( new API_Exception( 'Error connecting to server', 'API_ERROR', 500 ) );

		$this->assertNull( $this->multi_currency->get_cached_currencies() );

		// Assert that the cache was correctly set with the error string.
		$cached_data = get_option( self::CACHED_CURRENCIES_OPTION );
		$this->assertEquals( Multi_Currency::CURRENCY_RETRIEVAL_ERROR, $cached_data['currencies'] );
	}

	public function get_price_provider() {
		return [
			[ '5.2499', '0.00', 5.2499 ],
			[ '5.2499', '0.25', 5.25 ],
			[ '5.2500', '0.25', 5.25 ],
			[ '5.2501', '0.25', 5.50 ],
			[ '5.4999', '0.50', 5.50 ],
			[ '5.5000', '0.50', 5.50 ],
			[ '5.5001', '0.50', 6.00 ],
			[ '4.9999', '1.00', 5.00 ],
			[ '5.0000', '1.00', 5.00 ],
			[ '5.0001', '1.00', 6.00 ],
			[ '4.9999', '5.00', 5.00 ],
			[ '5.0000', '5.00', 5.00 ],
			[ '5.0001', '5.00', 10.00 ],
			[ '9.9999', '10.00', 10.00 ],
			[ '10.000', '10.00', 10.00 ],
			[ '10.0001', '10.00', 20.00 ],
		];
	}

	private function mock_currency_settings( $currency_code, $settings ) {
		foreach ( $settings as $setting => $value ) {
			update_option( 'wcpay_multi_currency_' . $setting . '_' . strtolower( $currency_code ), $value );
		}
	}

	private function remove_currency_settings_mock( $currency_code, $settings ) {
		foreach ( $settings as $setting ) {
			delete_option( 'wcpay_multi_currency_' . $setting . '_' . strtolower( $currency_code ) );
		}
	}
}<|MERGE_RESOLUTION|>--- conflicted
+++ resolved
@@ -101,15 +101,9 @@
 		delete_user_meta( self::LOGGED_IN_USER_ID, Multi_Currency::CURRENCY_META_KEY );
 		wp_set_current_user( 0 );
 
-<<<<<<< HEAD
 		$this->remove_currency_settings_mock( 'GBP', [ 'price_charm', 'price_rounding', 'manual_rate', 'exchange_rate' ] );
-		delete_option( 'wcpay_multi_currency_stored_currencies' );
-		delete_option( 'wcpay_multi_currency_enabled_currencies' );
-=======
-		$this->remove_currency_settings_mock( 'GBP', [ 'price_charm', 'price_rounding' ] );
 		delete_option( self::CACHED_CURRENCIES_OPTION );
 		delete_option( self::ENABLED_CURRENCIES_OPTION );
->>>>>>> 0b9f113a
 
 		parent::tearDown();
 	}
