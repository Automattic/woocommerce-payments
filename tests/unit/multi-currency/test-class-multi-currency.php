--- conflicted
+++ resolved
@@ -608,7 +608,6 @@
 		$this->assertEquals( MultiCurrency::CURRENCY_RETRIEVAL_ERROR, $cached_data['currencies'] );
 	}
 
-<<<<<<< HEAD
 	public function test_storefront_integration_init_with_compatible_themes() {
 		// Need to create a new instance of MultiCurrency to re-evaluate new theme.
 		$this->mock_theme( 'storefront' );
@@ -623,7 +622,8 @@
 
 		$this->init_multi_currency();
 		$this->assertNull( $this->multi_currency->get_storefront_integration() );
-=======
+  }
+
 	public function test_add_order_meta_on_refund_skips_default_currency() {
 		$order = wc_create_order();
 		$order->set_currency( 'USD' );
@@ -660,7 +660,6 @@
 
 		$this->assertEquals( '0.71', $refund->get_meta( '_wcpay_multi_currency_order_exchange_rate', true ) );
 		$this->assertEquals( 'USD', $refund->get_meta( '_wcpay_multi_currency_order_default_currency', true ) );
->>>>>>> 292c9dcc
 	}
 
 	public function get_price_provider() {
