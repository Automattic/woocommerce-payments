--- conflicted
+++ resolved
@@ -70,18 +70,8 @@
 
 		$this->add_mock_order_with_meta();
 		$this->set_is_admin( true );
-<<<<<<< HEAD
-		$this->set_is_rest_request();
-		add_filter(
-			'woocommerce_is_rest_api_request',
-			function () {
-				return true;
-			}
-		);
-=======
 		$this->set_is_rest_request( true );
 		add_filter( 'woocommerce_is_rest_api_request', '__return_true' );
->>>>>>> 532e9fc3
 		// Add manage_woocommerce capability to user.
 		$cb = $this->create_can_manage_woocommerce_cap_override( true );
 		add_filter( 'user_has_cap', $cb );
