--- conflicted
+++ resolved
@@ -169,11 +169,7 @@
 			'test-extension-2',
 		];
 
-<<<<<<< HEAD
-		$found = $this->scheduler->contains_extensions_in_list( $active_plugins_mock, $incompatible_extensions );
-=======
 		$extensions_in_list = $this->scheduler->get_extensions_in_list( $active_plugins_mock, $incompatible_extensions );
->>>>>>> 445d80f6
 
 		$this->assertEquals( $extensions_in_list, [ 'test-extension-3' ] );
 	}
@@ -189,13 +185,8 @@
 
 		$incompatible_extensions = [ 'test-extension-2' ];
 
-<<<<<<< HEAD
-		$found = $this->scheduler->contains_extensions_in_list( $active_plugins_mock, $incompatible_extensions );
-		$this->assertFalse( $found );
-=======
 		$extensions_in_list = $this->scheduler->get_extensions_in_list( $active_plugins_mock, $incompatible_extensions );
 		$this->assertEquals( $extensions_in_list, [] );
->>>>>>> 445d80f6
 	}
 
 	/**
