--- conflicted
+++ resolved
@@ -34,15 +34,9 @@
 		$this->tracker          = new WCPay\Platform_Checkout_Tracker( $this->http_client_stub );
 	}
 
-<<<<<<< HEAD
 	public function test_tracks_obeys_platform_checkout_flag() {
-		update_option( '_wcpay_feature_platform_checkout', '0' );
+    $this->set_is_platform_checkout_eligible( false );
 		$this->assertFalse( $this->tracker->should_enable_tracking( null, null ) );
-=======
-	public function test_should_track_obeys_platform_checkout_flag() {
-		$this->set_is_platform_checkout_eligible( false );
-		$this->assertFalse( $this->tracker->should_track() );
->>>>>>> 3a6976ac
 	}
 
 	public function test_does_not_track_admin_pages() {
