--- conflicted
+++ resolved
@@ -866,17 +866,12 @@
 		// Assert: Check that dispute order note was added with relevant info and link to dispute detail.
 		$this->assertStringContainsString( 'Payment has been disputed', $notes[0]->content );
 		$this->assertStringContainsString( $amount, $notes[0]->content );
-		$this->assertStringContainsString( $reason, $notes[0]->content );
+		$this->assertStringContainsString( 'Product not received', $notes[0]->content );
 		$this->assertStringContainsString( $deadline, $notes[0]->content );
 		$this->assertStringContainsString( '/payments/disputes/details&id=dp_123" target="_blank" rel="noopener noreferrer">Response due by', $notes[0]->content );
 
 		// Assert: Check that order status change note was added.
 		$this->assertStringContainsString( 'Pending payment to On hold', $notes[1]->content );
-<<<<<<< HEAD
-		$this->assertStringContainsString( 'Payment has been disputed for $123.45 with reason &quot;Product not received&quot;', $notes[0]->content );
-		$this->assertStringContainsString( '/payments/disputes/details&id=dp_123" target="_blank" rel="noopener noreferrer">dispute overview', $notes[0]->content );
-=======
->>>>>>> 3b2b30b9
 
 		// Assert: Applying the same data multiple times does not cause duplicate actions.
 		$this->order_service->mark_payment_dispute_created( $this->order, $dispute_id, $amount, $reason, $deadline );
