<?php
/**
 * Class WC_Payments_Test
 *
 * @package WooCommerce\Payments\Tests
 */

/**
 * WC_Payments unit tests.
 */
class WC_Payments_Test extends WP_UnitTestCase {

	const EXPECTED_PLATFORM_CHECKOUT_HOOKS = [
		'wc_ajax_wcpay_init_platform_checkout'      => [ WC_Payments::class, 'ajax_init_platform_checkout' ],
		'determine_current_user'                    => [
			WC_Payments::class,
			'determine_current_user_for_platform_checkout',
		],
		'woocommerce_store_api_disable_nonce_check' => '__return_true',
	];

	public function set_up() {
		// Mock the main class's cache service.
		$this->_cache     = WC_Payments::get_database_cache();
		$this->mock_cache = $this->createMock( WCPay\Database_Cache::class );
		WC_Payments::set_database_cache( $this->mock_cache );
	}

	public function tear_down() {
<<<<<<< HEAD
		// Restore the cache service in the main class.
		WC_Payments::set_database_cache( $this->_cache );

		parent::tear_down();
=======
		delete_option( WC_Payments_Account::ACCOUNT_OPTION );
		remove_all_filters( 'wcpay_dev_mode' );
>>>>>>> 1a1db4ac
	}

	public function test_it_runs_upgrade_routines_during_init_at_priority_10() {
		$install_actions_priority = has_action(
			'init',
			[ WC_Payments::class, 'install_actions' ]
		);

		$this->assertEquals( 10, $install_actions_priority );
	}

	public function test_it_calls_upgrade_hook_during_upgrade() {
		update_option( 'woocommerce_woocommerce_payments_version', '1.0.0' );

		$upgrade_run_count = did_action( 'woocommerce_woocommerce_payments_updated' );
		WC_Payments::install_actions();
		$this->assertEquals( $upgrade_run_count + 1, did_action( 'woocommerce_woocommerce_payments_updated' ) );
	}

	public function test_it_registers_platform_checkout_hooks_if_feature_flag_is_enabled() {
		// Enable dev mode so nonce check is disabled.
		add_filter(
			'wcpay_dev_mode',
			function () {
				return true;
			}
		);

		$this->set_platform_checkout_enabled( true );

		foreach ( self::EXPECTED_PLATFORM_CHECKOUT_HOOKS as $hook => $callback ) {
			$this->assertEquals( 10, has_filter( $hook, $callback ) );
		}
	}

	public function test_it_registers_platform_checkout_hooks_except_nonce_check_if_feature_flag_is_enabled_but_not_in_dev_mode() {
		$this->set_platform_checkout_enabled( true );

		foreach ( self::EXPECTED_PLATFORM_CHECKOUT_HOOKS as $hook => $callback ) {
			if ( 'woocommerce_store_api_disable_nonce_check' === $hook ) {
				$this->assertFalse( has_filter( $hook, $callback ) );
			} else {
				$this->assertEquals( 10, has_filter( $hook, $callback ) );
			}
		}
	}

	public function test_it_does_not_register_platform_checkout_hooks_if_feature_flag_is_disabled() {
		$this->set_platform_checkout_enabled( false );

		foreach ( self::EXPECTED_PLATFORM_CHECKOUT_HOOKS as $hook => $callback ) {
			$this->assertEquals( false, has_filter( $hook, $callback ) );
		}
	}

	public function test_rest_endpoints_validate_nonce_if_platform_checkout_feature_flag_is_disabled() {
		$this->set_platform_checkout_feature_flag_enabled( false );

		$request = new WP_REST_Request( 'GET', '/wc/store/checkout' );

		$response = rest_do_request( $request );

		$this->assertEquals( 401, $response->get_status() );
		$this->assertEquals( 'woocommerce_rest_missing_nonce', $response->get_data()['code'] );
	}

	public function test_rest_endpoints_validate_nonce_if_platform_checkout_feature_flag_is_enabled_but_not_in_dev_mode() {
		$this->set_platform_checkout_feature_flag_enabled( true );
		$request = new WP_REST_Request( 'GET', '/wc/store/checkout' );

		$response = rest_do_request( $request );

		$this->assertEquals( 401, $response->get_status() );
		$this->assertEquals( 'woocommerce_rest_missing_nonce', $response->get_data()['code'] );
	}

	public function test_rest_endpoints_do_not_validate_nonce_if_platform_checkout_feature_flag_is_enabled() {
		// Enable dev mode so nonce check is disabled.
		add_filter(
			'wcpay_dev_mode',
			function () {
				return true;
			}
		);

		$this->set_platform_checkout_feature_flag_enabled( true );

		$request = new WP_REST_Request( 'GET', '/wc/store/checkout' );

		$response = rest_do_request( $request );

		$this->assertNotEquals( 401, $response->get_status() );
		$this->assertNotEquals( 'woocommerce_rest_missing_nonce', $response->get_data()['code'] );
	}

	public function test_rest_endpoints_validate_nonce_if_platform_checkout_is_disabled() {
		$this->set_platform_checkout_enabled( false );

		$request = new WP_REST_Request( 'GET', '/wc/store/checkout' );

		$response = rest_do_request( $request );

		$this->assertEquals( 401, $response->get_status() );
		$this->assertEquals( 'woocommerce_rest_missing_nonce', $response->get_data()['code'] );
	}

	public function test_rest_endpoints_validate_nonce_if_platform_checkout_is_enabled_but_not_in_dev_mode() {
		$this->set_platform_checkout_enabled( true );

		$request = new WP_REST_Request( 'GET', '/wc/store/checkout' );

		$response = rest_do_request( $request );

		$this->assertEquals( 401, $response->get_status() );
		$this->assertEquals( 'woocommerce_rest_missing_nonce', $response->get_data()['code'] );
	}

	public function test_rest_endpoints_do_not_validate_nonce_if_platform_checkout_is_enabled() {
		// Enable dev mode so nonce check is disabled.
		add_filter(
			'wcpay_dev_mode',
			function () {
				return true;
			}
		);

		$this->set_platform_checkout_enabled( true );

		$request = new WP_REST_Request( 'GET', '/wc/store/checkout' );

		$response = rest_do_request( $request );

		$this->assertNotEquals( 401, $response->get_status() );
		$this->assertNotEquals( 'woocommerce_rest_missing_nonce', $response->get_data()['code'] );
	}

	/**
	 * @param bool $is_enabled
	 */
	private function set_platform_checkout_feature_flag_enabled( $is_enabled ) {
		// Make sure platform checkout hooks are not registered.
		foreach ( self::EXPECTED_PLATFORM_CHECKOUT_HOOKS as $hook => $callback ) {
			remove_filter( $hook, $callback );
		}

		$this->mock_cache->method( 'get' )->willReturn( [ 'platform_checkout_eligible' => $is_enabled ] );
		// Testing feature flag, so platform_checkout setting should always be on.
		WC_Payments::get_gateway()->update_option( 'platform_checkout', 'yes' );

		WC_Payments::maybe_register_platform_checkout_hooks();

		// Trigger the addition of the disable nonce filter when appropriate.
		apply_filters( 'rest_request_before_callbacks', [], [], null );
	}

	private function set_platform_checkout_enabled( $is_enabled ) {
		// Make sure platform checkout hooks are not registered.
		foreach ( self::EXPECTED_PLATFORM_CHECKOUT_HOOKS as $hook => $callback ) {
			remove_filter( $hook, $callback );
		}

		// Testing platform_checkout, so feature flag should always be on.
		$this->mock_cache->method( 'get' )->willReturn( [ 'platform_checkout_eligible' => true ] );
		WC_Payments::get_gateway()->update_option( 'platform_checkout', $is_enabled ? 'yes' : 'no' );

		WC_Payments::maybe_register_platform_checkout_hooks();

		// Trigger the addition of the disable nonce filter when appropriate.
		apply_filters( 'rest_request_before_callbacks', [], [], null );
	}
}<|MERGE_RESOLUTION|>--- conflicted
+++ resolved
@@ -27,15 +27,10 @@
 	}
 
 	public function tear_down() {
-<<<<<<< HEAD
 		// Restore the cache service in the main class.
 		WC_Payments::set_database_cache( $this->_cache );
-
+    remove_all_filters( 'wcpay_dev_mode' );
 		parent::tear_down();
-=======
-		delete_option( WC_Payments_Account::ACCOUNT_OPTION );
-		remove_all_filters( 'wcpay_dev_mode' );
->>>>>>> 1a1db4ac
 	}
 
 	public function test_it_runs_upgrade_routines_during_init_at_priority_10() {
