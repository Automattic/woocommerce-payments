<?php
/**
 * Class WC_Payments_Test
 *
 * @package WooCommerce\Payments\Tests
 */

use WCPay\Payment_Methods\UPE_Split_Payment_Gateway;

/**
 * WC_Payments unit tests.
 */
class WC_Payments_Test extends WCPAY_UnitTestCase {

	const EXPECTED_WOOPAY_HOOKS = [
		'wc_ajax_wcpay_init_woopay' => [ WC_Payments::class, 'ajax_init_woopay' ],
	];

	public function set_up() {
		// Mock the main class's cache service.
		$this->_cache        = WC_Payments::get_database_cache();
		$this->_card_gateway = WC_Payments::get_gateway();
		$this->mock_cache    = $this->createMock( WCPay\Database_Cache::class );
		WC_Payments::set_database_cache( $this->mock_cache );
	}

	public function tear_down() {
		// Restore the cache service in the main class.
		WC_Payments::set_database_cache( $this->_cache );
		WC_Payments::set_gateway( $this->_card_gateway );
		WC_Payments::mode()->live();
		parent::tear_down();
	}

	public function test_it_runs_upgrade_routines_during_init_at_priority_10() {
		$install_actions_priority = has_action(
			'init',
			[ WC_Payments::class, 'install_actions' ]
		);

		$this->assertEquals( 10, $install_actions_priority );
	}

	public function test_it_calls_upgrade_hook_during_upgrade() {
		update_option( 'woocommerce_woocommerce_payments_version', '1.0.0' );

		$upgrade_run_count = did_action( 'woocommerce_woocommerce_payments_updated' );
		WC_Payments::install_actions();
		$this->assertEquals( $upgrade_run_count + 1, did_action( 'woocommerce_woocommerce_payments_updated' ) );
	}

	public function test_it_registers_woopay_hooks_if_feature_flag_is_enabled() {
		// Enable dev mode so nonce check is disabled.
		WC_Payments::mode()->is_dev();

		$this->set_woopay_enabled( true );

		foreach ( self::EXPECTED_WOOPAY_HOOKS as $hook => $callback ) {
			$this->assertEquals( 10, has_filter( $hook, $callback ) );
		}
	}

	public function test_it_registers_woopay_hooks_if_feature_flag_is_enabled_but_not_in_dev_mode() {
		$this->set_woopay_enabled( true );

		foreach ( self::EXPECTED_WOOPAY_HOOKS as $hook => $callback ) {
			$this->assertEquals( 10, has_filter( $hook, $callback ) );
		}
	}

	public function test_it_does_not_register_woopay_hooks_if_feature_flag_is_disabled() {
		$this->set_woopay_enabled( false );

		foreach ( self::EXPECTED_WOOPAY_HOOKS as $hook => $callback ) {
			$this->assertEquals( false, has_filter( $hook, $callback ) );
		}
	}

	public function test_it_skips_stripe_link_gateway_registration() {
		update_option( WC_Payments_Features::UPE_SPLIT_FLAG_NAME, '1' );

		$card_gateway_mock = $this->createMock( UPE_Split_Payment_Gateway::class );
		$card_gateway_mock
			->expects( $this->once() )
			->method( 'get_payment_method_ids_enabled_at_checkout' )
			->willReturn(
				[
					'link',
					'card',
				]
			);
		$card_gateway_mock
			->expects( $this->once() )
			->method( 'get_stripe_id' )
			->willReturn( 'card' );
		WC_Payments::set_gateway( $card_gateway_mock );

		$registered_gateways = WC_Payments::register_gateway( [] );

		$this->assertCount( 1, $registered_gateways );
		$this->assertInstanceOf( UPE_Split_Payment_Gateway::class, $registered_gateways[0] );
		$this->assertEquals( $registered_gateways[0]->get_stripe_id(), 'card' );
	}

	public function test_rest_endpoints_validate_nonce() {

		if ( $this->is_wpcom() ) {
			$this->markTestSkipped( 'must be revisited. "/wc/store/checkout" is returning 404' );
		}

		$this->set_woopay_feature_flag_enabled( true );
		$request = new WP_REST_Request( 'GET', '/wc/store/checkout' );

		$response = rest_do_request( $request );

		$this->assertEquals( 401, $response->get_status() );
		$this->assertEquals( 'woocommerce_rest_missing_nonce', $response->get_data()['code'] );
	}

	public function test_ajax_init_woopay_sends_correct_customer_id() {
		// Necessary in order to prevent die from being called.
		define( 'DOING_AJAX', true );

		$customer_id = 'cus_123456789';

		$pre_http_dispatch = function ( $result, $server, $request ) {
			if ( in_array( $request->get_route(), [ '/wc/store/v1/checkout', '/wc/store/v1/cart' ], true ) ) {
				return [ 'body' => wp_json_encode( [] ) ];
			}

			return $result;
		};

		$pre_http_request_cb = function ( $preempt, $parsed_args, $url ) use ( $customer_id ) {
			$body = json_decode( $parsed_args['body'] );
			$this->assertEquals( $customer_id, $body->customer_id );
			return [ 'body' => wp_json_encode( [] ) ];
		};

		$wp_die_ajax_handler_cb = function () {
			return function ( $message, $title, $args ) {};
		};

		add_filter( 'rest_pre_dispatch', $pre_http_dispatch, 10, 3 );
		add_filter( 'pre_http_request', $pre_http_request_cb, 10, 3 );
		add_filter( 'wp_die_ajax_handler', $wp_die_ajax_handler_cb );

		$mock_customer_service = $this->getMockBuilder( 'WC_Payments_Customer_Service' )
			->disableOriginalConstructor()
			->getMock();
		$mock_customer_service
			->expects( $this->once() )
			->method( 'create_customer_for_user' )
			->with( $this->anything(), $this->anything() )
			->will( $this->returnValue( $customer_id ) );

		WC_Payments::set_customer_service( $mock_customer_service );
		$this->set_woopay_feature_flag_enabled( true );

		ob_start();
		WC_Payments::ajax_init_woopay();
		ob_get_clean();
	}

	/**
	 * @param bool $is_enabled
	 */
	private function set_woopay_feature_flag_enabled( $is_enabled ) {
		// Make sure woopay hooks are not registered.
		foreach ( self::EXPECTED_WOOPAY_HOOKS as $hook => $callback ) {
			remove_filter( $hook, $callback );
		}

		$this->mock_cache->method( 'get' )->willReturn( [ 'platform_checkout_eligible' => $is_enabled ] );
		// Testing feature flag, so woopay setting should always be on.
		WC_Payments::get_gateway()->update_option( 'platform_checkout', 'yes' );

		WC_Payments::maybe_register_woopay_hooks();

		// Trigger the addition of the disable nonce filter when appropriate.
		apply_filters( 'rest_request_before_callbacks', [], [], new WP_REST_Request() );
	}

	private function set_woopay_enabled( $is_enabled ) {
		// Make sure woopay hooks are not registered.
		foreach ( self::EXPECTED_WOOPAY_HOOKS as $hook => $callback ) {
			remove_filter( $hook, $callback );
		}

		// Testing woopay, so feature flag should always be on.
		$this->mock_cache->method( 'get' )->willReturn( [ 'platform_checkout_eligible' => true ] );
		WC_Payments::get_gateway()->update_option( 'platform_checkout', $is_enabled ? 'yes' : 'no' );

		WC_Payments::maybe_register_woopay_hooks();

		// Trigger the addition of the disable nonce filter when appropriate.
		apply_filters( 'rest_request_before_callbacks', [], [], new WP_REST_Request() );
	}
<<<<<<< HEAD

	private function mock_verified_user_store_api_token() {
		// Mocks the jetpack token.
		$jetpack_token = function ( $value, $name ) {
			if ( 'blog_token' === $name ) {
				return 'moked.token';
			}

			return $value;
		};

		add_filter( 'jetpack_options', $jetpack_token, 10, 2 );

		$customer_id = 'cus_123456789';

		$mock_customer_service = $this->getMockBuilder( 'WC_Payments_Customer_Service' )
			->disableOriginalConstructor()
			->getMock();
		$mock_customer_service
			->expects( $this->once() )
			->method( 'create_customer_for_user' )
			->with( $this->anything(), $this->anything() )
			->will( $this->returnValue( $customer_id ) );

		WC_Payments::set_customer_service( $mock_customer_service );
	}
=======
>>>>>>> e0e063de
}<|MERGE_RESOLUTION|>--- conflicted
+++ resolved
@@ -196,33 +196,4 @@
 		// Trigger the addition of the disable nonce filter when appropriate.
 		apply_filters( 'rest_request_before_callbacks', [], [], new WP_REST_Request() );
 	}
-<<<<<<< HEAD
-
-	private function mock_verified_user_store_api_token() {
-		// Mocks the jetpack token.
-		$jetpack_token = function ( $value, $name ) {
-			if ( 'blog_token' === $name ) {
-				return 'moked.token';
-			}
-
-			return $value;
-		};
-
-		add_filter( 'jetpack_options', $jetpack_token, 10, 2 );
-
-		$customer_id = 'cus_123456789';
-
-		$mock_customer_service = $this->getMockBuilder( 'WC_Payments_Customer_Service' )
-			->disableOriginalConstructor()
-			->getMock();
-		$mock_customer_service
-			->expects( $this->once() )
-			->method( 'create_customer_for_user' )
-			->with( $this->anything(), $this->anything() )
-			->will( $this->returnValue( $customer_id ) );
-
-		WC_Payments::set_customer_service( $mock_customer_service );
-	}
-=======
->>>>>>> e0e063de
 }