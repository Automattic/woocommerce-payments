<?php
/**
 * Class InitialStateTest
 *
 * @package WooCommerce\Payments
 */

namespace WCPay\Tests\Internal\Payment\State;

use WC_Helper_Intention;
use WCPay\Constants\Intent_Status;
use WCPay\Internal\Payment\Exception\StateTransitionException;
use WCPay\Internal\Payment\State\AuthenticationRequiredState;
use WCPay\Internal\Payment\State\PaymentErrorState;
use WCPay\Internal\Payment\State\ProcessedState;
use Exception;
use WCPay\Internal\Payment\State\DuplicateOrderDetectedState;
use WCPay\Internal\Service\DuplicatePaymentPreventionService;
use WCPAY_UnitTestCase;
use PHPUnit\Framework\MockObject\MockObject;
use PHPUnit_Utils;
use WC_Order;
use WC_Payments_API_Payment_Intention;
use WC_Payments_Customer_Service;
use WCPay\Core\Exceptions\Server\Request\Invalid_Request_Parameter_Exception;
use WCPay\Internal\Payment\State\InitialState;
use WCPay\Internal\Payment\State\StateFactory;
use WCPay\Internal\Payment\PaymentContext;
use WCPay\Internal\Payment\PaymentMethod\NewPaymentMethod;
use WCPay\Internal\Payment\PaymentRequest;
use WCPay\Internal\Payment\State\CompletedState;
use WCPay\Internal\Payment\State\SystemErrorState;
use WCPay\Internal\Service\Level3Service;
use WCPay\Internal\Service\OrderService;
use WCPay\Internal\Service\PaymentRequestService;

/**
 * Tests for the initial payment state.
 */
class InitialStateTest extends WCPAY_UnitTestCase {
	/**
	 * Service under test.
	 *
	 * @var InitialState
	 */
	private $sut;

	/**
	 * Service under test.
	 *
	 * @var InitialState|MockObject
	 */
	private $mocked_sut;

	/**
	 * @var StateFactory|MockObject
	 */
	private $mock_state_factory;

	/**
	 * @var OrderService|MockObject
	 */
	private $mock_order_service;

	/**
	 * @var WC_Payments_Customer_Service|MockObject
	 */
	private $mock_customer_service;

	/**
	 * @var PaymentRequestService|MockObject
	 */
	private $mock_payment_request_service;

	/**
	 * @var Level3Service|MockObject
	 */
	private $mock_level3_service;

	/**
	 * @var DuplicatePaymentPreventionService|MockObject
	 */
	private $mock_dpps;

	/**
	 * @var PaymentContext|MockObject
	 */
	private $mock_context;

	/**
	 * Set up the test.
	 */
	protected function setUp(): void {
		parent::setUp();

		$this->mock_state_factory           = $this->createMock( StateFactory::class );
		$this->mock_order_service           = $this->createMock( OrderService::class );
		$this->mock_context                 = $this->createMock( PaymentContext::class );
		$this->mock_customer_service        = $this->createMock( WC_Payments_Customer_Service::class );
		$this->mock_level3_service          = $this->createMock( Level3Service::class );
		$this->mock_payment_request_service = $this->createMock( PaymentRequestService::class );
		$this->mock_dpps                    = $this->createMock( DuplicatePaymentPreventionService::class );

		$this->sut = new InitialState(
			$this->mock_state_factory,
			$this->mock_order_service,
			$this->mock_customer_service,
			$this->mock_level3_service,
			$this->mock_payment_request_service,
			$this->mock_dpps
		);
		$this->sut->set_context( $this->mock_context );

		/**
		 * This test works with the root `process` method, which calls a few
		 * internal methods. We want to mock them for the purpose of this test.
		 *
		 * @var MockObject|InitialState
		 */
		$this->mocked_sut = $this->getMockBuilder( InitialState::class )
<<<<<<< HEAD
			->onlyMethods(
				[
					'populate_context_from_request',
					'populate_context_from_order',
					'process_order_phone_number',
					'process_duplicate_order',
					'process_duplicate_payment',
				]
			)
=======
			->onlyMethods( [ 'populate_context_from_request', 'populate_context_from_order', 'process_duplicate_order', 'process_duplicate_payment' ] )
>>>>>>> 84bfd683
			->setConstructorArgs(
				[
					$this->mock_state_factory,
					$this->mock_order_service,
					$this->mock_customer_service,
					$this->mock_level3_service,
					$this->mock_payment_request_service,
					$this->mock_dpps,
				]
			)
			->getMock();
		$this->mocked_sut->set_context( $this->mock_context );
	}

	public function test_start_processing() {
		$mock_request         = $this->createMock( PaymentRequest::class );
		$mock_processed_state = $this->createMock( ProcessedState::class );
		$mock_completed_state = $this->createMock( CompletedState::class );

		$mock_processed_state->expects( $this->once() )
			->method( 'complete_processing' )
			->willReturn( $mock_completed_state );

		// Verify that the context is populated.
		$this->mocked_sut->expects( $this->once() )->method( 'populate_context_from_request' )->with( $mock_request );
		$this->mocked_sut->expects( $this->once() )->method( 'populate_context_from_order' );
		$this->mocked_sut->expects( $this->once() )->method( 'process_duplicate_order' )->willReturn( null );
		$this->mocked_sut->expects( $this->once() )->method( 'process_duplicate_payment' )->willReturn( null );

		$intent = WC_Helper_Intention::create_intention();

		$this->mock_payment_request_service
			->expects( $this->once() )
			->method( 'create_intent' )
			->with( $this->mock_context )
			->willReturn( $intent );

		// Since the original create_state method is mocked, we have to manually set context.
		$this->mock_state_factory->expects( $this->once() )
			->method( 'create_state' )
			->with( ProcessedState::class, $this->mock_context )
			->willReturn( $mock_processed_state );

		// Act: start processing.
		$result = $this->mocked_sut->start_processing( $mock_request );
		// Assert: Successful transition.
		$this->assertSame( $mock_completed_state, $result );
	}

	public function test_start_processing_will_transition_to_error_state_when_api_exception_occurs() {
		$mock_request     = $this->createMock( PaymentRequest::class );
		$mock_error_state = $this->createMock( SystemErrorState::class );

		$this->mock_payment_request_service
			->expects( $this->once() )
			->method( 'create_intent' )
			->with( $this->mock_context )
			->willThrowException( new Invalid_Request_Parameter_Exception( 'Invalid param', 'invalid_param' ) );

		// Let's mock these services in order to prevent real execution of them.
		$this->mocked_sut->expects( $this->once() )->method( 'populate_context_from_request' )->with( $mock_request );
		$this->mocked_sut->expects( $this->once() )->method( 'populate_context_from_order' );

		$this->mock_state_factory->expects( $this->once() )
			->method( 'create_state' )
			->with( SystemErrorState::class, $this->mock_context )
			->willReturn( $mock_error_state );
		$result = $this->mocked_sut->start_processing( $mock_request );
		$this->assertSame( $mock_error_state, $result );
	}

	public function test_processing_will_transition_to_auth_required_state() {
		$order_id        = 123;
		$mock_request    = $this->createMock( PaymentRequest::class );
		$mock_auth_state = $this->createMock( AuthenticationRequiredState::class );

		// Create an intent, and make sure it will be returned by the service.
		$mock_intent = $this->createMock( WC_Payments_API_Payment_Intention::class );
		$mock_intent->expects( $this->once() )->method( 'get_status' )->willReturn( Intent_Status::REQUIRES_ACTION );
		$this->mock_payment_request_service->expects( $this->once() )
			->method( 'create_intent' )
			->with( $this->mock_context )
			->willReturn( $mock_intent );

		// Let's mock these services in order to prevent real execution of them.
		$this->mocked_sut->expects( $this->once() )->method( 'populate_context_from_request' )->with( $mock_request );
		$this->mocked_sut->expects( $this->once() )->method( 'populate_context_from_order' );

		// Before the transition, the order service should update the order.
		$this->mock_context->expects( $this->once() )
			->method( 'get_order_id' )
			->willReturn( $order_id );
		$this->mock_order_service->expects( $this->once() )
			->method( 'update_order_from_intent_that_requires_action' )
			->with( $order_id, $mock_intent, $this->mock_context );

		$this->mock_state_factory->expects( $this->once() )
			->method( 'create_state' )
			->with( AuthenticationRequiredState::class, $this->mock_context )
			->willReturn( $mock_auth_state );

		$result = $this->mocked_sut->start_processing( $mock_request );
		$this->assertSame( $mock_auth_state, $result );
	}

<<<<<<< HEAD
	public function test_start_processing_throw_exceptions_due_to_invalid_phone() {
		$mock_request     = $this->createMock( PaymentRequest::class );
		$mock_error_state = $this->createMock( PaymentErrorState::class );

		// Arrange mocks.
		$this->mocked_sut->expects( $this->once() )->method( 'populate_context_from_request' )->with( $mock_request );
		$this->mocked_sut->expects( $this->once() )->method( 'populate_context_from_order' );
		$this->mocked_sut->expects( $this->once() )
			->method( 'process_order_phone_number' )
			->willThrowException( new StateTransitionException() );

		$this->expectException( StateTransitionException::class );

		// Act.
		$this->mocked_sut->start_processing( $mock_request );

	}

=======
>>>>>>> 84bfd683
	public function provider_start_processing_then_detect_duplicates() {
		return [
			'Duplicate order is detected'   => [ true ],
			'Duplicate payment is detected' => [ false ],
		];
	}

	/**
	 * @dataProvider provider_start_processing_then_detect_duplicates
	 *
	 * @param  bool  $is_duplicate_order True if the duplicate order is detected. False for the duplicate payment.
	 */
	public function test_start_processing_then_detect_duplicates( bool $is_duplicate_order ) {
		$mock_request        = $this->createMock( PaymentRequest::class );
		$return_state_class  = $is_duplicate_order ? DuplicateOrderDetectedState::class : CompletedState::class;
		$mock_returned_state = $this->createMock( $return_state_class );

		$this->mocked_sut->expects( $this->once() )
			->method( 'process_duplicate_order' )
			->willReturn( $is_duplicate_order ? $mock_returned_state : null );

		$this->mocked_sut->expects( $this->exactly( $is_duplicate_order ? 0 : 1 ) )
			->method( 'process_duplicate_payment' )
			->willReturn( $is_duplicate_order ? null : $mock_returned_state );

		// Act.
		$result = $this->mocked_sut->start_processing( $mock_request );
		$this->assertInstanceOf( $return_state_class, $result );
	}

	public function test_populate_context_from_request() {
		$payment_method   = new NewPaymentMethod( 'pm_123' );
		$fingerprint      = 'fingerprint';
		$cvc_confirmation = 'CVCConfirmation';

		// Setup the mock request.
		$mock_request = $this->createMock( PaymentRequest::class );
		$mock_request->expects( $this->once() )->method( 'get_payment_method' )->willReturn( $payment_method );
		$mock_request->expects( $this->once() )->method( 'get_cvc_confirmation' )->willReturn( $cvc_confirmation );
		$mock_request->expects( $this->once() )->method( 'get_fingerprint' )->willReturn( $fingerprint );

		// Assume that everything from the request would be imported into the context.
		$this->mock_context->expects( $this->once() )->method( 'set_payment_method' )->with( $payment_method );
		$this->mock_context->expects( $this->once() )->method( 'set_cvc_confirmation' )->with( $cvc_confirmation );
		$this->mock_context->expects( $this->once() )->method( 'set_fingerprint' )->with( $fingerprint );

		PHPUnit_Utils::call_method( $this->sut, 'populate_context_from_request', [ $mock_request ] );
	}

	public function test_populate_context_from_order() {
		$order_id    = 123;
		$user_id     = 456;
		$customer_id = 'cus_123';
		$metadata    = [ 'sample' => 'true' ];
		$level3_data = [ 'items' => [] ];
		$mock_order  = $this->createMock( WC_Order::class );

		// Prepare the order ID.
		$this->mock_context->expects( $this->once() )
			->method( 'get_order_id' )
			->willReturn( $order_id );

		// Arrange the import of order data to the payment.
		$this->mock_order_service->expects( $this->once() )
			->method( 'import_order_data_to_payment_context' )
			->with( $order_id, $this->mock_context );

		// Arrange metadata import.
		$this->mock_order_service->expects( $this->once() )
			->method( 'get_payment_metadata' )
			->with( $order_id )
			->willReturn( $metadata );
		$this->mock_context->expects( $this->once() )
			->method( 'set_metadata' )
			->with( array_merge( $metadata, [ 'gateway_type' => 'src' ] ) );

		// Arrange level 3 data import.
		$this->mock_level3_service->expects( $this->once() )
			->method( 'get_data_from_order' )
			->with( $order_id )
			->willReturn( $level3_data );
		$this->mock_context->expects( $this->once() )
			->method( 'set_level3_data' )
			->with( $level3_data );

		// Arrange customer management.
		$this->mock_context->expects( $this->once() )
			->method( 'get_user_id' )
			->willReturn( $user_id );
		$this->mock_order_service->expects( $this->once() )
			->method( '_deprecated_get_order' )
			->with( $order_id )
			->willReturn( $mock_order );
		$this->mock_customer_service->expects( $this->once() )
			->method( 'get_or_create_customer_id_from_order' )
			->with( $user_id, $mock_order )
			->willReturn( $customer_id );
		$this->mock_context->expects( $this->once() )
			->method( 'set_customer_id' )
			->with( $customer_id );

		PHPUnit_Utils::call_method( $this->sut, 'populate_context_from_order', [] );
	}

<<<<<<< HEAD
	public function test_process_order_phone_number_returns_void() {
		$order_id = 123;

		// Arrange mocks.
		$this->mock_context->expects( $this->once() )
			->method( 'get_order_id' )
			->willReturn( $order_id );

		$this->mock_order_service->expects( $this->once() )
			->method( 'is_valid_phone_number' )
			->with( $order_id )
			->willReturn( true );

		// Act and assert.
		$this->assertNull(
			PHPUnit_Utils::call_method( $this->sut, 'process_order_phone_number', [] )
		);
	}

	public function test_process_order_phone_number_throws_exception() {
		$order_id             = 123;
		$returned_class_state = PaymentErrorState::class;

		// Arrange mocks.
		$this->mock_context->expects( $this->once() )
			->method( 'get_order_id' )
			->willReturn( $order_id );

		$this->mock_order_service->expects( $this->once() )
			->method( 'is_valid_phone_number' )
			->with( $order_id )
			->willReturn( false );

		$this->expectException( StateTransitionException::class );

		// Act and assert.
		PHPUnit_Utils::call_method( $this->sut, 'process_order_phone_number', [] );
	}

=======
>>>>>>> 84bfd683
	public function test_process_duplicate_order_returns_null() {
		$current_order_id = 123;

		// Arrange mocks.
		$this->mock_context->expects( $this->once() )
			->method( 'get_order_id' )
			->willReturn( $current_order_id );

		$this->mock_dpps->expects( $this->once() )
			->method( 'get_previous_paid_duplicate_order_id' )
			->with( $current_order_id )
			->willReturn( null );

		$this->mock_dpps->expects( $this->once() )
			->method( 'update_session_processing_order' )
			->with( $current_order_id );

		$this->mock_dpps->expects( $this->never() )
			->method( 'clean_up_when_detecting_duplicate_order' );

		$this->mock_context->expects( $this->never() )
			->method( 'set_duplicate_order_id' );

		$this->mock_state_factory->expects( $this->never() )
			->method( 'create_state' );

		// Act and assert.
		$result = PHPUnit_Utils::call_method( $this->sut, 'process_duplicate_order', [] );
		$this->assertNull( $result );
	}

	public function test_process_duplicate_order_returns_duplicated_order_state() {
		$current_order_id     = 123;
		$session_order_id     = 456;
		$returned_class_state = DuplicateOrderDetectedState::class;

		// Arrange mocks.
		$this->mock_context->expects( $this->once() )
			->method( 'get_order_id' )
			->willReturn( $current_order_id );

		$this->mock_dpps->expects( $this->once() )
			->method( 'get_previous_paid_duplicate_order_id' )
			->with( $current_order_id )
			->willReturn( $session_order_id );

		$this->mock_dpps->expects( $this->never() )
			->method( 'update_session_processing_order' );

		$this->mock_dpps->expects( $this->once() )
			->method( 'clean_up_when_detecting_duplicate_order' )
			->with( $session_order_id, $current_order_id );

		$this->mock_context->expects( $this->once() )
			->method( 'set_duplicate_order_id' )
			->with( $session_order_id );

		$this->mock_state_factory->expects( $this->once() )
			->method( 'create_state' )
			->with( $returned_class_state, $this->mock_context )
			->willReturn( $this->createMock( $returned_class_state ) );

		// Act and assert.
		$result = PHPUnit_Utils::call_method( $this->sut, 'process_duplicate_order', [] );
		$this->assertInstanceOf( $returned_class_state, $result );
	}

	public function test_process_duplicate_payment_returns_null() {
		$order_id = 123;

		// Arrange mocks.
		$this->mock_context->expects( $this->once() )
			->method( 'get_order_id' )
			->willReturn( $order_id );

		$this->mock_dpps->expects( $this->once() )
			->method( 'get_authorized_payment_intent_attached_to_order' )
			->with( $order_id )
			->willReturn( null );

		$this->mock_context->expects( $this->never() )
			->method( 'set_intent' );

		$this->mock_context->expects( $this->never() )
			->method( 'set_detected_authorized_intent' );

		$this->mock_state_factory->expects( $this->never() )
			->method( 'create_state' );

		// Act and assert.
		$result = PHPUnit_Utils::call_method( $this->sut, 'process_duplicate_payment', [] );
		$this->assertNull( $result );
	}

	public function test_process_duplicate_payment_returns_completed_state() {
		$order_id             = 123;
		$mock_intent          = \WC_Helper_Intention::create_intention();
		$mock_completed_state = $this->createMock( CompletedState::class );
		$mock_processed_state = $this->createMock( ProcessedState::class );

		// Arrange mocks.
		$this->mock_context->expects( $this->once() )
			->method( 'get_order_id' )
			->willReturn( $order_id );

		$this->mock_dpps->expects( $this->once() )
			->method( 'get_authorized_payment_intent_attached_to_order' )
			->with( $order_id )
			->willReturn( $mock_intent );

		$this->mock_context->expects( $this->once() )
			->method( 'set_intent' )
			->with( $mock_intent );

		$this->mock_context->expects( $this->once() )
			->method( 'set_detected_authorized_intent' );

		$this->mock_state_factory->expects( $this->once() )
			->method( 'create_state' )
			->with( ProcessedState::class, $this->mock_context )
			->willReturn( $mock_processed_state );

		$mock_processed_state->expects( $this->once() )
			->method( 'complete_processing' )
			->willReturn( $mock_completed_state );

		// Act and assert.
		$result = PHPUnit_Utils::call_method( $this->sut, 'process_duplicate_payment', [] );
		$this->assertInstanceOf( CompletedState::class, $result );
	}
}<|MERGE_RESOLUTION|>--- conflicted
+++ resolved
@@ -11,7 +11,6 @@
 use WCPay\Constants\Intent_Status;
 use WCPay\Internal\Payment\Exception\StateTransitionException;
 use WCPay\Internal\Payment\State\AuthenticationRequiredState;
-use WCPay\Internal\Payment\State\PaymentErrorState;
 use WCPay\Internal\Payment\State\ProcessedState;
 use Exception;
 use WCPay\Internal\Payment\State\DuplicateOrderDetectedState;
@@ -118,7 +117,6 @@
 		 * @var MockObject|InitialState
 		 */
 		$this->mocked_sut = $this->getMockBuilder( InitialState::class )
-<<<<<<< HEAD
 			->onlyMethods(
 				[
 					'populate_context_from_request',
@@ -128,9 +126,6 @@
 					'process_duplicate_payment',
 				]
 			)
-=======
-			->onlyMethods( [ 'populate_context_from_request', 'populate_context_from_order', 'process_duplicate_order', 'process_duplicate_payment' ] )
->>>>>>> 84bfd683
 			->setConstructorArgs(
 				[
 					$this->mock_state_factory,
@@ -236,7 +231,6 @@
 		$this->assertSame( $mock_auth_state, $result );
 	}
 
-<<<<<<< HEAD
 	public function test_start_processing_throw_exceptions_due_to_invalid_phone() {
 		$mock_request     = $this->createMock( PaymentRequest::class );
 		$mock_error_state = $this->createMock( PaymentErrorState::class );
@@ -255,8 +249,6 @@
 
 	}
 
-=======
->>>>>>> 84bfd683
 	public function provider_start_processing_then_detect_duplicates() {
 		return [
 			'Duplicate order is detected'   => [ true ],
@@ -361,7 +353,6 @@
 		PHPUnit_Utils::call_method( $this->sut, 'populate_context_from_order', [] );
 	}
 
-<<<<<<< HEAD
 	public function test_process_order_phone_number_returns_void() {
 		$order_id = 123;
 
@@ -401,8 +392,6 @@
 		PHPUnit_Utils::call_method( $this->sut, 'process_order_phone_number', [] );
 	}
 
-=======
->>>>>>> 84bfd683
 	public function test_process_duplicate_order_returns_null() {
 		$current_order_id = 123;
 
