<?php
/**
 * Class InitialStateTest
 *
 * @package WooCommerce\Payments
 */

namespace WCPay\Tests\Internal\Payment\State;

use WC_Helper_Intention;
use WCPay\Constants\Intent_Status;
use WCPay\Exceptions\Amount_Too_Small_Exception;
use WCPay\Exceptions\API_Exception;
use WCPay\Internal\Payment\Exception\StateTransitionException;
use WCPay\Internal\Payment\FailedTransactionRateLimiter;
use WCPay\Internal\Payment\State\AuthenticationRequiredState;
use WCPay\Internal\Payment\State\ProcessedState;
use WCPay\Internal\Payment\State\DuplicateOrderDetectedState;
use WCPay\Internal\Service\DuplicatePaymentPreventionService;
use WCPay\Internal\Service\FraudPreventionService;
use WCPay\Internal\Service\MinimumAmountService;
use WCPAY_UnitTestCase;
use PHPUnit\Framework\MockObject\MockObject;
use PHPUnit_Utils;
use WC_Order;
use WC_Payments_API_Payment_Intention;
use WC_Payments_Customer_Service;
use WCPay\Core\Exceptions\Server\Request\Invalid_Request_Parameter_Exception;
use WCPay\Internal\Payment\State\InitialState;
use WCPay\Internal\Payment\State\StateFactory;
use WCPay\Internal\Payment\PaymentContext;
use WCPay\Internal\Payment\PaymentMethod\NewPaymentMethod;
use WCPay\Internal\Payment\PaymentRequest;
use WCPay\Internal\Payment\State\CompletedState;
use WCPay\Internal\Payment\State\SystemErrorState;
use WCPay\Internal\Service\Level3Service;
use WCPay\Internal\Service\OrderService;
use WCPay\Internal\Service\PaymentRequestService;

/**
 * Tests for the initial payment state.
 */
class InitialStateTest extends WCPAY_UnitTestCase {
	/**
	 * Service under test.
	 *
	 * @var InitialState
	 */
	private $sut;

	/**
	 * Service under test.
	 *
	 * @var InitialState|MockObject
	 */
	private $mocked_sut;

	/**
	 * @var StateFactory|MockObject
	 */
	private $mock_state_factory;

	/**
	 * @var OrderService|MockObject
	 */
	private $mock_order_service;

	/**
	 * @var WC_Payments_Customer_Service|MockObject
	 */
	private $mock_customer_service;

	/**
	 * @var PaymentRequestService|MockObject
	 */
	private $mock_payment_request_service;

	/**
	 * @var Level3Service|MockObject
	 */
	private $mock_level3_service;

	/**
	 * @var DuplicatePaymentPreventionService|MockObject
	 */
	private $mock_dpps;

	/**
	 * @var PaymentContext|MockObject
	 */
	private $mock_context;

	/**
	 * @var MinimumAmountService|MockObject
	 */
	private $mock_minimum_amount_service;

	/**
<<<<<<< HEAD
	 * @var FailedTransactionRateLimiter|MockObject
	 */
	private $mock_failed_transaction_rate_limiter;
=======
	 * Mocked dependencies.
	 *
	 * @var MockObject[]
	 */
	private $mock_deps;
>>>>>>> 0045b605

	/**
	 * Set up the test.
	 */
	protected function setUp(): void {
		parent::setUp();
		$this->mock_context = $this->createMock( PaymentContext::class );
		$this->mock_deps    = [
			$this->mock_state_factory            = $this->createMock( StateFactory::class ),
			$this->mock_order_service            = $this->createMock( OrderService::class ),
			$this->mock_customer_service         = $this->createMock( WC_Payments_Customer_Service::class ),
			$this->mock_level3_service           = $this->createMock( Level3Service::class ),
			$this->mock_payment_request_service  = $this->createMock( PaymentRequestService::class ),
			$this->mock_dpps                     = $this->createMock( DuplicatePaymentPreventionService::class ),
			$this->mock_minimum_amount_service   = $this->createMock( MinimumAmountService::class ),
			$this->mock_fraud_prevention_service = $this->createMock( FraudPreventionService::class ),
		];

<<<<<<< HEAD
		$this->mock_state_factory                   = $this->createMock( StateFactory::class );
		$this->mock_order_service                   = $this->createMock( OrderService::class );
		$this->mock_context                         = $this->createMock( PaymentContext::class );
		$this->mock_customer_service                = $this->createMock( WC_Payments_Customer_Service::class );
		$this->mock_level3_service                  = $this->createMock( Level3Service::class );
		$this->mock_payment_request_service         = $this->createMock( PaymentRequestService::class );
		$this->mock_dpps                            = $this->createMock( DuplicatePaymentPreventionService::class );
		$this->mock_minimum_amount_service          = $this->createMock( MinimumAmountService::class );
		$this->mock_failed_transaction_rate_limiter = $this->createMock( FailedTransactionRateLimiter::class );

		$this->sut = new InitialState(
			$this->mock_state_factory,
			$this->mock_order_service,
			$this->mock_customer_service,
			$this->mock_level3_service,
			$this->mock_payment_request_service,
			$this->mock_dpps,
			$this->mock_minimum_amount_service,
			$this->mock_failed_transaction_rate_limiter
		);
=======
		$this->sut = new InitialState( ... $this->mock_deps );
>>>>>>> 0045b605
		$this->sut->set_context( $this->mock_context );

		/**
		 * This test works with the root `process` method, which calls a few
		 * internal methods. We want to mock them for the purpose of this test.
		 *
		 * @var MockObject|InitialState
		 */
		$this->mocked_sut = $this->getMockBuilder( InitialState::class )
			->onlyMethods(
				[
					'populate_context_from_request',
					'populate_context_from_order',
					'process_order_phone_number',
					'process_duplicate_order',
					'process_duplicate_payment',
				]
			)
<<<<<<< HEAD
			->setConstructorArgs(
				[
					$this->mock_state_factory,
					$this->mock_order_service,
					$this->mock_customer_service,
					$this->mock_level3_service,
					$this->mock_payment_request_service,
					$this->mock_dpps,
					$this->mock_minimum_amount_service,
					$this->mock_failed_transaction_rate_limiter,
				]
			)
=======
			->setConstructorArgs( $this->mock_deps )
>>>>>>> 0045b605
			->getMock();
		$this->mocked_sut->set_context( $this->mock_context );
	}

	public function test_start_processing() {
		$order_id             = 123;
		$user_id              = 456;
		$customer_id          = 'cus_123';
		$mock_request         = $this->createMock( PaymentRequest::class );
		$mock_processed_state = $this->createMock( ProcessedState::class );
		$mock_completed_state = $this->createMock( CompletedState::class );
		$mock_order           = $this->createMock( WC_Order::class );

		$mock_processed_state->expects( $this->once() )
			->method( 'complete_processing' )
			->willReturn( $mock_completed_state );

		// Verify that the context is populated.
		$this->mocked_sut->expects( $this->once() )->method( 'populate_context_from_request' )->with( $mock_request );
		$this->mocked_sut->expects( $this->once() )->method( 'populate_context_from_order' );

		// Verify that FraudPreventionService is called.
		$this->mock_fraud_prevention_service->method( 'verify_token' )->willReturn( true );

		// Make sure that the minimum amount verification is properly called.
		$this->mock_context->expects( $this->once() )->method( 'get_amount' )->willReturn( 100 );
		$this->mock_context->expects( $this->once() )->method( 'get_currency' )->willReturn( 'usd' );

		$this->mocked_sut->expects( $this->once() )->method( 'process_duplicate_order' )->willReturn( null );
		$this->mocked_sut->expects( $this->once() )->method( 'process_duplicate_payment' )->willReturn( null );

		$this->mock_customer_data( $user_id, $order_id, $mock_order, $customer_id );

		$intent = WC_Helper_Intention::create_intention();

		$this->mock_payment_request_service
			->expects( $this->once() )
			->method( 'create_intent' )
			->with( $this->mock_context )
			->willReturn( $intent );

		// Since the original create_state method is mocked, we have to manually set context.
		$this->mock_state_factory->expects( $this->once() )
			->method( 'create_state' )
			->with( ProcessedState::class, $this->mock_context )
			->willReturn( $mock_processed_state );

		// Act: start processing.
		$result = $this->mocked_sut->start_processing( $mock_request );
		// Assert: Successful transition.
		$this->assertSame( $mock_completed_state, $result );
	}

	public function test_start_processing_will_throw_exception_when_minimum_amount_occurs() {
		$mock_request           = $this->createMock( PaymentRequest::class );
		$mock_order             = $this->createMock( WC_Order::class );
		$small_amount_exception = new Amount_Too_Small_Exception( 'Amount too small', 50, 'EUR', 400 );

		$this->mock_payment_request_service
			->expects( $this->once() )
			->method( 'create_intent' )
			->with( $this->mock_context )
			->willThrowException( $small_amount_exception );

		// Make sure that the minimum amount verification is properly called.
		$this->mock_context->expects( $this->once() )->method( 'get_amount' )->willReturn( 1 );
		$this->mock_context->expects( $this->once() )->method( 'get_currency' )->willReturn( 'eur' );

		$this->mocked_sut->expects( $this->once() )->method( 'populate_context_from_request' )->with( $mock_request );
		$this->mocked_sut->expects( $this->once() )->method( 'populate_context_from_order' );

		// Verify that FraudPreventionService is called.
		$this->mock_fraud_prevention_service->method( 'verify_token' )->willReturn( true );

		// Mock get customer.
		$this->mock_customer_data( 1, 1, $mock_order, 'cus_mock' );

		$this->mock_failed_transaction_rate_limiter
			->expects( $this->once() )
			->method( 'is_limited' )
			->willReturn( false );
		$this->mock_minimum_amount_service->expects( $this->once() )
			->method( 'store_amount_from_exception' )
			->with( $small_amount_exception );

		$this->expectExceptionObject( $small_amount_exception );

		// Act.
		$this->mocked_sut->start_processing( $mock_request );
	}

	public function test_start_processing_will_transition_to_error_state_when_api_exception_occurs() {
		$order_id         = 123;
		$user_id          = 456;
		$customer_id      = 'cus_123';
		$mock_request     = $this->createMock( PaymentRequest::class );
		$mock_error_state = $this->createMock( SystemErrorState::class );
		$mock_order       = $this->createMock( WC_Order::class );

		$this->mock_customer_data( $user_id, $order_id, $mock_order, $customer_id );

		$this->mock_payment_request_service
			->expects( $this->once() )
			->method( 'create_intent' )
			->with( $this->mock_context )
			->willThrowException( new Invalid_Request_Parameter_Exception( 'Invalid param', 'invalid_param' ) );

		// Let's mock these services in order to prevent real execution of them.
		$this->mocked_sut->expects( $this->once() )->method( 'populate_context_from_request' )->with( $mock_request );
		$this->mocked_sut->expects( $this->once() )->method( 'populate_context_from_order' );

		// Verify that FraudPreventionService is called.
		$this->mock_fraud_prevention_service->method( 'verify_token' )->willReturn( true );

		// Make sure that the minimum amount verification is properly called.
		$this->mock_context->expects( $this->once() )->method( 'get_amount' )->willReturn( 100 );
		$this->mock_context->expects( $this->once() )->method( 'get_currency' )->willReturn( 'usd' );

		$this->mock_state_factory->expects( $this->once() )
			->method( 'create_state' )
			->with( SystemErrorState::class, $this->mock_context )
			->willReturn( $mock_error_state );
		$result = $this->mocked_sut->start_processing( $mock_request );
		$this->assertSame( $mock_error_state, $result );
	}

	public function test_start_processing_will_bump_rate_limiter_when_specific_error_codes_happen() {
		$mock_request = $this->createMock( PaymentRequest::class );
		$mock_order   = $this->createMock( WC_Order::class );
		$error_code   = 'card_declined';
		$exception    = new API_Exception( 'Card decline', $error_code, 400 );

		$this->mock_payment_request_service
			->expects( $this->once() )
			->method( 'create_intent' )
			->with( $this->mock_context )
			->willThrowException( $exception );

		// Make sure that the minimum amount verification is properly called.
		$this->mock_context->expects( $this->once() )->method( 'get_amount' )->willReturn( 1 );
		$this->mock_context->expects( $this->once() )->method( 'get_currency' )->willReturn( 'eur' );

		$this->mocked_sut->expects( $this->once() )->method( 'populate_context_from_request' )->with( $mock_request );
		$this->mocked_sut->expects( $this->once() )->method( 'populate_context_from_order' );
		// Mock get customer.
		$this->mock_customer_data( 1, 1, $mock_order, 'cus_mock' );

		$this->mock_failed_transaction_rate_limiter
			->expects( $this->once() )
			->method( 'is_limited' )
			->willReturn( false );
		$this->mock_failed_transaction_rate_limiter
			->expects( $this->once() )
			->method( 'should_bump_rate_limiter' )
			->with( $error_code )
			->willReturn( true );

		$this->mock_failed_transaction_rate_limiter
			->expects( $this->once() )
			->method( 'bump' );

		$this->expectExceptionObject( $exception );

		// Act.
		$this->mocked_sut->start_processing( $mock_request );
	}

	public function test_processing_will_transition_to_auth_required_state() {
		$order_id        = 123;
		$user_id         = 456;
		$customer_id     = 'cus_123';
		$mock_order      = $this->createMock( WC_Order::class );
		$mock_request    = $this->createMock( PaymentRequest::class );
		$mock_auth_state = $this->createMock( AuthenticationRequiredState::class );

		$this->mock_customer_data( $user_id, $order_id, $mock_order, $customer_id );

		// Create an intent, and make sure it will be returned by the service.
		$mock_intent = $this->createMock( WC_Payments_API_Payment_Intention::class );
		$mock_intent->expects( $this->once() )->method( 'get_status' )->willReturn( Intent_Status::REQUIRES_ACTION );
		$this->mock_payment_request_service->expects( $this->once() )
			->method( 'create_intent' )
			->with( $this->mock_context )
			->willReturn( $mock_intent );

		// Let's mock these services in order to prevent real execution of them.
		$this->mocked_sut->expects( $this->once() )->method( 'populate_context_from_request' )->with( $mock_request );
		$this->mocked_sut->expects( $this->once() )->method( 'populate_context_from_order' );

		// Verify that FraudPreventionService is called.
		$this->mock_fraud_prevention_service->method( 'verify_token' )->willReturn( true );

		// Make sure that the minimum amount verification is properly called.
		$this->mock_context->expects( $this->once() )->method( 'get_amount' )->willReturn( 100 );
		$this->mock_context->expects( $this->once() )->method( 'get_currency' )->willReturn( 'usd' );

		// Before the transition, the order service should update the order.
		$this->mock_context->expects( $this->once() )
			->method( 'get_order_id' )
			->willReturn( $order_id );
		$this->mock_order_service->expects( $this->once() )
			->method( 'update_order_from_intent_that_requires_action' )
			->with( $order_id, $mock_intent, $this->mock_context );

		$this->mock_state_factory->expects( $this->once() )
			->method( 'create_state' )
			->with( AuthenticationRequiredState::class, $this->mock_context )
			->willReturn( $mock_auth_state );

		$result = $this->mocked_sut->start_processing( $mock_request );
		$this->assertSame( $mock_auth_state, $result );
	}

	public function test_start_processing_throw_exceptions_due_to_rate_limited() {
		$order_id     = 123;
		$mock_request = $this->createMock( PaymentRequest::class );

		// Arrange mocks.
		$this->mocked_sut->expects( $this->once() )->method( 'populate_context_from_request' )->with( $mock_request );
		$this->mocked_sut->expects( $this->once() )->method( 'populate_context_from_order' );

		$this->mock_failed_transaction_rate_limiter->expects( $this->once() )
			->method( 'is_limited' )
			->willReturn( true );

		$this->mock_context->expects( $this->once() )
			->method( 'get_order_id' )
			->willReturn( $order_id );
		$this->mock_order_service->expects( $this->once() )
			->method( 'add_rate_limiter_note' )
			->with( $order_id );

		$this->expectException( StateTransitionException::class );

		// Act.
		$this->mocked_sut->start_processing( $mock_request );
	}

	public function test_start_processing_throw_exceptions_due_to_invalid_phone() {
		$mock_request = $this->createMock( PaymentRequest::class );

		// Arrange mocks.
		$this->mocked_sut->expects( $this->once() )->method( 'populate_context_from_request' )->with( $mock_request );
		$this->mocked_sut->expects( $this->once() )->method( 'populate_context_from_order' );
		$this->mocked_sut->expects( $this->once() )
			->method( 'process_order_phone_number' )
			->willThrowException( new StateTransitionException() );

		$this->expectException( StateTransitionException::class );

		// Act.
		$this->mocked_sut->start_processing( $mock_request );
	}

	public function test_start_processing_throw_exceptions_due_to_invalid_fraud_prevention_token() {
		$mock_request = $this->createMock( PaymentRequest::class );

		// Arrange mocks.
		$this->mocked_sut->expects( $this->once() )->method( 'populate_context_from_request' )->with( $mock_request );
		$this->mocked_sut->expects( $this->once() )->method( 'populate_context_from_order' );

		// Verify that FraudPreventionService is called.
		$this->mock_fraud_prevention_service->method( 'verify_token' )->willReturn( false );

		$this->expectException( StateTransitionException::class );

		// Act.
		$this->mocked_sut->start_processing( $mock_request );
	}

	public function provider_start_processing_then_detect_duplicates() {
		return [
			'Duplicate order is detected'   => [ true ],
			'Duplicate payment is detected' => [ false ],
		];
	}

	/**
	 * @dataProvider provider_start_processing_then_detect_duplicates
	 *
	 * @param  bool  $is_duplicate_order True if the duplicate order is detected. False for the duplicate payment.
	 */
	public function test_start_processing_then_detect_duplicates( bool $is_duplicate_order ) {
		$mock_request        = $this->createMock( PaymentRequest::class );
		$return_state_class  = $is_duplicate_order ? DuplicateOrderDetectedState::class : CompletedState::class;
		$mock_returned_state = $this->createMock( $return_state_class );

		$this->mocked_sut->expects( $this->once() )
			->method( 'process_duplicate_order' )
			->willReturn( $is_duplicate_order ? $mock_returned_state : null );

		$this->mocked_sut->expects( $this->exactly( $is_duplicate_order ? 0 : 1 ) )
			->method( 'process_duplicate_payment' )
			->willReturn( $is_duplicate_order ? null : $mock_returned_state );

		// Verify that FraudPreventionService is called.
		$this->mock_fraud_prevention_service->method( 'verify_token' )->willReturn( true );

		// Act.
		$result = $this->mocked_sut->start_processing( $mock_request );
		$this->assertInstanceOf( $return_state_class, $result );
	}

	public function test_start_processing_throws_exception_due_to_minimum_amount() {
		$mock_request           = $this->createMock( PaymentRequest::class );
		$small_amount_exception = new Amount_Too_Small_Exception( 'Amount too small', 50, 'EUR', 400 );

		// Arrange mocks.
		$this->mocked_sut->expects( $this->once() )->method( 'populate_context_from_request' )->with( $mock_request );
		$this->mocked_sut->expects( $this->once() )->method( 'populate_context_from_order' );

<<<<<<< HEAD
		$this->mock_failed_transaction_rate_limiter
			->expects( $this->once() )
			->method( 'is_limited' )
			->willReturn( false );
=======
		// Verify that FraudPreventionService is called.
		$this->mock_fraud_prevention_service->method( 'verify_token' )->willReturn( true );
>>>>>>> 0045b605

		$this->mock_context->expects( $this->once() )
			->method( 'get_currency' )
			->willReturn( 'EUR' );

		$this->mock_context->expects( $this->once() )
			->method( 'get_amount' )
			->willReturn( 50 );

		$this->mock_minimum_amount_service->expects( $this->once() )
			->method( 'verify_amount' )
			->with( 'EUR', 50 )
			->willThrowException( $small_amount_exception );

		$this->expectExceptionObject( $small_amount_exception );

		// Act.
		$this->mocked_sut->start_processing( $mock_request );
	}

	public function test_populate_context_from_request() {
		$payment_method   = new NewPaymentMethod( 'pm_123' );
		$fingerprint      = 'fingerprint';
		$cvc_confirmation = 'CVCConfirmation';
		$fraud_token      = 'fraud_prevention_token';

		// Setup the mock request.
		$mock_request = $this->createMock( PaymentRequest::class );
		$mock_request->expects( $this->once() )->method( 'get_payment_method' )->willReturn( $payment_method );
		$mock_request->expects( $this->once() )->method( 'get_cvc_confirmation' )->willReturn( $cvc_confirmation );
		$mock_request->expects( $this->once() )->method( 'get_fingerprint' )->willReturn( $fingerprint );
		$mock_request->expects( $this->once() )->method( 'get_fraud_prevention_token' )->willReturn( $fraud_token );

		// Assume that everything from the request would be imported into the context.
		$this->mock_context->expects( $this->once() )->method( 'set_payment_method' )->with( $payment_method );
		$this->mock_context->expects( $this->once() )->method( 'set_cvc_confirmation' )->with( $cvc_confirmation );
		$this->mock_context->expects( $this->once() )->method( 'set_fingerprint' )->with( $fingerprint );
		$this->mock_context->expects( $this->once() )->method( 'set_fraud_prevention_token' )->with( $fraud_token );

		PHPUnit_Utils::call_method( $this->sut, 'populate_context_from_request', [ $mock_request ] );
	}

	public function test_populate_context_from_order() {
		$order_id = 123;

		$metadata    = [ 'sample' => 'true' ];
		$level3_data = [ 'items' => [] ];

		// Prepare the order ID.
		$this->mock_context->expects( $this->once() )
			->method( 'get_order_id' )
			->willReturn( $order_id );

		// Arrange the import of order data to the payment.
		$this->mock_order_service->expects( $this->once() )
			->method( 'import_order_data_to_payment_context' )
			->with( $order_id, $this->mock_context );

		// Arrange metadata import.
		$this->mock_order_service->expects( $this->once() )
			->method( 'get_payment_metadata' )
			->with( $order_id )
			->willReturn( $metadata );
		$this->mock_context->expects( $this->once() )
			->method( 'set_metadata' )
			->with( array_merge( $metadata, [ 'gateway_type' => 'src' ] ) );

		// Arrange level 3 data import.
		$this->mock_level3_service->expects( $this->once() )
			->method( 'get_data_from_order' )
			->with( $order_id )
			->willReturn( $level3_data );
		$this->mock_context->expects( $this->once() )
			->method( 'set_level3_data' )
			->with( $level3_data );

		PHPUnit_Utils::call_method( $this->sut, 'populate_context_from_order', [] );
	}

	public function test_process_order_phone_number_returns_void() {
		$order_id = 123;

		// Arrange mocks.
		$this->mock_context->expects( $this->once() )
			->method( 'get_order_id' )
			->willReturn( $order_id );

		$this->mock_order_service->expects( $this->once() )
			->method( 'is_valid_phone_number' )
			->with( $order_id )
			->willReturn( true );

		// Act and assert.
		$this->assertNull(
			PHPUnit_Utils::call_method( $this->sut, 'process_order_phone_number', [] )
		);
	}

	public function test_process_order_phone_number_throws_exception() {
		$order_id = 123;

		// Arrange mocks.
		$this->mock_context->expects( $this->once() )
			->method( 'get_order_id' )
			->willReturn( $order_id );

		$this->mock_order_service->expects( $this->once() )
			->method( 'is_valid_phone_number' )
			->with( $order_id )
			->willReturn( false );

		$this->expectException( StateTransitionException::class );

		// Act and assert.
		PHPUnit_Utils::call_method( $this->sut, 'process_order_phone_number', [] );
	}

	public function test_process_duplicate_order_returns_null() {
		$current_order_id = 123;

		// Arrange mocks.
		$this->mock_context->expects( $this->once() )
			->method( 'get_order_id' )
			->willReturn( $current_order_id );

		$this->mock_dpps->expects( $this->once() )
			->method( 'get_previous_paid_duplicate_order_id' )
			->with( $current_order_id )
			->willReturn( null );

		$this->mock_dpps->expects( $this->once() )
			->method( 'update_session_processing_order' )
			->with( $current_order_id );

		$this->mock_dpps->expects( $this->never() )
			->method( 'clean_up_when_detecting_duplicate_order' );

		$this->mock_context->expects( $this->never() )
			->method( 'set_duplicate_order_id' );

		$this->mock_state_factory->expects( $this->never() )
			->method( 'create_state' );

		// Act and assert.
		$result = PHPUnit_Utils::call_method( $this->sut, 'process_duplicate_order', [] );
		$this->assertNull( $result );
	}

	public function test_process_duplicate_order_returns_duplicated_order_state() {
		$current_order_id     = 123;
		$session_order_id     = 456;
		$returned_class_state = DuplicateOrderDetectedState::class;

		// Arrange mocks.
		$this->mock_context->expects( $this->once() )
			->method( 'get_order_id' )
			->willReturn( $current_order_id );

		$this->mock_dpps->expects( $this->once() )
			->method( 'get_previous_paid_duplicate_order_id' )
			->with( $current_order_id )
			->willReturn( $session_order_id );

		$this->mock_dpps->expects( $this->never() )
			->method( 'update_session_processing_order' );

		$this->mock_dpps->expects( $this->once() )
			->method( 'clean_up_when_detecting_duplicate_order' )
			->with( $session_order_id, $current_order_id );

		$this->mock_context->expects( $this->once() )
			->method( 'set_duplicate_order_id' )
			->with( $session_order_id );

		$this->mock_state_factory->expects( $this->once() )
			->method( 'create_state' )
			->with( $returned_class_state, $this->mock_context )
			->willReturn( $this->createMock( $returned_class_state ) );

		// Act and assert.
		$result = PHPUnit_Utils::call_method( $this->sut, 'process_duplicate_order', [] );
		$this->assertInstanceOf( $returned_class_state, $result );
	}

	public function test_process_duplicate_payment_returns_null() {
		$order_id = 123;

		// Arrange mocks.
		$this->mock_context->expects( $this->once() )
			->method( 'get_order_id' )
			->willReturn( $order_id );

		$this->mock_dpps->expects( $this->once() )
			->method( 'get_authorized_payment_intent_attached_to_order' )
			->with( $order_id )
			->willReturn( null );

		$this->mock_context->expects( $this->never() )
			->method( 'set_intent' );

		$this->mock_context->expects( $this->never() )
			->method( 'set_detected_authorized_intent' );

		$this->mock_state_factory->expects( $this->never() )
			->method( 'create_state' );

		// Act and assert.
		$result = PHPUnit_Utils::call_method( $this->sut, 'process_duplicate_payment', [] );
		$this->assertNull( $result );
	}

	public function test_process_duplicate_payment_returns_completed_state() {
		$order_id             = 123;
		$mock_intent          = \WC_Helper_Intention::create_intention();
		$mock_completed_state = $this->createMock( CompletedState::class );
		$mock_processed_state = $this->createMock( ProcessedState::class );

		// Arrange mocks.
		$this->mock_context->expects( $this->once() )
			->method( 'get_order_id' )
			->willReturn( $order_id );

		$this->mock_dpps->expects( $this->once() )
			->method( 'get_authorized_payment_intent_attached_to_order' )
			->with( $order_id )
			->willReturn( $mock_intent );

		$this->mock_context->expects( $this->once() )
			->method( 'set_intent' )
			->with( $mock_intent );

		$this->mock_context->expects( $this->once() )
			->method( 'set_detected_authorized_intent' );

		$this->mock_state_factory->expects( $this->once() )
			->method( 'create_state' )
			->with( ProcessedState::class, $this->mock_context )
			->willReturn( $mock_processed_state );

		$mock_processed_state->expects( $this->once() )
			->method( 'complete_processing' )
			->willReturn( $mock_completed_state );

		// Act and assert.
		$result = PHPUnit_Utils::call_method( $this->sut, 'process_duplicate_payment', [] );
		$this->assertInstanceOf( CompletedState::class, $result );
	}

	/**
	 * Mock customer data.
	 * @param int $user_id                    User id.
	 * @param int $order_id                   Order id.
	 * @param MockObject|WC_Order $mock_order Mock order.
	 * @param string $customer_id             Customer id.
	 *
	 * @return void
	 */
	private function mock_customer_data( int $user_id, int $order_id, $mock_order, string $customer_id ) {

		// Arrange customer management.
		$this->mock_context->expects( $this->once() )
			->method( 'get_user_id' )
			->willReturn( $user_id );
		$this->mock_context->expects( $this->once() )
			->method( 'get_order_id' )
			->willReturn( $order_id );
		$this->mock_order_service->expects( $this->once() )
			->method( '_deprecated_get_order' )
			->with( $order_id )
			->willReturn( $mock_order );
		$this->mock_customer_service->expects( $this->once() )
			->method( 'get_or_create_customer_id_from_order' )
			->with( $user_id, $mock_order )
			->willReturn( $customer_id );
		$this->mock_context->expects( $this->once() )
			->method( 'set_customer_id' )
			->with( $customer_id );
	}
}<|MERGE_RESOLUTION|>--- conflicted
+++ resolved
@@ -96,17 +96,16 @@
 	private $mock_minimum_amount_service;
 
 	/**
-<<<<<<< HEAD
 	 * @var FailedTransactionRateLimiter|MockObject
 	 */
 	private $mock_failed_transaction_rate_limiter;
-=======
+
+	/**
 	 * Mocked dependencies.
 	 *
 	 * @var MockObject[]
 	 */
 	private $mock_deps;
->>>>>>> 0045b605
 
 	/**
 	 * Set up the test.
@@ -115,40 +114,18 @@
 		parent::setUp();
 		$this->mock_context = $this->createMock( PaymentContext::class );
 		$this->mock_deps    = [
-			$this->mock_state_factory            = $this->createMock( StateFactory::class ),
-			$this->mock_order_service            = $this->createMock( OrderService::class ),
-			$this->mock_customer_service         = $this->createMock( WC_Payments_Customer_Service::class ),
-			$this->mock_level3_service           = $this->createMock( Level3Service::class ),
-			$this->mock_payment_request_service  = $this->createMock( PaymentRequestService::class ),
-			$this->mock_dpps                     = $this->createMock( DuplicatePaymentPreventionService::class ),
-			$this->mock_minimum_amount_service   = $this->createMock( MinimumAmountService::class ),
-			$this->mock_fraud_prevention_service = $this->createMock( FraudPreventionService::class ),
+			$this->mock_state_factory                   = $this->createMock( StateFactory::class ),
+			$this->mock_order_service                   = $this->createMock( OrderService::class ),
+			$this->mock_customer_service                = $this->createMock( WC_Payments_Customer_Service::class ),
+			$this->mock_level3_service                  = $this->createMock( Level3Service::class ),
+			$this->mock_payment_request_service         = $this->createMock( PaymentRequestService::class ),
+			$this->mock_dpps                            = $this->createMock( DuplicatePaymentPreventionService::class ),
+			$this->mock_minimum_amount_service          = $this->createMock( MinimumAmountService::class ),
+			$this->mock_fraud_prevention_service        = $this->createMock( FraudPreventionService::class ),
+			$this->mock_failed_transaction_rate_limiter = $this->createMock( FailedTransactionRateLimiter::class ),
 		];
 
-<<<<<<< HEAD
-		$this->mock_state_factory                   = $this->createMock( StateFactory::class );
-		$this->mock_order_service                   = $this->createMock( OrderService::class );
-		$this->mock_context                         = $this->createMock( PaymentContext::class );
-		$this->mock_customer_service                = $this->createMock( WC_Payments_Customer_Service::class );
-		$this->mock_level3_service                  = $this->createMock( Level3Service::class );
-		$this->mock_payment_request_service         = $this->createMock( PaymentRequestService::class );
-		$this->mock_dpps                            = $this->createMock( DuplicatePaymentPreventionService::class );
-		$this->mock_minimum_amount_service          = $this->createMock( MinimumAmountService::class );
-		$this->mock_failed_transaction_rate_limiter = $this->createMock( FailedTransactionRateLimiter::class );
-
-		$this->sut = new InitialState(
-			$this->mock_state_factory,
-			$this->mock_order_service,
-			$this->mock_customer_service,
-			$this->mock_level3_service,
-			$this->mock_payment_request_service,
-			$this->mock_dpps,
-			$this->mock_minimum_amount_service,
-			$this->mock_failed_transaction_rate_limiter
-		);
-=======
 		$this->sut = new InitialState( ... $this->mock_deps );
->>>>>>> 0045b605
 		$this->sut->set_context( $this->mock_context );
 
 		/**
@@ -167,22 +144,7 @@
 					'process_duplicate_payment',
 				]
 			)
-<<<<<<< HEAD
-			->setConstructorArgs(
-				[
-					$this->mock_state_factory,
-					$this->mock_order_service,
-					$this->mock_customer_service,
-					$this->mock_level3_service,
-					$this->mock_payment_request_service,
-					$this->mock_dpps,
-					$this->mock_minimum_amount_service,
-					$this->mock_failed_transaction_rate_limiter,
-				]
-			)
-=======
 			->setConstructorArgs( $this->mock_deps )
->>>>>>> 0045b605
 			->getMock();
 		$this->mocked_sut->set_context( $this->mock_context );
 	}
@@ -494,15 +456,13 @@
 		$this->mocked_sut->expects( $this->once() )->method( 'populate_context_from_request' )->with( $mock_request );
 		$this->mocked_sut->expects( $this->once() )->method( 'populate_context_from_order' );
 
-<<<<<<< HEAD
+		// Verify that FraudPreventionService is called.
+		$this->mock_fraud_prevention_service->method( 'verify_token' )->willReturn( true );
+
 		$this->mock_failed_transaction_rate_limiter
 			->expects( $this->once() )
 			->method( 'is_limited' )
 			->willReturn( false );
-=======
-		// Verify that FraudPreventionService is called.
-		$this->mock_fraud_prevention_service->method( 'verify_token' )->willReturn( true );
->>>>>>> 0045b605
 
 		$this->mock_context->expects( $this->once() )
 			->method( 'get_currency' )
