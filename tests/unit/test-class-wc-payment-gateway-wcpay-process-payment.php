--- conflicted
+++ resolved
@@ -967,15 +967,11 @@
 			->will( $this->returnValue( new WC_Payment_Token_CC() ) );
 
 		$_POST['wc-woocommerce_payments-new-payment-method'] = 'true';
-<<<<<<< HEAD
 
 		// Arrange: Prepare for the upcoming exception.
 		$this->expectException( 'Exception' );
 
-		$result = $this->mock_wcpay_gateway->process_payment( $order->get_id() );
-=======
 		$this->mock_wcpay_gateway->process_payment( $order->get_id() );
->>>>>>> 04863ed6
 	}
 
 	public function test_not_saved_card_at_checkout() {
