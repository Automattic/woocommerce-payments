<?php
/**
 * Class WC_Payment_Gateway_WCPay_Test
 *
 * @package WooCommerce\Payments\Tests
 */

use WCPay\Exceptions\API_Exception;
use WCPay\Exceptions\Connection_Exception;

/**
 * WC_Payment_Gateway_WCPay unit tests.
 */
class WC_Payment_Gateway_WCPay_Process_Payment_Test extends WP_UnitTestCase {
	/**
	 * System under test.
	 *
	 * @var WC_Payment_Gateway_WCPay
	 */
	private $mock_wcpay_gateway;

	/**
	 * Mock WC_Payments_Customer_Service.
	 *
	 * @var WC_Payments_Customer_Service|PHPUnit_Framework_MockObject_MockObject
	 */
	private $mock_customer_service;

	/**
	 * Mock WC_Payments_Token_Service.
	 *
	 * @var WC_Payments_Token_Service|PHPUnit_Framework_MockObject_MockObject
	 */
	private $mock_token_service;

	/**
	 * Mock WC_Payments_API_Client.
	 *
	 * @var WC_Payments_API_Client|PHPUnit_Framework_MockObject_MockObject
	 */
	private $mock_api_client;

	/**
	 * Mock WC_Payments_Action_Scheduler_Service.
	 *
	 * @var WC_Payments_Action_Scheduler_Service|PHPUnit_Framework_MockObject_MockObject
	 */
	private $mock_action_scheduler_service;

	/**
	 * WC_Payments_Account instance.
	 *
	 * @var WC_Payments_Account
	 */
	private $wcpay_account;

	/**
	 * Mocked value of return_url.
	 * The value is used in the set up and tests, so it's set as a private
	 * variable for easy reference.
	 *
	 * @var string
	 */
	private $return_url = 'test_url';

	/**
	 * Pre-test setup
	 */
	public function setUp() {
		parent::setUp();

		// Arrange: Mock WC_Payments_API_Client so we can configure the
		// return value of create_and_confirm_intention().
		// Note that we cannot use createStub here since it's not defined in PHPUnit 6.5.
		$this->mock_api_client = $this->getMockBuilder( 'WC_Payments_API_Client' )
			->disableOriginalConstructor()
			->setMethods( [ 'create_and_confirm_intention', 'get_payment_method', 'is_server_connected' ] )
			->getMock();

		// Arrange: Create new WC_Payments_Account instance to use later.
		$this->wcpay_account = new WC_Payments_Account( $this->mock_api_client );

		// Arrange: Mock WC_Payments_Customer_Service so its methods aren't called directly.
		$this->mock_customer_service = $this->getMockBuilder( 'WC_Payments_Customer_Service' )
			->disableOriginalConstructor()
			->getMock();

		// Arrange: Mock WC_Payments_Customer_Service so its methods aren't called directly.
		$this->mock_token_service = $this->getMockBuilder( 'WC_Payments_Token_Service' )
			->disableOriginalConstructor()
			->getMock();

		// Arrange: Mock WC_Payments_Action_Scheduler_Service so its methods aren't called directly.
		$this->mock_action_scheduler_service = $this->getMockBuilder( 'WC_Payments_Action_Scheduler_Service' )
			->disableOriginalConstructor()
			->getMock();

		// Arrange: Mock WC_Payment_Gateway_WCPay so that some of its methods can be
		// mocked, and their return values can be used for testing.
		$this->mock_wcpay_gateway = $this->getMockBuilder( 'WC_Payment_Gateway_WCPay' )
			->setConstructorArgs(
				[
					$this->mock_api_client,
					$this->wcpay_account,
					$this->mock_customer_service,
					$this->mock_token_service,
					$this->mock_action_scheduler_service,
				]
			)
			->setMethods(
				[
					'get_return_url',
					'mark_payment_complete_for_order',
					'get_level3_data_from_order', // To avoid needing to mock the order items.
				]
			)
			->getMock();

		// Arrange: Set the return value of get_return_url() so it can be used in a test later.
		$this->mock_wcpay_gateway
			->expects( $this->any() )
			->method( 'get_return_url' )
			->will(
				$this->returnValue( $this->return_url )
			);

		// Arrange: Define a $_POST array which includes the payment method,
		// so that get_payment_method_from_request() does not throw error.
		$_POST = [
			'wcpay-payment-method' => 'pm_mock',
		];
	}

	/**
	 * Test processing payment with the status 'succeeded'.
	 */
	public function test_intent_status_success() {
		// Arrange: Reusable data.
		$intent_id = 'pi_123';
		$charge_id = 'ch_123';
		$status    = 'succeeded';
		$secret    = 'client_secret_123';
		$order_id  = 123;
		$total     = 12.23;

		// Arrange: Create an order to test with.
		$mock_order = $this->createMock( 'WC_Order' );

		// Arrange: Set a good return value for order ID.
		$mock_order
			->method( 'get_id' )
			->willReturn( $order_id );

		// Arrange: Set a good return value for order total.
		$mock_order
			->method( 'get_total' )
			->willReturn( $total );

		// Arrange: Create a mock cart.
		$mock_cart = $this->createMock( 'WC_Cart' );

		// Arrange: Return a successful response from create_and_confirm_intention().
		$intent = new WC_Payments_API_Intention(
			$intent_id,
			1500,
			'usd',
			new DateTime(),
			$status,
			$charge_id,
			$secret
		);
		$this->mock_api_client
			->expects( $this->any() )
			->method( 'create_and_confirm_intention' )
			->will(
				$this->returnValue( $intent )
			);

		// Assert: Order has correct charge id meta data.
		// Assert: Order has correct intention status meta data.
		// Assert: Order has correct intent ID.
		// This test is a little brittle because we don't really care about the order
		// in which the different calls are made, but it's not possible to write it
		// otherwise for now.
		// There's an issue open for that here:
		// https://github.com/sebastianbergmann/phpunit/issues/4026.
		$mock_order
			->expects( $this->exactly( 4 ) )
			->method( 'update_meta_data' )
			->withConsecutive(
				[ '_intent_id', $intent_id ],
				[ '_charge_id', $charge_id ],
				[ '_intention_status', $status ],
				[ WC_Payments_Utils::ORDER_INTENT_CURRENCY_META_KEY, 'USD' ]
			);

		// Assert: The order note contains all the information we want:
		// - status
		// - intention id
		// - amount charged.
		$mock_order
			->expects( $this->once() )
			->method( 'add_order_note' )
			->with(
				$this->callback(
					function( $note ) use ( $intent_id, $total ) {
						return (
						strpos( $note, 'successfully charged' )
						&& strpos( $note, $intent_id )
						&& strpos( $note, strval( $total ) )
						);
					}
				)
			);

		// Assert: `payment_complete` is called.
		$mock_order
			->expects( $this->once() )
			->method( 'payment_complete' );

		// Assert: empty_cart() was called.
		$mock_cart
			->expects( $this->once() )
			->method( 'empty_cart' );

		// Act: process a successful payment.
		$payment_information = WCPay\Payment_Information::from_payment_request( $_POST, $mock_order ); // phpcs:ignore WordPress.Security.NonceVerification.Missing
		$result              = $this->mock_wcpay_gateway->process_payment_for_order( $mock_cart, $payment_information );

		// Assert: Returning correct array.
		$this->assertEquals( 'success', $result['result'] );
		$this->assertEquals( $this->return_url, $result['redirect'] );
	}

	/**
	 * Test processing payment with the status "requires_capture".
	 */
	public function test_intent_status_requires_capture() {
		// Arrange: Reusable data.
		$intent_id = 'pi_123';
		$charge_id = 'ch_123';
		$status    = 'requires_capture';
		$secret    = 'client_secret_123';
		$order_id  = 123;
		$total     = 12.23;

		// Arrange: Create an order to test with.
		$mock_order = $this->createMock( 'WC_Order' );

		// Arrange: Set a good return value for order ID.
		$mock_order
			->method( 'get_id' )
			->willReturn( $order_id );

		// Arrange: Set a good return value for order total.
		$mock_order
			->method( 'get_total' )
			->willReturn( $total );

		// Arrange: Create a mock cart.
		$mock_cart = $this->createMock( 'WC_Cart' );

		// Arrange: Return a 'requires_capture' response from create_and_confirm_intention().
		$intent = new WC_Payments_API_Intention(
			$intent_id,
			1500,
			'usd',
			new DateTime(),
			$status,
			$charge_id,
			$secret
		);
		$this->mock_api_client
			->expects( $this->any() )
			->method( 'create_and_confirm_intention' )
			->will(
				$this->returnValue( $intent )
			);

		// Assert: Order has correct charge id meta data.
		// Assert: Order has correct intention status meta data.
		// Assert: Order has correct intent ID.
		// This test is a little brittle because we don't really care about the order
		// in which the different calls are made, but it's not possible to write it
		// otherwise for now.
		// There's an issue open for that here:
		// https://github.com/sebastianbergmann/phpunit/issues/4026.
		$mock_order
			->expects( $this->exactly( 4 ) )
			->method( 'update_meta_data' )
			->withConsecutive(
				[ '_intent_id', $intent_id ],
				[ '_charge_id', $charge_id ],
				[ '_intention_status', $status ],
				[ WC_Payments_Utils::ORDER_INTENT_CURRENCY_META_KEY, 'USD' ]
			);

		// Assert: The order note contains all the information we want:
		// - status
		// - intention id
		// - amount charged.
		// Note that the note and the order status are updated at the same
		// time using `set_status()`.
		$mock_order
			->expects( $this->exactly( 1 ) )
			->method( 'set_status' )
			->with(
				'on-hold',
				$this->callback(
					function( $note ) use ( $intent_id, $total ) {
						return (
						strpos( $note, 'authorized' )
						&& strpos( $note, $intent_id )
						&& strpos( $note, strval( $total ) )
						);
					}
				)
			);

		// Assert: Order has correct transaction ID set.
		$mock_order
			->expects( $this->exactly( 1 ) )
			->method( 'set_transaction_id' )
			->with( $intent_id );

		// Assert: empty_cart() was called.
		$mock_cart
			->expects( $this->once() )
			->method( 'empty_cart' );

		// Act: process payment.
		$payment_information = WCPay\Payment_Information::from_payment_request( $_POST, $mock_order, WCPay\Constants\Payment_Type::SINGLE(), WCPay\Constants\Payment_Initiated_By::CUSTOMER(), WCPay\Constants\Payment_Capture_Type::MANUAL() ); // phpcs:ignore WordPress.Security.NonceVerification.Missing
		$result              = $this->mock_wcpay_gateway->process_payment_for_order( $mock_cart, $payment_information );

		// Assert: Returning correct array.
		$this->assertEquals( 'success', $result['result'] );
		$this->assertEquals( $this->return_url, $result['redirect'] );
	}

	public function test_exception_thrown() {
		// Arrange: Reusable data.
		$error_message = 'Error: No such customer: 123.';
		$order_id      = 123;
		$total         = 12.23;

		// Arrange: Create an order to test with.
		$order = WC_Helper_Order::create_order();

		// Arrange: Throw an exception in create_and_confirm_intention.
		$this->mock_api_client
			->expects( $this->any() )
			->method( 'create_and_confirm_intention' )
			->will(
				$this->throwException(
					new API_Exception(
						$error_message,
						'resource_missing',
						400
					)
				)
			);

		// Act: process payment.
		$result       = $this->mock_wcpay_gateway->process_payment( $order->get_id(), false );
		$result_order = wc_get_order( $order->get_id() );

		// Assert: Order status was updated.
		$this->assertEquals( 'failed', $result_order->get_status() );

		// Assert: Order transaction ID was not set.
		$this->assertEquals( '', $result_order->get_meta( '_transaction_id' ) );

		// Assert: Order meta was not updated with charge ID, intention status, or intent ID.
		$this->assertEquals( '', $result_order->get_meta( '_intent_id' ) );
		$this->assertEquals( '', $result_order->get_meta( '_charge_id' ) );
		$this->assertEquals( '', $result_order->get_meta( '_intention_status' ) );

		// Assert: No order note was added, besides the status change and failed transaction details.
		$notes = wc_get_order_notes( [ 'order_id' => $result_order->get_id() ] );
		$this->assertCount( 2, $notes );
		$this->assertEquals( 'Order status changed from Pending payment to Failed.', $notes[1]->content );
		$this->assertContains( 'A payment of &pound;50.00 failed to complete with the following message: Error: No such customer: 123.', strip_tags( $notes[0]->content, '' ) );

		// Assert: A WooCommerce notice was added.
		$this->assertTrue( wc_has_notice( $error_message, 'error' ) );

		// Assert: Returning correct array.
		$this->assertEquals( 'fail', $result['result'] );
		$this->assertEquals( '', $result['redirect'] );
	}

<<<<<<< HEAD
	public function test_api_exception_filters_are_run() {
		// Arrange: Create an order to test with.
		$order = WC_Helper_Order::create_order();

		$error_data = [
			'currency'   => 'usd',
			'min_amount' => 60,
		];

=======
	public function test_connection_exception_thrown() {
		// Arrange: Reusable data.
		$error_message = 'Test error.';
		$error_notice  = 'There was an error while processing the payment. If you continue to see this notice, please contact the admin.';

		// Arrange: Create an order to test with.
		$order = WC_Helper_Order::create_order();

>>>>>>> be5c9193
		// Arrange: Throw an exception in create_and_confirm_intention.
		$this->mock_api_client
			->expects( $this->any() )
			->method( 'create_and_confirm_intention' )
			->will(
				$this->throwException(
<<<<<<< HEAD
					new API_Exception(
						'Test',
						'wcpay_amount_too_low',
						400,
						0,
						null,
						$error_data
=======
					new Connection_Exception(
						$error_message,
						'wcpay_http_request_failed',
						500
>>>>>>> be5c9193
					)
				)
			);

		// Act: process payment.
<<<<<<< HEAD
		$result = $this->mock_wcpay_gateway->process_payment( $order->get_id(), false );

		$error_message = sprintf(
			// translators: %1$s is a formatted amount with currency code.
			__(
				'Sorry, the minimum allowed order total is %1$s to use this payment method.',
				'woocommerce-payments'
			),
			wc_price( $error_data['min_amount'] / 100, [ 'currency' => strtoupper( $error_data['currency'] ) ] )
		);

		// Assert: A WooCommerce notice was added.
		$this->assertTrue( wc_has_notice( $error_message, 'error' ) );
	}

=======
		$result       = $this->mock_wcpay_gateway->process_payment( $order->get_id(), false );
		$result_order = wc_get_order( $order->get_id() );

		// Assert: Order status was updated.
		$this->assertEquals( 'failed', $result_order->get_status() );

		// Assert: No order note was added, besides the status change and failed transaction details.
		$notes = wc_get_order_notes( [ 'order_id' => $result_order->get_id() ] );
		$this->assertCount( 2, $notes );
		$this->assertEquals( 'Order status changed from Pending payment to Failed.', $notes[1]->content );
		$this->assertContains( 'A payment of &pound;50.00 failed to complete with the following message: Test error.', strip_tags( $notes[0]->content, '' ) );

		// Assert: A WooCommerce notice was added.
		$this->assertTrue( wc_has_notice( $error_notice, 'error' ) );

		// Assert: Returning correct array.
		$this->assertEquals( 'fail', $result['result'] );
		$this->assertEquals( '', $result['redirect'] );
	}


>>>>>>> be5c9193
	/**
	 * Test processing payment with the status "requires_action".
	 * This is the status returned when the payment requires
	 * further authentication with 3DS.
	 */
	public function test_intent_status_requires_action() {
		// Arrange: Reusable data.
		$intent_id = 'pi_123';
		$charge_id = 'ch_123';
		$status    = 'requires_action';
		$secret    = 'client_secret_123';
		$order_id  = 123;
		$total     = 12.23;

		// Arrange: Create an order to test with.
		$mock_order = $this->createMock( 'WC_Order' );

		// Arrange: Set a good return value for order ID.
		$mock_order
			->method( 'get_id' )
			->willReturn( $order_id );

		// Arrange: Set a good return value for order total.
		$mock_order
			->method( 'get_total' )
			->willReturn( $total );

		// Arrange: Create a mock cart.
		$mock_cart = $this->createMock( 'WC_Cart' );

		// Arrange: Return a 'requires_action' response from create_and_confirm_intention().
		$intent = new WC_Payments_API_Intention(
			$intent_id,
			1500,
			'usd',
			new DateTime(),
			$status,
			$charge_id,
			$secret
		);
		$this->mock_api_client
			->expects( $this->any() )
			->method( 'create_and_confirm_intention' )
			->will(
				$this->returnValue( $intent )
			);

		// Assert: Order charge id meta data was updated with `update_meta_data()`.
		// Assert: Order does not have intention status meta data.
		// Assert: Order has correct intent ID.
		// This test is a little brittle because we don't really care about the order
		// in which the different calls are made, but it's not possible to write it
		// otherwise for now.
		// There's an issue open for that here:
		// https://github.com/sebastianbergmann/phpunit/issues/4026.
		$mock_order
			->expects( $this->exactly( 4 ) )
			->method( 'update_meta_data' )
			->withConsecutive(
				[ '_intent_id', $intent_id ],
				[ '_charge_id', $charge_id ],
				[ '_intention_status', 'requires_action' ],
				[ WC_Payments_Utils::ORDER_INTENT_CURRENCY_META_KEY, 'USD' ]
			);

		// Assert: Order status was not updated.
		$mock_order
			->expects( $this->never() )
			->method( 'set_status' );

		// Assert: The order note contains all the information we want:
		// - status
		// - intention id
		// - amount charged.
		$mock_order
			->expects( $this->exactly( 1 ) )
			->method( 'add_order_note' )
			->with(
				$this->callback(
					function( $note ) use ( $intent_id, $total ) {
						return (
						strpos( $note, 'started' )
						&& strpos( $note, $intent_id )
						&& strpos( $note, strval( $total ) )
						);
					}
				)
			);

		// Assert: Order has correct transaction ID set.
		$mock_order
			->expects( $this->exactly( 1 ) )
			->method( 'set_transaction_id' )
			->with( $intent_id );

		// Assert: empty_cart() was not called.
		$mock_cart
			->expects( $this->never() )
			->method( 'empty_cart' );

		// Act: process payment.
		$payment_information = WCPay\Payment_Information::from_payment_request( $_POST, $mock_order ); // phpcs:ignore WordPress.Security.NonceVerification.Missing
		$result              = $this->mock_wcpay_gateway->process_payment_for_order( $mock_cart, $payment_information );

		// Assert: Returning correct array.
		$this->assertEquals( 'success', $result['result'] );
		$this->assertEquals(
			'#wcpay-confirm-pi:' . $order_id . ':' . $secret . ':' . wp_create_nonce( 'wcpay_update_order_status_nonce' ),
			$result['redirect']
		);
	}

	public function test_saved_card_at_checkout() {
		$order = WC_Helper_Order::create_order();

		$intent = new WC_Payments_API_Intention( 'pi_mock', 1500, 'usd', new DateTime(), 'succeeded', 'ch_mock', 'client_secret_123' );

		$this->mock_api_client
			->expects( $this->any() )
			->method( 'create_and_confirm_intention' )
			->with( $this->anything(), $this->anything(), $this->anything(), $this->anything(), $this->anything(), true, $this->anything(), $this->anything() )
			->will( $this->returnValue( $intent ) );

		$this->mock_token_service
			->expects( $this->once() )
			->method( 'add_payment_method_to_user' )
			->with( 'pm_mock', $order->get_user() )
			->will( $this->returnValue( new WC_Payment_Token_CC() ) );

		$_POST['wc-woocommerce_payments-new-payment-method'] = 'true';
		$result = $this->mock_wcpay_gateway->process_payment( $order->get_id() );
	}

	public function test_not_saved_card_at_checkout() {
		$order = WC_Helper_Order::create_order();

		$intent = new WC_Payments_API_Intention( 'pi_mock', 1500, 'usd', new DateTime(), 'succeeded', 'ch_mock', 'client_secret_123' );

		$this->mock_api_client
			->expects( $this->any() )
			->method( 'create_and_confirm_intention' )
			->with( $this->anything(), $this->anything(), $this->anything(), $this->anything(), $this->anything(), false, $this->anything(), $this->anything() )
			->will( $this->returnValue( $intent ) );

		$this->mock_token_service
			->expects( $this->never() )
			->method( 'add_payment_method_to_user' );

		$result = $this->mock_wcpay_gateway->process_payment( $order->get_id() );
	}

	public function test_does_not_update_new_payment_method() {
		$order = WC_Helper_Order::create_order();

		$intent = new WC_Payments_API_Intention( 'pi_mock', 1500, 'usd', new DateTime(), 'succeeded', 'ch_mock', 'client_secret_123' );

		$this->mock_api_client
			->expects( $this->any() )
			->method( 'create_and_confirm_intention' )
			->will( $this->returnValue( $intent ) );

		$this->mock_customer_service
			->expects( $this->never() )
			->method( 'update_payment_method_with_billing_details_from_order' );

		$this->mock_wcpay_gateway->process_payment( $order->get_id() );
	}

	public function test_updates_payment_method_billing_details() {
		$_POST = $this->setup_saved_payment_method();

		$order = WC_Helper_Order::create_order();

		$intent = new WC_Payments_API_Intention( 'pi_mock', 1500, 'usd', new DateTime(), 'succeeded', 'ch_mock', 'client_secret_123' );

		$this->mock_api_client
			->expects( $this->any() )
			->method( 'create_and_confirm_intention' )
			->will( $this->returnValue( $intent ) );

		$this->mock_customer_service
			->expects( $this->once() )
			->method( 'update_payment_method_with_billing_details_from_order' )
			->with(
				'pm_mock',
				$this->callback(
					function( $source_order ) use ( $order ) {
						return $source_order->get_id() === $order->get_id();
					}
				)
			);

		$this->mock_wcpay_gateway->process_payment( $order->get_id() );
	}

	private function setup_saved_payment_method() {
		$token = WC_Helper_Token::create_token( 'pm_mock' );

		return [
			'wc-' . WC_Payment_Gateway_WCPay::GATEWAY_ID . '-payment-token' => (string) $token->get_id(),
		];
	}
}<|MERGE_RESOLUTION|>--- conflicted
+++ resolved
@@ -389,7 +389,6 @@
 		$this->assertEquals( '', $result['redirect'] );
 	}
 
-<<<<<<< HEAD
 	public function test_api_exception_filters_are_run() {
 		// Arrange: Create an order to test with.
 		$order = WC_Helper_Order::create_order();
@@ -399,23 +398,12 @@
 			'min_amount' => 60,
 		];
 
-=======
-	public function test_connection_exception_thrown() {
-		// Arrange: Reusable data.
-		$error_message = 'Test error.';
-		$error_notice  = 'There was an error while processing the payment. If you continue to see this notice, please contact the admin.';
-
-		// Arrange: Create an order to test with.
-		$order = WC_Helper_Order::create_order();
-
->>>>>>> be5c9193
-		// Arrange: Throw an exception in create_and_confirm_intention.
+    // Arrange: Throw an exception in create_and_confirm_intention.
 		$this->mock_api_client
 			->expects( $this->any() )
 			->method( 'create_and_confirm_intention' )
 			->will(
 				$this->throwException(
-<<<<<<< HEAD
 					new API_Exception(
 						'Test',
 						'wcpay_amount_too_low',
@@ -423,19 +411,11 @@
 						0,
 						null,
 						$error_data
-=======
-					new Connection_Exception(
-						$error_message,
-						'wcpay_http_request_failed',
-						500
->>>>>>> be5c9193
 					)
 				)
 			);
 
-		// Act: process payment.
-<<<<<<< HEAD
-		$result = $this->mock_wcpay_gateway->process_payment( $order->get_id(), false );
+    $result = $this->mock_wcpay_gateway->process_payment( $order->get_id(), false );
 
 		$error_message = sprintf(
 			// translators: %1$s is a formatted amount with currency code.
@@ -450,7 +430,29 @@
 		$this->assertTrue( wc_has_notice( $error_message, 'error' ) );
 	}
 
-=======
+	public function test_connection_exception_thrown() {
+		// Arrange: Reusable data.
+		$error_message = 'Test error.';
+		$error_notice  = 'There was an error while processing the payment. If you continue to see this notice, please contact the admin.';
+
+		// Arrange: Create an order to test with.
+		$order = WC_Helper_Order::create_order();
+
+		// Arrange: Throw an exception in create_and_confirm_intention.
+		$this->mock_api_client
+			->expects( $this->any() )
+			->method( 'create_and_confirm_intention' )
+			->will(
+				$this->throwException(
+					new Connection_Exception(
+						$error_message,
+						'wcpay_http_request_failed',
+						500
+					)
+				)
+			);
+
+		// Act: process payment.
 		$result       = $this->mock_wcpay_gateway->process_payment( $order->get_id(), false );
 		$result_order = wc_get_order( $order->get_id() );
 
@@ -472,7 +474,6 @@
 	}
 
 
->>>>>>> be5c9193
 	/**
 	 * Test processing payment with the status "requires_action".
 	 * This is the status returned when the payment requires
