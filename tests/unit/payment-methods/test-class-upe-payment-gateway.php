--- conflicted
+++ resolved
@@ -194,11 +194,8 @@
 			Ideal_Payment_Method::class,
 			Sepa_Payment_Method::class,
 			Becs_Payment_Method::class,
-<<<<<<< HEAD
+			Link_Payment_Method::class,
 			US_Bank_Account_Payment_Method::class,
-=======
-			Link_Payment_Method::class,
->>>>>>> 0505a981
 		];
 
 		$this->mock_rate_limiter = $this->createMock( Session_Rate_Limiter::class );
