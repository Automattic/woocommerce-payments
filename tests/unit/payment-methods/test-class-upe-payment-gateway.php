--- conflicted
+++ resolved
@@ -1075,20 +1075,16 @@
 		$intent_id           = 'pi_mock';
 		$payment_method_id   = 'pm_mock';
 
-<<<<<<< HEAD
+		// Supply the order with the intent id so that it can be retrieved during the redirect payment processing.
+		$order->update_meta_data( '_intent_id', $intent_id );
+		$order->save();
+
 		$payment_intent = WC_Helper_Intention::create_intention(
 			[
 				'status'   => $intent_status,
 				'metadata' => $intent_metadata,
 			]
 		);
-=======
-		// Supply the order with the intent id so that it can be retrieved during the redirect payment processing.
-		$order->update_meta_data( '_intent_id', $intent_id );
-		$order->save();
-
-		$payment_intent = WC_Helper_Intention::create_intention( [ 'status' => $intent_status ] );
->>>>>>> 4a3dec51
 
 		$this->mock_upe_gateway->expects( $this->once() )
 			->method( 'manage_customer_details_for_order' )
@@ -1135,20 +1131,16 @@
 		$intent_id           = 'pi_mock';
 		$payment_method_id   = 'pm_mock';
 
-<<<<<<< HEAD
+		// Supply the order with the intent id so that it can be retrieved during the redirect payment processing.
+		$order->update_meta_data( '_intent_id', $intent_id );
+		$order->save();
+
 		$payment_intent = WC_Helper_Intention::create_intention(
 			[
 				'status'   => $intent_status,
 				'metadata' => $intent_metadata,
 			]
 		);
-=======
-		// Supply the order with the intent id so that it can be retrieved during the redirect payment processing.
-		$order->update_meta_data( '_intent_id', $intent_id );
-		$order->save();
-
-		$payment_intent = WC_Helper_Intention::create_intention( [ 'status' => $intent_status ] );
->>>>>>> 4a3dec51
 
 		$this->mock_upe_gateway->expects( $this->once() )
 			->method( 'manage_customer_details_for_order' )
@@ -1284,20 +1276,16 @@
 		$payment_method_id   = 'pm_mock';
 		$token               = WC_Helper_Token::create_token( $payment_method_id );
 
-<<<<<<< HEAD
+		// Supply the order with the intent id so that it can be retrieved during the redirect payment processing.
+		$order->update_meta_data( '_intent_id', $intent_id );
+		$order->save();
+
 		$payment_intent = WC_Helper_Intention::create_intention(
 			[
 				'status'   => $intent_status,
 				'metadata' => $intent_metadata,
 			]
 		);
-=======
-		// Supply the order with the intent id so that it can be retrieved during the redirect payment processing.
-		$order->update_meta_data( '_intent_id', $intent_id );
-		$order->save();
-
-		$payment_intent = WC_Helper_Intention::create_intention( [ 'status' => $intent_status ] );
->>>>>>> 4a3dec51
 
 		$this->mock_upe_gateway->expects( $this->once() )
 			->method( 'manage_customer_details_for_order' )
