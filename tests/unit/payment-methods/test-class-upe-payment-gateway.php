--- conflicted
+++ resolved
@@ -535,14 +535,9 @@
 	public function test_create_payment_intent_with_manual_capture_when_card_method_is_enabled() {
 		$order    = WC_Helper_Order::create_order();
 		$order_id = $order->get_id();
-<<<<<<< HEAD
-		$intent   = new WC_Payments_API_Intention( 'pi_mock', 5000, 'usd', null, null, new \DateTime(), 'requires_payment_method', null, 'client_secret_123' );
+		$intent   = WC_Helper_Intention::create_intention( [ 'status' => 'requires_payment_method' ] );
 		$this->mock_upe_gateway->settings['manual_capture']                 = 'yes';
 		$this->mock_upe_gateway->settings['upe_enabled_payment_method_ids'] = [ 'bancontact', 'card' ];
-=======
-		$intent   = WC_Helper_Intention::create_intention( [ 'status' => 'requires_payment_method' ] );
-		$this->mock_upe_gateway->settings['manual_capture'] = 'yes';
->>>>>>> 4b64822d
 		$this->mock_api_client
 			->expects( $this->once() )
 			->method( 'create_intention' )
