<?php
/**
 * Class WC_Payment_Gateway_WCPay_Test
 *
 * @package WooCommerce\Payments\Tests
 */

namespace WCPay\Payment_Methods;

use PHPUnit\Framework\MockObject\MockObject;
use WC_Payments_Fraud_Service;
use WCPay\Constants\Country_Code;
use WCPay\Constants\Order_Status;
use WCPay\Constants\Intent_Status;
use WCPay\Core\Server\Request\Get_Intention;
use WCPay\Core\Server\Request\Get_Setup_Intention;
use WCPay\Exceptions\Process_Payment_Exception;
use WCPay\WooPay\WooPay_Utilities;
use WCPay\Session_Rate_Limiter;
use WCPAY_UnitTestCase;
use WC_Helper_Order;
use WC_Helper_Intention;
use WC_Helper_Token;
use WC_Payments_Account;
use WC_Payments_Action_Scheduler_Service;
use WC_Payments_API_Client;
use WC_Payments_Customer_Service;
use WC_Payment_Gateway_WCPay;
use WC_Payments_Order_Service;
use WC_Payments_Token_Service;
use Exception;
use WC_Payments;
use WCPay\Duplicate_Payment_Prevention_Service;
use WC_Payments_Localization_Service;
use WCPay\Core\Server\Request\Create_And_Confirm_Intention;
use WCPay\Database_Cache;
use WCPay\Internal\Service\Level3Service;
use WCPay\Internal\Service\OrderService;

/**
 * WC_Payment_Gateway_WCPay unit tests
 */
class UPE_Payment_Gateway_Test extends WCPAY_UnitTestCase {

	/**
	 * Mock site currency string
	 *
	 * @var string
	 */
	public static $mock_site_currency = '';

	/**
	 * System under test.
	 *
	 * @var WC_Payment_Gateway_WCPay
	 */
	private $mock_gateway;

	/**
	 * Mock WC_Payments_Customer_Service.
	 *
	 * @var WC_Payments_Customer_Service|MockObject
	 */
	private $mock_customer_service;

	/**
	 * Mock WC_Payments_Token_Service.
	 *
	 * @var WC_Payments_Token_Service|MockObject
	 */
	private $mock_token_service;

	/**
	 * Mock WC_Payments_API_Client.
	 *
	 * @var WC_Payments_API_Client|MockObject
	 */
	private $mock_api_client;

	/**
	 * Mock WC_Payments_Action_Scheduler_Service.
	 *
	 * @var WC_Payments_Action_Scheduler_Service|MockObject
	 */
	private $mock_action_scheduler_service;

	/**
	 * Mock Session_Rate_Limiter.
	 *
	 * @var Session_Rate_Limiter|MockObject
	 */
	private $mock_rate_limiter;

	/**
	 * Mock WC_Payments_Order_Service.
	 *
	 * @var WC_Payments_Order_Service|MockObject
	 */
	private $mock_order_service;

	/**
	 * Array of mock UPE payment methods.
	 *
	 * @var array
	 */
	private $mock_payment_methods;

	/**
	 * Mock UPE payment method.
	 *
	 * @var UPE_Payment_Method|MockObject
	 */
	private $mock_payment_method;

	/**
	 * WC_Payments_Account instance.
	 *
	 * @var WC_Payments_Account
	 */
	private $mock_wcpay_account;

	/**
	 * WooPay_Utilities instance.
	 *
	 * @var WooPay_Utilities
	 */
	private $mock_woopay_utilities;

	/**
	 * Duplicate_Payment_Prevention_Service instance.
	 * @var Duplicate_Payment_Prevention_Service
	 */
	private $mock_dpps;

	/**
	 * Mocked value of return_url.
	 * The value is used in the set up and tests, so it's set as a private
	 * variable for easy reference.
	 *
	 * @var string
	 */
	private $return_url = 'test_url';

	/**
	 * @var string Mocked value of return_url.
	 */
	private $icon_url = 'test_icon_url';

	/**
	 * Mocked object to be used as response from process_payment_using_saved_method()
	 *
	 * @var array
	 */
	private $mock_payment_result = [
		'result'         => 'success',
		'payment_needed' => true,
		'redirect'       => 'testURL/key=mock_order_key',
	];

	/**
	 * WC_Payments_Localization_Service instance.
	 *
	 * @var WC_Payments_Localization_Service
	 */
	private $mock_localization_service;

	/**
	 * Mock Fraud Service.
	 *
	 * @var WC_Payments_Fraud_Service|MockObject;
	 */
	private $mock_fraud_service;

	/**
	 * Pre-test setup
	 */
	public function set_up() {
		parent::set_up();

		// Arrange: Mock WC_Payments_API_Client so we can configure the
		// return value of create_and_confirm_intention().
		// Note that we cannot use createStub here since it's not defined in PHPUnit 6.5.
		$this->mock_api_client = $this->getMockBuilder( 'WC_Payments_API_Client' )
			->disableOriginalConstructor()
			->onlyMethods(
				[
					'get_payment_method',
					'is_server_connected',
					'get_timeline',
				]
			)
			->getMock();

		$this->mock_wcpay_account = $this->createMock( WC_Payments_Account::class );
		$this->mock_wcpay_account->method( 'get_account_country' )->willReturn( Country_Code::UNITED_STATES );
		$this->mock_wcpay_account->method( 'get_account_default_currency' )->willReturn( 'USD' );

		// Mock the main class's cache service.
		$this->_cache     = WC_Payments::get_database_cache();
		$this->mock_cache = $this->createMock( Database_Cache::class );
		WC_Payments::set_database_cache( $this->mock_cache );

		$payment_methods = [
			'link' => [
				'base' => 0.1,
			],
		];

		$this->mock_wcpay_account
			->expects( $this->any() )
			->method( 'get_fees' )
			->willReturn( $payment_methods );

		$this->mock_woopay_utilities = $this->createMock( WooPay_Utilities::class );

		// Arrange: Mock WC_Payments_Customer_Service so its methods aren't called directly.
		$this->mock_customer_service = $this->getMockBuilder( 'WC_Payments_Customer_Service' )
			->disableOriginalConstructor()
			->getMock();

		// Arrange: Mock WC_Payments_Customer_Service so its methods aren't called directly.
		$this->mock_token_service = $this->getMockBuilder( 'WC_Payments_Token_Service' )
			->disableOriginalConstructor()
			->onlyMethods( [ 'add_payment_method_to_user' ] )
			->getMock();

		// Arrange: Mock WC_Payments_Action_Scheduler_Service so its methods aren't called directly.
		$this->mock_action_scheduler_service = $this->getMockBuilder( 'WC_Payments_Action_Scheduler_Service' )
			->disableOriginalConstructor()
			->getMock();

		$this->mock_dpps = $this->createMock( Duplicate_Payment_Prevention_Service::class );

		$this->mock_localization_service = $this->createMock( WC_Payments_Localization_Service::class );
		$this->mock_fraud_service        = $this->createMock( WC_Payments_Fraud_Service::class );

		$this->mock_payment_methods = [];
		$payment_method_classes     = [
			CC_Payment_Method::class,
			Giropay_Payment_Method::class,
			Sofort_Payment_Method::class,
			Bancontact_Payment_Method::class,
			EPS_Payment_Method::class,
			P24_Payment_Method::class,
			Ideal_Payment_Method::class,
			Sepa_Payment_Method::class,
			Becs_Payment_Method::class,
			Link_Payment_Method::class,
			Affirm_Payment_Method::class,
			Afterpay_Payment_Method::class,
		];

		$this->mock_rate_limiter = $this->createMock( Session_Rate_Limiter::class );
		foreach ( $payment_method_classes as $payment_method_class ) {
			$mock_payment_method = $this->getMockBuilder( $payment_method_class )
				->setConstructorArgs( [ $this->mock_token_service ] )
				->onlyMethods( [ 'is_subscription_item_in_cart', 'get_icon' ] )
				->getMock();
			$this->mock_payment_methods[ $mock_payment_method->get_id() ] = $mock_payment_method;
		}

		$this->mock_order_service = $this->getMockBuilder( WC_Payments_Order_Service::class )
			->setConstructorArgs(
				[
					$this->mock_api_client,
				]
			)
			->onlyMethods(
				[
					'get_payment_method_id_for_order',
				]
			)
			->getMock();

		$this->mock_payment_method = $this->getMockBuilder( $payment_method_class )
			->setConstructorArgs( [ $this->mock_token_service ] )
			->onlyMethods( [ 'is_subscription_item_in_cart', 'get_icon' ] )
			->getMock();
		$this->mock_payment_methods[ $this->mock_payment_method->get_id() ] = $this->mock_payment_method;

		// Arrange: Mock WC_Payment_Gateway_WCPay so that some of its methods can be
		// mocked, and their return values can be used for testing.
		$this->mock_gateway = $this->getMockBuilder( WC_Payment_Gateway_WCPay::class )
			->setConstructorArgs(
				[
					$this->mock_api_client,
					$this->mock_wcpay_account,
					$this->mock_customer_service,
					$this->mock_token_service,
					$this->mock_action_scheduler_service,
					$this->mock_payment_method,
					$this->mock_payment_methods,
					$this->mock_rate_limiter,
					$this->mock_order_service,
					$this->mock_dpps,
					$this->mock_localization_service,
					$this->mock_fraud_service,
				]
			)
			->setMethods(
				[
					'get_return_url',
					'manage_customer_details_for_order',
					'parent_process_payment',
					'get_upe_enabled_payment_method_statuses',
					'is_payment_recurring',
				]
			)
			->getMock();

		// Arrange: Set the return value of get_return_url() so it can be used in a test later.
		$this->mock_gateway
			->expects( $this->any() )
			->method( 'get_return_url' )
			->will(
				$this->returnValue( $this->return_url )
			);
		$this->mock_gateway
			->expects( $this->any() )
			->method( 'parent_process_payment' )
			->will(
				$this->returnValue( $this->mock_payment_result )
			);

		// Arrange: Define a $_POST array which includes the payment method,
		// so that get_payment_method_from_request() does not throw error.
		$_POST = [
			'wcpay-payment-method' => 'pm_mock',
			'payment_method'       => WC_Payment_Gateway_WCPay::GATEWAY_ID,
		];

		// Mock the level3 service to always return an empty array.
		$mock_level3_service = $this->createMock( Level3Service::class );
		$mock_level3_service->expects( $this->any() )
			->method( 'get_data_from_order' )
			->willReturn( [] );
		wcpay_get_test_container()->replace( Level3Service::class, $mock_level3_service );

		// Mock the order service to always return an empty array for meta.
		$mock_order_service = $this->createMock( OrderService::class );
		$mock_order_service->expects( $this->any() )
			->method( 'get_payment_metadata' )
			->willReturn( [] );
		wcpay_get_test_container()->replace( OrderService::class, $mock_order_service );
	}

	/**
	 * Cleanup after tests.
	 *
	 * @return void
	 */
	public function tear_down() {
		parent::tear_down();
		WC_Payments::set_database_cache( $this->_cache );
		wcpay_get_test_container()->reset_all_replacements();
	}

	public function test_process_payment_returns_correct_redirect_when_using_saved_payment() {
		$order  = WC_Helper_Order::create_order();
		$_POST  = $this->setup_saved_payment_method();
		$intent = WC_Helper_Intention::create_intention();

		$this->mock_gateway->expects( $this->once() )
			->method( 'manage_customer_details_for_order' )
			->will(
				$this->returnValue( [ wp_get_current_user(), 'cus_123' ] )
			);
<<<<<<< HEAD

		$this->mock_customer_service
			->expects( $this->never() )
			->method( 'create_customer_for_user' );

		$intent = WC_Helper_Intention::create_intention(
			[
				'id'     => $intent_id,
				'amount' => 5000,
			]
		);

		$request = $this->mock_wcpay_request( Update_Intention::class, 1, 'pi_mock' );

		$request->expects( $this->once() )
			->method( 'set_amount' )
			->with( 5000 );

		$request->expects( $this->once() )
			->method( 'set_currency_code' )
			->with( 'usd' );

		$request->expects( $this->once() )
			->method( 'set_customer' )
			->with( 'cus_mock' );

		$request->expects( $this->once() )
			->method( 'set_payment_country' )
			->with( Country_Code::UNITED_STATES );

		$request->expects( $this->never() )
			->method( 'setup_future_usage' );

		$request->expects( $this->once() )
			->method( 'set_metadata' )
			->with( [ 'gateway_type' => 'legacy_upe' ] );

		$request->expects( $this->once() )
			->method( 'format_response' )
			->willReturn( $intent );

		$this->mock_upe_gateway->update_payment_intent( 'pi_mock', $order_id, false, null, Country_Code::UNITED_STATES );
	}

	public function test_create_payment_intent_uses_order_amount_if_order() {
		$order    = WC_Helper_Order::create_order();
		$order_id = $order->get_id();
		$intent   = WC_Helper_Intention::create_intention( [ 'status' => Intent_Status::REQUIRES_PAYMENT_METHOD ] );
		$request  = $this->mock_wcpay_request( Create_Intention::class );
		$request->expects( $this->once() )
			->method( 'set_amount' )
			->with( $intent->get_amount() );

		$request->expects( $this->once() )
			->method( 'set_currency_code' )
			->with( strtolower( $intent->get_currency() ) );

		$request->expects( $this->once() )
			->method( 'set_capture_method' )
			->with( false );

		$request->expects( $this->once() )
			->method( 'set_metadata' )
			->with( [ 'order_number' => $order->get_order_number() ] );

		$request->expects( $this->once() )
			->method( 'set_payment_method_types' );

		$request->expects( $this->once() )
			->method( 'format_response' )
			->willReturn( $intent );

		$this->set_cart_contains_subscription_items( false );
		$this->set_get_upe_enabled_payment_method_statuses_return_value();

		$result = $this->mock_upe_gateway->create_payment_intent( [ 'card' ], $order_id );
	}

	public function test_create_payment_intent_defaults_to_automatic_capture() {
		$order    = WC_Helper_Order::create_order();
		$order_id = $order->get_id();
		$intent   = WC_Helper_Intention::create_intention( [ 'status' => Intent_Status::REQUIRES_PAYMENT_METHOD ] );
		$request  = $this->mock_wcpay_request( Create_Intention::class );
		$request->expects( $this->once() )
			->method( 'set_amount' )
			->with( $intent->get_amount() );

		$request->expects( $this->once() )
			->method( 'set_currency_code' )
			->with( strtolower( $intent->get_currency() ) );

		$request->expects( $this->once() )
			->method( 'format_response' )
			->willReturn( $intent );

		$this->set_get_upe_enabled_payment_method_statuses_return_value();

		$this->mock_upe_gateway->create_payment_intent( [ 'card' ], $order_id );
	}

	public function test_create_payment_intent_with_automatic_capture() {
		$order    = WC_Helper_Order::create_order();
		$order_id = $order->get_id();
		$intent   = WC_Helper_Intention::create_intention( [ 'status' => Intent_Status::REQUIRES_PAYMENT_METHOD ] );
		$this->mock_upe_gateway->settings['manual_capture'] = 'no';
		$request = $this->mock_wcpay_request( Create_Intention::class );
		$request->expects( $this->once() )
			->method( 'set_amount' )
			->with( $intent->get_amount() );

		$request->expects( $this->once() )
			->method( 'set_currency_code' )
			->with( strtolower( $intent->get_currency() ) );

		$request->expects( $this->once() )
			->method( 'format_response' )
			->willReturn( $intent );

		$this->set_get_upe_enabled_payment_method_statuses_return_value();

		$this->mock_upe_gateway->create_payment_intent( [ 'card' ], $order_id );
	}

	public function test_create_payment_intent_with_manual_capture() {
		$order    = WC_Helper_Order::create_order();
		$order_id = $order->get_id();
		$intent   = WC_Helper_Intention::create_intention( [ 'status' => Intent_Status::REQUIRES_PAYMENT_METHOD ] );
		$this->mock_upe_gateway->settings['manual_capture'] = 'yes';
		$request = $this->mock_wcpay_request( Create_Intention::class );

		$request->expects( $this->once() )
			->method( 'set_amount' )
			->with( $intent->get_amount() );

		$request->expects( $this->once() )
			->method( 'set_currency_code' )
			->with( strtolower( $intent->get_currency() ) );

		$request->expects( $this->once() )
			->method( 'set_capture_method' )
			->with( true );

		$request->expects( $this->once() )
			->method( 'format_response' )
			->willReturn( $intent );

		$this->set_get_upe_enabled_payment_method_statuses_return_value();

		$this->mock_upe_gateway->create_payment_intent( [ 'card' ], $order_id );
	}

	public function test_create_payment_intent_with_fingerprint() {
		$order       = WC_Helper_Order::create_order();
		$order_id    = $order->get_id();
		$fingerprint = 'abc123';
		$intent      = WC_Helper_Intention::create_intention();

		$request = $this->mock_wcpay_request( Create_Intention::class, 1 );
		$request
			->expects( $this->once() )
			->method( 'set_amount' )
			->with( 5000 );
		$request
			->expects( $this->once() )
			->method( 'set_currency_code' )
			->with( 'usd' );
		$request
=======
		$this->mock_wcpay_request( Create_And_Confirm_Intention::class, 1, $intent->get_id() )
>>>>>>> 439ec445
			->expects( $this->once() )
			->method( 'format_response' )
			->willReturn( $intent );

		$this->set_cart_contains_subscription_items( false );

		$result = $this->mock_gateway->process_payment( $order->get_id() );

		$this->assertEquals( 'success', $result['result'] );
		$this->assertEquals( $this->return_url, $result['redirect'] );
	}

	public function test_process_payment_returns_correct_redirect_when_using_payment_request() {
		$order                         = WC_Helper_Order::create_order();
		$intent                        = WC_Helper_Intention::create_intention();
		$_POST['payment_request_type'] = 'google_pay';

		$this->mock_gateway->expects( $this->once() )
			->method( 'manage_customer_details_for_order' )
			->will(
				$this->returnValue( [ wp_get_current_user(), 'cus_123' ] )
			);
		$this->mock_wcpay_request( Create_And_Confirm_Intention::class, 1, $intent->get_id() )
			->expects( $this->once() )
			->method( 'format_response' )
			->willReturn( $intent );
		$this->set_cart_contains_subscription_items( false );

		$result = $this->mock_gateway->process_payment( $order->get_id() );

		$this->assertEquals( 'success', $result['result'] );
		$this->assertEquals( $this->return_url, $result['redirect'] );
	}

	public function is_proper_intent_used_with_order_returns_false() {
		$this->assertFalse( $this->mock_gateway->is_proper_intent_used_with_order( WC_Helper_Order::create_order(), 'wrong_intent_id' ) );
	}

	public function test_process_redirect_payment_intent_processing() {
		$order               = WC_Helper_Order::create_order();
		$order_id            = $order->get_id();
		$save_payment_method = false;
		$user                = wp_get_current_user();
		$intent_status       = Intent_Status::PROCESSING;
		$intent_metadata     = [ 'order_id' => (string) $order_id ];
		$charge_id           = 'ch_mock';
		$customer_id         = 'cus_mock';
		$intent_id           = 'pi_mock';
		$payment_method_id   = 'pm_mock';

		// Supply the order with the intent id so that it can be retrieved during the redirect payment processing.
		$order->update_meta_data( '_intent_id', $intent_id );
		$order->save();

		$payment_intent = WC_Helper_Intention::create_intention(
			[
				'status'   => $intent_status,
				'metadata' => $intent_metadata,
			]
		);

		$this->mock_gateway->expects( $this->once() )
			->method( 'manage_customer_details_for_order' )
			->will(
				$this->returnValue( [ $user, $customer_id ] )
			);

		$request = $this->mock_wcpay_request( Get_Intention::class, 1, $intent_id );

		$request->expects( $this->once() )
			->method( 'format_response' )
			->will( $this->returnValue( $payment_intent ) );

		$this->set_cart_contains_subscription_items( false );

		$this->mock_gateway->process_redirect_payment( $order, $intent_id, $save_payment_method );

		$result_order = wc_get_order( $order_id );
		$note         = wc_get_order_notes(
			[
				'order_id' => $order_id,
				'limit'    => 1,
			]
		)[0];

		$this->assertStringContainsString( 'authorized', $note->content );
		$this->assertEquals( $intent_id, $result_order->get_meta( '_intent_id', true ) );
		$this->assertEquals( $charge_id, $result_order->get_meta( '_charge_id', true ) );
		$this->assertEquals( $intent_status, $result_order->get_meta( '_intention_status', true ) );
		$this->assertEquals( $payment_method_id, $result_order->get_meta( '_payment_method_id', true ) );
		$this->assertEquals( $customer_id, $result_order->get_meta( '_stripe_customer_id', true ) );
		$this->assertEquals( Order_Status::ON_HOLD, $result_order->get_status() );
	}

	public function test_process_redirect_payment_intent_succeded() {
		$order               = WC_Helper_Order::create_order();
		$order_id            = $order->get_id();
		$save_payment_method = false;
		$user                = wp_get_current_user();
		$intent_status       = Intent_Status::SUCCEEDED;
		$intent_metadata     = [ 'order_id' => (string) $order_id ];
		$charge_id           = 'ch_mock';
		$customer_id         = 'cus_mock';
		$intent_id           = 'pi_mock';
		$payment_method_id   = 'pm_mock';

		// Supply the order with the intent id so that it can be retrieved during the redirect payment processing.
		$order->update_meta_data( '_intent_id', $intent_id );
		$order->save();

		$payment_intent = WC_Helper_Intention::create_intention(
			[
				'status'   => $intent_status,
				'metadata' => $intent_metadata,
			]
		);

		$this->mock_gateway->expects( $this->once() )
			->method( 'manage_customer_details_for_order' )
			->will(
				$this->returnValue( [ $user, $customer_id ] )
			);

		$request = $this->mock_wcpay_request( Get_Intention::class, 1, $intent_id );

		$request->expects( $this->once() )
			->method( 'format_response' )
			->will( $this->returnValue( $payment_intent ) );

		$this->set_cart_contains_subscription_items( false );

		$this->mock_gateway->process_redirect_payment( $order, $intent_id, $save_payment_method );

		$result_order = wc_get_order( $order_id );

		$this->assertEquals( $intent_id, $result_order->get_meta( '_intent_id', true ) );
		$this->assertEquals( $charge_id, $result_order->get_meta( '_charge_id', true ) );
		$this->assertEquals( $intent_status, $result_order->get_meta( '_intention_status', true ) );
		$this->assertEquals( $payment_method_id, $result_order->get_meta( '_payment_method_id', true ) );
		$this->assertEquals( $customer_id, $result_order->get_meta( '_stripe_customer_id', true ) );
		$this->assertEquals( Order_Status::PROCESSING, $result_order->get_status() );
	}

	public function test_validate_order_id_received_vs_intent_meta_order_id_throw_exception() {
		$order           = WC_Helper_Order::create_order();
		$intent_metadata = [ 'order_id' => (string) ( $order->get_id() + 100 ) ];

		$this->expectException( Process_Payment_Exception::class );
		$this->expectExceptionMessage( "We're not able to process this payment due to the order ID mismatch. Please try again later." );

		\PHPUnit_Utils::call_method(
			$this->mock_gateway,
			'validate_order_id_received_vs_intent_meta_order_id',
			[ $order, $intent_metadata ]
		);
	}

	public function test_validate_order_id_received_vs_intent_meta_order_id_returning_void() {
		$order           = WC_Helper_Order::create_order();
		$intent_metadata = [ 'order_id' => (string) ( $order->get_id() ) ];

		$res = \PHPUnit_Utils::call_method(
			$this->mock_gateway,
			'validate_order_id_received_vs_intent_meta_order_id',
			[ $order, $intent_metadata ]
		);

		$this->assertSame( null, $res );
	}

	public function test_correct_payment_method_title_for_order() {
		$order = WC_Helper_Order::create_order();

		$visa_credit_details       = [
			'type' => 'card',
			'card' => [
				'network' => 'visa',
				'funding' => 'credit',
			],
		];
		$visa_debit_details        = [
			'type' => 'card',
			'card' => [
				'network' => 'visa',
				'funding' => 'debit',
			],
		];
		$mastercard_credit_details = [
			'type' => 'card',
			'card' => [
				'network' => 'mastercard',
				'funding' => 'credit',
			],
		];
		$eps_details               = [
			'type' => 'eps',
		];
		$giropay_details           = [
			'type' => 'giropay',
		];
		$p24_details               = [
			'type' => 'p24',
		];
		$sofort_details            = [
			'type' => 'sofort',
		];
		$bancontact_details        = [
			'type' => 'bancontact',
		];
		$sepa_details              = [
			'type' => 'sepa_debit',
		];
		$ideal_details             = [
			'type' => 'ideal',
		];
		$becs_details              = [
			'type' => 'au_becs_debit',
		];

		$charge_payment_method_details = [
			$visa_credit_details,
			$visa_debit_details,
			$mastercard_credit_details,
			$giropay_details,
			$sofort_details,
			$bancontact_details,
			$eps_details,
			$p24_details,
			$ideal_details,
			$sepa_details,
			$becs_details,
		];

		$expected_payment_method_titles = [
			'Visa credit card',
			'Visa debit card',
			'Mastercard credit card',
			'giropay',
			'Sofort',
			'Bancontact',
			'EPS',
			'Przelewy24 (P24)',
			'iDEAL',
			'SEPA Direct Debit',
			'BECS Direct Debit',
		];

		foreach ( $charge_payment_method_details as $i => $payment_method_details ) {
			$this->mock_gateway->set_payment_method_title_for_order( $order, $payment_method_details['type'], $payment_method_details );
			$this->assertEquals( $expected_payment_method_titles[ $i ], $order->get_payment_method_title() );
		}
	}

	public function test_payment_methods_show_correct_default_outputs() {
		$mock_token = WC_Helper_Token::create_token( 'pm_mock' );
		$this->mock_token_service->expects( $this->any() )
			->method( 'add_payment_method_to_user' )
			->will(
				$this->returnValue( $mock_token )
			);

		$mock_user              = 'mock_user';
		$mock_payment_method_id = 'pm_mock';

		$mock_visa_details       = [
			'type' => 'card',
			'card' => [
				'network' => 'visa',
				'funding' => 'debit',
			],
		];
		$mock_mastercard_details = [
			'type' => 'card',
			'card' => [
				'network' => 'mastercard',
				'funding' => 'credit',
			],
		];
		$mock_giropay_details    = [
			'type' => 'giropay',
		];
		$mock_p24_details        = [
			'type' => 'p24',
		];
		$mock_sofort_details     = [
			'type' => 'sofort',
		];
		$mock_bancontact_details = [
			'type' => 'bancontact',
		];
		$mock_eps_details        = [
			'type' => 'eps',
		];
		$mock_sepa_details       = [
			'type' => 'sepa_debit',
		];
		$mock_ideal_details      = [
			'type' => 'ideal',
		];
		$mock_becs_details       = [
			'type' => 'au_becs_debit',
		];
		$mock_affirm_details     = [
			'type' => 'affirm',
		];
		$mock_afterpay_details   = [
			'type' => 'afterpay_clearpay',
		];

		$this->set_cart_contains_subscription_items( false );
		$card_method       = $this->mock_payment_methods['card'];
		$giropay_method    = $this->mock_payment_methods['giropay'];
		$p24_method        = $this->mock_payment_methods['p24'];
		$sofort_method     = $this->mock_payment_methods['sofort'];
		$bancontact_method = $this->mock_payment_methods['bancontact'];
		$eps_method        = $this->mock_payment_methods['eps'];
		$sepa_method       = $this->mock_payment_methods['sepa_debit'];
		$ideal_method      = $this->mock_payment_methods['ideal'];
		$becs_method       = $this->mock_payment_methods['au_becs_debit'];
		$affirm_method     = $this->mock_payment_methods['affirm'];
		$afterpay_method   = $this->mock_payment_methods['afterpay_clearpay'];

		$this->assertEquals( 'card', $card_method->get_id() );
		$this->assertEquals( 'Credit card / debit card', $card_method->get_title() );
		$this->assertEquals( 'Visa debit card', $card_method->get_title( $mock_visa_details ) );
		$this->assertEquals( 'Mastercard credit card', $card_method->get_title( $mock_mastercard_details ) );
		$this->assertTrue( $card_method->is_enabled_at_checkout( Country_Code::UNITED_STATES ) );
		$this->assertTrue( $card_method->is_reusable() );
		$this->assertEquals( $mock_token, $card_method->get_payment_token_for_user( $mock_user, $mock_payment_method_id ) );

		$this->assertEquals( 'giropay', $giropay_method->get_id() );
		$this->assertEquals( 'giropay', $giropay_method->get_title() );
		$this->assertEquals( 'giropay', $giropay_method->get_title( $mock_giropay_details ) );
		$this->assertTrue( $giropay_method->is_enabled_at_checkout( Country_Code::UNITED_STATES ) );
		$this->assertFalse( $giropay_method->is_reusable() );

		$this->assertEquals( 'p24', $p24_method->get_id() );
		$this->assertEquals( 'Przelewy24 (P24)', $p24_method->get_title() );
		$this->assertEquals( 'Przelewy24 (P24)', $p24_method->get_title( $mock_p24_details ) );
		$this->assertTrue( $p24_method->is_enabled_at_checkout( Country_Code::UNITED_STATES ) );
		$this->assertFalse( $p24_method->is_reusable() );

		$this->assertEquals( 'sofort', $sofort_method->get_id() );
		$this->assertEquals( 'Sofort', $sofort_method->get_title() );
		$this->assertEquals( 'Sofort', $sofort_method->get_title( $mock_sofort_details ) );
		$this->assertTrue( $sofort_method->is_enabled_at_checkout( Country_Code::UNITED_STATES ) );
		$this->assertFalse( $sofort_method->is_reusable() );

		$this->assertEquals( 'bancontact', $bancontact_method->get_id() );
		$this->assertEquals( 'Bancontact', $bancontact_method->get_title() );
		$this->assertEquals( 'Bancontact', $bancontact_method->get_title( $mock_bancontact_details ) );
		$this->assertTrue( $bancontact_method->is_enabled_at_checkout( Country_Code::UNITED_STATES ) );
		$this->assertFalse( $bancontact_method->is_reusable() );

		$this->assertEquals( 'eps', $eps_method->get_id() );
		$this->assertEquals( 'EPS', $eps_method->get_title() );
		$this->assertEquals( 'EPS', $eps_method->get_title( $mock_eps_details ) );
		$this->assertTrue( $eps_method->is_enabled_at_checkout( Country_Code::UNITED_STATES ) );
		$this->assertFalse( $eps_method->is_reusable() );

		$this->assertEquals( 'sepa_debit', $sepa_method->get_id() );
		$this->assertEquals( 'SEPA Direct Debit', $sepa_method->get_title() );
		$this->assertEquals( 'SEPA Direct Debit', $sepa_method->get_title( $mock_sepa_details ) );
		$this->assertTrue( $sepa_method->is_enabled_at_checkout( Country_Code::UNITED_STATES ) );
		$this->assertFalse( $sepa_method->is_reusable() );

		$this->assertEquals( 'ideal', $ideal_method->get_id() );
		$this->assertEquals( 'iDEAL', $ideal_method->get_title() );
		$this->assertEquals( 'iDEAL', $ideal_method->get_title( $mock_ideal_details ) );
		$this->assertTrue( $ideal_method->is_enabled_at_checkout( Country_Code::UNITED_STATES ) );
		$this->assertFalse( $ideal_method->is_reusable() );

		$this->assertEquals( 'au_becs_debit', $becs_method->get_id() );
		$this->assertEquals( 'BECS Direct Debit', $becs_method->get_title() );
		$this->assertEquals( 'BECS Direct Debit', $becs_method->get_title( $mock_becs_details ) );
		$this->assertTrue( $becs_method->is_enabled_at_checkout( Country_Code::UNITED_STATES ) );
		$this->assertFalse( $becs_method->is_reusable() );

		$this->assertSame( 'affirm', $affirm_method->get_id() );
		$this->assertSame( 'Affirm', $affirm_method->get_title() );
		$this->assertSame( 'Affirm', $affirm_method->get_title( $mock_affirm_details ) );
		$this->assertTrue( $affirm_method->is_enabled_at_checkout( Country_Code::UNITED_STATES ) );
		$this->assertFalse( $affirm_method->is_reusable() );

		$this->assertSame( 'afterpay_clearpay', $afterpay_method->get_id() );
		$this->assertSame( 'Afterpay', $afterpay_method->get_title() );
		$this->assertSame( 'Afterpay', $afterpay_method->get_title( $mock_afterpay_details ) );
		$this->assertTrue( $afterpay_method->is_enabled_at_checkout( Country_Code::UNITED_STATES ) );
		$this->assertFalse( $afterpay_method->is_reusable() );
	}

	public function test_only_reusabled_payment_methods_enabled_with_subscription_item_present() {
		$this->set_cart_contains_subscription_items( true );

		$card_method       = $this->mock_payment_methods['card'];
		$giropay_method    = $this->mock_payment_methods['giropay'];
		$sofort_method     = $this->mock_payment_methods['sofort'];
		$bancontact_method = $this->mock_payment_methods['bancontact'];
		$eps_method        = $this->mock_payment_methods['eps'];
		$sepa_method       = $this->mock_payment_methods['sepa_debit'];
		$p24_method        = $this->mock_payment_methods['p24'];
		$ideal_method      = $this->mock_payment_methods['ideal'];
		$becs_method       = $this->mock_payment_methods['au_becs_debit'];
		$affirm_method     = $this->mock_payment_methods['affirm'];
		$afterpay_method   = $this->mock_payment_methods['afterpay_clearpay'];

		$this->assertTrue( $card_method->is_enabled_at_checkout( Country_Code::UNITED_STATES ) );
		$this->assertFalse( $giropay_method->is_enabled_at_checkout( Country_Code::UNITED_STATES ) );
		$this->assertFalse( $sofort_method->is_enabled_at_checkout( Country_Code::UNITED_STATES ) );
		$this->assertFalse( $bancontact_method->is_enabled_at_checkout( Country_Code::UNITED_STATES ) );
		$this->assertFalse( $eps_method->is_enabled_at_checkout( Country_Code::UNITED_STATES ) );
		$this->assertFalse( $sepa_method->is_enabled_at_checkout( Country_Code::UNITED_STATES ) );
		$this->assertFalse( $p24_method->is_enabled_at_checkout( Country_Code::UNITED_STATES ) );
		$this->assertFalse( $ideal_method->is_enabled_at_checkout( Country_Code::UNITED_STATES ) );
		$this->assertFalse( $becs_method->is_enabled_at_checkout( Country_Code::UNITED_STATES ) );
		$this->assertFalse( $affirm_method->is_enabled_at_checkout( Country_Code::UNITED_STATES ) );
		$this->assertFalse( $afterpay_method->is_enabled_at_checkout( Country_Code::UNITED_STATES ) );
	}

	public function test_only_valid_payment_methods_returned_for_currency() {
		$card_method       = $this->mock_payment_methods['card'];
		$giropay_method    = $this->mock_payment_methods['giropay'];
		$sofort_method     = $this->mock_payment_methods['sofort'];
		$bancontact_method = $this->mock_payment_methods['bancontact'];
		$eps_method        = $this->mock_payment_methods['eps'];
		$sepa_method       = $this->mock_payment_methods['sepa_debit'];
		$p24_method        = $this->mock_payment_methods['p24'];
		$ideal_method      = $this->mock_payment_methods['ideal'];
		$becs_method       = $this->mock_payment_methods['au_becs_debit'];
		$affirm_method     = $this->mock_payment_methods['affirm'];
		$afterpay_method   = $this->mock_payment_methods['afterpay_clearpay'];

		WC_Helper_Site_Currency::$mock_site_currency = 'EUR';

		$account_domestic_currency = 'USD';
		$this->assertTrue( $card_method->is_currency_valid( $account_domestic_currency ) );
		$this->assertTrue( $giropay_method->is_currency_valid( $account_domestic_currency ) );
		$this->assertTrue( $sofort_method->is_currency_valid( $account_domestic_currency ) );
		$this->assertTrue( $bancontact_method->is_currency_valid( $account_domestic_currency ) );
		$this->assertTrue( $eps_method->is_currency_valid( $account_domestic_currency ) );
		$this->assertTrue( $sepa_method->is_currency_valid( $account_domestic_currency ) );
		$this->assertTrue( $p24_method->is_currency_valid( $account_domestic_currency ) );
		$this->assertTrue( $ideal_method->is_currency_valid( $account_domestic_currency ) );
		$this->assertFalse( $becs_method->is_currency_valid( $account_domestic_currency ) );
		// BNPLs can accept only domestic payments.
		$this->assertFalse( $affirm_method->is_currency_valid( $account_domestic_currency ) );
		$this->assertFalse( $afterpay_method->is_currency_valid( $account_domestic_currency ) );

		WC_Helper_Site_Currency::$mock_site_currency = 'USD';

		$this->assertTrue( $card_method->is_currency_valid( $account_domestic_currency ) );
		$this->assertFalse( $giropay_method->is_currency_valid( $account_domestic_currency ) );
		$this->assertFalse( $sofort_method->is_currency_valid( $account_domestic_currency ) );
		$this->assertFalse( $bancontact_method->is_currency_valid( $account_domestic_currency ) );
		$this->assertFalse( $eps_method->is_currency_valid( $account_domestic_currency ) );
		$this->assertFalse( $sepa_method->is_currency_valid( $account_domestic_currency ) );
		$this->assertFalse( $p24_method->is_currency_valid( $account_domestic_currency ) );
		$this->assertFalse( $ideal_method->is_currency_valid( $account_domestic_currency ) );
		$this->assertFalse( $becs_method->is_currency_valid( $account_domestic_currency ) );
		$this->assertTrue( $affirm_method->is_currency_valid( $account_domestic_currency ) );
		$this->assertTrue( $afterpay_method->is_currency_valid( $account_domestic_currency ) );

		WC_Helper_Site_Currency::$mock_site_currency = 'AUD';
		$this->assertTrue( $becs_method->is_currency_valid( $account_domestic_currency ) );

		// BNPLs can accept only domestic payments.
		WC_Helper_Site_Currency::$mock_site_currency = 'USD';
		$account_domestic_currency                   = 'CAD';
		$this->assertFalse( $affirm_method->is_currency_valid( $account_domestic_currency ) );
		$this->assertFalse( $afterpay_method->is_currency_valid( $account_domestic_currency ) );

		WC_Helper_Site_Currency::$mock_site_currency = '';
	}

	public function test_payment_method_compares_correct_currency() {
		$card_method       = $this->mock_payment_methods['card'];
		$giropay_method    = $this->mock_payment_methods['giropay'];
		$sofort_method     = $this->mock_payment_methods['sofort'];
		$bancontact_method = $this->mock_payment_methods['bancontact'];
		$eps_method        = $this->mock_payment_methods['eps'];
		$sepa_method       = $this->mock_payment_methods['sepa_debit'];
		$p24_method        = $this->mock_payment_methods['p24'];
		$ideal_method      = $this->mock_payment_methods['ideal'];
		$becs_method       = $this->mock_payment_methods['au_becs_debit'];
		$affirm_method     = $this->mock_payment_methods['affirm'];
		$afterpay_method   = $this->mock_payment_methods['afterpay_clearpay'];

		WC_Helper_Site_Currency::$mock_site_currency = 'EUR';
		$account_domestic_currency                   = 'USD';

		$this->assertTrue( $card_method->is_currency_valid( $account_domestic_currency ) );
		$this->assertTrue( $giropay_method->is_currency_valid( $account_domestic_currency ) );
		$this->assertTrue( $sofort_method->is_currency_valid( $account_domestic_currency ) );
		$this->assertTrue( $bancontact_method->is_currency_valid( $account_domestic_currency ) );
		$this->assertTrue( $eps_method->is_currency_valid( $account_domestic_currency ) );
		$this->assertTrue( $sepa_method->is_currency_valid( $account_domestic_currency ) );
		$this->assertTrue( $p24_method->is_currency_valid( $account_domestic_currency ) );
		$this->assertTrue( $ideal_method->is_currency_valid( $account_domestic_currency ) );
		$this->assertFalse( $becs_method->is_currency_valid( $account_domestic_currency ) );

		global $wp;
		$order          = WC_Helper_Order::create_order();
		$order_id       = $order->get_id();
		$wp->query_vars = [ 'order-pay' => strval( $order_id ) ];
		$order->set_currency( 'USD' );

		$this->assertTrue( $card_method->is_currency_valid( $account_domestic_currency ) );
		$this->assertFalse( $giropay_method->is_currency_valid( $account_domestic_currency ) );
		$this->assertFalse( $sofort_method->is_currency_valid( $account_domestic_currency ) );
		$this->assertFalse( $bancontact_method->is_currency_valid( $account_domestic_currency ) );
		$this->assertFalse( $eps_method->is_currency_valid( $account_domestic_currency ) );
		$this->assertFalse( $sepa_method->is_currency_valid( $account_domestic_currency ) );
		$this->assertFalse( $p24_method->is_currency_valid( $account_domestic_currency ) );
		$this->assertFalse( $ideal_method->is_currency_valid( $account_domestic_currency ) );
		$this->assertFalse( $becs_method->is_currency_valid( $account_domestic_currency ) );
		$this->assertTrue( $affirm_method->is_currency_valid( $account_domestic_currency ) );
		$this->assertTrue( $afterpay_method->is_currency_valid( $account_domestic_currency ) );

		$wp->query_vars = [];
	}

	public function test_create_token_from_setup_intent_adds_token() {
		$mock_token           = WC_Helper_Token::create_token( 'pm_mock' );
		$mock_setup_intent_id = 'si_mock';
		$mock_user            = wp_get_current_user();

		$request = $this->mock_wcpay_request( Get_Setup_Intention::class, 1, $mock_setup_intent_id );

		$request->expects( $this->once() )
			->method( 'format_response' )
			->willReturn(
				WC_Helper_Intention::create_setup_intention(
					[
						'id'             => $mock_setup_intent_id,
						'payment_method' => 'pm_mock',
					]
				)
			);

		$this->mock_token_service->expects( $this->once() )
			->method( 'add_payment_method_to_user' )
			->with( 'pm_mock', $mock_user )
			->will(
				$this->returnValue( $mock_token )
			);

		$this->assertEquals( $mock_token, $this->mock_gateway->create_token_from_setup_intent( $mock_setup_intent_id, $mock_user ) );
	}

	public function test_exception_will_be_thrown_if_phone_number_is_invalid() {
		$order = WC_Helper_Order::create_order();
		$order->set_billing_phone( '+1123456789123456789123' );
		$order->save();
		$this->expectException( Exception::class );
		$this->expectExceptionMessage( 'Invalid phone number.' );
		$this->mock_gateway->process_payment( $order->get_id() );
	}

	public function test_remove_link_payment_method_if_card_disabled() {
		$this->mock_gateway->settings['upe_enabled_payment_method_ids'] = [ 'link' ];

		$this->mock_gateway
			->expects( $this->once() )
			->method( 'get_upe_enabled_payment_method_statuses' )
			->will(
				$this->returnValue( [ 'link_payments' => [ 'status' => 'active' ] ] )
			);

		$this->assertSame( $this->mock_gateway->get_payment_method_ids_enabled_at_checkout(), [] );
	}

	/**
	 * @dataProvider available_payment_methods_provider
	 */
	public function test_get_upe_available_payment_methods( $payment_methods, $expected_result ) {
		$mock_wcpay_account = $this->createMock( WC_Payments_Account::class );
		$mock_wcpay_account
			->expects( $this->any() )
			->method( 'get_fees' )
			->willReturn( $payment_methods );

		$gateway = new WC_Payment_Gateway_WCPay(
			$this->mock_api_client,
			$mock_wcpay_account,
			$this->mock_customer_service,
			$this->mock_token_service,
			$this->mock_action_scheduler_service,
			$this->mock_payment_method,
			$this->mock_payment_methods,
			$this->mock_rate_limiter,
			$this->mock_order_service,
			$this->mock_dpps,
			$this->mock_localization_service,
			$this->mock_fraud_service
		);

		$this->assertEquals( $expected_result, $gateway->get_upe_available_payment_methods() );
	}

	public function available_payment_methods_provider() {
		return [
			'card only'                  => [
				[ 'card' => [ 'base' => 0.1 ] ],
				[ 'card' ],
			],
			'no match with fees'         => [
				[ 'some_other_payment_method' => [ 'base' => 0.1 ] ],
				[],
			],
			'multiple matches with fees' => [
				[
					'card'       => [ 'base' => 0.1 ],
					'bancontact' => [ 'base' => 0.2 ],
				],
				[ 'card', 'bancontact' ],
			],
			'no fees no methods'         => [
				[],
				[],
			],
		];
	}

	/**
	 * Helper function to mock subscriptions for internal UPE payment methods.
	 */
	private function set_cart_contains_subscription_items( $cart_contains_subscriptions ) {
		foreach ( $this->mock_payment_methods as $mock_payment_method ) {
			$mock_payment_method->expects( $this->any() )
				->method( 'is_subscription_item_in_cart' )
				->will(
					$this->returnValue( $cart_contains_subscriptions )
				);
		}
	}

	private function setup_saved_payment_method() {
		$token = WC_Helper_Token::create_token( 'pm_mock' );

		return [
			'payment_method' => WC_Payment_Gateway_WCPay::GATEWAY_ID,
			'wc-' . WC_Payment_Gateway_WCPay::GATEWAY_ID . '-payment-token' => (string) $token->get_id(),
		];
	}

	private function set_get_upe_enabled_payment_method_statuses_return_value( $return_value = null ) {
		if ( null === $return_value ) {
			$return_value = [
				'card_payments' => [
					'status' => 'active',
				],
			];
		}
		$this->mock_gateway
			->expects( $this->any() )
			->method( 'get_upe_enabled_payment_method_statuses' )
			->will( $this->returnValue( $return_value ) );
	}
}<|MERGE_RESOLUTION|>--- conflicted
+++ resolved
@@ -365,177 +365,7 @@
 			->will(
 				$this->returnValue( [ wp_get_current_user(), 'cus_123' ] )
 			);
-<<<<<<< HEAD
-
-		$this->mock_customer_service
-			->expects( $this->never() )
-			->method( 'create_customer_for_user' );
-
-		$intent = WC_Helper_Intention::create_intention(
-			[
-				'id'     => $intent_id,
-				'amount' => 5000,
-			]
-		);
-
-		$request = $this->mock_wcpay_request( Update_Intention::class, 1, 'pi_mock' );
-
-		$request->expects( $this->once() )
-			->method( 'set_amount' )
-			->with( 5000 );
-
-		$request->expects( $this->once() )
-			->method( 'set_currency_code' )
-			->with( 'usd' );
-
-		$request->expects( $this->once() )
-			->method( 'set_customer' )
-			->with( 'cus_mock' );
-
-		$request->expects( $this->once() )
-			->method( 'set_payment_country' )
-			->with( Country_Code::UNITED_STATES );
-
-		$request->expects( $this->never() )
-			->method( 'setup_future_usage' );
-
-		$request->expects( $this->once() )
-			->method( 'set_metadata' )
-			->with( [ 'gateway_type' => 'legacy_upe' ] );
-
-		$request->expects( $this->once() )
-			->method( 'format_response' )
-			->willReturn( $intent );
-
-		$this->mock_upe_gateway->update_payment_intent( 'pi_mock', $order_id, false, null, Country_Code::UNITED_STATES );
-	}
-
-	public function test_create_payment_intent_uses_order_amount_if_order() {
-		$order    = WC_Helper_Order::create_order();
-		$order_id = $order->get_id();
-		$intent   = WC_Helper_Intention::create_intention( [ 'status' => Intent_Status::REQUIRES_PAYMENT_METHOD ] );
-		$request  = $this->mock_wcpay_request( Create_Intention::class );
-		$request->expects( $this->once() )
-			->method( 'set_amount' )
-			->with( $intent->get_amount() );
-
-		$request->expects( $this->once() )
-			->method( 'set_currency_code' )
-			->with( strtolower( $intent->get_currency() ) );
-
-		$request->expects( $this->once() )
-			->method( 'set_capture_method' )
-			->with( false );
-
-		$request->expects( $this->once() )
-			->method( 'set_metadata' )
-			->with( [ 'order_number' => $order->get_order_number() ] );
-
-		$request->expects( $this->once() )
-			->method( 'set_payment_method_types' );
-
-		$request->expects( $this->once() )
-			->method( 'format_response' )
-			->willReturn( $intent );
-
-		$this->set_cart_contains_subscription_items( false );
-		$this->set_get_upe_enabled_payment_method_statuses_return_value();
-
-		$result = $this->mock_upe_gateway->create_payment_intent( [ 'card' ], $order_id );
-	}
-
-	public function test_create_payment_intent_defaults_to_automatic_capture() {
-		$order    = WC_Helper_Order::create_order();
-		$order_id = $order->get_id();
-		$intent   = WC_Helper_Intention::create_intention( [ 'status' => Intent_Status::REQUIRES_PAYMENT_METHOD ] );
-		$request  = $this->mock_wcpay_request( Create_Intention::class );
-		$request->expects( $this->once() )
-			->method( 'set_amount' )
-			->with( $intent->get_amount() );
-
-		$request->expects( $this->once() )
-			->method( 'set_currency_code' )
-			->with( strtolower( $intent->get_currency() ) );
-
-		$request->expects( $this->once() )
-			->method( 'format_response' )
-			->willReturn( $intent );
-
-		$this->set_get_upe_enabled_payment_method_statuses_return_value();
-
-		$this->mock_upe_gateway->create_payment_intent( [ 'card' ], $order_id );
-	}
-
-	public function test_create_payment_intent_with_automatic_capture() {
-		$order    = WC_Helper_Order::create_order();
-		$order_id = $order->get_id();
-		$intent   = WC_Helper_Intention::create_intention( [ 'status' => Intent_Status::REQUIRES_PAYMENT_METHOD ] );
-		$this->mock_upe_gateway->settings['manual_capture'] = 'no';
-		$request = $this->mock_wcpay_request( Create_Intention::class );
-		$request->expects( $this->once() )
-			->method( 'set_amount' )
-			->with( $intent->get_amount() );
-
-		$request->expects( $this->once() )
-			->method( 'set_currency_code' )
-			->with( strtolower( $intent->get_currency() ) );
-
-		$request->expects( $this->once() )
-			->method( 'format_response' )
-			->willReturn( $intent );
-
-		$this->set_get_upe_enabled_payment_method_statuses_return_value();
-
-		$this->mock_upe_gateway->create_payment_intent( [ 'card' ], $order_id );
-	}
-
-	public function test_create_payment_intent_with_manual_capture() {
-		$order    = WC_Helper_Order::create_order();
-		$order_id = $order->get_id();
-		$intent   = WC_Helper_Intention::create_intention( [ 'status' => Intent_Status::REQUIRES_PAYMENT_METHOD ] );
-		$this->mock_upe_gateway->settings['manual_capture'] = 'yes';
-		$request = $this->mock_wcpay_request( Create_Intention::class );
-
-		$request->expects( $this->once() )
-			->method( 'set_amount' )
-			->with( $intent->get_amount() );
-
-		$request->expects( $this->once() )
-			->method( 'set_currency_code' )
-			->with( strtolower( $intent->get_currency() ) );
-
-		$request->expects( $this->once() )
-			->method( 'set_capture_method' )
-			->with( true );
-
-		$request->expects( $this->once() )
-			->method( 'format_response' )
-			->willReturn( $intent );
-
-		$this->set_get_upe_enabled_payment_method_statuses_return_value();
-
-		$this->mock_upe_gateway->create_payment_intent( [ 'card' ], $order_id );
-	}
-
-	public function test_create_payment_intent_with_fingerprint() {
-		$order       = WC_Helper_Order::create_order();
-		$order_id    = $order->get_id();
-		$fingerprint = 'abc123';
-		$intent      = WC_Helper_Intention::create_intention();
-
-		$request = $this->mock_wcpay_request( Create_Intention::class, 1 );
-		$request
-			->expects( $this->once() )
-			->method( 'set_amount' )
-			->with( 5000 );
-		$request
-			->expects( $this->once() )
-			->method( 'set_currency_code' )
-			->with( 'usd' );
-		$request
-=======
 		$this->mock_wcpay_request( Create_And_Confirm_Intention::class, 1, $intent->get_id() )
->>>>>>> 439ec445
 			->expects( $this->once() )
 			->method( 'format_response' )
 			->willReturn( $intent );
