<?php
/**
 * Class UPE_Payment_Gateway_Test
 *
 * @package WooCommerce\Payments\Tests
 */

namespace WCPay\Payment_Methods;

<<<<<<< HEAD
use WCPay\Constants\Payment_Type;
use WCPay\Core\Server\Request\Create_Intention;
use WCPay\Core\Server\Request\Create_Setup_Intention;
use WCPay\Core\Server\Request\Get_Intention;
use WCPay\Core\Server\Request\Update_Intention;
use WCPay\Core\Server\Response;
=======
use Exception;
use PHPUnit\Framework\MockObject\MockObject;
use WCPay\Constants\Order_Status;
use WCPay\Constants\Payment_Type;
use WCPay\Constants\Payment_Intent_Status;
>>>>>>> f592aafc
use WCPay\Exceptions\Amount_Too_Small_Exception;
use WCPay\Platform_Checkout\Platform_Checkout_Utilities;
use WCPay\Session_Rate_Limiter;
<<<<<<< HEAD
use WC_Payment_Gateway_WCPay;
=======
use WCPay\WC_Payments_UPE_Checkout;
use WCPAY_UnitTestCase;
use WC_Customer;
use WC_Helper_Order;
use WC_Helper_Intention;
use WC_Helper_Token;
use WC_Payments;
>>>>>>> f592aafc
use WC_Payments_Account;
use WC_Payments_Action_Scheduler_Service;
use WC_Payments_API_Client;
use WC_Payments_Customer_Service;
use WC_Payment_Gateway_WCPay;
use WC_Payments_Order_Service;
<<<<<<< HEAD
use WC_Helper_Order;
use WC_Helper_Intention;
use WC_Helper_Token;
use WCPay\WC_Payments_UPE_Checkout;
use WCPAY_UnitTestCase;
use Exception;
=======
use WC_Payments_Token_Service;
use WC_Payments_Utils;
use WC_Subscriptions;
use WC_Subscriptions_Cart;
use WP_User;
>>>>>>> f592aafc

/**
 * Overriding global function within namespace for testing
 */
function get_woocommerce_currency() {
	return UPE_Payment_Gateway_Test::$mock_site_currency ? UPE_Payment_Gateway_Test::$mock_site_currency : \get_woocommerce_currency();
}

/**
 * UPE_Payment_Gateway unit tests
 */
class UPE_Payment_Gateway_Test extends WCPAY_UnitTestCase {

	/**
	 * Mock site currency string
	 *
	 * @var string
	 */
	public static $mock_site_currency = '';

	/**
	 * System under test.
	 *
	 * @var UPE_Payment_Gateway
	 */
	private $mock_upe_gateway;

	/**
	 * Mock WC_Payments_Customer_Service.
	 *
	 * @var WC_Payments_Customer_Service|PHPUnit_Framework_MockObject_MockObject
	 */
	private $mock_customer_service;

	/**
	 * Mock WC_Payments_Token_Service.
	 *
	 * @var WC_Payments_Token_Service|PHPUnit_Framework_MockObject_MockObject
	 */
	private $mock_token_service;

	/**
	 * Mock WC_Payments_API_Client.
	 *
	 * @var WC_Payments_API_Client|PHPUnit_Framework_MockObject_MockObject
	 */
	private $mock_api_client;

	/**
	 * Mock WC_Payments_Action_Scheduler_Service.
	 *
	 * @var WC_Payments_Action_Scheduler_Service|PHPUnit_Framework_MockObject_MockObject
	 */
	private $mock_action_scheduler_service;

	/**
	 * Mock Session_Rate_Limiter.
	 *
	 * @var Session_Rate_Limiter|PHPUnit_Framework_MockObject_MockObject
	 */
	private $mock_rate_limiter;

	/**
	 * WC_Payments_Order_Service.
	 *
	 * @var WC_Payments_Order_Service
	 */
	private $order_service;

	/**
	 * Array of mock UPE payment methods.
	 *
	 * @var array
	 */
	private $mock_payment_methods;

	/**
	 * WC_Payments_Account instance.
	 *
	 * @var WC_Payments_Account
	 */
	private $mock_wcpay_account;

	/**
	 * Platform_Checkout_Utilities instance.
	 *
	 * @var Platform_Checkout_Utilities
	 */
	private $mock_platform_checkout_utilities;

	/**
	 * Mocked value of return_url.
	 * The value is used in the set up and tests, so it's set as a private
	 * variable for easy reference.
	 *
	 * @var string
	 */
	private $return_url = 'test_url';

	/**
	 * Mocked object to be used as response from process_payment_using_saved_method()
	 *
	 * @var array
	 */
	private $mock_payment_result = [
		'result'         => 'success',
		'payment_needed' => true,
		'redirect'       => 'testURL/key=mock_order_key',
	];

	/**
	 * Pre-test setup
	 */
	public function set_up() {
		parent::set_up();

		// Arrange: Mock WC_Payments_API_Client so we can configure the
		// return value of create_and_confirm_intention().
		// Note that we cannot use createStub here since it's not defined in PHPUnit 6.5.
		$this->mock_api_client = $this->getMockBuilder( 'WC_Payments_API_Client' )
			->disableOriginalConstructor()
			->setMethods(
				[
					'get_setup_intent',
					'get_payment_method',
					'is_server_connected',
					'get_timeline',
				]
			)
			->getMock();

		$this->mock_wcpay_account = $this->createMock( WC_Payments_Account::class );
		$this->mock_wcpay_account->method( 'get_account_country' )->willReturn( 'US' );

		$payment_methods = [
			'link' => [
				'base' => 0.1,
			],
		];

		$this->mock_wcpay_account
			->expects( $this->any() )
			->method( 'get_fees' )
			->willReturn( $payment_methods );

		$this->mock_platform_checkout_utilities = $this->createMock( Platform_Checkout_Utilities::class );

		// Arrange: Mock WC_Payments_Customer_Service so its methods aren't called directly.
		$this->mock_customer_service = $this->getMockBuilder( 'WC_Payments_Customer_Service' )
			->disableOriginalConstructor()
			->getMock();

		// Arrange: Mock WC_Payments_Customer_Service so its methods aren't called directly.
		$this->mock_token_service = $this->getMockBuilder( 'WC_Payments_Token_Service' )
			->disableOriginalConstructor()
			->setMethods( [ 'add_payment_method_to_user' ] )
			->getMock();

		// Arrange: Mock WC_Payments_Action_Scheduler_Service so its methods aren't called directly.
		$this->mock_action_scheduler_service = $this->getMockBuilder( 'WC_Payments_Action_Scheduler_Service' )
			->disableOriginalConstructor()
			->getMock();

		$this->mock_payment_methods = [];
		$payment_method_classes     = [
			CC_Payment_Method::class,
			Giropay_Payment_Method::class,
			Sofort_Payment_Method::class,
			Bancontact_Payment_Method::class,
			EPS_Payment_Method::class,
			P24_Payment_Method::class,
			Ideal_Payment_Method::class,
			Sepa_Payment_Method::class,
			Becs_Payment_Method::class,
			Link_Payment_Method::class,
		];

		$this->mock_rate_limiter = $this->createMock( Session_Rate_Limiter::class );
		foreach ( $payment_method_classes as $payment_method_class ) {
			$mock_payment_method = $this->getMockBuilder( $payment_method_class )
				->setConstructorArgs( [ $this->mock_token_service ] )
				->setMethods( [ 'is_subscription_item_in_cart' ] )
				->getMock();
			$this->mock_payment_methods[ $mock_payment_method->get_id() ] = $mock_payment_method;
		}

		$this->order_service = new WC_Payments_Order_Service( $this->mock_api_client );

		// Arrange: Mock UPE_Payment_Gateway so that some of its methods can be
		// mocked, and their return values can be used for testing.
		$this->mock_upe_gateway = $this->getMockBuilder( UPE_Payment_Gateway::class )
			->setConstructorArgs(
				[
					$this->mock_api_client,
					$this->mock_wcpay_account,
					$this->mock_customer_service,
					$this->mock_token_service,
					$this->mock_action_scheduler_service,
					$this->mock_payment_methods,
					$this->mock_rate_limiter,
					$this->order_service,
				]
			)
			->setMethods(
				[
					'get_return_url',
					'manage_customer_details_for_order',
					'parent_process_payment',
					'get_upe_enabled_payment_method_statuses',
					'is_payment_recurring',
				]
			)
			->getMock();

		// Arrange: Set the return value of get_return_url() so it can be used in a test later.
		$this->mock_upe_gateway
			->expects( $this->any() )
			->method( 'get_return_url' )
			->will(
				$this->returnValue( $this->return_url )
			);
		$this->mock_upe_gateway
			->expects( $this->any() )
			->method( 'parent_process_payment' )
			->will(
				$this->returnValue( $this->mock_payment_result )
			);

		// Arrange: Define a $_POST array which includes the payment method,
		// so that get_payment_method_from_request() does not throw error.
		$_POST = [
			'wcpay-payment-method' => 'pm_mock',
		];
	}

	public function test_payment_fields_outputs_fields() {
		$this->set_cart_contains_subscription_items( false );
		$this->set_get_upe_enabled_payment_method_statuses_return_value();

		// Add the UPE Checkout action.
		new WC_Payments_UPE_Checkout(
			$this->mock_upe_gateway,
			$this->mock_platform_checkout_utilities,
			$this->mock_wcpay_account,
			$this->mock_customer_service
		);

		$this->mock_upe_gateway->payment_fields();

		$this->expectOutputRegex( '/<div id="wcpay-upe-element"><\/div>/' );
	}

	public function test_update_payment_intent_adds_customer_save_payment_and_level3_data() {
		$order               = WC_Helper_Order::create_order();
		$order_id            = $order->get_id();
		$order_number        = $order->get_order_number();
		$product_item        = current( $order->get_items( 'line_item' ) );
		$intent_id           = 'pi_mock';
		$user                = '';
		$customer_id         = 'cus_mock';
		$save_payment_method = true;

		$this->set_cart_contains_subscription_items( false );

		$this->mock_upe_gateway->expects( $this->once() )
			->method( 'manage_customer_details_for_order' )
			->will(
				$this->returnValue( [ $user, $customer_id ] )
			);

		$this->mock_customer_service
			->expects( $this->never() )
			->method( 'create_customer_for_user' );

		$intent = WC_Helper_Intention::create_intention(
			[
				'id'     => $intent_id,
				'amount' => 5000,
			]
		);

		$request = $this->mock_wcpay_request( Update_Intention::class, 1, 'pi_mock' );

		$request->expects( $this->once() )
			->method( 'set_amount' )
			->with( 5000 );

		$request->expects( $this->once() )
			->method( 'set_currency_code' )
			->with( 'usd' );

		$request->expects( $this->once() )
			->method( 'set_customer' )
			->with( 'cus_mock' );

		$request->expects( $this->once() )
			->method( 'setup_future_usage' );

		$request->expects( $this->once() )
			->method( 'set_metadata' )
			->with(
				[
					'customer_name'  => 'Jeroen Sormani',
					'customer_email' => 'admin@example.org',
					'site_url'       => 'http://example.org',
					'order_id'       => $order_id,
					'order_number'   => $order_number,
					'order_key'      => $order->get_order_key(),
					'payment_type'   => Payment_Type::SINGLE(),
				]
			);

		$request->expects( $this->once() )
			->method( 'set_level3' )
			->with(
				[
					'merchant_reference' => (string) $order_id,
					'customer_reference' => (string) $order_id,
					'shipping_amount'    => 1000.0,
					'line_items'         => [
						(object) [
							'product_code'        => 30,
							'product_description' => 'Beanie with Logo',
							'unit_cost'           => 1800,
							'quantity'            => 1,
							'tax_amount'          => 270,
							'discount_amount'     => 0,
							'product_code'        => $product_item->get_product_id(),
							'product_description' => 'Dummy Product',
							'unit_cost'           => 1000.0,
							'quantity'            => 4,
							'tax_amount'          => 0.0,
							'discount_amount'     => 0.0,
						],
					],
				]
			);

		$request->expects( $this->once() )
			->method( 'format_response' )
			->willReturn( $intent );

		$result = $this->mock_upe_gateway->update_payment_intent( $intent_id, $order_id, $save_payment_method );
	}

	public function test_update_payment_intent_with_selected_upe_payment_method() {
		$order                     = WC_Helper_Order::create_order();
		$order_id                  = $order->get_id();
		$order_number              = $order->get_order_number();
		$product_item              = current( $order->get_items( 'line_item' ) );
		$intent_id                 = 'pi_mock';
		$user                      = '';
		$customer_id               = 'cus_mock';
		$save_payment_method       = true;
		$selected_upe_payment_type = 'giropay';

		$this->set_cart_contains_subscription_items( false );

		$this->mock_upe_gateway->expects( $this->once() )
			->method( 'manage_customer_details_for_order' )
			->will(
				$this->returnValue( [ $user, $customer_id ] )
			);

		$this->mock_customer_service
			->expects( $this->never() )
			->method( 'create_customer_for_user' );

		$intent = WC_Helper_Intention::create_intention(
			[
				'id'     => $intent_id,
				'amount' => 5000,
			]
		);

		$request = $this->mock_wcpay_request( Update_Intention::class, 1, 'pi_mock' );

		$request->expects( $this->once() )
			->method( 'set_amount' )
			->with( 5000 );

		$request->expects( $this->once() )
			->method( 'set_currency_code' )
			->with( 'usd' );

		$request->expects( $this->once() )
			->method( 'set_customer' )
			->with( 'cus_mock' );

		$request->expects( $this->once() )
			->method( 'set_payment_method_types' )
			->with( [ 'giropay' ] );

		$request->expects( $this->once() )
			->method( 'setup_future_usage' );

		$request->expects( $this->once() )
			->method( 'set_metadata' )
			->with(
				[
					'customer_name'  => 'Jeroen Sormani',
					'customer_email' => 'admin@example.org',
					'site_url'       => 'http://example.org',
					'order_id'       => $order_id,
					'order_number'   => $order_number,
					'order_key'      => $order->get_order_key(),
					'payment_type'   => Payment_Type::SINGLE(),
				]
			);

		$request->expects( $this->once() )
			->method( 'set_level3' )
			->with(
				[
					'merchant_reference' => (string) $order_id,
					'shipping_amount'    => 1000.0,
					'line_items'         => [
						(object) [
							'product_code'        => 30,
							'product_description' => 'Beanie with Logo',
							'unit_cost'           => 1800,
							'quantity'            => 1,
							'tax_amount'          => 270,
							'discount_amount'     => 0,
							'product_code'        => $product_item->get_product_id(),
							'product_description' => 'Dummy Product',
							'unit_cost'           => 1000.0,
							'quantity'            => 4,
							'tax_amount'          => 0.0,
							'discount_amount'     => 0.0,
						],
					],
					'customer_reference' => (string) $order_id,
				]
			);

		$request->expects( $this->once() )
			->method( 'format_response' )
			->willReturn( $intent );

		$result = $this->mock_upe_gateway->update_payment_intent( $intent_id, $order_id, $save_payment_method, $selected_upe_payment_type );
	}

	public function test_update_payment_intent_with_payment_country() {
		$order        = WC_Helper_Order::create_order();
		$order_id     = $order->get_id();
		$intent_id    = 'pi_mock';
		$order_number = $order->get_order_number();
		$product_item = current( $order->get_items( 'line_item' ) );

		$this->set_cart_contains_subscription_items( false );

		$this->mock_upe_gateway->expects( $this->once() )
			->method( 'manage_customer_details_for_order' )
			->will(
				$this->returnValue( [ '', 'cus_mock' ] )
			);

		$this->mock_customer_service
			->expects( $this->never() )
			->method( 'create_customer_for_user' );

		$intent = WC_Helper_Intention::create_intention(
			[
				'id'     => $intent_id,
				'amount' => 5000,
			]
		);

		$request = $this->mock_wcpay_request( Update_Intention::class, 1, 'pi_mock' );

		$request->expects( $this->once() )
			->method( 'set_amount' )
			->with( 5000 );

		$request->expects( $this->once() )
			->method( 'set_currency_code' )
			->with( 'usd' );

		$request->expects( $this->once() )
			->method( 'set_customer' )
			->with( 'cus_mock' );

		$request->expects( $this->once() )
			->method( 'set_payment_country' )
			->with( 'US' );

		$request->expects( $this->never() )
			->method( 'setup_future_usage' );

		$request->expects( $this->once() )
			->method( 'set_metadata' )
			->with(
				[
					'customer_name'  => 'Jeroen Sormani',
					'customer_email' => 'admin@example.org',
					'site_url'       => 'http://example.org',
					'order_id'       => $order_id,
					'order_number'   => $order_number,
					'order_key'      => $order->get_order_key(),
					'payment_type'   => Payment_Type::SINGLE(),
				]
			);

		$request->expects( $this->once() )
			->method( 'set_level3' )
			->with(
				[
					'merchant_reference' => (string) $order_id,
					'shipping_amount'    => 1000.0,
					'line_items'         => [
						(object) [
							'product_code'        => 30,
							'product_description' => 'Beanie with Logo',
							'unit_cost'           => 1800,
							'quantity'            => 1,
							'tax_amount'          => 270,
							'discount_amount'     => 0,
							'product_code'        => $product_item->get_product_id(),
							'product_description' => 'Dummy Product',
							'unit_cost'           => 1000.0,
							'quantity'            => 4,
							'tax_amount'          => 0.0,
							'discount_amount'     => 0.0,
						],
					],
					'customer_reference' => (string) $order_id,
				]
			);

		$request->expects( $this->once() )
			->method( 'format_response' )
			->willReturn( $intent );

		$this->mock_upe_gateway->update_payment_intent( 'pi_mock', $order_id, false, null, 'US' );
	}

	public function test_create_payment_intent_uses_order_amount_if_order() {
		$order    = WC_Helper_Order::create_order();
		$order_id = $order->get_id();
<<<<<<< HEAD
		$intent   = WC_Helper_Intention::create_intention( [ 'status' => 'requires_payment_method' ] );
		$request  = $this->mock_wcpay_request( Create_Intention::class );
		$request->expects( $this->once() )
			->method( 'set_amount' )
			->with( $intent->get_amount() );

		$request->expects( $this->once() )
			->method( 'set_currency_code' )
			->with( strtolower( $intent->get_currency() ) );

		$request->expects( $this->once() )
			->method( 'set_capture_method' )
			->with( false );

		$request->expects( $this->once() )
			->method( 'set_metadata' )
			->with(
				$this->callback(
					function( $metadata ) {
						return isset( $metadata['order_number'] );
					}
				)
			);

		$request->expects( $this->once() )
			->method( 'set_payment_method_types' );

		$request->expects( $this->once() )
			->method( 'format_response' )
=======
		$intent   = WC_Helper_Intention::create_intention( [ 'status' => Payment_Intent_Status::REQUIRES_PAYMENT_METHOD ] );
		$this->mock_api_client
			->expects( $this->once() )
			->method( 'create_intention' )
			->with( 5000, 'usd', [ 'card' ] )
>>>>>>> f592aafc
			->willReturn( $intent );

		$this->set_cart_contains_subscription_items( false );
		$this->set_get_upe_enabled_payment_method_statuses_return_value();

		$result = $this->mock_upe_gateway->create_payment_intent( $order_id );
	}

	public function test_create_payment_intent_defaults_to_automatic_capture() {
		$order    = WC_Helper_Order::create_order();
		$order_id = $order->get_id();
<<<<<<< HEAD
		$intent   = WC_Helper_Intention::create_intention( [ 'status' => 'requires_payment_method' ] );
		$request  = $this->mock_wcpay_request( Create_Intention::class );
		$request->expects( $this->once() )
			->method( 'set_amount' )
			->with( $intent->get_amount() );

		$request->expects( $this->once() )
			->method( 'set_currency_code' )
			->with( strtolower( $intent->get_currency() ) );

		$request->expects( $this->once() )
			->method( 'format_response' )
=======
		$intent   = WC_Helper_Intention::create_intention( [ 'status' => Payment_Intent_Status::REQUIRES_PAYMENT_METHOD ] );
		$this->mock_api_client
			->expects( $this->once() )
			->method( 'create_intention' )
			->with(
				5000,
				'usd',
				[ 'card' ],
				$order_id,
				'automatic'
			)
>>>>>>> f592aafc
			->willReturn( $intent );

		$this->set_get_upe_enabled_payment_method_statuses_return_value();

		$this->mock_upe_gateway->create_payment_intent( $order_id );
	}

	public function test_create_payment_intent_with_automatic_capture() {
		$order    = WC_Helper_Order::create_order();
		$order_id = $order->get_id();
		$intent   = WC_Helper_Intention::create_intention( [ 'status' => Payment_Intent_Status::REQUIRES_PAYMENT_METHOD ] );
		$this->mock_upe_gateway->settings['manual_capture'] = 'no';
		$request = $this->mock_wcpay_request( Create_Intention::class );
		$request->expects( $this->once() )
			->method( 'set_amount' )
			->with( $intent->get_amount() );

		$request->expects( $this->once() )
			->method( 'set_currency_code' )
			->with( strtolower( $intent->get_currency() ) );

		$request->expects( $this->once() )
			->method( 'format_response' )
			->willReturn( $intent );

		$this->set_get_upe_enabled_payment_method_statuses_return_value();

		$this->mock_upe_gateway->create_payment_intent( $order_id );
	}

	public function test_create_payment_intent_with_manual_capture() {
		$order    = WC_Helper_Order::create_order();
		$order_id = $order->get_id();
		$intent   = WC_Helper_Intention::create_intention( [ 'status' => Payment_Intent_Status::REQUIRES_PAYMENT_METHOD ] );
		$this->mock_upe_gateway->settings['manual_capture'] = 'yes';
		$request = $this->mock_wcpay_request( Create_Intention::class );

		$request->expects( $this->once() )
			->method( 'set_amount' )
			->with( $intent->get_amount() );

		$request->expects( $this->once() )
			->method( 'set_currency_code' )
			->with( strtolower( $intent->get_currency() ) );

		$request->expects( $this->once() )
			->method( 'set_capture_method' )
			->with( true );

		$request->expects( $this->once() )
			->method( 'format_response' )
			->willReturn( $intent );

		$this->set_get_upe_enabled_payment_method_statuses_return_value();

		$this->mock_upe_gateway->create_payment_intent( $order_id );
	}

	public function test_create_payment_intent_with_fingerprint() {
		$order       = WC_Helper_Order::create_order();
		$order_id    = $order->get_id();
		$fingerprint = 'abc123';
		$intent      = WC_Helper_Intention::create_intention();

		$request = $this->mock_wcpay_request( Create_Intention::class, 1 );
		$request
			->expects( $this->once() )
			->method( 'set_amount' )
			->with( 5000 );
		$request
			->expects( $this->once() )
			->method( 'set_currency_code' )
			->with( 'usd' );
		$request
			->expects( $this->once() )
			->method( 'set_payment_method_types' )
			->with( [ 'card' ] );
		$request
			->expects( $this->once() )
			->method( 'set_metadata' )
			->with( [ 'order_number' => $order_id ] );
		$request
			->expects( $this->once() )
			->method( 'set_fingerprint' )
			->with( $fingerprint );
		$request
			->expects( $this->once() )
			->method( 'format_response' )
			->willReturn( $intent );
		$this->set_get_upe_enabled_payment_method_statuses_return_value();

		$this->mock_upe_gateway->create_payment_intent( $order_id, $fingerprint );
	}

	public function test_create_payment_intent_with_no_fingerprint() {
		$order    = WC_Helper_Order::create_order();
		$order_id = $order->get_id();
		$intent   = WC_Helper_Intention::create_intention();
		$request  = $this->mock_wcpay_request( Create_Intention::class );
		$request->expects( $this->once() )
			->method( 'set_amount' )
			->with( $intent->get_amount() );

		$request->expects( $this->once() )
			->method( 'set_fingerprint' )
			->with( '' );

		$request->expects( $this->once() )
			->method( 'format_response' )
			->willReturn( $intent );
		$this->set_get_upe_enabled_payment_method_statuses_return_value();

		$this->mock_upe_gateway->create_payment_intent( $order_id );
	}

	public function test_create_setup_intent_existing_customer() {
		$_POST = [ 'wcpay-payment-method' => 'pm_mock' ];

		$this->mock_customer_service
			->expects( $this->once() )
			->method( 'get_customer_id_by_user_id' )
			->will( $this->returnValue( 'cus_mock' ) );

		$this->mock_customer_service
			->expects( $this->never() )
			->method( 'create_customer_for_user' );

		$request = $this->mock_wcpay_request( Create_Setup_Intention::class );
		$request->expects( $this->once() )
			->method( 'set_customer' )
			->with( 'cus_mock' );

		$request->expects( $this->once() )
			->method( 'set_payment_method_types' );

		$request->expects( $this->once() )
			->method( 'format_response' )
			->willReturn(
				new Response(
					[
						'id'            => 'seti_mock',
						'client_secret' => 'client_secret_mock',
					]
				)
			);

		$this->set_cart_contains_subscription_items( false );

		$result = $this->mock_upe_gateway->create_setup_intent();

		$this->assertEquals( 'seti_mock', $result['id'] );
		$this->assertEquals( 'client_secret_mock', $result['client_secret'] );
	}

	public function test_create_setup_intent_no_customer() {
		$_POST = [ 'wcpay-payment-method' => 'pm_mock' ];

		$this->mock_customer_service
			->expects( $this->once() )
			->method( 'get_customer_id_by_user_id' )
			->will( $this->returnValue( null ) );

		$this->mock_customer_service
			->expects( $this->once() )
			->method( 'create_customer_for_user' )
			->will( $this->returnValue( 'cus_12346' ) );

		$request = $this->mock_wcpay_request( Create_Setup_Intention::class );
		$request->expects( $this->once() )
			->method( 'set_customer' )
			->with( 'cus_12346' );

		$request->expects( $this->once() )
			->method( 'format_response' )
			->willReturn(
				new Response(
					[
						'id'            => 'seti_mock',
						'client_secret' => 'client_secret_mock',
					]
				)
			);

		$this->set_cart_contains_subscription_items( false );

		$result = $this->mock_upe_gateway->create_setup_intent();

		$this->assertEquals( 'seti_mock', $result['id'] );
		$this->assertEquals( 'client_secret_mock', $result['client_secret'] );
	}

	public function test_process_payment_returns_correct_redirect_url() {
		$order                         = WC_Helper_Order::create_order();
		$order_id                      = $order->get_id();
		$_POST['wc_payment_intent_id'] = 'pi_mock';

		$payment_intent = WC_Helper_Intention::create_intention( [ 'status' => Payment_Intent_Status::PROCESSING ] );

		$request = $this->mock_wcpay_request( Update_Intention::class, 1, 'pi_mock' );

		$request->expects( $this->once() )
			->method( 'format_response' )
			->willReturn( $payment_intent );

		$this->set_cart_contains_subscription_items( false );

		$result = $this->mock_upe_gateway->process_payment( $order->get_id() );

		unset( $_POST['wc_payment_intent_id'] ); // phpcs:ignore WordPress.Security.NonceVerification.Missing

		$this->assertEquals( 'success', $result['result'] );
		$this->assertEquals( true, $result['payment_needed'] );
		$this->assertMatchesRegularExpression( "/order_id=$order_id/", $result['redirect_url'] );
		$this->assertMatchesRegularExpression( '/wc_payment_method=woocommerce_payments/', $result['redirect_url'] );
		$this->assertMatchesRegularExpression( '/save_payment_method=no/', $result['redirect_url'] );
	}

	public function test_process_payment_passes_save_payment_method_to_store() {
		$order                         = WC_Helper_Order::create_order();
		$order_id                      = $order->get_id();
		$gateway_id                    = UPE_Payment_Gateway::GATEWAY_ID;
		$save_payment_param            = "wc-$gateway_id-new-payment-method";
		$_POST[ $save_payment_param ]  = 'yes';
		$_POST['wc_payment_intent_id'] = 'pi_mock';

		$payment_intent = WC_Helper_Intention::create_intention( [ 'status' => Payment_Intent_Status::PROCESSING ] );

		$request = $this->mock_wcpay_request( Update_Intention::class, 1, 'pi_mock' );

		$request->expects( $this->once() )
			->method( 'format_response' )
			->willReturn( $payment_intent );

		$this->set_cart_contains_subscription_items( false );

		$result = $this->mock_upe_gateway->process_payment( $order->get_id() );

		unset( $_POST[ $save_payment_param ] ); // phpcs:ignore WordPress.Security.NonceVerification.Missing
		unset( $_POST['wc_payment_intent_id'] ); // phpcs:ignore WordPress.Security.NonceVerification.Missing

		$this->assertEquals( 'success', $result['result'] );
		$this->assertMatchesRegularExpression( "/order_id=$order_id/", $result['redirect_url'] );
		$this->assertMatchesRegularExpression( '/wc_payment_method=woocommerce_payments/', $result['redirect_url'] );
		$this->assertMatchesRegularExpression( '/save_payment_method=yes/', $result['redirect_url'] );
	}

	public function test_process_subscription_payment_passes_save_payment_method() {
		$order                         = WC_Helper_Order::create_order();
		$order_id                      = $order->get_id();
		$_POST['wc_payment_intent_id'] = 'pi_mock';

		$payment_intent = WC_Helper_Intention::create_intention( [ 'status' => Payment_Intent_Status::PROCESSING ] );

		$request = $this->mock_wcpay_request( Update_Intention::class, 1, 'pi_mock' );

		$request->expects( $this->once() )
			->method( 'format_response' )
			->willReturn( $payment_intent );

		$this->mock_upe_gateway
			->expects( $this->once() )
			->method( 'is_payment_recurring' )
			->willReturn( true );

		$result = $this->mock_upe_gateway->process_payment( $order->get_id() );

		unset( $_POST['wc_payment_intent_id'] ); // phpcs:ignore WordPress.Security.NonceVerification.Missing

		$this->assertEquals( 'success', $result['result'] );
		$this->assertEquals( true, $result['payment_needed'] );
		$this->assertMatchesRegularExpression( "/order_id=$order_id/", $result['redirect_url'] );
		$this->assertMatchesRegularExpression( '/wc_payment_method=woocommerce_payments/', $result['redirect_url'] );
		$this->assertMatchesRegularExpression( '/save_payment_method=yes/', $result['redirect_url'] );
	}

	public function test_process_payment_returns_correct_redirect_when_using_saved_payment() {
		$order = WC_Helper_Order::create_order();
		$_POST = $this->setup_saved_payment_method();

		$this->set_cart_contains_subscription_items( false );

		$result = $this->mock_upe_gateway->process_payment( $order->get_id() );

		$this->mock_upe_gateway
			->expects( $this->never() )
			->method( 'manage_customer_details_for_order' );
		$this->assertEquals( 'success', $result['result'] );
		$this->assertMatchesRegularExpression( '/key=mock_order_key/', $result['redirect'] );
	}

	public function test_process_payment_returns_correct_redirect_when_using_payment_request() {
		$order                         = WC_Helper_Order::create_order();
		$_POST['payment_request_type'] = 'google_pay';

		$this->set_cart_contains_subscription_items( false );

		$result = $this->mock_upe_gateway->process_payment( $order->get_id() );

		$this->mock_upe_gateway
			->expects( $this->never() )
			->method( 'manage_customer_details_for_order' );
		$this->assertEquals( 'success', $result['result'] );
		$this->assertMatchesRegularExpression( '/key=mock_order_key/', $result['redirect'] );
	}

	public function test_upe_process_payment_check_session_order_redirect_to_previous_order() {
		$_POST['wc_payment_intent_id'] = 'pi_mock';

		$same_cart_hash = 'FAKE_SAME_CART_HASH';

		// Arrange the order saved in the session.
		$session_order = WC_Helper_Order::create_order();
		$session_order->set_cart_hash( $same_cart_hash );
		$session_order->set_status( Order_Status::COMPLETED );
		$session_order->save();
		WC()->session->set(
			WC_Payment_Gateway_WCPay::SESSION_KEY_PROCESSING_ORDER,
			$session_order->get_id()
		);

		// Arrange the order is being processed.
		$current_order = WC_Helper_Order::create_order();
		$current_order->set_cart_hash( $same_cart_hash );
		$current_order->save();
		$current_order_id = $current_order->get_id();

		// Assert: no call to the server to confirm the payment.
		$this->mock_api_client
			->expects( $this->never() )
			->method( 'update_intention' );

		// Act: process the order but redirect to the previous/session paid order.
		$result = $this->mock_upe_gateway->process_payment( $current_order_id );

		// Assert: the result of check_against_session_processing_order.
		$this->assertSame( 'yes', $result['wcpay_upe_paid_for_previous_order'] );
		$this->assertSame( 'success', $result['result'] );
		$this->assertStringContainsString( $this->mock_upe_gateway->get_return_url( $session_order ), $result['redirect'] );

		// Assert: the behaviors of check_against_session_processing_order.
		$notes = wc_get_order_notes( [ 'order_id' => $session_order->get_id() ] );
		$this->assertStringContainsString(
			'WooCommerce Payments: detected and deleted order ID ' . $current_order_id,
			$notes[0]->content
		);
		$this->assertSame( Order_Status::TRASH, wc_get_order( $current_order_id )->get_status() );
		$this->assertSame(
			null,
			WC()->session->get( WC_Payment_Gateway_WCPay::SESSION_KEY_PROCESSING_ORDER )
		);
	}

	public function test_upe_process_payment_check_session_with_failed_intent_then_order_id_saved_to_session() {
		$_POST['wc_payment_intent_id'] = 'pi_mock';

		// Arrange the order saved in the session.
		WC()->session->set(
			WC_Payment_Gateway_WCPay::SESSION_KEY_PROCESSING_ORDER,
			null
		);

		// Arrange the order is being processed.
		$current_order    = WC_Helper_Order::create_order();
		$current_order_id = $current_order->get_id();

		// Arrange a failed intention.
		$intent = WC_Helper_Intention::create_intention( [ 'status' => 'failed' ] );

		// Assert.
		$this->mock_api_client
			->expects( $this->once() )
			->method( 'update_intention' )
			->will( $this->returnValue( $intent ) );

		// Act: process the order but redirect to the previous/session paid order.
		$this->mock_upe_gateway->process_payment( $current_order_id );

		// Assert: maybe_update_session_processing_order takes action and its value is kept.
		$this->assertSame(
			$current_order_id,
			WC()->session->get( WC_Payment_Gateway_WCPay::SESSION_KEY_PROCESSING_ORDER )
		);

		// Destroy the session value after running test.
		WC()->session->set(
			WC_Payment_Gateway_WCPay::SESSION_KEY_PROCESSING_ORDER,
			null
		);
	}

	/**
	 * @dataProvider provider_process_payment_check_session_and_continue_processing
	 */
	public function test_upe_process_payment_check_session_and_continue_processing( string $session_order_cart_hash, string $session_order_status, string $current_order_cart_hash ) {
		$_POST['wc_payment_intent_id'] = 'pi_mock';

		// Arrange the order saved in the session.
		$session_order = WC_Helper_Order::create_order();
		$session_order->set_cart_hash( $session_order_cart_hash );
		$session_order->set_status( $session_order_status );
		$session_order->save();
		WC()->session->set(
			WC_Payment_Gateway_WCPay::SESSION_KEY_PROCESSING_ORDER,
			$session_order->get_id()
		);

		// Arrange the order is being processed.
		$current_order = WC_Helper_Order::create_order();
		$current_order->set_cart_hash( $current_order_cart_hash );
		$current_order->save();
		$current_order_id = $current_order->get_id();

		// Arrange a successful intention.
		$intent = WC_Helper_Intention::create_intention();

		// Assert: the payment process continues.
		$this->mock_api_client
			->expects( $this->once() )
			->method( 'update_intention' )
			->will( $this->returnValue( $intent ) );

		// Act.
		$this->mock_upe_gateway->process_payment( $current_order_id );

		// Assert: no order ID is saved in the session.
		$this->assertSame(
			null,
			WC()->session->get( WC_Payment_Gateway_WCPay::SESSION_KEY_PROCESSING_ORDER )
		);
	}

	public function provider_process_payment_check_session_and_continue_processing() {
		return [
			'Different cart hash with session order status completed'   => [ 'SESSION_ORDER_HASH', Order_Status::COMPLETED, 'CURRENT_ORDER_HASH' ],
			'Different cart hash  with session order status processing' => [ 'SESSION_ORDER_HASH', Order_Status::PROCESSING, 'CURRENT_ORDER_HASH' ],
			'Same cart hash with session order status pending'          => [ 'SAME_CART_HASH', Order_Status::PENDING, 'SAME_CART_HASH' ],
			'Same cart hash with session order status cancelled'         => [ 'SAME_CART_HASH', Order_Status::CANCELLED, 'SAME_CART_HASH' ],
		];
	}

	/**
	 * @dataProvider provider_check_payment_intent_attached_to_order_succeeded_with_invalid_intent_id_continue_process_payment
	 * @param ?string $invalid_intent_id An invalid payment intent ID. If no intent id is set, this can be null.
	 */
	public function test_upe_check_payment_intent_attached_to_order_succeeded_with_invalid_intent_id_continue_process_payment( $invalid_intent_id ) {
		$_POST['wc_payment_intent_id'] = 'pi_mock';

		// Arrange order.
		$order = WC_Helper_Order::create_order();
		$order->update_meta_data( '_intent_id', $invalid_intent_id );
		$order->save();

		$order_id = $order->get_id();

		// Assert: get_intent is not called.
		$this->mock_api_client
			->expects( $this->never() )
			->method( 'get_intent' );

		// Assert: the payment process continues.
		$this->mock_api_client
			->expects( $this->once() )
			->method( 'update_intention' )
			->willReturn( WC_Helper_Intention::create_intention() );

		// Act: process the order.
		$this->mock_upe_gateway->process_payment( $order_id );
	}

	public function provider_check_payment_intent_attached_to_order_succeeded_with_invalid_intent_id_continue_process_payment(): array {
		return [
			'No intent_id is attached'   => [ null ],
			'A setup intent is attached' => [ 'seti_possible_for_a_subscription_id' ],
		];
	}

	/**
	 * The attached PaymentIntent has invalid info (status or order_id) with the order, so payment_process continues.
	 *
	 * @dataProvider provider_check_payment_intent_attached_to_order_succeeded_with_invalid_data_continue_process_payment
	 * @param  string  $attached_intent_id Attached intent ID to the order.
	 * @param  string  $attached_intent_status Attached intent status.
	 * @param  bool  $same_order_id True when the intent meta order_id is exactly the current processing order_id. False otherwise.
	 */
	public function test_upe_check_payment_intent_attached_to_order_succeeded_with_invalid_data_continue_process_payment(
		string $attached_intent_id,
		string $attached_intent_status,
		bool $same_order_id
	) {
		$_POST['wc_payment_intent_id'] = 'pi_mock';
		// Arrange order.
		$order = WC_Helper_Order::create_order();
		$order->update_meta_data( '_intent_id', $attached_intent_id );
		$order->save();

		$order_id = $order->get_id();

		// Arrange mock get_intent.
		$meta_order_id   = $same_order_id ? $order_id : $order_id - 1;
		$attached_intent = WC_Helper_Intention::create_intention(
			[
				'id'       => $attached_intent_id,
				'status'   => $attached_intent_status,
				'metadata' => [ 'order_id' => $meta_order_id ],
			]
		);
		$this->mock_api_client
			->expects( $this->once() )
			->method( 'get_intent' )
			->with( $attached_intent_id )
			->willReturn( $attached_intent );

		// Assert: the payment process continues.
		$this->mock_api_client
			->expects( $this->once() )
			->method( 'update_intention' )
			->willReturn( WC_Helper_Intention::create_intention() );

		// Act: process the order.
		$this->mock_upe_gateway->process_payment( $order_id );
	}

	public function provider_check_payment_intent_attached_to_order_succeeded_with_invalid_data_continue_process_payment(): array {
		return [
			'Attached PaymentIntent with non-success status - same order_id' => [ 'pi_attached_intent_id', 'requires_action', true ],
			'Attached PaymentIntent - non-success status - different order_id' => [ 'pi_attached_intent_id', 'requires_action', false ],
			'Attached PaymentIntent - success status - different order_id' => [ 'pi_attached_intent_id', 'succeeded', false ],
		];
	}

	/**
	 * @dataProvider provider_check_payment_intent_attached_to_order_succeeded_return_redirection
	 */
	public function test_upe_check_payment_intent_attached_to_order_succeeded_return_redirection( string $intent_successful_status ) {
		$_POST['wc_payment_intent_id'] = 'pi_mock';
		$attached_intent_id            = 'pi_attached_intent_id';

		// Arrange order.
		$order = WC_Helper_Order::create_order();
		$order->update_meta_data( '_intent_id', $attached_intent_id );
		$order->save();
		$order_id = $order->get_id();

		// Arrange mock get_intention.
		$attached_intent = WC_Helper_Intention::create_intention(
			[
				'id'       => $attached_intent_id,
				'status'   => $intent_successful_status,
				'metadata' => [ 'order_id' => $order_id ],
			]
		);

		$this->mock_api_client
			->expects( $this->once() )
			->method( 'get_intent' )
			->with( $attached_intent_id )
			->willReturn( $attached_intent );

		// Assert: no more call to the server to update the intention.
		$this->mock_api_client
			->expects( $this->never() )
			->method( 'update_intention' );

		// Act: process the order but redirect to the order.
		$result = $this->mock_upe_gateway->process_payment( $order_id );

		// Assert: the result of check_intent_attached_to_order_succeeded.
		$this->assertSame( 'yes', $result['wcpay_upe_previous_successful_intent'] );
		$this->assertSame( 'success', $result['result'] );
		$this->assertStringContainsString( $this->mock_upe_gateway->get_return_url( $order ), $result['redirect'] );
	}

	public function provider_check_payment_intent_attached_to_order_succeeded_return_redirection(): array {
		$ret = [];
		foreach ( WC_Payment_Gateway_WCPay::SUCCESSFUL_INTENT_STATUS as $status ) {
			$ret[ 'Intent status ' . $status ] = [ $status ];
		}

		return $ret;
	}

	public function test_process_redirect_payment_intent_processing() {
		$order               = WC_Helper_Order::create_order();
		$order_id            = $order->get_id();
		$save_payment_method = false;
		$user                = wp_get_current_user();
		$intent_status       = Payment_Intent_Status::PROCESSING;
		$charge_id           = 'ch_mock';
		$customer_id         = 'cus_mock';
		$intent_id           = 'pi_mock';
		$payment_method_id   = 'pm_mock';

		$payment_intent = WC_Helper_Intention::create_intention( [ 'status' => $intent_status ] );

		$this->mock_upe_gateway->expects( $this->once() )
			->method( 'manage_customer_details_for_order' )
			->will(
				$this->returnValue( [ $user, $customer_id ] )
			);

		$request = $this->mock_wcpay_request( Get_Intention::class, 1, $intent_id );

		$request->expects( $this->once() )
			->method( 'format_response' )
			->will( $this->returnValue( $payment_intent ) );

		$this->set_cart_contains_subscription_items( false );

		$this->mock_upe_gateway->process_redirect_payment( $order_id, $intent_id, $save_payment_method );

		$result_order = wc_get_order( $order_id );
		$note         = wc_get_order_notes(
			[
				'order_id' => $order_id,
				'limit'    => 1,
			]
		)[0];

		$this->assertStringContainsString( 'authorized', $note->content );
		$this->assertEquals( $intent_id, $result_order->get_meta( '_intent_id', true ) );
		$this->assertEquals( $charge_id, $result_order->get_meta( '_charge_id', true ) );
		$this->assertEquals( $intent_status, $result_order->get_meta( '_intention_status', true ) );
		$this->assertEquals( $payment_method_id, $result_order->get_meta( '_payment_method_id', true ) );
		$this->assertEquals( $customer_id, $result_order->get_meta( '_stripe_customer_id', true ) );
		$this->assertEquals( Order_Status::ON_HOLD, $result_order->get_status() );
	}

	public function test_process_redirect_payment_intent_succeded() {
		$order               = WC_Helper_Order::create_order();
		$order_id            = $order->get_id();
		$save_payment_method = false;
		$user                = wp_get_current_user();
		$intent_status       = Payment_Intent_Status::SUCCEEDED;
		$charge_id           = 'ch_mock';
		$customer_id         = 'cus_mock';
		$intent_id           = 'pi_mock';
		$payment_method_id   = 'pm_mock';

		$payment_intent = WC_Helper_Intention::create_intention( [ 'status' => $intent_status ] );

		$this->mock_upe_gateway->expects( $this->once() )
			->method( 'manage_customer_details_for_order' )
			->will(
				$this->returnValue( [ $user, $customer_id ] )
			);

		$request = $this->mock_wcpay_request( Get_Intention::class, 1, $intent_id );

		$request->expects( $this->once() )
			->method( 'format_response' )
			->will( $this->returnValue( $payment_intent ) );

		$this->set_cart_contains_subscription_items( false );

		$this->mock_upe_gateway->process_redirect_payment( $order_id, $intent_id, $save_payment_method );

		$result_order = wc_get_order( $order_id );

		$this->assertEquals( $intent_id, $result_order->get_meta( '_intent_id', true ) );
		$this->assertEquals( $charge_id, $result_order->get_meta( '_charge_id', true ) );
		$this->assertEquals( $intent_status, $result_order->get_meta( '_intention_status', true ) );
		$this->assertEquals( $payment_method_id, $result_order->get_meta( '_payment_method_id', true ) );
		$this->assertEquals( $customer_id, $result_order->get_meta( '_stripe_customer_id', true ) );
		$this->assertEquals( Order_Status::PROCESSING, $result_order->get_status() );
	}

	public function test_process_redirect_setup_intent_succeded() {
		$order               = WC_Helper_Order::create_order();
		$order_id            = $order->get_id();
		$save_payment_method = true;
		$user                = wp_get_current_user();
		$intent_status       = Payment_Intent_Status::SUCCEEDED;
		$client_secret       = 'cs_mock';
		$customer_id         = 'cus_mock';
		$intent_id           = 'si_mock';
		$payment_method_id   = 'pm_mock';
		$token               = WC_Helper_Token::create_token( $payment_method_id );

		$order->set_shipping_total( 0 );
		$order->set_shipping_tax( 0 );
		$order->set_cart_tax( 0 );
		$order->set_total( 0 );
		$order->save();

		$setup_intent = [
			'client_secret'          => $client_secret,
			'status'                 => $intent_status,
			'payment_method'         => $payment_method_id,
			'payment_method_options' => [
				'card' => [
					'request_three_d_secure' => 'automatic',
				],
			],
			'last_setup_error'       => [],
		];

		$this->mock_upe_gateway->expects( $this->once() )
			->method( 'manage_customer_details_for_order' )
			->will(
				$this->returnValue( [ $user, $customer_id ] )
			);

		$this->mock_api_client->expects( $this->once() )
			->method( 'get_setup_intent' )
			->with( $intent_id )
			->will(
				$this->returnValue( $setup_intent )
			);

		$this->mock_token_service->expects( $this->once() )
			->method( 'add_payment_method_to_user' )
			->will(
				$this->returnValue( $token )
			);

		$this->set_cart_contains_subscription_items( true );

		$this->mock_upe_gateway->process_redirect_payment( $order_id, $intent_id, $save_payment_method );

		$result_order = wc_get_order( $order_id );

		$this->assertEquals( $intent_id, $result_order->get_meta( '_intent_id', true ) );
		$this->assertEquals( $intent_status, $result_order->get_meta( '_intention_status', true ) );
		$this->assertEquals( $payment_method_id, $result_order->get_meta( '_payment_method_id', true ) );
		$this->assertEquals( $customer_id, $result_order->get_meta( '_stripe_customer_id', true ) );
		$this->assertEquals( Order_Status::PROCESSING, $result_order->get_status() );
		$this->assertEquals( 1, count( $result_order->get_payment_tokens() ) );
	}

	public function test_process_redirect_payment_save_payment_token() {
		$order               = WC_Helper_Order::create_order();
		$order_id            = $order->get_id();
		$save_payment_method = true;
		$user                = wp_get_current_user();
		$intent_status       = Payment_Intent_Status::PROCESSING;
		$charge_id           = 'ch_mock';
		$customer_id         = 'cus_mock';
		$intent_id           = 'pi_mock';
		$payment_method_id   = 'pm_mock';
		$token               = WC_Helper_Token::create_token( $payment_method_id );

		$payment_intent = WC_Helper_Intention::create_intention( [ 'status' => $intent_status ] );

		$this->mock_upe_gateway->expects( $this->once() )
			->method( 'manage_customer_details_for_order' )
			->will(
				$this->returnValue( [ $user, $customer_id ] )
			);

		$request = $this->mock_wcpay_request( Get_Intention::class, 1, $intent_id );

		$request->expects( $this->once() )
			->method( 'format_response' )
			->will( $this->returnValue( $payment_intent ) );

		$this->mock_token_service->expects( $this->once() )
			->method( 'add_payment_method_to_user' )
			->will(
				$this->returnValue( $token )
			);

		$this->set_cart_contains_subscription_items( false );

		$this->mock_upe_gateway->process_redirect_payment( $order_id, $intent_id, $save_payment_method );

		$result_order = wc_get_order( $order_id );
		$note         = wc_get_order_notes(
			[
				'order_id' => $order_id,
				'limit'    => 1,
			]
		)[0];

		$this->assertStringContainsString( 'authorized', $note->content );
		$this->assertEquals( $intent_id, $result_order->get_meta( '_intent_id', true ) );
		$this->assertEquals( $charge_id, $result_order->get_meta( '_charge_id', true ) );
		$this->assertEquals( $intent_status, $result_order->get_meta( '_intention_status', true ) );
		$this->assertEquals( $payment_method_id, $result_order->get_meta( '_payment_method_id', true ) );
		$this->assertEquals( $customer_id, $result_order->get_meta( '_stripe_customer_id', true ) );
		$this->assertEquals( Order_Status::ON_HOLD, $result_order->get_status() );
		$this->assertEquals( 1, count( $result_order->get_payment_tokens() ) );
	}

	public function test_correct_payment_method_title_for_order() {
		$order = WC_Helper_Order::create_order();

		$visa_credit_details       = [
			'type' => 'card',
			'card' => [
				'network' => 'visa',
				'funding' => 'credit',
			],
		];
		$visa_debit_details        = [
			'type' => 'card',
			'card' => [
				'network' => 'visa',
				'funding' => 'debit',
			],
		];
		$mastercard_credit_details = [
			'type' => 'card',
			'card' => [
				'network' => 'mastercard',
				'funding' => 'credit',
			],
		];
		$eps_details               = [
			'type' => 'eps',
		];
		$giropay_details           = [
			'type' => 'giropay',
		];
		$p24_details               = [
			'type' => 'p24',
		];
		$sofort_details            = [
			'type' => 'sofort',
		];
		$bancontact_details        = [
			'type' => 'bancontact',
		];
		$sepa_details              = [
			'type' => 'sepa_debit',
		];
		$ideal_details             = [
			'type' => 'ideal',
		];
		$becs_details              = [
			'type' => 'au_becs_debit',
		];

		$charge_payment_method_details = [
			$visa_credit_details,
			$visa_debit_details,
			$mastercard_credit_details,
			$giropay_details,
			$sofort_details,
			$bancontact_details,
			$eps_details,
			$p24_details,
			$ideal_details,
			$sepa_details,
			$becs_details,
		];

		$expected_payment_method_titles = [
			'Visa credit card',
			'Visa debit card',
			'Mastercard credit card',
			'giropay',
			'Sofort',
			'Bancontact',
			'EPS',
			'Przelewy24 (P24)',
			'iDEAL',
			'SEPA Direct Debit',
			'BECS Direct Debit',
		];

		foreach ( $charge_payment_method_details as $i => $payment_method_details ) {
			$this->mock_upe_gateway->set_payment_method_title_for_order( $order, $payment_method_details['type'], $payment_method_details );
			$this->assertEquals( $expected_payment_method_titles[ $i ], $order->get_payment_method_title() );
		}
	}

	public function test_payment_methods_show_correct_default_outputs() {
		$mock_token = WC_Helper_Token::create_token( 'pm_mock' );
		$this->mock_token_service->expects( $this->any() )
			->method( 'add_payment_method_to_user' )
			->will(
				$this->returnValue( $mock_token )
			);

		$mock_user              = 'mock_user';
		$mock_payment_method_id = 'pm_mock';

		$mock_visa_details       = [
			'type' => 'card',
			'card' => [
				'network' => 'visa',
				'funding' => 'debit',
			],
		];
		$mock_mastercard_details = [
			'type' => 'card',
			'card' => [
				'network' => 'mastercard',
				'funding' => 'credit',
			],
		];
		$mock_giropay_details    = [
			'type' => 'giropay',
		];
		$mock_p24_details        = [
			'type' => 'p24',
		];
		$mock_sofort_details     = [
			'type' => 'sofort',
		];
		$mock_bancontact_details = [
			'type' => 'bancontact',
		];
		$mock_eps_details        = [
			'type' => 'eps',
		];
		$mock_sepa_details       = [
			'type' => 'sepa_debit',
		];
		$mock_ideal_details      = [
			'type' => 'ideal',
		];
		$mock_becs_details       = [
			'type' => 'au_becs_debit',
		];

		$this->set_cart_contains_subscription_items( false );
		$card_method       = $this->mock_payment_methods['card'];
		$giropay_method    = $this->mock_payment_methods['giropay'];
		$p24_method        = $this->mock_payment_methods['p24'];
		$sofort_method     = $this->mock_payment_methods['sofort'];
		$bancontact_method = $this->mock_payment_methods['bancontact'];
		$eps_method        = $this->mock_payment_methods['eps'];
		$sepa_method       = $this->mock_payment_methods['sepa_debit'];
		$ideal_method      = $this->mock_payment_methods['ideal'];
		$becs_method       = $this->mock_payment_methods['au_becs_debit'];

		$this->assertEquals( 'card', $card_method->get_id() );
		$this->assertEquals( 'Credit card / debit card', $card_method->get_title() );
		$this->assertEquals( 'Visa debit card', $card_method->get_title( $mock_visa_details ) );
		$this->assertEquals( 'Mastercard credit card', $card_method->get_title( $mock_mastercard_details ) );
		$this->assertTrue( $card_method->is_enabled_at_checkout() );
		$this->assertTrue( $card_method->is_reusable() );
		$this->assertEquals( $mock_token, $card_method->get_payment_token_for_user( $mock_user, $mock_payment_method_id ) );

		$this->assertEquals( 'giropay', $giropay_method->get_id() );
		$this->assertEquals( 'giropay', $giropay_method->get_title() );
		$this->assertEquals( 'giropay', $giropay_method->get_title( $mock_giropay_details ) );
		$this->assertTrue( $giropay_method->is_enabled_at_checkout() );
		$this->assertFalse( $giropay_method->is_reusable() );

		$this->assertEquals( 'p24', $p24_method->get_id() );
		$this->assertEquals( 'Przelewy24 (P24)', $p24_method->get_title() );
		$this->assertEquals( 'Przelewy24 (P24)', $p24_method->get_title( $mock_p24_details ) );
		$this->assertTrue( $p24_method->is_enabled_at_checkout() );
		$this->assertFalse( $p24_method->is_reusable() );

		$this->assertEquals( 'sofort', $sofort_method->get_id() );
		$this->assertEquals( 'Sofort', $sofort_method->get_title() );
		$this->assertEquals( 'Sofort', $sofort_method->get_title( $mock_sofort_details ) );
		$this->assertTrue( $sofort_method->is_enabled_at_checkout() );
		$this->assertFalse( $sofort_method->is_reusable() );

		$this->assertEquals( 'bancontact', $bancontact_method->get_id() );
		$this->assertEquals( 'Bancontact', $bancontact_method->get_title() );
		$this->assertEquals( 'Bancontact', $bancontact_method->get_title( $mock_bancontact_details ) );
		$this->assertTrue( $bancontact_method->is_enabled_at_checkout() );
		$this->assertFalse( $bancontact_method->is_reusable() );

		$this->assertEquals( 'eps', $eps_method->get_id() );
		$this->assertEquals( 'EPS', $eps_method->get_title() );
		$this->assertEquals( 'EPS', $eps_method->get_title( $mock_eps_details ) );
		$this->assertTrue( $eps_method->is_enabled_at_checkout() );
		$this->assertFalse( $eps_method->is_reusable() );

		$this->assertEquals( 'sepa_debit', $sepa_method->get_id() );
		$this->assertEquals( 'SEPA Direct Debit', $sepa_method->get_title() );
		$this->assertEquals( 'SEPA Direct Debit', $sepa_method->get_title( $mock_sepa_details ) );
		$this->assertTrue( $sepa_method->is_enabled_at_checkout() );
		$this->assertTrue( $sepa_method->is_reusable() );

		$this->assertEquals( 'ideal', $ideal_method->get_id() );
		$this->assertEquals( 'iDEAL', $ideal_method->get_title() );
		$this->assertEquals( 'iDEAL', $ideal_method->get_title( $mock_ideal_details ) );
		$this->assertTrue( $ideal_method->is_enabled_at_checkout() );
		$this->assertFalse( $ideal_method->is_reusable() );

		$this->assertEquals( 'au_becs_debit', $becs_method->get_id() );
		$this->assertEquals( 'BECS Direct Debit', $becs_method->get_title() );
		$this->assertEquals( 'BECS Direct Debit', $becs_method->get_title( $mock_becs_details ) );
		$this->assertTrue( $becs_method->is_enabled_at_checkout() );
		$this->assertFalse( $becs_method->is_reusable() );
	}

	public function test_only_reusabled_payment_methods_enabled_with_subscription_item_present() {
		$this->set_cart_contains_subscription_items( true );

		$card_method       = $this->mock_payment_methods['card'];
		$giropay_method    = $this->mock_payment_methods['giropay'];
		$sofort_method     = $this->mock_payment_methods['sofort'];
		$bancontact_method = $this->mock_payment_methods['bancontact'];
		$eps_method        = $this->mock_payment_methods['eps'];
		$sepa_method       = $this->mock_payment_methods['sepa_debit'];
		$p24_method        = $this->mock_payment_methods['p24'];
		$ideal_method      = $this->mock_payment_methods['ideal'];
		$becs_method       = $this->mock_payment_methods['au_becs_debit'];

		$this->assertTrue( $card_method->is_enabled_at_checkout() );
		$this->assertFalse( $giropay_method->is_enabled_at_checkout() );
		$this->assertFalse( $sofort_method->is_enabled_at_checkout() );
		$this->assertFalse( $bancontact_method->is_enabled_at_checkout() );
		$this->assertFalse( $eps_method->is_enabled_at_checkout() );
		$this->assertTrue( $sepa_method->is_enabled_at_checkout() );
		$this->assertFalse( $p24_method->is_enabled_at_checkout() );
		$this->assertFalse( $ideal_method->is_enabled_at_checkout() );
		$this->assertFalse( $becs_method->is_enabled_at_checkout() );
	}

	public function test_only_valid_payment_methods_returned_for_currency() {
		$card_method       = $this->mock_payment_methods['card'];
		$giropay_method    = $this->mock_payment_methods['giropay'];
		$sofort_method     = $this->mock_payment_methods['sofort'];
		$bancontact_method = $this->mock_payment_methods['bancontact'];
		$eps_method        = $this->mock_payment_methods['eps'];
		$sepa_method       = $this->mock_payment_methods['sepa_debit'];
		$p24_method        = $this->mock_payment_methods['p24'];
		$ideal_method      = $this->mock_payment_methods['ideal'];
		$becs_method       = $this->mock_payment_methods['au_becs_debit'];

		self::$mock_site_currency = 'EUR';

		$this->assertTrue( $card_method->is_currency_valid() );
		$this->assertTrue( $giropay_method->is_currency_valid() );
		$this->assertTrue( $sofort_method->is_currency_valid() );
		$this->assertTrue( $bancontact_method->is_currency_valid() );
		$this->assertTrue( $eps_method->is_currency_valid() );
		$this->assertTrue( $sepa_method->is_currency_valid() );
		$this->assertTrue( $p24_method->is_currency_valid() );
		$this->assertTrue( $ideal_method->is_currency_valid() );
		$this->assertFalse( $becs_method->is_currency_valid() );

		self::$mock_site_currency = 'USD';

		$this->assertTrue( $card_method->is_currency_valid() );
		$this->assertFalse( $giropay_method->is_currency_valid() );
		$this->assertFalse( $sofort_method->is_currency_valid() );
		$this->assertFalse( $bancontact_method->is_currency_valid() );
		$this->assertFalse( $eps_method->is_currency_valid() );
		$this->assertFalse( $sepa_method->is_currency_valid() );
		$this->assertFalse( $p24_method->is_currency_valid() );
		$this->assertFalse( $ideal_method->is_currency_valid() );
		$this->assertFalse( $becs_method->is_currency_valid() );

		self::$mock_site_currency = 'AUD';
		$this->assertTrue( $becs_method->is_currency_valid() );

		self::$mock_site_currency = '';
	}

	public function test_create_token_from_setup_intent_adds_token() {
		$mock_token           = WC_Helper_Token::create_token( 'pm_mock' );
		$mock_setup_intent_id = 'si_mock';
		$mock_user            = wp_get_current_user();

		$this->mock_api_client
			->expects( $this->once() )
			->method( 'get_setup_intent' )
			->with( $mock_setup_intent_id )
			->willReturn(
				[
					'id'             => $mock_setup_intent_id,
					'payment_method' => 'pm_mock',
				]
			);

		$this->mock_token_service->expects( $this->once() )
			->method( 'add_payment_method_to_user' )
			->with( 'pm_mock', $mock_user )
			->will(
				$this->returnValue( $mock_token )
			);

		$this->assertEquals( $mock_token, $this->mock_upe_gateway->create_token_from_setup_intent( $mock_setup_intent_id, $mock_user ) );
	}




	public function test_create_payment_intent_uses_cached_minimum_amount() {
		$order = WC_Helper_Order::create_order();
		$order->set_total( 0.45 );
		$order->save();

		set_transient( 'wcpay_minimum_amount_usd', '50', DAY_IN_SECONDS );

		$intent = WC_Helper_Intention::create_intention(
			[
				'status' => Payment_Intent_Status::REQUIRES_PAYMENT_METHOD,
				'amount' => 50,
			]
		);

		$request = $this->mock_wcpay_request( Create_Intention::class );
		$request->expects( $this->once() )
			->method( 'set_amount' )
			->with( $intent->get_amount() );

		$request->expects( $this->once() )
			->method( 'format_response' )
			->willReturn( $intent );

		$this->set_get_upe_enabled_payment_method_statuses_return_value();

		$this->mock_upe_gateway->create_payment_intent( $order->get_id() );
	}

	public function test_create_payment_intent_creates_new_intent_with_minimum_amount() {
		$order = WC_Helper_Order::create_order();
		$order->set_currency( 'USD' );
		$order->set_total( 0.45 );
		$order->save();

		$intent = WC_Helper_Intention::create_intention(
			[
				'status' => Payment_Intent_Status::REQUIRES_PAYMENT_METHOD,
				'amount' => 50,
			]
		);

		$request = $this->mock_wcpay_request( Create_Intention::class, 2 );

		$request->expects( $this->exactly( 2 ) )
			->method( 'set_amount' )
			->withConsecutive( [ 45 ], [ $intent->get_amount() ] );

		$request->expects( $this->once() )
			->method( 'set_currency_code' )
			->with( strtolower( $intent->get_currency() ) );

		$request->expects( $this->exactly( 2 ) )
			->method( 'format_response' )
			->will(
				$this->onConsecutiveCalls(
					$this->throwException( new Amount_Too_Small_Exception( 'Error: Amount must be at least $0.50 usd', 50, 'usd', 400 ) ),
					$this->returnValue( $intent )
				)
			);
		$this->set_get_upe_enabled_payment_method_statuses_return_value();

		$result = $this->mock_upe_gateway->create_payment_intent( $order->get_id() );
		$this->assertsame( 'cs_mock', $result['client_secret'] );
	}

	public function test_process_payment_rejects_with_cached_minimum_acount() {
		$order = WC_Helper_Order::create_order();
		$order->set_currency( 'USD' );
		$order->set_total( 0.45 );
		$order->save();

		set_transient( 'wcpay_minimum_amount_usd', '50', DAY_IN_SECONDS );
		$_POST['wc_payment_intent_id'] = 'pi_mock';

		// Make sure that the payment was not actually processed.
		$price   = wp_strip_all_tags( html_entity_decode( wc_price( 0.5, [ 'currency' => 'USD' ] ) ) );
		$message = 'The selected payment method requires a total amount of at least ' . $price . '.';
		$this->expectException( Exception::class );
		$this->expectExceptionMessage( $message );
		$this->mock_upe_gateway->process_payment( $order->get_id() );
	}

	public function test_process_payment_caches_mimimum_amount_and_displays_error_upon_exception() {
		$amount            = 0.45;
		$customer          = 'cus_12345';
		$payment_intent_id = 'pi_mock';

		$order = WC_Helper_Order::create_order();
		$order->set_total( $amount );
		$order->save();

		delete_transient( 'wcpay_minimum_amount_usd' );

		$_POST['wc_payment_intent_id'] = $payment_intent_id;

		$request = $this->mock_wcpay_request( Update_Intention::class, 1, $payment_intent_id );

		$request->expects( $this->once() )
			->method( 'set_amount' )
			->with( (int) ( $amount * 100 ) );

		$request->expects( $this->once() )
			->method( 'set_metadata' )
			->with(
				$this->callback(
					function( $metadata ) {
						return is_array( $metadata );
					}
				)
			);

		$request->expects( $this->once() )
			->method( 'set_level3' )
			->with(
				$this->callback(
					function( $argument ) {
						return is_array( $argument );
					}
				)
			);

		$request->expects( $this->once() )
			->method( 'format_response' )
			->will( $this->throwException( new Amount_Too_Small_Exception( 'Error: Amount must be at least $60 usd', 6000, 'usd', 400 ) ) );

		$price   = wp_strip_all_tags( html_entity_decode( wc_price( 60, [ 'currency' => 'USD' ] ) ) );
		$message = 'The selected payment method requires a total amount of at least ' . $price . '.';
		$this->expectException( Exception::class );
		$this->expectExceptionMessage( $message );

		try {
			$this->mock_upe_gateway->process_payment( $order->get_id() );
		} catch ( Exception $e ) {
			$this->assertEquals( '6000', get_transient( 'wcpay_minimum_amount_usd' ) );
			throw $e;
		}
	}

	/**
	 * @dataProvider maybe_filter_gateway_title_data_provider
	 */
	public function test_maybe_filter_gateway_title( $data ) {
		$data           = $data[0];
		$default_option = $this->mock_upe_gateway->get_option( 'upe_enabled_payment_method_ids' );
		$this->mock_upe_gateway->update_option( 'upe_enabled_payment_method_ids', $data['methods'] );
		self::$mock_site_currency = $data['currency'];
		$this->set_get_upe_enabled_payment_method_statuses_return_value( $data['statuses'] );
		$this->assertSame( $data['expected'], $this->mock_upe_gateway->maybe_filter_gateway_title( $data['title'], $data['id'] ) );
		$this->mock_upe_gateway->update_option( 'upe_enabled_payment_method_ids', $default_option );
	}

	public function test_remove_link_payment_method_if_card_disabled() {

		$mock_upe_gateway = $this->getMockBuilder( UPE_Payment_Gateway::class )
			->setConstructorArgs(
				[
					$this->mock_api_client,
					$this->mock_wcpay_account,
					$this->mock_customer_service,
					$this->mock_token_service,
					$this->mock_action_scheduler_service,
					$this->mock_payment_methods,
					$this->mock_rate_limiter,
					$this->order_service,
				]
			)
			->setMethods(
				[
					'get_upe_enabled_payment_method_statuses',
					'get_upe_enabled_payment_method_ids',
				]
			)
			->getMock();

		$mock_upe_gateway
			->expects( $this->once() )
			->method( 'get_upe_enabled_payment_method_ids' )
			->will(
				$this->returnValue( [ 'link' ] )
			);
		$mock_upe_gateway
			->expects( $this->once() )
			->method( 'get_upe_enabled_payment_method_statuses' )
			->will(
				$this->returnValue( [ 'link_payments' => [ 'status' => 'active' ] ] )
			);

		$upe_checkout = new WC_Payments_UPE_Checkout(
			$mock_upe_gateway,
			$this->mock_platform_checkout_utilities,
			$this->mock_wcpay_account,
			$this->mock_customer_service
		);

		$this->assertSame( $upe_checkout->get_payment_fields_js_config()['paymentMethodsConfig'], [] );
	}

	public function test_link_payment_method_if_card_enabled() {
		self::$mock_site_currency = 'USD';

		$mock_upe_gateway = $this->getMockBuilder( UPE_Payment_Gateway::class )
			->setConstructorArgs(
				[
					$this->mock_api_client,
					$this->mock_wcpay_account,
					$this->mock_customer_service,
					$this->mock_token_service,
					$this->mock_action_scheduler_service,
					$this->mock_payment_methods,
					$this->mock_rate_limiter,
					$this->order_service,
				]
			)
			->setMethods(
				[
					'get_upe_enabled_payment_method_statuses',
					'get_upe_enabled_payment_method_ids',
				]
			)
			->getMock();
		$mock_upe_gateway
			->expects( $this->once() )
			->method( 'get_upe_enabled_payment_method_ids' )
			->will(
				$this->returnValue( [ 'card', 'link' ] )
			);
		$mock_upe_gateway
			->expects( $this->once() )
			->method( 'get_upe_enabled_payment_method_statuses' )
			->will(
				$this->returnValue(
					[
						'link_payments' => [ 'status' => 'active' ],
						'card_payments' => [ 'status' => 'active' ],
					]
				)
			);

		$upe_checkout = new WC_Payments_UPE_Checkout(
			$mock_upe_gateway,
			$this->mock_platform_checkout_utilities,
			$this->mock_wcpay_account,
			$this->mock_customer_service
		);

		$this->assertSame(
			$upe_checkout->get_payment_fields_js_config()['paymentMethodsConfig'],
			[
				'card' => [
					'isReusable' => true,
					'title'      => 'Credit card / debit card',
				],
				'link' => [
					'isReusable' => true,
					'title'      => 'Link',
				],
			]
		);
	}

	public function maybe_filter_gateway_title_data_provider() {
		$method_title   = 'WooCommerce Payments';
		$checkout_title = 'Popular payment methods';
		$card_title     = 'Credit card / debit card';

		$data_set[] = [ // Allows for $checkout_title due to UPE method and EUR.
			'methods'  => [
				'card',
				'bancontact',
			],
			'statuses' => [
				'card_payments'       => [
					'status' => 'active',
				],
				'bancontact_payments' => [
					'status' => 'active',
				],
			],
			'currency' => 'EUR',
			'title'    => $method_title,
			'id'       => UPE_Payment_Gateway::GATEWAY_ID,
			'expected' => $checkout_title,
		];
		$data_set[] = [ // No UPE method, only card, so $card_title is expected.
			'methods'  => [
				'card',
			],
			'statuses' => [
				'card_payments' => [
					'status' => 'active',
				],
			],
			'currency' => 'EUR',
			'title'    => $method_title,
			'id'       => UPE_Payment_Gateway::GATEWAY_ID,
			'expected' => $card_title,
		];
		$data_set[] = [ // Only UPE method, so UPE method title is expected.
			'methods'  => [
				'bancontact',
			],
			'statuses' => [
				'bancontact_payments' => [
					'status' => 'active',
				],
			],
			'currency' => 'EUR',
			'title'    => $method_title,
			'id'       => UPE_Payment_Gateway::GATEWAY_ID,
			'expected' => 'Bancontact',
		];
		$data_set[] = [ // Card and UPE enabled, but USD, $card_title expected.
			'methods'  => [
				'card',
				'bancontact',
			],
			'statuses' => [
				'card_payments'       => [
					'status' => 'active',
				],
				'bancontact_payments' => [
					'status' => 'active',
				],
			],
			'currency' => 'USD',
			'title'    => $method_title,
			'id'       => UPE_Payment_Gateway::GATEWAY_ID,
			'expected' => $card_title,
		];
		$data_set[] = [ // Card and UPE enabled, but not our title, other title expected.
			'methods'  => [
				'card',
				'bancontact',
			],
			'statuses' => [
				'card_payments'       => [
					'status' => 'active',
				],
				'bancontact_payments' => [
					'status' => 'active',
				],
			],
			'currency' => 'EUR',
			'title'    => 'Some other title',
			'id'       => UPE_Payment_Gateway::GATEWAY_ID,
			'expected' => 'Some other title',
		];
		$data_set[] = [ // Card and UPE enabled, but not our id, $method_title expected.
			'methods'  => [
				'card',
				'bancontact',
			],
			'statuses' => [
				'card_payments'       => [
					'status' => 'active',
				],
				'bancontact_payments' => [
					'status' => 'active',
				],
			],
			'currency' => 'USD',
			'title'    => $method_title,
			'id'       => 'some_other_id',
			'expected' => $method_title,
		];
		$data_set[] = [ // No methods at all, so defaults to card, so $card_title is expected.
			'methods'  => [],
			'statuses' => [],
			'currency' => 'EUR',
			'title'    => $method_title,
			'id'       => UPE_Payment_Gateway::GATEWAY_ID,
			'expected' => $card_title,
		];
		foreach ( $data_set as $data ) {
			$return_data[] = [ [ $data ] ];
		}
		return $return_data;
	}

	/**
	 * Helper function to mock subscriptions for internal UPE payment methods.
	 */
	private function set_cart_contains_subscription_items( $cart_contains_subscriptions ) {
		foreach ( $this->mock_payment_methods as $mock_payment_method ) {
			$mock_payment_method->expects( $this->any() )
				->method( 'is_subscription_item_in_cart' )
				->will(
					$this->returnValue( $cart_contains_subscriptions )
				);
		}
	}

	private function setup_saved_payment_method() {
		$token = WC_Helper_Token::create_token( 'pm_mock' );

		return [
			'payment_method' => WC_Payment_Gateway_WCPay::GATEWAY_ID,
			'wc-' . WC_Payment_Gateway_WCPay::GATEWAY_ID . '-payment-token' => (string) $token->get_id(),
		];
	}

	private function set_get_upe_enabled_payment_method_statuses_return_value( $return_value = null ) {
		if ( null === $return_value ) {
			$return_value = [
				'card_payments' => [
					'status' => 'active',
				],
			];
		}
		$this->mock_upe_gateway
			->expects( $this->any() )
			->method( 'get_upe_enabled_payment_method_statuses' )
			->will( $this->returnValue( $return_value ) );
	}
}<|MERGE_RESOLUTION|>--- conflicted
+++ resolved
@@ -7,54 +7,30 @@
 
 namespace WCPay\Payment_Methods;
 
-<<<<<<< HEAD
+use WCPay\Constants\Order_Status;
 use WCPay\Constants\Payment_Type;
+use WCPay\Constants\Payment_Intent_Status;
 use WCPay\Core\Server\Request\Create_Intention;
 use WCPay\Core\Server\Request\Create_Setup_Intention;
 use WCPay\Core\Server\Request\Get_Intention;
 use WCPay\Core\Server\Request\Update_Intention;
 use WCPay\Core\Server\Response;
-=======
-use Exception;
-use PHPUnit\Framework\MockObject\MockObject;
-use WCPay\Constants\Order_Status;
-use WCPay\Constants\Payment_Type;
-use WCPay\Constants\Payment_Intent_Status;
->>>>>>> f592aafc
 use WCPay\Exceptions\Amount_Too_Small_Exception;
 use WCPay\Platform_Checkout\Platform_Checkout_Utilities;
 use WCPay\Session_Rate_Limiter;
-<<<<<<< HEAD
-use WC_Payment_Gateway_WCPay;
-=======
 use WCPay\WC_Payments_UPE_Checkout;
 use WCPAY_UnitTestCase;
-use WC_Customer;
 use WC_Helper_Order;
 use WC_Helper_Intention;
 use WC_Helper_Token;
-use WC_Payments;
->>>>>>> f592aafc
 use WC_Payments_Account;
 use WC_Payments_Action_Scheduler_Service;
 use WC_Payments_API_Client;
 use WC_Payments_Customer_Service;
 use WC_Payment_Gateway_WCPay;
 use WC_Payments_Order_Service;
-<<<<<<< HEAD
-use WC_Helper_Order;
-use WC_Helper_Intention;
-use WC_Helper_Token;
-use WCPay\WC_Payments_UPE_Checkout;
-use WCPAY_UnitTestCase;
+use WC_Payments_Token_Service;
 use Exception;
-=======
-use WC_Payments_Token_Service;
-use WC_Payments_Utils;
-use WC_Subscriptions;
-use WC_Subscriptions_Cart;
-use WP_User;
->>>>>>> f592aafc
 
 /**
  * Overriding global function within namespace for testing
@@ -595,8 +571,7 @@
 	public function test_create_payment_intent_uses_order_amount_if_order() {
 		$order    = WC_Helper_Order::create_order();
 		$order_id = $order->get_id();
-<<<<<<< HEAD
-		$intent   = WC_Helper_Intention::create_intention( [ 'status' => 'requires_payment_method' ] );
+		$intent   = WC_Helper_Intention::create_intention( [ 'status' => Payment_Intent_Status::REQUIRES_PAYMENT_METHOD ] );
 		$request  = $this->mock_wcpay_request( Create_Intention::class );
 		$request->expects( $this->once() )
 			->method( 'set_amount' )
@@ -625,13 +600,6 @@
 
 		$request->expects( $this->once() )
 			->method( 'format_response' )
-=======
-		$intent   = WC_Helper_Intention::create_intention( [ 'status' => Payment_Intent_Status::REQUIRES_PAYMENT_METHOD ] );
-		$this->mock_api_client
-			->expects( $this->once() )
-			->method( 'create_intention' )
-			->with( 5000, 'usd', [ 'card' ] )
->>>>>>> f592aafc
 			->willReturn( $intent );
 
 		$this->set_cart_contains_subscription_items( false );
@@ -643,8 +611,7 @@
 	public function test_create_payment_intent_defaults_to_automatic_capture() {
 		$order    = WC_Helper_Order::create_order();
 		$order_id = $order->get_id();
-<<<<<<< HEAD
-		$intent   = WC_Helper_Intention::create_intention( [ 'status' => 'requires_payment_method' ] );
+		$intent   = WC_Helper_Intention::create_intention( [ 'status' => Payment_Intent_Status::REQUIRES_PAYMENT_METHOD ] );
 		$request  = $this->mock_wcpay_request( Create_Intention::class );
 		$request->expects( $this->once() )
 			->method( 'set_amount' )
@@ -656,19 +623,6 @@
 
 		$request->expects( $this->once() )
 			->method( 'format_response' )
-=======
-		$intent   = WC_Helper_Intention::create_intention( [ 'status' => Payment_Intent_Status::REQUIRES_PAYMENT_METHOD ] );
-		$this->mock_api_client
-			->expects( $this->once() )
-			->method( 'create_intention' )
-			->with(
-				5000,
-				'usd',
-				[ 'card' ],
-				$order_id,
-				'automatic'
-			)
->>>>>>> f592aafc
 			->willReturn( $intent );
 
 		$this->set_get_upe_enabled_payment_method_statuses_return_value();
@@ -996,9 +950,7 @@
 		$current_order_id = $current_order->get_id();
 
 		// Assert: no call to the server to confirm the payment.
-		$this->mock_api_client
-			->expects( $this->never() )
-			->method( 'update_intention' );
+		$this->mock_wcpay_request( Update_Intention::class, 0, 'pi_XXXXX' );
 
 		// Act: process the order but redirect to the previous/session paid order.
 		$result = $this->mock_upe_gateway->process_payment( $current_order_id );
@@ -1038,10 +990,10 @@
 		$intent = WC_Helper_Intention::create_intention( [ 'status' => 'failed' ] );
 
 		// Assert.
-		$this->mock_api_client
-			->expects( $this->once() )
-			->method( 'update_intention' )
-			->will( $this->returnValue( $intent ) );
+		$update_request = $this->mock_wcpay_request( Update_Intention::class, 1, $intent->get_id() );
+		$update_request->expects( $this->once() )
+			->method( 'format_response' )
+			->willReturn( $intent );
 
 		// Act: process the order but redirect to the previous/session paid order.
 		$this->mock_upe_gateway->process_payment( $current_order_id );
@@ -1085,10 +1037,10 @@
 		$intent = WC_Helper_Intention::create_intention();
 
 		// Assert: the payment process continues.
-		$this->mock_api_client
-			->expects( $this->once() )
-			->method( 'update_intention' )
-			->will( $this->returnValue( $intent ) );
+		$update_request = $this->mock_wcpay_request( Update_Intention::class, 1, $intent->get_id() );
+		$update_request->expects( $this->once() )
+			->method( 'format_response' )
+			->willReturn( $intent );
 
 		// Act.
 		$this->mock_upe_gateway->process_payment( $current_order_id );
@@ -1114,7 +1066,8 @@
 	 * @param ?string $invalid_intent_id An invalid payment intent ID. If no intent id is set, this can be null.
 	 */
 	public function test_upe_check_payment_intent_attached_to_order_succeeded_with_invalid_intent_id_continue_process_payment( $invalid_intent_id ) {
-		$_POST['wc_payment_intent_id'] = 'pi_mock';
+		$mock_pm                       = 'pi_mock';
+		$_POST['wc_payment_intent_id'] = $mock_pm;
 
 		// Arrange order.
 		$order = WC_Helper_Order::create_order();
@@ -1124,14 +1077,12 @@
 		$order_id = $order->get_id();
 
 		// Assert: get_intent is not called.
-		$this->mock_api_client
-			->expects( $this->never() )
-			->method( 'get_intent' );
+		$this->mock_wcpay_request( Get_Intention::class, 0, 'pi_XXX' );
 
 		// Assert: the payment process continues.
-		$this->mock_api_client
+		$this->mock_wcpay_request( Update_Intention::class, 1, $mock_pm )
 			->expects( $this->once() )
-			->method( 'update_intention' )
+			->method( 'format_response' )
 			->willReturn( WC_Helper_Intention::create_intention() );
 
 		// Act: process the order.
@@ -1158,7 +1109,9 @@
 		string $attached_intent_status,
 		bool $same_order_id
 	) {
-		$_POST['wc_payment_intent_id'] = 'pi_mock';
+		$mock_pm                       = 'pi_mock';
+		$_POST['wc_payment_intent_id'] = $mock_pm;
+
 		// Arrange order.
 		$order = WC_Helper_Order::create_order();
 		$order->update_meta_data( '_intent_id', $attached_intent_id );
@@ -1175,16 +1128,17 @@
 				'metadata' => [ 'order_id' => $meta_order_id ],
 			]
 		);
-		$this->mock_api_client
+
+		$get_request = $this->mock_wcpay_request( Get_Intention::class, 1, $attached_intent_id );
+		$get_request
 			->expects( $this->once() )
-			->method( 'get_intent' )
-			->with( $attached_intent_id )
+			->method( 'format_response' )
 			->willReturn( $attached_intent );
 
 		// Assert: the payment process continues.
-		$this->mock_api_client
+		$this->mock_wcpay_request( Update_Intention::class, 1, $mock_pm )
 			->expects( $this->once() )
-			->method( 'update_intention' )
+			->method( 'format_response' )
 			->willReturn( WC_Helper_Intention::create_intention() );
 
 		// Act: process the order.
@@ -1221,16 +1175,14 @@
 			]
 		);
 
-		$this->mock_api_client
+		$get_request = $this->mock_wcpay_request( Get_Intention::class, 1, $attached_intent_id );
+		$get_request
 			->expects( $this->once() )
-			->method( 'get_intent' )
-			->with( $attached_intent_id )
+			->method( 'format_response' )
 			->willReturn( $attached_intent );
 
 		// Assert: no more call to the server to update the intention.
-		$this->mock_api_client
-			->expects( $this->never() )
-			->method( 'update_intention' );
+		$this->mock_wcpay_request( Update_Intention::class, 0, $attached_intent_id );
 
 		// Act: process the order but redirect to the order.
 		$result = $this->mock_upe_gateway->process_payment( $order_id );
