--- conflicted
+++ resolved
@@ -36,12 +36,9 @@
 use WC_Payments;
 use WCPay\Duplicate_Payment_Prevention_Service;
 use WC_Payments_Localization_Service;
-<<<<<<< HEAD
 use WCPay\Database_Cache;
-=======
 use WCPay\Internal\Service\Level3Service;
 use WCPay\Internal\Service\OrderService;
->>>>>>> 06204557
 
 require_once dirname( __FILE__ ) . '/../helpers/class-wc-helper-site-currency.php';
 
@@ -411,51 +408,7 @@
 
 		$request->expects( $this->once() )
 			->method( 'set_metadata' )
-<<<<<<< HEAD
-			->with(
-				[
-					'customer_name'        => 'Jeroen Sormani',
-					'customer_email'       => 'admin@example.org',
-					'site_url'             => 'http://example.org',
-					'order_id'             => $order_id,
-					'order_number'         => $order_number,
-					'order_key'            => $order->get_order_key(),
-					'payment_type'         => Payment_Type::SINGLE(),
-					'gateway_type'         => 'legacy_upe',
-					'checkout_type'        => '',
-					'client_version'       => WCPAY_VERSION_NUMBER,
-					'subscription_payment' => 'no',
-				]
-			);
-
-		$request->expects( $this->once() )
-			->method( 'set_level3' )
-			->with(
-				[
-					'merchant_reference' => (string) $order_id,
-					'customer_reference' => (string) $order_id,
-					'shipping_amount'    => 1000.0,
-					'line_items'         => [
-						(object) [
-							'product_code'        => 30,
-							'product_description' => 'Beanie with Logo',
-							'unit_cost'           => 1800,
-							'quantity'            => 1,
-							'tax_amount'          => 270,
-							'discount_amount'     => 0,
-							'product_code'        => $product_item->get_product_id(),
-							'product_description' => 'Dummy Product',
-							'unit_cost'           => 1000.0,
-							'quantity'            => 4,
-							'tax_amount'          => 0.0,
-							'discount_amount'     => 0.0,
-						],
-					],
-				]
-			);
-=======
 			->with( [ 'gateway_type' => 'legacy_upe' ] );
->>>>>>> 06204557
 
 		$request->expects( $this->once() )
 			->method( 'format_response' )
@@ -517,51 +470,7 @@
 
 		$request->expects( $this->once() )
 			->method( 'set_metadata' )
-<<<<<<< HEAD
-			->with(
-				[
-					'customer_name'        => 'Jeroen Sormani',
-					'customer_email'       => 'admin@example.org',
-					'site_url'             => 'http://example.org',
-					'order_id'             => $order_id,
-					'order_number'         => $order_number,
-					'order_key'            => $order->get_order_key(),
-					'payment_type'         => Payment_Type::SINGLE(),
-					'gateway_type'         => 'legacy_upe',
-					'checkout_type'        => '',
-					'client_version'       => WCPAY_VERSION_NUMBER,
-					'subscription_payment' => 'no',
-				]
-			);
-
-		$request->expects( $this->once() )
-			->method( 'set_level3' )
-			->with(
-				[
-					'merchant_reference' => (string) $order_id,
-					'shipping_amount'    => 1000.0,
-					'line_items'         => [
-						(object) [
-							'product_code'        => 30,
-							'product_description' => 'Beanie with Logo',
-							'unit_cost'           => 1800,
-							'quantity'            => 1,
-							'tax_amount'          => 270,
-							'discount_amount'     => 0,
-							'product_code'        => $product_item->get_product_id(),
-							'product_description' => 'Dummy Product',
-							'unit_cost'           => 1000.0,
-							'quantity'            => 4,
-							'tax_amount'          => 0.0,
-							'discount_amount'     => 0.0,
-						],
-					],
-					'customer_reference' => (string) $order_id,
-				]
-			);
-=======
 			->with( [ 'gateway_type' => 'legacy_upe' ] );
->>>>>>> 06204557
 
 		$request->expects( $this->once() )
 			->method( 'format_response' )
@@ -619,51 +528,7 @@
 
 		$request->expects( $this->once() )
 			->method( 'set_metadata' )
-<<<<<<< HEAD
-			->with(
-				[
-					'customer_name'        => 'Jeroen Sormani',
-					'customer_email'       => 'admin@example.org',
-					'site_url'             => 'http://example.org',
-					'order_id'             => $order_id,
-					'order_number'         => $order_number,
-					'order_key'            => $order->get_order_key(),
-					'payment_type'         => Payment_Type::SINGLE(),
-					'gateway_type'         => 'legacy_upe',
-					'checkout_type'        => '',
-					'client_version'       => WCPAY_VERSION_NUMBER,
-					'subscription_payment' => 'no',
-				]
-			);
-
-		$request->expects( $this->once() )
-			->method( 'set_level3' )
-			->with(
-				[
-					'merchant_reference' => (string) $order_id,
-					'shipping_amount'    => 1000.0,
-					'line_items'         => [
-						(object) [
-							'product_code'        => 30,
-							'product_description' => 'Beanie with Logo',
-							'unit_cost'           => 1800,
-							'quantity'            => 1,
-							'tax_amount'          => 270,
-							'discount_amount'     => 0,
-							'product_code'        => $product_item->get_product_id(),
-							'product_description' => 'Dummy Product',
-							'unit_cost'           => 1000.0,
-							'quantity'            => 4,
-							'tax_amount'          => 0.0,
-							'discount_amount'     => 0.0,
-						],
-					],
-					'customer_reference' => (string) $order_id,
-				]
-			);
-=======
 			->with( [ 'gateway_type' => 'legacy_upe' ] );
->>>>>>> 06204557
 
 		$request->expects( $this->once() )
 			->method( 'format_response' )
@@ -2026,11 +1891,7 @@
 	}
 
 	public function test_maybe_filter_gateway_title_skips_update_due_to_enabled_split_upe() {
-<<<<<<< HEAD
 		$this->mock_cache->method( 'get' )->willReturn( [ 'is_deferred_intent_creation_upe_enabled' => true ] );
-=======
-		update_option( '_wcpay_feature_upe_deferred_intent', '1' );
->>>>>>> 06204557
 
 		$data = [
 			'methods'  => [
