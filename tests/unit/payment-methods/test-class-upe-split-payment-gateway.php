--- conflicted
+++ resolved
@@ -943,25 +943,7 @@
 		$result = $mock_upe_gateway->process_payment( $order_id );
 
 		// Assert: the result of check_against_session_processing_order.
-<<<<<<< HEAD
-		$this->assertSame( 'yes', $result['wcpay_upe_paid_for_previous_order'] );
-		$this->assertSame( 'success', $result['result'] );
-		$this->assertStringContainsString( $mock_upe_gateway->get_return_url( $session_order ), $result['redirect'] );
-
-		// Assert: the behaviors of check_against_session_processing_order.
-		$notes = wc_get_order_notes( [ 'order_id' => $session_order->get_id() ] );
-		$this->assertStringContainsString(
-			'WooPayments: detected and deleted order ID ' . $current_order_id,
-			$notes[0]->content
-		);
-		$this->assertSame( Order_Status::TRASH, wc_get_order( $current_order_id )->get_status() );
-		$this->assertSame(
-			null,
-			WC()->session->get( WC_Payment_Gateway_WCPay::SESSION_KEY_PROCESSING_ORDER )
-		);
-=======
 		$this->assertSame( $response, $result );
->>>>>>> 6d6ae7dd
 	}
 
 	public function test_upe_process_payment_check_session_with_failed_intent_then_order_id_saved_to_session() {
