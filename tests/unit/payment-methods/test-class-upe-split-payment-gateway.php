<?php
/**
 * Class UPE_Split_Payment_Gateway_Test
 *
 * @package WooCommerce\Payments\Tests
 */

namespace WCPay\Payment_Methods;

use Exception;
use WCPay\Constants\Order_Status;
use WCPay\Constants\Payment_Type;
use WCPay\Constants\Intent_Status;
use WCPay\Core\Server\Request\Get_Request;
use WCPay\Core\Server\Request\Get_Setup_Intention;
use WCPay\Exceptions\Amount_Too_Small_Exception;
use WCPay\WooPay\WooPay_Utilities;
use WCPay\Session_Rate_Limiter;
use WCPay\WC_Payments_UPE_Checkout;
use WCPAY_UnitTestCase;
use WC_Helper_Order;
use WC_Helper_Intention;
use WC_Helper_Token;
use WC_Payments_Account;
use WC_Payments_Action_Scheduler_Service;
use WC_Payments_API_Client;
use WC_Payments_Customer_Service;
use WC_Payment_Gateway_WCPay;
use WC_Payments_Order_Service;
use WC_Payments_Token_Service;
use WCPay\Constants\Payment_Method;
use WCPay\Core\Server\Request\Create_Intention;
use WCPay\Core\Server\Request\Create_Setup_Intention;
use WCPay\Core\Server\Request\Get_Intention;
use WCPay\Core\Server\Request\Update_Intention;
use WCPay\Duplicate_Payment_Prevention_Service;
use WCPay\WC_Payments_Checkout;
use WCPay\Payment_Information;
use WC_Payments;
use WC_Payments_Localization_Service;
<<<<<<< HEAD
use WCPay\Database_Cache;
=======
use WCPay\Internal\Service\Level3Service;
use WCPay\Internal\Service\OrderService;
>>>>>>> 06204557

require_once dirname( __FILE__ ) . '/../helpers/class-wc-helper-site-currency.php';

/**
 * UPE_Split_Payment_Gateway unit tests
 */
class UPE_Split_Payment_Gateway_Test extends WCPAY_UnitTestCase {

	/**
	 * Mock WC_Payments_Customer_Service.
	 *
	 * @var WC_Payments_Customer_Service|PHPUnit_Framework_MockObject_MockObject
	 */
	private $mock_customer_service;

	/**
	 * Mock WC_Payments_Token_Service.
	 *
	 * @var WC_Payments_Token_Service|PHPUnit_Framework_MockObject_MockObject
	 */
	private $mock_token_service;

	/**
	 * Mock WC_Payments_API_Client.
	 *
	 * @var WC_Payments_API_Client|PHPUnit_Framework_MockObject_MockObject
	 */
	private $mock_api_client;

	/**
	 * Mock WC_Payments_Action_Scheduler_Service.
	 *
	 * @var WC_Payments_Action_Scheduler_Service|PHPUnit_Framework_MockObject_MockObject
	 */
	private $mock_action_scheduler_service;

	/**
	 * Mock Session_Rate_Limiter.
	 *
	 * @var Session_Rate_Limiter|PHPUnit_Framework_MockObject_MockObject
	 */
	private $mock_rate_limiter;

	/**
	 * WC_Payments_Order_Service.
	 *
	 * @var WC_Payments_Order_Service
	 */
	private $order_service;

	/**
	 * Array of mock UPE payment methods.
	 *
	 * @var array
	 */
	private $mock_payment_methods;

	/**
	 * Array of mock UPE payment gateways created by individual payment methods.
	 *
	 * @var array
	 */
	private $mock_payment_gateways;

	/**
	 * WC_Payments_Checkout
	 *
	 * @var WC_Payments_Checkout
	 */
	private $mock_legacy_checkout;

	/**
	 * WC_Payments_Account instance.
	 *
	 * @var WC_Payments_Account
	 */
	private $mock_wcpay_account;

	/**
	 * WooPay_Utilities instance.
	 *
	 * @var WooPay_Utilities
	 */
	private $mock_woopay_utilities;

	/**
	 * Duplicate Payments Prevention Service.
	 *
	 * @var Duplicate_Payment_Prevention_Service
	 */
	private $mock_dpps;

	/**
	 * Mocked value of return_url.
	 * The value is used in the set up and tests, so it's set as a private
	 * variable for easy reference.
	 *
	 * @var string
	 */
	private $return_url = 'test_url';

	/**
	 * @var string Mocked value of return_url.
	 */
	private $icon_url = 'test_icon_url';

	/**
	 * Mocked object to be used as response from process_payment_using_saved_method()
	 *
	 * @var array
	 */
	private $mock_payment_result = [
		'result'         => 'success',
		'payment_needed' => true,
		'redirect'       => 'testURL/key=mock_order_key',
	];

	/**
	 * WC_Payments_Localization_Service instance.
	 *
	 * @var WC_Payments_Localization_Service
	 */
	private $mock_localization_service;

	/**
	 * Mapping for payment ID to payment method.
	 *
	 * @var array
	 */
	private $payment_method_classes = [
		Payment_Method::CARD       => CC_Payment_Method::class,
		Payment_Method::GIROPAY    => Giropay_Payment_Method::class,
		Payment_Method::SOFORT     => Sofort_Payment_Method::class,
		Payment_Method::BANCONTACT => Bancontact_Payment_Method::class,
		Payment_Method::EPS        => EPS_Payment_Method::class,
		Payment_Method::P24        => P24_Payment_Method::class,
		Payment_Method::IDEAL      => Ideal_Payment_Method::class,
		Payment_Method::SEPA       => Sepa_Payment_Method::class,
		Payment_Method::BECS       => Becs_Payment_Method::class,
		Payment_Method::LINK       => Link_Payment_Method::class,
	];

	/**
	 * Pre-test setup
	 */
	public function set_up() {
		parent::set_up();

		$this->mock_payment_gateways = [];
		$this->mock_payment_methods  = [];

		// Mock the main class's cache service.
		$this->_cache     = WC_Payments::get_database_cache();
		$this->mock_cache = $this->createMock( Database_Cache::class );
		WC_Payments::set_database_cache( $this->mock_cache );

		// Arrange: Mock WC_Payments_API_Client so we can configure the
		// return value of create_and_confirm_intention().
		// Note that we cannot use createStub here since it's not defined in PHPUnit 6.5.
		$this->mock_api_client = $this->getMockBuilder( 'WC_Payments_API_Client' )
			->disableOriginalConstructor()
			->setMethods(
				[
					'create_intention',
					'create_setup_intention',
					'update_intention',
					'get_intent',
					'get_payment_method',
					'is_server_connected',
					'get_charge',
					'get_timeline',
				]
			)
			->getMock();

		$this->mock_wcpay_account = $this->createMock( WC_Payments_Account::class );
		$this->mock_wcpay_account->method( 'get_account_country' )->willReturn( 'US' );
		$this->mock_wcpay_account->method( 'get_account_default_currency' )->willReturn( 'USD' );

		$payment_methods = [
			'link' => [
				'base' => 0.1,
			],
		];

		$this->mock_wcpay_account
			->expects( $this->any() )
			->method( 'get_fees' )
			->willReturn( $payment_methods );

		$this->mock_woopay_utilities = $this->createMock( WooPay_Utilities::class );

		// Arrange: Mock WC_Payments_Customer_Service so its methods aren't called directly.
		$this->mock_customer_service = $this->getMockBuilder( 'WC_Payments_Customer_Service' )
			->disableOriginalConstructor()
			->getMock();

		// Arrange: Mock WC_Payments_Customer_Service so its methods aren't called directly.
		$this->mock_token_service = $this->getMockBuilder( 'WC_Payments_Token_Service' )
			->disableOriginalConstructor()
			->setMethods( [ 'add_payment_method_to_user' ] )
			->getMock();

		// Arrange: Mock WC_Payments_Action_Scheduler_Service so its methods aren't called directly.
		$this->mock_action_scheduler_service = $this->getMockBuilder( 'WC_Payments_Action_Scheduler_Service' )
			->disableOriginalConstructor()
			->getMock();

		$this->mock_legacy_checkout = $this->getMockBuilder( WC_Payments_Checkout::class )
			->disableOriginalConstructor()
			->getMock();

		$this->mock_rate_limiter = $this->createMock( Session_Rate_Limiter::class );
		$this->order_service     = new WC_Payments_Order_Service( $this->mock_api_client );

		$this->mock_dpps = $this->createMock( Duplicate_Payment_Prevention_Service::class );

		$this->mock_localization_service = $this->createMock( WC_Payments_Localization_Service::class );

		// Arrange: Define a $_POST array which includes the payment method,
		// so that get_payment_method_from_request() does not throw error.
		$_POST = [
			'wcpay-payment-method' => 'pm_mock',
			'payment_method'       => UPE_Split_Payment_Gateway::GATEWAY_ID,
		];

		$get_payment_gateway_by_id_return_value_map = [];

		foreach ( $this->payment_method_classes as $payment_method_id => $payment_method_class ) {
			$mock_payment_method = $this->getMockBuilder( $payment_method_class )
				->setConstructorArgs( [ $this->mock_token_service ] )
				->setMethods( [ 'is_subscription_item_in_cart', 'get_icon' ] )
				->getMock();
			$this->mock_payment_methods[ $mock_payment_method->get_id() ] = $mock_payment_method;

			$mock_gateway = $this->getMockBuilder( UPE_Split_Payment_Gateway::class )
				->setConstructorArgs(
					[
						$this->mock_api_client,
						$this->mock_wcpay_account,
						$this->mock_customer_service,
						$this->mock_token_service,
						$this->mock_action_scheduler_service,
						$mock_payment_method,
						$this->mock_payment_methods,
						$this->mock_rate_limiter,
						$this->order_service,
						$this->mock_dpps,
						$this->mock_localization_service,
					]
				)
				->setMethods(
					[
						'get_return_url',
						'manage_customer_details_for_order',
						'parent_process_payment',
						'get_upe_enabled_payment_method_statuses',
						'is_payment_recurring',
						'get_payment_method_ids_enabled_at_checkout',
						'wc_payments_get_payment_gateway_by_id',
						'get_selected_payment_method',
						'get_upe_enabled_payment_method_ids',
					]
				)
				->getMock();

			// Arrange: Set the return value of get_return_url() so it can be used in a test later.
			$mock_gateway
				->expects( $this->any() )
				->method( 'get_return_url' )
				->will(
					$this->returnValue( $this->return_url )
				);
			$mock_gateway
				->expects( $this->any() )
				->method( 'parent_process_payment' )
				->will(
					$this->returnValue( $this->mock_payment_result )
				);

			$this->mock_payment_gateways[ $payment_method_id ] = $mock_gateway;

			$get_payment_gateway_by_id_return_value_map[] = [ $payment_method_id, $mock_gateway ];

			WC_Helper_Site_Currency::$mock_site_currency = '';

			update_option( '_wcpay_feature_upe_split', '1' );
		}

		foreach ( $this->mock_payment_gateways as $id => $mock_gateway ) {
			$mock_gateway->expects( $this->any() )
				->method( 'wc_payments_get_payment_gateway_by_id' )
				->will(
					$this->returnValueMap( $get_payment_gateway_by_id_return_value_map )
				);
		}

		// Mock the level3 service to always return an empty array.
		$mock_level3_service = $this->createMock( Level3Service::class );
		$mock_level3_service->expects( $this->any() )
			->method( 'get_data_from_order' )
			->willReturn( [] );
		wcpay_get_test_container()->replace( Level3Service::class, $mock_level3_service );

		// Mock the order service to always return an empty array for meta.
		$mock_order_service = $this->createMock( OrderService::class );
		$mock_order_service->expects( $this->any() )
			->method( 'get_payment_metadata' )
			->willReturn( [] );
		wcpay_get_test_container()->replace( OrderService::class, $mock_order_service );
	}

	/**
	 * Cleanup after tests.
	 *
	 * @return void
	 */
	public function tear_down() {
		parent::tear_down();
		WC_Payments::set_database_cache( $this->_cache );
		update_option( '_wcpay_feature_upe_split', '0' );
		update_option( '_wcpay_feature_upe_deferred_intent', '0' );
		wcpay_get_test_container()->reset_all_replacements();
	}

	/**
	 * Test the UI <div> container that will hold the payment method.
	 *
	 * @return void
	 */
	public function test_payment_fields_outputs_fields() {
		$checkout = new WC_Payments_UPE_Checkout(
			$this->mock_payment_gateways[ Payment_Method::CARD ],
			$this->mock_woopay_utilities,
			$this->mock_wcpay_account,
			$this->mock_customer_service
		);
		$checkout->init_hooks();

		$registered_card_gateway = WC_Payments::get_registered_card_gateway();
		WC_Payments::set_registered_card_gateway( $this->mock_payment_gateways[ Payment_Method::CARD ] );

		foreach ( $this->mock_payment_gateways as $payment_method_id => $mock_payment_gateway ) {
			$mock_payment_gateway
				->method( 'get_payment_method_ids_enabled_at_checkout' )
				->willReturn( [] );
			/**
			* This tests each payment method output separately without concatenating the output
			* into 1 single buffer. Each iteration has 1 assertion.
			*/
			ob_start();
			$mock_payment_gateway->payment_fields();
			$actual_output = ob_get_contents();
			ob_end_clean();

			$this->assertStringContainsString( '<div class="wcpay-upe-element" data-payment-method-type="' . $payment_method_id . '"></div>', $actual_output );
		}

		WC_Payments::set_registered_card_gateway( $registered_card_gateway );
	}

	public function test_should_not_use_stripe_platform_on_checkout_page_for_upe() {
		$payment_gateway = $this->mock_payment_gateways[ Payment_Method::SEPA ];
		$this->assertFalse( $payment_gateway->should_use_stripe_platform_on_checkout_page() );
	}

	public function test_link_payment_method_requires_mandate_data() {
		$mock_upe_gateway = $this->mock_payment_gateways[ Payment_Method::CARD ];

		$mock_upe_gateway
			->expects( $this->once() )
			->method( 'get_upe_enabled_payment_method_ids' )
			->will(
				$this->returnValue( [ 'link' ] )
			);

		$this->assertTrue( $mock_upe_gateway->is_mandate_data_required() );
	}

	public function test_sepa_debit_payment_method_requires_mandate_data() {
		$mock_upe_gateway = $this->mock_payment_gateways[ Payment_Method::SEPA ];
		$this->assertTrue( $mock_upe_gateway->is_mandate_data_required() );
	}

	public function test_non_required_mandate_data() {
		$mock_gateway_not_requiring_mandate_data = $this->mock_payment_gateways[ Payment_Method::GIROPAY ];
		$this->assertFalse( $mock_gateway_not_requiring_mandate_data->is_mandate_data_required() );
	}

	public function test_non_reusable_payment_method_is_not_available_when_subscription_is_in_cart() {
		$non_reusable_payment_method = Payment_Method::BANCONTACT;
		$payment_gateway             = $this->mock_payment_gateways[ $non_reusable_payment_method ];

		$this->set_cart_contains_subscription_items( true );

		$this->assertFalse( $payment_gateway->is_available() );
	}

	public function test_update_payment_intent_adds_customer_save_payment_and_level3_data() {
		$order               = WC_Helper_Order::create_order();
		$order_id            = $order->get_id();
		$order_number        = $order->get_order_number();
		$user                = '';
		$customer_id         = 'cus_mock';
		$save_payment_method = true;
		$intent              = WC_Helper_Intention::create_intention( [ 'status' => Intent_Status::REQUIRES_PAYMENT_METHOD ] );

		$this->set_cart_contains_subscription_items( false );

		$this->mock_customer_service
			->expects( $this->never() )
			->method( 'create_customer_for_user' );

<<<<<<< HEAD
		$metadata = [
			'customer_name'        => 'Jeroen Sormani',
			'customer_email'       => 'admin@example.org',
			'site_url'             => 'http://example.org',
			'order_id'             => $order_id,
			'order_number'         => $order_number,
			'order_key'            => $order->get_order_key(),
			'payment_type'         => Payment_Type::SINGLE(),
			'gateway_type'         => 'split_upe_with_deferred_intent_creation',
			'checkout_type'        => '',
			'client_version'       => WCPAY_VERSION_NUMBER,
			'subscription_payment' => 'no',
		];

		$level3 = [
			'merchant_reference' => (string) $order_id,
			'customer_reference' => (string) $order_id,
			'shipping_amount'    => 1000.0,
			'line_items'         => [
				(object) [
					'product_code'        => 30,
					'product_description' => 'Beanie with Logo',
					'unit_cost'           => 1800,
					'quantity'            => 1,
					'tax_amount'          => 270,
					'discount_amount'     => 0,
					'product_code'        => $product_item->get_product_id(),
					'product_description' => 'Dummy Product',
					'unit_cost'           => 1000.0,
					'quantity'            => 4,
					'tax_amount'          => 0.0,
					'discount_amount'     => 0.0,
				],
			],
		];

=======
>>>>>>> 06204557
		// Test update_payment_intent on each payment gateway.
		foreach ( $this->mock_payment_gateways as $mock_payment_gateway ) {
			$request = $this->mock_wcpay_request( Update_Intention::class, 1, $intent->get_id() );
			$request->expects( $this->once() )->method( 'set_amount' )->with( 5000 );
			$request->expects( $this->once() )->method( 'set_currency_code' )->with( 'usd' );
			$request->expects( $this->once() )->method( 'setup_future_usage' );
			$request->expects( $this->once() )->method( 'set_customer' )->with( 'cus_mock' );
			$request->expects( $this->once() )->method( 'set_metadata' )->with( [ 'gateway_type' => 'split_upe_with_deferred_intent_creation' ] );
			$request->expects( $this->once() )
				->method( 'format_response' )
				->willReturn( $intent );

			$mock_payment_gateway
				->method( 'manage_customer_details_for_order' )
				->will(
					$this->returnValue( [ $user, $customer_id ] )
				);
			$result = $mock_payment_gateway->update_payment_intent( $intent->get_id(), $order_id, $save_payment_method );
			$this->assertSame( [ 'success' => true ], $result );
		}
	}

	public function test_update_payment_intent_with_selected_upe_payment_method() {
		$order               = WC_Helper_Order::create_order();
		$order_id            = $order->get_id();
		$order_number        = $order->get_order_number();
		$product_item        = current( $order->get_items( 'line_item' ) );
		$user                = '';
		$customer_id         = 'cus_mock';
		$save_payment_method = true;
		$intent              = WC_Helper_Intention::create_intention( [ 'status' => Intent_Status::REQUIRES_PAYMENT_METHOD ] );

		$this->set_cart_contains_subscription_items( false );

		$this->mock_customer_service
			->expects( $this->never() )
			->method( 'create_customer_for_user' );

<<<<<<< HEAD
		$metadata = [
			'customer_name'        => 'Jeroen Sormani',
			'customer_email'       => 'admin@example.org',
			'site_url'             => 'http://example.org',
			'order_id'             => $order_id,
			'order_number'         => $order_number,
			'order_key'            => $order->get_order_key(),
			'payment_type'         => Payment_Type::SINGLE(),
			'gateway_type'         => 'split_upe_with_deferred_intent_creation',
			'checkout_type'        => '',
			'client_version'       => WCPAY_VERSION_NUMBER,
			'subscription_payment' => 'no',

		];

		$level3 = [
			'merchant_reference' => (string) $order_id,
			'shipping_amount'    => 1000.0,
			'line_items'         => [
				(object) [
					'product_code'        => 30,
					'product_description' => 'Beanie with Logo',
					'unit_cost'           => 1800,
					'quantity'            => 1,
					'tax_amount'          => 270,
					'discount_amount'     => 0,
					'product_code'        => $product_item->get_product_id(),
					'product_description' => 'Dummy Product',
					'unit_cost'           => 1000.0,
					'quantity'            => 4,
					'tax_amount'          => 0.0,
					'discount_amount'     => 0.0,
				],
			],
			'customer_reference' => (string) $order_id,
		];

=======
>>>>>>> 06204557
		/**
		* In order to test each gateway, we need to setup mock_api_client so that
		* its input are mocked in sequence, matching the gateways.
		*/
		foreach ( $this->mock_payment_gateways as $payment_method_id => $mock_payment_gateway ) {
			$request = $this->mock_wcpay_request( Update_Intention::class, 1, $intent->get_id() );
			$request->expects( $this->once() )->method( 'set_amount' )->with( 5000 );
			$request->expects( $this->once() )->method( 'set_currency_code' )->with( 'usd' );
			$request->expects( $this->once() )->method( 'setup_future_usage' );
			$request->expects( $this->once() )->method( 'set_customer' )->with( 'cus_mock' );
			$request->expects( $this->once() )->method( 'set_metadata' )->with( [ 'gateway_type' => 'split_upe_with_deferred_intent_creation' ] );
			$request->expects( $this->once() )->method( 'set_payment_method_types' )->with( [ $payment_method_id ] );

			$request->expects( $this->once() )
				->method( 'format_response' )
				->willReturn( $intent );

			// Test update_payment_intent on each payment gateway.
			$mock_payment_gateway
				->method( 'manage_customer_details_for_order' )
				->will(
					$this->returnValue( [ $user, $customer_id ] )
				);
			$result = $mock_payment_gateway->update_payment_intent( $intent->get_id(), $order_id, $save_payment_method, $payment_method_id );
			$this->assertSame( [ 'success' => true ], $result );
		}
	}

	public function test_update_payment_intent_with_payment_country() {
		$order        = WC_Helper_Order::create_order();
		$order_id     = $order->get_id();
		$order_number = $order->get_order_number();
		$product_item = current( $order->get_items( 'line_item' ) );
		$intent       = WC_Helper_Intention::create_intention( [ 'status' => Intent_Status::REQUIRES_PAYMENT_METHOD ] );

		$this->set_cart_contains_subscription_items( false );

		$this->mock_customer_service
			->expects( $this->never() )
			->method( 'create_customer_for_user' );

<<<<<<< HEAD
		$metadata = [
			'customer_name'        => 'Jeroen Sormani',
			'customer_email'       => 'admin@example.org',
			'site_url'             => 'http://example.org',
			'order_id'             => $order_id,
			'order_number'         => $order_number,
			'order_key'            => $order->get_order_key(),
			'payment_type'         => Payment_Type::SINGLE(),
			'gateway_type'         => 'split_upe_with_deferred_intent_creation',
			'checkout_type'        => '',
			'client_version'       => WCPAY_VERSION_NUMBER,
			'subscription_payment' => 'no',
		];

		$level3 = [
			'merchant_reference' => (string) $order_id,
			'shipping_amount'    => 1000.0,
			'line_items'         => [
				(object) [
					'product_code'        => 30,
					'product_description' => 'Beanie with Logo',
					'unit_cost'           => 1800,
					'quantity'            => 1,
					'tax_amount'          => 270,
					'discount_amount'     => 0,
					'product_code'        => $product_item->get_product_id(),
					'product_description' => 'Dummy Product',
					'unit_cost'           => 1000.0,
					'quantity'            => 4,
					'tax_amount'          => 0.0,
					'discount_amount'     => 0.0,
				],
			],
			'customer_reference' => (string) $order_id,
		];

=======
>>>>>>> 06204557
		// Test update_payment_intent on each payment gateway.
		foreach ( $this->mock_payment_gateways as $mock_payment_gateway ) {
			$request = $this->mock_wcpay_request( Update_Intention::class, 1, $intent->get_id() );
			$request->expects( $this->once() )->method( 'set_amount' )->with( 5000 );
			$request->expects( $this->once() )->method( 'set_currency_code' )->with( 'usd' );
			$request->expects( $this->once() )->method( 'set_customer' )->with( 'cus_mock' );
			$request->expects( $this->once() )->method( 'set_metadata' )->with( [ 'gateway_type' => 'split_upe_with_deferred_intent_creation' ] );
			$request->expects( $this->once() )->method( 'set_payment_country' )->with( 'US' );
			$request->expects( $this->once() )
				->method( 'format_response' )
				->willReturn( $intent );

			$mock_payment_gateway
				->method( 'manage_customer_details_for_order' )
				->will(
					$this->returnValue( [ '', 'cus_mock' ] )
				);
			$result = $mock_payment_gateway->update_payment_intent( $intent->get_id(), $order_id, false, null, 'US' );
			$this->assertSame( [ 'success' => true ], $result );
		}
	}

	public function test_create_payment_intent_uses_order_amount_if_order() {
		$mock_payment_gateway = $this->mock_payment_gateways[ Payment_Method::CARD ];

		$order    = WC_Helper_Order::create_order();
		$order_id = $order->get_id();
		$intent   = WC_Helper_Intention::create_intention( [ 'status' => Intent_Status::REQUIRES_PAYMENT_METHOD ] );

		$request = $this->mock_wcpay_request( Create_Intention::class );
		$request->expects( $this->once() )
			->method( 'set_amount' )
			->with( 5000 );
		$request->expects( $this->once() )
			->method( 'format_response' )
			->willReturn( $intent );

		$this->set_cart_contains_subscription_items( false );

		$mock_payment_gateway->method( 'get_payment_method_ids_enabled_at_checkout' )
			->willReturn( [ Payment_Method::CARD ] );

		$this->set_get_upe_enabled_payment_method_statuses_return_value( $mock_payment_gateway );
		$mock_payment_gateway->create_payment_intent( [ 'card' ], $order_id );
	}

	public function test_create_payment_intent_defaults_to_automatic_capture() {
		$mock_payment_gateway = $this->mock_payment_gateways[ Payment_Method::CARD ];

		$order    = WC_Helper_Order::create_order();
		$order_id = $order->get_id();
		$intent   = WC_Helper_Intention::create_intention( [ 'status' => Intent_Status::REQUIRES_PAYMENT_METHOD ] );

		$request = $this->mock_wcpay_request( Create_Intention::class );
		$request->expects( $this->once() )->method( 'set_capture_method' )->with( false );
		$request->expects( $this->once() )
			->method( 'format_response' )
			->willReturn( $intent );

		$mock_payment_gateway->method( 'get_payment_method_ids_enabled_at_checkout' )
			->willReturn( [ Payment_Method::CARD ] );

		$this->set_get_upe_enabled_payment_method_statuses_return_value( $mock_payment_gateway );

		$mock_payment_gateway->create_payment_intent( [ 'card' ], $order_id );
	}

	public function test_create_payment_intent_with_automatic_capture() {
		$mock_payment_gateway = $this->mock_payment_gateways[ Payment_Method::CARD ];

		$order    = WC_Helper_Order::create_order();
		$order_id = $order->get_id();
		$intent   = WC_Helper_Intention::create_intention( [ 'status' => Intent_Status::REQUIRES_PAYMENT_METHOD ] );
		$mock_payment_gateway->settings['manual_capture'] = 'no';
		$request = $this->mock_wcpay_request( Create_Intention::class );
		$request->expects( $this->once() )->method( 'set_capture_method' )->with( false );
		$request->expects( $this->once() )
			->method( 'format_response' )
			->willReturn( $intent );

		$mock_payment_gateway->method( 'get_payment_method_ids_enabled_at_checkout' )
			->willReturn( [ Payment_Method::CARD ] );

		$this->set_get_upe_enabled_payment_method_statuses_return_value( $mock_payment_gateway );

		$mock_payment_gateway->create_payment_intent( [ 'card' ], $order_id );
	}

	public function test_create_payment_intent_with_manual_capture() {
		$mock_payment_gateway = $this->mock_payment_gateways[ Payment_Method::CARD ];

		$order    = WC_Helper_Order::create_order();
		$order_id = $order->get_id();
		$intent   = WC_Helper_Intention::create_intention( [ 'status' => Intent_Status::REQUIRES_PAYMENT_METHOD ] );
		$mock_payment_gateway->settings['manual_capture'] = 'yes';

		$request = $this->mock_wcpay_request( Create_Intention::class );
		$request->expects( $this->once() )->method( 'set_capture_method' )->with( true );
		$request->expects( $this->once() )
			->method( 'format_response' )
			->willReturn( $intent );

		$mock_payment_gateway->method( 'get_payment_method_ids_enabled_at_checkout' )
			->willReturn( [ Payment_Method::CARD ] );

		$this->set_get_upe_enabled_payment_method_statuses_return_value( $mock_payment_gateway );

		$mock_payment_gateway->create_payment_intent( [ 'card' ], $order_id );
	}

	public function test_create_payment_intent_with_fingerprint() {
		$order                     = WC_Helper_Order::create_order();
		$order_id                  = $order->get_id();
		$fingerprint               = 'abc123';
		$intent                    = WC_Helper_Intention::create_intention();
		$mock_card_payment_gateway = $this->mock_payment_gateways[ Payment_Method::CARD ];

		$request = $this->mock_wcpay_request( Create_Intention::class );
		$request->expects( $this->once() )->method( 'set_fingerprint' )->with( $fingerprint );
		$request->expects( $this->once() )
			->method( 'format_response' )
			->willReturn( $intent );

		$mock_card_payment_gateway->method( 'get_payment_method_ids_enabled_at_checkout' )
			->willReturn( [ Payment_Method::CARD ] );
		$this->set_get_upe_enabled_payment_method_statuses_return_value( $mock_card_payment_gateway );

		$mock_card_payment_gateway->create_payment_intent( [ 'card' ], $order_id, $fingerprint );
	}

	public function test_create_payment_intent_with_no_fingerprint() {
		$mock_card_payment_gateway = $this->mock_payment_gateways[ Payment_Method::CARD ];
		$order                     = WC_Helper_Order::create_order();
		$order_id                  = $order->get_id();
		$intent                    = WC_Helper_Intention::create_intention();

		$request = $this->mock_wcpay_request( Create_Intention::class );
		$request->expects( $this->once() )->method( 'set_fingerprint' )->with( '' );
		$request->expects( $this->once() )
			->method( 'format_response' )
			->willReturn( $intent );

		$mock_card_payment_gateway->method( 'get_payment_method_ids_enabled_at_checkout' )
			->willReturn( [ Payment_Method::CARD ] );
		$this->set_get_upe_enabled_payment_method_statuses_return_value( $mock_card_payment_gateway );

		$mock_card_payment_gateway->create_payment_intent( [ 'card' ], $order_id );
	}

	public function test_create_setup_intent_existing_customer() {
		$mock_payment_gateway = $this->mock_payment_gateways[ Payment_Method::CARD ];

		$_POST = [ 'wcpay-payment-method' => 'pm_mock' ];

		$this->mock_customer_service
			->expects( $this->once() )
			->method( 'get_customer_id_by_user_id' )
			->will( $this->returnValue( 'cus_mock' ) );

		$this->mock_customer_service
			->expects( $this->never() )
			->method( 'create_customer_for_user' );

		$request = $this->mock_wcpay_request( Create_Setup_Intention::class );
		$request->expects( $this->once() )
			->method( 'set_customer' )
			->with( 'cus_mock' );
		$request->expects( $this->once() )
			->method( 'format_response' )
			->willReturn(
				WC_Helper_Intention::create_setup_intention(
					[
						'id'            => 'seti_mock',
						'client_secret' => 'client_secret_mock',
					]
				)
			);

		$this->set_cart_contains_subscription_items( false );

		$result = $mock_payment_gateway->create_setup_intent( [ 'card' ] );

		$this->assertEquals( 'seti_mock', $result['id'] );
		$this->assertEquals( 'client_secret_mock', $result['client_secret'] );
	}

	public function test_create_setup_intent_no_customer() {
		$mock_payment_gateway = $this->mock_payment_gateways[ Payment_Method::CARD ];

		$_POST = [ 'wcpay-payment-method' => 'pm_mock' ];

		$this->mock_customer_service
			->expects( $this->once() )
			->method( 'get_customer_id_by_user_id' )
			->will( $this->returnValue( null ) );

		$this->mock_customer_service
			->expects( $this->once() )
			->method( 'create_customer_for_user' )
			->will( $this->returnValue( 'cus_12346' ) );

		$request = $this->mock_wcpay_request( Create_Setup_Intention::class );
		$request->expects( $this->once() )
			->method( 'set_customer' )
			->with( 'cus_12346' );
		$request->expects( $this->once() )
			->method( 'format_response' )
			->willReturn(
				WC_Helper_Intention::create_setup_intention(
					[
						'id'            => 'seti_mock',
						'client_secret' => 'client_secret_mock',
					]
				)
			);

		$this->set_cart_contains_subscription_items( false );

		$result = $mock_payment_gateway->create_setup_intent( [ 'card' ] );

		$this->assertEquals( 'seti_mock', $result['id'] );
		$this->assertEquals( 'client_secret_mock', $result['client_secret'] );
	}

	public function test_process_payment_returns_correct_redirect_url() {
		$order                         = WC_Helper_Order::create_order();
		$order_id                      = $order->get_id();
		$_POST['wc_payment_intent_id'] = 'pi_mock';

		$payment_intent = WC_Helper_Intention::create_intention( [ 'status' => Intent_Status::PROCESSING ] );

		$this->set_cart_contains_subscription_items( false );

		foreach ( $this->mock_payment_gateways as $mock_payment_gateway ) {
			$this->mock_wcpay_request( Update_Intention::class, 1, $payment_intent->get_id() )
				->expects( $this->once() )
				->method( 'format_response' )
				->willReturn( $payment_intent );

			$result = $mock_payment_gateway->process_payment( $order->get_id() );
			$this->assertEquals( 'success', $result['result'] );
			$this->assertEquals( true, $result['payment_needed'] );
			$this->assertMatchesRegularExpression( '/wc_payment_method=woocommerce_payments/', $result['redirect_url'] );
			$this->assertMatchesRegularExpression( '/save_payment_method=no/', $result['redirect_url'] );
		}

		unset( $_POST['wc_payment_intent_id'] ); // phpcs:ignore WordPress.Security.NonceVerification.Missing
	}

	public function test_process_payment_passes_save_payment_method_to_store() {
		$mock_sepa_payment_gateway = $this->mock_payment_gateways[ Payment_Method::SEPA ];

		$order                         = WC_Helper_Order::create_order();
		$gateway_id                    = UPE_Split_Payment_Gateway::GATEWAY_ID . '_' . Payment_Method::SEPA;
		$save_payment_param            = "wc-$gateway_id-new-payment-method";
		$_POST[ $save_payment_param ]  = 'yes';
		$_POST['wc_payment_intent_id'] = 'pi_mock';

		$payment_intent = WC_Helper_Intention::create_intention( [ 'status' => Intent_Status::PROCESSING ] );

		$this->mock_wcpay_request( Update_Intention::class, 1, $payment_intent->get_id() )
			->expects( $this->once() )
			->method( 'format_response' )
			->willReturn(
				$payment_intent
			);

		$this->set_cart_contains_subscription_items( false );

		// Test saving with SEPA.
		$result = $mock_sepa_payment_gateway->process_payment( $order->get_id() );
		$this->assertEquals( 'success', $result['result'] );
		$this->assertMatchesRegularExpression( '/wc_payment_method=woocommerce_payments/', $result['redirect_url'] );
		$this->assertMatchesRegularExpression( '/save_payment_method=yes/', $result['redirect_url'] );

		unset( $_POST[ $save_payment_param ] ); // phpcs:ignore WordPress.Security.NonceVerification.Missing
		unset( $_POST['wc_payment_intent_id'] ); // phpcs:ignore WordPress.Security.NonceVerification.Missing
	}

	public function test_process_subscription_payment_passes_save_payment_method() {
		$mock_card_payment_gateway = $this->mock_payment_gateways[ Payment_Method::CARD ];
		$mock_sepa_payment_gateway = $this->mock_payment_gateways[ Payment_Method::SEPA ];

		$order                         = WC_Helper_Order::create_order();
		$_POST['wc_payment_intent_id'] = 'pi_mock';

		$payment_intent = WC_Helper_Intention::create_intention( [ 'status' => Intent_Status::PROCESSING ] );

		// Test card.
		$this->mock_wcpay_request( Update_Intention::class, 1, $payment_intent->get_id() )
			->expects( $this->once() )
			->method( 'format_response' )
			->willReturn(
				$payment_intent
			);

		$mock_card_payment_gateway
			->expects( $this->once() )
			->method( 'is_payment_recurring' )
			->willReturn( true );
		$result = $mock_card_payment_gateway->process_payment( $order->get_id() );
		$this->assertEquals( 'success', $result['result'] );
		$this->assertEquals( true, $result['payment_needed'] );
		$this->assertMatchesRegularExpression( '/wc_payment_method=woocommerce_payments/', $result['redirect_url'] );
		$this->assertMatchesRegularExpression( '/save_payment_method=yes/', $result['redirect_url'] );

		// Test SEPA.
		$this->mock_wcpay_request( Update_Intention::class, 1, $payment_intent->get_id() )
			->expects( $this->once() )
			->method( 'format_response' )
			->willReturn(
				$payment_intent
			);

		$mock_sepa_payment_gateway
			->expects( $this->once() )
			->method( 'is_payment_recurring' )
			->willReturn( true );
		$result = $mock_sepa_payment_gateway->process_payment( $order->get_id() );
		$this->assertEquals( 'success', $result['result'] );
		$this->assertEquals( true, $result['payment_needed'] );
		$this->assertMatchesRegularExpression( '/wc_payment_method=woocommerce_payments/', $result['redirect_url'] );
		$this->assertMatchesRegularExpression( '/save_payment_method=yes/', $result['redirect_url'] );

		unset( $_POST['wc_payment_intent_id'] ); // phpcs:ignore WordPress.Security.NonceVerification.Missing
	}

	public function test_process_payment_returns_correct_redirect_when_using_saved_payment() {
		$mock_card_payment_gateway = $this->mock_payment_gateways[ Payment_Method::CARD ];

		$order = WC_Helper_Order::create_order();
		$_POST = $this->setup_saved_payment_method();

		$this->set_cart_contains_subscription_items( false );

		$result = $mock_card_payment_gateway->process_payment( $order->get_id() );

		$mock_card_payment_gateway
			->expects( $this->never() )
			->method( 'manage_customer_details_for_order' );
		$this->assertEquals( 'success', $result['result'] );
		$this->assertMatchesRegularExpression( '/key=mock_order_key/', $result['redirect'] );
	}

	public function test_process_payment_returns_correct_redirect_when_using_payment_request() {
		$mock_card_payment_gateway = $this->mock_payment_gateways[ Payment_Method::CARD ];

		$order                         = WC_Helper_Order::create_order();
		$_POST['payment_request_type'] = 'google_pay';

		$this->set_cart_contains_subscription_items( false );

		$result = $mock_card_payment_gateway->process_payment( $order->get_id() );

		$mock_card_payment_gateway
			->expects( $this->never() )
			->method( 'manage_customer_details_for_order' );
		$this->assertEquals( 'success', $result['result'] );
		$this->assertMatchesRegularExpression( '/key=mock_order_key/', $result['redirect'] );
	}

	public function test_upe_process_payment_check_session_order_redirect_to_previous_order() {
		$_POST['wc_payment_intent_id'] = 'pi_mock';
		$mock_upe_gateway              = $this->mock_payment_gateways[ Payment_Method::SEPA ];

		$response = [
			'dummy_result' => 'xyz',
		];

		// Arrange the order is being processed.
		$order    = WC_Helper_Order::create_order();
		$order_id = $order->get_id();

		// Arrange the DPPs to return a redirect.
		$this->mock_dpps->expects( $this->once() )
			->method( 'check_against_session_processing_order' )
			->with( wc_get_order( $order ) )
			->willReturn( $response );

		// Act: process the order but redirect to the previous/session paid order.
		$result = $mock_upe_gateway->process_payment( $order_id );

		// Assert: the result of check_against_session_processing_order.
		$this->assertSame( $response, $result );
	}

	public function test_upe_process_payment_check_session_with_failed_intent_then_order_id_saved_to_session() {
		$_POST['wc_payment_intent_id'] = 'pi_mock';

		// Arrange the order is being processed.
		$order    = WC_Helper_Order::create_order();
		$order_id = $order->get_id();

		// Arrange a failed intention.
		$intent = WC_Helper_Intention::create_intention( [ 'status' => 'failed' ] );

		// Assert.
		$this->mock_wcpay_request( Update_Intention::class, 1, $intent->get_id() )
			->expects( $this->once() )
			->method( 'format_response' )
			->willReturn( $intent );

		// Make sure the DPPS will store the order.
		$this->mock_dpps->expects( $this->once() )
			->method( 'maybe_update_session_processing_order' )
			->with( $order_id );

		// Act: process the order but redirect to the previous/session paid order.
		$this->mock_payment_gateways[ Payment_Method::SEPA ]->process_payment( $order_id );
	}

	public function test_upe_process_payment_check_session_and_continue_processing() {
		$_POST['wc_payment_intent_id'] = 'pi_mock';
		$mock_upe_gateway              = $this->mock_payment_gateways[ Payment_Method::SEPA ];

		// Arrange the order is being processed.
		$order    = WC_Helper_Order::create_order();
		$order_id = $order->get_id();

		// Arrange a successful intention.
		$intent = WC_Helper_Intention::create_intention();

		$mock_upe_gateway
			->expects( $this->once() )
			->method( 'get_payment_method_ids_enabled_at_checkout' )
			->willReturn( [] );

		// Arrange the DPPs not to return anything.
		$this->mock_dpps->expects( $this->once() )
			->method( 'check_against_session_processing_order' )
			->with( wc_get_order( $order ) )
			->willReturn( null );

		$this->mock_wcpay_request( Update_Intention::class, 1, $intent->get_id() )
			->expects( $this->once() )
			->method( 'format_response' )
			->willReturn( $intent );

		// Act.
		$mock_upe_gateway->process_payment( $order_id );
	}

	public function test_upe_check_payment_intent_attached_to_order_succeeded_with_invalid_intent_id_continue_process_payment() {
		$_POST['wc_payment_intent_id'] = 'pi_mock';

		// Arrange order.
		$order    = WC_Helper_Order::create_order();
		$order_id = $order->get_id();

		// Arrange the DPPS not to return a redirect.
		$this->mock_dpps->expects( $this->once() )
			->method( 'check_payment_intent_attached_to_order_succeeded' )
			->with( wc_get_order( $order ) )
			->willReturn( null );

		// Assert: the payment process continues.
		$intent = WC_Helper_Intention::create_intention();
		$this->mock_wcpay_request( Update_Intention::class, 1, $intent->get_id() )
			->expects( $this->once() )
			->method( 'format_response' )
			->willReturn( $intent );

		// Act: process the order.
		$this->mock_payment_gateways[ Payment_Method::SEPA ]->process_payment( $order_id );
	}

	public function test_upe_check_payment_intent_attached_to_order_succeeded_return_redirection() {
		$_POST['wc_payment_intent_id'] = 'pi_mock';

		$response = [
			'dummy_result' => 'xyz',
		];

		// Arrange order.
		$order    = WC_Helper_Order::create_order();
		$order_id = $order->get_id();

		// Arrange the DPPS to return a redirect based on a redirect.
		$this->mock_dpps->expects( $this->once() )
			->method( 'check_payment_intent_attached_to_order_succeeded' )
			->with( wc_get_order( $order ) )
			->willReturn( $response );

		// Assert: no more call to the server to update the intention.
		$this->mock_wcpay_request( Update_Intention::class, 0 );

		// Act: process the order but redirect to the order.
		$result = $this->mock_payment_gateways[ Payment_Method::SEPA ]->process_payment( $order_id );

		// Assert: the result of check_intent_attached_to_order_succeeded.
		$this->assertSame( $response, $result );
	}

	public function test_process_redirect_payment_intent_processing() {

		$mock_upe_gateway = $this->mock_payment_gateways[ Payment_Method::CARD ];
		$order            = WC_Helper_Order::create_order();

		$order_id            = $order->get_id();
		$save_payment_method = false;
		$user                = wp_get_current_user();
		$intent_status       = Intent_Status::PROCESSING;
		$intent_metadata     = [ 'order_id' => (string) $order_id ];
		$charge_id           = 'ch_mock';
		$customer_id         = 'cus_mock';
		$intent_id           = 'pi_mock';
		$payment_method_id   = 'pm_mock';

		// Supply the order with the intent id so that it can be retrieved during the redirect payment processing.
		$order->update_meta_data( '_intent_id', $intent_id );
		$order->save();

		$card_method = $this->mock_payment_methods['card'];

		$payment_intent = WC_Helper_Intention::create_intention(
			[
				'status'   => $intent_status,
				'metadata' => $intent_metadata,
			]
		);

		$mock_upe_gateway->expects( $this->once() )
			->method( 'manage_customer_details_for_order' )
			->will(
				$this->returnValue( [ $user, $customer_id ] )
			);

		$mock_upe_gateway->expects( $this->any() )
			->method( 'get_selected_payment_method' )
			->willReturn( $card_method );

		$this->mock_wcpay_request( Get_Intention::class, 1, $intent_id )
			->expects( $this->once() )
			->method( 'format_response' )
			->willReturn( $payment_intent );

		$this->set_cart_contains_subscription_items( false );

		$mock_upe_gateway->process_redirect_payment( $order, $intent_id, $save_payment_method );

		$result_order = wc_get_order( $order_id );
		$note         = wc_get_order_notes(
			[
				'order_id' => $order_id,
				'limit'    => 1,
			]
		)[0];

		$this->assertStringContainsString( 'authorized', $note->content );
		$this->assertEquals( $intent_id, $result_order->get_meta( '_intent_id', true ) );
		$this->assertEquals( $charge_id, $result_order->get_meta( '_charge_id', true ) );
		$this->assertEquals( $intent_status, $result_order->get_meta( '_intention_status', true ) );
		$this->assertEquals( $payment_method_id, $result_order->get_meta( '_payment_method_id', true ) );
		$this->assertEquals( $customer_id, $result_order->get_meta( '_stripe_customer_id', true ) );
		$this->assertEquals( Order_Status::ON_HOLD, $result_order->get_status() );
	}

	public function test_process_redirect_payment_intent_succeded() {

		$mock_upe_gateway = $this->mock_payment_gateways[ Payment_Method::CARD ];
		$order            = WC_Helper_Order::create_order();

		$order_id            = $order->get_id();
		$save_payment_method = false;
		$user                = wp_get_current_user();
		$intent_status       = Intent_Status::SUCCEEDED;
		$intent_metadata     = [ 'order_id' => (string) $order_id ];
		$charge_id           = 'ch_mock';
		$customer_id         = 'cus_mock';
		$intent_id           = 'pi_mock';
		$payment_method_id   = 'pm_mock';

		// Supply the order with the intent id so that it can be retrieved during the redirect payment processing.
		$order->update_meta_data( '_intent_id', $intent_id );
		$order->save();

		$card_method = $this->mock_payment_methods['card'];

		$payment_intent = WC_Helper_Intention::create_intention(
			[
				'status'   => $intent_status,
				'metadata' => $intent_metadata,
			]
		);

		$mock_upe_gateway->expects( $this->once() )
			->method( 'manage_customer_details_for_order' )
			->will(
				$this->returnValue( [ $user, $customer_id ] )
			);

		$this->mock_wcpay_request( Get_Intention::class, 1, $intent_id )
			->expects( $this->once() )
			->method( 'format_response' )
			->willReturn( $payment_intent );

		$mock_upe_gateway->expects( $this->any() )
			->method( 'get_selected_payment_method' )
			->willReturn( $card_method );

		$this->set_cart_contains_subscription_items( false );

		$mock_upe_gateway->process_redirect_payment( $order, $intent_id, $save_payment_method );

		$result_order = wc_get_order( $order_id );

		$this->assertEquals( $intent_id, $result_order->get_meta( '_intent_id', true ) );
		$this->assertEquals( $charge_id, $result_order->get_meta( '_charge_id', true ) );
		$this->assertEquals( $intent_status, $result_order->get_meta( '_intention_status', true ) );
		$this->assertEquals( $payment_method_id, $result_order->get_meta( '_payment_method_id', true ) );
		$this->assertEquals( $customer_id, $result_order->get_meta( '_stripe_customer_id', true ) );
		$this->assertEquals( Order_Status::PROCESSING, $result_order->get_status() );
	}

	public function is_proper_intent_used_with_order_returns_false() {
		$this->assertFalse( $this->mock_upe_gateway->is_proper_intent_used_with_order( WC_Helper_Order::create_order(), 'wrong_intent_id' ) );
	}

	public function test_process_redirect_setup_intent_succeded() {

		$order            = WC_Helper_Order::create_order();
		$mock_upe_gateway = $this->mock_payment_gateways[ Payment_Method::CARD ];

		$order_id            = $order->get_id();
		$save_payment_method = true;
		$user                = wp_get_current_user();
		$intent_status       = Intent_Status::SUCCEEDED;
		$client_secret       = 'cs_mock';
		$customer_id         = 'cus_mock';
		$intent_id           = 'si_mock';
		$payment_method_id   = 'pm_mock';
		$token               = WC_Helper_Token::create_token( $payment_method_id );

		// Supply the order with the intent id so that it can be retrieved during the redirect payment processing.
		$order->update_meta_data( '_intent_id', $intent_id );
		$order->save();

		$card_method = $this->mock_payment_methods['card'];

		$order->set_shipping_total( 0 );
		$order->set_shipping_tax( 0 );
		$order->set_cart_tax( 0 );
		$order->set_total( 0 );
		$order->save();

		$setup_intent = WC_Helper_Intention::create_setup_intention(
			[
				'id'                     => 'pi_mock',
				'client_secret'          => $client_secret,
				'status'                 => $intent_status,
				'payment_method'         => $payment_method_id,
				'payment_method_options' => [
					'card' => [
						'request_three_d_secure' => 'automatic',
					],
				],
				'last_setup_error'       => [],
			]
		);

		$mock_upe_gateway->expects( $this->once() )
			->method( 'manage_customer_details_for_order' )
			->will(
				$this->returnValue( [ $user, $customer_id ] )
			);

		$request = $this->mock_wcpay_request( Get_Setup_Intention::class, 1, $intent_id );

		$request->expects( $this->once() )
			->method( 'format_response' )
			->willReturn( $setup_intent );

		$this->mock_token_service->expects( $this->once() )
			->method( 'add_payment_method_to_user' )
			->will(
				$this->returnValue( $token )
			);

		$mock_upe_gateway->expects( $this->any() )
			->method( 'get_selected_payment_method' )
			->willReturn( $card_method );

		$this->set_cart_contains_subscription_items( true );

		$mock_upe_gateway->process_redirect_payment( $order, $intent_id, $save_payment_method );

		$result_order = wc_get_order( $order_id );

		$this->assertEquals( $intent_id, $result_order->get_meta( '_intent_id', true ) );
		$this->assertEquals( $intent_status, $result_order->get_meta( '_intention_status', true ) );
		$this->assertEquals( $payment_method_id, $result_order->get_meta( '_payment_method_id', true ) );
		$this->assertEquals( $customer_id, $result_order->get_meta( '_stripe_customer_id', true ) );
		$this->assertEquals( Order_Status::PROCESSING, $result_order->get_status() );
		$this->assertEquals( 1, count( $result_order->get_payment_tokens() ) );
	}

	public function test_process_redirect_payment_save_payment_token() {

		$mock_upe_gateway = $this->mock_payment_gateways[ Payment_Method::CARD ];

		$order               = WC_Helper_Order::create_order();
		$order_id            = $order->get_id();
		$save_payment_method = true;
		$user                = wp_get_current_user();
		$intent_status       = Intent_Status::PROCESSING;
		$intent_metadata     = [ 'order_id' => (string) $order_id ];
		$charge_id           = 'ch_mock';
		$customer_id         = 'cus_mock';
		$intent_id           = 'pi_mock';
		$payment_method_id   = 'pm_mock';
		$token               = WC_Helper_Token::create_token( $payment_method_id );

		// Supply the order with the intent id so that it can be retrieved during the redirect payment processing.
		$order->update_meta_data( '_intent_id', $intent_id );
		$order->save();

		$card_method = $this->mock_payment_methods['card'];

		$payment_intent = WC_Helper_Intention::create_intention(
			[
				'status'   => $intent_status,
				'metadata' => $intent_metadata,
			]
		);

		$mock_upe_gateway->expects( $this->once() )
			->method( 'manage_customer_details_for_order' )
			->will(
				$this->returnValue( [ $user, $customer_id ] )
			);

		$this->mock_wcpay_request( Get_Intention::class, 1, $intent_id )
			->expects( $this->once() )
			->method( 'format_response' )
			->willReturn( $payment_intent );

		$this->mock_token_service->expects( $this->once() )
			->method( 'add_payment_method_to_user' )
			->will(
				$this->returnValue( $token )
			);

		$mock_upe_gateway->expects( $this->any() )
			->method( 'get_selected_payment_method' )
			->willReturn( $card_method );

		$this->set_cart_contains_subscription_items( false );

		$mock_upe_gateway->process_redirect_payment( $order, $intent_id, $save_payment_method );

		$result_order = wc_get_order( $order_id );
		$note         = wc_get_order_notes(
			[
				'order_id' => $order_id,
				'limit'    => 1,
			]
		)[0];

		$this->assertStringContainsString( 'authorized', $note->content );
		$this->assertEquals( $intent_id, $result_order->get_meta( '_intent_id', true ) );
		$this->assertEquals( $charge_id, $result_order->get_meta( '_charge_id', true ) );
		$this->assertEquals( $intent_status, $result_order->get_meta( '_intention_status', true ) );
		$this->assertEquals( $payment_method_id, $result_order->get_meta( '_payment_method_id', true ) );
		$this->assertEquals( $customer_id, $result_order->get_meta( '_stripe_customer_id', true ) );
		$this->assertEquals( Order_Status::ON_HOLD, $result_order->get_status() );
		$this->assertEquals( 1, count( $result_order->get_payment_tokens() ) );
	}

	public function test_correct_payment_method_title_for_order() {
		$order = WC_Helper_Order::create_order();

		$visa_credit_details       = [
			'type' => 'card',
			'card' => [
				'network' => 'visa',
				'funding' => 'credit',
			],
		];
		$visa_debit_details        = [
			'type' => 'card',
			'card' => [
				'network' => 'visa',
				'funding' => 'debit',
			],
		];
		$mastercard_credit_details = [
			'type' => 'card',
			'card' => [
				'network' => 'mastercard',
				'funding' => 'credit',
			],
		];
		$eps_details               = [
			'type' => 'eps',
		];
		$giropay_details           = [
			'type' => 'giropay',
		];
		$p24_details               = [
			'type' => 'p24',
		];
		$sofort_details            = [
			'type' => 'sofort',
		];
		$bancontact_details        = [
			'type' => 'bancontact',
		];
		$sepa_details              = [
			'type' => 'sepa_debit',
		];
		$ideal_details             = [
			'type' => 'ideal',
		];
		$becs_details              = [
			'type' => 'au_becs_debit',
		];

		$charge_payment_method_details = [
			$visa_credit_details,
			$visa_debit_details,
			$mastercard_credit_details,
			$giropay_details,
			$sofort_details,
			$bancontact_details,
			$eps_details,
			$p24_details,
			$ideal_details,
			$sepa_details,
			$becs_details,
		];

		$expected_payment_method_titles = [
			'Visa credit card',
			'Visa debit card',
			'Mastercard credit card',
			'giropay',
			'Sofort',
			'Bancontact',
			'EPS',
			'Przelewy24 (P24)',
			'iDEAL',
			'SEPA Direct Debit',
			'BECS Direct Debit',
		];

		foreach ( $charge_payment_method_details as $i => $payment_method_details ) {
			$payment_method_id = $payment_method_details['type'];
			$mock_upe_gateway  = $this->mock_payment_gateways[ $payment_method_id ];
			$payment_method    = $this->mock_payment_methods[ $payment_method_id ];
			$mock_upe_gateway->expects( $this->any() )
				->method( 'get_selected_payment_method' )
				->willReturn( $payment_method );
			$mock_upe_gateway->set_payment_method_title_for_order( $order, $payment_method_id, $payment_method_details );
			$this->assertEquals( $expected_payment_method_titles[ $i ], $order->get_payment_method_title() );
		}
	}

	public function test_payment_methods_show_correct_default_outputs() {
		$mock_token = WC_Helper_Token::create_token( 'pm_mock' );
		$this->mock_token_service->expects( $this->any() )
			->method( 'add_payment_method_to_user' )
			->will(
				$this->returnValue( $mock_token )
			);

		$mock_user              = 'mock_user';
		$mock_payment_method_id = 'pm_mock';

		$mock_visa_details       = [
			'type' => 'card',
			'card' => [
				'network' => 'visa',
				'funding' => 'debit',
			],
		];
		$mock_mastercard_details = [
			'type' => 'card',
			'card' => [
				'network' => 'mastercard',
				'funding' => 'credit',
			],
		];
		$mock_giropay_details    = [
			'type' => 'giropay',
		];
		$mock_p24_details        = [
			'type' => 'p24',
		];
		$mock_sofort_details     = [
			'type' => 'sofort',
		];
		$mock_bancontact_details = [
			'type' => 'bancontact',
		];
		$mock_eps_details        = [
			'type' => 'eps',
		];
		$mock_sepa_details       = [
			'type' => 'sepa_debit',
		];
		$mock_ideal_details      = [
			'type' => 'ideal',
		];
		$mock_becs_details       = [
			'type' => 'au_becs_debit',
		];

		$this->set_cart_contains_subscription_items( false );
		$card_method       = $this->mock_payment_methods['card'];
		$giropay_method    = $this->mock_payment_methods['giropay'];
		$p24_method        = $this->mock_payment_methods['p24'];
		$sofort_method     = $this->mock_payment_methods['sofort'];
		$bancontact_method = $this->mock_payment_methods['bancontact'];
		$eps_method        = $this->mock_payment_methods['eps'];
		$sepa_method       = $this->mock_payment_methods['sepa_debit'];
		$ideal_method      = $this->mock_payment_methods['ideal'];
		$becs_method       = $this->mock_payment_methods['au_becs_debit'];

		$this->assertEquals( 'card', $card_method->get_id() );
		$this->assertEquals( 'Credit card / debit card', $card_method->get_title() );
		$this->assertEquals( 'Visa debit card', $card_method->get_title( $mock_visa_details ) );
		$this->assertEquals( 'Mastercard credit card', $card_method->get_title( $mock_mastercard_details ) );
		$this->assertTrue( $card_method->is_enabled_at_checkout() );
		$this->assertTrue( $card_method->is_reusable() );
		$this->assertEquals( $mock_token, $card_method->get_payment_token_for_user( $mock_user, $mock_payment_method_id ) );

		$this->assertEquals( 'giropay', $giropay_method->get_id() );
		$this->assertEquals( 'giropay', $giropay_method->get_title() );
		$this->assertEquals( 'giropay', $giropay_method->get_title( $mock_giropay_details ) );
		$this->assertTrue( $giropay_method->is_enabled_at_checkout() );
		$this->assertFalse( $giropay_method->is_reusable() );

		$this->assertEquals( 'p24', $p24_method->get_id() );
		$this->assertEquals( 'Przelewy24 (P24)', $p24_method->get_title() );
		$this->assertEquals( 'Przelewy24 (P24)', $p24_method->get_title( $mock_p24_details ) );
		$this->assertTrue( $p24_method->is_enabled_at_checkout() );
		$this->assertFalse( $p24_method->is_reusable() );

		$this->assertEquals( 'sofort', $sofort_method->get_id() );
		$this->assertEquals( 'Sofort', $sofort_method->get_title() );
		$this->assertEquals( 'Sofort', $sofort_method->get_title( $mock_sofort_details ) );
		$this->assertTrue( $sofort_method->is_enabled_at_checkout() );
		$this->assertFalse( $sofort_method->is_reusable() );

		$this->assertEquals( 'bancontact', $bancontact_method->get_id() );
		$this->assertEquals( 'Bancontact', $bancontact_method->get_title() );
		$this->assertEquals( 'Bancontact', $bancontact_method->get_title( $mock_bancontact_details ) );
		$this->assertTrue( $bancontact_method->is_enabled_at_checkout() );
		$this->assertFalse( $bancontact_method->is_reusable() );

		$this->assertEquals( 'eps', $eps_method->get_id() );
		$this->assertEquals( 'EPS', $eps_method->get_title() );
		$this->assertEquals( 'EPS', $eps_method->get_title( $mock_eps_details ) );
		$this->assertTrue( $eps_method->is_enabled_at_checkout() );
		$this->assertFalse( $eps_method->is_reusable() );

		$this->assertEquals( 'sepa_debit', $sepa_method->get_id() );
		$this->assertEquals( 'SEPA Direct Debit', $sepa_method->get_title() );
		$this->assertEquals( 'SEPA Direct Debit', $sepa_method->get_title( $mock_sepa_details ) );
		$this->assertTrue( $sepa_method->is_enabled_at_checkout() );
		$this->assertFalse( $sepa_method->is_reusable() );

		$this->assertEquals( 'ideal', $ideal_method->get_id() );
		$this->assertEquals( 'iDEAL', $ideal_method->get_title() );
		$this->assertEquals( 'iDEAL', $ideal_method->get_title( $mock_ideal_details ) );
		$this->assertTrue( $ideal_method->is_enabled_at_checkout() );
		$this->assertFalse( $ideal_method->is_reusable() );

		$this->assertEquals( 'au_becs_debit', $becs_method->get_id() );
		$this->assertEquals( 'BECS Direct Debit', $becs_method->get_title() );
		$this->assertEquals( 'BECS Direct Debit', $becs_method->get_title( $mock_becs_details ) );
		$this->assertTrue( $becs_method->is_enabled_at_checkout() );
		$this->assertFalse( $becs_method->is_reusable() );
	}

	public function test_only_reusabled_payment_methods_enabled_with_subscription_item_present() {
		// Setup $this->mock_payment_methods.

		$this->set_cart_contains_subscription_items( true );

		$card_method       = $this->mock_payment_methods['card'];
		$giropay_method    = $this->mock_payment_methods['giropay'];
		$sofort_method     = $this->mock_payment_methods['sofort'];
		$bancontact_method = $this->mock_payment_methods['bancontact'];
		$eps_method        = $this->mock_payment_methods['eps'];
		$sepa_method       = $this->mock_payment_methods['sepa_debit'];
		$p24_method        = $this->mock_payment_methods['p24'];
		$ideal_method      = $this->mock_payment_methods['ideal'];
		$becs_method       = $this->mock_payment_methods['au_becs_debit'];

		$this->assertTrue( $card_method->is_enabled_at_checkout() );
		$this->assertFalse( $giropay_method->is_enabled_at_checkout() );
		$this->assertFalse( $sofort_method->is_enabled_at_checkout() );
		$this->assertFalse( $bancontact_method->is_enabled_at_checkout() );
		$this->assertFalse( $eps_method->is_enabled_at_checkout() );
		$this->assertFalse( $sepa_method->is_enabled_at_checkout() );
		$this->assertFalse( $p24_method->is_enabled_at_checkout() );
		$this->assertFalse( $ideal_method->is_enabled_at_checkout() );
		$this->assertFalse( $becs_method->is_enabled_at_checkout() );
	}

	public function test_only_valid_payment_methods_returned_for_currency() {
		// Setup $this->mock_payment_methods.

		$card_method       = $this->mock_payment_methods['card'];
		$giropay_method    = $this->mock_payment_methods['giropay'];
		$sofort_method     = $this->mock_payment_methods['sofort'];
		$bancontact_method = $this->mock_payment_methods['bancontact'];
		$eps_method        = $this->mock_payment_methods['eps'];
		$sepa_method       = $this->mock_payment_methods['sepa_debit'];
		$p24_method        = $this->mock_payment_methods['p24'];
		$ideal_method      = $this->mock_payment_methods['ideal'];
		$becs_method       = $this->mock_payment_methods['au_becs_debit'];

		WC_Helper_Site_Currency::$mock_site_currency = 'EUR';
		$account_domestic_currency                   = 'USD';

		$this->assertTrue( $card_method->is_currency_valid( $account_domestic_currency ) );
		$this->assertTrue( $giropay_method->is_currency_valid( $account_domestic_currency ) );
		$this->assertTrue( $sofort_method->is_currency_valid( $account_domestic_currency ) );
		$this->assertTrue( $bancontact_method->is_currency_valid( $account_domestic_currency ) );
		$this->assertTrue( $eps_method->is_currency_valid( $account_domestic_currency ) );
		$this->assertTrue( $sepa_method->is_currency_valid( $account_domestic_currency ) );
		$this->assertTrue( $p24_method->is_currency_valid( $account_domestic_currency ) );
		$this->assertTrue( $ideal_method->is_currency_valid( $account_domestic_currency ) );
		$this->assertFalse( $becs_method->is_currency_valid( $account_domestic_currency ) );

		WC_Helper_Site_Currency::$mock_site_currency = 'USD';

		$this->assertTrue( $card_method->is_currency_valid( $account_domestic_currency ) );
		$this->assertFalse( $giropay_method->is_currency_valid( $account_domestic_currency ) );
		$this->assertFalse( $sofort_method->is_currency_valid( $account_domestic_currency ) );
		$this->assertFalse( $bancontact_method->is_currency_valid( $account_domestic_currency ) );
		$this->assertFalse( $eps_method->is_currency_valid( $account_domestic_currency ) );
		$this->assertFalse( $sepa_method->is_currency_valid( $account_domestic_currency ) );
		$this->assertFalse( $p24_method->is_currency_valid( $account_domestic_currency ) );
		$this->assertFalse( $ideal_method->is_currency_valid( $account_domestic_currency ) );
		$this->assertFalse( $becs_method->is_currency_valid( $account_domestic_currency ) );

		WC_Helper_Site_Currency::$mock_site_currency = 'AUD';
		$this->assertTrue( $becs_method->is_currency_valid( $account_domestic_currency ) );

		WC_Helper_Site_Currency::$mock_site_currency = '';
	}

	public function test_create_token_from_setup_intent_adds_token() {

		$mock_token           = WC_Helper_Token::create_token( 'pm_mock' );
		$mock_setup_intent_id = 'si_mock';
		$mock_user            = wp_get_current_user();

		$this->mock_token_service
			->method( 'add_payment_method_to_user' )
			->with( 'pm_mock', $mock_user )
			->will(
				$this->returnValue( $mock_token )
			);

		foreach ( $this->mock_payment_gateways as $mock_upe_gateway ) {
			$request = $this->mock_wcpay_request( Get_Setup_Intention::class, 1, $mock_setup_intent_id );

			$request->expects( $this->once() )
				->method( 'format_response' )
				->willReturn(
					WC_Helper_Intention::create_setup_intention(
						[
							'id'             => $mock_setup_intent_id,
							'payment_method' => 'pm_mock',
						]
					)
				);
			$this->assertEquals( $mock_token, $mock_upe_gateway->create_token_from_setup_intent( $mock_setup_intent_id, $mock_user ) );
		}
	}

	public function test_create_payment_intent_uses_cached_minimum_amount() {
		$mock_payment_gateway = $this->mock_payment_gateways[ Payment_Method::CARD ];

		$order = WC_Helper_Order::create_order();
		$order->set_total( 0.45 );
		$order->save();

		set_transient( 'wcpay_minimum_amount_usd', '50', DAY_IN_SECONDS );

		$intent = WC_Helper_Intention::create_intention(
			[
				'status' => Intent_Status::REQUIRES_PAYMENT_METHOD,
				'amount' => 50,
			]
		);

		$request = $this->mock_wcpay_request( Create_Intention::class );
		$request->expects( $this->once() )->method( 'set_amount' )->with( 50 );
		$request->expects( $this->once() )
			->method( 'format_response' )
			->willReturn( $intent );

		$mock_payment_gateway->method( 'get_payment_method_ids_enabled_at_checkout' )
			->willReturn( [ Payment_Method::CARD ] );

		$this->set_get_upe_enabled_payment_method_statuses_return_value( $mock_payment_gateway );

		$mock_payment_gateway->create_payment_intent( [ 'card' ], $order->get_id() );
	}

	public function test_create_payment_intent_creates_new_intent_with_minimum_amount() {
		$mock_payment_gateway = $this->mock_payment_gateways[ Payment_Method::CARD ];

		$order = WC_Helper_Order::create_order();
		$order->set_currency( 'USD' );
		$order->set_total( 0.45 );
		$order->save();

		$intent = WC_Helper_Intention::create_intention(
			[
				'status' => Intent_Status::REQUIRES_PAYMENT_METHOD,
				'amount' => 50,
			]
		);

		$request = $this->mock_wcpay_request( Create_Intention::class, 2 );
		$request->expects( $this->exactly( 2 ) )->method( 'set_amount' )->withConsecutive( [ 45 ], [ 50 ] );
		$request->expects( $this->exactly( 2 ) )
			->method( 'format_response' )
			->will(
				$this->onConsecutiveCalls(
					$this->throwException( new Amount_Too_Small_Exception( 'Error: Amount must be at least $0.50 usd', 50, 'usd', 400 ) ),
					$this->returnValue( $intent )
				)
			);

		$mock_payment_gateway->method( 'get_payment_method_ids_enabled_at_checkout' )
			->willReturn( [ Payment_Method::CARD ] );

		$this->set_get_upe_enabled_payment_method_statuses_return_value( $mock_payment_gateway );

		$result = $mock_payment_gateway->create_payment_intent( [ 'card' ], $order->get_id() );
		$this->assertsame( 'cs_mock', $result['client_secret'] );
	}

	public function test_process_payment_rejects_with_cached_minimum_acount() {

		$order = WC_Helper_Order::create_order();
		$order->set_currency( 'USD' );
		$order->set_total( 0.45 );
		$order->save();

		set_transient( 'wcpay_minimum_amount_usd', '50', DAY_IN_SECONDS );
		$_POST['wc_payment_intent_id'] = 'pi_mock';

		// Make sure that the payment was not actually processed.
		$price   = wp_strip_all_tags( html_entity_decode( wc_price( 0.5, [ 'currency' => 'USD' ] ) ) );
		$message = 'The selected payment method requires a total amount of at least ' . $price . '.';

		foreach ( $this->mock_payment_gateways as $mock_payment_gateway ) {
			$this->expectException( Exception::class );
			$this->expectExceptionMessage( $message );
			$mock_payment_gateway->process_payment( $order->get_id() );
		}
	}

	public function test_process_payment_caches_mimimum_amount_and_displays_error_upon_exception() {
		$order = WC_Helper_Order::create_order();
		$order->set_total( 0.45 );
		$order->save();

		delete_transient( 'wcpay_minimum_amount_usd' );
		$_POST['wc_payment_intent_id'] = 'pi_mock';

		$price   = wp_strip_all_tags( html_entity_decode( wc_price( 60, [ 'currency' => 'USD' ] ) ) );
		$message = 'The selected payment method requires a total amount of at least ' . $price . '.';
		$this->expectException( Exception::class );
		$this->expectExceptionMessage( $message );

		try {
			foreach ( $this->mock_payment_gateways as $mock_payment_gateway ) {
				$this->mock_wcpay_request( Update_Intention::class, 1, 'pi_mock' )
					->expects( $this->once() )
					->method( 'format_response' )
					->will( $this->throwException( new Amount_Too_Small_Exception( 'Error: Amount must be at least $60 usd', 6000, 'usd', 400 ) ) );

				$mock_payment_gateway->process_payment( $order->get_id() );

				break;
			}
		} catch ( Exception $e ) {
			$this->assertEquals( '6000', get_transient( 'wcpay_minimum_amount_usd' ) );
			throw $e;
		}
	}

	public function test_no_save_option_for_non_sepa_upe() {
		$payment_methods_with_no_save_option = [
			Payment_Method::BANCONTACT,
			Payment_Method::EPS,
			Payment_Method::GIROPAY,
			Payment_Method::IDEAL,
			Payment_Method::P24,
			Payment_Method::SOFORT,
		];

		foreach ( $payment_methods_with_no_save_option as $payment_method ) {
			$mock_upe_gateway = $this->getMockBuilder( UPE_Split_Payment_Gateway::class )
				->setConstructorArgs(
					[
						$this->mock_api_client,
						$this->mock_wcpay_account,
						$this->mock_customer_service,
						$this->mock_token_service,
						$this->mock_action_scheduler_service,
						$this->mock_payment_methods[ $payment_method ],
						$this->mock_payment_methods,
						$this->mock_rate_limiter,
						$this->order_service,
						$this->mock_dpps,
						$this->mock_localization_service,
					]
				)
				->setMethods(
					[
						'get_payment_method_ids_enabled_at_checkout',
						'wc_payments_get_payment_method_by_id',
						'wc_payments_get_payment_gateway_by_id',
						'is_saved_cards_enabled',
						'is_subscription_item_in_cart',
					]
				)
				->getMock();

			$mock_upe_gateway->method( 'get_payment_method_ids_enabled_at_checkout' )
				->willReturn( [ $payment_method ] );

			$mock_upe_gateway
				->method( 'wc_payments_get_payment_method_by_id' )
				->with( $payment_method )
				->willReturn( $this->mock_payment_methods[ $payment_method ] );

			$mock_upe_gateway
				->method( 'wc_payments_get_payment_gateway_by_id' )
				->with( $payment_method )
				->willReturn( $this->mock_payment_gateways[ $payment_method ] );

			$upe_checkout = new WC_Payments_UPE_Checkout(
				$mock_upe_gateway,
				$this->mock_woopay_utilities,
				$this->mock_wcpay_account,
				$this->mock_customer_service
			);

			$this->assertSame( $upe_checkout->get_payment_fields_js_config()['paymentMethodsConfig'][ $payment_method ]['showSaveOption'], false );
		}
	}

	public function test_no_save_option_for_sepa_due_to_subscription_cart() {
		$mock_upe_gateway = $this->getMockBuilder( UPE_Split_Payment_Gateway::class )
			->setConstructorArgs(
				[
					$this->mock_api_client,
					$this->mock_wcpay_account,
					$this->mock_customer_service,
					$this->mock_token_service,
					$this->mock_action_scheduler_service,
					$this->mock_payment_methods[ Payment_Method::SEPA ],
					$this->mock_payment_methods,
					$this->mock_rate_limiter,
					$this->order_service,
					$this->mock_dpps,
					$this->mock_localization_service,
				]
			)
			->setMethods(
				[
					'get_payment_method_ids_enabled_at_checkout',
					'wc_payments_get_payment_method_by_id',
					'wc_payments_get_payment_gateway_by_id',
					'is_saved_cards_enabled',
					'is_subscription_item_in_cart',
				]
			)
			->getMock();

		// saved cards enabled.
		$mock_upe_gateway
			->method( 'is_saved_cards_enabled' )
			->will(
				$this->returnValue( true )
			);

		// there is a subscription item in cart, which should disable the save option checkbox for a payment method.
		$mock_upe_gateway
			->method( 'is_subscription_item_in_cart' )
			->will(
				$this->returnValue( true )
			);

		$mock_upe_gateway->method( 'get_payment_method_ids_enabled_at_checkout' )
			->willReturn( [ Payment_Method::SEPA ] );

		$mock_upe_gateway
			->method( 'wc_payments_get_payment_method_by_id' )
			->with( Payment_Method::SEPA )
			->willReturn( $this->mock_payment_methods[ Payment_Method::SEPA ] );

		$mock_upe_gateway
			->method( 'wc_payments_get_payment_gateway_by_id' )
			->with( Payment_Method::SEPA )
			->willReturn( $this->mock_payment_gateways[ Payment_Method::SEPA ] );

		$upe_checkout = new WC_Payments_UPE_Checkout(
			$mock_upe_gateway,
			$this->mock_woopay_utilities,
			$this->mock_wcpay_account,
			$this->mock_customer_service
		);

		$this->assertSame( $upe_checkout->get_payment_fields_js_config()['paymentMethodsConfig'][ Payment_Method::SEPA ]['showSaveOption'], false );
	}

	public function test_no_save_option_for_sepa_due_to_saved_cards_disabled() {
		$mock_upe_gateway = $this->getMockBuilder( UPE_Split_Payment_Gateway::class )
			->setConstructorArgs(
				[
					$this->mock_api_client,
					$this->mock_wcpay_account,
					$this->mock_customer_service,
					$this->mock_token_service,
					$this->mock_action_scheduler_service,
					$this->mock_payment_methods[ Payment_Method::SEPA ],
					$this->mock_payment_methods,
					$this->mock_rate_limiter,
					$this->order_service,
					$this->mock_dpps,
					$this->mock_localization_service,
				]
			)
			->setMethods(
				[
					'get_payment_method_ids_enabled_at_checkout',
					'wc_payments_get_payment_method_by_id',
					'wc_payments_get_payment_gateway_by_id',
					'is_saved_cards_enabled',
					'is_subscription_item_in_cart',
				]
			)
			->getMock();

		// saved cards disabled.
		$mock_upe_gateway
			->method( 'is_saved_cards_enabled' )
			->will(
				$this->returnValue( false )
			);

		// no subscription item in cart.
		$mock_upe_gateway
			->method( 'is_subscription_item_in_cart' )
			->will(
				$this->returnValue( false )
			);

		$mock_upe_gateway->method( 'get_payment_method_ids_enabled_at_checkout' )
			->willReturn( [ Payment_Method::SEPA ] );

		$mock_upe_gateway
			->method( 'wc_payments_get_payment_method_by_id' )
			->with( Payment_Method::SEPA )
			->willReturn( $this->mock_payment_methods[ Payment_Method::SEPA ] );

		$mock_upe_gateway
			->method( 'wc_payments_get_payment_gateway_by_id' )
			->with( Payment_Method::SEPA )
			->willReturn( $this->mock_payment_gateways[ Payment_Method::SEPA ] );

		$upe_checkout = new WC_Payments_UPE_Checkout(
			$mock_upe_gateway,
			$this->mock_woopay_utilities,
			$this->mock_wcpay_account,
			$this->mock_customer_service
		);

		$this->assertSame( $upe_checkout->get_payment_fields_js_config()['paymentMethodsConfig'][ Payment_Method::SEPA ]['showSaveOption'], false );
	}

	public function test_save_option_for_sepa_debit() {
		$mock_upe_gateway = $this->getMockBuilder( UPE_Split_Payment_Gateway::class )
			->setConstructorArgs(
				[
					$this->mock_api_client,
					$this->mock_wcpay_account,
					$this->mock_customer_service,
					$this->mock_token_service,
					$this->mock_action_scheduler_service,
					$this->mock_payment_methods[ Payment_Method::SEPA ],
					$this->mock_payment_methods,
					$this->mock_rate_limiter,
					$this->order_service,
					$this->mock_dpps,
					$this->mock_localization_service,
				]
			)
			->setMethods(
				[
					'get_payment_method_ids_enabled_at_checkout',
					'wc_payments_get_payment_method_by_id',
					'wc_payments_get_payment_gateway_by_id',
					'is_saved_cards_enabled',
					'is_subscription_item_in_cart',
				]
			)
			->getMock();

		$mock_upe_gateway->method( 'get_payment_method_ids_enabled_at_checkout' )
			->willReturn( [ Payment_Method::SEPA ] );

		$mock_upe_gateway
			->method( 'wc_payments_get_payment_method_by_id' )
			->with( Payment_Method::SEPA )
			->willReturn( $this->mock_payment_methods[ Payment_Method::SEPA ] );

		$mock_upe_gateway
			->method( 'wc_payments_get_payment_gateway_by_id' )
			->with( Payment_Method::SEPA )
			->willReturn( $this->mock_payment_gateways[ Payment_Method::SEPA ] );

		// saved cards enabled.
		$mock_upe_gateway
			->method( 'is_saved_cards_enabled' )
			->will(
				$this->returnValue( true )
			);

		// no subscription items in cart.
		$mock_upe_gateway
			->method( 'is_subscription_item_in_cart' )
			->will(
				$this->returnValue( false )
			);

		$upe_checkout = new WC_Payments_UPE_Checkout(
			$mock_upe_gateway,
			$this->mock_woopay_utilities,
			$this->mock_wcpay_account,
			$this->mock_customer_service
		);

		$this->assertSame( $upe_checkout->get_payment_fields_js_config()['paymentMethodsConfig'][ Payment_Method::SEPA ]['showSaveOption'], false );
	}

	public function test_remove_link_payment_method_if_card_disabled() {
		$mock_upe_gateway = $this->getMockBuilder( UPE_Split_Payment_Gateway::class )
			->setConstructorArgs(
				[
					$this->mock_api_client,
					$this->mock_wcpay_account,
					$this->mock_customer_service,
					$this->mock_token_service,
					$this->mock_action_scheduler_service,
					$this->mock_payment_methods[ Payment_Method::LINK ],
					$this->mock_payment_methods,
					$this->mock_rate_limiter,
					$this->order_service,
					$this->mock_dpps,
					$this->mock_localization_service,
				]
			)
			->setMethods(
				[
					'get_upe_enabled_payment_method_statuses',
					'get_upe_enabled_payment_method_ids',
					'wc_payments_get_payment_method_by_id',
				]
			)
			->getMock();

		$mock_upe_gateway
			->expects( $this->once() )
			->method( 'get_upe_enabled_payment_method_ids' )
			->will(
				$this->returnValue( [ 'link' ] )
			);
		$mock_upe_gateway
			->expects( $this->once() )
			->method( 'get_upe_enabled_payment_method_statuses' )
			->will(
				$this->returnValue( [ 'link_payments' => [ 'status' => 'active' ] ] )
			);
		$mock_upe_gateway
			->method( 'wc_payments_get_payment_method_by_id' )
			->with( Payment_Method::LINK )
			->willReturn( $this->mock_payment_methods[ Payment_Method::LINK ] );

		$upe_checkout = new WC_Payments_UPE_Checkout(
			$mock_upe_gateway,
			$this->mock_woopay_utilities,
			$this->mock_wcpay_account,
			$this->mock_customer_service
		);

		$this->assertSame( $upe_checkout->get_payment_fields_js_config()['paymentMethodsConfig'], [] );
	}

	public function test_link_payment_method_if_card_enabled() {
<<<<<<< HEAD
		$this->mock_cache->method( 'get' )->willReturn( [ 'is_deferred_intent_creation_upe_enabled' => true ] );
=======
		update_option( '_wcpay_feature_upe_deferred_intent', '1' );
>>>>>>> 06204557
		WC_Helper_Site_Currency::$mock_site_currency = 'USD';

		$mock_upe_gateway = $this->getMockBuilder( UPE_Split_Payment_Gateway::class )
			->setConstructorArgs(
				[
					$this->mock_api_client,
					$this->mock_wcpay_account,
					$this->mock_customer_service,
					$this->mock_token_service,
					$this->mock_action_scheduler_service,
					$this->mock_payment_methods[ Payment_Method::CARD ],
					$this->mock_payment_methods,
					$this->mock_rate_limiter,
					$this->order_service,
					$this->mock_dpps,
					$this->mock_localization_service,
				]
			)
			->setMethods(
				[
					'get_upe_enabled_payment_method_statuses',
					'get_upe_enabled_payment_method_ids',
					'wc_payments_get_payment_method_by_id',
					'wc_payments_get_payment_gateway_by_id',
				]
			)
			->getMock();
		$mock_upe_gateway
			->expects( $this->once() )
			->method( 'get_upe_enabled_payment_method_ids' )
			->will(
				$this->returnValue( [ 'card', 'link' ] )
			);
		$mock_upe_gateway
			->expects( $this->once() )
			->method( 'get_upe_enabled_payment_method_statuses' )
			->will(
				$this->returnValue(
					[
						'link_payments' => [ 'status' => 'active' ],
						'card_payments' => [ 'status' => 'active' ],
					]
				)
			);

		$this->mock_payment_methods[ Payment_Method::LINK ]->expects( $this->any() )
			->method( 'get_icon' )
			->will(
				$this->returnValue( $this->icon_url )
			);

		$mock_upe_gateway
			->method( 'wc_payments_get_payment_method_by_id' )
			->willReturnMap(
				[
					[ Payment_Method::CARD, $this->mock_payment_methods[ Payment_Method::CARD ] ],
					[ Payment_Method::LINK, $this->mock_payment_methods[ Payment_Method::LINK ] ],
				]
			);

		$mock_upe_gateway
			->method( 'wc_payments_get_payment_gateway_by_id' )
			->willReturnCallback(
				function ( $payment_method ) {
					if ( Payment_Method::CARD === $payment_method ) {
						return $this->mock_payment_gateways[ Payment_Method::CARD ];
					} elseif ( Payment_Method::LINK === $payment_method ) {
						return $this->mock_payment_gateways[ Payment_Method::LINK ];
					}
				}
			);

		$upe_checkout = new WC_Payments_UPE_Checkout(
			$mock_upe_gateway,
			$this->mock_woopay_utilities,
			$this->mock_wcpay_account,
			$this->mock_customer_service
		);

		$this->assertSame(
			$upe_checkout->get_payment_fields_js_config()['paymentMethodsConfig'],
			[
				'card' => [
					'isReusable'             => true,
					'title'                  => 'Credit card / debit card',
					'icon'                   => null,
					'showSaveOption'         => true,
					'countries'              => [],
					'upePaymentIntentData'   => null,
					'upeSetupIntentData'     => null,
					'testingInstructions'    => '<strong>Test mode:</strong> use the test VISA card 4242424242424242 with any expiry date and CVC. Other payment methods may redirect to a Stripe test page to authorize payment. More test card numbers are listed <a href="https://woocommerce.com/document/woopayments/testing-and-troubleshooting/testing/#test-cards" target="_blank">here</a>.',
					'forceNetworkSavedCards' => false,
				],
				'link' => [
					'isReusable'             => true,
					'title'                  => 'Link',
					'icon'                   => $this->icon_url,
					'showSaveOption'         => true,
					'countries'              => [],
					'upePaymentIntentData'   => null,
					'upeSetupIntentData'     => null,
					'testingInstructions'    => '',
					'forceNetworkSavedCards' => false,
				],
			]
		);
	}

	public function test_remove_upe_setup_intent_from_session() {
		// Two payment methods (SEPA and giropay) are enabled.
		$sepa_setup_intent_key    = UPE_Split_Payment_Gateway::KEY_UPE_SETUP_INTENT . '_sepa_debit';
		$giropay_setup_intent_key = UPE_Split_Payment_Gateway::KEY_UPE_SETUP_INTENT . '_giropay';

		$mock_upe_gateway = $this->getMockBuilder( UPE_Split_Payment_Gateway::class )
			->setConstructorArgs(
				[
					$this->mock_api_client,
					$this->mock_wcpay_account,
					$this->mock_customer_service,
					$this->mock_token_service,
					$this->mock_action_scheduler_service,
					$this->mock_payment_methods['card'],
					$this->mock_payment_methods,
					$this->mock_rate_limiter,
					$this->order_service,
					$this->mock_dpps,
					$this->mock_localization_service,
				]
			)
			->setMethods( [ 'wc_payments_get_payment_method_map' ] )
			->getMock();

		$mock_upe_gateway
			->expects( $this->once() )
			->method( 'wc_payments_get_payment_method_map' )
			->will(
				$this->returnValue(
					[
						'sepa_debit' => $this->mock_payment_methods[ Payment_Method::SEPA ],
						'giropay'    => $this->mock_payment_methods[ Payment_Method::GIROPAY ],
					]
				)
			);

		// and both SEPA and giropay have a setup intent stored in WC session object.
		WC()->session->set( $sepa_setup_intent_key, 'pi_test_setup_intent_sepa_debit' );
		WC()->session->set( $giropay_setup_intent_key, 'pi_test_setup_intent_giropay' );

		$this->assertNotNull( WC()->session->get( $sepa_setup_intent_key ) );
		$this->assertNotNull( WC()->session->get( $giropay_setup_intent_key ) );

		$mock_upe_gateway->remove_upe_setup_intent_from_session();

		$this->assertNull( WC()->session->get( $sepa_setup_intent_key ) );
		$this->assertNull( WC()->session->get( $giropay_setup_intent_key ) );
	}

	/**
	 * Test get_payment_method_types with regular checkout post request context.
	 *
	 * @return void
	 */
	public function test_get_payment_methods_with_request_context() {
		$mock_upe_gateway = $this->getMockBuilder( UPE_Split_Payment_Gateway::class )
			->setConstructorArgs(
				[
					$this->mock_api_client,
					$this->mock_wcpay_account,
					$this->mock_customer_service,
					$this->mock_token_service,
					$this->mock_action_scheduler_service,
					$this->mock_payment_methods[ Payment_Method::CARD ],
					$this->mock_payment_methods,
					$this->mock_rate_limiter,
					$this->order_service,
					$this->mock_dpps,
					$this->mock_localization_service,
				]
			)
			->setMethods( [ 'get_payment_methods_from_gateway_id' ] )
			->getMock();

		$order               = WC_Helper_Order::create_order();
		$payment_information = new Payment_Information( 'pm_mock', $order );

		$_POST['payment_method'] = 'woocommerce_payments';

		$mock_upe_gateway->expects( $this->once() )
			->method( 'get_payment_methods_from_gateway_id' )
			->with( 'woocommerce_payments' )
			->will(
				$this->returnValue( [ Payment_Method::CARD ] )
			);

		$payment_methods = $mock_upe_gateway->get_payment_method_types( $payment_information );

		$this->assertSame( [ Payment_Method::CARD ], $payment_methods );

		unset( $_POST['payment_method'] ); // phpcs:ignore WordPress.Security.NonceVerification
	}

	/**
	 * Test get_payment_method_types without post request context.
	 *
	 * @return void
	 */
	public function test_get_payment_methods_without_request_context() {
		$mock_upe_gateway = $this->getMockBuilder( UPE_Split_Payment_Gateway::class )
			->setConstructorArgs(
				[
					$this->mock_api_client,
					$this->mock_wcpay_account,
					$this->mock_customer_service,
					$this->mock_token_service,
					$this->mock_action_scheduler_service,
					$this->mock_payment_methods[ Payment_Method::CARD ],
					$this->mock_payment_methods,
					$this->mock_rate_limiter,
					$this->order_service,
					$this->mock_dpps,
					$this->mock_localization_service,
				]
			)
			->setMethods( [ 'get_payment_methods_from_gateway_id' ] )
			->getMock();

		$token               = WC_Helper_Token::create_token( 'pm_mock' );
		$order               = WC_Helper_Order::create_order();
		$payment_information = new Payment_Information( 'pm_mock', $order, null, $token );

		unset( $_POST['payment_method'] ); // phpcs:ignore WordPress.Security.NonceVerification

		$mock_upe_gateway->expects( $this->once() )
			->method( 'get_payment_methods_from_gateway_id' )
			->with( $token->get_gateway_id(), $order->get_id() )
			->will(
				$this->returnValue( [ Payment_Method::CARD ] )
			);

		$payment_methods = $mock_upe_gateway->get_payment_method_types( $payment_information );

		$this->assertSame( [ Payment_Method::CARD ], $payment_methods );
	}

	/**
	 * Test get_payment_method_types without post request context or saved token.
	 *
	 * @return void
	 */
	public function test_get_payment_methods_without_request_context_or_token() {
		$mock_upe_gateway = $this->getMockBuilder( UPE_Split_Payment_Gateway::class )
			->setConstructorArgs(
				[
					$this->mock_api_client,
					$this->mock_wcpay_account,
					$this->mock_customer_service,
					$this->mock_token_service,
					$this->mock_action_scheduler_service,
					$this->mock_payment_methods[ Payment_Method::CARD ],
					$this->mock_payment_methods,
					$this->mock_rate_limiter,
					$this->order_service,
					$this->mock_dpps,
					$this->mock_localization_service,
				]
			)
			->setMethods(
				[
					'get_payment_methods_from_gateway_id',
					'get_payment_method_ids_enabled_at_checkout',
				]
			)
			->getMock();

		$payment_information = new Payment_Information( 'pm_mock' );

		unset( $_POST['payment_method'] ); // phpcs:ignore WordPress.Security.NonceVerification

		$gateway = WC_Payments::get_gateway();
		WC_Payments::set_gateway( $mock_upe_gateway );

		$mock_upe_gateway->expects( $this->never() )
			->method( 'get_payment_methods_from_gateway_id' );

		$mock_upe_gateway->expects( $this->once() )
			->method( 'get_payment_method_ids_enabled_at_checkout' )
			->willReturn( [ Payment_Method::CARD ] );

		$payment_methods = $mock_upe_gateway->get_payment_method_types( $payment_information );

		$this->assertSame( [ Payment_Method::CARD ], $payment_methods );

		WC_Payments::set_gateway( $gateway );
	}

	/**
	 * Test get_payment_methods_from_gateway_id function with UPE enabled.
	 *
	 * @return void
	 */
<<<<<<< HEAD
	public function test_get_payment_methods_from_gateway_id_upe() {
		$this->mock_cache->method( 'get' )->willReturn( [ 'is_deferred_intent_creation_upe_enabled' => true ] );
		WC_Helper_Order::create_order();
=======
	public function test_get_payment_methods_from_gateway_id() {
		update_option( '_wcpay_feature_upe_deferred_intent', '1' );
		$order            = WC_Helper_Order::create_order();
>>>>>>> 06204557
		$mock_upe_gateway = $this->getMockBuilder( UPE_Split_Payment_Gateway::class )
			->setConstructorArgs(
				[
					$this->mock_api_client,
					$this->mock_wcpay_account,
					$this->mock_customer_service,
					$this->mock_token_service,
					$this->mock_action_scheduler_service,
					$this->mock_payment_methods[ Payment_Method::CARD ],
					$this->mock_payment_methods,
					$this->mock_rate_limiter,
					$this->order_service,
					$this->mock_dpps,
					$this->mock_localization_service,
				]
			)
			->setMethods(
				[
					'get_upe_enabled_payment_method_ids',
					'get_payment_method_ids_enabled_at_checkout',
				]
			)
			->getMock();

		$gateway = WC_Payments::get_gateway();
		WC_Payments::set_gateway( $mock_upe_gateway );

		$mock_upe_gateway->expects( $this->any() )
			->method( 'get_upe_enabled_payment_method_ids' )
			->will(
				$this->returnValue( [ Payment_Method::CARD, Payment_Method::LINK ] )
			);

		$payment_methods = $mock_upe_gateway->get_payment_methods_from_gateway_id( UPE_Split_Payment_Gateway::GATEWAY_ID );

		$this->assertSame( [ Payment_Method::CARD, Payment_Method::LINK ], $payment_methods );

		$payment_methods = $mock_upe_gateway->get_payment_methods_from_gateway_id( UPE_Split_Payment_Gateway::GATEWAY_ID . '_' . Payment_Method::BANCONTACT );

		$this->assertSame( [ Payment_Method::BANCONTACT ], $payment_methods );
		WC_Payments::set_gateway( $gateway );
	}

	/**
	 * Test get_payment_methods_from_gateway_id function with UPE disabled.
	 *
	 * @return void
	 */
	public function test_get_payment_methods_from_gateway_id_non_upe() {
		$this->mock_cache
			->method( 'get' )
			->willReturn( [ 'is_deferred_intent_creation_upe_enabled' => false ] );

		$order            = WC_Helper_Order::create_order();
		$mock_upe_gateway = $this->getMockBuilder( UPE_Split_Payment_Gateway::class )
			->setConstructorArgs(
				[
					$this->mock_api_client,
					$this->mock_wcpay_account,
					$this->mock_customer_service,
					$this->mock_token_service,
					$this->mock_action_scheduler_service,
					$this->mock_payment_methods[ Payment_Method::CARD ],
					$this->mock_payment_methods,
					$this->mock_rate_limiter,
					$this->order_service,
					$this->mock_dpps,
					$this->mock_localization_service,
				]
			)
			->setMethods(
				[
					'get_upe_enabled_payment_method_ids',
					'get_payment_method_ids_enabled_at_checkout',
				]
			)
			->getMock();

		$gateway = WC_Payments::get_gateway();
		WC_Payments::set_gateway( $mock_upe_gateway );

		$mock_upe_gateway->expects( $this->any() )
			->method( 'get_payment_method_ids_enabled_at_checkout' )
			->will(
				$this->returnValueMap(
					[
						[ null, true, [ Payment_Method::CARD, Payment_Method::BANCONTACT ] ],
						[ $order->get_id(), true, [ Payment_Method::CARD ] ],
					]
				)
			);

		$payment_methods = $mock_upe_gateway->get_payment_methods_from_gateway_id( UPE_Split_Payment_Gateway::GATEWAY_ID );

		$this->assertSame( [ Payment_Method::CARD, Payment_Method::BANCONTACT ], $payment_methods );

		$payment_methods = $mock_upe_gateway->get_payment_methods_from_gateway_id( UPE_Split_Payment_Gateway::GATEWAY_ID, $order->get_id() );

		$this->assertSame( [ Payment_Method::CARD ], $payment_methods );

		WC_Payments::set_gateway( $gateway );
	}

	/**
	 * Helper function to mock subscriptions for internal UPE payment methods.
	 */
	private function set_cart_contains_subscription_items( $cart_contains_subscriptions ) {
		foreach ( $this->mock_payment_methods as $mock_payment_method ) {
			$mock_payment_method->expects( $this->any() )
				->method( 'is_subscription_item_in_cart' )
				->will(
					$this->returnValue( $cart_contains_subscriptions )
				);
		}
	}

	private function setup_saved_payment_method() {
		$token = WC_Helper_Token::create_token( 'pm_mock' );

		return [
			'payment_method' => WC_Payment_Gateway_WCPay::GATEWAY_ID,
			'wc-' . WC_Payment_Gateway_WCPay::GATEWAY_ID . '-payment-token' => (string) $token->get_id(),
		];
	}

	private function set_get_upe_enabled_payment_method_statuses_return_value( $mock_payment_gateway, $return_value = null ) {
		if ( null === $return_value ) {
			$return_value = [
				'card_payments' => [
					'status' => 'active',
				],
			];
		}
		$mock_payment_gateway
			->expects( $this->any() )
			->method( 'get_upe_enabled_payment_method_statuses' )
			->will( $this->returnValue( $return_value ) );
	}
}<|MERGE_RESOLUTION|>--- conflicted
+++ resolved
@@ -38,12 +38,9 @@
 use WCPay\Payment_Information;
 use WC_Payments;
 use WC_Payments_Localization_Service;
-<<<<<<< HEAD
 use WCPay\Database_Cache;
-=======
 use WCPay\Internal\Service\Level3Service;
 use WCPay\Internal\Service\OrderService;
->>>>>>> 06204557
 
 require_once dirname( __FILE__ ) . '/../helpers/class-wc-helper-site-currency.php';
 
@@ -457,45 +454,6 @@
 			->expects( $this->never() )
 			->method( 'create_customer_for_user' );
 
-<<<<<<< HEAD
-		$metadata = [
-			'customer_name'        => 'Jeroen Sormani',
-			'customer_email'       => 'admin@example.org',
-			'site_url'             => 'http://example.org',
-			'order_id'             => $order_id,
-			'order_number'         => $order_number,
-			'order_key'            => $order->get_order_key(),
-			'payment_type'         => Payment_Type::SINGLE(),
-			'gateway_type'         => 'split_upe_with_deferred_intent_creation',
-			'checkout_type'        => '',
-			'client_version'       => WCPAY_VERSION_NUMBER,
-			'subscription_payment' => 'no',
-		];
-
-		$level3 = [
-			'merchant_reference' => (string) $order_id,
-			'customer_reference' => (string) $order_id,
-			'shipping_amount'    => 1000.0,
-			'line_items'         => [
-				(object) [
-					'product_code'        => 30,
-					'product_description' => 'Beanie with Logo',
-					'unit_cost'           => 1800,
-					'quantity'            => 1,
-					'tax_amount'          => 270,
-					'discount_amount'     => 0,
-					'product_code'        => $product_item->get_product_id(),
-					'product_description' => 'Dummy Product',
-					'unit_cost'           => 1000.0,
-					'quantity'            => 4,
-					'tax_amount'          => 0.0,
-					'discount_amount'     => 0.0,
-				],
-			],
-		];
-
-=======
->>>>>>> 06204557
 		// Test update_payment_intent on each payment gateway.
 		foreach ( $this->mock_payment_gateways as $mock_payment_gateway ) {
 			$request = $this->mock_wcpay_request( Update_Intention::class, 1, $intent->get_id() );
@@ -534,46 +492,6 @@
 			->expects( $this->never() )
 			->method( 'create_customer_for_user' );
 
-<<<<<<< HEAD
-		$metadata = [
-			'customer_name'        => 'Jeroen Sormani',
-			'customer_email'       => 'admin@example.org',
-			'site_url'             => 'http://example.org',
-			'order_id'             => $order_id,
-			'order_number'         => $order_number,
-			'order_key'            => $order->get_order_key(),
-			'payment_type'         => Payment_Type::SINGLE(),
-			'gateway_type'         => 'split_upe_with_deferred_intent_creation',
-			'checkout_type'        => '',
-			'client_version'       => WCPAY_VERSION_NUMBER,
-			'subscription_payment' => 'no',
-
-		];
-
-		$level3 = [
-			'merchant_reference' => (string) $order_id,
-			'shipping_amount'    => 1000.0,
-			'line_items'         => [
-				(object) [
-					'product_code'        => 30,
-					'product_description' => 'Beanie with Logo',
-					'unit_cost'           => 1800,
-					'quantity'            => 1,
-					'tax_amount'          => 270,
-					'discount_amount'     => 0,
-					'product_code'        => $product_item->get_product_id(),
-					'product_description' => 'Dummy Product',
-					'unit_cost'           => 1000.0,
-					'quantity'            => 4,
-					'tax_amount'          => 0.0,
-					'discount_amount'     => 0.0,
-				],
-			],
-			'customer_reference' => (string) $order_id,
-		];
-
-=======
->>>>>>> 06204557
 		/**
 		* In order to test each gateway, we need to setup mock_api_client so that
 		* its input are mocked in sequence, matching the gateways.
@@ -615,45 +533,6 @@
 			->expects( $this->never() )
 			->method( 'create_customer_for_user' );
 
-<<<<<<< HEAD
-		$metadata = [
-			'customer_name'        => 'Jeroen Sormani',
-			'customer_email'       => 'admin@example.org',
-			'site_url'             => 'http://example.org',
-			'order_id'             => $order_id,
-			'order_number'         => $order_number,
-			'order_key'            => $order->get_order_key(),
-			'payment_type'         => Payment_Type::SINGLE(),
-			'gateway_type'         => 'split_upe_with_deferred_intent_creation',
-			'checkout_type'        => '',
-			'client_version'       => WCPAY_VERSION_NUMBER,
-			'subscription_payment' => 'no',
-		];
-
-		$level3 = [
-			'merchant_reference' => (string) $order_id,
-			'shipping_amount'    => 1000.0,
-			'line_items'         => [
-				(object) [
-					'product_code'        => 30,
-					'product_description' => 'Beanie with Logo',
-					'unit_cost'           => 1800,
-					'quantity'            => 1,
-					'tax_amount'          => 270,
-					'discount_amount'     => 0,
-					'product_code'        => $product_item->get_product_id(),
-					'product_description' => 'Dummy Product',
-					'unit_cost'           => 1000.0,
-					'quantity'            => 4,
-					'tax_amount'          => 0.0,
-					'discount_amount'     => 0.0,
-				],
-			],
-			'customer_reference' => (string) $order_id,
-		];
-
-=======
->>>>>>> 06204557
 		// Test update_payment_intent on each payment gateway.
 		foreach ( $this->mock_payment_gateways as $mock_payment_gateway ) {
 			$request = $this->mock_wcpay_request( Update_Intention::class, 1, $intent->get_id() );
@@ -2156,11 +2035,7 @@
 	}
 
 	public function test_link_payment_method_if_card_enabled() {
-<<<<<<< HEAD
 		$this->mock_cache->method( 'get' )->willReturn( [ 'is_deferred_intent_creation_upe_enabled' => true ] );
-=======
-		update_option( '_wcpay_feature_upe_deferred_intent', '1' );
->>>>>>> 06204557
 		WC_Helper_Site_Currency::$mock_site_currency = 'USD';
 
 		$mock_upe_gateway = $this->getMockBuilder( UPE_Split_Payment_Gateway::class )
@@ -2461,15 +2336,9 @@
 	 *
 	 * @return void
 	 */
-<<<<<<< HEAD
 	public function test_get_payment_methods_from_gateway_id_upe() {
 		$this->mock_cache->method( 'get' )->willReturn( [ 'is_deferred_intent_creation_upe_enabled' => true ] );
 		WC_Helper_Order::create_order();
-=======
-	public function test_get_payment_methods_from_gateway_id() {
-		update_option( '_wcpay_feature_upe_deferred_intent', '1' );
-		$order            = WC_Helper_Order::create_order();
->>>>>>> 06204557
 		$mock_upe_gateway = $this->getMockBuilder( UPE_Split_Payment_Gateway::class )
 			->setConstructorArgs(
 				[
