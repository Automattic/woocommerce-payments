--- conflicted
+++ resolved
@@ -447,45 +447,6 @@
 			->expects( $this->never() )
 			->method( 'create_customer_for_user' );
 
-<<<<<<< HEAD
-=======
-		$metadata = [
-			'customer_name'        => 'Jeroen Sormani',
-			'customer_email'       => 'admin@example.org',
-			'site_url'             => 'http://example.org',
-			'order_id'             => $order_id,
-			'order_number'         => $order_number,
-			'order_key'            => $order->get_order_key(),
-			'payment_type'         => Payment_Type::SINGLE(),
-			'gateway_type'         => 'split_upe_with_deferred_intent_creation',
-			'checkout_type'        => '',
-			'client_version'       => WCPAY_VERSION_NUMBER,
-			'subscription_payment' => 'no',
-		];
-
-		$level3 = [
-			'merchant_reference' => (string) $order_id,
-			'customer_reference' => (string) $order_id,
-			'shipping_amount'    => 1000.0,
-			'line_items'         => [
-				(object) [
-					'product_code'        => 30,
-					'product_description' => 'Beanie with Logo',
-					'unit_cost'           => 1800,
-					'quantity'            => 1,
-					'tax_amount'          => 270,
-					'discount_amount'     => 0,
-					'product_code'        => $product_item->get_product_id(),
-					'product_description' => 'Dummy Product',
-					'unit_cost'           => 1000.0,
-					'quantity'            => 4,
-					'tax_amount'          => 0.0,
-					'discount_amount'     => 0.0,
-				],
-			],
-		];
-
->>>>>>> 2c7f06d9
 		// Test update_payment_intent on each payment gateway.
 		foreach ( $this->mock_payment_gateways as $mock_payment_gateway ) {
 			$request = $this->mock_wcpay_request( Update_Intention::class, 1, $intent->get_id() );
@@ -493,7 +454,7 @@
 			$request->expects( $this->once() )->method( 'set_currency_code' )->with( 'usd' );
 			$request->expects( $this->once() )->method( 'setup_future_usage' );
 			$request->expects( $this->once() )->method( 'set_customer' )->with( 'cus_mock' );
-			$request->expects( $this->once() )->method( 'set_metadata' )->with( [ 'gateway_type' => 'split_upe' ] );
+			$request->expects( $this->once() )->method( 'set_metadata' )->with( [ 'gateway_type' => 'split_upe_with_deferred_intent_creation' ] );
 			$request->expects( $this->once() )
 				->method( 'format_response' )
 				->willReturn( $intent );
@@ -524,46 +485,6 @@
 			->expects( $this->never() )
 			->method( 'create_customer_for_user' );
 
-<<<<<<< HEAD
-=======
-		$metadata = [
-			'customer_name'        => 'Jeroen Sormani',
-			'customer_email'       => 'admin@example.org',
-			'site_url'             => 'http://example.org',
-			'order_id'             => $order_id,
-			'order_number'         => $order_number,
-			'order_key'            => $order->get_order_key(),
-			'payment_type'         => Payment_Type::SINGLE(),
-			'gateway_type'         => 'split_upe_with_deferred_intent_creation',
-			'checkout_type'        => '',
-			'client_version'       => WCPAY_VERSION_NUMBER,
-			'subscription_payment' => 'no',
-
-		];
-
-		$level3 = [
-			'merchant_reference' => (string) $order_id,
-			'shipping_amount'    => 1000.0,
-			'line_items'         => [
-				(object) [
-					'product_code'        => 30,
-					'product_description' => 'Beanie with Logo',
-					'unit_cost'           => 1800,
-					'quantity'            => 1,
-					'tax_amount'          => 270,
-					'discount_amount'     => 0,
-					'product_code'        => $product_item->get_product_id(),
-					'product_description' => 'Dummy Product',
-					'unit_cost'           => 1000.0,
-					'quantity'            => 4,
-					'tax_amount'          => 0.0,
-					'discount_amount'     => 0.0,
-				],
-			],
-			'customer_reference' => (string) $order_id,
-		];
-
->>>>>>> 2c7f06d9
 		/**
 		* In order to test each gateway, we need to setup mock_api_client so that
 		* its input are mocked in sequence, matching the gateways.
@@ -574,7 +495,7 @@
 			$request->expects( $this->once() )->method( 'set_currency_code' )->with( 'usd' );
 			$request->expects( $this->once() )->method( 'setup_future_usage' );
 			$request->expects( $this->once() )->method( 'set_customer' )->with( 'cus_mock' );
-			$request->expects( $this->once() )->method( 'set_metadata' )->with( [ 'gateway_type' => 'split_upe' ] );
+			$request->expects( $this->once() )->method( 'set_metadata' )->with( [ 'gateway_type' => 'split_upe_with_deferred_intent_creation' ] );
 			$request->expects( $this->once() )->method( 'set_payment_method_types' )->with( [ $payment_method_id ] );
 
 			$request->expects( $this->once() )
@@ -605,52 +526,13 @@
 			->expects( $this->never() )
 			->method( 'create_customer_for_user' );
 
-<<<<<<< HEAD
-=======
-		$metadata = [
-			'customer_name'        => 'Jeroen Sormani',
-			'customer_email'       => 'admin@example.org',
-			'site_url'             => 'http://example.org',
-			'order_id'             => $order_id,
-			'order_number'         => $order_number,
-			'order_key'            => $order->get_order_key(),
-			'payment_type'         => Payment_Type::SINGLE(),
-			'gateway_type'         => 'split_upe_with_deferred_intent_creation',
-			'checkout_type'        => '',
-			'client_version'       => WCPAY_VERSION_NUMBER,
-			'subscription_payment' => 'no',
-		];
-
-		$level3 = [
-			'merchant_reference' => (string) $order_id,
-			'shipping_amount'    => 1000.0,
-			'line_items'         => [
-				(object) [
-					'product_code'        => 30,
-					'product_description' => 'Beanie with Logo',
-					'unit_cost'           => 1800,
-					'quantity'            => 1,
-					'tax_amount'          => 270,
-					'discount_amount'     => 0,
-					'product_code'        => $product_item->get_product_id(),
-					'product_description' => 'Dummy Product',
-					'unit_cost'           => 1000.0,
-					'quantity'            => 4,
-					'tax_amount'          => 0.0,
-					'discount_amount'     => 0.0,
-				],
-			],
-			'customer_reference' => (string) $order_id,
-		];
-
->>>>>>> 2c7f06d9
 		// Test update_payment_intent on each payment gateway.
 		foreach ( $this->mock_payment_gateways as $mock_payment_gateway ) {
 			$request = $this->mock_wcpay_request( Update_Intention::class, 1, $intent->get_id() );
 			$request->expects( $this->once() )->method( 'set_amount' )->with( 5000 );
 			$request->expects( $this->once() )->method( 'set_currency_code' )->with( 'usd' );
 			$request->expects( $this->once() )->method( 'set_customer' )->with( 'cus_mock' );
-			$request->expects( $this->once() )->method( 'set_metadata' )->with( [ 'gateway_type' => 'split_upe' ] );
+			$request->expects( $this->once() )->method( 'set_metadata' )->with( [ 'gateway_type' => 'split_upe_with_deferred_intent_creation' ] );
 			$request->expects( $this->once() )->method( 'set_payment_country' )->with( 'US' );
 			$request->expects( $this->once() )
 				->method( 'format_response' )
