<?php
/**
 * Class UPE_Split_Payment_Gateway_Test
 *
 * @package WooCommerce\Payments\Tests
 */

namespace WCPay\Payment_Methods;

use Exception;
use WCPay\Constants\Order_Status;
use WCPay\Constants\Payment_Type;
use WCPay\Constants\Payment_Intent_Status;
use WCPay\Core\Server\Request\Get_Request;
use WCPay\Exceptions\Amount_Too_Small_Exception;
use WCPay\WooPay\WooPay_Utilities;
use WCPay\Session_Rate_Limiter;
use WCPay\WC_Payments_UPE_Checkout;
use WCPAY_UnitTestCase;
use WC_Helper_Order;
use WC_Helper_Intention;
use WC_Helper_Token;
use WC_Payments_Account;
use WC_Payments_Action_Scheduler_Service;
use WC_Payments_API_Client;
use WC_Payments_Customer_Service;
use WC_Payment_Gateway_WCPay;
use WC_Payments_Order_Service;
use WC_Payments_Token_Service;
use WCPay\Constants\Payment_Method;
use WCPay\Core\Server\Request\Create_Intention;
use WCPay\Core\Server\Request\Create_Setup_Intention;
use WCPay\Core\Server\Request\Get_Intention;
use WCPay\Core\Server\Request\Update_Intention;
use WCPay\Duplicate_Payment_Prevention_Service;
use WCPay\WC_Payments_Checkout;

require_once dirname( __FILE__ ) . '/../helpers/class-wc-helper-site-currency.php';

/**
 * UPE_Split_Payment_Gateway unit tests
 */
class UPE_Split_Payment_Gateway_Test extends WCPAY_UnitTestCase {

	/**
	 * Mock WC_Payments_Customer_Service.
	 *
	 * @var WC_Payments_Customer_Service|PHPUnit_Framework_MockObject_MockObject
	 */
	private $mock_customer_service;

	/**
	 * Mock WC_Payments_Token_Service.
	 *
	 * @var WC_Payments_Token_Service|PHPUnit_Framework_MockObject_MockObject
	 */
	private $mock_token_service;

	/**
	 * Mock WC_Payments_API_Client.
	 *
	 * @var WC_Payments_API_Client|PHPUnit_Framework_MockObject_MockObject
	 */
	private $mock_api_client;

	/**
	 * Mock WC_Payments_Action_Scheduler_Service.
	 *
	 * @var WC_Payments_Action_Scheduler_Service|PHPUnit_Framework_MockObject_MockObject
	 */
	private $mock_action_scheduler_service;

	/**
	 * Mock Session_Rate_Limiter.
	 *
	 * @var Session_Rate_Limiter|PHPUnit_Framework_MockObject_MockObject
	 */
	private $mock_rate_limiter;

	/**
	 * Mock UPE payment gateway.
	 *
	 * @var UPE_Split_Payment_Gateway
	 */
	private $mock_upe_gateway;

	/**
	 * WC_Payments_Order_Service.
	 *
	 * @var WC_Payments_Order_Service
	 */
	private $order_service;

	/**
	 * Array of mock UPE payment methods.
	 *
	 * @var array
	 */
	private $mock_payment_methods;

	/**
	 * Array of mock UPE payment gateways created by individual payment methods.
	 *
	 * @var array
	 */
	private $mock_payment_gateways;

	/**
	 * WC_Payments_Checkout.
	 *
	 * @var WC_Payments_Checkout
	 */
	private $mock_legacy_checkout;


	/**
	 * WC_Payments_Account instance.
	 *
	 * @var WC_Payments_Account
	 */
	private $mock_wcpay_account;

	/**
	 * WooPay_Utilities instance.
	 *
	 * @var WooPay_Utilities
	 */
	private $mock_woopay_utilities;

	/**
	 * Duplicate Payments Prevention Service.
	 *
	 * @var Duplicate_Payment_Prevention_Service
	 */
	private $mock_dpps;

	/**
	 * Mocked value of return_url.
	 * The value is used in the set up and tests, so it's set as a private
	 * variable for easy reference.
	 *
	 * @var string
	 */
	private $return_url = 'test_url';

	/**
	 * @var string Mocked value of return_url.
	 */
	private $icon_url = 'test_icon_url';

	/**
	 * Mocked object to be used as response from process_payment_using_saved_method()
	 *
	 * @var array
	 */
	private $mock_payment_result = [
		'result'         => 'success',
		'payment_needed' => true,
		'redirect'       => 'testURL/key=mock_order_key',
	];

	/**
	 * Mapping for payment ID to payment method.
	 *
	 * @var array
	 */
	private $payment_method_classes = [
		Payment_Method::CARD       => CC_Payment_Method::class,
		Payment_Method::GIROPAY    => Giropay_Payment_Method::class,
		Payment_Method::SOFORT     => Sofort_Payment_Method::class,
		Payment_Method::BANCONTACT => Bancontact_Payment_Method::class,
		Payment_Method::EPS        => EPS_Payment_Method::class,
		Payment_Method::P24        => P24_Payment_Method::class,
		Payment_Method::IDEAL      => Ideal_Payment_Method::class,
		Payment_Method::SEPA       => Sepa_Payment_Method::class,
		Payment_Method::BECS       => Becs_Payment_Method::class,
		Payment_Method::LINK       => Link_Payment_Method::class,
	];

	/**
	 * Pre-test setup
	 */
	public function set_up() {
		parent::set_up();

		$this->mock_payment_gateways = [];
		$this->mock_payment_methods  = [];

		// Arrange: Mock WC_Payments_API_Client so we can configure the
		// return value of create_and_confirm_intention().
		// Note that we cannot use createStub here since it's not defined in PHPUnit 6.5.
		$this->mock_api_client = $this->getMockBuilder( 'WC_Payments_API_Client' )
			->disableOriginalConstructor()
			->setMethods(
				[
					'create_intention',
					'create_setup_intention',
					'update_intention',
					'get_intent',
					'get_payment_method',
					'is_server_connected',
					'get_charge',
					'get_timeline',
				]
			)
			->getMock();

		$this->mock_wcpay_account = $this->createMock( WC_Payments_Account::class );
		$this->mock_wcpay_account->method( 'get_account_country' )->willReturn( 'US' );

		$payment_methods = [
			'link' => [
				'base' => 0.1,
			],
		];

		$this->mock_wcpay_account
			->expects( $this->any() )
			->method( 'get_fees' )
			->willReturn( $payment_methods );

		$this->mock_woopay_utilities = $this->createMock( WooPay_Utilities::class );

		// Arrange: Mock WC_Payments_Customer_Service so its methods aren't called directly.
		$this->mock_customer_service = $this->getMockBuilder( 'WC_Payments_Customer_Service' )
			->disableOriginalConstructor()
			->getMock();

		// Arrange: Mock WC_Payments_Customer_Service so its methods aren't called directly.
		$this->mock_token_service = $this->getMockBuilder( 'WC_Payments_Token_Service' )
			->disableOriginalConstructor()
			->setMethods( [ 'add_payment_method_to_user' ] )
			->getMock();

		// Arrange: Mock WC_Payments_Action_Scheduler_Service so its methods aren't called directly.
		$this->mock_action_scheduler_service = $this->getMockBuilder( 'WC_Payments_Action_Scheduler_Service' )
			->disableOriginalConstructor()
			->getMock();

		$this->mock_legacy_checkout = $this->getMockBuilder( WC_Payments_Checkout::class )
			->disableOriginalConstructor()
			->getMock();

		$this->mock_rate_limiter = $this->createMock( Session_Rate_Limiter::class );
		$this->order_service     = new WC_Payments_Order_Service( $this->mock_api_client );

		$this->mock_dpps = $this->createMock( Duplicate_Payment_Prevention_Service::class );

		// Arrange: Define a $_POST array which includes the payment method,
		// so that get_payment_method_from_request() does not throw error.
		$_POST = [
			'wcpay-payment-method' => 'pm_mock',
		];

		foreach ( $this->payment_method_classes as $payment_method_id => $payment_method_class ) {
			$mock_payment_method = $this->getMockBuilder( $payment_method_class )
				->setConstructorArgs( [ $this->mock_token_service ] )
				->setMethods( [ 'is_subscription_item_in_cart', 'get_icon' ] )
				->getMock();
			$this->mock_payment_methods[ $mock_payment_method->get_id() ] = $mock_payment_method;

			$mock_gateway = $this->getMockBuilder( UPE_Split_Payment_Gateway::class )
				->setConstructorArgs(
					[
						$this->mock_api_client,
						$this->mock_wcpay_account,
						$this->mock_customer_service,
						$this->mock_token_service,
						$this->mock_action_scheduler_service,
						$mock_payment_method,
						$this->mock_payment_methods,
						$this->mock_rate_limiter,
						$this->order_service,
						$this->mock_dpps,
					]
				)
				->setMethods(
					[
						'get_return_url',
						'manage_customer_details_for_order',
						'parent_process_payment',
						'get_upe_enabled_payment_method_statuses',
						'is_payment_recurring',
						'get_payment_method_ids_enabled_at_checkout',
						'wc_payments_get_payment_gateway_by_id',
						'get_selected_payment_method',
						'remove_upe_payment_intent_from_session',
					]
				)
				->getMock();

			// Arrange: Set the return value of get_return_url() so it can be used in a test later.
			$mock_gateway
				->expects( $this->any() )
				->method( 'get_return_url' )
				->will(
					$this->returnValue( $this->return_url )
				);
			$mock_gateway
				->expects( $this->any() )
				->method( 'parent_process_payment' )
				->will(
					$this->returnValue( $this->mock_payment_result )
				);

			$this->mock_payment_gateways[ $payment_method_id ] = $mock_gateway;

			WC_Helper_Site_Currency::$mock_site_currency = '';

			update_option( '_wcpay_feature_upe_split', '1' );
		}
	}

	/**
	 * Test the UI <div> container that will hold the payment method.
	 *
	 * @return void
	 */
	public function test_payment_fields_outputs_fields() {
		foreach ( $this->mock_payment_gateways as $payment_method_id => $mock_payment_gateway ) {
			$checkout = new WC_Payments_UPE_Checkout(
				$mock_payment_gateway,
				$this->mock_woopay_utilities,
				$this->mock_wcpay_account,
				$this->mock_customer_service
			);
			$checkout->init_hooks();

			$mock_payment_gateway
				->method( 'get_payment_method_ids_enabled_at_checkout' )
				->willReturn( [] );

			$mock_payment_gateway
				->method( 'wc_payments_get_payment_gateway_by_id' )
				->willReturn( $mock_payment_gateway );

			/**
			* This tests each payment method output separately without concatenating the output
			* into 1 single buffer. Each iteration has 1 assertion.
			*/
			ob_start();
			$mock_payment_gateway->payment_fields();
			$actual_output = ob_get_contents();
			ob_end_clean();

			$this->assertStringContainsString( '<div class="wcpay-upe-element" data-payment-method-type="' . $payment_method_id . '"></div>', $actual_output );
		}
	}

	public function test_should_not_use_stripe_platform_on_checkout_page_for_upe() {
		$payment_gateway = $this->mock_payment_gateways[ Payment_Method::SEPA ];
		$this->assertFalse( $payment_gateway->should_use_stripe_platform_on_checkout_page() );
	}

	public function test_update_payment_intent_adds_customer_save_payment_and_level3_data() {
		$order               = WC_Helper_Order::create_order();
		$order_id            = $order->get_id();
		$order_number        = $order->get_order_number();
		$product_item        = current( $order->get_items( 'line_item' ) );
		$intent_id           = 'pi_mock';
		$user                = '';
		$customer_id         = 'cus_mock';
		$save_payment_method = true;

		$this->set_cart_contains_subscription_items( false );

		$this->mock_customer_service
			->expects( $this->never() )
			->method( 'create_customer_for_user' );

		$metadata = [
			'customer_name'  => 'Jeroen Sormani',
			'customer_email' => 'admin@example.org',
			'site_url'       => 'http://example.org',
			'order_id'       => $order_id,
			'order_number'   => $order_number,
			'order_key'      => $order->get_order_key(),
			'payment_type'   => Payment_Type::SINGLE(),
		];

		$level3 = [
			'merchant_reference' => (string) $order_id,
			'customer_reference' => (string) $order_id,
			'shipping_amount'    => 1000.0,
			'line_items'         => [
				(object) [
					'product_code'        => 30,
					'product_description' => 'Beanie with Logo',
					'unit_cost'           => 1800,
					'quantity'            => 1,
					'tax_amount'          => 270,
					'discount_amount'     => 0,
					'product_code'        => $product_item->get_product_id(),
					'product_description' => 'Dummy Product',
					'unit_cost'           => 1000.0,
					'quantity'            => 4,
					'tax_amount'          => 0.0,
					'discount_amount'     => 0.0,
				],
			],
		];

		// Test update_payment_intent on each payment gateway.
		foreach ( $this->mock_payment_gateways as $mock_payment_gateway ) {
			$request = $this->mock_wcpay_request( Update_Intention::class, 1, 'pi_mock' );
			$request->expects( $this->once() )->method( 'set_amount' )->with( 5000 );
			$request->expects( $this->once() )->method( 'set_currency_code' )->with( 'usd' );
			$request->expects( $this->once() )->method( 'setup_future_usage' );
			$request->expects( $this->once() )->method( 'set_customer' )->with( 'cus_mock' );
			$request->expects( $this->once() )->method( 'set_metadata' )->with( $metadata );
			$request->expects( $this->once() )->method( 'set_level3' )->with( $level3 );
			$request
				->expects( $this->once() )
				->method( 'format_response' )
				->willReturn(
					[
						'sucess' => true,
					]
				);

			$mock_payment_gateway
				->method( 'manage_customer_details_for_order' )
				->will(
					$this->returnValue( [ $user, $customer_id ] )
				);
			$result = $mock_payment_gateway->update_payment_intent( $intent_id, $order_id, $save_payment_method );
			$this->assertSame( [ 'success' => true ], $result );
		}
	}

	public function test_update_payment_intent_with_selected_upe_payment_method() {
		$order               = WC_Helper_Order::create_order();
		$order_id            = $order->get_id();
		$order_number        = $order->get_order_number();
		$product_item        = current( $order->get_items( 'line_item' ) );
		$intent_id           = 'pi_mock';
		$user                = '';
		$customer_id         = 'cus_mock';
		$save_payment_method = true;

		$this->set_cart_contains_subscription_items( false );

		$this->mock_customer_service
			->expects( $this->never() )
			->method( 'create_customer_for_user' );

		$metadata = [
			'customer_name'  => 'Jeroen Sormani',
			'customer_email' => 'admin@example.org',
			'site_url'       => 'http://example.org',
			'order_id'       => $order_id,
			'order_number'   => $order_number,
			'order_key'      => $order->get_order_key(),
			'payment_type'   => Payment_Type::SINGLE(),
		];

		$level3 = [
			'merchant_reference' => (string) $order_id,
			'shipping_amount'    => 1000.0,
			'line_items'         => [
				(object) [
					'product_code'        => 30,
					'product_description' => 'Beanie with Logo',
					'unit_cost'           => 1800,
					'quantity'            => 1,
					'tax_amount'          => 270,
					'discount_amount'     => 0,
					'product_code'        => $product_item->get_product_id(),
					'product_description' => 'Dummy Product',
					'unit_cost'           => 1000.0,
					'quantity'            => 4,
					'tax_amount'          => 0.0,
					'discount_amount'     => 0.0,
				],
			],
			'customer_reference' => (string) $order_id,
		];

		/**
		* In order to test each gateway, we need to setup mock_api_client so that
		* its input are mocked in sequence, matching the gateways.
		*/
		foreach ( $this->mock_payment_gateways as $payment_method_id => $mock_payment_gateway ) {
			$request = $this->mock_wcpay_request( Update_Intention::class, 1, 'pi_mock' );
			$request->expects( $this->once() )->method( 'set_amount' )->with( 5000 );
			$request->expects( $this->once() )->method( 'set_currency_code' )->with( 'usd' );
			$request->expects( $this->once() )->method( 'setup_future_usage' );
			$request->expects( $this->once() )->method( 'set_customer' )->with( 'cus_mock' );
			$request->expects( $this->once() )->method( 'set_metadata' )->with( $metadata );
			$request->expects( $this->once() )->method( 'set_level3' )->with( $level3 );
			$request->expects( $this->once() )->method( 'set_payment_method_types' )->with( [ $payment_method_id ] );

			$request->expects( $this->once() )
				->method( 'format_response' )
				->willReturn(
					[
						'sucess' => 'true',
					]
				);

			// Test update_payment_intent on each payment gateway.
			$mock_payment_gateway
				->method( 'manage_customer_details_for_order' )
				->will(
					$this->returnValue( [ $user, $customer_id ] )
				);
			$result = $mock_payment_gateway->update_payment_intent( $intent_id, $order_id, $save_payment_method, $payment_method_id );
			$this->assertSame( [ 'success' => true ], $result );
		}
	}

	public function test_update_payment_intent_with_payment_country() {
		$order        = WC_Helper_Order::create_order();
		$order_id     = $order->get_id();
		$order_number = $order->get_order_number();
		$product_item = current( $order->get_items( 'line_item' ) );

		$this->set_cart_contains_subscription_items( false );

		$this->mock_customer_service
			->expects( $this->never() )
			->method( 'create_customer_for_user' );

		$metadata = [
			'customer_name'  => 'Jeroen Sormani',
			'customer_email' => 'admin@example.org',
			'site_url'       => 'http://example.org',
			'order_id'       => $order_id,
			'order_number'   => $order_number,
			'order_key'      => $order->get_order_key(),
			'payment_type'   => Payment_Type::SINGLE(),
		];

		$level3 = [
			'merchant_reference' => (string) $order_id,
			'shipping_amount'    => 1000.0,
			'line_items'         => [
				(object) [
					'product_code'        => 30,
					'product_description' => 'Beanie with Logo',
					'unit_cost'           => 1800,
					'quantity'            => 1,
					'tax_amount'          => 270,
					'discount_amount'     => 0,
					'product_code'        => $product_item->get_product_id(),
					'product_description' => 'Dummy Product',
					'unit_cost'           => 1000.0,
					'quantity'            => 4,
					'tax_amount'          => 0.0,
					'discount_amount'     => 0.0,
				],
			],
			'customer_reference' => (string) $order_id,
		];

		// Test update_payment_intent on each payment gateway.
		foreach ( $this->mock_payment_gateways as $mock_payment_gateway ) {
			$request = $this->mock_wcpay_request( Update_Intention::class, 1, 'pi_mock' );
			$request->expects( $this->once() )->method( 'set_amount' )->with( 5000 );
			$request->expects( $this->once() )->method( 'set_currency_code' )->with( 'usd' );
			$request->expects( $this->once() )->method( 'set_customer' )->with( 'cus_mock' );
			$request->expects( $this->once() )->method( 'set_metadata' )->with( $metadata );
			$request->expects( $this->once() )->method( 'set_level3' )->with( $level3 );
			$request->expects( $this->once() )->method( 'set_payment_country' )->with( 'US' );
			$request->expects( $this->once() )
				->method( 'format_response' )
				->willReturn(
					[
						'sucess' => 'true',
					]
				);

			$mock_payment_gateway
				->method( 'manage_customer_details_for_order' )
				->will(
					$this->returnValue( [ '', 'cus_mock' ] )
				);
			$result = $mock_payment_gateway->update_payment_intent( 'pi_mock', $order_id, false, null, 'US' );
			$this->assertSame( [ 'success' => true ], $result );
		}
	}

	public function test_create_payment_intent_uses_order_amount_if_order() {
		$mock_payment_gateway = $this->mock_payment_gateways[ Payment_Method::CARD ];

		$order    = WC_Helper_Order::create_order();
		$order_id = $order->get_id();
		$intent   = WC_Helper_Intention::create_intention( [ 'status' => Payment_Intent_Status::REQUIRES_PAYMENT_METHOD ] );

		$request = $this->mock_wcpay_request( Create_Intention::class );
		$request->expects( $this->once() )
			->method( 'set_amount' )
			->with( 5000 );
		$request->expects( $this->once() )
			->method( 'format_response' )
			->willReturn( $intent );

		$this->set_cart_contains_subscription_items( false );

		$mock_payment_gateway->method( 'get_payment_method_ids_enabled_at_checkout' )
			->willReturn( [ Payment_Method::CARD ] );

		$this->set_get_upe_enabled_payment_method_statuses_return_value( $mock_payment_gateway );
		$mock_payment_gateway->create_payment_intent( [ 'card' ], $order_id );
	}

	public function test_create_payment_intent_defaults_to_automatic_capture() {
		$mock_payment_gateway = $this->mock_payment_gateways[ Payment_Method::CARD ];

		$order    = WC_Helper_Order::create_order();
		$order_id = $order->get_id();
		$intent   = WC_Helper_Intention::create_intention( [ 'status' => Payment_Intent_Status::REQUIRES_PAYMENT_METHOD ] );

		$request = $this->mock_wcpay_request( Create_Intention::class );
		$request->expects( $this->once() )->method( 'set_capture_method' )->with( false );
		$request->expects( $this->once() )
			->method( 'format_response' )
			->willReturn( $intent );

		$mock_payment_gateway->method( 'get_payment_method_ids_enabled_at_checkout' )
			->willReturn( [ Payment_Method::CARD ] );

		$this->set_get_upe_enabled_payment_method_statuses_return_value( $mock_payment_gateway );

		$mock_payment_gateway->create_payment_intent( [ 'card' ], $order_id );
	}

	public function test_create_payment_intent_with_automatic_capture() {
		$mock_payment_gateway = $this->mock_payment_gateways[ Payment_Method::CARD ];

		$order    = WC_Helper_Order::create_order();
		$order_id = $order->get_id();
		$intent   = WC_Helper_Intention::create_intention( [ 'status' => Payment_Intent_Status::REQUIRES_PAYMENT_METHOD ] );
		$mock_payment_gateway->settings['manual_capture'] = 'no';
		$request = $this->mock_wcpay_request( Create_Intention::class );
		$request->expects( $this->once() )->method( 'set_capture_method' )->with( false );
		$request->expects( $this->once() )
			->method( 'format_response' )
			->willReturn( $intent );

		$mock_payment_gateway->method( 'get_payment_method_ids_enabled_at_checkout' )
			->willReturn( [ Payment_Method::CARD ] );

		$this->set_get_upe_enabled_payment_method_statuses_return_value( $mock_payment_gateway );

		$mock_payment_gateway->create_payment_intent( [ 'card' ], $order_id );
	}

	public function test_create_payment_intent_with_manual_capture() {
		$mock_payment_gateway = $this->mock_payment_gateways[ Payment_Method::CARD ];

		$order    = WC_Helper_Order::create_order();
		$order_id = $order->get_id();
		$intent   = WC_Helper_Intention::create_intention( [ 'status' => Payment_Intent_Status::REQUIRES_PAYMENT_METHOD ] );
		$mock_payment_gateway->settings['manual_capture'] = 'yes';

		$request = $this->mock_wcpay_request( Create_Intention::class );
		$request->expects( $this->once() )->method( 'set_capture_method' )->with( true );
		$request->expects( $this->once() )
			->method( 'format_response' )
			->willReturn( $intent );

		$mock_payment_gateway->method( 'get_payment_method_ids_enabled_at_checkout' )
			->willReturn( [ Payment_Method::CARD ] );

		$this->set_get_upe_enabled_payment_method_statuses_return_value( $mock_payment_gateway );

		$mock_payment_gateway->create_payment_intent( [ 'card' ], $order_id );
	}

	public function test_create_payment_intent_with_fingerprint() {
		$order                     = WC_Helper_Order::create_order();
		$order_id                  = $order->get_id();
		$fingerprint               = 'abc123';
		$intent                    = WC_Helper_Intention::create_intention();
		$mock_card_payment_gateway = $this->mock_payment_gateways[ Payment_Method::CARD ];

		$request = $this->mock_wcpay_request( Create_Intention::class );
		$request->expects( $this->once() )->method( 'set_fingerprint' )->with( $fingerprint );
		$request->expects( $this->once() )
			->method( 'format_response' )
			->willReturn( $intent );

		$mock_card_payment_gateway->method( 'get_payment_method_ids_enabled_at_checkout' )
			->willReturn( [ Payment_Method::CARD ] );
		$this->set_get_upe_enabled_payment_method_statuses_return_value( $mock_card_payment_gateway );

		$mock_card_payment_gateway->create_payment_intent( [ 'card' ], $order_id, $fingerprint );
	}

	public function test_create_payment_intent_with_no_fingerprint() {
		$mock_card_payment_gateway = $this->mock_payment_gateways[ Payment_Method::CARD ];
		$order                     = WC_Helper_Order::create_order();
		$order_id                  = $order->get_id();
		$intent                    = WC_Helper_Intention::create_intention();

		$request = $this->mock_wcpay_request( Create_Intention::class );
		$request->expects( $this->once() )->method( 'set_fingerprint' )->with( '' );
		$request->expects( $this->once() )
			->method( 'format_response' )
			->willReturn( $intent );

		$mock_card_payment_gateway->method( 'get_payment_method_ids_enabled_at_checkout' )
			->willReturn( [ Payment_Method::CARD ] );
		$this->set_get_upe_enabled_payment_method_statuses_return_value( $mock_card_payment_gateway );

		$mock_card_payment_gateway->create_payment_intent( [ 'card' ], $order_id );
	}

	public function test_create_setup_intent_existing_customer() {
		$mock_payment_gateway = $this->mock_payment_gateways[ Payment_Method::CARD ];

		$_POST = [ 'wcpay-payment-method' => 'pm_mock' ];

		$this->mock_customer_service
			->expects( $this->once() )
			->method( 'get_customer_id_by_user_id' )
			->will( $this->returnValue( 'cus_mock' ) );

		$this->mock_customer_service
			->expects( $this->never() )
			->method( 'create_customer_for_user' );

		$request = $this->mock_wcpay_request( Create_Setup_Intention::class );
		$request->expects( $this->once() )
			->method( 'set_customer' )
			->with( 'cus_mock' );
		$request->expects( $this->once() )
			->method( 'format_response' )
			->willReturn(
				WC_Helper_Intention::create_setup_intention(
					[
						'id'            => 'seti_mock',
						'client_secret' => 'client_secret_mock',
					]
				)
			);

		$this->set_cart_contains_subscription_items( false );

		$result = $mock_payment_gateway->create_setup_intent( [ 'card' ] );

		$this->assertEquals( 'seti_mock', $result['id'] );
		$this->assertEquals( 'client_secret_mock', $result['client_secret'] );
	}

	public function test_create_setup_intent_no_customer() {
		$mock_payment_gateway = $this->mock_payment_gateways[ Payment_Method::CARD ];

		$_POST = [ 'wcpay-payment-method' => 'pm_mock' ];

		$this->mock_customer_service
			->expects( $this->once() )
			->method( 'get_customer_id_by_user_id' )
			->will( $this->returnValue( null ) );

		$this->mock_customer_service
			->expects( $this->once() )
			->method( 'create_customer_for_user' )
			->will( $this->returnValue( 'cus_12346' ) );

		$request = $this->mock_wcpay_request( Create_Setup_Intention::class );
		$request->expects( $this->once() )
			->method( 'set_customer' )
			->with( 'cus_12346' );
		$request->expects( $this->once() )
			->method( 'format_response' )
			->willReturn(
				WC_Helper_Intention::create_setup_intention(
					[
						'id'            => 'seti_mock',
						'client_secret' => 'client_secret_mock',
					]
				)
			);

		$this->set_cart_contains_subscription_items( false );

		$result = $mock_payment_gateway->create_setup_intent( [ 'card' ] );

		$this->assertEquals( 'seti_mock', $result['id'] );
		$this->assertEquals( 'client_secret_mock', $result['client_secret'] );
	}

	public function test_process_payment_returns_correct_redirect_url() {
		$order                         = WC_Helper_Order::create_order();
		$order_id                      = $order->get_id();
		$_POST['wc_payment_intent_id'] = 'pi_mock';

		$payment_intent = WC_Helper_Intention::create_intention( [ 'status' => Payment_Intent_Status::PROCESSING ] );

		$this->set_cart_contains_subscription_items( false );

		foreach ( $this->mock_payment_gateways as $mock_payment_gateway ) {
			$this->mock_wcpay_request( Update_Intention::class, 1, $payment_intent->get_id() )
				->expects( $this->once() )
				->method( 'format_response' )
				->willReturn( $payment_intent );

			$result = $mock_payment_gateway->process_payment( $order->get_id() );
			$this->assertEquals( 'success', $result['result'] );
			$this->assertEquals( true, $result['payment_needed'] );
			$this->assertMatchesRegularExpression( "/order_id=$order_id/", $result['redirect_url'] );
			$this->assertMatchesRegularExpression( '/wc_payment_method=woocommerce_payments/', $result['redirect_url'] );
			$this->assertMatchesRegularExpression( '/save_payment_method=no/', $result['redirect_url'] );
		}

		unset( $_POST['wc_payment_intent_id'] ); // phpcs:ignore WordPress.Security.NonceVerification.Missing
	}

	public function test_process_payment_passes_save_payment_method_to_store() {
		$mock_sepa_payment_gateway = $this->mock_payment_gateways[ Payment_Method::SEPA ];

		$order                         = WC_Helper_Order::create_order();
		$order_id                      = $order->get_id();
		$gateway_id                    = UPE_Split_Payment_Gateway::GATEWAY_ID . '_' . Payment_Method::SEPA;
		$save_payment_param            = "wc-$gateway_id-new-payment-method";
		$_POST[ $save_payment_param ]  = 'yes';
		$_POST['wc_payment_intent_id'] = 'pi_mock';

		$payment_intent = WC_Helper_Intention::create_intention( [ 'status' => Payment_Intent_Status::PROCESSING ] );

		$this->mock_wcpay_request( Update_Intention::class, 1, $payment_intent->get_id() )
			->expects( $this->once() )
			->method( 'format_response' )
			->willReturn(
				$payment_intent
			);

		$this->set_cart_contains_subscription_items( false );

		// Test saving with SEPA.
		$result = $mock_sepa_payment_gateway->process_payment( $order->get_id() );
		$this->assertEquals( 'success', $result['result'] );
		$this->assertMatchesRegularExpression( "/order_id=$order_id/", $result['redirect_url'] );
		$this->assertMatchesRegularExpression( '/wc_payment_method=woocommerce_payments/', $result['redirect_url'] );
		$this->assertMatchesRegularExpression( '/save_payment_method=yes/', $result['redirect_url'] );

		unset( $_POST[ $save_payment_param ] ); // phpcs:ignore WordPress.Security.NonceVerification.Missing
		unset( $_POST['wc_payment_intent_id'] ); // phpcs:ignore WordPress.Security.NonceVerification.Missing
	}

	public function test_process_subscription_payment_passes_save_payment_method() {
		$mock_card_payment_gateway = $this->mock_payment_gateways[ Payment_Method::CARD ];
		$mock_sepa_payment_gateway = $this->mock_payment_gateways[ Payment_Method::SEPA ];

		$order                         = WC_Helper_Order::create_order();
		$order_id                      = $order->get_id();
		$_POST['wc_payment_intent_id'] = 'pi_mock';

		$payment_intent = WC_Helper_Intention::create_intention( [ 'status' => Payment_Intent_Status::PROCESSING ] );

		// Test card.
		$this->mock_wcpay_request( Update_Intention::class, 1, $payment_intent->get_id() )
			->expects( $this->once() )
			->method( 'format_response' )
			->willReturn(
				$payment_intent
			);

		$mock_card_payment_gateway
			->expects( $this->once() )
			->method( 'is_payment_recurring' )
			->willReturn( true );
		$result = $mock_card_payment_gateway->process_payment( $order->get_id() );
		$this->assertEquals( 'success', $result['result'] );
		$this->assertEquals( true, $result['payment_needed'] );
		$this->assertMatchesRegularExpression( "/order_id=$order_id/", $result['redirect_url'] );
		$this->assertMatchesRegularExpression( '/wc_payment_method=woocommerce_payments/', $result['redirect_url'] );
		$this->assertMatchesRegularExpression( '/save_payment_method=yes/', $result['redirect_url'] );

		// Test SEPA.
		$this->mock_wcpay_request( Update_Intention::class, 1, $payment_intent->get_id() )
			->expects( $this->once() )
			->method( 'format_response' )
			->willReturn(
				$payment_intent
			);

		$mock_sepa_payment_gateway
			->expects( $this->once() )
			->method( 'is_payment_recurring' )
			->willReturn( true );
		$result = $mock_sepa_payment_gateway->process_payment( $order->get_id() );
		$this->assertEquals( 'success', $result['result'] );
		$this->assertEquals( true, $result['payment_needed'] );
		$this->assertMatchesRegularExpression( "/order_id=$order_id/", $result['redirect_url'] );
		$this->assertMatchesRegularExpression( '/wc_payment_method=woocommerce_payments/', $result['redirect_url'] );
		$this->assertMatchesRegularExpression( '/save_payment_method=yes/', $result['redirect_url'] );

		unset( $_POST['wc_payment_intent_id'] ); // phpcs:ignore WordPress.Security.NonceVerification.Missing
	}

	public function test_process_payment_returns_correct_redirect_when_using_saved_payment() {
		$mock_card_payment_gateway = $this->mock_payment_gateways[ Payment_Method::CARD ];

		$order = WC_Helper_Order::create_order();
		$_POST = $this->setup_saved_payment_method();

		$this->set_cart_contains_subscription_items( false );

		$result = $mock_card_payment_gateway->process_payment( $order->get_id() );

		$mock_card_payment_gateway
			->expects( $this->never() )
			->method( 'manage_customer_details_for_order' );
		$this->assertEquals( 'success', $result['result'] );
		$this->assertMatchesRegularExpression( '/key=mock_order_key/', $result['redirect'] );
	}

	public function test_process_payment_returns_correct_redirect_when_using_payment_request() {
		$mock_card_payment_gateway = $this->mock_payment_gateways[ Payment_Method::CARD ];

		$order                         = WC_Helper_Order::create_order();
		$_POST['payment_request_type'] = 'google_pay';

		$this->set_cart_contains_subscription_items( false );

		$result = $mock_card_payment_gateway->process_payment( $order->get_id() );

		$mock_card_payment_gateway
			->expects( $this->never() )
			->method( 'manage_customer_details_for_order' );
		$this->assertEquals( 'success', $result['result'] );
		$this->assertMatchesRegularExpression( '/key=mock_order_key/', $result['redirect'] );
	}

	public function test_upe_process_payment_check_session_order_redirect_to_previous_order() {
		$_POST['wc_payment_intent_id'] = 'pi_mock';
		$mock_upe_gateway              = $this->mock_payment_gateways[ Payment_Method::SEPA ];

		$response = [
			'dummy_result' => 'xyz',
		];

		// Arrange the order is being processed.
		$order    = WC_Helper_Order::create_order();
		$order_id = $order->get_id();

		// Arrange the DPPs to return a redirect.
		$this->mock_dpps->expects( $this->once() )
			->method( 'check_against_session_processing_order' )
			->with( wc_get_order( $order ) )
			->willReturn( $response );

		// Act: process the order but redirect to the previous/session paid order.
		$result = $mock_upe_gateway->process_payment( $order_id );

		// Assert: the result of check_against_session_processing_order.
		$this->assertSame( $response, $result );
	}

	public function test_upe_process_payment_check_session_with_failed_intent_then_order_id_saved_to_session() {
		$_POST['wc_payment_intent_id'] = 'pi_mock';

		// Arrange the order is being processed.
		$order    = WC_Helper_Order::create_order();
		$order_id = $order->get_id();

		// Arrange a failed intention.
		$intent = WC_Helper_Intention::create_intention( [ 'status' => 'failed' ] );

		// Assert.
		$this->mock_wcpay_request( Update_Intention::class, 1, $intent->get_id() )
			->expects( $this->once() )
			->method( 'format_response' )
			->willReturn( $intent );

		// Make sure the DPPS will store the order.
		$this->mock_dpps->expects( $this->once() )
			->method( 'maybe_update_session_processing_order' )
			->with( $order_id );

		// Act: process the order but redirect to the previous/session paid order.
		$this->mock_payment_gateways[ Payment_Method::SEPA ]->process_payment( $order_id );
	}

	public function test_upe_process_payment_check_session_and_continue_processing() {
		$_POST['wc_payment_intent_id'] = 'pi_mock';
		$mock_upe_gateway              = $this->mock_payment_gateways[ Payment_Method::SEPA ];

		// Arrange the order is being processed.
		$order    = WC_Helper_Order::create_order();
		$order_id = $order->get_id();

		// Arrange a successful intention.
		$intent = WC_Helper_Intention::create_intention();

		$mock_upe_gateway
			->expects( $this->once() )
			->method( 'get_payment_method_ids_enabled_at_checkout' )
			->willReturn( [] );

		// Arrange the DPPs not to return anything.
		$this->mock_dpps->expects( $this->once() )
			->method( 'check_against_session_processing_order' )
			->with( wc_get_order( $order ) )
			->willReturn( null );

		$this->mock_wcpay_request( Update_Intention::class, 1, $intent->get_id() )
			->expects( $this->once() )
			->method( 'format_response' )
			->willReturn( $intent );

		// Act.
		$mock_upe_gateway->process_payment( $order_id );
	}

	public function test_upe_check_payment_intent_attached_to_order_succeeded_with_invalid_intent_id_continue_process_payment() {
		$_POST['wc_payment_intent_id'] = 'pi_mock';

		// Arrange order.
		$order    = WC_Helper_Order::create_order();
		$order_id = $order->get_id();

		// Arrange the DPPS not to return a redirect.
		$this->mock_dpps->expects( $this->once() )
			->method( 'check_payment_intent_attached_to_order_succeeded' )
			->with( wc_get_order( $order ) )
			->willReturn( null );

		// Assert: the payment process continues.
		$intent = WC_Helper_Intention::create_intention();
		$this->mock_wcpay_request( Update_Intention::class, 1, $intent->get_id() )
			->expects( $this->once() )
			->method( 'format_response' )
			->willReturn( $intent );

		// Act: process the order.
		$this->mock_payment_gateways[ Payment_Method::SEPA ]->process_payment( $order_id );
	}

	public function test_upe_check_payment_intent_attached_to_order_succeeded_return_redirection() {
		$_POST['wc_payment_intent_id'] = 'pi_mock';

		$response = [
			'dummy_result' => 'xyz',
		];

		// Arrange order.
		$order    = WC_Helper_Order::create_order();
		$order_id = $order->get_id();

		// Arrange the DPPS to return a redirect based on a redirect.
		$this->mock_dpps->expects( $this->once() )
			->method( 'check_payment_intent_attached_to_order_succeeded' )
			->with( wc_get_order( $order ) )
			->willReturn( $response );

		// Assert: no more call to the server to update the intention.
		$this->mock_wcpay_request( Update_Intention::class, 0 );

		// Act: process the order but redirect to the order.
		$result = $this->mock_payment_gateways[ Payment_Method::SEPA ]->process_payment( $order_id );

		// Assert: the result of check_intent_attached_to_order_succeeded.
		$this->assertSame( $response, $result );
	}

	public function test_process_redirect_payment_intent_processing() {

		$mock_upe_gateway = $this->mock_payment_gateways[ Payment_Method::CARD ];
		$order            = WC_Helper_Order::create_order();

		$order_id            = $order->get_id();
		$save_payment_method = false;
		$user                = wp_get_current_user();
		$intent_status       = Payment_Intent_Status::PROCESSING;
		$intent_metadata     = [ 'order_id' => (string) $order_id ];
		$charge_id           = 'ch_mock';
		$customer_id         = 'cus_mock';
		$intent_id           = 'pi_mock';
		$payment_method_id   = 'pm_mock';

		$card_method = $this->mock_payment_methods['card'];

		$payment_intent = WC_Helper_Intention::create_intention(
			[
				'status'   => $intent_status,
				'metadata' => $intent_metadata,
			]
		);

		$mock_upe_gateway->expects( $this->once() )
			->method( 'manage_customer_details_for_order' )
			->will(
				$this->returnValue( [ $user, $customer_id ] )
			);

		$mock_upe_gateway->expects( $this->any() )
			->method( 'get_selected_payment_method' )
			->willReturn( $card_method );

		$this->mock_wcpay_request( Get_Intention::class, 1, $intent_id )
			->expects( $this->once() )
			->method( 'format_response' )
			->willReturn( $payment_intent );

		$this->set_cart_contains_subscription_items( false );

		$mock_upe_gateway->process_redirect_payment( $order_id, $intent_id, $save_payment_method );

		$mock_upe_gateway->expects( $this->any() )
			->method( 'remove_upe_payment_intent_from_session' );

		$result_order = wc_get_order( $order_id );
		$note         = wc_get_order_notes(
			[
				'order_id' => $order_id,
				'limit'    => 1,
			]
		)[0];

		$this->assertStringContainsString( 'authorized', $note->content );
		$this->assertEquals( $intent_id, $result_order->get_meta( '_intent_id', true ) );
		$this->assertEquals( $charge_id, $result_order->get_meta( '_charge_id', true ) );
		$this->assertEquals( $intent_status, $result_order->get_meta( '_intention_status', true ) );
		$this->assertEquals( $payment_method_id, $result_order->get_meta( '_payment_method_id', true ) );
		$this->assertEquals( $customer_id, $result_order->get_meta( '_stripe_customer_id', true ) );
		$this->assertEquals( Order_Status::ON_HOLD, $result_order->get_status() );
	}

	public function test_process_redirect_payment_intent_succeded() {

		$mock_upe_gateway = $this->mock_payment_gateways[ Payment_Method::CARD ];
		$order            = WC_Helper_Order::create_order();

		$order_id            = $order->get_id();
		$save_payment_method = false;
		$user                = wp_get_current_user();
		$intent_status       = Payment_Intent_Status::SUCCEEDED;
		$intent_metadata     = [ 'order_id' => (string) $order_id ];
		$charge_id           = 'ch_mock';
		$customer_id         = 'cus_mock';
		$intent_id           = 'pi_mock';
		$payment_method_id   = 'pm_mock';

		$card_method = $this->mock_payment_methods['card'];

		$payment_intent = WC_Helper_Intention::create_intention(
			[
				'status'   => $intent_status,
				'metadata' => $intent_metadata,
			]
		);

		$mock_upe_gateway->expects( $this->once() )
			->method( 'manage_customer_details_for_order' )
			->will(
				$this->returnValue( [ $user, $customer_id ] )
			);

		$this->mock_wcpay_request( Get_Intention::class, 1, $intent_id )
			->expects( $this->once() )
			->method( 'format_response' )
			->willReturn( $payment_intent );

		$mock_upe_gateway->expects( $this->any() )
			->method( 'get_selected_payment_method' )
			->willReturn( $card_method );

		$this->set_cart_contains_subscription_items( false );

		$mock_upe_gateway->process_redirect_payment( $order_id, $intent_id, $save_payment_method );

		$result_order = wc_get_order( $order_id );

		$this->assertEquals( $intent_id, $result_order->get_meta( '_intent_id', true ) );
		$this->assertEquals( $charge_id, $result_order->get_meta( '_charge_id', true ) );
		$this->assertEquals( $intent_status, $result_order->get_meta( '_intention_status', true ) );
		$this->assertEquals( $payment_method_id, $result_order->get_meta( '_payment_method_id', true ) );
		$this->assertEquals( $customer_id, $result_order->get_meta( '_stripe_customer_id', true ) );
		$this->assertEquals( Order_Status::PROCESSING, $result_order->get_status() );
	}

	public function test_process_redirect_setup_intent_succeded() {

		$order            = WC_Helper_Order::create_order();
		$mock_upe_gateway = $this->mock_payment_gateways[ Payment_Method::CARD ];

		$order_id            = $order->get_id();
		$save_payment_method = true;
		$user                = wp_get_current_user();
		$intent_status       = Payment_Intent_Status::SUCCEEDED;
		$intent_metadata     = [ 'order_id' => (string) $order_id ];
		$client_secret       = 'cs_mock';
		$customer_id         = 'cus_mock';
		$intent_id           = 'si_mock';
		$payment_method_id   = 'pm_mock';
		$token               = WC_Helper_Token::create_token( $payment_method_id );

		$card_method = $this->mock_payment_methods['card'];

		$order->set_shipping_total( 0 );
		$order->set_shipping_tax( 0 );
		$order->set_cart_tax( 0 );
		$order->set_total( 0 );
		$order->save();

<<<<<<< HEAD
		$setup_intent = WC_Helper_Intention::create_setup_intention(
			[
				'id'                     => 'pi_mock',
				'client_secret'          => $client_secret,
				'status'                 => $intent_status,
				'payment_method'         => $payment_method_id,
				'payment_method_options' => [
					'card' => [
						'request_three_d_secure' => 'automatic',
					],
=======
		$setup_intent = [
			'id'                     => 'pi_mock',
			'client_secret'          => $client_secret,
			'status'                 => $intent_status,
			'metadata'               => $intent_metadata,
			'payment_method'         => $payment_method_id,
			'payment_method_options' => [
				'card' => [
					'request_three_d_secure' => 'automatic',
>>>>>>> 6f71c55c
				],
				'last_setup_error'       => [],
			]
		);

		$mock_upe_gateway->expects( $this->once() )
			->method( 'manage_customer_details_for_order' )
			->will(
				$this->returnValue( [ $user, $customer_id ] )
			);

		$request = $this->mock_wcpay_request( Get_Request::class, 1, $intent_id );

		$request->expects( $this->once() )
			->method( 'format_response' )
			->willReturn( $setup_intent );

		$this->mock_token_service->expects( $this->once() )
			->method( 'add_payment_method_to_user' )
			->will(
				$this->returnValue( $token )
			);

		$mock_upe_gateway->expects( $this->any() )
			->method( 'get_selected_payment_method' )
			->willReturn( $card_method );

		$this->set_cart_contains_subscription_items( true );

		$mock_upe_gateway->process_redirect_payment( $order_id, $intent_id, $save_payment_method );

		$result_order = wc_get_order( $order_id );

		$this->assertEquals( $intent_id, $result_order->get_meta( '_intent_id', true ) );
		$this->assertEquals( $intent_status, $result_order->get_meta( '_intention_status', true ) );
		$this->assertEquals( $payment_method_id, $result_order->get_meta( '_payment_method_id', true ) );
		$this->assertEquals( $customer_id, $result_order->get_meta( '_stripe_customer_id', true ) );
		$this->assertEquals( Order_Status::PROCESSING, $result_order->get_status() );
		$this->assertEquals( 1, count( $result_order->get_payment_tokens() ) );
	}

	public function test_process_redirect_payment_save_payment_token() {

		$mock_upe_gateway = $this->mock_payment_gateways[ Payment_Method::CARD ];

		$order               = WC_Helper_Order::create_order();
		$order_id            = $order->get_id();
		$save_payment_method = true;
		$user                = wp_get_current_user();
		$intent_status       = Payment_Intent_Status::PROCESSING;
		$intent_metadata     = [ 'order_id' => (string) $order_id ];
		$charge_id           = 'ch_mock';
		$customer_id         = 'cus_mock';
		$intent_id           = 'pi_mock';
		$payment_method_id   = 'pm_mock';
		$token               = WC_Helper_Token::create_token( $payment_method_id );

		$card_method = $this->mock_payment_methods['card'];

		$payment_intent = WC_Helper_Intention::create_intention(
			[
				'status'   => $intent_status,
				'metadata' => $intent_metadata,
			]
		);

		$mock_upe_gateway->expects( $this->once() )
			->method( 'manage_customer_details_for_order' )
			->will(
				$this->returnValue( [ $user, $customer_id ] )
			);

		$this->mock_wcpay_request( Get_Intention::class, 1, $intent_id )
			->expects( $this->once() )
			->method( 'format_response' )
			->willReturn( $payment_intent );

		$this->mock_token_service->expects( $this->once() )
			->method( 'add_payment_method_to_user' )
			->will(
				$this->returnValue( $token )
			);

		$mock_upe_gateway->expects( $this->any() )
			->method( 'get_selected_payment_method' )
			->willReturn( $card_method );

		$this->set_cart_contains_subscription_items( false );

		$mock_upe_gateway->process_redirect_payment( $order_id, $intent_id, $save_payment_method );

		$result_order = wc_get_order( $order_id );
		$note         = wc_get_order_notes(
			[
				'order_id' => $order_id,
				'limit'    => 1,
			]
		)[0];

		$this->assertStringContainsString( 'authorized', $note->content );
		$this->assertEquals( $intent_id, $result_order->get_meta( '_intent_id', true ) );
		$this->assertEquals( $charge_id, $result_order->get_meta( '_charge_id', true ) );
		$this->assertEquals( $intent_status, $result_order->get_meta( '_intention_status', true ) );
		$this->assertEquals( $payment_method_id, $result_order->get_meta( '_payment_method_id', true ) );
		$this->assertEquals( $customer_id, $result_order->get_meta( '_stripe_customer_id', true ) );
		$this->assertEquals( Order_Status::ON_HOLD, $result_order->get_status() );
		$this->assertEquals( 1, count( $result_order->get_payment_tokens() ) );
	}

	public function test_correct_payment_method_title_for_order() {
		$order = WC_Helper_Order::create_order();

		$visa_credit_details       = [
			'type' => 'card',
			'card' => [
				'network' => 'visa',
				'funding' => 'credit',
			],
		];
		$visa_debit_details        = [
			'type' => 'card',
			'card' => [
				'network' => 'visa',
				'funding' => 'debit',
			],
		];
		$mastercard_credit_details = [
			'type' => 'card',
			'card' => [
				'network' => 'mastercard',
				'funding' => 'credit',
			],
		];
		$eps_details               = [
			'type' => 'eps',
		];
		$giropay_details           = [
			'type' => 'giropay',
		];
		$p24_details               = [
			'type' => 'p24',
		];
		$sofort_details            = [
			'type' => 'sofort',
		];
		$bancontact_details        = [
			'type' => 'bancontact',
		];
		$sepa_details              = [
			'type' => 'sepa_debit',
		];
		$ideal_details             = [
			'type' => 'ideal',
		];
		$becs_details              = [
			'type' => 'au_becs_debit',
		];

		$charge_payment_method_details = [
			$visa_credit_details,
			$visa_debit_details,
			$mastercard_credit_details,
			$giropay_details,
			$sofort_details,
			$bancontact_details,
			$eps_details,
			$p24_details,
			$ideal_details,
			$sepa_details,
			$becs_details,
		];

		$expected_payment_method_titles = [
			'Visa credit card',
			'Visa debit card',
			'Mastercard credit card',
			'giropay',
			'Sofort',
			'Bancontact',
			'EPS',
			'Przelewy24 (P24)',
			'iDEAL',
			'SEPA Direct Debit',
			'BECS Direct Debit',
		];

		foreach ( $charge_payment_method_details as $i => $payment_method_details ) {
			$payment_method_id = $payment_method_details['type'];
			$mock_upe_gateway  = $this->mock_payment_gateways[ $payment_method_id ];
			$payment_method    = $this->mock_payment_methods[ $payment_method_id ];
			$mock_upe_gateway->expects( $this->any() )
				->method( 'get_selected_payment_method' )
				->willReturn( $payment_method );
			$mock_upe_gateway->set_payment_method_title_for_order( $order, $payment_method_id, $payment_method_details );
			$this->assertEquals( $expected_payment_method_titles[ $i ], $order->get_payment_method_title() );
		}
	}

	public function test_payment_methods_show_correct_default_outputs() {
		$mock_token = WC_Helper_Token::create_token( 'pm_mock' );
		$this->mock_token_service->expects( $this->any() )
			->method( 'add_payment_method_to_user' )
			->will(
				$this->returnValue( $mock_token )
			);

		$mock_user              = 'mock_user';
		$mock_payment_method_id = 'pm_mock';

		$mock_visa_details       = [
			'type' => 'card',
			'card' => [
				'network' => 'visa',
				'funding' => 'debit',
			],
		];
		$mock_mastercard_details = [
			'type' => 'card',
			'card' => [
				'network' => 'mastercard',
				'funding' => 'credit',
			],
		];
		$mock_giropay_details    = [
			'type' => 'giropay',
		];
		$mock_p24_details        = [
			'type' => 'p24',
		];
		$mock_sofort_details     = [
			'type' => 'sofort',
		];
		$mock_bancontact_details = [
			'type' => 'bancontact',
		];
		$mock_eps_details        = [
			'type' => 'eps',
		];
		$mock_sepa_details       = [
			'type' => 'sepa_debit',
		];
		$mock_ideal_details      = [
			'type' => 'ideal',
		];
		$mock_becs_details       = [
			'type' => 'au_becs_debit',
		];

		$this->set_cart_contains_subscription_items( false );
		$card_method       = $this->mock_payment_methods['card'];
		$giropay_method    = $this->mock_payment_methods['giropay'];
		$p24_method        = $this->mock_payment_methods['p24'];
		$sofort_method     = $this->mock_payment_methods['sofort'];
		$bancontact_method = $this->mock_payment_methods['bancontact'];
		$eps_method        = $this->mock_payment_methods['eps'];
		$sepa_method       = $this->mock_payment_methods['sepa_debit'];
		$ideal_method      = $this->mock_payment_methods['ideal'];
		$becs_method       = $this->mock_payment_methods['au_becs_debit'];

		$this->assertEquals( 'card', $card_method->get_id() );
		$this->assertEquals( 'Credit card / debit card', $card_method->get_title() );
		$this->assertEquals( 'Visa debit card', $card_method->get_title( $mock_visa_details ) );
		$this->assertEquals( 'Mastercard credit card', $card_method->get_title( $mock_mastercard_details ) );
		$this->assertTrue( $card_method->is_enabled_at_checkout() );
		$this->assertTrue( $card_method->is_reusable() );
		$this->assertEquals( $mock_token, $card_method->get_payment_token_for_user( $mock_user, $mock_payment_method_id ) );

		$this->assertEquals( 'giropay', $giropay_method->get_id() );
		$this->assertEquals( 'giropay', $giropay_method->get_title() );
		$this->assertEquals( 'giropay', $giropay_method->get_title( $mock_giropay_details ) );
		$this->assertTrue( $giropay_method->is_enabled_at_checkout() );
		$this->assertFalse( $giropay_method->is_reusable() );

		$this->assertEquals( 'p24', $p24_method->get_id() );
		$this->assertEquals( 'Przelewy24 (P24)', $p24_method->get_title() );
		$this->assertEquals( 'Przelewy24 (P24)', $p24_method->get_title( $mock_p24_details ) );
		$this->assertTrue( $p24_method->is_enabled_at_checkout() );
		$this->assertFalse( $p24_method->is_reusable() );

		$this->assertEquals( 'sofort', $sofort_method->get_id() );
		$this->assertEquals( 'Sofort', $sofort_method->get_title() );
		$this->assertEquals( 'Sofort', $sofort_method->get_title( $mock_sofort_details ) );
		$this->assertTrue( $sofort_method->is_enabled_at_checkout() );
		$this->assertFalse( $sofort_method->is_reusable() );

		$this->assertEquals( 'bancontact', $bancontact_method->get_id() );
		$this->assertEquals( 'Bancontact', $bancontact_method->get_title() );
		$this->assertEquals( 'Bancontact', $bancontact_method->get_title( $mock_bancontact_details ) );
		$this->assertTrue( $bancontact_method->is_enabled_at_checkout() );
		$this->assertFalse( $bancontact_method->is_reusable() );

		$this->assertEquals( 'eps', $eps_method->get_id() );
		$this->assertEquals( 'EPS', $eps_method->get_title() );
		$this->assertEquals( 'EPS', $eps_method->get_title( $mock_eps_details ) );
		$this->assertTrue( $eps_method->is_enabled_at_checkout() );
		$this->assertFalse( $eps_method->is_reusable() );

		$this->assertEquals( 'sepa_debit', $sepa_method->get_id() );
		$this->assertEquals( 'SEPA Direct Debit', $sepa_method->get_title() );
		$this->assertEquals( 'SEPA Direct Debit', $sepa_method->get_title( $mock_sepa_details ) );
		$this->assertTrue( $sepa_method->is_enabled_at_checkout() );
		$this->assertTrue( $sepa_method->is_reusable() );

		$this->assertEquals( 'ideal', $ideal_method->get_id() );
		$this->assertEquals( 'iDEAL', $ideal_method->get_title() );
		$this->assertEquals( 'iDEAL', $ideal_method->get_title( $mock_ideal_details ) );
		$this->assertTrue( $ideal_method->is_enabled_at_checkout() );
		$this->assertFalse( $ideal_method->is_reusable() );

		$this->assertEquals( 'au_becs_debit', $becs_method->get_id() );
		$this->assertEquals( 'BECS Direct Debit', $becs_method->get_title() );
		$this->assertEquals( 'BECS Direct Debit', $becs_method->get_title( $mock_becs_details ) );
		$this->assertTrue( $becs_method->is_enabled_at_checkout() );
		$this->assertFalse( $becs_method->is_reusable() );
	}

	public function test_only_reusabled_payment_methods_enabled_with_subscription_item_present() {
		// Setup $this->mock_payment_methods.

		$this->set_cart_contains_subscription_items( true );

		$card_method       = $this->mock_payment_methods['card'];
		$giropay_method    = $this->mock_payment_methods['giropay'];
		$sofort_method     = $this->mock_payment_methods['sofort'];
		$bancontact_method = $this->mock_payment_methods['bancontact'];
		$eps_method        = $this->mock_payment_methods['eps'];
		$sepa_method       = $this->mock_payment_methods['sepa_debit'];
		$p24_method        = $this->mock_payment_methods['p24'];
		$ideal_method      = $this->mock_payment_methods['ideal'];
		$becs_method       = $this->mock_payment_methods['au_becs_debit'];

		$this->assertTrue( $card_method->is_enabled_at_checkout() );
		$this->assertFalse( $giropay_method->is_enabled_at_checkout() );
		$this->assertFalse( $sofort_method->is_enabled_at_checkout() );
		$this->assertFalse( $bancontact_method->is_enabled_at_checkout() );
		$this->assertFalse( $eps_method->is_enabled_at_checkout() );
		$this->assertTrue( $sepa_method->is_enabled_at_checkout() );
		$this->assertFalse( $p24_method->is_enabled_at_checkout() );
		$this->assertFalse( $ideal_method->is_enabled_at_checkout() );
		$this->assertFalse( $becs_method->is_enabled_at_checkout() );
	}

	public function test_only_valid_payment_methods_returned_for_currency() {
		// Setup $this->mock_payment_methods.

		$card_method       = $this->mock_payment_methods['card'];
		$giropay_method    = $this->mock_payment_methods['giropay'];
		$sofort_method     = $this->mock_payment_methods['sofort'];
		$bancontact_method = $this->mock_payment_methods['bancontact'];
		$eps_method        = $this->mock_payment_methods['eps'];
		$sepa_method       = $this->mock_payment_methods['sepa_debit'];
		$p24_method        = $this->mock_payment_methods['p24'];
		$ideal_method      = $this->mock_payment_methods['ideal'];
		$becs_method       = $this->mock_payment_methods['au_becs_debit'];

		WC_Helper_Site_Currency::$mock_site_currency = 'EUR';

		$this->assertTrue( $card_method->is_currency_valid() );
		$this->assertTrue( $giropay_method->is_currency_valid() );
		$this->assertTrue( $sofort_method->is_currency_valid() );
		$this->assertTrue( $bancontact_method->is_currency_valid() );
		$this->assertTrue( $eps_method->is_currency_valid() );
		$this->assertTrue( $sepa_method->is_currency_valid() );
		$this->assertTrue( $p24_method->is_currency_valid() );
		$this->assertTrue( $ideal_method->is_currency_valid() );
		$this->assertFalse( $becs_method->is_currency_valid() );

		WC_Helper_Site_Currency::$mock_site_currency = 'USD';

		$this->assertTrue( $card_method->is_currency_valid() );
		$this->assertFalse( $giropay_method->is_currency_valid() );
		$this->assertFalse( $sofort_method->is_currency_valid() );
		$this->assertFalse( $bancontact_method->is_currency_valid() );
		$this->assertFalse( $eps_method->is_currency_valid() );
		$this->assertFalse( $sepa_method->is_currency_valid() );
		$this->assertFalse( $p24_method->is_currency_valid() );
		$this->assertFalse( $ideal_method->is_currency_valid() );
		$this->assertFalse( $becs_method->is_currency_valid() );

		WC_Helper_Site_Currency::$mock_site_currency = 'AUD';
		$this->assertTrue( $becs_method->is_currency_valid() );

		WC_Helper_Site_Currency::$mock_site_currency = '';
	}

	public function test_create_token_from_setup_intent_adds_token() {

		$mock_token           = WC_Helper_Token::create_token( 'pm_mock' );
		$mock_setup_intent_id = 'si_mock';
		$mock_user            = wp_get_current_user();

<<<<<<< HEAD
		$this->mock_api_client
			->method( 'get_setup_intent' )
			->with( $mock_setup_intent_id )
			->willReturn(
				WC_Helper_Intention::create_setup_intention(
					[
						'id'             => $mock_setup_intent_id,
						'payment_method' => 'pm_mock',
					]
				)
			);

=======
>>>>>>> 6f71c55c
		$this->mock_token_service
			->method( 'add_payment_method_to_user' )
			->with( 'pm_mock', $mock_user )
			->will(
				$this->returnValue( $mock_token )
			);

		foreach ( $this->mock_payment_gateways as $mock_upe_gateway ) {
			$request = $this->mock_wcpay_request( Get_Request::class, 1, $mock_setup_intent_id );

			$request->expects( $this->once() )
				->method( 'format_response' )
				->willReturn(
					[
						'id'             => $mock_setup_intent_id,
						'payment_method' => 'pm_mock',
					]
				);
			$this->assertEquals( $mock_token, $mock_upe_gateway->create_token_from_setup_intent( $mock_setup_intent_id, $mock_user ) );
		}
	}

	public function test_create_payment_intent_uses_cached_minimum_amount() {
		$mock_payment_gateway = $this->mock_payment_gateways[ Payment_Method::CARD ];

		$order = WC_Helper_Order::create_order();
		$order->set_total( 0.45 );
		$order->save();

		set_transient( 'wcpay_minimum_amount_usd', '50', DAY_IN_SECONDS );

		$intent = WC_Helper_Intention::create_intention(
			[
				'status' => Payment_Intent_Status::REQUIRES_PAYMENT_METHOD,
				'amount' => 50,
			]
		);

		$request = $this->mock_wcpay_request( Create_Intention::class );
		$request->expects( $this->once() )->method( 'set_amount' )->with( 50 );
		$request->expects( $this->once() )
			->method( 'format_response' )
			->willReturn( $intent );

		$mock_payment_gateway->method( 'get_payment_method_ids_enabled_at_checkout' )
			->willReturn( [ Payment_Method::CARD ] );

		$this->set_get_upe_enabled_payment_method_statuses_return_value( $mock_payment_gateway );

		$mock_payment_gateway->create_payment_intent( [ 'card' ], $order->get_id() );
	}

	public function test_create_payment_intent_creates_new_intent_with_minimum_amount() {
		$mock_payment_gateway = $this->mock_payment_gateways[ Payment_Method::CARD ];

		$order = WC_Helper_Order::create_order();
		$order->set_currency( 'USD' );
		$order->set_total( 0.45 );
		$order->save();

		$intent = WC_Helper_Intention::create_intention(
			[
				'status' => Payment_Intent_Status::REQUIRES_PAYMENT_METHOD,
				'amount' => 50,
			]
		);

		$request = $this->mock_wcpay_request( Create_Intention::class, 2 );
		$request->expects( $this->exactly( 2 ) )->method( 'set_amount' )->withConsecutive( [ 45 ], [ 50 ] );
		$request->expects( $this->exactly( 2 ) )
			->method( 'format_response' )
			->will(
				$this->onConsecutiveCalls(
					$this->throwException( new Amount_Too_Small_Exception( 'Error: Amount must be at least $0.50 usd', 50, 'usd', 400 ) ),
					$this->returnValue( $intent )
				)
			);

		$mock_payment_gateway->method( 'get_payment_method_ids_enabled_at_checkout' )
			->willReturn( [ Payment_Method::CARD ] );

		$this->set_get_upe_enabled_payment_method_statuses_return_value( $mock_payment_gateway );

		$result = $mock_payment_gateway->create_payment_intent( [ 'card' ], $order->get_id() );
		$this->assertsame( 'cs_mock', $result['client_secret'] );
	}

	public function test_process_payment_rejects_with_cached_minimum_acount() {

		$order = WC_Helper_Order::create_order();
		$order->set_currency( 'USD' );
		$order->set_total( 0.45 );
		$order->save();

		set_transient( 'wcpay_minimum_amount_usd', '50', DAY_IN_SECONDS );
		$_POST['wc_payment_intent_id'] = 'pi_mock';

		// Make sure that the payment was not actually processed.
		$price   = wp_strip_all_tags( html_entity_decode( wc_price( 0.5, [ 'currency' => 'USD' ] ) ) );
		$message = 'The selected payment method requires a total amount of at least ' . $price . '.';

		foreach ( $this->mock_payment_gateways as $mock_payment_gateway ) {
			$this->expectException( Exception::class );
			$this->expectExceptionMessage( $message );
			$mock_payment_gateway->process_payment( $order->get_id() );
		}
	}

	public function test_process_payment_caches_mimimum_amount_and_displays_error_upon_exception() {
		$order = WC_Helper_Order::create_order();
		$order->set_total( 0.45 );
		$order->save();

		delete_transient( 'wcpay_minimum_amount_usd' );
		$_POST['wc_payment_intent_id'] = 'pi_mock';

		$price   = wp_strip_all_tags( html_entity_decode( wc_price( 60, [ 'currency' => 'USD' ] ) ) );
		$message = 'The selected payment method requires a total amount of at least ' . $price . '.';
		$this->expectException( Exception::class );
		$this->expectExceptionMessage( $message );

		try {
			foreach ( $this->mock_payment_gateways as $mock_payment_gateway ) {
				$this->mock_wcpay_request( Update_Intention::class, 1, 'pi_mock' )
					->expects( $this->once() )
					->method( 'format_response' )
					->will( $this->throwException( new Amount_Too_Small_Exception( 'Error: Amount must be at least $60 usd', 6000, 'usd', 400 ) ) );

				$mock_payment_gateway->process_payment( $order->get_id() );

				break;
			}
		} catch ( Exception $e ) {
			$this->assertEquals( '6000', get_transient( 'wcpay_minimum_amount_usd' ) );
			throw $e;
		}
	}

	public function test_no_save_option_for_non_sepa_upe() {
		$payment_methods_with_no_save_option = [
			Payment_Method::BANCONTACT,
			Payment_Method::EPS,
			Payment_Method::GIROPAY,
			Payment_Method::IDEAL,
			Payment_Method::P24,
			Payment_Method::SOFORT,
		];

		foreach ( $payment_methods_with_no_save_option as $payment_method ) {
			$mock_upe_gateway = $this->getMockBuilder( UPE_Split_Payment_Gateway::class )
				->setConstructorArgs(
					[
						$this->mock_api_client,
						$this->mock_wcpay_account,
						$this->mock_customer_service,
						$this->mock_token_service,
						$this->mock_action_scheduler_service,
						$this->mock_payment_methods[ $payment_method ],
						$this->mock_payment_methods,
						$this->mock_rate_limiter,
						$this->order_service,
						$this->mock_dpps,
					]
				)
				->setMethods(
					[
						'get_payment_method_ids_enabled_at_checkout',
						'wc_payments_get_payment_method_by_id',
						'wc_payments_get_payment_gateway_by_id',
						'is_saved_cards_enabled',
						'is_subscription_item_in_cart',
					]
				)
				->getMock();

			$mock_upe_gateway->method( 'get_payment_method_ids_enabled_at_checkout' )
				->willReturn( [ $payment_method ] );

			$mock_upe_gateway
				->method( 'wc_payments_get_payment_method_by_id' )
				->with( $payment_method )
				->willReturn( $this->mock_payment_methods[ $payment_method ] );

			$mock_upe_gateway
				->method( 'wc_payments_get_payment_gateway_by_id' )
				->with( $payment_method )
				->willReturn( $this->mock_payment_gateways[ $payment_method ] );

			$upe_checkout = new WC_Payments_UPE_Checkout(
				$mock_upe_gateway,
				$this->mock_woopay_utilities,
				$this->mock_wcpay_account,
				$this->mock_customer_service
			);

			$this->assertSame( $upe_checkout->get_payment_fields_js_config()['paymentMethodsConfig'][ $payment_method ]['showSaveOption'], false );
		}
	}

	public function test_no_save_option_for_sepa_due_to_subscription_cart() {
		$mock_upe_gateway = $this->getMockBuilder( UPE_Split_Payment_Gateway::class )
			->setConstructorArgs(
				[
					$this->mock_api_client,
					$this->mock_wcpay_account,
					$this->mock_customer_service,
					$this->mock_token_service,
					$this->mock_action_scheduler_service,
					$this->mock_payment_methods[ Payment_Method::SEPA ],
					$this->mock_payment_methods,
					$this->mock_rate_limiter,
					$this->order_service,
					$this->mock_dpps,
				]
			)
			->setMethods(
				[
					'get_payment_method_ids_enabled_at_checkout',
					'wc_payments_get_payment_method_by_id',
					'wc_payments_get_payment_gateway_by_id',
					'is_saved_cards_enabled',
					'is_subscription_item_in_cart',
				]
			)
			->getMock();

		// saved cards enabled.
		$mock_upe_gateway
			->method( 'is_saved_cards_enabled' )
			->will(
				$this->returnValue( true )
			);

		// there is a subscription item in cart, which should disable the save option checkbox for a payment method.
		$mock_upe_gateway
			->method( 'is_subscription_item_in_cart' )
			->will(
				$this->returnValue( true )
			);

		$mock_upe_gateway->method( 'get_payment_method_ids_enabled_at_checkout' )
			->willReturn( [ Payment_Method::SEPA ] );

		$mock_upe_gateway
			->method( 'wc_payments_get_payment_method_by_id' )
			->with( Payment_Method::SEPA )
			->willReturn( $this->mock_payment_methods[ Payment_Method::SEPA ] );

		$mock_upe_gateway
			->method( 'wc_payments_get_payment_gateway_by_id' )
			->with( Payment_Method::SEPA )
			->willReturn( $this->mock_payment_gateways[ Payment_Method::SEPA ] );

		$upe_checkout = new WC_Payments_UPE_Checkout(
			$mock_upe_gateway,
			$this->mock_woopay_utilities,
			$this->mock_wcpay_account,
			$this->mock_customer_service
		);

		$this->assertSame( $upe_checkout->get_payment_fields_js_config()['paymentMethodsConfig'][ Payment_Method::SEPA ]['showSaveOption'], false );
	}

	public function test_no_save_option_for_sepa_due_to_saved_cards_disabled() {
		$mock_upe_gateway = $this->getMockBuilder( UPE_Split_Payment_Gateway::class )
			->setConstructorArgs(
				[
					$this->mock_api_client,
					$this->mock_wcpay_account,
					$this->mock_customer_service,
					$this->mock_token_service,
					$this->mock_action_scheduler_service,
					$this->mock_payment_methods[ Payment_Method::SEPA ],
					$this->mock_payment_methods,
					$this->mock_rate_limiter,
					$this->order_service,
					$this->mock_dpps,
				]
			)
			->setMethods(
				[
					'get_payment_method_ids_enabled_at_checkout',
					'wc_payments_get_payment_method_by_id',
					'wc_payments_get_payment_gateway_by_id',
					'is_saved_cards_enabled',
					'is_subscription_item_in_cart',
				]
			)
			->getMock();

		// saved cards disabled.
		$mock_upe_gateway
			->method( 'is_saved_cards_enabled' )
			->will(
				$this->returnValue( false )
			);

		// no subscription item in cart.
		$mock_upe_gateway
			->method( 'is_subscription_item_in_cart' )
			->will(
				$this->returnValue( false )
			);

		$mock_upe_gateway->method( 'get_payment_method_ids_enabled_at_checkout' )
			->willReturn( [ Payment_Method::SEPA ] );

		$mock_upe_gateway
			->method( 'wc_payments_get_payment_method_by_id' )
			->with( Payment_Method::SEPA )
			->willReturn( $this->mock_payment_methods[ Payment_Method::SEPA ] );

		$mock_upe_gateway
			->method( 'wc_payments_get_payment_gateway_by_id' )
			->with( Payment_Method::SEPA )
			->willReturn( $this->mock_payment_gateways[ Payment_Method::SEPA ] );

		$upe_checkout = new WC_Payments_UPE_Checkout(
			$mock_upe_gateway,
			$this->mock_woopay_utilities,
			$this->mock_wcpay_account,
			$this->mock_customer_service
		);

		$this->assertSame( $upe_checkout->get_payment_fields_js_config()['paymentMethodsConfig'][ Payment_Method::SEPA ]['showSaveOption'], false );
	}

	public function test_save_option_for_sepa_debit() {
		$mock_upe_gateway = $this->getMockBuilder( UPE_Split_Payment_Gateway::class )
			->setConstructorArgs(
				[
					$this->mock_api_client,
					$this->mock_wcpay_account,
					$this->mock_customer_service,
					$this->mock_token_service,
					$this->mock_action_scheduler_service,
					$this->mock_payment_methods[ Payment_Method::SEPA ],
					$this->mock_payment_methods,
					$this->mock_rate_limiter,
					$this->order_service,
					$this->mock_dpps,
				]
			)
			->setMethods(
				[
					'get_payment_method_ids_enabled_at_checkout',
					'wc_payments_get_payment_method_by_id',
					'wc_payments_get_payment_gateway_by_id',
					'is_saved_cards_enabled',
					'is_subscription_item_in_cart',
				]
			)
			->getMock();

		$mock_upe_gateway->method( 'get_payment_method_ids_enabled_at_checkout' )
			->willReturn( [ Payment_Method::SEPA ] );

		$mock_upe_gateway
			->method( 'wc_payments_get_payment_method_by_id' )
			->with( Payment_Method::SEPA )
			->willReturn( $this->mock_payment_methods[ Payment_Method::SEPA ] );

		$mock_upe_gateway
			->method( 'wc_payments_get_payment_gateway_by_id' )
			->with( Payment_Method::SEPA )
			->willReturn( $this->mock_payment_gateways[ Payment_Method::SEPA ] );

		// saved cards enabled.
		$mock_upe_gateway
			->method( 'is_saved_cards_enabled' )
			->will(
				$this->returnValue( true )
			);

		// no subscription items in cart.
		$mock_upe_gateway
			->method( 'is_subscription_item_in_cart' )
			->will(
				$this->returnValue( false )
			);

		$upe_checkout = new WC_Payments_UPE_Checkout(
			$mock_upe_gateway,
			$this->mock_woopay_utilities,
			$this->mock_wcpay_account,
			$this->mock_customer_service
		);

		$this->assertSame( $upe_checkout->get_payment_fields_js_config()['paymentMethodsConfig'][ Payment_Method::SEPA ]['showSaveOption'], true );
	}

	public function test_remove_link_payment_method_if_card_disabled() {
		$mock_upe_gateway = $this->getMockBuilder( UPE_Split_Payment_Gateway::class )
			->setConstructorArgs(
				[
					$this->mock_api_client,
					$this->mock_wcpay_account,
					$this->mock_customer_service,
					$this->mock_token_service,
					$this->mock_action_scheduler_service,
					$this->mock_payment_methods[ Payment_Method::LINK ],
					$this->mock_payment_methods,
					$this->mock_rate_limiter,
					$this->order_service,
					$this->mock_dpps,
				]
			)
			->setMethods(
				[
					'get_upe_enabled_payment_method_statuses',
					'get_upe_enabled_payment_method_ids',
					'wc_payments_get_payment_method_by_id',
				]
			)
			->getMock();

		$mock_upe_gateway
			->expects( $this->once() )
			->method( 'get_upe_enabled_payment_method_ids' )
			->will(
				$this->returnValue( [ 'link' ] )
			);
		$mock_upe_gateway
			->expects( $this->once() )
			->method( 'get_upe_enabled_payment_method_statuses' )
			->will(
				$this->returnValue( [ 'link_payments' => [ 'status' => 'active' ] ] )
			);
		$mock_upe_gateway
			->method( 'wc_payments_get_payment_method_by_id' )
			->with( Payment_Method::LINK )
			->willReturn( $this->mock_payment_methods[ Payment_Method::LINK ] );

		$upe_checkout = new WC_Payments_UPE_Checkout(
			$mock_upe_gateway,
			$this->mock_woopay_utilities,
			$this->mock_wcpay_account,
			$this->mock_customer_service
		);

		$this->assertSame( $upe_checkout->get_payment_fields_js_config()['paymentMethodsConfig'], [] );
	}

	public function test_link_payment_method_if_card_enabled() {
		WC_Helper_Site_Currency::$mock_site_currency = 'USD';

		$mock_upe_gateway = $this->getMockBuilder( UPE_Split_Payment_Gateway::class )
			->setConstructorArgs(
				[
					$this->mock_api_client,
					$this->mock_wcpay_account,
					$this->mock_customer_service,
					$this->mock_token_service,
					$this->mock_action_scheduler_service,
					$this->mock_payment_methods[ Payment_Method::LINK ],
					$this->mock_payment_methods,
					$this->mock_rate_limiter,
					$this->order_service,
					$this->mock_dpps,
				]
			)
			->setMethods(
				[
					'get_upe_enabled_payment_method_statuses',
					'get_upe_enabled_payment_method_ids',
					'wc_payments_get_payment_method_by_id',
					'wc_payments_get_payment_gateway_by_id',
				]
			)
			->getMock();
		$mock_upe_gateway
			->expects( $this->once() )
			->method( 'get_upe_enabled_payment_method_ids' )
			->will(
				$this->returnValue( [ 'card', 'link' ] )
			);
		$mock_upe_gateway
			->expects( $this->once() )
			->method( 'get_upe_enabled_payment_method_statuses' )
			->will(
				$this->returnValue(
					[
						'link_payments' => [ 'status' => 'active' ],
						'card_payments' => [ 'status' => 'active' ],
					]
				)
			);

		$this->mock_payment_methods[ Payment_Method::LINK ]->expects( $this->any() )
			->method( 'get_icon' )
			->will(
				$this->returnValue( $this->icon_url )
			);

		$mock_upe_gateway
			->method( 'wc_payments_get_payment_method_by_id' )
			->willReturnMap(
				[
					[ Payment_Method::CARD, $this->mock_payment_methods[ Payment_Method::CARD ] ],
					[ Payment_Method::LINK, $this->mock_payment_methods[ Payment_Method::LINK ] ],
				]
			);

		$mock_upe_gateway
			->method( 'wc_payments_get_payment_gateway_by_id' )
			->willReturnCallback(
				function ( $payment_method ) {
					if ( Payment_Method::CARD === $payment_method ) {
						return $this->mock_payment_gateways[ Payment_Method::CARD ];
					} elseif ( Payment_Method::LINK === $payment_method ) {
						return $this->mock_payment_gateways[ Payment_Method::LINK ];
					}
				}
			);

		$upe_checkout = new WC_Payments_UPE_Checkout(
			$mock_upe_gateway,
			$this->mock_woopay_utilities,
			$this->mock_wcpay_account,
			$this->mock_customer_service
		);

		$this->assertSame(
			$upe_checkout->get_payment_fields_js_config()['paymentMethodsConfig'],
			[
				'card' => [
					'isReusable'             => true,
					'title'                  => 'Credit card / debit card',
					'icon'                   => null,
					'showSaveOption'         => true,
					'countries'              => [],
					'upePaymentIntentData'   => null,
					'upeSetupIntentData'     => null,
					'testingInstructions'    => '<strong>Test mode:</strong> use the test VISA card 4242424242424242 with any expiry date and CVC. Other payment methods may redirect to a Stripe test page to authorize payment. More test card numbers are listed <a href="https://woocommerce.com/document/woocommerce-payments/testing-and-troubleshooting/testing/#test-cards" target="_blank">here</a>.',
					'forceNetworkSavedCards' => false,
				],
				'link' => [
					'isReusable'             => true,
					'title'                  => 'Link',
					'icon'                   => $this->icon_url,
					'showSaveOption'         => true,
					'countries'              => [],
					'upePaymentIntentData'   => null,
					'upeSetupIntentData'     => null,
					'testingInstructions'    => '',
					'forceNetworkSavedCards' => false,
				],
			]
		);
	}

	public function test_remove_upe_setup_intent_from_session() {
		// Two payment methods (SEPA and giropay) are enabled.
		$sepa_setup_intent_key    = UPE_Split_Payment_Gateway::KEY_UPE_SETUP_INTENT . '_sepa_debit';
		$giropay_setup_intent_key = UPE_Split_Payment_Gateway::KEY_UPE_SETUP_INTENT . '_giropay';

		$mock_upe_gateway = $this->getMockBuilder( UPE_Split_Payment_Gateway::class )
			->setConstructorArgs(
				[
					$this->mock_api_client,
					$this->mock_wcpay_account,
					$this->mock_customer_service,
					$this->mock_token_service,
					$this->mock_action_scheduler_service,
					$this->mock_payment_methods['card'],
					$this->mock_payment_methods,
					$this->mock_rate_limiter,
					$this->order_service,
					$this->mock_dpps,
				]
			)
			->setMethods( [ 'wc_payments_get_payment_method_map' ] )
			->getMock();

		$mock_upe_gateway
			->expects( $this->once() )
			->method( 'wc_payments_get_payment_method_map' )
			->will(
				$this->returnValue(
					[
						'sepa_debit' => $this->mock_payment_methods[ Payment_Method::SEPA ],
						'giropay'    => $this->mock_payment_methods[ Payment_Method::GIROPAY ],
					]
				)
			);

		// and both SEPA and giropay have a setup intent stored in WC session object.
		WC()->session->set( $sepa_setup_intent_key, 'pi_test_setup_intent_sepa_debit' );
		WC()->session->set( $giropay_setup_intent_key, 'pi_test_setup_intent_giropay' );

		$this->assertNotNull( WC()->session->get( $sepa_setup_intent_key ) );
		$this->assertNotNull( WC()->session->get( $giropay_setup_intent_key ) );

		$mock_upe_gateway->remove_upe_setup_intent_from_session();

		$this->assertNull( WC()->session->get( $sepa_setup_intent_key ) );
		$this->assertNull( WC()->session->get( $giropay_setup_intent_key ) );
	}

	/**
	 * Helper function to mock subscriptions for internal UPE payment methods.
	 */
	private function set_cart_contains_subscription_items( $cart_contains_subscriptions ) {
		foreach ( $this->mock_payment_methods as $mock_payment_method ) {
			$mock_payment_method->expects( $this->any() )
				->method( 'is_subscription_item_in_cart' )
				->will(
					$this->returnValue( $cart_contains_subscriptions )
				);
		}
	}

	private function setup_saved_payment_method() {
		$token = WC_Helper_Token::create_token( 'pm_mock' );

		return [
			'payment_method' => WC_Payment_Gateway_WCPay::GATEWAY_ID,
			'wc-' . WC_Payment_Gateway_WCPay::GATEWAY_ID . '-payment-token' => (string) $token->get_id(),
		];
	}

	private function set_get_upe_enabled_payment_method_statuses_return_value( $mock_payment_gateway, $return_value = null ) {
		if ( null === $return_value ) {
			$return_value = [
				'card_payments' => [
					'status' => 'active',
				],
			];
		}
		$mock_payment_gateway
			->expects( $this->any() )
			->method( 'get_upe_enabled_payment_method_statuses' )
			->will( $this->returnValue( $return_value ) );
	}
}<|MERGE_RESOLUTION|>--- conflicted
+++ resolved
@@ -1197,7 +1197,7 @@
 		$order->set_total( 0 );
 		$order->save();
 
-<<<<<<< HEAD
+		// TODO something might be wrong here
 		$setup_intent = WC_Helper_Intention::create_setup_intention(
 			[
 				'id'                     => 'pi_mock',
@@ -1208,17 +1208,6 @@
 					'card' => [
 						'request_three_d_secure' => 'automatic',
 					],
-=======
-		$setup_intent = [
-			'id'                     => 'pi_mock',
-			'client_secret'          => $client_secret,
-			'status'                 => $intent_status,
-			'metadata'               => $intent_metadata,
-			'payment_method'         => $payment_method_id,
-			'payment_method_options' => [
-				'card' => [
-					'request_three_d_secure' => 'automatic',
->>>>>>> 6f71c55c
 				],
 				'last_setup_error'       => [],
 			]
@@ -1610,7 +1599,6 @@
 		$mock_setup_intent_id = 'si_mock';
 		$mock_user            = wp_get_current_user();
 
-<<<<<<< HEAD
 		$this->mock_api_client
 			->method( 'get_setup_intent' )
 			->with( $mock_setup_intent_id )
@@ -1623,8 +1611,6 @@
 				)
 			);
 
-=======
->>>>>>> 6f71c55c
 		$this->mock_token_service
 			->method( 'add_payment_method_to_user' )
 			->with( 'pm_mock', $mock_user )
@@ -1633,6 +1619,7 @@
 			);
 
 		foreach ( $this->mock_payment_gateways as $mock_upe_gateway ) {
+			// TODO something can be also wrong
 			$request = $this->mock_wcpay_request( Get_Request::class, 1, $mock_setup_intent_id );
 
 			$request->expects( $this->once() )
