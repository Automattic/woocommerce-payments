<?php
/**
 * Class UPE_Split_Payment_Gateway_Test
 *
 * @package WooCommerce\Payments\Tests
 */

namespace WCPay\Payment_Methods;

use Exception;
use WCPay\Constants\Order_Status;
use WCPay\Constants\Payment_Type;
use WCPay\Constants\Intent_Status;
use WCPay\Core\Server\Request\Get_Request;
use WCPay\Core\Server\Request\Get_Setup_Intention;
use WCPay\Exceptions\Amount_Too_Small_Exception;
use WCPay\WooPay\WooPay_Utilities;
use WCPay\Session_Rate_Limiter;
use WCPay\WC_Payments_UPE_Checkout;
use WCPAY_UnitTestCase;
use WC_Helper_Order;
use WC_Helper_Intention;
use WC_Helper_Token;
use WC_Payments_Account;
use WC_Payments_Action_Scheduler_Service;
use WC_Payments_API_Client;
use WC_Payments_Customer_Service;
use WC_Payment_Gateway_WCPay;
use WC_Payments_Order_Service;
use WC_Payments_Token_Service;
use WCPay\Constants\Payment_Method;
use WCPay\Core\Server\Request\Create_Intention;
use WCPay\Core\Server\Request\Create_Setup_Intention;
use WCPay\Core\Server\Request\Get_Intention;
use WCPay\Core\Server\Request\Update_Intention;
use WCPay\Duplicate_Payment_Prevention_Service;
use WCPay\WC_Payments_Checkout;
use WCPay\Payment_Information;
use WC_Payments;
use WC_Payments_Localization_Service;
use WCPay\Database_Cache;
use WCPay\Internal\Service\Level3Service;
use WCPay\Internal\Service\OrderService;

require_once dirname( __FILE__ ) . '/../helpers/class-wc-helper-site-currency.php';

/**
 * UPE_Split_Payment_Gateway unit tests
 */
class UPE_Split_Payment_Gateway_Test extends WCPAY_UnitTestCase {

	/**
	 * Mock WC_Payments_Customer_Service.
	 *
	 * @var WC_Payments_Customer_Service|PHPUnit_Framework_MockObject_MockObject
	 */
	private $mock_customer_service;

	/**
	 * Mock WC_Payments_Token_Service.
	 *
	 * @var WC_Payments_Token_Service|PHPUnit_Framework_MockObject_MockObject
	 */
	private $mock_token_service;

	/**
	 * Mock WC_Payments_API_Client.
	 *
	 * @var WC_Payments_API_Client|PHPUnit_Framework_MockObject_MockObject
	 */
	private $mock_api_client;

	/**
	 * Mock WC_Payments_Action_Scheduler_Service.
	 *
	 * @var WC_Payments_Action_Scheduler_Service|PHPUnit_Framework_MockObject_MockObject
	 */
	private $mock_action_scheduler_service;

	/**
	 * Mock Session_Rate_Limiter.
	 *
	 * @var Session_Rate_Limiter|PHPUnit_Framework_MockObject_MockObject
	 */
	private $mock_rate_limiter;

	/**
	 * WC_Payments_Order_Service.
	 *
	 * @var WC_Payments_Order_Service
	 */
	private $order_service;

	/**
	 * Array of mock UPE payment methods.
	 *
	 * @var array
	 */
	private $mock_payment_methods;

	/**
	 * Array of mock UPE payment gateways created by individual payment methods.
	 *
	 * @var array
	 */
	private $mock_payment_gateways;

	/**
	 * WC_Payments_Checkout
	 *
	 * @var WC_Payments_Checkout
	 */
	private $mock_legacy_checkout;

	/**
	 * WC_Payments_Account instance.
	 *
	 * @var WC_Payments_Account
	 */
	private $mock_wcpay_account;

	/**
	 * WooPay_Utilities instance.
	 *
	 * @var WooPay_Utilities
	 */
	private $mock_woopay_utilities;

	/**
	 * Duplicate Payments Prevention Service.
	 *
	 * @var Duplicate_Payment_Prevention_Service
	 */
	private $mock_dpps;

	/**
	 * Mocked value of return_url.
	 * The value is used in the set up and tests, so it's set as a private
	 * variable for easy reference.
	 *
	 * @var string
	 */
	private $return_url = 'test_url';

	/**
	 * @var string Mocked value of return_url.
	 */
	private $icon_url = 'test_icon_url';

	/**
	 * Mocked object to be used as response from process_payment_using_saved_method()
	 *
	 * @var array
	 */
	private $mock_payment_result = [
		'result'         => 'success',
		'payment_needed' => true,
		'redirect'       => 'testURL/key=mock_order_key',
	];

	/**
	 * WC_Payments_Localization_Service instance.
	 *
	 * @var WC_Payments_Localization_Service
	 */
	private $mock_localization_service;

	/**
	 * Mapping for payment ID to payment method.
	 *
	 * @var array
	 */
	private $payment_method_classes = [
		Payment_Method::CARD       => CC_Payment_Method::class,
		Payment_Method::GIROPAY    => Giropay_Payment_Method::class,
		Payment_Method::SOFORT     => Sofort_Payment_Method::class,
		Payment_Method::BANCONTACT => Bancontact_Payment_Method::class,
		Payment_Method::EPS        => EPS_Payment_Method::class,
		Payment_Method::P24        => P24_Payment_Method::class,
		Payment_Method::IDEAL      => Ideal_Payment_Method::class,
		Payment_Method::SEPA       => Sepa_Payment_Method::class,
		Payment_Method::BECS       => Becs_Payment_Method::class,
		Payment_Method::LINK       => Link_Payment_Method::class,
	];

	/**
	 * Pre-test setup
	 */
	public function set_up() {
		parent::set_up();

		$this->mock_payment_gateways = [];
		$this->mock_payment_methods  = [];

		// Mock the main class's cache service.
		$this->_cache     = WC_Payments::get_database_cache();
		$this->mock_cache = $this->createMock( Database_Cache::class );
		WC_Payments::set_database_cache( $this->mock_cache );

		// Arrange: Mock WC_Payments_API_Client so we can configure the
		// return value of create_and_confirm_intention().
		// Note that we cannot use createStub here since it's not defined in PHPUnit 6.5.
		$this->mock_api_client = $this->getMockBuilder( 'WC_Payments_API_Client' )
			->disableOriginalConstructor()
			->setMethods(
				[
					'create_intention',
					'create_setup_intention',
					'update_intention',
					'get_intent',
					'get_payment_method',
					'is_server_connected',
					'get_charge',
					'get_timeline',
				]
			)
			->getMock();

		$this->mock_wcpay_account = $this->createMock( WC_Payments_Account::class );
		$this->mock_wcpay_account->method( 'get_account_country' )->willReturn( 'US' );
		$this->mock_wcpay_account->method( 'get_account_default_currency' )->willReturn( 'USD' );

		$payment_methods = [
			'link' => [
				'base' => 0.1,
			],
		];

		$this->mock_wcpay_account
			->expects( $this->any() )
			->method( 'get_fees' )
			->willReturn( $payment_methods );

		$this->mock_woopay_utilities = $this->createMock( WooPay_Utilities::class );

		// Arrange: Mock WC_Payments_Customer_Service so its methods aren't called directly.
		$this->mock_customer_service = $this->getMockBuilder( 'WC_Payments_Customer_Service' )
			->disableOriginalConstructor()
			->getMock();

		// Arrange: Mock WC_Payments_Customer_Service so its methods aren't called directly.
		$this->mock_token_service = $this->getMockBuilder( 'WC_Payments_Token_Service' )
			->disableOriginalConstructor()
			->setMethods( [ 'add_payment_method_to_user' ] )
			->getMock();

		// Arrange: Mock WC_Payments_Action_Scheduler_Service so its methods aren't called directly.
		$this->mock_action_scheduler_service = $this->getMockBuilder( 'WC_Payments_Action_Scheduler_Service' )
			->disableOriginalConstructor()
			->getMock();

		$this->mock_legacy_checkout = $this->getMockBuilder( WC_Payments_Checkout::class )
			->disableOriginalConstructor()
			->getMock();

		$this->mock_rate_limiter = $this->createMock( Session_Rate_Limiter::class );
		$this->order_service     = new WC_Payments_Order_Service( $this->mock_api_client );

		$this->mock_dpps = $this->createMock( Duplicate_Payment_Prevention_Service::class );

		$this->mock_localization_service = $this->createMock( WC_Payments_Localization_Service::class );

		// Arrange: Define a $_POST array which includes the payment method,
		// so that get_payment_method_from_request() does not throw error.
		$_POST = [
			'wcpay-payment-method' => 'pm_mock',
			'payment_method'       => UPE_Split_Payment_Gateway::GATEWAY_ID,
		];

		$get_payment_gateway_by_id_return_value_map = [];

		foreach ( $this->payment_method_classes as $payment_method_id => $payment_method_class ) {
			$mock_payment_method = $this->getMockBuilder( $payment_method_class )
				->setConstructorArgs( [ $this->mock_token_service ] )
				->setMethods( [ 'is_subscription_item_in_cart', 'get_icon' ] )
				->getMock();
			$this->mock_payment_methods[ $mock_payment_method->get_id() ] = $mock_payment_method;

			$mock_gateway = $this->getMockBuilder( UPE_Split_Payment_Gateway::class )
				->setConstructorArgs(
					[
						$this->mock_api_client,
						$this->mock_wcpay_account,
						$this->mock_customer_service,
						$this->mock_token_service,
						$this->mock_action_scheduler_service,
						$mock_payment_method,
						$this->mock_payment_methods,
						$this->mock_rate_limiter,
						$this->order_service,
						$this->mock_dpps,
						$this->mock_localization_service,
					]
				)
				->setMethods(
					[
						'get_return_url',
						'manage_customer_details_for_order',
						'parent_process_payment',
						'get_upe_enabled_payment_method_statuses',
						'is_payment_recurring',
						'get_payment_method_ids_enabled_at_checkout',
						'wc_payments_get_payment_gateway_by_id',
						'get_selected_payment_method',
						'get_upe_enabled_payment_method_ids',
					]
				)
				->getMock();

			// Arrange: Set the return value of get_return_url() so it can be used in a test later.
			$mock_gateway
				->expects( $this->any() )
				->method( 'get_return_url' )
				->will(
					$this->returnValue( $this->return_url )
				);
			$mock_gateway
				->expects( $this->any() )
				->method( 'parent_process_payment' )
				->will(
					$this->returnValue( $this->mock_payment_result )
				);

			$this->mock_payment_gateways[ $payment_method_id ] = $mock_gateway;

			$get_payment_gateway_by_id_return_value_map[] = [ $payment_method_id, $mock_gateway ];

			WC_Helper_Site_Currency::$mock_site_currency = '';

			update_option( '_wcpay_feature_upe_split', '1' );
		}

		foreach ( $this->mock_payment_gateways as $id => $mock_gateway ) {
			$mock_gateway->expects( $this->any() )
				->method( 'wc_payments_get_payment_gateway_by_id' )
				->will(
					$this->returnValueMap( $get_payment_gateway_by_id_return_value_map )
				);
		}

		// Mock the level3 service to always return an empty array.
		$mock_level3_service = $this->createMock( Level3Service::class );
		$mock_level3_service->expects( $this->any() )
			->method( 'get_data_from_order' )
			->willReturn( [] );
		wcpay_get_test_container()->replace( Level3Service::class, $mock_level3_service );

		// Mock the order service to always return an empty array for meta.
		$mock_order_service = $this->createMock( OrderService::class );
		$mock_order_service->expects( $this->any() )
			->method( 'get_payment_metadata' )
			->willReturn( [] );
		wcpay_get_test_container()->replace( OrderService::class, $mock_order_service );
	}

	/**
	 * Cleanup after tests.
	 *
	 * @return void
	 */
	public function tear_down() {
		parent::tear_down();
		WC_Payments::set_database_cache( $this->_cache );
		update_option( '_wcpay_feature_upe_split', '0' );
		update_option( '_wcpay_feature_upe_deferred_intent', '0' );
		wcpay_get_test_container()->reset_all_replacements();
	}

	/**
	 * Test the UI <div> container that will hold the payment method.
	 *
	 * @return void
	 */
	public function test_payment_fields_outputs_fields() {
		$checkout = new WC_Payments_UPE_Checkout(
			$this->mock_payment_gateways[ Payment_Method::CARD ],
			$this->mock_woopay_utilities,
			$this->mock_wcpay_account,
			$this->mock_customer_service
		);
		$checkout->init_hooks();

		$registered_card_gateway = WC_Payments::get_registered_card_gateway();
		WC_Payments::set_registered_card_gateway( $this->mock_payment_gateways[ Payment_Method::CARD ] );

		foreach ( $this->mock_payment_gateways as $payment_method_id => $mock_payment_gateway ) {
			$mock_payment_gateway
				->method( 'get_payment_method_ids_enabled_at_checkout' )
				->willReturn( [] );
			/**
			* This tests each payment method output separately without concatenating the output
			* into 1 single buffer. Each iteration has 1 assertion.
			*/
			ob_start();
			$mock_payment_gateway->payment_fields();
			$actual_output = ob_get_contents();
			ob_end_clean();

			$this->assertStringContainsString( '<div class="wcpay-upe-element" data-payment-method-type="' . $payment_method_id . '"></div>', $actual_output );
		}

		WC_Payments::set_registered_card_gateway( $registered_card_gateway );
	}

	public function test_should_not_use_stripe_platform_on_checkout_page_for_upe() {
		$payment_gateway = $this->mock_payment_gateways[ Payment_Method::SEPA ];
		$this->assertFalse( $payment_gateway->should_use_stripe_platform_on_checkout_page() );
	}

	public function test_link_payment_method_requires_mandate_data() {
		$mock_upe_gateway = $this->mock_payment_gateways[ Payment_Method::CARD ];

		$mock_upe_gateway
			->expects( $this->once() )
			->method( 'get_upe_enabled_payment_method_ids' )
			->will(
				$this->returnValue( [ 'link' ] )
			);

		$this->assertTrue( $mock_upe_gateway->is_mandate_data_required() );
	}

	public function test_sepa_debit_payment_method_requires_mandate_data() {
		$mock_upe_gateway = $this->mock_payment_gateways[ Payment_Method::SEPA ];
		$this->assertTrue( $mock_upe_gateway->is_mandate_data_required() );
	}

	public function test_non_required_mandate_data() {
		$mock_gateway_not_requiring_mandate_data = $this->mock_payment_gateways[ Payment_Method::GIROPAY ];
		$this->assertFalse( $mock_gateway_not_requiring_mandate_data->is_mandate_data_required() );
	}

	public function test_non_reusable_payment_method_is_not_available_when_subscription_is_in_cart() {
		$non_reusable_payment_method = Payment_Method::BANCONTACT;
		$payment_gateway             = $this->mock_payment_gateways[ $non_reusable_payment_method ];

		$this->set_cart_contains_subscription_items( true );

		$this->assertFalse( $payment_gateway->is_available() );
	}

	public function test_update_payment_intent_adds_customer_save_payment_and_level3_data() {
		$order               = WC_Helper_Order::create_order();
		$order_id            = $order->get_id();
		$order_number        = $order->get_order_number();
		$user                = '';
		$customer_id         = 'cus_mock';
		$save_payment_method = true;
		$intent              = WC_Helper_Intention::create_intention( [ 'status' => Intent_Status::REQUIRES_PAYMENT_METHOD ] );

		$this->set_cart_contains_subscription_items( false );

		$this->mock_customer_service
			->expects( $this->never() )
			->method( 'create_customer_for_user' );

		// Test update_payment_intent on each payment gateway.
		foreach ( $this->mock_payment_gateways as $mock_payment_gateway ) {
			$request = $this->mock_wcpay_request( Update_Intention::class, 1, $intent->get_id() );
			$request->expects( $this->once() )->method( 'set_amount' )->with( 5000 );
			$request->expects( $this->once() )->method( 'set_currency_code' )->with( 'usd' );
			$request->expects( $this->once() )->method( 'setup_future_usage' );
			$request->expects( $this->once() )->method( 'set_customer' )->with( 'cus_mock' );
			$request->expects( $this->once() )->method( 'set_metadata' )->with( [ 'gateway_type' => 'split_upe_with_deferred_intent_creation' ] );
			$request->expects( $this->once() )
				->method( 'format_response' )
				->willReturn( $intent );

			$mock_payment_gateway
				->method( 'manage_customer_details_for_order' )
				->will(
					$this->returnValue( [ $user, $customer_id ] )
				);
			$result = $mock_payment_gateway->update_payment_intent( $intent->get_id(), $order_id, $save_payment_method );
			$this->assertSame( [ 'success' => true ], $result );
		}
	}

	public function test_update_payment_intent_with_selected_upe_payment_method() {
		$order               = WC_Helper_Order::create_order();
		$order_id            = $order->get_id();
		$order_number        = $order->get_order_number();
		$product_item        = current( $order->get_items( 'line_item' ) );
		$user                = '';
		$customer_id         = 'cus_mock';
		$save_payment_method = true;
		$intent              = WC_Helper_Intention::create_intention( [ 'status' => Intent_Status::REQUIRES_PAYMENT_METHOD ] );

		$this->set_cart_contains_subscription_items( false );

		$this->mock_customer_service
			->expects( $this->never() )
			->method( 'create_customer_for_user' );

		/**
		* In order to test each gateway, we need to setup mock_api_client so that
		* its input are mocked in sequence, matching the gateways.
		*/
		foreach ( $this->mock_payment_gateways as $payment_method_id => $mock_payment_gateway ) {
			$request = $this->mock_wcpay_request( Update_Intention::class, 1, $intent->get_id() );
			$request->expects( $this->once() )->method( 'set_amount' )->with( 5000 );
			$request->expects( $this->once() )->method( 'set_currency_code' )->with( 'usd' );
			$request->expects( $this->once() )->method( 'setup_future_usage' );
			$request->expects( $this->once() )->method( 'set_customer' )->with( 'cus_mock' );
			$request->expects( $this->once() )->method( 'set_metadata' )->with( [ 'gateway_type' => 'split_upe_with_deferred_intent_creation' ] );
			$request->expects( $this->once() )->method( 'set_payment_method_types' )->with( [ $payment_method_id ] );

			$request->expects( $this->once() )
				->method( 'format_response' )
				->willReturn( $intent );

			// Test update_payment_intent on each payment gateway.
			$mock_payment_gateway
				->method( 'manage_customer_details_for_order' )
				->will(
					$this->returnValue( [ $user, $customer_id ] )
				);
			$result = $mock_payment_gateway->update_payment_intent( $intent->get_id(), $order_id, $save_payment_method, $payment_method_id );
			$this->assertSame( [ 'success' => true ], $result );
		}
	}

	public function test_update_payment_intent_with_payment_country() {
		$order        = WC_Helper_Order::create_order();
		$order_id     = $order->get_id();
		$order_number = $order->get_order_number();
		$product_item = current( $order->get_items( 'line_item' ) );
		$intent       = WC_Helper_Intention::create_intention( [ 'status' => Intent_Status::REQUIRES_PAYMENT_METHOD ] );

		$this->set_cart_contains_subscription_items( false );

		$this->mock_customer_service
			->expects( $this->never() )
			->method( 'create_customer_for_user' );

		// Test update_payment_intent on each payment gateway.
		foreach ( $this->mock_payment_gateways as $mock_payment_gateway ) {
			$request = $this->mock_wcpay_request( Update_Intention::class, 1, $intent->get_id() );
			$request->expects( $this->once() )->method( 'set_amount' )->with( 5000 );
			$request->expects( $this->once() )->method( 'set_currency_code' )->with( 'usd' );
			$request->expects( $this->once() )->method( 'set_customer' )->with( 'cus_mock' );
			$request->expects( $this->once() )->method( 'set_metadata' )->with( [ 'gateway_type' => 'split_upe_with_deferred_intent_creation' ] );
			$request->expects( $this->once() )->method( 'set_payment_country' )->with( 'US' );
			$request->expects( $this->once() )
				->method( 'format_response' )
				->willReturn( $intent );

			$mock_payment_gateway
				->method( 'manage_customer_details_for_order' )
				->will(
					$this->returnValue( [ '', 'cus_mock' ] )
				);
			$result = $mock_payment_gateway->update_payment_intent( $intent->get_id(), $order_id, false, null, 'US' );
			$this->assertSame( [ 'success' => true ], $result );
		}
	}

	public function test_create_payment_intent_uses_order_amount_if_order() {
		$mock_payment_gateway = $this->mock_payment_gateways[ Payment_Method::CARD ];

		$order    = WC_Helper_Order::create_order();
		$order_id = $order->get_id();
		$intent   = WC_Helper_Intention::create_intention( [ 'status' => Intent_Status::REQUIRES_PAYMENT_METHOD ] );

		$request = $this->mock_wcpay_request( Create_Intention::class );
		$request->expects( $this->once() )
			->method( 'set_amount' )
			->with( 5000 );
		$request->expects( $this->once() )
			->method( 'format_response' )
			->willReturn( $intent );

		$this->set_cart_contains_subscription_items( false );

		$mock_payment_gateway->method( 'get_payment_method_ids_enabled_at_checkout' )
			->willReturn( [ Payment_Method::CARD ] );

		$this->set_get_upe_enabled_payment_method_statuses_return_value( $mock_payment_gateway );
		$mock_payment_gateway->create_payment_intent( [ 'card' ], $order_id );
	}

	public function test_create_payment_intent_defaults_to_automatic_capture() {
		$mock_payment_gateway = $this->mock_payment_gateways[ Payment_Method::CARD ];

		$order    = WC_Helper_Order::create_order();
		$order_id = $order->get_id();
		$intent   = WC_Helper_Intention::create_intention( [ 'status' => Intent_Status::REQUIRES_PAYMENT_METHOD ] );

		$request = $this->mock_wcpay_request( Create_Intention::class );
		$request->expects( $this->once() )->method( 'set_capture_method' )->with( false );
		$request->expects( $this->once() )
			->method( 'format_response' )
			->willReturn( $intent );

		$mock_payment_gateway->method( 'get_payment_method_ids_enabled_at_checkout' )
			->willReturn( [ Payment_Method::CARD ] );

		$this->set_get_upe_enabled_payment_method_statuses_return_value( $mock_payment_gateway );

		$mock_payment_gateway->create_payment_intent( [ 'card' ], $order_id );
	}

	public function test_create_payment_intent_with_automatic_capture() {
		$mock_payment_gateway = $this->mock_payment_gateways[ Payment_Method::CARD ];

		$order    = WC_Helper_Order::create_order();
		$order_id = $order->get_id();
		$intent   = WC_Helper_Intention::create_intention( [ 'status' => Intent_Status::REQUIRES_PAYMENT_METHOD ] );
		$mock_payment_gateway->settings['manual_capture'] = 'no';
		$request = $this->mock_wcpay_request( Create_Intention::class );
		$request->expects( $this->once() )->method( 'set_capture_method' )->with( false );
		$request->expects( $this->once() )
			->method( 'format_response' )
			->willReturn( $intent );

		$mock_payment_gateway->method( 'get_payment_method_ids_enabled_at_checkout' )
			->willReturn( [ Payment_Method::CARD ] );

		$this->set_get_upe_enabled_payment_method_statuses_return_value( $mock_payment_gateway );

		$mock_payment_gateway->create_payment_intent( [ 'card' ], $order_id );
	}

	public function test_create_payment_intent_with_manual_capture() {
		$mock_payment_gateway = $this->mock_payment_gateways[ Payment_Method::CARD ];

		$order    = WC_Helper_Order::create_order();
		$order_id = $order->get_id();
		$intent   = WC_Helper_Intention::create_intention( [ 'status' => Intent_Status::REQUIRES_PAYMENT_METHOD ] );
		$mock_payment_gateway->settings['manual_capture'] = 'yes';

		$request = $this->mock_wcpay_request( Create_Intention::class );
		$request->expects( $this->once() )->method( 'set_capture_method' )->with( true );
		$request->expects( $this->once() )
			->method( 'format_response' )
			->willReturn( $intent );

		$mock_payment_gateway->method( 'get_payment_method_ids_enabled_at_checkout' )
			->willReturn( [ Payment_Method::CARD ] );

		$this->set_get_upe_enabled_payment_method_statuses_return_value( $mock_payment_gateway );

		$mock_payment_gateway->create_payment_intent( [ 'card' ], $order_id );
	}

	public function test_create_payment_intent_with_fingerprint() {
		$order                     = WC_Helper_Order::create_order();
		$order_id                  = $order->get_id();
		$fingerprint               = 'abc123';
		$intent                    = WC_Helper_Intention::create_intention();
		$mock_card_payment_gateway = $this->mock_payment_gateways[ Payment_Method::CARD ];

		$request = $this->mock_wcpay_request( Create_Intention::class );
		$request->expects( $this->once() )->method( 'set_fingerprint' )->with( $fingerprint );
		$request->expects( $this->once() )
			->method( 'format_response' )
			->willReturn( $intent );

		$mock_card_payment_gateway->method( 'get_payment_method_ids_enabled_at_checkout' )
			->willReturn( [ Payment_Method::CARD ] );
		$this->set_get_upe_enabled_payment_method_statuses_return_value( $mock_card_payment_gateway );

		$mock_card_payment_gateway->create_payment_intent( [ 'card' ], $order_id, $fingerprint );
	}

	public function test_create_payment_intent_with_no_fingerprint() {
		$mock_card_payment_gateway = $this->mock_payment_gateways[ Payment_Method::CARD ];
		$order                     = WC_Helper_Order::create_order();
		$order_id                  = $order->get_id();
		$intent                    = WC_Helper_Intention::create_intention();

		$request = $this->mock_wcpay_request( Create_Intention::class );
		$request->expects( $this->once() )->method( 'set_fingerprint' )->with( '' );
		$request->expects( $this->once() )
			->method( 'format_response' )
			->willReturn( $intent );

		$mock_card_payment_gateway->method( 'get_payment_method_ids_enabled_at_checkout' )
			->willReturn( [ Payment_Method::CARD ] );
		$this->set_get_upe_enabled_payment_method_statuses_return_value( $mock_card_payment_gateway );

		$mock_card_payment_gateway->create_payment_intent( [ 'card' ], $order_id );
	}

	public function test_create_setup_intent_existing_customer() {
		$mock_payment_gateway = $this->mock_payment_gateways[ Payment_Method::CARD ];

		$_POST = [ 'wcpay-payment-method' => 'pm_mock' ];

		$this->mock_customer_service
			->expects( $this->once() )
			->method( 'get_customer_id_by_user_id' )
			->will( $this->returnValue( 'cus_mock' ) );

		$this->mock_customer_service
			->expects( $this->never() )
			->method( 'create_customer_for_user' );

		$request = $this->mock_wcpay_request( Create_Setup_Intention::class );
		$request->expects( $this->once() )
			->method( 'set_customer' )
			->with( 'cus_mock' );
		$request->expects( $this->once() )
			->method( 'format_response' )
			->willReturn(
				WC_Helper_Intention::create_setup_intention(
					[
						'id'            => 'seti_mock',
						'client_secret' => 'client_secret_mock',
					]
				)
			);

		$this->set_cart_contains_subscription_items( false );

		$result = $mock_payment_gateway->create_setup_intent( [ 'card' ] );

		$this->assertEquals( 'seti_mock', $result['id'] );
		$this->assertEquals( 'client_secret_mock', $result['client_secret'] );
	}

	public function test_create_setup_intent_no_customer() {
		$mock_payment_gateway = $this->mock_payment_gateways[ Payment_Method::CARD ];

		$_POST = [ 'wcpay-payment-method' => 'pm_mock' ];

		$this->mock_customer_service
			->expects( $this->once() )
			->method( 'get_customer_id_by_user_id' )
			->will( $this->returnValue( null ) );

		$this->mock_customer_service
			->expects( $this->once() )
			->method( 'create_customer_for_user' )
			->will( $this->returnValue( 'cus_12346' ) );

		$request = $this->mock_wcpay_request( Create_Setup_Intention::class );
		$request->expects( $this->once() )
			->method( 'set_customer' )
			->with( 'cus_12346' );
		$request->expects( $this->once() )
			->method( 'format_response' )
			->willReturn(
				WC_Helper_Intention::create_setup_intention(
					[
						'id'            => 'seti_mock',
						'client_secret' => 'client_secret_mock',
					]
				)
			);

		$this->set_cart_contains_subscription_items( false );

		$result = $mock_payment_gateway->create_setup_intent( [ 'card' ] );

		$this->assertEquals( 'seti_mock', $result['id'] );
		$this->assertEquals( 'client_secret_mock', $result['client_secret'] );
	}

	public function test_process_payment_returns_correct_redirect_url() {
		$order                         = WC_Helper_Order::create_order();
		$order_id                      = $order->get_id();
		$_POST['wc_payment_intent_id'] = 'pi_mock';

		$payment_intent = WC_Helper_Intention::create_intention( [ 'status' => Intent_Status::PROCESSING ] );

		$this->set_cart_contains_subscription_items( false );

		foreach ( $this->mock_payment_gateways as $mock_payment_gateway ) {
			$this->mock_wcpay_request( Update_Intention::class, 1, $payment_intent->get_id() )
				->expects( $this->once() )
				->method( 'format_response' )
				->willReturn( $payment_intent );

			$result = $mock_payment_gateway->process_payment( $order->get_id() );
			$this->assertEquals( 'success', $result['result'] );
			$this->assertEquals( true, $result['payment_needed'] );
			$this->assertMatchesRegularExpression( '/wc_payment_method=woocommerce_payments/', $result['redirect_url'] );
			$this->assertMatchesRegularExpression( '/save_payment_method=no/', $result['redirect_url'] );
		}

		unset( $_POST['wc_payment_intent_id'] ); // phpcs:ignore WordPress.Security.NonceVerification.Missing
	}

	public function test_process_payment_passes_save_payment_method_to_store() {
		$mock_sepa_payment_gateway = $this->mock_payment_gateways[ Payment_Method::SEPA ];

		$order                         = WC_Helper_Order::create_order();
		$gateway_id                    = UPE_Split_Payment_Gateway::GATEWAY_ID . '_' . Payment_Method::SEPA;
		$save_payment_param            = "wc-$gateway_id-new-payment-method";
		$_POST[ $save_payment_param ]  = 'yes';
		$_POST['wc_payment_intent_id'] = 'pi_mock';

		$payment_intent = WC_Helper_Intention::create_intention( [ 'status' => Intent_Status::PROCESSING ] );

		$this->mock_wcpay_request( Update_Intention::class, 1, $payment_intent->get_id() )
			->expects( $this->once() )
			->method( 'format_response' )
			->willReturn(
				$payment_intent
			);

		$this->set_cart_contains_subscription_items( false );

		// Test saving with SEPA.
		$result = $mock_sepa_payment_gateway->process_payment( $order->get_id() );
		$this->assertEquals( 'success', $result['result'] );
		$this->assertMatchesRegularExpression( '/wc_payment_method=woocommerce_payments/', $result['redirect_url'] );
		$this->assertMatchesRegularExpression( '/save_payment_method=yes/', $result['redirect_url'] );

		unset( $_POST[ $save_payment_param ] ); // phpcs:ignore WordPress.Security.NonceVerification.Missing
		unset( $_POST['wc_payment_intent_id'] ); // phpcs:ignore WordPress.Security.NonceVerification.Missing
	}

	public function test_process_subscription_payment_passes_save_payment_method() {
		$mock_card_payment_gateway = $this->mock_payment_gateways[ Payment_Method::CARD ];
		$mock_sepa_payment_gateway = $this->mock_payment_gateways[ Payment_Method::SEPA ];

		$order                         = WC_Helper_Order::create_order();
		$_POST['wc_payment_intent_id'] = 'pi_mock';

		$payment_intent = WC_Helper_Intention::create_intention( [ 'status' => Intent_Status::PROCESSING ] );

		// Test card.
		$this->mock_wcpay_request( Update_Intention::class, 1, $payment_intent->get_id() )
			->expects( $this->once() )
			->method( 'format_response' )
			->willReturn(
				$payment_intent
			);

		$mock_card_payment_gateway
			->expects( $this->once() )
			->method( 'is_payment_recurring' )
			->willReturn( true );
		$result = $mock_card_payment_gateway->process_payment( $order->get_id() );
		$this->assertEquals( 'success', $result['result'] );
		$this->assertEquals( true, $result['payment_needed'] );
		$this->assertMatchesRegularExpression( '/wc_payment_method=woocommerce_payments/', $result['redirect_url'] );
		$this->assertMatchesRegularExpression( '/save_payment_method=yes/', $result['redirect_url'] );

		// Test SEPA.
		$this->mock_wcpay_request( Update_Intention::class, 1, $payment_intent->get_id() )
			->expects( $this->once() )
			->method( 'format_response' )
			->willReturn(
				$payment_intent
			);

		$mock_sepa_payment_gateway
			->expects( $this->once() )
			->method( 'is_payment_recurring' )
			->willReturn( true );
		$result = $mock_sepa_payment_gateway->process_payment( $order->get_id() );
		$this->assertEquals( 'success', $result['result'] );
		$this->assertEquals( true, $result['payment_needed'] );
		$this->assertMatchesRegularExpression( '/wc_payment_method=woocommerce_payments/', $result['redirect_url'] );
		$this->assertMatchesRegularExpression( '/save_payment_method=yes/', $result['redirect_url'] );

		unset( $_POST['wc_payment_intent_id'] ); // phpcs:ignore WordPress.Security.NonceVerification.Missing
	}

	public function test_process_payment_returns_correct_redirect_when_using_saved_payment() {
		$mock_card_payment_gateway = $this->mock_payment_gateways[ Payment_Method::CARD ];

		$order = WC_Helper_Order::create_order();
		$_POST = $this->setup_saved_payment_method();

		$this->set_cart_contains_subscription_items( false );

		$result = $mock_card_payment_gateway->process_payment( $order->get_id() );

		$mock_card_payment_gateway
			->expects( $this->never() )
			->method( 'manage_customer_details_for_order' );
		$this->assertEquals( 'success', $result['result'] );
		$this->assertMatchesRegularExpression( '/key=mock_order_key/', $result['redirect'] );
	}

	public function test_process_payment_returns_correct_redirect_when_using_payment_request() {
		$mock_card_payment_gateway = $this->mock_payment_gateways[ Payment_Method::CARD ];

		$order                         = WC_Helper_Order::create_order();
		$_POST['payment_request_type'] = 'google_pay';

		$this->set_cart_contains_subscription_items( false );

		$result = $mock_card_payment_gateway->process_payment( $order->get_id() );

		$mock_card_payment_gateway
			->expects( $this->never() )
			->method( 'manage_customer_details_for_order' );
		$this->assertEquals( 'success', $result['result'] );
		$this->assertMatchesRegularExpression( '/key=mock_order_key/', $result['redirect'] );
	}

	public function test_upe_process_payment_check_session_order_redirect_to_previous_order() {
		$_POST['wc_payment_intent_id'] = 'pi_mock';
		$mock_upe_gateway              = $this->mock_payment_gateways[ Payment_Method::SEPA ];

		$response = [
			'dummy_result' => 'xyz',
		];

		// Arrange the order is being processed.
		$order    = WC_Helper_Order::create_order();
		$order_id = $order->get_id();

		// Arrange the DPPs to return a redirect.
		$this->mock_dpps->expects( $this->once() )
			->method( 'check_against_session_processing_order' )
			->with( wc_get_order( $order ) )
			->willReturn( $response );

		// Act: process the order but redirect to the previous/session paid order.
		$result = $mock_upe_gateway->process_payment( $order_id );

		// Assert: the result of check_against_session_processing_order.
		$this->assertSame( $response, $result );
	}

	public function test_upe_process_payment_check_session_with_failed_intent_then_order_id_saved_to_session() {
		$_POST['wc_payment_intent_id'] = 'pi_mock';

		// Arrange the order is being processed.
		$order    = WC_Helper_Order::create_order();
		$order_id = $order->get_id();

		// Arrange a failed intention.
		$intent = WC_Helper_Intention::create_intention( [ 'status' => 'failed' ] );

		// Assert.
		$this->mock_wcpay_request( Update_Intention::class, 1, $intent->get_id() )
			->expects( $this->once() )
			->method( 'format_response' )
			->willReturn( $intent );

		// Make sure the DPPS will store the order.
		$this->mock_dpps->expects( $this->once() )
			->method( 'maybe_update_session_processing_order' )
			->with( $order_id );

		// Act: process the order but redirect to the previous/session paid order.
		$this->mock_payment_gateways[ Payment_Method::SEPA ]->process_payment( $order_id );
	}

	public function test_upe_process_payment_check_session_and_continue_processing() {
		$_POST['wc_payment_intent_id'] = 'pi_mock';
		$mock_upe_gateway              = $this->mock_payment_gateways[ Payment_Method::SEPA ];

		// Arrange the order is being processed.
		$order    = WC_Helper_Order::create_order();
		$order_id = $order->get_id();

		// Arrange a successful intention.
		$intent = WC_Helper_Intention::create_intention();

		$mock_upe_gateway
			->expects( $this->once() )
			->method( 'get_payment_method_ids_enabled_at_checkout' )
			->willReturn( [] );

		// Arrange the DPPs not to return anything.
		$this->mock_dpps->expects( $this->once() )
			->method( 'check_against_session_processing_order' )
			->with( wc_get_order( $order ) )
			->willReturn( null );

		$this->mock_wcpay_request( Update_Intention::class, 1, $intent->get_id() )
			->expects( $this->once() )
			->method( 'format_response' )
			->willReturn( $intent );

		// Act.
		$mock_upe_gateway->process_payment( $order_id );
	}

	public function test_upe_check_payment_intent_attached_to_order_succeeded_with_invalid_intent_id_continue_process_payment() {
		$_POST['wc_payment_intent_id'] = 'pi_mock';

		// Arrange order.
		$order    = WC_Helper_Order::create_order();
		$order_id = $order->get_id();

		// Arrange the DPPS not to return a redirect.
		$this->mock_dpps->expects( $this->once() )
			->method( 'check_payment_intent_attached_to_order_succeeded' )
			->with( wc_get_order( $order ) )
			->willReturn( null );

		// Assert: the payment process continues.
		$intent = WC_Helper_Intention::create_intention();
		$this->mock_wcpay_request( Update_Intention::class, 1, $intent->get_id() )
			->expects( $this->once() )
			->method( 'format_response' )
			->willReturn( $intent );

		// Act: process the order.
		$this->mock_payment_gateways[ Payment_Method::SEPA ]->process_payment( $order_id );
	}

	public function test_upe_check_payment_intent_attached_to_order_succeeded_return_redirection() {
		$_POST['wc_payment_intent_id'] = 'pi_mock';

		$response = [
			'dummy_result' => 'xyz',
		];

		// Arrange order.
		$order    = WC_Helper_Order::create_order();
		$order_id = $order->get_id();

		// Arrange the DPPS to return a redirect based on a redirect.
		$this->mock_dpps->expects( $this->once() )
			->method( 'check_payment_intent_attached_to_order_succeeded' )
			->with( wc_get_order( $order ) )
			->willReturn( $response );

		// Assert: no more call to the server to update the intention.
		$this->mock_wcpay_request( Update_Intention::class, 0 );

		// Act: process the order but redirect to the order.
		$result = $this->mock_payment_gateways[ Payment_Method::SEPA ]->process_payment( $order_id );

		// Assert: the result of check_intent_attached_to_order_succeeded.
		$this->assertSame( $response, $result );
	}

	public function test_process_redirect_payment_intent_processing() {

		$mock_upe_gateway = $this->mock_payment_gateways[ Payment_Method::CARD ];
		$order            = WC_Helper_Order::create_order();

		$order_id            = $order->get_id();
		$save_payment_method = false;
		$user                = wp_get_current_user();
		$intent_status       = Intent_Status::PROCESSING;
		$intent_metadata     = [ 'order_id' => (string) $order_id ];
		$charge_id           = 'ch_mock';
		$customer_id         = 'cus_mock';
		$intent_id           = 'pi_mock';
		$payment_method_id   = 'pm_mock';

		// Supply the order with the intent id so that it can be retrieved during the redirect payment processing.
		$order->update_meta_data( '_intent_id', $intent_id );
		$order->save();

		$card_method = $this->mock_payment_methods['card'];

		$payment_intent = WC_Helper_Intention::create_intention(
			[
				'status'   => $intent_status,
				'metadata' => $intent_metadata,
			]
		);

		$mock_upe_gateway->expects( $this->once() )
			->method( 'manage_customer_details_for_order' )
			->will(
				$this->returnValue( [ $user, $customer_id ] )
			);

		$mock_upe_gateway->expects( $this->any() )
			->method( 'get_selected_payment_method' )
			->willReturn( $card_method );

		$this->mock_wcpay_request( Get_Intention::class, 1, $intent_id )
			->expects( $this->once() )
			->method( 'format_response' )
			->willReturn( $payment_intent );

		$this->set_cart_contains_subscription_items( false );

		$mock_upe_gateway->process_redirect_payment( $order, $intent_id, $save_payment_method );

		$result_order = wc_get_order( $order_id );
		$note         = wc_get_order_notes(
			[
				'order_id' => $order_id,
				'limit'    => 1,
			]
		)[0];

		$this->assertStringContainsString( 'authorized', $note->content );
		$this->assertEquals( $intent_id, $result_order->get_meta( '_intent_id', true ) );
		$this->assertEquals( $charge_id, $result_order->get_meta( '_charge_id', true ) );
		$this->assertEquals( $intent_status, $result_order->get_meta( '_intention_status', true ) );
		$this->assertEquals( $payment_method_id, $result_order->get_meta( '_payment_method_id', true ) );
		$this->assertEquals( $customer_id, $result_order->get_meta( '_stripe_customer_id', true ) );
		$this->assertEquals( Order_Status::ON_HOLD, $result_order->get_status() );
	}

	public function test_process_redirect_payment_intent_succeded() {

		$mock_upe_gateway = $this->mock_payment_gateways[ Payment_Method::CARD ];
		$order            = WC_Helper_Order::create_order();

		$order_id            = $order->get_id();
		$save_payment_method = false;
		$user                = wp_get_current_user();
		$intent_status       = Intent_Status::SUCCEEDED;
		$intent_metadata     = [ 'order_id' => (string) $order_id ];
		$charge_id           = 'ch_mock';
		$customer_id         = 'cus_mock';
		$intent_id           = 'pi_mock';
		$payment_method_id   = 'pm_mock';

		// Supply the order with the intent id so that it can be retrieved during the redirect payment processing.
		$order->update_meta_data( '_intent_id', $intent_id );
		$order->save();

		$card_method = $this->mock_payment_methods['card'];

		$payment_intent = WC_Helper_Intention::create_intention(
			[
				'status'   => $intent_status,
				'metadata' => $intent_metadata,
			]
		);

		$mock_upe_gateway->expects( $this->once() )
			->method( 'manage_customer_details_for_order' )
			->will(
				$this->returnValue( [ $user, $customer_id ] )
			);

		$this->mock_wcpay_request( Get_Intention::class, 1, $intent_id )
			->expects( $this->once() )
			->method( 'format_response' )
			->willReturn( $payment_intent );

		$mock_upe_gateway->expects( $this->any() )
			->method( 'get_selected_payment_method' )
			->willReturn( $card_method );

		$this->set_cart_contains_subscription_items( false );

		$mock_upe_gateway->process_redirect_payment( $order, $intent_id, $save_payment_method );

		$result_order = wc_get_order( $order_id );

		$this->assertEquals( $intent_id, $result_order->get_meta( '_intent_id', true ) );
		$this->assertEquals( $charge_id, $result_order->get_meta( '_charge_id', true ) );
		$this->assertEquals( $intent_status, $result_order->get_meta( '_intention_status', true ) );
		$this->assertEquals( $payment_method_id, $result_order->get_meta( '_payment_method_id', true ) );
		$this->assertEquals( $customer_id, $result_order->get_meta( '_stripe_customer_id', true ) );
		$this->assertEquals( Order_Status::PROCESSING, $result_order->get_status() );
	}

	public function is_proper_intent_used_with_order_returns_false() {
		$this->assertFalse( $this->mock_upe_gateway->is_proper_intent_used_with_order( WC_Helper_Order::create_order(), 'wrong_intent_id' ) );
	}

	public function test_process_redirect_setup_intent_succeded() {

		$order            = WC_Helper_Order::create_order();
		$mock_upe_gateway = $this->mock_payment_gateways[ Payment_Method::CARD ];

		$order_id            = $order->get_id();
		$save_payment_method = true;
		$user                = wp_get_current_user();
		$intent_status       = Intent_Status::SUCCEEDED;
		$client_secret       = 'cs_mock';
		$customer_id         = 'cus_mock';
		$intent_id           = 'si_mock';
		$payment_method_id   = 'pm_mock';
		$token               = WC_Helper_Token::create_token( $payment_method_id );

		// Supply the order with the intent id so that it can be retrieved during the redirect payment processing.
		$order->update_meta_data( '_intent_id', $intent_id );
		$order->save();

		$card_method = $this->mock_payment_methods['card'];

		$order->set_shipping_total( 0 );
		$order->set_shipping_tax( 0 );
		$order->set_cart_tax( 0 );
		$order->set_total( 0 );
		$order->save();

		$setup_intent = WC_Helper_Intention::create_setup_intention(
			[
				'id'                     => 'pi_mock',
				'client_secret'          => $client_secret,
				'status'                 => $intent_status,
				'payment_method'         => $payment_method_id,
				'payment_method_options' => [
					'card' => [
						'request_three_d_secure' => 'automatic',
					],
				],
				'last_setup_error'       => [],
			]
		);

		$mock_upe_gateway->expects( $this->once() )
			->method( 'manage_customer_details_for_order' )
			->will(
				$this->returnValue( [ $user, $customer_id ] )
			);

		$request = $this->mock_wcpay_request( Get_Setup_Intention::class, 1, $intent_id );

		$request->expects( $this->once() )
			->method( 'format_response' )
			->willReturn( $setup_intent );

		$this->mock_token_service->expects( $this->once() )
			->method( 'add_payment_method_to_user' )
			->will(
				$this->returnValue( $token )
			);

		$mock_upe_gateway->expects( $this->any() )
			->method( 'get_selected_payment_method' )
			->willReturn( $card_method );

		$this->set_cart_contains_subscription_items( true );

		$mock_upe_gateway->process_redirect_payment( $order, $intent_id, $save_payment_method );

		$result_order = wc_get_order( $order_id );

		$this->assertEquals( $intent_id, $result_order->get_meta( '_intent_id', true ) );
		$this->assertEquals( $intent_status, $result_order->get_meta( '_intention_status', true ) );
		$this->assertEquals( $payment_method_id, $result_order->get_meta( '_payment_method_id', true ) );
		$this->assertEquals( $customer_id, $result_order->get_meta( '_stripe_customer_id', true ) );
		$this->assertEquals( Order_Status::PROCESSING, $result_order->get_status() );
		$this->assertEquals( 1, count( $result_order->get_payment_tokens() ) );
	}

	public function test_process_redirect_payment_save_payment_token() {

		$mock_upe_gateway = $this->mock_payment_gateways[ Payment_Method::CARD ];

		$order               = WC_Helper_Order::create_order();
		$order_id            = $order->get_id();
		$save_payment_method = true;
		$user                = wp_get_current_user();
		$intent_status       = Intent_Status::PROCESSING;
		$intent_metadata     = [ 'order_id' => (string) $order_id ];
		$charge_id           = 'ch_mock';
		$customer_id         = 'cus_mock';
		$intent_id           = 'pi_mock';
		$payment_method_id   = 'pm_mock';
		$token               = WC_Helper_Token::create_token( $payment_method_id );

		// Supply the order with the intent id so that it can be retrieved during the redirect payment processing.
		$order->update_meta_data( '_intent_id', $intent_id );
		$order->save();

		$card_method = $this->mock_payment_methods['card'];

		$payment_intent = WC_Helper_Intention::create_intention(
			[
				'status'   => $intent_status,
				'metadata' => $intent_metadata,
			]
		);

		$mock_upe_gateway->expects( $this->once() )
			->method( 'manage_customer_details_for_order' )
			->will(
				$this->returnValue( [ $user, $customer_id ] )
			);

		$this->mock_wcpay_request( Get_Intention::class, 1, $intent_id )
			->expects( $this->once() )
			->method( 'format_response' )
			->willReturn( $payment_intent );

		$this->mock_token_service->expects( $this->once() )
			->method( 'add_payment_method_to_user' )
			->will(
				$this->returnValue( $token )
			);

		$mock_upe_gateway->expects( $this->any() )
			->method( 'get_selected_payment_method' )
			->willReturn( $card_method );

		$this->set_cart_contains_subscription_items( false );

		$mock_upe_gateway->process_redirect_payment( $order, $intent_id, $save_payment_method );

		$result_order = wc_get_order( $order_id );
		$note         = wc_get_order_notes(
			[
				'order_id' => $order_id,
				'limit'    => 1,
			]
		)[0];

		$this->assertStringContainsString( 'authorized', $note->content );
		$this->assertEquals( $intent_id, $result_order->get_meta( '_intent_id', true ) );
		$this->assertEquals( $charge_id, $result_order->get_meta( '_charge_id', true ) );
		$this->assertEquals( $intent_status, $result_order->get_meta( '_intention_status', true ) );
		$this->assertEquals( $payment_method_id, $result_order->get_meta( '_payment_method_id', true ) );
		$this->assertEquals( $customer_id, $result_order->get_meta( '_stripe_customer_id', true ) );
		$this->assertEquals( Order_Status::ON_HOLD, $result_order->get_status() );
		$this->assertEquals( 1, count( $result_order->get_payment_tokens() ) );
	}

	public function test_correct_payment_method_title_for_order() {
		$order = WC_Helper_Order::create_order();

		$visa_credit_details       = [
			'type' => 'card',
			'card' => [
				'network' => 'visa',
				'funding' => 'credit',
			],
		];
		$visa_debit_details        = [
			'type' => 'card',
			'card' => [
				'network' => 'visa',
				'funding' => 'debit',
			],
		];
		$mastercard_credit_details = [
			'type' => 'card',
			'card' => [
				'network' => 'mastercard',
				'funding' => 'credit',
			],
		];
		$eps_details               = [
			'type' => 'eps',
		];
		$giropay_details           = [
			'type' => 'giropay',
		];
		$p24_details               = [
			'type' => 'p24',
		];
		$sofort_details            = [
			'type' => 'sofort',
		];
		$bancontact_details        = [
			'type' => 'bancontact',
		];
		$sepa_details              = [
			'type' => 'sepa_debit',
		];
		$ideal_details             = [
			'type' => 'ideal',
		];
		$becs_details              = [
			'type' => 'au_becs_debit',
		];

		$charge_payment_method_details = [
			$visa_credit_details,
			$visa_debit_details,
			$mastercard_credit_details,
			$giropay_details,
			$sofort_details,
			$bancontact_details,
			$eps_details,
			$p24_details,
			$ideal_details,
			$sepa_details,
			$becs_details,
		];

		$expected_payment_method_titles = [
			'Visa credit card',
			'Visa debit card',
			'Mastercard credit card',
			'giropay',
			'Sofort',
			'Bancontact',
			'EPS',
			'Przelewy24 (P24)',
			'iDEAL',
			'SEPA Direct Debit',
			'BECS Direct Debit',
		];

		foreach ( $charge_payment_method_details as $i => $payment_method_details ) {
			$payment_method_id = $payment_method_details['type'];
			$mock_upe_gateway  = $this->mock_payment_gateways[ $payment_method_id ];
			$payment_method    = $this->mock_payment_methods[ $payment_method_id ];
			$mock_upe_gateway->expects( $this->any() )
				->method( 'get_selected_payment_method' )
				->willReturn( $payment_method );
			$mock_upe_gateway->set_payment_method_title_for_order( $order, $payment_method_id, $payment_method_details );
			$this->assertEquals( $expected_payment_method_titles[ $i ], $order->get_payment_method_title() );
		}
	}

	public function test_payment_methods_show_correct_default_outputs() {
		$mock_token = WC_Helper_Token::create_token( 'pm_mock' );
		$this->mock_token_service->expects( $this->any() )
			->method( 'add_payment_method_to_user' )
			->will(
				$this->returnValue( $mock_token )
			);

		$mock_user              = 'mock_user';
		$mock_payment_method_id = 'pm_mock';

		$mock_visa_details       = [
			'type' => 'card',
			'card' => [
				'network' => 'visa',
				'funding' => 'debit',
			],
		];
		$mock_mastercard_details = [
			'type' => 'card',
			'card' => [
				'network' => 'mastercard',
				'funding' => 'credit',
			],
		];
		$mock_giropay_details    = [
			'type' => 'giropay',
		];
		$mock_p24_details        = [
			'type' => 'p24',
		];
		$mock_sofort_details     = [
			'type' => 'sofort',
		];
		$mock_bancontact_details = [
			'type' => 'bancontact',
		];
		$mock_eps_details        = [
			'type' => 'eps',
		];
		$mock_sepa_details       = [
			'type' => 'sepa_debit',
		];
		$mock_ideal_details      = [
			'type' => 'ideal',
		];
		$mock_becs_details       = [
			'type' => 'au_becs_debit',
		];

		$this->set_cart_contains_subscription_items( false );
		$card_method       = $this->mock_payment_methods['card'];
		$giropay_method    = $this->mock_payment_methods['giropay'];
		$p24_method        = $this->mock_payment_methods['p24'];
		$sofort_method     = $this->mock_payment_methods['sofort'];
		$bancontact_method = $this->mock_payment_methods['bancontact'];
		$eps_method        = $this->mock_payment_methods['eps'];
		$sepa_method       = $this->mock_payment_methods['sepa_debit'];
		$ideal_method      = $this->mock_payment_methods['ideal'];
		$becs_method       = $this->mock_payment_methods['au_becs_debit'];

		$this->assertEquals( 'card', $card_method->get_id() );
		$this->assertEquals( 'Credit card / debit card', $card_method->get_title() );
		$this->assertEquals( 'Visa debit card', $card_method->get_title( $mock_visa_details ) );
		$this->assertEquals( 'Mastercard credit card', $card_method->get_title( $mock_mastercard_details ) );
		$this->assertTrue( $card_method->is_enabled_at_checkout() );
		$this->assertTrue( $card_method->is_reusable() );
		$this->assertEquals( $mock_token, $card_method->get_payment_token_for_user( $mock_user, $mock_payment_method_id ) );

		$this->assertEquals( 'giropay', $giropay_method->get_id() );
		$this->assertEquals( 'giropay', $giropay_method->get_title() );
		$this->assertEquals( 'giropay', $giropay_method->get_title( $mock_giropay_details ) );
		$this->assertTrue( $giropay_method->is_enabled_at_checkout() );
		$this->assertFalse( $giropay_method->is_reusable() );

		$this->assertEquals( 'p24', $p24_method->get_id() );
		$this->assertEquals( 'Przelewy24 (P24)', $p24_method->get_title() );
		$this->assertEquals( 'Przelewy24 (P24)', $p24_method->get_title( $mock_p24_details ) );
		$this->assertTrue( $p24_method->is_enabled_at_checkout() );
		$this->assertFalse( $p24_method->is_reusable() );

		$this->assertEquals( 'sofort', $sofort_method->get_id() );
		$this->assertEquals( 'Sofort', $sofort_method->get_title() );
		$this->assertEquals( 'Sofort', $sofort_method->get_title( $mock_sofort_details ) );
		$this->assertTrue( $sofort_method->is_enabled_at_checkout() );
		$this->assertFalse( $sofort_method->is_reusable() );

		$this->assertEquals( 'bancontact', $bancontact_method->get_id() );
		$this->assertEquals( 'Bancontact', $bancontact_method->get_title() );
		$this->assertEquals( 'Bancontact', $bancontact_method->get_title( $mock_bancontact_details ) );
		$this->assertTrue( $bancontact_method->is_enabled_at_checkout() );
		$this->assertFalse( $bancontact_method->is_reusable() );

		$this->assertEquals( 'eps', $eps_method->get_id() );
		$this->assertEquals( 'EPS', $eps_method->get_title() );
		$this->assertEquals( 'EPS', $eps_method->get_title( $mock_eps_details ) );
		$this->assertTrue( $eps_method->is_enabled_at_checkout() );
		$this->assertFalse( $eps_method->is_reusable() );

		$this->assertEquals( 'sepa_debit', $sepa_method->get_id() );
		$this->assertEquals( 'SEPA Direct Debit', $sepa_method->get_title() );
		$this->assertEquals( 'SEPA Direct Debit', $sepa_method->get_title( $mock_sepa_details ) );
		$this->assertTrue( $sepa_method->is_enabled_at_checkout() );
		$this->assertFalse( $sepa_method->is_reusable() );

		$this->assertEquals( 'ideal', $ideal_method->get_id() );
		$this->assertEquals( 'iDEAL', $ideal_method->get_title() );
		$this->assertEquals( 'iDEAL', $ideal_method->get_title( $mock_ideal_details ) );
		$this->assertTrue( $ideal_method->is_enabled_at_checkout() );
		$this->assertFalse( $ideal_method->is_reusable() );

		$this->assertEquals( 'au_becs_debit', $becs_method->get_id() );
		$this->assertEquals( 'BECS Direct Debit', $becs_method->get_title() );
		$this->assertEquals( 'BECS Direct Debit', $becs_method->get_title( $mock_becs_details ) );
		$this->assertTrue( $becs_method->is_enabled_at_checkout() );
		$this->assertFalse( $becs_method->is_reusable() );
	}

	public function test_only_reusabled_payment_methods_enabled_with_subscription_item_present() {
		// Setup $this->mock_payment_methods.

		$this->set_cart_contains_subscription_items( true );

		$card_method       = $this->mock_payment_methods['card'];
		$giropay_method    = $this->mock_payment_methods['giropay'];
		$sofort_method     = $this->mock_payment_methods['sofort'];
		$bancontact_method = $this->mock_payment_methods['bancontact'];
		$eps_method        = $this->mock_payment_methods['eps'];
		$sepa_method       = $this->mock_payment_methods['sepa_debit'];
		$p24_method        = $this->mock_payment_methods['p24'];
		$ideal_method      = $this->mock_payment_methods['ideal'];
		$becs_method       = $this->mock_payment_methods['au_becs_debit'];

		$this->assertTrue( $card_method->is_enabled_at_checkout() );
		$this->assertFalse( $giropay_method->is_enabled_at_checkout() );
		$this->assertFalse( $sofort_method->is_enabled_at_checkout() );
		$this->assertFalse( $bancontact_method->is_enabled_at_checkout() );
		$this->assertFalse( $eps_method->is_enabled_at_checkout() );
		$this->assertFalse( $sepa_method->is_enabled_at_checkout() );
		$this->assertFalse( $p24_method->is_enabled_at_checkout() );
		$this->assertFalse( $ideal_method->is_enabled_at_checkout() );
		$this->assertFalse( $becs_method->is_enabled_at_checkout() );
	}

	public function test_only_valid_payment_methods_returned_for_currency() {
		// Setup $this->mock_payment_methods.

		$card_method       = $this->mock_payment_methods['card'];
		$giropay_method    = $this->mock_payment_methods['giropay'];
		$sofort_method     = $this->mock_payment_methods['sofort'];
		$bancontact_method = $this->mock_payment_methods['bancontact'];
		$eps_method        = $this->mock_payment_methods['eps'];
		$sepa_method       = $this->mock_payment_methods['sepa_debit'];
		$p24_method        = $this->mock_payment_methods['p24'];
		$ideal_method      = $this->mock_payment_methods['ideal'];
		$becs_method       = $this->mock_payment_methods['au_becs_debit'];

		WC_Helper_Site_Currency::$mock_site_currency = 'EUR';
		$account_domestic_currency                   = 'USD';

		$this->assertTrue( $card_method->is_currency_valid( $account_domestic_currency ) );
		$this->assertTrue( $giropay_method->is_currency_valid( $account_domestic_currency ) );
		$this->assertTrue( $sofort_method->is_currency_valid( $account_domestic_currency ) );
		$this->assertTrue( $bancontact_method->is_currency_valid( $account_domestic_currency ) );
		$this->assertTrue( $eps_method->is_currency_valid( $account_domestic_currency ) );
		$this->assertTrue( $sepa_method->is_currency_valid( $account_domestic_currency ) );
		$this->assertTrue( $p24_method->is_currency_valid( $account_domestic_currency ) );
		$this->assertTrue( $ideal_method->is_currency_valid( $account_domestic_currency ) );
		$this->assertFalse( $becs_method->is_currency_valid( $account_domestic_currency ) );

		WC_Helper_Site_Currency::$mock_site_currency = 'USD';

		$this->assertTrue( $card_method->is_currency_valid( $account_domestic_currency ) );
		$this->assertFalse( $giropay_method->is_currency_valid( $account_domestic_currency ) );
		$this->assertFalse( $sofort_method->is_currency_valid( $account_domestic_currency ) );
		$this->assertFalse( $bancontact_method->is_currency_valid( $account_domestic_currency ) );
		$this->assertFalse( $eps_method->is_currency_valid( $account_domestic_currency ) );
		$this->assertFalse( $sepa_method->is_currency_valid( $account_domestic_currency ) );
		$this->assertFalse( $p24_method->is_currency_valid( $account_domestic_currency ) );
		$this->assertFalse( $ideal_method->is_currency_valid( $account_domestic_currency ) );
		$this->assertFalse( $becs_method->is_currency_valid( $account_domestic_currency ) );

		WC_Helper_Site_Currency::$mock_site_currency = 'AUD';
		$this->assertTrue( $becs_method->is_currency_valid( $account_domestic_currency ) );

		WC_Helper_Site_Currency::$mock_site_currency = '';
	}

	public function test_create_token_from_setup_intent_adds_token() {

		$mock_token           = WC_Helper_Token::create_token( 'pm_mock' );
		$mock_setup_intent_id = 'si_mock';
		$mock_user            = wp_get_current_user();

		$this->mock_token_service
			->method( 'add_payment_method_to_user' )
			->with( 'pm_mock', $mock_user )
			->will(
				$this->returnValue( $mock_token )
			);

		foreach ( $this->mock_payment_gateways as $mock_upe_gateway ) {
			$request = $this->mock_wcpay_request( Get_Setup_Intention::class, 1, $mock_setup_intent_id );

			$request->expects( $this->once() )
				->method( 'format_response' )
				->willReturn(
					WC_Helper_Intention::create_setup_intention(
						[
							'id'             => $mock_setup_intent_id,
							'payment_method' => 'pm_mock',
						]
					)
				);
			$this->assertEquals( $mock_token, $mock_upe_gateway->create_token_from_setup_intent( $mock_setup_intent_id, $mock_user ) );
		}
	}

	public function test_create_payment_intent_uses_cached_minimum_amount() {
		$mock_payment_gateway = $this->mock_payment_gateways[ Payment_Method::CARD ];

		$order = WC_Helper_Order::create_order();
		$order->set_total( 0.45 );
		$order->save();

		set_transient( 'wcpay_minimum_amount_usd', '50', DAY_IN_SECONDS );

		$intent = WC_Helper_Intention::create_intention(
			[
				'status' => Intent_Status::REQUIRES_PAYMENT_METHOD,
				'amount' => 50,
			]
		);

		$request = $this->mock_wcpay_request( Create_Intention::class );
		$request->expects( $this->once() )->method( 'set_amount' )->with( 50 );
		$request->expects( $this->once() )
			->method( 'format_response' )
			->willReturn( $intent );

		$mock_payment_gateway->method( 'get_payment_method_ids_enabled_at_checkout' )
			->willReturn( [ Payment_Method::CARD ] );

		$this->set_get_upe_enabled_payment_method_statuses_return_value( $mock_payment_gateway );

		$mock_payment_gateway->create_payment_intent( [ 'card' ], $order->get_id() );
	}

	public function test_create_payment_intent_creates_new_intent_with_minimum_amount() {
		$mock_payment_gateway = $this->mock_payment_gateways[ Payment_Method::CARD ];

		$order = WC_Helper_Order::create_order();
		$order->set_currency( 'USD' );
		$order->set_total( 0.45 );
		$order->save();

		$intent = WC_Helper_Intention::create_intention(
			[
				'status' => Intent_Status::REQUIRES_PAYMENT_METHOD,
				'amount' => 50,
			]
		);

		$request = $this->mock_wcpay_request( Create_Intention::class, 2 );
		$request->expects( $this->exactly( 2 ) )->method( 'set_amount' )->withConsecutive( [ 45 ], [ 50 ] );
		$request->expects( $this->exactly( 2 ) )
			->method( 'format_response' )
			->will(
				$this->onConsecutiveCalls(
					$this->throwException( new Amount_Too_Small_Exception( 'Error: Amount must be at least $0.50 usd', 50, 'usd', 400 ) ),
					$this->returnValue( $intent )
				)
			);

		$mock_payment_gateway->method( 'get_payment_method_ids_enabled_at_checkout' )
			->willReturn( [ Payment_Method::CARD ] );

		$this->set_get_upe_enabled_payment_method_statuses_return_value( $mock_payment_gateway );

		$result = $mock_payment_gateway->create_payment_intent( [ 'card' ], $order->get_id() );
		$this->assertsame( 'cs_mock', $result['client_secret'] );
	}

	public function test_process_payment_rejects_with_cached_minimum_acount() {

		$order = WC_Helper_Order::create_order();
		$order->set_currency( 'USD' );
		$order->set_total( 0.45 );
		$order->save();

		set_transient( 'wcpay_minimum_amount_usd', '50', DAY_IN_SECONDS );
		$_POST['wc_payment_intent_id'] = 'pi_mock';

		// Make sure that the payment was not actually processed.
		$price   = wp_strip_all_tags( html_entity_decode( wc_price( 0.5, [ 'currency' => 'USD' ] ) ) );
		$message = 'The selected payment method requires a total amount of at least ' . $price . '.';

		foreach ( $this->mock_payment_gateways as $mock_payment_gateway ) {
			$this->expectException( Exception::class );
			$this->expectExceptionMessage( $message );
			$mock_payment_gateway->process_payment( $order->get_id() );
		}
	}

	public function test_process_payment_caches_mimimum_amount_and_displays_error_upon_exception() {
		$order = WC_Helper_Order::create_order();
		$order->set_total( 0.45 );
		$order->save();

		delete_transient( 'wcpay_minimum_amount_usd' );
		$_POST['wc_payment_intent_id'] = 'pi_mock';

		$price   = wp_strip_all_tags( html_entity_decode( wc_price( 60, [ 'currency' => 'USD' ] ) ) );
		$message = 'The selected payment method requires a total amount of at least ' . $price . '.';
		$this->expectException( Exception::class );
		$this->expectExceptionMessage( $message );

		try {
			foreach ( $this->mock_payment_gateways as $mock_payment_gateway ) {
				$this->mock_wcpay_request( Update_Intention::class, 1, 'pi_mock' )
					->expects( $this->once() )
					->method( 'format_response' )
					->will( $this->throwException( new Amount_Too_Small_Exception( 'Error: Amount must be at least $60 usd', 6000, 'usd', 400 ) ) );

				$mock_payment_gateway->process_payment( $order->get_id() );

				break;
			}
		} catch ( Exception $e ) {
			$this->assertEquals( '6000', get_transient( 'wcpay_minimum_amount_usd' ) );
			throw $e;
		}
	}

	public function test_no_save_option_for_non_sepa_upe() {
		$payment_methods_with_no_save_option = [
			Payment_Method::BANCONTACT,
			Payment_Method::EPS,
			Payment_Method::GIROPAY,
			Payment_Method::IDEAL,
			Payment_Method::P24,
			Payment_Method::SOFORT,
		];

		foreach ( $payment_methods_with_no_save_option as $payment_method ) {
			$mock_upe_gateway = $this->getMockBuilder( UPE_Split_Payment_Gateway::class )
				->setConstructorArgs(
					[
						$this->mock_api_client,
						$this->mock_wcpay_account,
						$this->mock_customer_service,
						$this->mock_token_service,
						$this->mock_action_scheduler_service,
						$this->mock_payment_methods[ $payment_method ],
						$this->mock_payment_methods,
						$this->mock_rate_limiter,
						$this->order_service,
						$this->mock_dpps,
						$this->mock_localization_service,
					]
				)
				->setMethods(
					[
						'get_payment_method_ids_enabled_at_checkout',
						'wc_payments_get_payment_method_by_id',
						'wc_payments_get_payment_gateway_by_id',
						'is_saved_cards_enabled',
						'is_subscription_item_in_cart',
					]
				)
				->getMock();

			$mock_upe_gateway->method( 'get_payment_method_ids_enabled_at_checkout' )
				->willReturn( [ $payment_method ] );

			$mock_upe_gateway
				->method( 'wc_payments_get_payment_method_by_id' )
				->with( $payment_method )
				->willReturn( $this->mock_payment_methods[ $payment_method ] );

			$mock_upe_gateway
				->method( 'wc_payments_get_payment_gateway_by_id' )
				->with( $payment_method )
				->willReturn( $this->mock_payment_gateways[ $payment_method ] );

			$upe_checkout = new WC_Payments_UPE_Checkout(
				$mock_upe_gateway,
				$this->mock_woopay_utilities,
				$this->mock_wcpay_account,
				$this->mock_customer_service
			);

			$this->assertSame( $upe_checkout->get_payment_fields_js_config()['paymentMethodsConfig'][ $payment_method ]['showSaveOption'], false );
		}
	}

	public function test_no_save_option_for_sepa_due_to_subscription_cart() {
		$mock_upe_gateway = $this->getMockBuilder( UPE_Split_Payment_Gateway::class )
			->setConstructorArgs(
				[
					$this->mock_api_client,
					$this->mock_wcpay_account,
					$this->mock_customer_service,
					$this->mock_token_service,
					$this->mock_action_scheduler_service,
					$this->mock_payment_methods[ Payment_Method::SEPA ],
					$this->mock_payment_methods,
					$this->mock_rate_limiter,
					$this->order_service,
					$this->mock_dpps,
					$this->mock_localization_service,
				]
			)
			->setMethods(
				[
					'get_payment_method_ids_enabled_at_checkout',
					'wc_payments_get_payment_method_by_id',
					'wc_payments_get_payment_gateway_by_id',
					'is_saved_cards_enabled',
					'is_subscription_item_in_cart',
				]
			)
			->getMock();

		// saved cards enabled.
		$mock_upe_gateway
			->method( 'is_saved_cards_enabled' )
			->will(
				$this->returnValue( true )
			);

		// there is a subscription item in cart, which should disable the save option checkbox for a payment method.
		$mock_upe_gateway
			->method( 'is_subscription_item_in_cart' )
			->will(
				$this->returnValue( true )
			);

		$mock_upe_gateway->method( 'get_payment_method_ids_enabled_at_checkout' )
			->willReturn( [ Payment_Method::SEPA ] );

		$mock_upe_gateway
			->method( 'wc_payments_get_payment_method_by_id' )
			->with( Payment_Method::SEPA )
			->willReturn( $this->mock_payment_methods[ Payment_Method::SEPA ] );

		$mock_upe_gateway
			->method( 'wc_payments_get_payment_gateway_by_id' )
			->with( Payment_Method::SEPA )
			->willReturn( $this->mock_payment_gateways[ Payment_Method::SEPA ] );

		$upe_checkout = new WC_Payments_UPE_Checkout(
			$mock_upe_gateway,
			$this->mock_woopay_utilities,
			$this->mock_wcpay_account,
			$this->mock_customer_service
		);

		$this->assertSame( $upe_checkout->get_payment_fields_js_config()['paymentMethodsConfig'][ Payment_Method::SEPA ]['showSaveOption'], false );
	}

	public function test_no_save_option_for_sepa_due_to_saved_cards_disabled() {
		$mock_upe_gateway = $this->getMockBuilder( UPE_Split_Payment_Gateway::class )
			->setConstructorArgs(
				[
					$this->mock_api_client,
					$this->mock_wcpay_account,
					$this->mock_customer_service,
					$this->mock_token_service,
					$this->mock_action_scheduler_service,
					$this->mock_payment_methods[ Payment_Method::SEPA ],
					$this->mock_payment_methods,
					$this->mock_rate_limiter,
					$this->order_service,
					$this->mock_dpps,
					$this->mock_localization_service,
				]
			)
			->setMethods(
				[
					'get_payment_method_ids_enabled_at_checkout',
					'wc_payments_get_payment_method_by_id',
					'wc_payments_get_payment_gateway_by_id',
					'is_saved_cards_enabled',
					'is_subscription_item_in_cart',
				]
			)
			->getMock();

		// saved cards disabled.
		$mock_upe_gateway
			->method( 'is_saved_cards_enabled' )
			->will(
				$this->returnValue( false )
			);

		// no subscription item in cart.
		$mock_upe_gateway
			->method( 'is_subscription_item_in_cart' )
			->will(
				$this->returnValue( false )
			);

		$mock_upe_gateway->method( 'get_payment_method_ids_enabled_at_checkout' )
			->willReturn( [ Payment_Method::SEPA ] );

		$mock_upe_gateway
			->method( 'wc_payments_get_payment_method_by_id' )
			->with( Payment_Method::SEPA )
			->willReturn( $this->mock_payment_methods[ Payment_Method::SEPA ] );

		$mock_upe_gateway
			->method( 'wc_payments_get_payment_gateway_by_id' )
			->with( Payment_Method::SEPA )
			->willReturn( $this->mock_payment_gateways[ Payment_Method::SEPA ] );

		$upe_checkout = new WC_Payments_UPE_Checkout(
			$mock_upe_gateway,
			$this->mock_woopay_utilities,
			$this->mock_wcpay_account,
			$this->mock_customer_service
		);

		$this->assertSame( $upe_checkout->get_payment_fields_js_config()['paymentMethodsConfig'][ Payment_Method::SEPA ]['showSaveOption'], false );
	}

	public function test_save_option_for_sepa_debit() {
		$mock_upe_gateway = $this->getMockBuilder( UPE_Split_Payment_Gateway::class )
			->setConstructorArgs(
				[
					$this->mock_api_client,
					$this->mock_wcpay_account,
					$this->mock_customer_service,
					$this->mock_token_service,
					$this->mock_action_scheduler_service,
					$this->mock_payment_methods[ Payment_Method::SEPA ],
					$this->mock_payment_methods,
					$this->mock_rate_limiter,
					$this->order_service,
					$this->mock_dpps,
					$this->mock_localization_service,
				]
			)
			->setMethods(
				[
					'get_payment_method_ids_enabled_at_checkout',
					'wc_payments_get_payment_method_by_id',
					'wc_payments_get_payment_gateway_by_id',
					'is_saved_cards_enabled',
					'is_subscription_item_in_cart',
				]
			)
			->getMock();

		$mock_upe_gateway->method( 'get_payment_method_ids_enabled_at_checkout' )
			->willReturn( [ Payment_Method::SEPA ] );

		$mock_upe_gateway
			->method( 'wc_payments_get_payment_method_by_id' )
			->with( Payment_Method::SEPA )
			->willReturn( $this->mock_payment_methods[ Payment_Method::SEPA ] );

		$mock_upe_gateway
			->method( 'wc_payments_get_payment_gateway_by_id' )
			->with( Payment_Method::SEPA )
			->willReturn( $this->mock_payment_gateways[ Payment_Method::SEPA ] );

		// saved cards enabled.
		$mock_upe_gateway
			->method( 'is_saved_cards_enabled' )
			->will(
				$this->returnValue( true )
			);

		// no subscription items in cart.
		$mock_upe_gateway
			->method( 'is_subscription_item_in_cart' )
			->will(
				$this->returnValue( false )
			);

		$upe_checkout = new WC_Payments_UPE_Checkout(
			$mock_upe_gateway,
			$this->mock_woopay_utilities,
			$this->mock_wcpay_account,
			$this->mock_customer_service
		);

		$this->assertSame( $upe_checkout->get_payment_fields_js_config()['paymentMethodsConfig'][ Payment_Method::SEPA ]['showSaveOption'], false );
	}

	public function test_remove_link_payment_method_if_card_disabled() {
		$mock_upe_gateway = $this->getMockBuilder( UPE_Split_Payment_Gateway::class )
			->setConstructorArgs(
				[
					$this->mock_api_client,
					$this->mock_wcpay_account,
					$this->mock_customer_service,
					$this->mock_token_service,
					$this->mock_action_scheduler_service,
					$this->mock_payment_methods[ Payment_Method::LINK ],
					$this->mock_payment_methods,
					$this->mock_rate_limiter,
					$this->order_service,
					$this->mock_dpps,
					$this->mock_localization_service,
				]
			)
			->setMethods(
				[
					'get_upe_enabled_payment_method_statuses',
					'get_upe_enabled_payment_method_ids',
					'wc_payments_get_payment_method_by_id',
				]
			)
			->getMock();

		$mock_upe_gateway
			->expects( $this->once() )
			->method( 'get_upe_enabled_payment_method_ids' )
			->will(
				$this->returnValue( [ 'link' ] )
			);
		$mock_upe_gateway
			->expects( $this->once() )
			->method( 'get_upe_enabled_payment_method_statuses' )
			->will(
				$this->returnValue( [ 'link_payments' => [ 'status' => 'active' ] ] )
			);
		$mock_upe_gateway
			->method( 'wc_payments_get_payment_method_by_id' )
			->with( Payment_Method::LINK )
			->willReturn( $this->mock_payment_methods[ Payment_Method::LINK ] );

		$upe_checkout = new WC_Payments_UPE_Checkout(
			$mock_upe_gateway,
			$this->mock_woopay_utilities,
			$this->mock_wcpay_account,
			$this->mock_customer_service
		);

		$this->assertSame( $upe_checkout->get_payment_fields_js_config()['paymentMethodsConfig'], [] );
	}

	public function test_link_payment_method_if_card_enabled() {
		$this->mock_cache->method( 'get' )->willReturn( [ 'is_deferred_intent_creation_upe_enabled' => true ] );
		WC_Helper_Site_Currency::$mock_site_currency = 'USD';

		$mock_upe_gateway = $this->getMockBuilder( UPE_Split_Payment_Gateway::class )
			->setConstructorArgs(
				[
					$this->mock_api_client,
					$this->mock_wcpay_account,
					$this->mock_customer_service,
					$this->mock_token_service,
					$this->mock_action_scheduler_service,
					$this->mock_payment_methods[ Payment_Method::CARD ],
					$this->mock_payment_methods,
					$this->mock_rate_limiter,
					$this->order_service,
					$this->mock_dpps,
					$this->mock_localization_service,
				]
			)
			->setMethods(
				[
					'get_upe_enabled_payment_method_statuses',
					'get_upe_enabled_payment_method_ids',
					'wc_payments_get_payment_method_by_id',
					'wc_payments_get_payment_gateway_by_id',
				]
			)
			->getMock();
		$mock_upe_gateway
			->expects( $this->once() )
			->method( 'get_upe_enabled_payment_method_ids' )
			->will(
				$this->returnValue( [ 'card', 'link' ] )
			);
		$mock_upe_gateway
			->expects( $this->once() )
			->method( 'get_upe_enabled_payment_method_statuses' )
			->will(
				$this->returnValue(
					[
						'link_payments' => [ 'status' => 'active' ],
						'card_payments' => [ 'status' => 'active' ],
					]
				)
			);

		$this->mock_payment_methods[ Payment_Method::LINK ]->expects( $this->any() )
			->method( 'get_icon' )
			->will(
				$this->returnValue( $this->icon_url )
			);

		$mock_upe_gateway
			->method( 'wc_payments_get_payment_method_by_id' )
			->willReturnMap(
				[
					[ Payment_Method::CARD, $this->mock_payment_methods[ Payment_Method::CARD ] ],
					[ Payment_Method::LINK, $this->mock_payment_methods[ Payment_Method::LINK ] ],
				]
			);

		$mock_upe_gateway
			->method( 'wc_payments_get_payment_gateway_by_id' )
			->willReturnCallback(
				function ( $payment_method ) {
					if ( Payment_Method::CARD === $payment_method ) {
						return $this->mock_payment_gateways[ Payment_Method::CARD ];
					} elseif ( Payment_Method::LINK === $payment_method ) {
						return $this->mock_payment_gateways[ Payment_Method::LINK ];
					}
				}
			);

		$upe_checkout = new WC_Payments_UPE_Checkout(
			$mock_upe_gateway,
			$this->mock_woopay_utilities,
			$this->mock_wcpay_account,
			$this->mock_customer_service
		);

		$this->assertSame(
			$upe_checkout->get_payment_fields_js_config()['paymentMethodsConfig'],
			[
				'card' => [
					'isReusable'             => true,
					'title'                  => 'Credit card / debit card',
					'icon'                   => null,
					'showSaveOption'         => true,
					'countries'              => [],
					'upePaymentIntentData'   => null,
					'upeSetupIntentData'     => null,
					'testingInstructions'    => '<strong>Test mode:</strong> use the test VISA card 4242424242424242 with any expiry date and CVC. Other payment methods may redirect to a Stripe test page to authorize payment. More test card numbers are listed <a href="https://woocommerce.com/document/woopayments/testing-and-troubleshooting/testing/#test-cards" target="_blank">here</a>.',
					'forceNetworkSavedCards' => false,
				],
				'link' => [
					'isReusable'             => true,
					'title'                  => 'Link',
					'icon'                   => $this->icon_url,
					'showSaveOption'         => true,
					'countries'              => [],
					'upePaymentIntentData'   => null,
					'upeSetupIntentData'     => null,
					'testingInstructions'    => '',
					'forceNetworkSavedCards' => false,
				],
			]
		);
	}

	public function test_remove_upe_setup_intent_from_session() {
		// Two payment methods (SEPA and giropay) are enabled.
		$sepa_setup_intent_key    = UPE_Split_Payment_Gateway::KEY_UPE_SETUP_INTENT . '_sepa_debit';
		$giropay_setup_intent_key = UPE_Split_Payment_Gateway::KEY_UPE_SETUP_INTENT . '_giropay';

		$mock_upe_gateway = $this->getMockBuilder( UPE_Split_Payment_Gateway::class )
			->setConstructorArgs(
				[
					$this->mock_api_client,
					$this->mock_wcpay_account,
					$this->mock_customer_service,
					$this->mock_token_service,
					$this->mock_action_scheduler_service,
					$this->mock_payment_methods['card'],
					$this->mock_payment_methods,
					$this->mock_rate_limiter,
					$this->order_service,
					$this->mock_dpps,
					$this->mock_localization_service,
				]
			)
			->setMethods( [ 'wc_payments_get_payment_method_map' ] )
			->getMock();

		$mock_upe_gateway
			->expects( $this->once() )
			->method( 'wc_payments_get_payment_method_map' )
			->will(
				$this->returnValue(
					[
						'sepa_debit' => $this->mock_payment_methods[ Payment_Method::SEPA ],
						'giropay'    => $this->mock_payment_methods[ Payment_Method::GIROPAY ],
					]
				)
			);

		// and both SEPA and giropay have a setup intent stored in WC session object.
		WC()->session->set( $sepa_setup_intent_key, 'pi_test_setup_intent_sepa_debit' );
		WC()->session->set( $giropay_setup_intent_key, 'pi_test_setup_intent_giropay' );

		$this->assertNotNull( WC()->session->get( $sepa_setup_intent_key ) );
		$this->assertNotNull( WC()->session->get( $giropay_setup_intent_key ) );

		$mock_upe_gateway->remove_upe_setup_intent_from_session();

		$this->assertNull( WC()->session->get( $sepa_setup_intent_key ) );
		$this->assertNull( WC()->session->get( $giropay_setup_intent_key ) );
	}

	/**
	 * Test get_payment_method_types with regular checkout post request context.
	 *
	 * @return void
	 */
	public function test_get_payment_methods_with_request_context() {
		$mock_upe_gateway = $this->getMockBuilder( UPE_Split_Payment_Gateway::class )
			->setConstructorArgs(
				[
					$this->mock_api_client,
					$this->mock_wcpay_account,
					$this->mock_customer_service,
					$this->mock_token_service,
					$this->mock_action_scheduler_service,
					$this->mock_payment_methods[ Payment_Method::CARD ],
					$this->mock_payment_methods,
					$this->mock_rate_limiter,
					$this->order_service,
					$this->mock_dpps,
					$this->mock_localization_service,
				]
			)
			->setMethods( [ 'get_payment_methods_from_gateway_id' ] )
			->getMock();

		$order               = WC_Helper_Order::create_order();
		$payment_information = new Payment_Information( 'pm_mock', $order );

		$_POST['payment_method'] = 'woocommerce_payments';

		$mock_upe_gateway->expects( $this->once() )
			->method( 'get_payment_methods_from_gateway_id' )
			->with( 'woocommerce_payments' )
			->will(
				$this->returnValue( [ Payment_Method::CARD ] )
			);

		$payment_methods = $mock_upe_gateway->get_payment_method_types( $payment_information );

		$this->assertSame( [ Payment_Method::CARD ], $payment_methods );

		unset( $_POST['payment_method'] ); // phpcs:ignore WordPress.Security.NonceVerification
	}

	/**
	 * Test get_payment_method_types without post request context.
	 *
	 * @return void
	 */
	public function test_get_payment_methods_without_request_context() {
		$mock_upe_gateway = $this->getMockBuilder( UPE_Split_Payment_Gateway::class )
			->setConstructorArgs(
				[
					$this->mock_api_client,
					$this->mock_wcpay_account,
					$this->mock_customer_service,
					$this->mock_token_service,
					$this->mock_action_scheduler_service,
					$this->mock_payment_methods[ Payment_Method::CARD ],
					$this->mock_payment_methods,
					$this->mock_rate_limiter,
					$this->order_service,
					$this->mock_dpps,
					$this->mock_localization_service,
				]
			)
			->setMethods( [ 'get_payment_methods_from_gateway_id' ] )
			->getMock();

		$token               = WC_Helper_Token::create_token( 'pm_mock' );
		$order               = WC_Helper_Order::create_order();
		$payment_information = new Payment_Information( 'pm_mock', $order, null, $token );

		unset( $_POST['payment_method'] ); // phpcs:ignore WordPress.Security.NonceVerification

		$mock_upe_gateway->expects( $this->once() )
			->method( 'get_payment_methods_from_gateway_id' )
			->with( $token->get_gateway_id(), $order->get_id() )
			->will(
				$this->returnValue( [ Payment_Method::CARD ] )
			);

		$payment_methods = $mock_upe_gateway->get_payment_method_types( $payment_information );

		$this->assertSame( [ Payment_Method::CARD ], $payment_methods );
	}

	/**
	 * Test get_payment_method_types without post request context or saved token.
	 *
	 * @return void
	 */
	public function test_get_payment_methods_without_request_context_or_token() {
		$mock_upe_gateway = $this->getMockBuilder( UPE_Split_Payment_Gateway::class )
			->setConstructorArgs(
				[
					$this->mock_api_client,
					$this->mock_wcpay_account,
					$this->mock_customer_service,
					$this->mock_token_service,
					$this->mock_action_scheduler_service,
					$this->mock_payment_methods[ Payment_Method::CARD ],
					$this->mock_payment_methods,
					$this->mock_rate_limiter,
					$this->order_service,
					$this->mock_dpps,
					$this->mock_localization_service,
				]
			)
			->setMethods(
				[
					'get_payment_methods_from_gateway_id',
					'get_payment_method_ids_enabled_at_checkout',
				]
			)
			->getMock();

		$payment_information = new Payment_Information( 'pm_mock' );

		unset( $_POST['payment_method'] ); // phpcs:ignore WordPress.Security.NonceVerification

		$gateway = WC_Payments::get_gateway();
		WC_Payments::set_gateway( $mock_upe_gateway );

		$mock_upe_gateway->expects( $this->never() )
			->method( 'get_payment_methods_from_gateway_id' );

		$mock_upe_gateway->expects( $this->once() )
			->method( 'get_payment_method_ids_enabled_at_checkout' )
			->willReturn( [ Payment_Method::CARD ] );

		$payment_methods = $mock_upe_gateway->get_payment_method_types( $payment_information );

		$this->assertSame( [ Payment_Method::CARD ], $payment_methods );

		WC_Payments::set_gateway( $gateway );
	}

	/**
	 * Test get_payment_methods_from_gateway_id function with UPE enabled.
	 *
	 * @return void
	 */
	public function test_get_payment_methods_from_gateway_id_upe() {
		$this->mock_cache->method( 'get' )->willReturn( [ 'is_deferred_intent_creation_upe_enabled' => true ] );
		WC_Helper_Order::create_order();
		$mock_upe_gateway = $this->getMockBuilder( UPE_Split_Payment_Gateway::class )
			->setConstructorArgs(
				[
					$this->mock_api_client,
					$this->mock_wcpay_account,
					$this->mock_customer_service,
					$this->mock_token_service,
					$this->mock_action_scheduler_service,
					$this->mock_payment_methods[ Payment_Method::CARD ],
					$this->mock_payment_methods,
					$this->mock_rate_limiter,
					$this->order_service,
					$this->mock_dpps,
					$this->mock_localization_service,
				]
			)
			->onlyMethods(
				[
					'get_payment_method_ids_enabled_at_checkout',
				]
			)
			->getMock();

		$gateway = WC_Payments::get_gateway();
		WC_Payments::set_gateway( $mock_upe_gateway );

		$payment_methods = $mock_upe_gateway->get_payment_methods_from_gateway_id( UPE_Split_Payment_Gateway::GATEWAY_ID . '_' . Payment_Method::BANCONTACT );

		$this->assertSame( [ Payment_Method::BANCONTACT ], $payment_methods );
		WC_Payments::set_gateway( $gateway );
	}

<<<<<<< HEAD
	/**
	 * Test get_payment_methods_from_gateway_id function with UPE disabled.
	 *
	 * @return void
	 */
	public function test_get_payment_methods_from_gateway_id_non_upe() {
		$this->mock_cache
			->method( 'get' )
			->willReturn( [ 'is_deferred_intent_creation_upe_enabled' => false ] );
=======
		$mock_upe_gateway->method( 'get_payment_method_ids_enabled_at_checkout' )
			->will(
				$this->onConsecutiveCalls(
					[ Payment_Method::CARD, Payment_Method::LINK ],
					[ Payment_Method::CARD, Payment_Method::BANCONTACT ],
					[ Payment_Method::CARD ]
				)
			);
		$payment_methods = $mock_upe_gateway->get_payment_methods_from_gateway_id( UPE_Split_Payment_Gateway::GATEWAY_ID );
>>>>>>> 7ee65418

		$order            = WC_Helper_Order::create_order();
		$mock_upe_gateway = $this->getMockBuilder( UPE_Split_Payment_Gateway::class )
			->setConstructorArgs(
				[
					$this->mock_api_client,
					$this->mock_wcpay_account,
					$this->mock_customer_service,
					$this->mock_token_service,
					$this->mock_action_scheduler_service,
					$this->mock_payment_methods[ Payment_Method::CARD ],
					$this->mock_payment_methods,
					$this->mock_rate_limiter,
					$this->order_service,
					$this->mock_dpps,
					$this->mock_localization_service,
				]
			)
			->setMethods(
				[
					'get_upe_enabled_payment_method_ids',
					'get_payment_method_ids_enabled_at_checkout',
				]
			)
			->getMock();

		$gateway = WC_Payments::get_gateway();
		WC_Payments::set_gateway( $mock_upe_gateway );

		$payment_methods = $mock_upe_gateway->get_payment_methods_from_gateway_id( UPE_Split_Payment_Gateway::GATEWAY_ID );

		$this->assertSame( [ Payment_Method::CARD, Payment_Method::BANCONTACT ], $payment_methods );

		$payment_methods = $mock_upe_gateway->get_payment_methods_from_gateway_id( UPE_Split_Payment_Gateway::GATEWAY_ID, $order->get_id() );

		$this->assertSame( [ Payment_Method::CARD ], $payment_methods );

		WC_Payments::set_gateway( $gateway );
	}

	/**
	 * Helper function to mock subscriptions for internal UPE payment methods.
	 */
	private function set_cart_contains_subscription_items( $cart_contains_subscriptions ) {
		foreach ( $this->mock_payment_methods as $mock_payment_method ) {
			$mock_payment_method->expects( $this->any() )
				->method( 'is_subscription_item_in_cart' )
				->will(
					$this->returnValue( $cart_contains_subscriptions )
				);
		}
	}

	private function setup_saved_payment_method() {
		$token = WC_Helper_Token::create_token( 'pm_mock' );

		return [
			'payment_method' => WC_Payment_Gateway_WCPay::GATEWAY_ID,
			'wc-' . WC_Payment_Gateway_WCPay::GATEWAY_ID . '-payment-token' => (string) $token->get_id(),
		];
	}

	private function set_get_upe_enabled_payment_method_statuses_return_value( $mock_payment_gateway, $return_value = null ) {
		if ( null === $return_value ) {
			$return_value = [
				'card_payments' => [
					'status' => 'active',
				],
			];
		}
		$mock_payment_gateway
			->expects( $this->any() )
			->method( 'get_upe_enabled_payment_method_statuses' )
			->will( $this->returnValue( $return_value ) );
	}
}<|MERGE_RESOLUTION|>--- conflicted
+++ resolved
@@ -2357,6 +2357,7 @@
 			)
 			->onlyMethods(
 				[
+					'get_upe_enabled_payment_method_ids',
 					'get_payment_method_ids_enabled_at_checkout',
 				]
 			)
@@ -2365,13 +2366,29 @@
 		$gateway = WC_Payments::get_gateway();
 		WC_Payments::set_gateway( $mock_upe_gateway );
 
+		$mock_upe_gateway->expects( $this->any() )
+			->method( 'get_upe_enabled_payment_method_ids' )
+			->will(
+				$this->returnValue( [ Payment_Method::CARD, Payment_Method::LINK ] )
+			);
+		$mock_upe_gateway->expects( $this->any() )
+			->method( 'get_payment_method_ids_enabled_at_checkout' )
+			->will(
+				$this->returnValue(
+					[ Payment_Method::CARD, Payment_Method::LINK ]
+				)
+			);
+
+		$payment_methods = $mock_upe_gateway->get_payment_methods_from_gateway_id( UPE_Split_Payment_Gateway::GATEWAY_ID );
+
+		$this->assertSame( [ Payment_Method::CARD, Payment_Method::LINK ], $payment_methods );
+
 		$payment_methods = $mock_upe_gateway->get_payment_methods_from_gateway_id( UPE_Split_Payment_Gateway::GATEWAY_ID . '_' . Payment_Method::BANCONTACT );
 
 		$this->assertSame( [ Payment_Method::BANCONTACT ], $payment_methods );
 		WC_Payments::set_gateway( $gateway );
 	}
 
-<<<<<<< HEAD
 	/**
 	 * Test get_payment_methods_from_gateway_id function with UPE disabled.
 	 *
@@ -2381,17 +2398,6 @@
 		$this->mock_cache
 			->method( 'get' )
 			->willReturn( [ 'is_deferred_intent_creation_upe_enabled' => false ] );
-=======
-		$mock_upe_gateway->method( 'get_payment_method_ids_enabled_at_checkout' )
-			->will(
-				$this->onConsecutiveCalls(
-					[ Payment_Method::CARD, Payment_Method::LINK ],
-					[ Payment_Method::CARD, Payment_Method::BANCONTACT ],
-					[ Payment_Method::CARD ]
-				)
-			);
-		$payment_methods = $mock_upe_gateway->get_payment_methods_from_gateway_id( UPE_Split_Payment_Gateway::GATEWAY_ID );
->>>>>>> 7ee65418
 
 		$order            = WC_Helper_Order::create_order();
 		$mock_upe_gateway = $this->getMockBuilder( UPE_Split_Payment_Gateway::class )
@@ -2410,7 +2416,7 @@
 					$this->mock_localization_service,
 				]
 			)
-			->setMethods(
+			->onlyMethods(
 				[
 					'get_upe_enabled_payment_method_ids',
 					'get_payment_method_ids_enabled_at_checkout',
@@ -2420,6 +2426,17 @@
 
 		$gateway = WC_Payments::get_gateway();
 		WC_Payments::set_gateway( $mock_upe_gateway );
+
+		$mock_upe_gateway->expects( $this->any() )
+			->method( 'get_payment_method_ids_enabled_at_checkout' )
+			->will(
+				$this->returnValueMap(
+					[
+						[ null, true, [ Payment_Method::CARD, Payment_Method::BANCONTACT ] ],
+						[ $order->get_id(), true, [ Payment_Method::CARD ] ],
+					]
+				)
+			);
 
 		$payment_methods = $mock_upe_gateway->get_payment_methods_from_gateway_id( UPE_Split_Payment_Gateway::GATEWAY_ID );
 
