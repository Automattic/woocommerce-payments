--- conflicted
+++ resolved
@@ -2100,7 +2100,6 @@
 			$upe_checkout->get_payment_fields_js_config()['paymentMethodsConfig'],
 			[
 				'card' => [
-<<<<<<< HEAD
 					'isReusable'             => true,
 					'title'                  => 'Credit card / debit card',
 					'icon'                   => null,
@@ -2108,18 +2107,8 @@
 					'countries'              => [],
 					'upePaymentIntentData'   => null,
 					'upeSetupIntentData'     => null,
-					'testingInstructions'    => '<strong>Test mode:</strong> use the test VISA card 4242424242424242 with any expiry date and CVC. Other payment methods may redirect to a Stripe test page to authorize payment. More test card numbers are listed <a href="https://woocommerce.com/document/payments/testing/#test-cards" target="_blank">here</a>.',
+					'testingInstructions'    => '<strong>Test mode:</strong> use the test VISA card 4242424242424242 with any expiry date and CVC. Other payment methods may redirect to a Stripe test page to authorize payment. More test card numbers are listed <a href="https://woocommerce.com/document/woocommerce-payments/testing-and-troubleshooting/testing/#test-cards" target="_blank">here</a>.',
 					'forceNetworkSavedCards' => false,
-=======
-					'isReusable'           => true,
-					'title'                => 'Credit card / debit card',
-					'icon'                 => null,
-					'showSaveOption'       => true,
-					'countries'            => [],
-					'upePaymentIntentData' => null,
-					'upeSetupIntentData'   => null,
-					'testingInstructions'  => '<strong>Test mode:</strong> use the test VISA card 4242424242424242 with any expiry date and CVC. Other payment methods may redirect to a Stripe test page to authorize payment. More test card numbers are listed <a href="https://woocommerce.com/document/woocommerce-payments/testing-and-troubleshooting/testing/#test-cards" target="_blank">here</a>.',
->>>>>>> 08bd8a0d
 				],
 				'link' => [
 					'isReusable'             => true,
