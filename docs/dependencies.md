--- conflicted
+++ resolved
@@ -54,10 +54,7 @@
 | [@wordpress/plugins](https://www.npmjs.com/package/@wordpress/plugins) | Plugins module for WordPress.| JS unit tests are passing| |
 | [@wordpress/icons](https://www.npmjs.com/package/@wordpress/icons) | WordPress Icons Library. | JS unit tests are passing and UI isn't affected at places of usage. | Only case in current usage where a `@wordpress/x` doesn't come from WordPress directly. |
 | [@wordpress/element](https://www.npmjs.com/package/@wordpress/element) | An abstraction layer atop React. | JS unit tests are passing. | Removed [@types/wordpress__element](https://www.npmjs.com/package/@types/wordpress__element) since @wordpress/element has built-in types |
-<<<<<<< HEAD
-=======
 | [@wordpress/scripts](https://www.npmjs.com/package/@wordpress/scripts) | Collection of reusable scripts tailored for WordPress development. | JS tests and E2E pipeline works, which uses `wp-scripts` | `>=20` requires `jest >=27`, we're currently at `v26.x` so updated to  `v19.2.3`  |
->>>>>>> 4d49c84c
 
 
 ### PHP Runtime Dependencies
