--- conflicted
+++ resolved
@@ -57,14 +57,11 @@
 | [@wordpress/scripts](https://www.npmjs.com/package/@wordpress/scripts) | Collection of reusable scripts tailored for WordPress development. | JS tests and E2E pipeline works, which uses `wp-scripts` | `>=20` requires `jest >=27`, we're currently at `v26.x` so updated to  `v19.2.3`  |
 | [@woocommerce/explat](https://www.npmjs.com/package/@woocommerce/explat/) | Component and utility functions that can be used to run A/B Tests in WooCommerce dashboard and reports pages. | JS unit tests are passing | After update ensure types are still correct for `ExperimentProps`, or use a DefinitelyTyped package if available.  |
 | [@woocommerce/experimental](https://www.npmjs.com/package/@wordpress/plugins) | A collection of component imports and exports that are aliases for components transitioning from experimental to non-experimental.| JS unit tests are passing| Needed to install `@types/react-transition-group` as JS linting could not find a declaration file for module `react-transition-group/CSSTransition`. |
-<<<<<<< HEAD
-| [@wordpress/data-controls](https://www.npmjs.com/package/@wordpress/data-controls) | The data controls module is a module intended to simplify implementation of common controls used with the `@wordpress/data` package.| JS unit tests are passing| |
-=======
 | [@wordpress/dom-ready](https://www.npmjs.com/package/@wordpress/dom-ready) | Execute callback after the DOM is loaded.| JS unit tests are passing. ||
 | [@wordpress/html-entities](https://www.npmjs.com/package/@wordpress/html-entities) | HTML entity utilities for WordPress. | JS unit tests are passing. ||
 | [@wordpress/blocks](https://www.npmjs.com/package/@wordpress/blocks) | Blocks utilities for WordPress. | JS unit tests are passing. ||
 | [@wordpress/block-editor](https://www.npmjs.com/package/@wordpress/block-editor) | Allows you to create and use standalone block editors. | JS unit tests are passing. ||
->>>>>>> bb1378a0
+| [@wordpress/data-controls](https://www.npmjs.com/package/@wordpress/data-controls) | The data controls module is a module intended to simplify implementation of common controls used with the `@wordpress/data` package.| JS unit tests are passing| |
 
 
 ### PHP Runtime Dependencies
