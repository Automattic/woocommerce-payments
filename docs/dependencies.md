# Handling Dependabot PRs
We use [Dependabot](https://github.com/Automattic/woocommerce-payments/security/dependabot) to monitor our PHP and JavaScript package dependencies.
Dependabot will open a PR when an update is available for a package. We can then review the PR, test the change, and
merge to apply the update. The testing and review needed will depend on the package being updated. This document aims
to catalog our packages and provide guidance to a developer who wants to test and merge Dependabot PRs.

* [Open issues from Dependabot](https://github.com/Automattic/woocommerce-payments/security/dependabot).
* [Open PRs from Dependabot](https://github.com/Automattic/woocommerce-payments/pulls/app%2Fdependabot).
  * Currently open PRs are limited to 5 for each `package-ecosystem`.
* [Dependabot config](https://github.com/Automattic/woocommerce-payments/blob/develop/.github/dependabot.yml).

## Some Notes on Packages
* A lot of our JavaScript dev dependencies are provided by WordPress or WooCommerce globally at runtime, we include them
  as dev dependencies so that we aren't duplicating them in our build bundle but our unit tests can still pass by
  having them available. This means we should keep the versions of these packages on the highest version available in our
  minimum supported versions of [WordPress](https://github.com/WordPress/wordpress-develop/blob/x.y.z/package.json) and [WooCommerce](https://github.com/woocommerce/woocommerce/blob/x.y.z/plugins/woocommerce/package.json) (replace `x.y.z` by the minimum supported version in the link), giving us the best chance of catching any issues with the bundled
  packages early.
* Following on from above, we use the `@woocommerce/dependency-extraction-webpack-plugin` to make WebPack aware of what
  can be found globally at runtime. The configuration for this can be found in 
  [`webpack.config.js`](https://github.com/Automattic/woocommerce-payments/blob/develop/webpack.config.js). Any `wordpress/*`, `woocommerce/*` 
  and [some other packages](https://www.npmjs.com/package/@woocommerce/dependency-extraction-webpack-plugin) are removed from 
  the built bundle by default, in addition to any packages listed in the configuration file. Returning `null` in the configuration 
  indicates that we want to bundle the package rather than using the globally available one.

## Review Process
1. Check the tables below for the package you’re reviewing.
2. Add it if isn’t already present (you can add the commit to the Dependabot PR).
3. Check the usage summary and update as necessary (i.e. has our usage of the package dramatically increased, or have we
   stopped using it?).
4. Perform any suggested testing based on the size of the update (major / minor / patch).
5. Check that our CI tests have all passed, realistically these should find 90% of problems for us.
6. Merge the PR. If there are any lingering concerns, consider merging immediately after a release so that we have the
   most time to do further testing before the next release.

### PHP Dev Dependencies
| Package Name | Usage Summary | Testing | Notes |
| ------------ | ------------- | ------- | ----- |
| [vimeo/psalm](https://github.com/vimeo/psalm) |  Used for type checking our PHP code. | Run the tool, make sure it completes and produces output. | Run with `npm run psalm`. |

### JavaScript Dev Dependencies
| Package Name | Usage Summary | Testing | Notes |
| ------------ | ------------- | ------- | ----- |
| [husky](https://www.npmjs.com/package/husky) |  Used to run hooks pre/post commit, like automatically running PHPCS. | Check out another branch `composer install` should run automatically. |  |
| [lodash](https://www.npmjs.com/package/lodash) | Lodash makes JavaScript easier by taking the hassle out of working with arrays, numbers, objects, strings, etc. | JS tests should pass. |  |
| [node](https://www.npmjs.com/package/node) | Not a package, but we declare the supported version of node in our `.nvmrc` file. We use node to build the JavaScript for the plugin and run the JavaScript unit tests. | Ensure you're running the new version of node by running the `nvm use` command or manually setting up the correct version. For minor and patch upgrades testing that the build runs is sufficient. For major versions, smoke testing the running plugin would be advised. | |
| [@woocommerce/currency](https://www.npmjs.com/package/@woocommerce/currency) | A collection of utilities to display and work with currency values. | JS tests should pass.	 | |
| [@wordpress/url](https://www.npmjs.com/package/@wordpress/url) | A collection of utilities to manipulate URLs.| JS unit tests are passing| |
<<<<<<< HEAD
| [@wordpress/api-fetch](https://www.npmjs.com/package/@wordpress/api-fetch) | Utility to make WordPress REST API requests. | JS tests should pass. | |
=======
| [@wordpress/data](https://www.npmjs.com/package/@wordpress/data) | It serves as a hub to manage application state for both plugins and WordPress itself, providing tools to manage data within and between distinct modules.| JS unit tests are passing| |

>>>>>>> af41602d
### PHP Runtime Dependencies
| Package Name | Usage Summary | Testing | Notes |
| ------------ | ------------- | ------- | ----- |
| [automattic/jetpack-autoloader](https://github.com/Automattic/jetpack-autoloader) | Loads other Automattic Composer packages. For example, jetpack-connection. | Testing that packages load correctly should be sufficient. For major version upgrades testing this package in a number of scenarios is advised, to rule out bugs in configurations we might not usually run in development environments. | As the number of packages we’re loading with jetpack-autoloader increases, so will the required testing. |

### JavaScript Runtime Dependencies
| Package Name | Usage Summary | Testing | Notes |
| ------------ | ------------- | ------- | ----- |
| [@stripe/stripe-js](https://www.npmjs.com/package/@stripe/stripe-js) | Powers all the direct communication with Stripe in the user's browser | Reviewing Stripe's changelog is a good idea, then tailoring your testing to that. Testing payments, saving payment information, different payment methods, UPE on and off are all good options. | We configure which version of the Stripe API we want to use, although we aim to stay up to date there it's also worth ensuring the new version of this package is compatible. |<|MERGE_RESOLUTION|>--- conflicted
+++ resolved
@@ -16,10 +16,10 @@
   minimum supported versions of [WordPress](https://github.com/WordPress/wordpress-develop/blob/x.y.z/package.json) and [WooCommerce](https://github.com/woocommerce/woocommerce/blob/x.y.z/plugins/woocommerce/package.json) (replace `x.y.z` by the minimum supported version in the link), giving us the best chance of catching any issues with the bundled
   packages early.
 * Following on from above, we use the `@woocommerce/dependency-extraction-webpack-plugin` to make WebPack aware of what
-  can be found globally at runtime. The configuration for this can be found in 
-  [`webpack.config.js`](https://github.com/Automattic/woocommerce-payments/blob/develop/webpack.config.js). Any `wordpress/*`, `woocommerce/*` 
-  and [some other packages](https://www.npmjs.com/package/@woocommerce/dependency-extraction-webpack-plugin) are removed from 
-  the built bundle by default, in addition to any packages listed in the configuration file. Returning `null` in the configuration 
+  can be found globally at runtime. The configuration for this can be found in
+  [`webpack.config.js`](https://github.com/Automattic/woocommerce-payments/blob/develop/webpack.config.js). Any `wordpress/*`, `woocommerce/*`
+  and [some other packages](https://www.npmjs.com/package/@woocommerce/dependency-extraction-webpack-plugin) are removed from
+  the built bundle by default, in addition to any packages listed in the configuration file. Returning `null` in the configuration
   indicates that we want to bundle the package rather than using the globally available one.
 
 ## Review Process
@@ -45,12 +45,9 @@
 | [node](https://www.npmjs.com/package/node) | Not a package, but we declare the supported version of node in our `.nvmrc` file. We use node to build the JavaScript for the plugin and run the JavaScript unit tests. | Ensure you're running the new version of node by running the `nvm use` command or manually setting up the correct version. For minor and patch upgrades testing that the build runs is sufficient. For major versions, smoke testing the running plugin would be advised. | |
 | [@woocommerce/currency](https://www.npmjs.com/package/@woocommerce/currency) | A collection of utilities to display and work with currency values. | JS tests should pass.	 | |
 | [@wordpress/url](https://www.npmjs.com/package/@wordpress/url) | A collection of utilities to manipulate URLs.| JS unit tests are passing| |
-<<<<<<< HEAD
+| [@wordpress/data](https://www.npmjs.com/package/@wordpress/data) | It serves as a hub to manage application state for both plugins and WordPress itself, providing tools to manage data within and between distinct modules.| JS unit tests are passing| |
 | [@wordpress/api-fetch](https://www.npmjs.com/package/@wordpress/api-fetch) | Utility to make WordPress REST API requests. | JS tests should pass. | |
-=======
-| [@wordpress/data](https://www.npmjs.com/package/@wordpress/data) | It serves as a hub to manage application state for both plugins and WordPress itself, providing tools to manage data within and between distinct modules.| JS unit tests are passing| |
 
->>>>>>> af41602d
 ### PHP Runtime Dependencies
 | Package Name | Usage Summary | Testing | Notes |
 | ------------ | ------------- | ------- | ----- |
