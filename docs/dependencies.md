--- conflicted
+++ resolved
@@ -61,13 +61,10 @@
 | [@wordpress/html-entities](https://www.npmjs.com/package/@wordpress/html-entities) | HTML entity utilities for WordPress. | JS unit tests are passing. ||
 | [@wordpress/blocks](https://www.npmjs.com/package/@wordpress/blocks) | Blocks utilities for WordPress. | JS unit tests are passing. ||
 | [@wordpress/block-editor](https://www.npmjs.com/package/@wordpress/block-editor) | Allows you to create and use standalone block editors. | JS unit tests are passing. ||
-<<<<<<< HEAD
 | [@wordpress/jest-preset-default](https://www.npmjs.com/package/@wordpress/jest-preset-default) | Default Jest preset for WordPress development. | JS unit tests are passing. ||
 | [@wordpress/babel-plugin-makepot](https://www.npmjs.com/package/@wordpress/babel-plugin-makepot) | Babel plugin used to scan JavaScript files for use of localization functions. | Ensure `languages/woocommerce-payments.pot` is created correctly on building release. ||
 | [@wordpress/base-styles](https://www.npmjs.com/package/@wordpress/base-styles) | Base SCSS utilities and variables for WordPress.| JS unit tests are passing. ||
-=======
 | [@wordpress/data-controls](https://www.npmjs.com/package/@wordpress/data-controls) | The data controls module is a module intended to simplify implementation of common controls used with the `@wordpress/data` package.| JS unit tests are passing| |
->>>>>>> d94ce88a
 | [react](https://www.npmjs.com/package/react) | JavaScript library for creating user interfaces. | JS unit tests are passing. ||
 | [react-dom](https://www.npmjs.com/package/react-dom) | Serves as the entry point to the DOM and server renderers for React. | JS unit tests are passing. ||
 | [@types/react](https://www.npmjs.com/package/@types/react) |  Contains type definitions for React. | JS unit tests are passing. ||
