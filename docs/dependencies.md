# Handling Dependabot PRs
We use [Dependabot](https://github.com/Automattic/woocommerce-payments/security/dependabot) to monitor our PHP and JavaScript package dependencies.
Dependabot will open a PR when an update is available for a package. We can then review the PR, test the change, and
merge to apply the update. The testing and review needed will depend on the package being updated. This document aims
to catalog our packages and provide guidance to a developer who wants to test and merge Dependabot PRs.

* [Open issues from Dependabot](https://github.com/Automattic/woocommerce-payments/security/dependabot).
* [Open PRs from Dependabot](https://github.com/Automattic/woocommerce-payments/pulls/app%2Fdependabot).
  * Currently open PRs are limited to 5 for each `package-ecosystem`.
* [Dependabot config](https://github.com/Automattic/woocommerce-payments/blob/develop/.github/dependabot.yml).

## Some Notes on Packages
* A lot of our JavaScript dev dependencies are provided by WordPress or WooCommerce globally at runtime, we include them
  as dev dependencies so that we aren't duplicating them in our build bundle but our unit tests can still pass by
  having them available. This means we should keep the versions of these packages on the highest version available in our
  minimum supported versions of [WordPress](https://github.com/WordPress/wordpress-develop/blob/x.y.z/package.json) and [WooCommerce](https://github.com/woocommerce/woocommerce/blob/x.y.z/plugins/woocommerce/package.json) (replace `x.y.z` by the minimum supported version in the link), giving us the best chance of catching any issues with the bundled
  packages early.
* Following on from above, we use the `@woocommerce/dependency-extraction-webpack-plugin` to make WebPack aware of what
  can be found globally at runtime. The configuration for this can be found in
  [`webpack.config.js`](https://github.com/Automattic/woocommerce-payments/blob/develop/webpack.config.js). Any `wordpress/*`, `woocommerce/*`
  and [some other packages](https://www.npmjs.com/package/@woocommerce/dependency-extraction-webpack-plugin) are removed from
  the built bundle by default, in addition to any packages listed in the configuration file. Returning `null` in the configuration
  indicates that we want to bundle the package rather than using the globally available one.

## Review Process
1. Check the tables below for the package you’re reviewing.
2. Add it if isn’t already present (you can add the commit to the Dependabot PR).
3. Check the usage summary and update as necessary (i.e. has our usage of the package dramatically increased, or have we
   stopped using it?).
4. Perform any suggested testing based on the size of the update (major / minor / patch).
5. Check that our CI tests have all passed, realistically these should find 90% of problems for us.
6. Merge the PR. If there are any lingering concerns, consider merging immediately after a release so that we have the
   most time to do further testing before the next release.

### PHP Dev Dependencies
| Package Name | Usage Summary | Testing | Notes |
| ------------ | ------------- | ------- | ----- |
| [vimeo/psalm](https://github.com/vimeo/psalm) |  Used for type checking our PHP code. | Run the tool, make sure it completes and produces output. | Run with `npm run psalm`. |

### JavaScript Dev Dependencies
| Package Name | Usage Summary | Testing | Notes |
| ------------ | ------------- | ------- | ----- |
| [husky](https://www.npmjs.com/package/husky) |  Used to run hooks pre/post commit, like automatically running PHPCS. | Check out another branch `composer install` should run automatically. |  |
| [lodash](https://www.npmjs.com/package/lodash) | Lodash makes JavaScript easier by taking the hassle out of working with arrays, numbers, objects, strings, etc. | JS tests should pass. |  |
| [node](https://www.npmjs.com/package/node) | Not a package, but we declare the supported version of node in our `.nvmrc` file. We use node to build the JavaScript for the plugin and run the JavaScript unit tests. | Ensure you're running the new version of node by running the `nvm use` command or manually setting up the correct version. For minor and patch upgrades testing that the build runs is sufficient. For major versions, smoke testing the running plugin would be advised. | |
| [@woocommerce/currency](https://www.npmjs.com/package/@woocommerce/currency) | A collection of utilities to display and work with currency values. | JS tests should pass.	 | |
| [@wordpress/url](https://www.npmjs.com/package/@wordpress/url) | A collection of utilities to manipulate URLs.| JS unit tests are passing| |
| [@wordpress/data](https://www.npmjs.com/package/@wordpress/data) | It serves as a hub to manage application state for both plugins and WordPress itself, providing tools to manage data within and between distinct modules.| JS unit tests are passing| |
<<<<<<< HEAD
| [@wordpress/api-fetch](https://www.npmjs.com/package/@wordpress/api-fetch) | Utility to make WordPress REST API requests. | JS tests should pass. | |
=======
| [@wordpress/i18n](https://www.npmjs.com/package/@wordpress/i18n) | Internationalization utilities for client-side localization.| JS unit tests are passing. | The `wpi18n` used in `postbuild:client` script comes from `node-wp-i18n` and is thus separate from this. |
>>>>>>> 11524516

### PHP Runtime Dependencies
| Package Name | Usage Summary | Testing | Notes |
| ------------ | ------------- | ------- | ----- |
| [automattic/jetpack-autoloader](https://github.com/Automattic/jetpack-autoloader) | Loads other Automattic Composer packages. For example, jetpack-connection. | Testing that packages load correctly should be sufficient. For major version upgrades testing this package in a number of scenarios is advised, to rule out bugs in configurations we might not usually run in development environments. | As the number of packages we’re loading with jetpack-autoloader increases, so will the required testing. |

### JavaScript Runtime Dependencies
| Package Name | Usage Summary | Testing | Notes |
| ------------ | ------------- | ------- | ----- |
| [@stripe/stripe-js](https://www.npmjs.com/package/@stripe/stripe-js) | Powers all the direct communication with Stripe in the user's browser | Reviewing Stripe's changelog is a good idea, then tailoring your testing to that. Testing payments, saving payment information, different payment methods, UPE on and off are all good options. | We configure which version of the Stripe API we want to use, although we aim to stay up to date there it's also worth ensuring the new version of this package is compatible. |<|MERGE_RESOLUTION|>--- conflicted
+++ resolved
@@ -46,11 +46,8 @@
 | [@woocommerce/currency](https://www.npmjs.com/package/@woocommerce/currency) | A collection of utilities to display and work with currency values. | JS tests should pass.	 | |
 | [@wordpress/url](https://www.npmjs.com/package/@wordpress/url) | A collection of utilities to manipulate URLs.| JS unit tests are passing| |
 | [@wordpress/data](https://www.npmjs.com/package/@wordpress/data) | It serves as a hub to manage application state for both plugins and WordPress itself, providing tools to manage data within and between distinct modules.| JS unit tests are passing| |
-<<<<<<< HEAD
+| [@wordpress/i18n](https://www.npmjs.com/package/@wordpress/i18n) | Internationalization utilities for client-side localization.| JS unit tests are passing. | The `wpi18n` used in `postbuild:client` script comes from `node-wp-i18n` and is thus separate from this. |
 | [@wordpress/api-fetch](https://www.npmjs.com/package/@wordpress/api-fetch) | Utility to make WordPress REST API requests. | JS tests should pass. | |
-=======
-| [@wordpress/i18n](https://www.npmjs.com/package/@wordpress/i18n) | Internationalization utilities for client-side localization.| JS unit tests are passing. | The `wpi18n` used in `postbuild:client` script comes from `node-wp-i18n` and is thus separate from this. |
->>>>>>> 11524516
 
 ### PHP Runtime Dependencies
 | Package Name | Usage Summary | Testing | Notes |
