// Jest Snapshot v1, https://goo.gl/fbAQLP

exports[`Disputes list renders correctly 1`] = `
<div>
  <div
    class=" woocommerce-payments-page"
  >
    <h2
      class="screen-reader-text"
    >
      Filters
    </h2>
    <div
      class="woocommerce-filters"
    >
      <div
        class="woocommerce-filters__basic-filters"
      >
        <div
          class="woocommerce-filters-filter"
        >
          <span
            class="woocommerce-filters-label"
          >
            Show
            :
          </span>
          <div
            class="components-dropdown"
            tabindex="-1"
          >
            <button
              aria-expanded="false"
              class="components-button woocommerce-dropdown-button"
              type="button"
            >
              <div
                class="woocommerce-dropdown-button__labels"
              >
                <span>
                  All disputes
                </span>
              </div>
            </button>
          </div>
        </div>
      </div>
    </div>
    <div
      class="components-surface components-card woocommerce-table wcpay-disputes-list has-actions has-menu css-nsno0f-View-Surface-getBorders-primary-Card-rounded em57xhy0"
      data-wp-c16t="true"
      data-wp-component="Card"
    >
      <div
        class="css-mgwsf4-View-Content em57xhy0"
      >
        <div
          class="components-flex components-card__header components-card-header css-1g5oj2q-View-Flex-sx-Base-sx-Items-ItemsRow-Header-borderRadius-borderColor-medium em57xhy0"
          data-wp-c16t="true"
          data-wp-component="CardHeader"
        >
          <h2
            class="components-truncate components-text css-1s1vggh-View-Text-sx-Base em57xhy0"
            data-wp-c16t="true"
            data-wp-component="Text"
          >
            Disputes
          </h2>
          <div
            class="woocommerce-table__actions"
          >
            <button
              class="components-button woocommerce-table__download-button"
              type="button"
            >
              <svg
                class="gridicon gridicons-cloud-download"
                height="24"
                viewBox="0 0 24 24"
                width="24"
                xmlns="http://www.w3.org/2000/svg"
              >
                <g>
                  <path
                    d="M18 9c-.009 0-.017.002-.025.003A6.496 6.496 0 005 9.5a6.5 6.5 0 00.186 1.519C5.123 11.016 5.064 11 5 11a4 4 0 00-4 4c0 1.202.541 2.267 1.38 3h18.593C22.196 17.089 23 15.643 23 14a5 5 0 00-5-5zm-6 7l-4-5h3V8h2v3h3l-4 5z"
                  />
                </g>
              </svg>
              <span
                class="woocommerce-table__download-button__label"
              >
                Download
              </span>
            </button>
          </div>
          <div
            class="woocommerce-ellipsis-menu"
          >
            <div
              class="components-dropdown"
              tabindex="-1"
            >
              <button
                aria-expanded="false"
                class="components-button woocommerce-ellipsis-menu__toggle"
                title="Choose which values to display"
                type="button"
              >
                <svg
                  class="gridicon gridicons-ellipsis"
                  height="24"
                  viewBox="0 0 24 24"
                  width="24"
                  xmlns="http://www.w3.org/2000/svg"
                >
                  <g>
                    <path
                      d="M7 12a2 2 0 11-4.001-.001A2 2 0 017 12zm12-2a2 2 0 10.001 4.001A2 2 0 0019 10zm-7 0a2 2 0 10.001 4.001A2 2 0 0012 10z"
                    />
                  </g>
                </svg>
              </button>
            </div>
          </div>
        </div>
        <div
          class="components-card__body components-card-body css-1i4jx7i-View-Body-borderRadius em57xhy0"
          data-wp-c16t="true"
          data-wp-component="CardBody"
        >
          <div
            aria-hidden="false"
            aria-labelledby="caption-0"
            class="woocommerce-table__table"
            role="group"
          >
            <table>
              <caption
                class="woocommerce-table__caption screen-reader-text"
                id="caption-0"
              >
                Disputes
              </caption>
              <tbody>
                <tr>
                  <th
                    class="woocommerce-table__header info-button is-left-aligned"
                    role="columnheader"
                    scope="col"
                  >
                    <span
                      aria-hidden="false"
                    />
                  </th>
                  <th
                    aria-sort="none"
                    class="woocommerce-table__header is-left-aligned is-sortable"
                    role="columnheader"
                    scope="col"
                  >
                    <button
                      aria-describedby="header-0-1"
                      class="components-button"
                      type="button"
                    >
                      <svg
                        aria-hidden="true"
                        focusable="false"
                        height="24"
                        viewBox="0 0 24 24"
                        width="24"
                        xmlns="http://www.w3.org/2000/svg"
                      >
                        <path
                          d="M17.5 11.6L12 16l-5.5-4.4.9-1.2L12 14l4.5-3.6 1 1.2z"
                        />
                      </svg>
                      <span
                        aria-hidden="true"
                      >
                        Amount
                      </span>
                      <span
                        class="screen-reader-text"
                      >
                        Amount
                      </span>
                    </button>
                    <span
                      class="screen-reader-text"
                      id="header-0-1"
                    >
                      Sort by Amount in descending order
                    </span>
                  </th>
                  <th
                    class="woocommerce-table__header is-left-aligned"
                    role="columnheader"
                    scope="col"
                  >
                    <span
                      aria-hidden="true"
                    >
                      Status
                    </span>
                    <span
                      class="screen-reader-text"
                    >
                      Status
                    </span>
                  </th>
                  <th
                    class="woocommerce-table__header is-left-aligned"
                    role="columnheader"
                    scope="col"
                  >
                    <span
                      aria-hidden="true"
                    >
                      Reason
                    </span>
                    <span
                      class="screen-reader-text"
                    >
                      Reason
                    </span>
                  </th>
                  <th
                    class="woocommerce-table__header is-center-aligned is-left-aligned"
                    role="columnheader"
                    scope="col"
                  >
                    <span
                      aria-hidden="true"
                    >
                      Source
                    </span>
                    <span
                      class="screen-reader-text"
                    >
                      Source
                    </span>
                  </th>
                  <th
                    class="woocommerce-table__header is-left-aligned"
                    role="columnheader"
                    scope="col"
                  >
                    <span
                      aria-hidden="true"
                    >
                      Order #
                    </span>
<<<<<<< HEAD
                  </a>
                </td>
                <td
                  class="woocommerce-table__item is-left-aligned"
                >
                  <a
                    class="woocommerce-table__clickable-cell"
                    data-link-type="wc-admin"
                    href="admin.php?page=wc-admin&path=%2Fpayments%2Fdisputes%2Fdetails&id=dp_asdfghjkl"
                    tabindex="-1"
                  >
                    Transaction unauthorized
                  </a>
                </td>
                <td
                  class="woocommerce-table__item is-center-aligned"
                >
                  <a
                    class="woocommerce-table__clickable-cell"
                    data-link-type="wc-admin"
                    href="admin.php?page=wc-admin&path=%2Fpayments%2Fdisputes%2Fdetails&id=dp_asdfghjkl"
                    tabindex="-1"
=======
                    <span
                      class="screen-reader-text"
                    >
                      Order #
                    </span>
                  </th>
                  <th
                    class="woocommerce-table__header is-left-aligned"
                    role="columnheader"
                    scope="col"
>>>>>>> 14051c77
                  >
                    <span
                      aria-hidden="true"
                    >
                      Customer
                    </span>
                    <span
                      class="screen-reader-text"
                    >
                      Customer
                    </span>
                  </th>
                  <th
                    aria-sort="descending"
                    class="woocommerce-table__header is-left-aligned is-sortable is-sorted"
                    role="columnheader"
                    scope="col"
                  >
                    <button
                      aria-describedby="header-0-7"
                      class="components-button"
                      type="button"
                    >
                      <svg
                        aria-hidden="true"
                        focusable="false"
                        height="24"
                        viewBox="0 0 24 24"
                        width="24"
                        xmlns="http://www.w3.org/2000/svg"
                      >
                        <path
                          d="M17.5 11.6L12 16l-5.5-4.4.9-1.2L12 14l4.5-3.6 1 1.2z"
                        />
                      </svg>
                      <span
                        aria-hidden="true"
                      >
                        Disputed on
                      </span>
                      <span
                        class="screen-reader-text"
                      >
                        Disputed on
                      </span>
                    </button>
                    <span
                      class="screen-reader-text"
                      id="header-0-7"
                    >
                      Sort by Disputed on in ascending order
                    </span>
                  </th>
                  <th
                    aria-sort="none"
                    class="woocommerce-table__header is-left-aligned is-sortable"
                    role="columnheader"
                    scope="col"
                  >
                    <button
                      aria-describedby="header-0-8"
                      class="components-button"
                      type="button"
                    >
                      <svg
                        aria-hidden="true"
                        focusable="false"
                        height="24"
                        viewBox="0 0 24 24"
                        width="24"
                        xmlns="http://www.w3.org/2000/svg"
                      >
                        <path
                          d="M17.5 11.6L12 16l-5.5-4.4.9-1.2L12 14l4.5-3.6 1 1.2z"
                        />
                      </svg>
                      <span
                        aria-hidden="true"
                      >
                        Respond by
                      </span>
                      <span
                        class="screen-reader-text"
                      >
                        Respond by
                      </span>
                    </button>
                    <span
                      class="screen-reader-text"
                      id="header-0-8"
                    >
                      Sort by Respond by in descending order
                    </span>
                  </th>
                </tr>
                <tr>
                  <th
                    class="woocommerce-table__item info-button is-left-aligned"
                    scope="row"
                  >
                    <a
                      data-link-type="wc-admin"
                      href="admin.php?page=wc-admin&path=%2Fpayments%2Fdisputes%2Fdetails&id=dp_asdfghjkl"
                    >
                      <svg
                        class="gridicon gridicons-info-outline needs-offset"
                        height="18"
                        viewBox="0 0 24 24"
                        width="18"
                        xmlns="http://www.w3.org/2000/svg"
                      >
                        <g>
                          <path
                            d="M13 9h-2V7h2v2zm0 2h-2v6h2v-6zm-1-7c-4.411 0-8 3.589-8 8s3.589 8 8 8 8-3.589 8-8-3.589-8-8-8m0-2c5.523 0 10 4.477 10 10s-4.477 10-10 10S2 17.523 2 12 6.477 2 12 2z"
                          />
                        </g>
                      </svg>
                    </a>
                  </th>
                  <td
                    class="woocommerce-table__item is-left-aligned"
                  >
                    <a
                      class="woocommerce-table__clickable-cell"
                      data-link-type="wc-admin"
                      href="admin.php?page=wc-admin&path=%2Fpayments%2Fdisputes%2Fdetails&id=dp_asdfghjkl"
                      tabindex="-1"
                    >
                      $10.00
                    </a>
                  </td>
                  <td
                    class="woocommerce-table__item is-left-aligned"
                  >
                    <a
                      class="woocommerce-table__clickable-cell"
                      data-link-type="wc-admin"
                      href="admin.php?page=wc-admin&path=%2Fpayments%2Fdisputes%2Fdetails&id=dp_asdfghjkl"
                      tabindex="-1"
                    >
                      <span
                        class="chip chip-primary is-compact"
                      >
                        Needs response
                      </span>
                    </a>
                  </td>
                  <td
                    class="woocommerce-table__item is-left-aligned"
                  >
                    <a
                      class="woocommerce-table__clickable-cell"
                      data-link-type="wc-admin"
                      href="admin.php?page=wc-admin&path=%2Fpayments%2Fdisputes%2Fdetails&id=dp_asdfghjkl"
                      tabindex="-1"
                    >
                      Fraudulent
                    </a>
                  </td>
                  <td
                    class="woocommerce-table__item is-center-aligned is-left-aligned"
                  >
                    <a
                      class="woocommerce-table__clickable-cell"
                      data-link-type="wc-admin"
                      href="admin.php?page=wc-admin&path=%2Fpayments%2Fdisputes%2Fdetails&id=dp_asdfghjkl"
                      tabindex="-1"
                    >
                      <span
                        class="payment-method__brand payment-method__brand--visa"
                      />
                    </a>
                  </td>
                  <td
                    class="woocommerce-table__item is-left-aligned"
                  >
                    <a
                      data-link-type="external"
                      href="http://test.local/order/1"
                    >
                      1
                    </a>
                  </td>
                  <td
                    class="woocommerce-table__item is-left-aligned"
                  >
                    <a
                      data-link-type="wc-admin"
                      href="https://shop.local"
                    >
                      Mock customer
                    </a>
                  </td>
                  <td
                    class="woocommerce-table__item is-left-aligned is-sorted"
                  >
                    <a
                      class="woocommerce-table__clickable-cell"
                      data-link-type="wc-admin"
                      href="admin.php?page=wc-admin&path=%2Fpayments%2Fdisputes%2Fdetails&id=dp_asdfghjkl"
                      tabindex="-1"
                    >
                      Nov 1, 2019
                    </a>
                  </td>
                  <td
                    class="woocommerce-table__item is-left-aligned"
                  >
                    <a
                      class="woocommerce-table__clickable-cell"
                      data-link-type="wc-admin"
                      href="admin.php?page=wc-admin&path=%2Fpayments%2Fdisputes%2Fdetails&id=dp_asdfghjkl"
                      tabindex="-1"
                    >
                      Nov 7, 2019 / 9:46PM
                    </a>
                  </td>
                </tr>
                <tr>
                  <th
                    class="woocommerce-table__item info-button is-left-aligned"
                    scope="row"
                  >
                    <a
                      data-link-type="wc-admin"
                      href="admin.php?page=wc-admin&path=%2Fpayments%2Fdisputes%2Fdetails&id=dp_zxcvbnm"
                    >
                      <svg
                        class="gridicon gridicons-info-outline needs-offset"
                        height="18"
                        viewBox="0 0 24 24"
                        width="18"
                        xmlns="http://www.w3.org/2000/svg"
                      >
                        <g>
                          <path
                            d="M13 9h-2V7h2v2zm0 2h-2v6h2v-6zm-1-7c-4.411 0-8 3.589-8 8s3.589 8 8 8 8-3.589 8-8-3.589-8-8-8m0-2c5.523 0 10 4.477 10 10s-4.477 10-10 10S2 17.523 2 12 6.477 2 12 2z"
                          />
                        </g>
                      </svg>
                    </a>
                  </th>
                  <td
                    class="woocommerce-table__item is-left-aligned"
                  >
                    <a
                      class="woocommerce-table__clickable-cell"
                      data-link-type="wc-admin"
                      href="admin.php?page=wc-admin&path=%2Fpayments%2Fdisputes%2Fdetails&id=dp_zxcvbnm"
                      tabindex="-1"
                    >
                      $10.50
                    </a>
                  </td>
                  <td
                    class="woocommerce-table__item is-left-aligned"
                  >
                    <a
                      class="woocommerce-table__clickable-cell"
                      data-link-type="wc-admin"
                      href="admin.php?page=wc-admin&path=%2Fpayments%2Fdisputes%2Fdetails&id=dp_zxcvbnm"
                      tabindex="-1"
                    >
                      <span
                        class="chip chip-light is-compact"
                      >
                        Under review
                      </span>
                    </a>
                  </td>
                  <td
                    class="woocommerce-table__item is-left-aligned"
                  >
                    <a
                      class="woocommerce-table__clickable-cell"
                      data-link-type="wc-admin"
                      href="admin.php?page=wc-admin&path=%2Fpayments%2Fdisputes%2Fdetails&id=dp_zxcvbnm"
                      tabindex="-1"
                    >
                      General
                    </a>
                  </td>
                  <td
                    class="woocommerce-table__item is-center-aligned is-left-aligned"
                  >
                    <a
                      class="woocommerce-table__clickable-cell"
                      data-link-type="wc-admin"
                      href="admin.php?page=wc-admin&path=%2Fpayments%2Fdisputes%2Fdetails&id=dp_zxcvbnm"
                      tabindex="-1"
                    >
                      <span
                        class="payment-method__brand payment-method__brand--"
                      />
                    </a>
                  </td>
                  <td
                    class="woocommerce-table__item is-left-aligned"
                  >
                    <span>
                      –
                    </span>
                  </td>
                  <td
                    class="woocommerce-table__item is-left-aligned"
                  >
                    <a
                      class="woocommerce-table__clickable-cell"
                      data-link-type="wc-admin"
                      href="admin.php?page=wc-admin&path=%2Fpayments%2Fdisputes%2Fdetails&id=dp_zxcvbnm"
                      tabindex="-1"
                    />
                  </td>
                  <td
                    class="woocommerce-table__item is-left-aligned is-sorted"
                  >
                    <a
                      class="woocommerce-table__clickable-cell"
                      data-link-type="wc-admin"
                      href="admin.php?page=wc-admin&path=%2Fpayments%2Fdisputes%2Fdetails&id=dp_zxcvbnm"
                      tabindex="-1"
                    >
                      Oct 30, 2019
                    </a>
                  </td>
                  <td
                    class="woocommerce-table__item is-left-aligned"
                  >
                    <a
                      class="woocommerce-table__clickable-cell"
                      data-link-type="wc-admin"
                      href="admin.php?page=wc-admin&path=%2Fpayments%2Fdisputes%2Fdetails&id=dp_zxcvbnm"
                      tabindex="-1"
                    >
                      Nov 6, 2019 / 6:00PM
                    </a>
                  </td>
                </tr>
                <tr>
                  <th
                    class="woocommerce-table__item info-button is-left-aligned"
                    scope="row"
                  >
                    <a
                      data-link-type="wc-admin"
                      href="admin.php?page=wc-admin&path=%2Fpayments%2Fdisputes%2Fdetails&id=dp_rstyuoi"
                    >
                      <svg
                        class="gridicon gridicons-info-outline needs-offset"
                        height="18"
                        viewBox="0 0 24 24"
                        width="18"
                        xmlns="http://www.w3.org/2000/svg"
                      >
                        <g>
                          <path
                            d="M13 9h-2V7h2v2zm0 2h-2v6h2v-6zm-1-7c-4.411 0-8 3.589-8 8s3.589 8 8 8 8-3.589 8-8-3.589-8-8-8m0-2c5.523 0 10 4.477 10 10s-4.477 10-10 10S2 17.523 2 12 6.477 2 12 2z"
                          />
                        </g>
                      </svg>
                    </a>
                  </th>
                  <td
                    class="woocommerce-table__item is-left-aligned"
                  >
                    <a
                      class="woocommerce-table__clickable-cell"
                      data-link-type="wc-admin"
                      href="admin.php?page=wc-admin&path=%2Fpayments%2Fdisputes%2Fdetails&id=dp_rstyuoi"
                      tabindex="-1"
                    >
                      $20.00
                    </a>
                  </td>
                  <td
                    class="woocommerce-table__item is-left-aligned"
                  >
                    <a
                      class="woocommerce-table__clickable-cell"
                      data-link-type="wc-admin"
                      href="admin.php?page=wc-admin&path=%2Fpayments%2Fdisputes%2Fdetails&id=dp_rstyuoi"
                      tabindex="-1"
                    >
                      <span
                        class="chip chip-primary is-compact"
                      >
                        Needs response
                      </span>
                    </a>
                  </td>
                  <td
                    class="woocommerce-table__item is-left-aligned"
                  >
                    <a
                      class="woocommerce-table__clickable-cell"
                      data-link-type="wc-admin"
                      href="admin.php?page=wc-admin&path=%2Fpayments%2Fdisputes%2Fdetails&id=dp_rstyuoi"
                      tabindex="-1"
                    >
                      General
                    </a>
                  </td>
                  <td
                    class="woocommerce-table__item is-center-aligned is-left-aligned"
                  >
                    <a
                      class="woocommerce-table__clickable-cell"
                      data-link-type="wc-admin"
                      href="admin.php?page=wc-admin&path=%2Fpayments%2Fdisputes%2Fdetails&id=dp_rstyuoi"
                      tabindex="-1"
                    >
                      <span
                        class="payment-method__brand payment-method__brand--visa"
                      />
                    </a>
                  </td>
                  <td
                    class="woocommerce-table__item is-left-aligned"
                  >
                    <a
                      data-link-type="external"
                      href="http://test.local/order/3"
                    >
                      3
                    </a>
                  </td>
                  <td
                    class="woocommerce-table__item is-left-aligned"
                  >
                    <a
                      class="woocommerce-table__clickable-cell"
                      data-link-type="wc-admin"
                      href="admin.php?page=wc-admin&path=%2Fpayments%2Fdisputes%2Fdetails&id=dp_rstyuoi"
                      tabindex="-1"
                    >
                      Mock customer
                    </a>
                  </td>
                  <td
                    class="woocommerce-table__item is-left-aligned is-sorted"
                  >
                    <a
                      class="woocommerce-table__clickable-cell"
                      data-link-type="wc-admin"
                      href="admin.php?page=wc-admin&path=%2Fpayments%2Fdisputes%2Fdetails&id=dp_rstyuoi"
                      tabindex="-1"
                    >
                      Nov 1, 2019
                    </a>
                  </td>
                  <td
                    class="woocommerce-table__item is-left-aligned"
                  >
                    <a
                      class="woocommerce-table__clickable-cell"
                      data-link-type="wc-admin"
                      href="admin.php?page=wc-admin&path=%2Fpayments%2Fdisputes%2Fdetails&id=dp_rstyuoi"
                      tabindex="-1"
                    >
                      Nov 7, 2019 / 9:46PM
                    </a>
                  </td>
                </tr>
              </tbody>
            </table>
          </div>
        </div>
        <div
          class="components-flex components-card__footer components-card-footer css-142znvl-View-Flex-sx-Base-sx-Items-ItemsRow-Footer-borderRadius-borderColor-medium em57xhy0"
          data-wp-c16t="true"
          data-wp-component="CardFooter"
        >
          <ul
            class="woocommerce-table__summary"
            role="complementary"
          >
            <li
              class="woocommerce-table__summary-item"
            >
              <span
                class="woocommerce-table__summary-value"
              >
                25
              </span>
              <span
                class="woocommerce-table__summary-label"
              >
                disputes
              </span>
            </li>
          </ul>
        </div>
      </div>
      <div
        aria-hidden="true"
        class="components-elevation css-91yjwm-View-Elevation-sx-Base-elevationClassName em57xhy0"
        data-wp-c16t="true"
        data-wp-component="Elevation"
      />
      <div
        aria-hidden="true"
        class="components-elevation css-91yjwm-View-Elevation-sx-Base-elevationClassName em57xhy0"
        data-wp-c16t="true"
        data-wp-component="Elevation"
      />
    </div>
  </div>
</div>
`;<|MERGE_RESOLUTION|>--- conflicted
+++ resolved
@@ -251,30 +251,6 @@
                     >
                       Order #
                     </span>
-<<<<<<< HEAD
-                  </a>
-                </td>
-                <td
-                  class="woocommerce-table__item is-left-aligned"
-                >
-                  <a
-                    class="woocommerce-table__clickable-cell"
-                    data-link-type="wc-admin"
-                    href="admin.php?page=wc-admin&path=%2Fpayments%2Fdisputes%2Fdetails&id=dp_asdfghjkl"
-                    tabindex="-1"
-                  >
-                    Transaction unauthorized
-                  </a>
-                </td>
-                <td
-                  class="woocommerce-table__item is-center-aligned"
-                >
-                  <a
-                    class="woocommerce-table__clickable-cell"
-                    data-link-type="wc-admin"
-                    href="admin.php?page=wc-admin&path=%2Fpayments%2Fdisputes%2Fdetails&id=dp_asdfghjkl"
-                    tabindex="-1"
-=======
                     <span
                       class="screen-reader-text"
                     >
@@ -285,7 +261,6 @@
                     class="woocommerce-table__header is-left-aligned"
                     role="columnheader"
                     scope="col"
->>>>>>> 14051c77
                   >
                     <span
                       aria-hidden="true"
