// Jest Snapshot v1, https://goo.gl/fbAQLP

exports[`Dispute details screen renders correctly for bank_cannot_process dispute 1`] = `
<div>
  <div
    class="wcpay-dispute-details woocommerce-payments-page is-narrow"
  >
    <div
      class="components-surface components-card css-nsno0f-View-Surface-getBorders-primary-Card-rounded em57xhy0"
      data-wp-c16t="true"
      data-wp-component="Card"
    >
      <div
        class="css-mgwsf4-View-Content em57xhy0"
      >
        <div
          class="components-flex components-card__header components-card-header header-dispute-overview css-1e8ifbz-View-Flex-sx-Base-sx-Items-ItemsRow-Header-borderRadius-borderColor-large em57xhy0"
          data-wp-c16t="true"
          data-wp-component="CardHeader"
        >
          Dispute overview
          <span
            class="chip chip-primary is-compact"
          >
            Needs response
          </span>
        </div>
        <div
          class="components-card__body components-card-body css-1nonx1n-View-Body-borderRadius-large em57xhy0"
          data-wp-c16t="true"
          data-wp-component="CardBody"
        >
          <div
            class="wcpay-dispute-info"
          >
            <div
              class="wcpay-dispute-info-item"
            >
              <span
                class="wcpay-dispute-info-key"
              >
                Dispute date: 
              </span>
              <span
                class="wcpay-dispute-info-value"
              >
                Nov 1, 2019
              </span>
            </div>
            <div
              class="wcpay-dispute-info-item"
            >
              <span
                class="wcpay-dispute-info-key"
              >
                Disputed amount: 
              </span>
              <span
                class="wcpay-dispute-info-value"
              >
                $10.00
              </span>
            </div>
            <div
              class="wcpay-dispute-info-item"
            >
              <span
                class="wcpay-dispute-info-key"
              >
                Respond by: 
              </span>
              <span
                class="wcpay-dispute-info-value"
              >
                Nov 8, 2019 - 2:46AM
              </span>
            </div>
            <div
              class="wcpay-dispute-info-item"
            >
              <span
                class="wcpay-dispute-info-key"
              >
                Reason: 
              </span>
              <span
                class="wcpay-dispute-info-value"
              >
                Bank cannot process
              </span>
            </div>
            <div
              class="wcpay-dispute-info-item"
            >
              <span
                class="wcpay-dispute-info-key"
              >
                Order: 
              </span>
              <span
                class="wcpay-dispute-info-value"
              >
                <a
                  data-link-type="external"
                  href="http://test.local/order/1"
                >
                  1
                </a>
              </span>
            </div>
            <div
              class="wcpay-dispute-info-item"
            >
              <span
                class="wcpay-dispute-info-key"
              >
                Transaction ID: 
              </span>
              <span
                class="wcpay-dispute-info-value"
              >
                <a
                  data-link-type="wc-admin"
                  href="admin.php?page=wc-admin&path=%2Fpayments%2Ftransactions%2Fdetails"
                />
              </span>
            </div>
          </div>
        </div>
        <div
          class="components-flex components-card__footer components-card-footer css-1vemep6-View-Flex-sx-Base-sx-Items-ItemsRow-Footer-borderRadius-borderColor-large em57xhy0"
          data-wp-c16t="true"
          data-wp-component="CardFooter"
        >
          <div>
            <a
              class="components-button is-primary"
              href="admin.php?page=wc-admin&path=%2Fpayments%2Fdisputes%2Fchallenge&id=dp_asdfghjkl"
            >
              Challenge dispute
            </a>
            <button
              class="components-button is-secondary"
              type="button"
            >
              Accept dispute
            </button>
          </div>
        </div>
      </div>
      <div
        aria-hidden="true"
        class="components-elevation css-91yjwm-View-Elevation-sx-Base-elevationClassName em57xhy0"
        data-wp-c16t="true"
        data-wp-component="Elevation"
      />
      <div
        aria-hidden="true"
        class="components-elevation css-91yjwm-View-Elevation-sx-Base-elevationClassName em57xhy0"
        data-wp-c16t="true"
        data-wp-component="Elevation"
      />
    </div>
    <div
      class="components-surface components-card css-nsno0f-View-Surface-getBorders-primary-Card-rounded em57xhy0"
      data-wp-c16t="true"
      data-wp-component="Card"
    >
      <div
        class="css-mgwsf4-View-Content em57xhy0"
      >
        <div
          class="components-flex components-card__header components-card-header css-1e8ifbz-View-Flex-sx-Base-sx-Items-ItemsRow-Header-borderRadius-borderColor-large em57xhy0"
          data-wp-c16t="true"
          data-wp-component="CardHeader"
        >
          Dispute: Bank cannot process
        </div>
        <div
          class="components-card__body components-card-body css-1nonx1n-View-Body-borderRadius-large em57xhy0"
          data-wp-c16t="true"
          data-wp-component="CardBody"
        />
        <div
          class="components-flex components-card__footer components-card-footer css-1vemep6-View-Flex-sx-Base-sx-Items-ItemsRow-Footer-borderRadius-borderColor-large em57xhy0"
          data-wp-c16t="true"
          data-wp-component="CardFooter"
        >
          <div>
            <a
              class="components-button is-primary"
              href="admin.php?page=wc-admin&path=%2Fpayments%2Fdisputes%2Fchallenge&id=dp_asdfghjkl"
            >
              Challenge dispute
            </a>
            <button
              class="components-button is-secondary"
              type="button"
            >
              Accept dispute
            </button>
          </div>
        </div>
      </div>
      <div
        aria-hidden="true"
        class="components-elevation css-91yjwm-View-Elevation-sx-Base-elevationClassName em57xhy0"
        data-wp-c16t="true"
        data-wp-component="Elevation"
      />
      <div
        aria-hidden="true"
        class="components-elevation css-91yjwm-View-Elevation-sx-Base-elevationClassName em57xhy0"
        data-wp-c16t="true"
        data-wp-component="Elevation"
      />
    </div>
  </div>
</div>
`;

exports[`Dispute details screen renders correctly for charge_refunded dispute status 1`] = `
<div>
  <div
    class="wcpay-dispute-details woocommerce-payments-page is-narrow"
  >
    <div
      class="components-surface components-card css-nsno0f-View-Surface-getBorders-primary-Card-rounded em57xhy0"
      data-wp-c16t="true"
      data-wp-component="Card"
    >
      <div
        class="css-mgwsf4-View-Content em57xhy0"
      >
        <div
          class="components-flex components-card__header components-card-header header-dispute-overview css-1e8ifbz-View-Flex-sx-Base-sx-Items-ItemsRow-Header-borderRadius-borderColor-large em57xhy0"
          data-wp-c16t="true"
          data-wp-component="CardHeader"
        >
          Dispute overview
          <span
            class="chip chip-light is-compact"
          >
<<<<<<< HEAD
            <span
              class="wcpay-dispute-info-key"
            >
              Reason: 
            </span>
            <span
              class="wcpay-dispute-info-value"
            >
              Transaction unauthorized
            </span>
          </div>
=======
            Charge refunded
          </span>
        </div>
        <div
          class="components-card__body components-card-body css-1nonx1n-View-Body-borderRadius-large em57xhy0"
          data-wp-c16t="true"
          data-wp-component="CardBody"
        >
>>>>>>> 14051c77
          <div
            class="wcpay-dispute-info"
          >
            <div
              class="wcpay-dispute-info-item"
            >
              <span
                class="wcpay-dispute-info-key"
              >
                Dispute date: 
              </span>
              <span
                class="wcpay-dispute-info-value"
              >
                Nov 1, 2019
              </span>
            </div>
            <div
              class="wcpay-dispute-info-item"
            >
              <span
                class="wcpay-dispute-info-key"
              >
                Disputed amount: 
              </span>
              <span
                class="wcpay-dispute-info-value"
              >
                $10.00
              </span>
            </div>
            <div
              class="wcpay-dispute-info-item"
            >
              <span
                class="wcpay-dispute-info-key"
              >
                Respond by: 
              </span>
              <span
                class="wcpay-dispute-info-value"
              >
                Nov 8, 2019 - 2:46AM
              </span>
            </div>
            <div
              class="wcpay-dispute-info-item"
            >
              <span
                class="wcpay-dispute-info-key"
              >
                Reason: 
              </span>
              <span
                class="wcpay-dispute-info-value"
              >
                Fraudulent
              </span>
            </div>
            <div
              class="wcpay-dispute-info-item"
            >
              <span
                class="wcpay-dispute-info-key"
              >
                Order: 
              </span>
              <span
                class="wcpay-dispute-info-value"
              >
                <a
                  data-link-type="external"
                  href="http://test.local/order/1"
                >
                  1
                </a>
              </span>
            </div>
            <div
              class="wcpay-dispute-info-item"
            >
              <span
                class="wcpay-dispute-info-key"
              >
                Transaction ID: 
              </span>
              <span
                class="wcpay-dispute-info-value"
              >
                <a
                  data-link-type="wc-admin"
                  href="admin.php?page=wc-admin&path=%2Fpayments%2Ftransactions%2Fdetails"
                />
              </span>
            </div>
          </div>
          <p>
            If you believe the dispute is invalid, you can challenge it by submitting the appropriate evidence using the response forms on the next screen.
          </p>
          <p>
            If you believe the payment was actually made using a stolen credit card, you will need to accept the dispute. The credit card networks place liability for accepting fraudulent payments with you, the business.
          </p>
        </div>
        <div
          class="components-flex components-card__footer components-card-footer css-1vemep6-View-Flex-sx-Base-sx-Items-ItemsRow-Footer-borderRadius-borderColor-large em57xhy0"
          data-wp-c16t="true"
          data-wp-component="CardFooter"
        />
      </div>
      <div
        aria-hidden="true"
        class="components-elevation css-91yjwm-View-Elevation-sx-Base-elevationClassName em57xhy0"
        data-wp-c16t="true"
        data-wp-component="Elevation"
      />
      <div
        aria-hidden="true"
        class="components-elevation css-91yjwm-View-Elevation-sx-Base-elevationClassName em57xhy0"
        data-wp-c16t="true"
        data-wp-component="Elevation"
      />
    </div>
    <div
      class="components-surface components-card css-nsno0f-View-Surface-getBorders-primary-Card-rounded em57xhy0"
      data-wp-c16t="true"
      data-wp-component="Card"
    >
      <div
        class="css-mgwsf4-View-Content em57xhy0"
      >
<<<<<<< HEAD
        Dispute: Transaction unauthorized
=======
        <div
          class="components-flex components-card__header components-card-header css-1e8ifbz-View-Flex-sx-Base-sx-Items-ItemsRow-Header-borderRadius-borderColor-large em57xhy0"
          data-wp-c16t="true"
          data-wp-component="CardHeader"
        >
          Dispute: Fraudulent
        </div>
        <div
          class="components-card__body components-card-body css-1nonx1n-View-Body-borderRadius-large em57xhy0"
          data-wp-c16t="true"
          data-wp-component="CardBody"
        >
          <p>
            This is the most common reason for a dispute, and happens when a cardholder claims that they didn’t authorize the payment. This can happen if the card was lost or stolen and used to make a fraudulent purchase. It can also happen if the cardholder doesn’t recognize the payment as it appears on the billing statement from their card issuer.
          </p>
          <h3>
             
            Required to overturn dispute
             
          </h3>
          <p>
            Provide adequate payment and order details so that a legitimate customer recognizes it, or proves to the card issuer that their cardholder authorized the transaction.
          </p>
          <h3>
            How to respond
          </h3>
          <p>
            Try to get in touch with your customer. Sometimes people forget about payments they make or don’t recognize the way they appear on their card statement. If this is the case, ask them to contact their card issuer and let them know they no longer dispute the transaction.
          </p>
          <p>
            Even if your customer agrees to withdraw the dispute, you must still submit appropriate evidence using the forms on the next screen. Simply saying that your customer is going to withdraw the dispute is not sufficient evidence.
          </p>
          <p>
            It may be more efficient—and provide a better customer experience—to accept an accidental dispute and charge the customer again, if appropriate. Even when a dispute is withdrawn, it usually takes approximately 75 days to be finalized. Remember, it doesn’t matter to the card networks whether you win or lose a dispute; what matters is how many disputes a business receives, regardless of how many disputes are won.
          </p>
        </div>
        <div
          class="components-flex components-card__footer components-card-footer css-1vemep6-View-Flex-sx-Base-sx-Items-ItemsRow-Footer-borderRadius-borderColor-large em57xhy0"
          data-wp-c16t="true"
          data-wp-component="CardFooter"
        />
>>>>>>> 14051c77
      </div>
      <div
        aria-hidden="true"
        class="components-elevation css-91yjwm-View-Elevation-sx-Base-elevationClassName em57xhy0"
        data-wp-c16t="true"
        data-wp-component="Elevation"
      />
      <div
        aria-hidden="true"
        class="components-elevation css-91yjwm-View-Elevation-sx-Base-elevationClassName em57xhy0"
        data-wp-c16t="true"
        data-wp-component="Elevation"
      />
    </div>
  </div>
</div>
`;

exports[`Dispute details screen renders correctly for check_returned dispute 1`] = `
<div>
  <div
    class="wcpay-dispute-details woocommerce-payments-page is-narrow"
  >
    <div
      class="components-surface components-card css-nsno0f-View-Surface-getBorders-primary-Card-rounded em57xhy0"
      data-wp-c16t="true"
      data-wp-component="Card"
    >
      <div
        class="css-mgwsf4-View-Content em57xhy0"
      >
        <div
          class="components-flex components-card__header components-card-header header-dispute-overview css-1e8ifbz-View-Flex-sx-Base-sx-Items-ItemsRow-Header-borderRadius-borderColor-large em57xhy0"
          data-wp-c16t="true"
          data-wp-component="CardHeader"
        >
          Dispute overview
          <span
            class="chip chip-primary is-compact"
          >
            Needs response
          </span>
        </div>
        <div
          class="components-card__body components-card-body css-1nonx1n-View-Body-borderRadius-large em57xhy0"
          data-wp-c16t="true"
          data-wp-component="CardBody"
        >
          <div
            class="wcpay-dispute-info"
          >
            <div
              class="wcpay-dispute-info-item"
            >
              <span
                class="wcpay-dispute-info-key"
              >
                Dispute date: 
              </span>
              <span
                class="wcpay-dispute-info-value"
              >
                Nov 1, 2019
              </span>
            </div>
            <div
              class="wcpay-dispute-info-item"
            >
              <span
                class="wcpay-dispute-info-key"
              >
                Disputed amount: 
              </span>
              <span
                class="wcpay-dispute-info-value"
              >
                $10.00
              </span>
            </div>
            <div
              class="wcpay-dispute-info-item"
            >
              <span
                class="wcpay-dispute-info-key"
              >
                Respond by: 
              </span>
              <span
                class="wcpay-dispute-info-value"
              >
                Nov 8, 2019 - 2:46AM
              </span>
            </div>
            <div
              class="wcpay-dispute-info-item"
            >
              <span
                class="wcpay-dispute-info-key"
              >
                Reason: 
              </span>
              <span
                class="wcpay-dispute-info-value"
              >
                Check returned
              </span>
            </div>
            <div
              class="wcpay-dispute-info-item"
            >
              <span
                class="wcpay-dispute-info-key"
              >
                Order: 
              </span>
              <span
                class="wcpay-dispute-info-value"
              >
                <a
                  data-link-type="external"
                  href="http://test.local/order/1"
                >
                  1
                </a>
              </span>
            </div>
            <div
              class="wcpay-dispute-info-item"
            >
              <span
                class="wcpay-dispute-info-key"
              >
                Transaction ID: 
              </span>
              <span
                class="wcpay-dispute-info-value"
              >
                <a
                  data-link-type="wc-admin"
                  href="admin.php?page=wc-admin&path=%2Fpayments%2Ftransactions%2Fdetails"
                />
              </span>
            </div>
          </div>
        </div>
        <div
          class="components-flex components-card__footer components-card-footer css-1vemep6-View-Flex-sx-Base-sx-Items-ItemsRow-Footer-borderRadius-borderColor-large em57xhy0"
          data-wp-c16t="true"
          data-wp-component="CardFooter"
        >
          <div>
            <a
              class="components-button is-primary"
              href="admin.php?page=wc-admin&path=%2Fpayments%2Fdisputes%2Fchallenge&id=dp_asdfghjkl"
            >
              Challenge dispute
            </a>
            <button
              class="components-button is-secondary"
              type="button"
            >
              Accept dispute
            </button>
          </div>
        </div>
      </div>
      <div
        aria-hidden="true"
        class="components-elevation css-91yjwm-View-Elevation-sx-Base-elevationClassName em57xhy0"
        data-wp-c16t="true"
        data-wp-component="Elevation"
      />
      <div
        aria-hidden="true"
        class="components-elevation css-91yjwm-View-Elevation-sx-Base-elevationClassName em57xhy0"
        data-wp-c16t="true"
        data-wp-component="Elevation"
      />
    </div>
    <div
      class="components-surface components-card css-nsno0f-View-Surface-getBorders-primary-Card-rounded em57xhy0"
      data-wp-c16t="true"
      data-wp-component="Card"
    >
      <div
        class="css-mgwsf4-View-Content em57xhy0"
      >
        <div
          class="components-flex components-card__header components-card-header css-1e8ifbz-View-Flex-sx-Base-sx-Items-ItemsRow-Header-borderRadius-borderColor-large em57xhy0"
          data-wp-c16t="true"
          data-wp-component="CardHeader"
        >
          Dispute: Check returned
        </div>
        <div
          class="components-card__body components-card-body css-1nonx1n-View-Body-borderRadius-large em57xhy0"
          data-wp-c16t="true"
          data-wp-component="CardBody"
        />
        <div
          class="components-flex components-card__footer components-card-footer css-1vemep6-View-Flex-sx-Base-sx-Items-ItemsRow-Footer-borderRadius-borderColor-large em57xhy0"
          data-wp-c16t="true"
          data-wp-component="CardFooter"
        >
          <div>
            <a
              class="components-button is-primary"
              href="admin.php?page=wc-admin&path=%2Fpayments%2Fdisputes%2Fchallenge&id=dp_asdfghjkl"
            >
              Challenge dispute
            </a>
            <button
              class="components-button is-secondary"
              type="button"
            >
              Accept dispute
            </button>
          </div>
        </div>
      </div>
      <div
        aria-hidden="true"
        class="components-elevation css-91yjwm-View-Elevation-sx-Base-elevationClassName em57xhy0"
        data-wp-c16t="true"
        data-wp-component="Elevation"
      />
      <div
        aria-hidden="true"
        class="components-elevation css-91yjwm-View-Elevation-sx-Base-elevationClassName em57xhy0"
        data-wp-c16t="true"
        data-wp-component="Elevation"
      />
    </div>
  </div>
</div>
`;

exports[`Dispute details screen renders correctly for credit_not_processed dispute 1`] = `
<div>
  <div
    class="wcpay-dispute-details woocommerce-payments-page is-narrow"
  >
    <div
      class="components-surface components-card css-nsno0f-View-Surface-getBorders-primary-Card-rounded em57xhy0"
      data-wp-c16t="true"
      data-wp-component="Card"
    >
      <div
        class="css-mgwsf4-View-Content em57xhy0"
      >
        <div
          class="components-flex components-card__header components-card-header header-dispute-overview css-1e8ifbz-View-Flex-sx-Base-sx-Items-ItemsRow-Header-borderRadius-borderColor-large em57xhy0"
          data-wp-c16t="true"
          data-wp-component="CardHeader"
        >
          Dispute overview
          <span
            class="chip chip-primary is-compact"
          >
            Needs response
          </span>
        </div>
        <div
          class="components-card__body components-card-body css-1nonx1n-View-Body-borderRadius-large em57xhy0"
          data-wp-c16t="true"
          data-wp-component="CardBody"
        >
          <div
            class="wcpay-dispute-info"
          >
            <div
              class="wcpay-dispute-info-item"
            >
              <span
                class="wcpay-dispute-info-key"
              >
                Dispute date: 
              </span>
              <span
                class="wcpay-dispute-info-value"
              >
                Nov 1, 2019
              </span>
            </div>
            <div
              class="wcpay-dispute-info-item"
            >
              <span
                class="wcpay-dispute-info-key"
              >
                Disputed amount: 
              </span>
              <span
                class="wcpay-dispute-info-value"
              >
                $10.00
              </span>
            </div>
            <div
              class="wcpay-dispute-info-item"
            >
              <span
                class="wcpay-dispute-info-key"
              >
                Respond by: 
              </span>
              <span
                class="wcpay-dispute-info-value"
              >
                Nov 8, 2019 - 2:46AM
              </span>
            </div>
            <div
              class="wcpay-dispute-info-item"
            >
              <span
                class="wcpay-dispute-info-key"
              >
                Reason: 
              </span>
              <span
                class="wcpay-dispute-info-value"
              >
                Credit not processed
              </span>
            </div>
            <div
              class="wcpay-dispute-info-item"
            >
              <span
                class="wcpay-dispute-info-key"
              >
                Order: 
              </span>
              <span
                class="wcpay-dispute-info-value"
              >
                <a
                  data-link-type="external"
                  href="http://test.local/order/1"
                >
                  1
                </a>
              </span>
            </div>
            <div
              class="wcpay-dispute-info-item"
            >
              <span
                class="wcpay-dispute-info-key"
              >
                Transaction ID: 
              </span>
              <span
                class="wcpay-dispute-info-value"
              >
                <a
                  data-link-type="wc-admin"
                  href="admin.php?page=wc-admin&path=%2Fpayments%2Ftransactions%2Fdetails"
                />
              </span>
            </div>
          </div>
          <p>
            If you believe the dispute is invalid, you can challenge it by submitting the appropriate evidence using the response forms on the next screen.
          </p>
          <p>
            If your customer was not refunded appropriately, you will need to accept the dispute, or resolve the issue with your customer. The credit card networks place liability for accepting disputed payments with you, the business.
          </p>
        </div>
        <div
          class="components-flex components-card__footer components-card-footer css-1vemep6-View-Flex-sx-Base-sx-Items-ItemsRow-Footer-borderRadius-borderColor-large em57xhy0"
          data-wp-c16t="true"
          data-wp-component="CardFooter"
        >
          <div>
            <a
              class="components-button is-primary"
              href="admin.php?page=wc-admin&path=%2Fpayments%2Fdisputes%2Fchallenge&id=dp_asdfghjkl"
            >
              Challenge dispute
            </a>
            <button
              class="components-button is-secondary"
              type="button"
            >
              Accept dispute
            </button>
          </div>
        </div>
      </div>
      <div
        aria-hidden="true"
        class="components-elevation css-91yjwm-View-Elevation-sx-Base-elevationClassName em57xhy0"
        data-wp-c16t="true"
        data-wp-component="Elevation"
      />
      <div
        aria-hidden="true"
        class="components-elevation css-91yjwm-View-Elevation-sx-Base-elevationClassName em57xhy0"
        data-wp-c16t="true"
        data-wp-component="Elevation"
      />
    </div>
    <div
      class="components-surface components-card css-nsno0f-View-Surface-getBorders-primary-Card-rounded em57xhy0"
      data-wp-c16t="true"
      data-wp-component="Card"
    >
      <div
        class="css-mgwsf4-View-Content em57xhy0"
      >
        <div
          class="components-flex components-card__header components-card-header css-1e8ifbz-View-Flex-sx-Base-sx-Items-ItemsRow-Header-borderRadius-borderColor-large em57xhy0"
          data-wp-c16t="true"
          data-wp-component="CardHeader"
        >
          Dispute: Credit not processed
        </div>
        <div
          class="components-card__body components-card-body css-1nonx1n-View-Body-borderRadius-large em57xhy0"
          data-wp-c16t="true"
          data-wp-component="CardBody"
        >
          <p>
            The customer claims that the purchased product was returned or the transaction was otherwise canceled, but you have not yet provided a refund or credit.
          </p>
          <h3>
             
            Required to overturn dispute
             
          </h3>
          <p>
            Demonstrate that you have refunded your customer through other means or that your customer is not entitled to a refund. You cannot issue a refund while a payment is being disputed. If you believe that your customer was entitled a refund that you did not provide, you can accept the dispute.
          </p>
          <h3>
            How to respond
          </h3>
          <p>
            You should first get in touch with your customer. If you understand what their complaint is, there is a chance for you to explain the misunderstanding or to make it right. If you’re able to resolve the issue with your customer, you can ask that they withdraw the dispute.
          </p>
          <p>
            If the cardholder agrees to withdraw the dispute, you should still submit evidence for the dispute using the forms on the next screen. In addition to the following evidence, your submission should include correspondence with the cardholder saying they would withdraw the dispute and a written statement from their card issuer confirming that the dispute has been withdrawn.
          </p>
        </div>
        <div
          class="components-flex components-card__footer components-card-footer css-1vemep6-View-Flex-sx-Base-sx-Items-ItemsRow-Footer-borderRadius-borderColor-large em57xhy0"
          data-wp-c16t="true"
          data-wp-component="CardFooter"
        >
          <div>
            <a
              class="components-button is-primary"
              href="admin.php?page=wc-admin&path=%2Fpayments%2Fdisputes%2Fchallenge&id=dp_asdfghjkl"
            >
              Challenge dispute
            </a>
            <button
              class="components-button is-secondary"
              type="button"
            >
              Accept dispute
            </button>
          </div>
        </div>
      </div>
      <div
        aria-hidden="true"
        class="components-elevation css-91yjwm-View-Elevation-sx-Base-elevationClassName em57xhy0"
        data-wp-c16t="true"
        data-wp-component="Elevation"
      />
      <div
        aria-hidden="true"
        class="components-elevation css-91yjwm-View-Elevation-sx-Base-elevationClassName em57xhy0"
        data-wp-c16t="true"
        data-wp-component="Elevation"
      />
    </div>
  </div>
</div>
`;

exports[`Dispute details screen renders correctly for customer_initiated dispute 1`] = `
<div>
  <div
    class="wcpay-dispute-details woocommerce-payments-page is-narrow"
  >
    <div
      class="components-surface components-card css-nsno0f-View-Surface-getBorders-primary-Card-rounded em57xhy0"
      data-wp-c16t="true"
      data-wp-component="Card"
    >
      <div
        class="css-mgwsf4-View-Content em57xhy0"
      >
        <div
          class="components-flex components-card__header components-card-header header-dispute-overview css-1e8ifbz-View-Flex-sx-Base-sx-Items-ItemsRow-Header-borderRadius-borderColor-large em57xhy0"
          data-wp-c16t="true"
          data-wp-component="CardHeader"
        >
          Dispute overview
          <span
            class="chip chip-primary is-compact"
          >
            Needs response
          </span>
        </div>
        <div
          class="components-card__body components-card-body css-1nonx1n-View-Body-borderRadius-large em57xhy0"
          data-wp-c16t="true"
          data-wp-component="CardBody"
        >
          <div
            class="wcpay-dispute-info"
          >
            <div
              class="wcpay-dispute-info-item"
            >
              <span
                class="wcpay-dispute-info-key"
              >
                Dispute date: 
              </span>
              <span
                class="wcpay-dispute-info-value"
              >
                Nov 1, 2019
              </span>
            </div>
            <div
              class="wcpay-dispute-info-item"
            >
              <span
                class="wcpay-dispute-info-key"
              >
                Disputed amount: 
              </span>
              <span
                class="wcpay-dispute-info-value"
              >
                $10.00
              </span>
            </div>
            <div
              class="wcpay-dispute-info-item"
            >
              <span
                class="wcpay-dispute-info-key"
              >
                Respond by: 
              </span>
              <span
                class="wcpay-dispute-info-value"
              >
                Nov 8, 2019 - 2:46AM
              </span>
            </div>
            <div
              class="wcpay-dispute-info-item"
            >
              <span
                class="wcpay-dispute-info-key"
              >
                Reason: 
              </span>
              <span
                class="wcpay-dispute-info-value"
              >
                Customer initiated
              </span>
            </div>
            <div
              class="wcpay-dispute-info-item"
            >
              <span
                class="wcpay-dispute-info-key"
              >
                Order: 
              </span>
              <span
                class="wcpay-dispute-info-value"
              >
                <a
                  data-link-type="external"
                  href="http://test.local/order/1"
                >
                  1
                </a>
              </span>
            </div>
            <div
              class="wcpay-dispute-info-item"
            >
              <span
                class="wcpay-dispute-info-key"
              >
                Transaction ID: 
              </span>
              <span
                class="wcpay-dispute-info-value"
              >
                <a
                  data-link-type="wc-admin"
                  href="admin.php?page=wc-admin&path=%2Fpayments%2Ftransactions%2Fdetails"
                />
              </span>
            </div>
          </div>
        </div>
        <div
          class="components-flex components-card__footer components-card-footer css-1vemep6-View-Flex-sx-Base-sx-Items-ItemsRow-Footer-borderRadius-borderColor-large em57xhy0"
          data-wp-c16t="true"
          data-wp-component="CardFooter"
        >
          <div>
            <a
              class="components-button is-primary"
              href="admin.php?page=wc-admin&path=%2Fpayments%2Fdisputes%2Fchallenge&id=dp_asdfghjkl"
            >
              Challenge dispute
            </a>
            <button
              class="components-button is-secondary"
              type="button"
            >
              Accept dispute
            </button>
          </div>
        </div>
      </div>
      <div
        aria-hidden="true"
        class="components-elevation css-91yjwm-View-Elevation-sx-Base-elevationClassName em57xhy0"
        data-wp-c16t="true"
        data-wp-component="Elevation"
      />
      <div
        aria-hidden="true"
        class="components-elevation css-91yjwm-View-Elevation-sx-Base-elevationClassName em57xhy0"
        data-wp-c16t="true"
        data-wp-component="Elevation"
      />
    </div>
    <div
      class="components-surface components-card css-nsno0f-View-Surface-getBorders-primary-Card-rounded em57xhy0"
      data-wp-c16t="true"
      data-wp-component="Card"
    >
      <div
        class="css-mgwsf4-View-Content em57xhy0"
      >
        <div
          class="components-flex components-card__header components-card-header css-1e8ifbz-View-Flex-sx-Base-sx-Items-ItemsRow-Header-borderRadius-borderColor-large em57xhy0"
          data-wp-c16t="true"
          data-wp-component="CardHeader"
        >
          Dispute: Customer initiated
        </div>
        <div
          class="components-card__body components-card-body css-1nonx1n-View-Body-borderRadius-large em57xhy0"
          data-wp-c16t="true"
          data-wp-component="CardBody"
        />
        <div
          class="components-flex components-card__footer components-card-footer css-1vemep6-View-Flex-sx-Base-sx-Items-ItemsRow-Footer-borderRadius-borderColor-large em57xhy0"
          data-wp-c16t="true"
          data-wp-component="CardFooter"
        >
          <div>
            <a
              class="components-button is-primary"
              href="admin.php?page=wc-admin&path=%2Fpayments%2Fdisputes%2Fchallenge&id=dp_asdfghjkl"
            >
              Challenge dispute
            </a>
            <button
              class="components-button is-secondary"
              type="button"
            >
              Accept dispute
            </button>
          </div>
        </div>
      </div>
      <div
        aria-hidden="true"
        class="components-elevation css-91yjwm-View-Elevation-sx-Base-elevationClassName em57xhy0"
        data-wp-c16t="true"
        data-wp-component="Elevation"
      />
      <div
        aria-hidden="true"
        class="components-elevation css-91yjwm-View-Elevation-sx-Base-elevationClassName em57xhy0"
        data-wp-c16t="true"
        data-wp-component="Elevation"
      />
    </div>
  </div>
</div>
`;

exports[`Dispute details screen renders correctly for debit_not_authorized dispute 1`] = `
<div>
  <div
    class="wcpay-dispute-details woocommerce-payments-page is-narrow"
  >
    <div
      class="components-surface components-card css-nsno0f-View-Surface-getBorders-primary-Card-rounded em57xhy0"
      data-wp-c16t="true"
      data-wp-component="Card"
    >
      <div
        class="css-mgwsf4-View-Content em57xhy0"
      >
        <div
          class="components-flex components-card__header components-card-header header-dispute-overview css-1e8ifbz-View-Flex-sx-Base-sx-Items-ItemsRow-Header-borderRadius-borderColor-large em57xhy0"
          data-wp-c16t="true"
          data-wp-component="CardHeader"
        >
          Dispute overview
          <span
            class="chip chip-primary is-compact"
          >
            Needs response
          </span>
        </div>
        <div
          class="components-card__body components-card-body css-1nonx1n-View-Body-borderRadius-large em57xhy0"
          data-wp-c16t="true"
          data-wp-component="CardBody"
        >
          <div
            class="wcpay-dispute-info"
          >
            <div
              class="wcpay-dispute-info-item"
            >
              <span
                class="wcpay-dispute-info-key"
              >
                Dispute date: 
              </span>
              <span
                class="wcpay-dispute-info-value"
              >
                Nov 1, 2019
              </span>
            </div>
            <div
              class="wcpay-dispute-info-item"
            >
              <span
                class="wcpay-dispute-info-key"
              >
                Disputed amount: 
              </span>
              <span
                class="wcpay-dispute-info-value"
              >
                $10.00
              </span>
            </div>
            <div
              class="wcpay-dispute-info-item"
            >
              <span
                class="wcpay-dispute-info-key"
              >
                Respond by: 
              </span>
              <span
                class="wcpay-dispute-info-value"
              >
                Nov 8, 2019 - 2:46AM
              </span>
            </div>
            <div
              class="wcpay-dispute-info-item"
            >
              <span
                class="wcpay-dispute-info-key"
              >
                Reason: 
              </span>
              <span
                class="wcpay-dispute-info-value"
              >
                Debit not authorized
              </span>
            </div>
            <div
              class="wcpay-dispute-info-item"
            >
              <span
                class="wcpay-dispute-info-key"
              >
                Order: 
              </span>
              <span
                class="wcpay-dispute-info-value"
              >
                <a
                  data-link-type="external"
                  href="http://test.local/order/1"
                >
                  1
                </a>
              </span>
            </div>
            <div
              class="wcpay-dispute-info-item"
            >
              <span
                class="wcpay-dispute-info-key"
              >
                Transaction ID: 
              </span>
              <span
                class="wcpay-dispute-info-value"
              >
                <a
                  data-link-type="wc-admin"
                  href="admin.php?page=wc-admin&path=%2Fpayments%2Ftransactions%2Fdetails"
                />
              </span>
            </div>
          </div>
        </div>
        <div
          class="components-flex components-card__footer components-card-footer css-1vemep6-View-Flex-sx-Base-sx-Items-ItemsRow-Footer-borderRadius-borderColor-large em57xhy0"
          data-wp-c16t="true"
          data-wp-component="CardFooter"
        >
          <div>
            <a
              class="components-button is-primary"
              href="admin.php?page=wc-admin&path=%2Fpayments%2Fdisputes%2Fchallenge&id=dp_asdfghjkl"
            >
              Challenge dispute
            </a>
            <button
              class="components-button is-secondary"
              type="button"
            >
              Accept dispute
            </button>
          </div>
        </div>
      </div>
      <div
        aria-hidden="true"
        class="components-elevation css-91yjwm-View-Elevation-sx-Base-elevationClassName em57xhy0"
        data-wp-c16t="true"
        data-wp-component="Elevation"
      />
      <div
        aria-hidden="true"
        class="components-elevation css-91yjwm-View-Elevation-sx-Base-elevationClassName em57xhy0"
        data-wp-c16t="true"
        data-wp-component="Elevation"
      />
    </div>
    <div
      class="components-surface components-card css-nsno0f-View-Surface-getBorders-primary-Card-rounded em57xhy0"
      data-wp-c16t="true"
      data-wp-component="Card"
    >
      <div
        class="css-mgwsf4-View-Content em57xhy0"
      >
        <div
          class="components-flex components-card__header components-card-header css-1e8ifbz-View-Flex-sx-Base-sx-Items-ItemsRow-Header-borderRadius-borderColor-large em57xhy0"
          data-wp-c16t="true"
          data-wp-component="CardHeader"
        >
          Dispute: Debit not authorized
        </div>
        <div
          class="components-card__body components-card-body css-1nonx1n-View-Body-borderRadius-large em57xhy0"
          data-wp-c16t="true"
          data-wp-component="CardBody"
        />
        <div
          class="components-flex components-card__footer components-card-footer css-1vemep6-View-Flex-sx-Base-sx-Items-ItemsRow-Footer-borderRadius-borderColor-large em57xhy0"
          data-wp-c16t="true"
          data-wp-component="CardFooter"
        >
          <div>
            <a
              class="components-button is-primary"
              href="admin.php?page=wc-admin&path=%2Fpayments%2Fdisputes%2Fchallenge&id=dp_asdfghjkl"
            >
              Challenge dispute
            </a>
            <button
              class="components-button is-secondary"
              type="button"
            >
              Accept dispute
            </button>
          </div>
        </div>
      </div>
      <div
        aria-hidden="true"
        class="components-elevation css-91yjwm-View-Elevation-sx-Base-elevationClassName em57xhy0"
        data-wp-c16t="true"
        data-wp-component="Elevation"
      />
      <div
        aria-hidden="true"
        class="components-elevation css-91yjwm-View-Elevation-sx-Base-elevationClassName em57xhy0"
        data-wp-c16t="true"
        data-wp-component="Elevation"
      />
    </div>
  </div>
</div>
`;

exports[`Dispute details screen renders correctly for duplicate dispute 1`] = `
<div>
  <div
    class="wcpay-dispute-details woocommerce-payments-page is-narrow"
  >
    <div
      class="components-surface components-card css-nsno0f-View-Surface-getBorders-primary-Card-rounded em57xhy0"
      data-wp-c16t="true"
      data-wp-component="Card"
    >
      <div
        class="css-mgwsf4-View-Content em57xhy0"
      >
        <div
          class="components-flex components-card__header components-card-header header-dispute-overview css-1e8ifbz-View-Flex-sx-Base-sx-Items-ItemsRow-Header-borderRadius-borderColor-large em57xhy0"
          data-wp-c16t="true"
          data-wp-component="CardHeader"
        >
          Dispute overview
          <span
            class="chip chip-primary is-compact"
          >
            Needs response
          </span>
        </div>
        <div
          class="components-card__body components-card-body css-1nonx1n-View-Body-borderRadius-large em57xhy0"
          data-wp-c16t="true"
          data-wp-component="CardBody"
        >
          <div
            class="wcpay-dispute-info"
          >
            <div
              class="wcpay-dispute-info-item"
            >
              <span
                class="wcpay-dispute-info-key"
              >
                Dispute date: 
              </span>
              <span
                class="wcpay-dispute-info-value"
              >
                Nov 1, 2019
              </span>
            </div>
            <div
              class="wcpay-dispute-info-item"
            >
              <span
                class="wcpay-dispute-info-key"
              >
                Disputed amount: 
              </span>
              <span
                class="wcpay-dispute-info-value"
              >
                $10.00
              </span>
            </div>
            <div
              class="wcpay-dispute-info-item"
            >
              <span
                class="wcpay-dispute-info-key"
              >
                Respond by: 
              </span>
              <span
                class="wcpay-dispute-info-value"
              >
                Nov 8, 2019 - 2:46AM
              </span>
            </div>
            <div
              class="wcpay-dispute-info-item"
            >
              <span
                class="wcpay-dispute-info-key"
              >
                Reason: 
              </span>
              <span
                class="wcpay-dispute-info-value"
              >
                Duplicate
              </span>
            </div>
            <div
              class="wcpay-dispute-info-item"
            >
              <span
                class="wcpay-dispute-info-key"
              >
                Order: 
              </span>
              <span
                class="wcpay-dispute-info-value"
              >
                <a
                  data-link-type="external"
                  href="http://test.local/order/1"
                >
                  1
                </a>
              </span>
            </div>
            <div
              class="wcpay-dispute-info-item"
            >
              <span
                class="wcpay-dispute-info-key"
              >
                Transaction ID: 
              </span>
              <span
                class="wcpay-dispute-info-value"
              >
                <a
                  data-link-type="wc-admin"
                  href="admin.php?page=wc-admin&path=%2Fpayments%2Ftransactions%2Fdetails"
                />
              </span>
            </div>
          </div>
          <p>
            If you believe the dispute is invalid, you can challenge it by submitting the appropriate evidence using the response forms on the next screen.
          </p>
          <p>
            If there were duplicate payments, you should accept the dispute. You cannot issue a refund while a payment is being disputed. The credit card networks place liability for accepting disputed payments with you, the business.
          </p>
        </div>
        <div
          class="components-flex components-card__footer components-card-footer css-1vemep6-View-Flex-sx-Base-sx-Items-ItemsRow-Footer-borderRadius-borderColor-large em57xhy0"
          data-wp-c16t="true"
          data-wp-component="CardFooter"
        >
          <div>
            <a
              class="components-button is-primary"
              href="admin.php?page=wc-admin&path=%2Fpayments%2Fdisputes%2Fchallenge&id=dp_asdfghjkl"
            >
              Challenge dispute
            </a>
            <button
              class="components-button is-secondary"
              type="button"
            >
              Accept dispute
            </button>
          </div>
        </div>
      </div>
      <div
        aria-hidden="true"
        class="components-elevation css-91yjwm-View-Elevation-sx-Base-elevationClassName em57xhy0"
        data-wp-c16t="true"
        data-wp-component="Elevation"
      />
      <div
        aria-hidden="true"
        class="components-elevation css-91yjwm-View-Elevation-sx-Base-elevationClassName em57xhy0"
        data-wp-c16t="true"
        data-wp-component="Elevation"
      />
    </div>
    <div
      class="components-surface components-card css-nsno0f-View-Surface-getBorders-primary-Card-rounded em57xhy0"
      data-wp-c16t="true"
      data-wp-component="Card"
    >
      <div
        class="css-mgwsf4-View-Content em57xhy0"
      >
        <div
          class="components-flex components-card__header components-card-header css-1e8ifbz-View-Flex-sx-Base-sx-Items-ItemsRow-Header-borderRadius-borderColor-large em57xhy0"
          data-wp-c16t="true"
          data-wp-component="CardHeader"
        >
          Dispute: Duplicate
        </div>
        <div
          class="components-card__body components-card-body css-1nonx1n-View-Body-borderRadius-large em57xhy0"
          data-wp-c16t="true"
          data-wp-component="CardBody"
        >
          <p>
            The customer claims they were charged multiple times for the same product or service.
          </p>
          <h3>
             
            Required to overturn dispute
             
          </h3>
          <p>
            Demonstrate that each payment was for a separate product or service.
          </p>
          <h3>
            How to respond
          </h3>
          <p>
            Determine if your customer was incorrectly charged multiple times.
          </p>
          <p>
            If they were not, collect any and all information documenting that each payment was made separately, such as copies of receipts. If the receipts don’t include the items purchased, be sure to include an itemized list. Each receipt should clearly indicate that the payments are for separate purchases of items or services. If you’ve been able to get in touch with the customer you should be sure to address any concerns they had in your evidence.
          </p>
          <p>
            If there have been two or more separate payments, you should get in touch with your customer. If you understand what their complaint is, there is a chance for you to explain the misunderstanding or to make it right. If you’re able to resolve the issue with your customer, you can ask that they withdraw the dispute.
          </p>
          <p>
            Even if your customer agrees to withdraw the dispute, you must still submit appropriate evidence using the forms on the next screen. Simply saying that your customer is going to withdraw the dispute is not sufficient evidence.
          </p>
        </div>
        <div
          class="components-flex components-card__footer components-card-footer css-1vemep6-View-Flex-sx-Base-sx-Items-ItemsRow-Footer-borderRadius-borderColor-large em57xhy0"
          data-wp-c16t="true"
          data-wp-component="CardFooter"
        >
          <div>
            <a
              class="components-button is-primary"
              href="admin.php?page=wc-admin&path=%2Fpayments%2Fdisputes%2Fchallenge&id=dp_asdfghjkl"
            >
              Challenge dispute
            </a>
            <button
              class="components-button is-secondary"
              type="button"
            >
              Accept dispute
            </button>
          </div>
        </div>
      </div>
      <div
        aria-hidden="true"
        class="components-elevation css-91yjwm-View-Elevation-sx-Base-elevationClassName em57xhy0"
        data-wp-c16t="true"
        data-wp-component="Elevation"
      />
      <div
        aria-hidden="true"
        class="components-elevation css-91yjwm-View-Elevation-sx-Base-elevationClassName em57xhy0"
        data-wp-c16t="true"
        data-wp-component="Elevation"
      />
    </div>
  </div>
</div>
`;

exports[`Dispute details screen renders correctly for fraudulent dispute 1`] = `
<div>
  <div
    class="wcpay-dispute-details woocommerce-payments-page is-narrow"
  >
    <div
      class="components-surface components-card css-nsno0f-View-Surface-getBorders-primary-Card-rounded em57xhy0"
      data-wp-c16t="true"
      data-wp-component="Card"
    >
      <div
        class="css-mgwsf4-View-Content em57xhy0"
      >
        <div
          class="components-flex components-card__header components-card-header header-dispute-overview css-1e8ifbz-View-Flex-sx-Base-sx-Items-ItemsRow-Header-borderRadius-borderColor-large em57xhy0"
          data-wp-c16t="true"
          data-wp-component="CardHeader"
        >
          Dispute overview
          <span
            class="chip chip-primary is-compact"
          >
            Needs response
          </span>
        </div>
        <div
          class="components-card__body components-card-body css-1nonx1n-View-Body-borderRadius-large em57xhy0"
          data-wp-c16t="true"
          data-wp-component="CardBody"
        >
          <div
            class="wcpay-dispute-info"
          >
            <div
              class="wcpay-dispute-info-item"
            >
              <span
                class="wcpay-dispute-info-key"
              >
                Dispute date: 
              </span>
              <span
                class="wcpay-dispute-info-value"
              >
                Nov 1, 2019
              </span>
            </div>
            <div
              class="wcpay-dispute-info-item"
            >
              <span
                class="wcpay-dispute-info-key"
              >
                Disputed amount: 
              </span>
              <span
                class="wcpay-dispute-info-value"
              >
                $10.00
              </span>
            </div>
            <div
              class="wcpay-dispute-info-item"
            >
              <span
                class="wcpay-dispute-info-key"
              >
                Respond by: 
              </span>
              <span
                class="wcpay-dispute-info-value"
              >
                Nov 8, 2019 - 2:46AM
              </span>
            </div>
            <div
              class="wcpay-dispute-info-item"
            >
              <span
                class="wcpay-dispute-info-key"
              >
                Reason: 
              </span>
              <span
                class="wcpay-dispute-info-value"
              >
                Fraudulent
              </span>
            </div>
            <div
              class="wcpay-dispute-info-item"
            >
              <span
                class="wcpay-dispute-info-key"
              >
                Order: 
              </span>
              <span
                class="wcpay-dispute-info-value"
              >
                <a
                  data-link-type="external"
                  href="http://test.local/order/1"
                >
                  1
                </a>
              </span>
            </div>
            <div
              class="wcpay-dispute-info-item"
            >
              <span
                class="wcpay-dispute-info-key"
              >
                Transaction ID: 
              </span>
              <span
                class="wcpay-dispute-info-value"
              >
                <a
                  data-link-type="wc-admin"
                  href="admin.php?page=wc-admin&path=%2Fpayments%2Ftransactions%2Fdetails"
                />
              </span>
            </div>
          </div>
          <p>
            If you believe the dispute is invalid, you can challenge it by submitting the appropriate evidence using the response forms on the next screen.
          </p>
          <p>
            If you believe the payment was actually made using a stolen credit card, you will need to accept the dispute. The credit card networks place liability for accepting fraudulent payments with you, the business.
          </p>
        </div>
        <div
          class="components-flex components-card__footer components-card-footer css-1vemep6-View-Flex-sx-Base-sx-Items-ItemsRow-Footer-borderRadius-borderColor-large em57xhy0"
          data-wp-c16t="true"
          data-wp-component="CardFooter"
        >
          <div>
            <a
              class="components-button is-primary"
              href="admin.php?page=wc-admin&path=%2Fpayments%2Fdisputes%2Fchallenge&id=dp_asdfghjkl"
            >
              Challenge dispute
            </a>
            <button
              class="components-button is-secondary"
              type="button"
            >
              Accept dispute
            </button>
          </div>
        </div>
      </div>
      <div
        aria-hidden="true"
        class="components-elevation css-91yjwm-View-Elevation-sx-Base-elevationClassName em57xhy0"
        data-wp-c16t="true"
        data-wp-component="Elevation"
      />
      <div
        aria-hidden="true"
        class="components-elevation css-91yjwm-View-Elevation-sx-Base-elevationClassName em57xhy0"
        data-wp-c16t="true"
        data-wp-component="Elevation"
      />
    </div>
    <div
      class="components-surface components-card css-nsno0f-View-Surface-getBorders-primary-Card-rounded em57xhy0"
      data-wp-c16t="true"
      data-wp-component="Card"
    >
      <div
        class="css-mgwsf4-View-Content em57xhy0"
      >
        <div
          class="components-flex components-card__header components-card-header css-1e8ifbz-View-Flex-sx-Base-sx-Items-ItemsRow-Header-borderRadius-borderColor-large em57xhy0"
          data-wp-c16t="true"
          data-wp-component="CardHeader"
        >
          Dispute: Fraudulent
        </div>
        <div
          class="components-card__body components-card-body css-1nonx1n-View-Body-borderRadius-large em57xhy0"
          data-wp-c16t="true"
          data-wp-component="CardBody"
        >
          <p>
            This is the most common reason for a dispute, and happens when a cardholder claims that they didn’t authorize the payment. This can happen if the card was lost or stolen and used to make a fraudulent purchase. It can also happen if the cardholder doesn’t recognize the payment as it appears on the billing statement from their card issuer.
          </p>
          <h3>
             
            Required to overturn dispute
             
          </h3>
          <p>
            Provide adequate payment and order details so that a legitimate customer recognizes it, or proves to the card issuer that their cardholder authorized the transaction.
          </p>
          <h3>
            How to respond
          </h3>
          <p>
            Try to get in touch with your customer. Sometimes people forget about payments they make or don’t recognize the way they appear on their card statement. If this is the case, ask them to contact their card issuer and let them know they no longer dispute the transaction.
          </p>
          <p>
            Even if your customer agrees to withdraw the dispute, you must still submit appropriate evidence using the forms on the next screen. Simply saying that your customer is going to withdraw the dispute is not sufficient evidence.
          </p>
          <p>
            It may be more efficient—and provide a better customer experience—to accept an accidental dispute and charge the customer again, if appropriate. Even when a dispute is withdrawn, it usually takes approximately 75 days to be finalized. Remember, it doesn’t matter to the card networks whether you win or lose a dispute; what matters is how many disputes a business receives, regardless of how many disputes are won.
          </p>
        </div>
        <div
          class="components-flex components-card__footer components-card-footer css-1vemep6-View-Flex-sx-Base-sx-Items-ItemsRow-Footer-borderRadius-borderColor-large em57xhy0"
          data-wp-c16t="true"
          data-wp-component="CardFooter"
        >
          <div>
            <a
              class="components-button is-primary"
              href="admin.php?page=wc-admin&path=%2Fpayments%2Fdisputes%2Fchallenge&id=dp_asdfghjkl"
            >
              Challenge dispute
            </a>
            <button
              class="components-button is-secondary"
              type="button"
            >
              Accept dispute
            </button>
          </div>
<<<<<<< HEAD
          <div
            class="wcpay-dispute-info-item"
          >
            <span
              class="wcpay-dispute-info-key"
            >
              Respond by: 
            </span>
            <span
              class="wcpay-dispute-info-value"
            >
              Nov 8, 2019 - 2:46AM
            </span>
          </div>
          <div
            class="wcpay-dispute-info-item"
          >
            <span
              class="wcpay-dispute-info-key"
            >
              Reason: 
            </span>
            <span
              class="wcpay-dispute-info-value"
            >
              Transaction unauthorized
            </span>
          </div>
          <div
            class="wcpay-dispute-info-item"
          >
            <span
              class="wcpay-dispute-info-key"
            >
              Order: 
            </span>
            <span
              class="wcpay-dispute-info-value"
            >
              <a
                data-link-type="external"
                href="http://test.local/order/1"
              >
                1
              </a>
            </span>
          </div>
          <div
            class="wcpay-dispute-info-item"
          >
            <span
              class="wcpay-dispute-info-key"
            >
              Transaction ID: 
            </span>
            <span
              class="wcpay-dispute-info-value"
            >
              <a
                data-link-type="wc-admin"
                href="admin.php?page=wc-admin&path=%2Fpayments%2Ftransactions%2Fdetails"
              />
            </span>
          </div>
        </div>
        <p>
          If you believe the dispute is invalid, you can challenge it by submitting the appropriate evidence using the response forms on the next screen.
        </p>
        <p>
          If you believe the payment was actually made using a stolen credit card, you will need to accept the dispute. The credit card networks place liability for accepting fraudulent payments with you, the business.
        </p>
      </div>
      <div
        class="components-flex components-card__footer is-size-large e1q7k77g4 css-oliaol-Flex-FooterUI eboqfv50"
      >
        <div>
          <a
            class="components-button is-primary"
            href="admin.php?page=wc-admin&path=%2Fpayments%2Fdisputes%2Fchallenge&id=dp_asdfghjkl"
          >
            Challenge dispute
          </a>
          <button
            class="components-button is-secondary"
            type="button"
          >
            Accept dispute
          </button>
        </div>
      </div>
    </div>
    <div
      class="components-card is-size-large css-1xs3c37-CardUI e1q7k77g0"
    >
      <div
        class="components-flex components-card__header is-size-large e1q7k77g1 css-1ufeymn-Flex-HeaderUI eboqfv50"
      >
        Dispute: Transaction unauthorized
      </div>
=======
        </div>
      </div>
>>>>>>> 14051c77
      <div
        aria-hidden="true"
        class="components-elevation css-91yjwm-View-Elevation-sx-Base-elevationClassName em57xhy0"
        data-wp-c16t="true"
        data-wp-component="Elevation"
      />
      <div
        aria-hidden="true"
        class="components-elevation css-91yjwm-View-Elevation-sx-Base-elevationClassName em57xhy0"
        data-wp-c16t="true"
        data-wp-component="Elevation"
      />
    </div>
  </div>
</div>
`;

exports[`Dispute details screen renders correctly for general dispute 1`] = `
<div>
  <div
    class="wcpay-dispute-details woocommerce-payments-page is-narrow"
  >
    <div
      class="components-surface components-card css-nsno0f-View-Surface-getBorders-primary-Card-rounded em57xhy0"
      data-wp-c16t="true"
      data-wp-component="Card"
    >
      <div
        class="css-mgwsf4-View-Content em57xhy0"
      >
        <div
          class="components-flex components-card__header components-card-header header-dispute-overview css-1e8ifbz-View-Flex-sx-Base-sx-Items-ItemsRow-Header-borderRadius-borderColor-large em57xhy0"
          data-wp-c16t="true"
          data-wp-component="CardHeader"
        >
          Dispute overview
          <span
            class="chip chip-primary is-compact"
          >
            Needs response
          </span>
        </div>
        <div
          class="components-card__body components-card-body css-1nonx1n-View-Body-borderRadius-large em57xhy0"
          data-wp-c16t="true"
          data-wp-component="CardBody"
        >
          <div
            class="wcpay-dispute-info"
          >
            <div
              class="wcpay-dispute-info-item"
            >
              <span
                class="wcpay-dispute-info-key"
              >
                Dispute date: 
              </span>
              <span
                class="wcpay-dispute-info-value"
              >
                Nov 1, 2019
              </span>
            </div>
            <div
              class="wcpay-dispute-info-item"
            >
              <span
                class="wcpay-dispute-info-key"
              >
                Disputed amount: 
              </span>
              <span
                class="wcpay-dispute-info-value"
              >
                $10.00
              </span>
            </div>
            <div
              class="wcpay-dispute-info-item"
            >
              <span
                class="wcpay-dispute-info-key"
              >
                Respond by: 
              </span>
              <span
                class="wcpay-dispute-info-value"
              >
                Nov 8, 2019 - 2:46AM
              </span>
            </div>
            <div
              class="wcpay-dispute-info-item"
            >
              <span
                class="wcpay-dispute-info-key"
              >
                Reason: 
              </span>
              <span
                class="wcpay-dispute-info-value"
              >
                General
              </span>
            </div>
            <div
              class="wcpay-dispute-info-item"
            >
              <span
                class="wcpay-dispute-info-key"
              >
                Order: 
              </span>
              <span
                class="wcpay-dispute-info-value"
              >
                <a
                  data-link-type="external"
                  href="http://test.local/order/1"
                >
                  1
                </a>
              </span>
            </div>
            <div
              class="wcpay-dispute-info-item"
            >
              <span
                class="wcpay-dispute-info-key"
              >
                Transaction ID: 
              </span>
              <span
                class="wcpay-dispute-info-value"
              >
                <a
                  data-link-type="wc-admin"
                  href="admin.php?page=wc-admin&path=%2Fpayments%2Ftransactions%2Fdetails"
                />
              </span>
            </div>
          </div>
          <p>
            If you believe the dispute is invalid, you can challenge it by submitting the appropriate evidence using the response forms on the next screen.
          </p>
        </div>
        <div
          class="components-flex components-card__footer components-card-footer css-1vemep6-View-Flex-sx-Base-sx-Items-ItemsRow-Footer-borderRadius-borderColor-large em57xhy0"
          data-wp-c16t="true"
          data-wp-component="CardFooter"
        >
          <div>
            <a
              class="components-button is-primary"
              href="admin.php?page=wc-admin&path=%2Fpayments%2Fdisputes%2Fchallenge&id=dp_asdfghjkl"
            >
              Challenge dispute
            </a>
            <button
              class="components-button is-secondary"
              type="button"
            >
              Accept dispute
            </button>
          </div>
        </div>
      </div>
      <div
        aria-hidden="true"
        class="components-elevation css-91yjwm-View-Elevation-sx-Base-elevationClassName em57xhy0"
        data-wp-c16t="true"
        data-wp-component="Elevation"
      />
      <div
        aria-hidden="true"
        class="components-elevation css-91yjwm-View-Elevation-sx-Base-elevationClassName em57xhy0"
        data-wp-c16t="true"
        data-wp-component="Elevation"
      />
    </div>
    <div
      class="components-surface components-card css-nsno0f-View-Surface-getBorders-primary-Card-rounded em57xhy0"
      data-wp-c16t="true"
      data-wp-component="Card"
    >
      <div
        class="css-mgwsf4-View-Content em57xhy0"
      >
        <div
          class="components-flex components-card__header components-card-header css-1e8ifbz-View-Flex-sx-Base-sx-Items-ItemsRow-Header-borderRadius-borderColor-large em57xhy0"
          data-wp-c16t="true"
          data-wp-component="CardHeader"
        >
          Dispute: General
        </div>
        <div
          class="components-card__body components-card-body css-1nonx1n-View-Body-borderRadius-large em57xhy0"
          data-wp-c16t="true"
          data-wp-component="CardBody"
        >
          <p>
            This is an uncategorized dispute, so you should contact the customer for additional details to find out why the payment was disputed.
          </p>
        </div>
        <div
          class="components-flex components-card__footer components-card-footer css-1vemep6-View-Flex-sx-Base-sx-Items-ItemsRow-Footer-borderRadius-borderColor-large em57xhy0"
          data-wp-c16t="true"
          data-wp-component="CardFooter"
        >
          <div>
            <a
              class="components-button is-primary"
              href="admin.php?page=wc-admin&path=%2Fpayments%2Fdisputes%2Fchallenge&id=dp_asdfghjkl"
            >
              Challenge dispute
            </a>
            <button
              class="components-button is-secondary"
              type="button"
            >
              Accept dispute
            </button>
          </div>
        </div>
      </div>
      <div
        aria-hidden="true"
        class="components-elevation css-91yjwm-View-Elevation-sx-Base-elevationClassName em57xhy0"
        data-wp-c16t="true"
        data-wp-component="Elevation"
      />
      <div
        aria-hidden="true"
        class="components-elevation css-91yjwm-View-Elevation-sx-Base-elevationClassName em57xhy0"
        data-wp-c16t="true"
        data-wp-component="Elevation"
      />
    </div>
  </div>
</div>
`;

exports[`Dispute details screen renders correctly for incorrect_account_details dispute 1`] = `
<div>
  <div
    class="wcpay-dispute-details woocommerce-payments-page is-narrow"
  >
    <div
      class="components-surface components-card css-nsno0f-View-Surface-getBorders-primary-Card-rounded em57xhy0"
      data-wp-c16t="true"
      data-wp-component="Card"
    >
      <div
        class="css-mgwsf4-View-Content em57xhy0"
      >
        <div
          class="components-flex components-card__header components-card-header header-dispute-overview css-1e8ifbz-View-Flex-sx-Base-sx-Items-ItemsRow-Header-borderRadius-borderColor-large em57xhy0"
          data-wp-c16t="true"
          data-wp-component="CardHeader"
        >
          Dispute overview
          <span
            class="chip chip-primary is-compact"
          >
            Needs response
          </span>
        </div>
        <div
          class="components-card__body components-card-body css-1nonx1n-View-Body-borderRadius-large em57xhy0"
          data-wp-c16t="true"
          data-wp-component="CardBody"
        >
          <div
            class="wcpay-dispute-info"
          >
            <div
              class="wcpay-dispute-info-item"
            >
              <span
                class="wcpay-dispute-info-key"
              >
                Dispute date: 
              </span>
              <span
                class="wcpay-dispute-info-value"
              >
                Nov 1, 2019
              </span>
            </div>
            <div
              class="wcpay-dispute-info-item"
            >
              <span
                class="wcpay-dispute-info-key"
              >
                Disputed amount: 
              </span>
              <span
                class="wcpay-dispute-info-value"
              >
                $10.00
              </span>
            </div>
            <div
              class="wcpay-dispute-info-item"
            >
              <span
                class="wcpay-dispute-info-key"
              >
                Respond by: 
              </span>
              <span
                class="wcpay-dispute-info-value"
              >
                Nov 8, 2019 - 2:46AM
              </span>
            </div>
            <div
              class="wcpay-dispute-info-item"
            >
              <span
                class="wcpay-dispute-info-key"
              >
                Reason: 
              </span>
              <span
                class="wcpay-dispute-info-value"
              >
                Incorrect account details
              </span>
            </div>
            <div
              class="wcpay-dispute-info-item"
            >
              <span
                class="wcpay-dispute-info-key"
              >
                Order: 
              </span>
              <span
                class="wcpay-dispute-info-value"
              >
                <a
                  data-link-type="external"
                  href="http://test.local/order/1"
                >
                  1
                </a>
              </span>
            </div>
            <div
              class="wcpay-dispute-info-item"
            >
              <span
                class="wcpay-dispute-info-key"
              >
                Transaction ID: 
              </span>
              <span
                class="wcpay-dispute-info-value"
              >
                <a
                  data-link-type="wc-admin"
                  href="admin.php?page=wc-admin&path=%2Fpayments%2Ftransactions%2Fdetails"
                />
              </span>
            </div>
          </div>
        </div>
        <div
          class="components-flex components-card__footer components-card-footer css-1vemep6-View-Flex-sx-Base-sx-Items-ItemsRow-Footer-borderRadius-borderColor-large em57xhy0"
          data-wp-c16t="true"
          data-wp-component="CardFooter"
        >
          <div>
            <a
              class="components-button is-primary"
              href="admin.php?page=wc-admin&path=%2Fpayments%2Fdisputes%2Fchallenge&id=dp_asdfghjkl"
            >
              Challenge dispute
            </a>
            <button
              class="components-button is-secondary"
              type="button"
            >
              Accept dispute
            </button>
          </div>
        </div>
      </div>
      <div
        aria-hidden="true"
        class="components-elevation css-91yjwm-View-Elevation-sx-Base-elevationClassName em57xhy0"
        data-wp-c16t="true"
        data-wp-component="Elevation"
      />
      <div
        aria-hidden="true"
        class="components-elevation css-91yjwm-View-Elevation-sx-Base-elevationClassName em57xhy0"
        data-wp-c16t="true"
        data-wp-component="Elevation"
      />
    </div>
    <div
      class="components-surface components-card css-nsno0f-View-Surface-getBorders-primary-Card-rounded em57xhy0"
      data-wp-c16t="true"
      data-wp-component="Card"
    >
      <div
        class="css-mgwsf4-View-Content em57xhy0"
      >
        <div
          class="components-flex components-card__header components-card-header css-1e8ifbz-View-Flex-sx-Base-sx-Items-ItemsRow-Header-borderRadius-borderColor-large em57xhy0"
          data-wp-c16t="true"
          data-wp-component="CardHeader"
        >
          Dispute: Incorrect account details
        </div>
        <div
          class="components-card__body components-card-body css-1nonx1n-View-Body-borderRadius-large em57xhy0"
          data-wp-c16t="true"
          data-wp-component="CardBody"
        />
        <div
          class="components-flex components-card__footer components-card-footer css-1vemep6-View-Flex-sx-Base-sx-Items-ItemsRow-Footer-borderRadius-borderColor-large em57xhy0"
          data-wp-c16t="true"
          data-wp-component="CardFooter"
        >
          <div>
            <a
              class="components-button is-primary"
              href="admin.php?page=wc-admin&path=%2Fpayments%2Fdisputes%2Fchallenge&id=dp_asdfghjkl"
            >
              Challenge dispute
            </a>
            <button
              class="components-button is-secondary"
              type="button"
            >
              Accept dispute
            </button>
          </div>
        </div>
      </div>
      <div
        aria-hidden="true"
        class="components-elevation css-91yjwm-View-Elevation-sx-Base-elevationClassName em57xhy0"
        data-wp-c16t="true"
        data-wp-component="Elevation"
      />
      <div
        aria-hidden="true"
        class="components-elevation css-91yjwm-View-Elevation-sx-Base-elevationClassName em57xhy0"
        data-wp-c16t="true"
        data-wp-component="Elevation"
      />
    </div>
  </div>
</div>
`;

exports[`Dispute details screen renders correctly for insufficient_funds dispute 1`] = `
<div>
  <div
    class="wcpay-dispute-details woocommerce-payments-page is-narrow"
  >
    <div
      class="components-surface components-card css-nsno0f-View-Surface-getBorders-primary-Card-rounded em57xhy0"
      data-wp-c16t="true"
      data-wp-component="Card"
    >
      <div
        class="css-mgwsf4-View-Content em57xhy0"
      >
        <div
          class="components-flex components-card__header components-card-header header-dispute-overview css-1e8ifbz-View-Flex-sx-Base-sx-Items-ItemsRow-Header-borderRadius-borderColor-large em57xhy0"
          data-wp-c16t="true"
          data-wp-component="CardHeader"
        >
          Dispute overview
          <span
            class="chip chip-primary is-compact"
          >
            Needs response
          </span>
        </div>
        <div
          class="components-card__body components-card-body css-1nonx1n-View-Body-borderRadius-large em57xhy0"
          data-wp-c16t="true"
          data-wp-component="CardBody"
        >
          <div
            class="wcpay-dispute-info"
          >
            <div
              class="wcpay-dispute-info-item"
            >
              <span
                class="wcpay-dispute-info-key"
              >
                Dispute date: 
              </span>
              <span
                class="wcpay-dispute-info-value"
              >
                Nov 1, 2019
              </span>
            </div>
            <div
              class="wcpay-dispute-info-item"
            >
              <span
                class="wcpay-dispute-info-key"
              >
                Disputed amount: 
              </span>
              <span
                class="wcpay-dispute-info-value"
              >
                $10.00
              </span>
            </div>
            <div
              class="wcpay-dispute-info-item"
            >
              <span
                class="wcpay-dispute-info-key"
              >
                Respond by: 
              </span>
              <span
                class="wcpay-dispute-info-value"
              >
                Nov 8, 2019 - 2:46AM
              </span>
            </div>
            <div
              class="wcpay-dispute-info-item"
            >
              <span
                class="wcpay-dispute-info-key"
              >
                Reason: 
              </span>
              <span
                class="wcpay-dispute-info-value"
              >
                Insufficient funds
              </span>
            </div>
            <div
              class="wcpay-dispute-info-item"
            >
              <span
                class="wcpay-dispute-info-key"
              >
                Order: 
              </span>
              <span
                class="wcpay-dispute-info-value"
              >
                <a
                  data-link-type="external"
                  href="http://test.local/order/1"
                >
                  1
                </a>
              </span>
            </div>
            <div
              class="wcpay-dispute-info-item"
            >
              <span
                class="wcpay-dispute-info-key"
              >
                Transaction ID: 
              </span>
              <span
                class="wcpay-dispute-info-value"
              >
                <a
                  data-link-type="wc-admin"
                  href="admin.php?page=wc-admin&path=%2Fpayments%2Ftransactions%2Fdetails"
                />
              </span>
            </div>
          </div>
        </div>
        <div
          class="components-flex components-card__footer components-card-footer css-1vemep6-View-Flex-sx-Base-sx-Items-ItemsRow-Footer-borderRadius-borderColor-large em57xhy0"
          data-wp-c16t="true"
          data-wp-component="CardFooter"
        >
          <div>
            <a
              class="components-button is-primary"
              href="admin.php?page=wc-admin&path=%2Fpayments%2Fdisputes%2Fchallenge&id=dp_asdfghjkl"
            >
              Challenge dispute
            </a>
            <button
              class="components-button is-secondary"
              type="button"
            >
              Accept dispute
            </button>
          </div>
        </div>
      </div>
      <div
        aria-hidden="true"
        class="components-elevation css-91yjwm-View-Elevation-sx-Base-elevationClassName em57xhy0"
        data-wp-c16t="true"
        data-wp-component="Elevation"
      />
      <div
        aria-hidden="true"
        class="components-elevation css-91yjwm-View-Elevation-sx-Base-elevationClassName em57xhy0"
        data-wp-c16t="true"
        data-wp-component="Elevation"
      />
    </div>
    <div
      class="components-surface components-card css-nsno0f-View-Surface-getBorders-primary-Card-rounded em57xhy0"
      data-wp-c16t="true"
      data-wp-component="Card"
    >
      <div
        class="css-mgwsf4-View-Content em57xhy0"
      >
        <div
          class="components-flex components-card__header components-card-header css-1e8ifbz-View-Flex-sx-Base-sx-Items-ItemsRow-Header-borderRadius-borderColor-large em57xhy0"
          data-wp-c16t="true"
          data-wp-component="CardHeader"
        >
          Dispute: Insufficient funds
        </div>
        <div
          class="components-card__body components-card-body css-1nonx1n-View-Body-borderRadius-large em57xhy0"
          data-wp-c16t="true"
          data-wp-component="CardBody"
        />
        <div
          class="components-flex components-card__footer components-card-footer css-1vemep6-View-Flex-sx-Base-sx-Items-ItemsRow-Footer-borderRadius-borderColor-large em57xhy0"
          data-wp-c16t="true"
          data-wp-component="CardFooter"
        >
          <div>
            <a
              class="components-button is-primary"
              href="admin.php?page=wc-admin&path=%2Fpayments%2Fdisputes%2Fchallenge&id=dp_asdfghjkl"
            >
              Challenge dispute
            </a>
            <button
              class="components-button is-secondary"
              type="button"
            >
              Accept dispute
            </button>
          </div>
        </div>
      </div>
      <div
        aria-hidden="true"
        class="components-elevation css-91yjwm-View-Elevation-sx-Base-elevationClassName em57xhy0"
        data-wp-c16t="true"
        data-wp-component="Elevation"
      />
      <div
        aria-hidden="true"
        class="components-elevation css-91yjwm-View-Elevation-sx-Base-elevationClassName em57xhy0"
        data-wp-c16t="true"
        data-wp-component="Elevation"
      />
    </div>
  </div>
</div>
`;

exports[`Dispute details screen renders correctly for lost dispute status 1`] = `
<div>
  <div
    class="wcpay-dispute-details woocommerce-payments-page is-narrow"
  >
    <div
      class="components-surface components-card css-nsno0f-View-Surface-getBorders-primary-Card-rounded em57xhy0"
      data-wp-c16t="true"
      data-wp-component="Card"
    >
      <div
        class="css-mgwsf4-View-Content em57xhy0"
      >
        <div
          class="components-flex components-card__header components-card-header header-dispute-overview css-1e8ifbz-View-Flex-sx-Base-sx-Items-ItemsRow-Header-borderRadius-borderColor-large em57xhy0"
          data-wp-c16t="true"
          data-wp-component="CardHeader"
        >
          Dispute overview
          <span
            class="chip chip-light is-compact"
          >
            Lost
          </span>
        </div>
        <div
          class="components-card__body components-card-body css-1nonx1n-View-Body-borderRadius-large em57xhy0"
          data-wp-c16t="true"
          data-wp-component="CardBody"
        >
          <div
            class="wcpay-dispute-info"
          >
            <div
              class="wcpay-dispute-info-item"
            >
<<<<<<< HEAD
              Nov 1, 2019
            </span>
          </div>
          <div
            class="wcpay-dispute-info-item"
          >
            <span
              class="wcpay-dispute-info-key"
            >
              Disputed amount: 
            </span>
            <span
              class="wcpay-dispute-info-value"
            >
              $10.00
            </span>
          </div>
          <div
            class="wcpay-dispute-info-item"
          >
            <span
              class="wcpay-dispute-info-key"
            >
              Respond by: 
            </span>
            <span
              class="wcpay-dispute-info-value"
            >
              Nov 8, 2019 - 2:46AM
            </span>
          </div>
          <div
            class="wcpay-dispute-info-item"
          >
            <span
              class="wcpay-dispute-info-key"
            >
              Reason: 
            </span>
            <span
              class="wcpay-dispute-info-value"
            >
              Transaction unauthorized
            </span>
          </div>
          <div
            class="wcpay-dispute-info-item"
          >
            <span
              class="wcpay-dispute-info-key"
            >
              Order: 
            </span>
            <span
              class="wcpay-dispute-info-value"
            >
              <a
                data-link-type="external"
                href="http://test.local/order/1"
=======
              <span
                class="wcpay-dispute-info-key"
>>>>>>> 14051c77
              >
                Dispute date: 
              </span>
              <span
                class="wcpay-dispute-info-value"
              >
                Nov 1, 2019
              </span>
            </div>
            <div
              class="wcpay-dispute-info-item"
            >
              <span
                class="wcpay-dispute-info-key"
              >
                Disputed amount: 
              </span>
              <span
                class="wcpay-dispute-info-value"
              >
                $10.00
              </span>
            </div>
            <div
              class="wcpay-dispute-info-item"
            >
              <span
                class="wcpay-dispute-info-key"
              >
                Respond by: 
              </span>
              <span
                class="wcpay-dispute-info-value"
              >
                Nov 8, 2019 - 2:46AM
              </span>
            </div>
            <div
              class="wcpay-dispute-info-item"
            >
              <span
                class="wcpay-dispute-info-key"
              >
                Reason: 
              </span>
              <span
                class="wcpay-dispute-info-value"
              >
                Fraudulent
              </span>
            </div>
            <div
              class="wcpay-dispute-info-item"
            >
              <span
                class="wcpay-dispute-info-key"
              >
                Order: 
              </span>
              <span
                class="wcpay-dispute-info-value"
              >
                <a
                  data-link-type="external"
                  href="http://test.local/order/1"
                >
                  1
                </a>
              </span>
            </div>
            <div
              class="wcpay-dispute-info-item"
            >
              <span
                class="wcpay-dispute-info-key"
              >
                Transaction ID: 
              </span>
              <span
                class="wcpay-dispute-info-value"
              >
                <a
                  data-link-type="wc-admin"
                  href="admin.php?page=wc-admin&path=%2Fpayments%2Ftransactions%2Fdetails"
                />
              </span>
            </div>
          </div>
          <p>
            If you believe the dispute is invalid, you can challenge it by submitting the appropriate evidence using the response forms on the next screen.
          </p>
          <p>
            If you believe the payment was actually made using a stolen credit card, you will need to accept the dispute. The credit card networks place liability for accepting fraudulent payments with you, the business.
          </p>
        </div>
        <div
          class="components-flex components-card__footer components-card-footer css-1vemep6-View-Flex-sx-Base-sx-Items-ItemsRow-Footer-borderRadius-borderColor-large em57xhy0"
          data-wp-c16t="true"
          data-wp-component="CardFooter"
        />
      </div>
      <div
        aria-hidden="true"
        class="components-elevation css-91yjwm-View-Elevation-sx-Base-elevationClassName em57xhy0"
        data-wp-c16t="true"
        data-wp-component="Elevation"
      />
      <div
        aria-hidden="true"
        class="components-elevation css-91yjwm-View-Elevation-sx-Base-elevationClassName em57xhy0"
        data-wp-c16t="true"
        data-wp-component="Elevation"
      />
    </div>
    <div
      class="components-surface components-card css-nsno0f-View-Surface-getBorders-primary-Card-rounded em57xhy0"
      data-wp-c16t="true"
      data-wp-component="Card"
    >
      <div
        class="css-mgwsf4-View-Content em57xhy0"
      >
<<<<<<< HEAD
        Dispute: Transaction unauthorized
=======
        <div
          class="components-flex components-card__header components-card-header css-1e8ifbz-View-Flex-sx-Base-sx-Items-ItemsRow-Header-borderRadius-borderColor-large em57xhy0"
          data-wp-c16t="true"
          data-wp-component="CardHeader"
        >
          Dispute: Fraudulent
        </div>
        <div
          class="components-card__body components-card-body css-1nonx1n-View-Body-borderRadius-large em57xhy0"
          data-wp-c16t="true"
          data-wp-component="CardBody"
        >
          <p>
            This is the most common reason for a dispute, and happens when a cardholder claims that they didn’t authorize the payment. This can happen if the card was lost or stolen and used to make a fraudulent purchase. It can also happen if the cardholder doesn’t recognize the payment as it appears on the billing statement from their card issuer.
          </p>
          <h3>
             
            Required to overturn dispute
             
          </h3>
          <p>
            Provide adequate payment and order details so that a legitimate customer recognizes it, or proves to the card issuer that their cardholder authorized the transaction.
          </p>
          <h3>
            How to respond
          </h3>
          <p>
            Try to get in touch with your customer. Sometimes people forget about payments they make or don’t recognize the way they appear on their card statement. If this is the case, ask them to contact their card issuer and let them know they no longer dispute the transaction.
          </p>
          <p>
            Even if your customer agrees to withdraw the dispute, you must still submit appropriate evidence using the forms on the next screen. Simply saying that your customer is going to withdraw the dispute is not sufficient evidence.
          </p>
          <p>
            It may be more efficient—and provide a better customer experience—to accept an accidental dispute and charge the customer again, if appropriate. Even when a dispute is withdrawn, it usually takes approximately 75 days to be finalized. Remember, it doesn’t matter to the card networks whether you win or lose a dispute; what matters is how many disputes a business receives, regardless of how many disputes are won.
          </p>
        </div>
        <div
          class="components-flex components-card__footer components-card-footer css-1vemep6-View-Flex-sx-Base-sx-Items-ItemsRow-Footer-borderRadius-borderColor-large em57xhy0"
          data-wp-c16t="true"
          data-wp-component="CardFooter"
        />
>>>>>>> 14051c77
      </div>
      <div
        aria-hidden="true"
        class="components-elevation css-91yjwm-View-Elevation-sx-Base-elevationClassName em57xhy0"
        data-wp-c16t="true"
        data-wp-component="Elevation"
      />
      <div
        aria-hidden="true"
        class="components-elevation css-91yjwm-View-Elevation-sx-Base-elevationClassName em57xhy0"
        data-wp-c16t="true"
        data-wp-component="Elevation"
      />
    </div>
  </div>
</div>
`;

exports[`Dispute details screen renders correctly for needs_response dispute status 1`] = `
<div>
  <div
    class="wcpay-dispute-details woocommerce-payments-page is-narrow"
  >
    <div
      class="components-surface components-card css-nsno0f-View-Surface-getBorders-primary-Card-rounded em57xhy0"
      data-wp-c16t="true"
      data-wp-component="Card"
    >
      <div
        class="css-mgwsf4-View-Content em57xhy0"
      >
        <div
          class="components-flex components-card__header components-card-header header-dispute-overview css-1e8ifbz-View-Flex-sx-Base-sx-Items-ItemsRow-Header-borderRadius-borderColor-large em57xhy0"
          data-wp-c16t="true"
          data-wp-component="CardHeader"
        >
          Dispute overview
          <span
            class="chip chip-primary is-compact"
          >
            Needs response
          </span>
        </div>
        <div
          class="components-card__body components-card-body css-1nonx1n-View-Body-borderRadius-large em57xhy0"
          data-wp-c16t="true"
          data-wp-component="CardBody"
        >
          <div
            class="wcpay-dispute-info"
          >
            <div
              class="wcpay-dispute-info-item"
            >
<<<<<<< HEAD
              Transaction unauthorized
            </span>
          </div>
          <div
            class="wcpay-dispute-info-item"
          >
            <span
              class="wcpay-dispute-info-key"
=======
              <span
                class="wcpay-dispute-info-key"
              >
                Dispute date: 
              </span>
              <span
                class="wcpay-dispute-info-value"
              >
                Nov 1, 2019
              </span>
            </div>
            <div
              class="wcpay-dispute-info-item"
            >
              <span
                class="wcpay-dispute-info-key"
              >
                Disputed amount: 
              </span>
              <span
                class="wcpay-dispute-info-value"
              >
                $10.00
              </span>
            </div>
            <div
              class="wcpay-dispute-info-item"
            >
              <span
                class="wcpay-dispute-info-key"
              >
                Respond by: 
              </span>
              <span
                class="wcpay-dispute-info-value"
              >
                Nov 8, 2019 - 2:46AM
              </span>
            </div>
            <div
              class="wcpay-dispute-info-item"
            >
              <span
                class="wcpay-dispute-info-key"
              >
                Reason: 
              </span>
              <span
                class="wcpay-dispute-info-value"
              >
                Fraudulent
              </span>
            </div>
            <div
              class="wcpay-dispute-info-item"
            >
              <span
                class="wcpay-dispute-info-key"
              >
                Order: 
              </span>
              <span
                class="wcpay-dispute-info-value"
              >
                <a
                  data-link-type="external"
                  href="http://test.local/order/1"
                >
                  1
                </a>
              </span>
            </div>
            <div
              class="wcpay-dispute-info-item"
            >
              <span
                class="wcpay-dispute-info-key"
              >
                Transaction ID: 
              </span>
              <span
                class="wcpay-dispute-info-value"
              >
                <a
                  data-link-type="wc-admin"
                  href="admin.php?page=wc-admin&path=%2Fpayments%2Ftransactions%2Fdetails"
                />
              </span>
            </div>
          </div>
          <p>
            If you believe the dispute is invalid, you can challenge it by submitting the appropriate evidence using the response forms on the next screen.
          </p>
          <p>
            If you believe the payment was actually made using a stolen credit card, you will need to accept the dispute. The credit card networks place liability for accepting fraudulent payments with you, the business.
          </p>
        </div>
        <div
          class="components-flex components-card__footer components-card-footer css-1vemep6-View-Flex-sx-Base-sx-Items-ItemsRow-Footer-borderRadius-borderColor-large em57xhy0"
          data-wp-c16t="true"
          data-wp-component="CardFooter"
        >
          <div>
            <a
              class="components-button is-primary"
              href="admin.php?page=wc-admin&path=%2Fpayments%2Fdisputes%2Fchallenge&id=dp_asdfghjkl"
>>>>>>> 14051c77
            >
              Challenge dispute
            </a>
            <button
              class="components-button is-secondary"
              type="button"
            >
              Accept dispute
            </button>
          </div>
        </div>
      </div>
      <div
        aria-hidden="true"
        class="components-elevation css-91yjwm-View-Elevation-sx-Base-elevationClassName em57xhy0"
        data-wp-c16t="true"
        data-wp-component="Elevation"
      />
      <div
        aria-hidden="true"
        class="components-elevation css-91yjwm-View-Elevation-sx-Base-elevationClassName em57xhy0"
        data-wp-c16t="true"
        data-wp-component="Elevation"
      />
    </div>
    <div
      class="components-surface components-card css-nsno0f-View-Surface-getBorders-primary-Card-rounded em57xhy0"
      data-wp-c16t="true"
      data-wp-component="Card"
    >
      <div
        class="css-mgwsf4-View-Content em57xhy0"
      >
<<<<<<< HEAD
        Dispute: Transaction unauthorized
=======
        <div
          class="components-flex components-card__header components-card-header css-1e8ifbz-View-Flex-sx-Base-sx-Items-ItemsRow-Header-borderRadius-borderColor-large em57xhy0"
          data-wp-c16t="true"
          data-wp-component="CardHeader"
        >
          Dispute: Fraudulent
        </div>
        <div
          class="components-card__body components-card-body css-1nonx1n-View-Body-borderRadius-large em57xhy0"
          data-wp-c16t="true"
          data-wp-component="CardBody"
        >
          <p>
            This is the most common reason for a dispute, and happens when a cardholder claims that they didn’t authorize the payment. This can happen if the card was lost or stolen and used to make a fraudulent purchase. It can also happen if the cardholder doesn’t recognize the payment as it appears on the billing statement from their card issuer.
          </p>
          <h3>
             
            Required to overturn dispute
             
          </h3>
          <p>
            Provide adequate payment and order details so that a legitimate customer recognizes it, or proves to the card issuer that their cardholder authorized the transaction.
          </p>
          <h3>
            How to respond
          </h3>
          <p>
            Try to get in touch with your customer. Sometimes people forget about payments they make or don’t recognize the way they appear on their card statement. If this is the case, ask them to contact their card issuer and let them know they no longer dispute the transaction.
          </p>
          <p>
            Even if your customer agrees to withdraw the dispute, you must still submit appropriate evidence using the forms on the next screen. Simply saying that your customer is going to withdraw the dispute is not sufficient evidence.
          </p>
          <p>
            It may be more efficient—and provide a better customer experience—to accept an accidental dispute and charge the customer again, if appropriate. Even when a dispute is withdrawn, it usually takes approximately 75 days to be finalized. Remember, it doesn’t matter to the card networks whether you win or lose a dispute; what matters is how many disputes a business receives, regardless of how many disputes are won.
          </p>
        </div>
        <div
          class="components-flex components-card__footer components-card-footer css-1vemep6-View-Flex-sx-Base-sx-Items-ItemsRow-Footer-borderRadius-borderColor-large em57xhy0"
          data-wp-c16t="true"
          data-wp-component="CardFooter"
        >
          <div>
            <a
              class="components-button is-primary"
              href="admin.php?page=wc-admin&path=%2Fpayments%2Fdisputes%2Fchallenge&id=dp_asdfghjkl"
            >
              Challenge dispute
            </a>
            <button
              class="components-button is-secondary"
              type="button"
            >
              Accept dispute
            </button>
          </div>
        </div>
>>>>>>> 14051c77
      </div>
      <div
        aria-hidden="true"
        class="components-elevation css-91yjwm-View-Elevation-sx-Base-elevationClassName em57xhy0"
        data-wp-c16t="true"
        data-wp-component="Elevation"
      />
      <div
        aria-hidden="true"
        class="components-elevation css-91yjwm-View-Elevation-sx-Base-elevationClassName em57xhy0"
        data-wp-c16t="true"
        data-wp-component="Elevation"
      />
    </div>
  </div>
</div>
`;

exports[`Dispute details screen renders correctly for product_not_received dispute 1`] = `
<div>
  <div
    class="wcpay-dispute-details woocommerce-payments-page is-narrow"
  >
    <div
      class="components-surface components-card css-nsno0f-View-Surface-getBorders-primary-Card-rounded em57xhy0"
      data-wp-c16t="true"
      data-wp-component="Card"
    >
      <div
        class="css-mgwsf4-View-Content em57xhy0"
      >
        <div
          class="components-flex components-card__header components-card-header header-dispute-overview css-1e8ifbz-View-Flex-sx-Base-sx-Items-ItemsRow-Header-borderRadius-borderColor-large em57xhy0"
          data-wp-c16t="true"
          data-wp-component="CardHeader"
        >
          Dispute overview
          <span
            class="chip chip-primary is-compact"
          >
            Needs response
          </span>
        </div>
        <div
          class="components-card__body components-card-body css-1nonx1n-View-Body-borderRadius-large em57xhy0"
          data-wp-c16t="true"
          data-wp-component="CardBody"
        >
          <div
            class="wcpay-dispute-info"
          >
            <div
              class="wcpay-dispute-info-item"
            >
              <span
                class="wcpay-dispute-info-key"
              >
                Dispute date: 
              </span>
              <span
                class="wcpay-dispute-info-value"
              >
                Nov 1, 2019
              </span>
            </div>
            <div
              class="wcpay-dispute-info-item"
            >
              <span
                class="wcpay-dispute-info-key"
              >
                Disputed amount: 
              </span>
              <span
                class="wcpay-dispute-info-value"
              >
                $10.00
              </span>
            </div>
            <div
              class="wcpay-dispute-info-item"
            >
              <span
                class="wcpay-dispute-info-key"
              >
                Respond by: 
              </span>
              <span
                class="wcpay-dispute-info-value"
              >
                Nov 8, 2019 - 2:46AM
              </span>
            </div>
            <div
              class="wcpay-dispute-info-item"
            >
              <span
                class="wcpay-dispute-info-key"
              >
                Reason: 
              </span>
              <span
                class="wcpay-dispute-info-value"
              >
                Product not received
              </span>
            </div>
            <div
              class="wcpay-dispute-info-item"
            >
              <span
                class="wcpay-dispute-info-key"
              >
                Order: 
              </span>
              <span
                class="wcpay-dispute-info-value"
              >
                <a
                  data-link-type="external"
                  href="http://test.local/order/1"
                >
                  1
                </a>
              </span>
            </div>
            <div
              class="wcpay-dispute-info-item"
            >
              <span
                class="wcpay-dispute-info-key"
              >
                Transaction ID: 
              </span>
              <span
                class="wcpay-dispute-info-value"
              >
                <a
                  data-link-type="wc-admin"
                  href="admin.php?page=wc-admin&path=%2Fpayments%2Ftransactions%2Fdetails"
                />
              </span>
            </div>
          </div>
          <p>
            If you believe the dispute is invalid, you can challenge it by submitting the appropriate evidence using the response forms on the next screen.
          </p>
          <p>
            If you can not prove the customer received their product or service, you should accept the dispute. You cannot issue a refund while a payment is being disputed. The credit card networks place liability for accepting disputed payments with you, the business.
          </p>
        </div>
        <div
          class="components-flex components-card__footer components-card-footer css-1vemep6-View-Flex-sx-Base-sx-Items-ItemsRow-Footer-borderRadius-borderColor-large em57xhy0"
          data-wp-c16t="true"
          data-wp-component="CardFooter"
        >
          <div>
            <a
              class="components-button is-primary"
              href="admin.php?page=wc-admin&path=%2Fpayments%2Fdisputes%2Fchallenge&id=dp_asdfghjkl"
            >
              Challenge dispute
            </a>
            <button
              class="components-button is-secondary"
              type="button"
            >
              Accept dispute
            </button>
          </div>
        </div>
      </div>
      <div
        aria-hidden="true"
        class="components-elevation css-91yjwm-View-Elevation-sx-Base-elevationClassName em57xhy0"
        data-wp-c16t="true"
        data-wp-component="Elevation"
      />
      <div
        aria-hidden="true"
        class="components-elevation css-91yjwm-View-Elevation-sx-Base-elevationClassName em57xhy0"
        data-wp-c16t="true"
        data-wp-component="Elevation"
      />
    </div>
    <div
      class="components-surface components-card css-nsno0f-View-Surface-getBorders-primary-Card-rounded em57xhy0"
      data-wp-c16t="true"
      data-wp-component="Card"
    >
      <div
        class="css-mgwsf4-View-Content em57xhy0"
      >
        <div
          class="components-flex components-card__header components-card-header css-1e8ifbz-View-Flex-sx-Base-sx-Items-ItemsRow-Header-borderRadius-borderColor-large em57xhy0"
          data-wp-c16t="true"
          data-wp-component="CardHeader"
        >
          Dispute: Product not received
        </div>
        <div
          class="components-card__body components-card-body css-1nonx1n-View-Body-borderRadius-large em57xhy0"
          data-wp-c16t="true"
          data-wp-component="CardBody"
        >
          <p>
            The customer claims they did not receive the products or services purchased.
          </p>
          <h3>
             
            Required to overturn dispute
             
          </h3>
          <p>
            Prove that the customer received a physical product or offline service, or made use of a digital product or online service. This must have occurred prior to the date the dispute was initiated.
          </p>
          <h3>
            How to respond
          </h3>
          <p>
            First, get in touch with your customer. Understanding why they filed the dispute will be important for helping make sure your customer gets the product and will give you critical information to prevent this from happening to others.
          </p>
          <p>
            Even if your customer agrees to withdraw the dispute, you must still submit appropriate evidence using the forms on the next screen. Simply saying that your customer is going to withdraw the dispute is not sufficient evidence.
          </p>
        </div>
        <div
          class="components-flex components-card__footer components-card-footer css-1vemep6-View-Flex-sx-Base-sx-Items-ItemsRow-Footer-borderRadius-borderColor-large em57xhy0"
          data-wp-c16t="true"
          data-wp-component="CardFooter"
        >
          <div>
            <a
              class="components-button is-primary"
              href="admin.php?page=wc-admin&path=%2Fpayments%2Fdisputes%2Fchallenge&id=dp_asdfghjkl"
            >
              Challenge dispute
            </a>
            <button
              class="components-button is-secondary"
              type="button"
            >
              Accept dispute
            </button>
          </div>
        </div>
      </div>
      <div
        aria-hidden="true"
        class="components-elevation css-91yjwm-View-Elevation-sx-Base-elevationClassName em57xhy0"
        data-wp-c16t="true"
        data-wp-component="Elevation"
      />
      <div
        aria-hidden="true"
        class="components-elevation css-91yjwm-View-Elevation-sx-Base-elevationClassName em57xhy0"
        data-wp-c16t="true"
        data-wp-component="Elevation"
      />
    </div>
  </div>
</div>
`;

exports[`Dispute details screen renders correctly for product_unacceptable dispute 1`] = `
<div>
  <div
    class="wcpay-dispute-details woocommerce-payments-page is-narrow"
  >
    <div
      class="components-surface components-card css-nsno0f-View-Surface-getBorders-primary-Card-rounded em57xhy0"
      data-wp-c16t="true"
      data-wp-component="Card"
    >
      <div
        class="css-mgwsf4-View-Content em57xhy0"
      >
        <div
          class="components-flex components-card__header components-card-header header-dispute-overview css-1e8ifbz-View-Flex-sx-Base-sx-Items-ItemsRow-Header-borderRadius-borderColor-large em57xhy0"
          data-wp-c16t="true"
          data-wp-component="CardHeader"
        >
          Dispute overview
          <span
            class="chip chip-primary is-compact"
          >
            Needs response
          </span>
        </div>
        <div
          class="components-card__body components-card-body css-1nonx1n-View-Body-borderRadius-large em57xhy0"
          data-wp-c16t="true"
          data-wp-component="CardBody"
        >
          <div
            class="wcpay-dispute-info"
          >
            <div
              class="wcpay-dispute-info-item"
            >
              <span
                class="wcpay-dispute-info-key"
              >
                Dispute date: 
              </span>
              <span
                class="wcpay-dispute-info-value"
              >
                Nov 1, 2019
              </span>
            </div>
            <div
              class="wcpay-dispute-info-item"
            >
              <span
                class="wcpay-dispute-info-key"
              >
                Disputed amount: 
              </span>
              <span
                class="wcpay-dispute-info-value"
              >
                $10.00
              </span>
            </div>
            <div
              class="wcpay-dispute-info-item"
            >
              <span
                class="wcpay-dispute-info-key"
              >
                Respond by: 
              </span>
              <span
                class="wcpay-dispute-info-value"
              >
                Nov 8, 2019 - 2:46AM
              </span>
            </div>
            <div
              class="wcpay-dispute-info-item"
            >
              <span
                class="wcpay-dispute-info-key"
              >
                Reason: 
              </span>
              <span
                class="wcpay-dispute-info-value"
              >
                Product unacceptable
              </span>
            </div>
            <div
              class="wcpay-dispute-info-item"
            >
              <span
                class="wcpay-dispute-info-key"
              >
                Order: 
              </span>
              <span
                class="wcpay-dispute-info-value"
              >
                <a
                  data-link-type="external"
                  href="http://test.local/order/1"
                >
                  1
                </a>
              </span>
            </div>
            <div
              class="wcpay-dispute-info-item"
            >
              <span
                class="wcpay-dispute-info-key"
              >
                Transaction ID: 
              </span>
              <span
                class="wcpay-dispute-info-value"
              >
                <a
                  data-link-type="wc-admin"
                  href="admin.php?page=wc-admin&path=%2Fpayments%2Ftransactions%2Fdetails"
                />
              </span>
            </div>
          </div>
          <p>
            If you believe the dispute is invalid, you can challenge it by submitting the appropriate evidence using the response forms on the next screen.
          </p>
          <p>
            If you can not prove the customer received their product or service as described, you should accept the dispute. You cannot issue a refund while a payment is being disputed. The credit card networks place liability for accepting disputed payments with you, the business.
          </p>
        </div>
        <div
          class="components-flex components-card__footer components-card-footer css-1vemep6-View-Flex-sx-Base-sx-Items-ItemsRow-Footer-borderRadius-borderColor-large em57xhy0"
          data-wp-c16t="true"
          data-wp-component="CardFooter"
        >
          <div>
            <a
              class="components-button is-primary"
              href="admin.php?page=wc-admin&path=%2Fpayments%2Fdisputes%2Fchallenge&id=dp_asdfghjkl"
            >
              Challenge dispute
            </a>
            <button
              class="components-button is-secondary"
              type="button"
            >
              Accept dispute
            </button>
          </div>
        </div>
      </div>
      <div
        aria-hidden="true"
        class="components-elevation css-91yjwm-View-Elevation-sx-Base-elevationClassName em57xhy0"
        data-wp-c16t="true"
        data-wp-component="Elevation"
      />
      <div
        aria-hidden="true"
        class="components-elevation css-91yjwm-View-Elevation-sx-Base-elevationClassName em57xhy0"
        data-wp-c16t="true"
        data-wp-component="Elevation"
      />
    </div>
    <div
      class="components-surface components-card css-nsno0f-View-Surface-getBorders-primary-Card-rounded em57xhy0"
      data-wp-c16t="true"
      data-wp-component="Card"
    >
      <div
        class="css-mgwsf4-View-Content em57xhy0"
      >
        <div
          class="components-flex components-card__header components-card-header css-1e8ifbz-View-Flex-sx-Base-sx-Items-ItemsRow-Header-borderRadius-borderColor-large em57xhy0"
          data-wp-c16t="true"
          data-wp-component="CardHeader"
        >
          Dispute: Product unacceptable
        </div>
        <div
          class="components-card__body components-card-body css-1nonx1n-View-Body-borderRadius-large em57xhy0"
          data-wp-c16t="true"
          data-wp-component="CardBody"
        >
          <p>
            The product or service was received but was defective, damaged, or not as described.
          </p>
          <h3>
             
            Required to overturn dispute
             
          </h3>
          <p>
            Demonstrate that the product or service was delivered as described at the time of purchase.
          </p>
          <h3>
            How to respond
          </h3>
          <p>
            If the product or service is as described, provide specific information (invoice, contract, etc.) to refute the cardholder’s claims. Quality disputes are where the customer does not agree with the condition of merchandise or service received (e.g., a car repair situation or quality of a hotel room). There may be instances where you will need to obtain a neutral third-party opinion to help corroborate your claim against the cardholder. Provide as much specific information and documentation as possible to refute the cardholder’s claims. It is recommended that you address each point that the cardholder has made.
          </p>
          <p>
            If the customer has not yet returned the product or canceled the service, provide specific information to that effect. You should double-check your incoming shipping records to verify that you have not received a return before you respond. If you have processed a credit or reversal for this transaction, provide evidence of this which includes the amount and date processed.
          </p>
          <p>
            For products that have been repaired or replaced, provide evidence that the cardholder agreed to a repair or replacement, it has been received by the customer, and the repair or replacement has not since been disputed.
          </p>
          <p>
            If your customer made no attempt to return the product or cancel the service, or if you provided a replacement product or service, make sure to note that as well.
          </p>
          <p>
            If the customer withdraws their dispute you should still submit evidence using the forms on the next screen. Be sure to provide a letter or email from the cardholder stating that they are no longer in dispute.
          </p>
        </div>
        <div
          class="components-flex components-card__footer components-card-footer css-1vemep6-View-Flex-sx-Base-sx-Items-ItemsRow-Footer-borderRadius-borderColor-large em57xhy0"
          data-wp-c16t="true"
          data-wp-component="CardFooter"
        >
          <div>
            <a
              class="components-button is-primary"
              href="admin.php?page=wc-admin&path=%2Fpayments%2Fdisputes%2Fchallenge&id=dp_asdfghjkl"
            >
              Challenge dispute
            </a>
            <button
              class="components-button is-secondary"
              type="button"
            >
              Accept dispute
            </button>
          </div>
        </div>
      </div>
      <div
        aria-hidden="true"
        class="components-elevation css-91yjwm-View-Elevation-sx-Base-elevationClassName em57xhy0"
        data-wp-c16t="true"
        data-wp-component="Elevation"
      />
      <div
        aria-hidden="true"
        class="components-elevation css-91yjwm-View-Elevation-sx-Base-elevationClassName em57xhy0"
        data-wp-c16t="true"
        data-wp-component="Elevation"
      />
    </div>
  </div>
</div>
`;

exports[`Dispute details screen renders correctly for subscription_canceled dispute 1`] = `
<div>
  <div
    class="wcpay-dispute-details woocommerce-payments-page is-narrow"
  >
    <div
      class="components-surface components-card css-nsno0f-View-Surface-getBorders-primary-Card-rounded em57xhy0"
      data-wp-c16t="true"
      data-wp-component="Card"
    >
      <div
        class="css-mgwsf4-View-Content em57xhy0"
      >
        <div
          class="components-flex components-card__header components-card-header header-dispute-overview css-1e8ifbz-View-Flex-sx-Base-sx-Items-ItemsRow-Header-borderRadius-borderColor-large em57xhy0"
          data-wp-c16t="true"
          data-wp-component="CardHeader"
        >
          Dispute overview
          <span
            class="chip chip-primary is-compact"
          >
            Needs response
          </span>
        </div>
        <div
          class="components-card__body components-card-body css-1nonx1n-View-Body-borderRadius-large em57xhy0"
          data-wp-c16t="true"
          data-wp-component="CardBody"
        >
          <div
            class="wcpay-dispute-info"
          >
            <div
              class="wcpay-dispute-info-item"
            >
              <span
                class="wcpay-dispute-info-key"
              >
                Dispute date: 
              </span>
              <span
                class="wcpay-dispute-info-value"
              >
                Nov 1, 2019
              </span>
            </div>
            <div
              class="wcpay-dispute-info-item"
            >
              <span
                class="wcpay-dispute-info-key"
              >
                Disputed amount: 
              </span>
              <span
                class="wcpay-dispute-info-value"
              >
                $10.00
              </span>
            </div>
            <div
              class="wcpay-dispute-info-item"
            >
              <span
                class="wcpay-dispute-info-key"
              >
                Respond by: 
              </span>
              <span
                class="wcpay-dispute-info-value"
              >
                Nov 8, 2019 - 2:46AM
              </span>
            </div>
            <div
              class="wcpay-dispute-info-item"
            >
              <span
                class="wcpay-dispute-info-key"
              >
                Reason: 
              </span>
              <span
                class="wcpay-dispute-info-value"
              >
                Subscription canceled
              </span>
            </div>
            <div
              class="wcpay-dispute-info-item"
            >
              <span
                class="wcpay-dispute-info-key"
              >
                Order: 
              </span>
              <span
                class="wcpay-dispute-info-value"
              >
                <a
                  data-link-type="external"
                  href="http://test.local/order/1"
                >
                  1
                </a>
              </span>
            </div>
            <div
              class="wcpay-dispute-info-item"
            >
              <span
                class="wcpay-dispute-info-key"
              >
                Transaction ID: 
              </span>
              <span
                class="wcpay-dispute-info-value"
              >
                <a
                  data-link-type="wc-admin"
                  href="admin.php?page=wc-admin&path=%2Fpayments%2Ftransactions%2Fdetails"
                />
              </span>
            </div>
          </div>
          <p>
            If you believe the dispute is invalid, you can challenge it by submitting the appropriate evidence using the response forms on the next screen.
          </p>
          <p>
            If you can not prove the customer’s subscription was canceled, and or they did not follow your cancelation policy, you should accept the dispute. You cannot issue a refund while a payment is being disputed. The credit card networks place liability for accepting disputed payments with you, the business.
          </p>
        </div>
        <div
          class="components-flex components-card__footer components-card-footer css-1vemep6-View-Flex-sx-Base-sx-Items-ItemsRow-Footer-borderRadius-borderColor-large em57xhy0"
          data-wp-c16t="true"
          data-wp-component="CardFooter"
        >
          <div>
            <a
              class="components-button is-primary"
              href="admin.php?page=wc-admin&path=%2Fpayments%2Fdisputes%2Fchallenge&id=dp_asdfghjkl"
            >
              Challenge dispute
            </a>
            <button
              class="components-button is-secondary"
              type="button"
            >
              Accept dispute
            </button>
          </div>
        </div>
<<<<<<< HEAD
        <p>
          If you believe the dispute is invalid, you can challenge it by submitting the appropriate evidence using the response forms on the next screen.
        </p>
        <p>
          If you can not prove the customer’s subscription was canceled, and or they did not follow your cancellation policy, you should accept the dispute. You cannot issue a refund while a payment is being disputed. The credit card networks place liability for accepting disputed payments with you, the business.
        </p>
=======
>>>>>>> 14051c77
      </div>
      <div
        aria-hidden="true"
        class="components-elevation css-91yjwm-View-Elevation-sx-Base-elevationClassName em57xhy0"
        data-wp-c16t="true"
        data-wp-component="Elevation"
      />
      <div
        aria-hidden="true"
        class="components-elevation css-91yjwm-View-Elevation-sx-Base-elevationClassName em57xhy0"
        data-wp-c16t="true"
        data-wp-component="Elevation"
      />
    </div>
    <div
      class="components-surface components-card css-nsno0f-View-Surface-getBorders-primary-Card-rounded em57xhy0"
      data-wp-c16t="true"
      data-wp-component="Card"
    >
      <div
        class="css-mgwsf4-View-Content em57xhy0"
      >
        <div
          class="components-flex components-card__header components-card-header css-1e8ifbz-View-Flex-sx-Base-sx-Items-ItemsRow-Header-borderRadius-borderColor-large em57xhy0"
          data-wp-c16t="true"
          data-wp-component="CardHeader"
        >
          Dispute: Subscription canceled
        </div>
        <div
          class="components-card__body components-card-body css-1nonx1n-View-Body-borderRadius-large em57xhy0"
          data-wp-c16t="true"
          data-wp-component="CardBody"
        >
          <p>
            The customer claims that you continued to charge them after a subscription was canceled.
          </p>
          <h3>
             
            Required to overturn dispute
             
          </h3>
          <p>
            Prove that the subscription was still active and that the customer was aware of, and did not follow, your cancellation procedure.
          </p>
          <h3>
            How to respond
          </h3>
          <p>
            First, get in touch with your customer. If you understand what they believe happened, there is a chance for you to explain the misunderstanding or to make it right. 
          </p>
          <p>
            Even if your customer agrees to withdraw the dispute, you must still submit appropriate evidence using the forms on the next screen. Simply saying that your customer is going to withdraw the dispute is not sufficient evidence.
          </p>
          <p>
            Otherwise, use the forms on the next screen to submit evidence that the subscription was still active and that the customer was aware of, and did not follow, your cancellation procedure.
          </p>
        </div>
        <div
          class="components-flex components-card__footer components-card-footer css-1vemep6-View-Flex-sx-Base-sx-Items-ItemsRow-Footer-borderRadius-borderColor-large em57xhy0"
          data-wp-c16t="true"
          data-wp-component="CardFooter"
        >
          <div>
            <a
              class="components-button is-primary"
              href="admin.php?page=wc-admin&path=%2Fpayments%2Fdisputes%2Fchallenge&id=dp_asdfghjkl"
            >
              Challenge dispute
            </a>
            <button
              class="components-button is-secondary"
              type="button"
            >
              Accept dispute
            </button>
          </div>
        </div>
      </div>
      <div
        aria-hidden="true"
        class="components-elevation css-91yjwm-View-Elevation-sx-Base-elevationClassName em57xhy0"
        data-wp-c16t="true"
        data-wp-component="Elevation"
      />
      <div
        aria-hidden="true"
        class="components-elevation css-91yjwm-View-Elevation-sx-Base-elevationClassName em57xhy0"
        data-wp-c16t="true"
        data-wp-component="Elevation"
      />
    </div>
  </div>
</div>
`;

exports[`Dispute details screen renders correctly for under_review dispute status 1`] = `
<div>
  <div
    class="wcpay-dispute-details woocommerce-payments-page is-narrow"
  >
    <div
      class="components-surface components-card css-nsno0f-View-Surface-getBorders-primary-Card-rounded em57xhy0"
      data-wp-c16t="true"
      data-wp-component="Card"
    >
      <div
        class="css-mgwsf4-View-Content em57xhy0"
      >
        <div
          class="components-flex components-card__header components-card-header header-dispute-overview css-1e8ifbz-View-Flex-sx-Base-sx-Items-ItemsRow-Header-borderRadius-borderColor-large em57xhy0"
          data-wp-c16t="true"
          data-wp-component="CardHeader"
        >
          Dispute overview
          <span
            class="chip chip-light is-compact"
          >
<<<<<<< HEAD
            <span
              class="wcpay-dispute-info-key"
            >
              Dispute date: 
            </span>
            <span
              class="wcpay-dispute-info-value"
            >
              Nov 1, 2019
            </span>
          </div>
          <div
            class="wcpay-dispute-info-item"
          >
            <span
              class="wcpay-dispute-info-key"
            >
              Disputed amount: 
            </span>
            <span
              class="wcpay-dispute-info-value"
            >
              $10.00
            </span>
          </div>
          <div
            class="wcpay-dispute-info-item"
          >
            <span
              class="wcpay-dispute-info-key"
            >
              Respond by: 
            </span>
            <span
              class="wcpay-dispute-info-value"
            >
              Nov 8, 2019 - 2:46AM
            </span>
          </div>
          <div
            class="wcpay-dispute-info-item"
          >
            <span
              class="wcpay-dispute-info-key"
            >
              Reason: 
            </span>
            <span
              class="wcpay-dispute-info-value"
            >
              Transaction unauthorized
            </span>
          </div>
=======
            Under review
          </span>
        </div>
        <div
          class="components-card__body components-card-body css-1nonx1n-View-Body-borderRadius-large em57xhy0"
          data-wp-c16t="true"
          data-wp-component="CardBody"
        >
>>>>>>> 14051c77
          <div
            class="wcpay-dispute-info"
          >
            <div
              class="wcpay-dispute-info-item"
            >
              <span
                class="wcpay-dispute-info-key"
              >
                Dispute date: 
              </span>
              <span
                class="wcpay-dispute-info-value"
              >
                Nov 1, 2019
              </span>
            </div>
            <div
              class="wcpay-dispute-info-item"
            >
              <span
                class="wcpay-dispute-info-key"
              >
                Disputed amount: 
              </span>
              <span
                class="wcpay-dispute-info-value"
              >
                $10.00
              </span>
            </div>
            <div
              class="wcpay-dispute-info-item"
            >
              <span
                class="wcpay-dispute-info-key"
              >
                Respond by: 
              </span>
              <span
                class="wcpay-dispute-info-value"
              >
                Nov 8, 2019 - 2:46AM
              </span>
            </div>
            <div
              class="wcpay-dispute-info-item"
            >
              <span
                class="wcpay-dispute-info-key"
              >
                Reason: 
              </span>
              <span
                class="wcpay-dispute-info-value"
              >
                Fraudulent
              </span>
            </div>
            <div
              class="wcpay-dispute-info-item"
            >
              <span
                class="wcpay-dispute-info-key"
              >
                Order: 
              </span>
              <span
                class="wcpay-dispute-info-value"
              >
                <a
                  data-link-type="external"
                  href="http://test.local/order/1"
                >
                  1
                </a>
              </span>
            </div>
            <div
              class="wcpay-dispute-info-item"
            >
              <span
                class="wcpay-dispute-info-key"
              >
                Transaction ID: 
              </span>
              <span
                class="wcpay-dispute-info-value"
              >
                <a
                  data-link-type="wc-admin"
                  href="admin.php?page=wc-admin&path=%2Fpayments%2Ftransactions%2Fdetails"
                />
              </span>
            </div>
          </div>
          <p>
            If you believe the dispute is invalid, you can challenge it by submitting the appropriate evidence using the response forms on the next screen.
          </p>
          <p>
            If you believe the payment was actually made using a stolen credit card, you will need to accept the dispute. The credit card networks place liability for accepting fraudulent payments with you, the business.
          </p>
        </div>
        <div
          class="components-flex components-card__footer components-card-footer css-1vemep6-View-Flex-sx-Base-sx-Items-ItemsRow-Footer-borderRadius-borderColor-large em57xhy0"
          data-wp-c16t="true"
          data-wp-component="CardFooter"
        />
      </div>
      <div
        aria-hidden="true"
        class="components-elevation css-91yjwm-View-Elevation-sx-Base-elevationClassName em57xhy0"
        data-wp-c16t="true"
        data-wp-component="Elevation"
      />
      <div
        aria-hidden="true"
        class="components-elevation css-91yjwm-View-Elevation-sx-Base-elevationClassName em57xhy0"
        data-wp-c16t="true"
        data-wp-component="Elevation"
      />
    </div>
    <div
      class="components-surface components-card css-nsno0f-View-Surface-getBorders-primary-Card-rounded em57xhy0"
      data-wp-c16t="true"
      data-wp-component="Card"
    >
      <div
        class="css-mgwsf4-View-Content em57xhy0"
      >
<<<<<<< HEAD
        Dispute: Transaction unauthorized
=======
        <div
          class="components-flex components-card__header components-card-header css-1e8ifbz-View-Flex-sx-Base-sx-Items-ItemsRow-Header-borderRadius-borderColor-large em57xhy0"
          data-wp-c16t="true"
          data-wp-component="CardHeader"
        >
          Dispute: Fraudulent
        </div>
        <div
          class="components-card__body components-card-body css-1nonx1n-View-Body-borderRadius-large em57xhy0"
          data-wp-c16t="true"
          data-wp-component="CardBody"
        >
          <p>
            This is the most common reason for a dispute, and happens when a cardholder claims that they didn’t authorize the payment. This can happen if the card was lost or stolen and used to make a fraudulent purchase. It can also happen if the cardholder doesn’t recognize the payment as it appears on the billing statement from their card issuer.
          </p>
          <h3>
             
            Required to overturn dispute
             
          </h3>
          <p>
            Provide adequate payment and order details so that a legitimate customer recognizes it, or proves to the card issuer that their cardholder authorized the transaction.
          </p>
          <h3>
            How to respond
          </h3>
          <p>
            Try to get in touch with your customer. Sometimes people forget about payments they make or don’t recognize the way they appear on their card statement. If this is the case, ask them to contact their card issuer and let them know they no longer dispute the transaction.
          </p>
          <p>
            Even if your customer agrees to withdraw the dispute, you must still submit appropriate evidence using the forms on the next screen. Simply saying that your customer is going to withdraw the dispute is not sufficient evidence.
          </p>
          <p>
            It may be more efficient—and provide a better customer experience—to accept an accidental dispute and charge the customer again, if appropriate. Even when a dispute is withdrawn, it usually takes approximately 75 days to be finalized. Remember, it doesn’t matter to the card networks whether you win or lose a dispute; what matters is how many disputes a business receives, regardless of how many disputes are won.
          </p>
        </div>
        <div
          class="components-flex components-card__footer components-card-footer css-1vemep6-View-Flex-sx-Base-sx-Items-ItemsRow-Footer-borderRadius-borderColor-large em57xhy0"
          data-wp-c16t="true"
          data-wp-component="CardFooter"
        />
>>>>>>> 14051c77
      </div>
      <div
        aria-hidden="true"
        class="components-elevation css-91yjwm-View-Elevation-sx-Base-elevationClassName em57xhy0"
        data-wp-c16t="true"
        data-wp-component="Elevation"
      />
      <div
        aria-hidden="true"
        class="components-elevation css-91yjwm-View-Elevation-sx-Base-elevationClassName em57xhy0"
        data-wp-c16t="true"
        data-wp-component="Elevation"
      />
    </div>
  </div>
</div>
`;

exports[`Dispute details screen renders correctly for unrecognized dispute 1`] = `
<div>
  <div
    class="wcpay-dispute-details woocommerce-payments-page is-narrow"
  >
    <div
      class="components-surface components-card css-nsno0f-View-Surface-getBorders-primary-Card-rounded em57xhy0"
      data-wp-c16t="true"
      data-wp-component="Card"
    >
      <div
        class="css-mgwsf4-View-Content em57xhy0"
      >
        <div
          class="components-flex components-card__header components-card-header header-dispute-overview css-1e8ifbz-View-Flex-sx-Base-sx-Items-ItemsRow-Header-borderRadius-borderColor-large em57xhy0"
          data-wp-c16t="true"
          data-wp-component="CardHeader"
        >
          Dispute overview
          <span
            class="chip chip-primary is-compact"
          >
            Needs response
          </span>
        </div>
        <div
          class="components-card__body components-card-body css-1nonx1n-View-Body-borderRadius-large em57xhy0"
          data-wp-c16t="true"
          data-wp-component="CardBody"
        >
          <div
            class="wcpay-dispute-info"
          >
            <div
              class="wcpay-dispute-info-item"
            >
              <span
                class="wcpay-dispute-info-key"
              >
                Dispute date: 
              </span>
              <span
                class="wcpay-dispute-info-value"
              >
                Nov 1, 2019
              </span>
            </div>
            <div
              class="wcpay-dispute-info-item"
            >
              <span
                class="wcpay-dispute-info-key"
              >
                Disputed amount: 
              </span>
              <span
                class="wcpay-dispute-info-value"
              >
                $10.00
              </span>
            </div>
            <div
              class="wcpay-dispute-info-item"
            >
              <span
                class="wcpay-dispute-info-key"
              >
                Respond by: 
              </span>
              <span
                class="wcpay-dispute-info-value"
              >
                Nov 8, 2019 - 2:46AM
              </span>
            </div>
            <div
              class="wcpay-dispute-info-item"
            >
              <span
                class="wcpay-dispute-info-key"
              >
                Reason: 
              </span>
              <span
                class="wcpay-dispute-info-value"
              >
                Unrecognized
              </span>
            </div>
            <div
              class="wcpay-dispute-info-item"
            >
              <span
                class="wcpay-dispute-info-key"
              >
                Order: 
              </span>
              <span
                class="wcpay-dispute-info-value"
              >
                <a
                  data-link-type="external"
                  href="http://test.local/order/1"
                >
                  1
                </a>
              </span>
            </div>
            <div
              class="wcpay-dispute-info-item"
            >
              <span
                class="wcpay-dispute-info-key"
              >
                Transaction ID: 
              </span>
              <span
                class="wcpay-dispute-info-value"
              >
                <a
                  data-link-type="wc-admin"
                  href="admin.php?page=wc-admin&path=%2Fpayments%2Ftransactions%2Fdetails"
                />
              </span>
            </div>
          </div>
          <p>
            If you believe the dispute is invalid, you can challenge it by submitting the appropriate evidence using the response forms on the next screen.
          </p>
          <p>
            If you can not prove the customer’s subscription was canceled, and or they did not follow your cancelation policy, you should accept the dispute. You cannot issue a refund while a payment is being disputed. The credit card networks place liability for accepting disputed payments with you, the business.
          </p>
        </div>
        <div
          class="components-flex components-card__footer components-card-footer css-1vemep6-View-Flex-sx-Base-sx-Items-ItemsRow-Footer-borderRadius-borderColor-large em57xhy0"
          data-wp-c16t="true"
          data-wp-component="CardFooter"
        >
          <div>
            <a
              class="components-button is-primary"
              href="admin.php?page=wc-admin&path=%2Fpayments%2Fdisputes%2Fchallenge&id=dp_asdfghjkl"
            >
              Challenge dispute
            </a>
            <button
              class="components-button is-secondary"
              type="button"
            >
              Accept dispute
            </button>
          </div>
        </div>
      </div>
      <div
        aria-hidden="true"
        class="components-elevation css-91yjwm-View-Elevation-sx-Base-elevationClassName em57xhy0"
        data-wp-c16t="true"
        data-wp-component="Elevation"
      />
      <div
        aria-hidden="true"
        class="components-elevation css-91yjwm-View-Elevation-sx-Base-elevationClassName em57xhy0"
        data-wp-c16t="true"
        data-wp-component="Elevation"
      />
    </div>
    <div
      class="components-surface components-card css-nsno0f-View-Surface-getBorders-primary-Card-rounded em57xhy0"
      data-wp-c16t="true"
      data-wp-component="Card"
    >
      <div
        class="css-mgwsf4-View-Content em57xhy0"
      >
        <div
          class="components-flex components-card__header components-card-header css-1e8ifbz-View-Flex-sx-Base-sx-Items-ItemsRow-Header-borderRadius-borderColor-large em57xhy0"
          data-wp-c16t="true"
          data-wp-component="CardHeader"
        >
          Dispute: Unrecognized
        </div>
        <div
          class="components-card__body components-card-body css-1nonx1n-View-Body-borderRadius-large em57xhy0"
          data-wp-c16t="true"
          data-wp-component="CardBody"
        >
          <p>
            The customer doesn’t recognize the payment appearing on their card statement.
          </p>
          <h3>
             
            Required to overturn dispute
             
          </h3>
          <p>
            As with fraudulent disputes, get your customer to withdraw the dispute by helping them identify the payment. Otherwise challenge the dispute with appropriate evidence that proves the purchase was legitimate. 
          </p>
          <h3>
            How to respond
          </h3>
          <p>
            First, try to get in touch with your customer. Sometimes people forget about payments they make or don’t recognize the way they appear on their card statement. If this is the case, ask them to contact their card issuer and let them know they no longer dispute the transaction. Even if your customer agrees to withdraw the dispute, you must still submit appropriate evidence. Simply saying that your customer is going to withdraw the dispute is not sufficient evidence.
          </p>
          <p>
            It may be more efficient—and provide a better customer experience—to accept an accidental dispute and charge the customer again, if appropriate. Even when a dispute is withdrawn, it usually takes approximately 75 days to be finalized. Remember, it doesn’t matter to the card networks whether you win or lose a dispute; what matters is how many disputes a business receives, regardless of how many disputes are won.
          </p>
        </div>
        <div
          class="components-flex components-card__footer components-card-footer css-1vemep6-View-Flex-sx-Base-sx-Items-ItemsRow-Footer-borderRadius-borderColor-large em57xhy0"
          data-wp-c16t="true"
          data-wp-component="CardFooter"
        >
          <div>
            <a
              class="components-button is-primary"
              href="admin.php?page=wc-admin&path=%2Fpayments%2Fdisputes%2Fchallenge&id=dp_asdfghjkl"
            >
              Challenge dispute
            </a>
            <button
              class="components-button is-secondary"
              type="button"
            >
              Accept dispute
            </button>
          </div>
        </div>
      </div>
      <div
        aria-hidden="true"
        class="components-elevation css-91yjwm-View-Elevation-sx-Base-elevationClassName em57xhy0"
        data-wp-c16t="true"
        data-wp-component="Elevation"
      />
      <div
        aria-hidden="true"
        class="components-elevation css-91yjwm-View-Elevation-sx-Base-elevationClassName em57xhy0"
        data-wp-c16t="true"
        data-wp-component="Elevation"
      />
    </div>
  </div>
</div>
`;

exports[`Dispute details screen renders correctly for warning_closed dispute status 1`] = `
<div>
  <div
    class="wcpay-dispute-details woocommerce-payments-page is-narrow"
  >
    <div
      class="components-surface components-card css-nsno0f-View-Surface-getBorders-primary-Card-rounded em57xhy0"
      data-wp-c16t="true"
      data-wp-component="Card"
    >
      <div
        class="css-mgwsf4-View-Content em57xhy0"
      >
        <div
          class="components-flex components-card__header components-card-header header-dispute-overview css-1e8ifbz-View-Flex-sx-Base-sx-Items-ItemsRow-Header-borderRadius-borderColor-large em57xhy0"
          data-wp-c16t="true"
          data-wp-component="CardHeader"
        >
          Dispute overview
          <span
            class="chip chip-light is-compact"
          >
<<<<<<< HEAD
            <span
              class="wcpay-dispute-info-key"
            >
              Reason: 
            </span>
            <span
              class="wcpay-dispute-info-value"
            >
              Transaction unauthorized
            </span>
          </div>
=======
            Inquiry: Closed
          </span>
        </div>
        <div
          class="components-card__body components-card-body css-1nonx1n-View-Body-borderRadius-large em57xhy0"
          data-wp-c16t="true"
          data-wp-component="CardBody"
        >
>>>>>>> 14051c77
          <div
            class="wcpay-dispute-info"
          >
            <div
              class="wcpay-dispute-info-item"
            >
              <span
                class="wcpay-dispute-info-key"
              >
                Dispute date: 
              </span>
              <span
                class="wcpay-dispute-info-value"
              >
                Nov 1, 2019
              </span>
            </div>
            <div
              class="wcpay-dispute-info-item"
            >
              <span
                class="wcpay-dispute-info-key"
              >
                Disputed amount: 
              </span>
              <span
                class="wcpay-dispute-info-value"
              >
                $10.00
              </span>
            </div>
            <div
              class="wcpay-dispute-info-item"
            >
              <span
                class="wcpay-dispute-info-key"
              >
                Respond by: 
              </span>
              <span
                class="wcpay-dispute-info-value"
              >
                Nov 8, 2019 - 2:46AM
              </span>
            </div>
            <div
              class="wcpay-dispute-info-item"
            >
              <span
                class="wcpay-dispute-info-key"
              >
                Reason: 
              </span>
              <span
                class="wcpay-dispute-info-value"
              >
                Fraudulent
              </span>
            </div>
            <div
              class="wcpay-dispute-info-item"
            >
              <span
                class="wcpay-dispute-info-key"
              >
                Order: 
              </span>
              <span
                class="wcpay-dispute-info-value"
              >
                <a
                  data-link-type="external"
                  href="http://test.local/order/1"
                >
                  1
                </a>
              </span>
            </div>
            <div
              class="wcpay-dispute-info-item"
            >
              <span
                class="wcpay-dispute-info-key"
              >
                Transaction ID: 
              </span>
              <span
                class="wcpay-dispute-info-value"
              >
                <a
                  data-link-type="wc-admin"
                  href="admin.php?page=wc-admin&path=%2Fpayments%2Ftransactions%2Fdetails"
                />
              </span>
            </div>
          </div>
          <p>
            If you believe the dispute is invalid, you can challenge it by submitting the appropriate evidence using the response forms on the next screen.
          </p>
          <p>
            If you believe the payment was actually made using a stolen credit card, you will need to accept the dispute. The credit card networks place liability for accepting fraudulent payments with you, the business.
          </p>
        </div>
        <div
          class="components-flex components-card__footer components-card-footer css-1vemep6-View-Flex-sx-Base-sx-Items-ItemsRow-Footer-borderRadius-borderColor-large em57xhy0"
          data-wp-c16t="true"
          data-wp-component="CardFooter"
        />
      </div>
      <div
        aria-hidden="true"
        class="components-elevation css-91yjwm-View-Elevation-sx-Base-elevationClassName em57xhy0"
        data-wp-c16t="true"
        data-wp-component="Elevation"
      />
      <div
        aria-hidden="true"
        class="components-elevation css-91yjwm-View-Elevation-sx-Base-elevationClassName em57xhy0"
        data-wp-c16t="true"
        data-wp-component="Elevation"
      />
    </div>
    <div
      class="components-surface components-card css-nsno0f-View-Surface-getBorders-primary-Card-rounded em57xhy0"
      data-wp-c16t="true"
      data-wp-component="Card"
    >
      <div
        class="css-mgwsf4-View-Content em57xhy0"
      >
<<<<<<< HEAD
        Dispute: Transaction unauthorized
=======
        <div
          class="components-flex components-card__header components-card-header css-1e8ifbz-View-Flex-sx-Base-sx-Items-ItemsRow-Header-borderRadius-borderColor-large em57xhy0"
          data-wp-c16t="true"
          data-wp-component="CardHeader"
        >
          Dispute: Fraudulent
        </div>
        <div
          class="components-card__body components-card-body css-1nonx1n-View-Body-borderRadius-large em57xhy0"
          data-wp-c16t="true"
          data-wp-component="CardBody"
        >
          <p>
            This is the most common reason for a dispute, and happens when a cardholder claims that they didn’t authorize the payment. This can happen if the card was lost or stolen and used to make a fraudulent purchase. It can also happen if the cardholder doesn’t recognize the payment as it appears on the billing statement from their card issuer.
          </p>
          <h3>
             
            Required to overturn dispute
             
          </h3>
          <p>
            Provide adequate payment and order details so that a legitimate customer recognizes it, or proves to the card issuer that their cardholder authorized the transaction.
          </p>
          <h3>
            How to respond
          </h3>
          <p>
            Try to get in touch with your customer. Sometimes people forget about payments they make or don’t recognize the way they appear on their card statement. If this is the case, ask them to contact their card issuer and let them know they no longer dispute the transaction.
          </p>
          <p>
            Even if your customer agrees to withdraw the dispute, you must still submit appropriate evidence using the forms on the next screen. Simply saying that your customer is going to withdraw the dispute is not sufficient evidence.
          </p>
          <p>
            It may be more efficient—and provide a better customer experience—to accept an accidental dispute and charge the customer again, if appropriate. Even when a dispute is withdrawn, it usually takes approximately 75 days to be finalized. Remember, it doesn’t matter to the card networks whether you win or lose a dispute; what matters is how many disputes a business receives, regardless of how many disputes are won.
          </p>
        </div>
        <div
          class="components-flex components-card__footer components-card-footer css-1vemep6-View-Flex-sx-Base-sx-Items-ItemsRow-Footer-borderRadius-borderColor-large em57xhy0"
          data-wp-c16t="true"
          data-wp-component="CardFooter"
        />
>>>>>>> 14051c77
      </div>
      <div
        aria-hidden="true"
        class="components-elevation css-91yjwm-View-Elevation-sx-Base-elevationClassName em57xhy0"
        data-wp-c16t="true"
        data-wp-component="Elevation"
      />
      <div
        aria-hidden="true"
        class="components-elevation css-91yjwm-View-Elevation-sx-Base-elevationClassName em57xhy0"
        data-wp-c16t="true"
        data-wp-component="Elevation"
      />
    </div>
  </div>
</div>
`;

exports[`Dispute details screen renders correctly for warning_needs_response dispute status 1`] = `
<div>
  <div
    class="wcpay-dispute-details woocommerce-payments-page is-narrow"
  >
    <div
      class="components-surface components-card css-nsno0f-View-Surface-getBorders-primary-Card-rounded em57xhy0"
      data-wp-c16t="true"
      data-wp-component="Card"
    >
      <div
        class="css-mgwsf4-View-Content em57xhy0"
      >
        <div
          class="components-flex components-card__header components-card-header header-dispute-overview css-1e8ifbz-View-Flex-sx-Base-sx-Items-ItemsRow-Header-borderRadius-borderColor-large em57xhy0"
          data-wp-c16t="true"
          data-wp-component="CardHeader"
        >
          Dispute overview
          <span
            class="chip chip-primary is-compact"
          >
            Inquiry: Needs response
          </span>
        </div>
        <div
          class="components-card__body components-card-body css-1nonx1n-View-Body-borderRadius-large em57xhy0"
          data-wp-c16t="true"
          data-wp-component="CardBody"
        >
          <div
            class="wcpay-dispute-info"
          >
            <div
              class="wcpay-dispute-info-item"
            >
<<<<<<< HEAD
              Reason: 
            </span>
            <span
              class="wcpay-dispute-info-value"
            >
              Transaction unauthorized
            </span>
          </div>
          <div
            class="wcpay-dispute-info-item"
          >
            <span
              class="wcpay-dispute-info-key"
=======
              <span
                class="wcpay-dispute-info-key"
              >
                Dispute date: 
              </span>
              <span
                class="wcpay-dispute-info-value"
              >
                Nov 1, 2019
              </span>
            </div>
            <div
              class="wcpay-dispute-info-item"
            >
              <span
                class="wcpay-dispute-info-key"
              >
                Disputed amount: 
              </span>
              <span
                class="wcpay-dispute-info-value"
              >
                $10.00
              </span>
            </div>
            <div
              class="wcpay-dispute-info-item"
            >
              <span
                class="wcpay-dispute-info-key"
              >
                Respond by: 
              </span>
              <span
                class="wcpay-dispute-info-value"
              >
                Nov 8, 2019 - 2:46AM
              </span>
            </div>
            <div
              class="wcpay-dispute-info-item"
            >
              <span
                class="wcpay-dispute-info-key"
              >
                Reason: 
              </span>
              <span
                class="wcpay-dispute-info-value"
              >
                Fraudulent
              </span>
            </div>
            <div
              class="wcpay-dispute-info-item"
            >
              <span
                class="wcpay-dispute-info-key"
              >
                Order: 
              </span>
              <span
                class="wcpay-dispute-info-value"
              >
                <a
                  data-link-type="external"
                  href="http://test.local/order/1"
                >
                  1
                </a>
              </span>
            </div>
            <div
              class="wcpay-dispute-info-item"
            >
              <span
                class="wcpay-dispute-info-key"
              >
                Transaction ID: 
              </span>
              <span
                class="wcpay-dispute-info-value"
              >
                <a
                  data-link-type="wc-admin"
                  href="admin.php?page=wc-admin&path=%2Fpayments%2Ftransactions%2Fdetails"
                />
              </span>
            </div>
          </div>
          <p>
            If you believe the dispute is invalid, you can challenge it by submitting the appropriate evidence using the response forms on the next screen.
          </p>
          <p>
            If you believe the payment was actually made using a stolen credit card, you will need to accept the dispute. The credit card networks place liability for accepting fraudulent payments with you, the business.
          </p>
        </div>
        <div
          class="components-flex components-card__footer components-card-footer css-1vemep6-View-Flex-sx-Base-sx-Items-ItemsRow-Footer-borderRadius-borderColor-large em57xhy0"
          data-wp-c16t="true"
          data-wp-component="CardFooter"
        >
          <div>
            <a
              class="components-button is-primary"
              href="admin.php?page=wc-admin&path=%2Fpayments%2Fdisputes%2Fchallenge&id=dp_asdfghjkl"
>>>>>>> 14051c77
            >
              Challenge dispute
            </a>
            <button
              class="components-button is-secondary"
              type="button"
            >
              Accept dispute
            </button>
          </div>
        </div>
      </div>
      <div
        aria-hidden="true"
        class="components-elevation css-91yjwm-View-Elevation-sx-Base-elevationClassName em57xhy0"
        data-wp-c16t="true"
        data-wp-component="Elevation"
      />
      <div
        aria-hidden="true"
        class="components-elevation css-91yjwm-View-Elevation-sx-Base-elevationClassName em57xhy0"
        data-wp-c16t="true"
        data-wp-component="Elevation"
      />
    </div>
    <div
      class="components-surface components-card css-nsno0f-View-Surface-getBorders-primary-Card-rounded em57xhy0"
      data-wp-c16t="true"
      data-wp-component="Card"
    >
      <div
        class="css-mgwsf4-View-Content em57xhy0"
      >
<<<<<<< HEAD
        Dispute: Transaction unauthorized
=======
        <div
          class="components-flex components-card__header components-card-header css-1e8ifbz-View-Flex-sx-Base-sx-Items-ItemsRow-Header-borderRadius-borderColor-large em57xhy0"
          data-wp-c16t="true"
          data-wp-component="CardHeader"
        >
          Dispute: Fraudulent
        </div>
        <div
          class="components-card__body components-card-body css-1nonx1n-View-Body-borderRadius-large em57xhy0"
          data-wp-c16t="true"
          data-wp-component="CardBody"
        >
          <p>
            This is the most common reason for a dispute, and happens when a cardholder claims that they didn’t authorize the payment. This can happen if the card was lost or stolen and used to make a fraudulent purchase. It can also happen if the cardholder doesn’t recognize the payment as it appears on the billing statement from their card issuer.
          </p>
          <h3>
             
            Required to overturn dispute
             
          </h3>
          <p>
            Provide adequate payment and order details so that a legitimate customer recognizes it, or proves to the card issuer that their cardholder authorized the transaction.
          </p>
          <h3>
            How to respond
          </h3>
          <p>
            Try to get in touch with your customer. Sometimes people forget about payments they make or don’t recognize the way they appear on their card statement. If this is the case, ask them to contact their card issuer and let them know they no longer dispute the transaction.
          </p>
          <p>
            Even if your customer agrees to withdraw the dispute, you must still submit appropriate evidence using the forms on the next screen. Simply saying that your customer is going to withdraw the dispute is not sufficient evidence.
          </p>
          <p>
            It may be more efficient—and provide a better customer experience—to accept an accidental dispute and charge the customer again, if appropriate. Even when a dispute is withdrawn, it usually takes approximately 75 days to be finalized. Remember, it doesn’t matter to the card networks whether you win or lose a dispute; what matters is how many disputes a business receives, regardless of how many disputes are won.
          </p>
        </div>
        <div
          class="components-flex components-card__footer components-card-footer css-1vemep6-View-Flex-sx-Base-sx-Items-ItemsRow-Footer-borderRadius-borderColor-large em57xhy0"
          data-wp-c16t="true"
          data-wp-component="CardFooter"
        >
          <div>
            <a
              class="components-button is-primary"
              href="admin.php?page=wc-admin&path=%2Fpayments%2Fdisputes%2Fchallenge&id=dp_asdfghjkl"
            >
              Challenge dispute
            </a>
            <button
              class="components-button is-secondary"
              type="button"
            >
              Accept dispute
            </button>
          </div>
        </div>
>>>>>>> 14051c77
      </div>
      <div
        aria-hidden="true"
        class="components-elevation css-91yjwm-View-Elevation-sx-Base-elevationClassName em57xhy0"
        data-wp-c16t="true"
        data-wp-component="Elevation"
      />
      <div
        aria-hidden="true"
        class="components-elevation css-91yjwm-View-Elevation-sx-Base-elevationClassName em57xhy0"
        data-wp-c16t="true"
        data-wp-component="Elevation"
      />
    </div>
  </div>
</div>
`;

exports[`Dispute details screen renders correctly for warning_under_review dispute status 1`] = `
<div>
  <div
    class="wcpay-dispute-details woocommerce-payments-page is-narrow"
  >
    <div
      class="components-surface components-card css-nsno0f-View-Surface-getBorders-primary-Card-rounded em57xhy0"
      data-wp-c16t="true"
      data-wp-component="Card"
    >
      <div
        class="css-mgwsf4-View-Content em57xhy0"
      >
        <div
          class="components-flex components-card__header components-card-header header-dispute-overview css-1e8ifbz-View-Flex-sx-Base-sx-Items-ItemsRow-Header-borderRadius-borderColor-large em57xhy0"
          data-wp-c16t="true"
          data-wp-component="CardHeader"
        >
          Dispute overview
          <span
            class="chip chip-light is-compact"
          >
<<<<<<< HEAD
            <span
              class="wcpay-dispute-info-key"
            >
              Reason: 
            </span>
            <span
              class="wcpay-dispute-info-value"
            >
              Transaction unauthorized
            </span>
          </div>
=======
            Inquiry: Under review
          </span>
        </div>
        <div
          class="components-card__body components-card-body css-1nonx1n-View-Body-borderRadius-large em57xhy0"
          data-wp-c16t="true"
          data-wp-component="CardBody"
        >
>>>>>>> 14051c77
          <div
            class="wcpay-dispute-info"
          >
            <div
              class="wcpay-dispute-info-item"
            >
              <span
                class="wcpay-dispute-info-key"
              >
                Dispute date: 
              </span>
              <span
                class="wcpay-dispute-info-value"
              >
                Nov 1, 2019
              </span>
            </div>
            <div
              class="wcpay-dispute-info-item"
            >
              <span
                class="wcpay-dispute-info-key"
              >
                Disputed amount: 
              </span>
              <span
                class="wcpay-dispute-info-value"
              >
                $10.00
              </span>
            </div>
            <div
              class="wcpay-dispute-info-item"
            >
              <span
                class="wcpay-dispute-info-key"
              >
                Respond by: 
              </span>
              <span
                class="wcpay-dispute-info-value"
              >
                Nov 8, 2019 - 2:46AM
              </span>
            </div>
            <div
              class="wcpay-dispute-info-item"
            >
              <span
                class="wcpay-dispute-info-key"
              >
                Reason: 
              </span>
              <span
                class="wcpay-dispute-info-value"
              >
                Fraudulent
              </span>
            </div>
            <div
              class="wcpay-dispute-info-item"
            >
              <span
                class="wcpay-dispute-info-key"
              >
                Order: 
              </span>
              <span
                class="wcpay-dispute-info-value"
              >
                <a
                  data-link-type="external"
                  href="http://test.local/order/1"
                >
                  1
                </a>
              </span>
            </div>
            <div
              class="wcpay-dispute-info-item"
            >
              <span
                class="wcpay-dispute-info-key"
              >
                Transaction ID: 
              </span>
              <span
                class="wcpay-dispute-info-value"
              >
                <a
                  data-link-type="wc-admin"
                  href="admin.php?page=wc-admin&path=%2Fpayments%2Ftransactions%2Fdetails"
                />
              </span>
            </div>
          </div>
          <p>
            If you believe the dispute is invalid, you can challenge it by submitting the appropriate evidence using the response forms on the next screen.
          </p>
          <p>
            If you believe the payment was actually made using a stolen credit card, you will need to accept the dispute. The credit card networks place liability for accepting fraudulent payments with you, the business.
          </p>
        </div>
        <div
          class="components-flex components-card__footer components-card-footer css-1vemep6-View-Flex-sx-Base-sx-Items-ItemsRow-Footer-borderRadius-borderColor-large em57xhy0"
          data-wp-c16t="true"
          data-wp-component="CardFooter"
        />
      </div>
      <div
        aria-hidden="true"
        class="components-elevation css-91yjwm-View-Elevation-sx-Base-elevationClassName em57xhy0"
        data-wp-c16t="true"
        data-wp-component="Elevation"
      />
      <div
        aria-hidden="true"
        class="components-elevation css-91yjwm-View-Elevation-sx-Base-elevationClassName em57xhy0"
        data-wp-c16t="true"
        data-wp-component="Elevation"
      />
    </div>
    <div
      class="components-surface components-card css-nsno0f-View-Surface-getBorders-primary-Card-rounded em57xhy0"
      data-wp-c16t="true"
      data-wp-component="Card"
    >
      <div
        class="css-mgwsf4-View-Content em57xhy0"
      >
<<<<<<< HEAD
        Dispute: Transaction unauthorized
=======
        <div
          class="components-flex components-card__header components-card-header css-1e8ifbz-View-Flex-sx-Base-sx-Items-ItemsRow-Header-borderRadius-borderColor-large em57xhy0"
          data-wp-c16t="true"
          data-wp-component="CardHeader"
        >
          Dispute: Fraudulent
        </div>
        <div
          class="components-card__body components-card-body css-1nonx1n-View-Body-borderRadius-large em57xhy0"
          data-wp-c16t="true"
          data-wp-component="CardBody"
        >
          <p>
            This is the most common reason for a dispute, and happens when a cardholder claims that they didn’t authorize the payment. This can happen if the card was lost or stolen and used to make a fraudulent purchase. It can also happen if the cardholder doesn’t recognize the payment as it appears on the billing statement from their card issuer.
          </p>
          <h3>
             
            Required to overturn dispute
             
          </h3>
          <p>
            Provide adequate payment and order details so that a legitimate customer recognizes it, or proves to the card issuer that their cardholder authorized the transaction.
          </p>
          <h3>
            How to respond
          </h3>
          <p>
            Try to get in touch with your customer. Sometimes people forget about payments they make or don’t recognize the way they appear on their card statement. If this is the case, ask them to contact their card issuer and let them know they no longer dispute the transaction.
          </p>
          <p>
            Even if your customer agrees to withdraw the dispute, you must still submit appropriate evidence using the forms on the next screen. Simply saying that your customer is going to withdraw the dispute is not sufficient evidence.
          </p>
          <p>
            It may be more efficient—and provide a better customer experience—to accept an accidental dispute and charge the customer again, if appropriate. Even when a dispute is withdrawn, it usually takes approximately 75 days to be finalized. Remember, it doesn’t matter to the card networks whether you win or lose a dispute; what matters is how many disputes a business receives, regardless of how many disputes are won.
          </p>
        </div>
        <div
          class="components-flex components-card__footer components-card-footer css-1vemep6-View-Flex-sx-Base-sx-Items-ItemsRow-Footer-borderRadius-borderColor-large em57xhy0"
          data-wp-c16t="true"
          data-wp-component="CardFooter"
        />
>>>>>>> 14051c77
      </div>
      <div
        aria-hidden="true"
        class="components-elevation css-91yjwm-View-Elevation-sx-Base-elevationClassName em57xhy0"
        data-wp-c16t="true"
        data-wp-component="Elevation"
      />
      <div
        aria-hidden="true"
        class="components-elevation css-91yjwm-View-Elevation-sx-Base-elevationClassName em57xhy0"
        data-wp-c16t="true"
        data-wp-component="Elevation"
      />
    </div>
  </div>
</div>
`;

exports[`Dispute details screen renders correctly for won dispute status 1`] = `
<div>
  <div
    class="wcpay-dispute-details woocommerce-payments-page is-narrow"
  >
    <div
      class="components-surface components-card css-nsno0f-View-Surface-getBorders-primary-Card-rounded em57xhy0"
      data-wp-c16t="true"
      data-wp-component="Card"
    >
      <div
        class="css-mgwsf4-View-Content em57xhy0"
      >
        <div
          class="components-flex components-card__header components-card-header header-dispute-overview css-1e8ifbz-View-Flex-sx-Base-sx-Items-ItemsRow-Header-borderRadius-borderColor-large em57xhy0"
          data-wp-c16t="true"
          data-wp-component="CardHeader"
        >
          Dispute overview
          <span
            class="chip chip-light is-compact"
          >
<<<<<<< HEAD
            <span
              class="wcpay-dispute-info-key"
            >
              Respond by: 
            </span>
            <span
              class="wcpay-dispute-info-value"
            >
              Nov 8, 2019 - 2:46AM
            </span>
          </div>
          <div
            class="wcpay-dispute-info-item"
          >
            <span
              class="wcpay-dispute-info-key"
            >
              Reason: 
            </span>
            <span
              class="wcpay-dispute-info-value"
            >
              Transaction unauthorized
            </span>
          </div>
=======
            Won
          </span>
        </div>
        <div
          class="components-card__body components-card-body css-1nonx1n-View-Body-borderRadius-large em57xhy0"
          data-wp-c16t="true"
          data-wp-component="CardBody"
        >
>>>>>>> 14051c77
          <div
            class="wcpay-dispute-info"
          >
            <div
              class="wcpay-dispute-info-item"
            >
              <span
                class="wcpay-dispute-info-key"
              >
                Dispute date: 
              </span>
              <span
                class="wcpay-dispute-info-value"
              >
                Nov 1, 2019
              </span>
            </div>
            <div
              class="wcpay-dispute-info-item"
            >
              <span
                class="wcpay-dispute-info-key"
              >
                Disputed amount: 
              </span>
              <span
                class="wcpay-dispute-info-value"
              >
                $10.00
              </span>
            </div>
            <div
              class="wcpay-dispute-info-item"
            >
              <span
                class="wcpay-dispute-info-key"
              >
                Respond by: 
              </span>
              <span
                class="wcpay-dispute-info-value"
              >
                Nov 8, 2019 - 2:46AM
              </span>
            </div>
            <div
              class="wcpay-dispute-info-item"
            >
              <span
                class="wcpay-dispute-info-key"
              >
                Reason: 
              </span>
              <span
                class="wcpay-dispute-info-value"
              >
                Fraudulent
              </span>
            </div>
            <div
              class="wcpay-dispute-info-item"
            >
              <span
                class="wcpay-dispute-info-key"
              >
                Order: 
              </span>
              <span
                class="wcpay-dispute-info-value"
              >
                <a
                  data-link-type="external"
                  href="http://test.local/order/1"
                >
                  1
                </a>
              </span>
            </div>
            <div
              class="wcpay-dispute-info-item"
            >
              <span
                class="wcpay-dispute-info-key"
              >
                Transaction ID: 
              </span>
              <span
                class="wcpay-dispute-info-value"
              >
                <a
                  data-link-type="wc-admin"
                  href="admin.php?page=wc-admin&path=%2Fpayments%2Ftransactions%2Fdetails"
                />
              </span>
            </div>
          </div>
          <p>
            If you believe the dispute is invalid, you can challenge it by submitting the appropriate evidence using the response forms on the next screen.
          </p>
          <p>
            If you believe the payment was actually made using a stolen credit card, you will need to accept the dispute. The credit card networks place liability for accepting fraudulent payments with you, the business.
          </p>
        </div>
        <div
          class="components-flex components-card__footer components-card-footer css-1vemep6-View-Flex-sx-Base-sx-Items-ItemsRow-Footer-borderRadius-borderColor-large em57xhy0"
          data-wp-c16t="true"
          data-wp-component="CardFooter"
        />
      </div>
      <div
        aria-hidden="true"
        class="components-elevation css-91yjwm-View-Elevation-sx-Base-elevationClassName em57xhy0"
        data-wp-c16t="true"
        data-wp-component="Elevation"
      />
      <div
        aria-hidden="true"
        class="components-elevation css-91yjwm-View-Elevation-sx-Base-elevationClassName em57xhy0"
        data-wp-c16t="true"
        data-wp-component="Elevation"
      />
    </div>
    <div
      class="components-surface components-card css-nsno0f-View-Surface-getBorders-primary-Card-rounded em57xhy0"
      data-wp-c16t="true"
      data-wp-component="Card"
    >
      <div
        class="css-mgwsf4-View-Content em57xhy0"
      >
<<<<<<< HEAD
        Dispute: Transaction unauthorized
=======
        <div
          class="components-flex components-card__header components-card-header css-1e8ifbz-View-Flex-sx-Base-sx-Items-ItemsRow-Header-borderRadius-borderColor-large em57xhy0"
          data-wp-c16t="true"
          data-wp-component="CardHeader"
        >
          Dispute: Fraudulent
        </div>
        <div
          class="components-card__body components-card-body css-1nonx1n-View-Body-borderRadius-large em57xhy0"
          data-wp-c16t="true"
          data-wp-component="CardBody"
        >
          <p>
            This is the most common reason for a dispute, and happens when a cardholder claims that they didn’t authorize the payment. This can happen if the card was lost or stolen and used to make a fraudulent purchase. It can also happen if the cardholder doesn’t recognize the payment as it appears on the billing statement from their card issuer.
          </p>
          <h3>
             
            Required to overturn dispute
             
          </h3>
          <p>
            Provide adequate payment and order details so that a legitimate customer recognizes it, or proves to the card issuer that their cardholder authorized the transaction.
          </p>
          <h3>
            How to respond
          </h3>
          <p>
            Try to get in touch with your customer. Sometimes people forget about payments they make or don’t recognize the way they appear on their card statement. If this is the case, ask them to contact their card issuer and let them know they no longer dispute the transaction.
          </p>
          <p>
            Even if your customer agrees to withdraw the dispute, you must still submit appropriate evidence using the forms on the next screen. Simply saying that your customer is going to withdraw the dispute is not sufficient evidence.
          </p>
          <p>
            It may be more efficient—and provide a better customer experience—to accept an accidental dispute and charge the customer again, if appropriate. Even when a dispute is withdrawn, it usually takes approximately 75 days to be finalized. Remember, it doesn’t matter to the card networks whether you win or lose a dispute; what matters is how many disputes a business receives, regardless of how many disputes are won.
          </p>
        </div>
        <div
          class="components-flex components-card__footer components-card-footer css-1vemep6-View-Flex-sx-Base-sx-Items-ItemsRow-Footer-borderRadius-borderColor-large em57xhy0"
          data-wp-c16t="true"
          data-wp-component="CardFooter"
        />
>>>>>>> 14051c77
      </div>
      <div
        aria-hidden="true"
        class="components-elevation css-91yjwm-View-Elevation-sx-Base-elevationClassName em57xhy0"
        data-wp-c16t="true"
        data-wp-component="Elevation"
      />
      <div
        aria-hidden="true"
        class="components-elevation css-91yjwm-View-Elevation-sx-Base-elevationClassName em57xhy0"
        data-wp-c16t="true"
        data-wp-component="Elevation"
      />
    </div>
  </div>
</div>
`;<|MERGE_RESOLUTION|>--- conflicted
+++ resolved
@@ -241,19 +241,6 @@
           <span
             class="chip chip-light is-compact"
           >
-<<<<<<< HEAD
-            <span
-              class="wcpay-dispute-info-key"
-            >
-              Reason: 
-            </span>
-            <span
-              class="wcpay-dispute-info-value"
-            >
-              Transaction unauthorized
-            </span>
-          </div>
-=======
             Charge refunded
           </span>
         </div>
@@ -262,7 +249,6 @@
           data-wp-c16t="true"
           data-wp-component="CardBody"
         >
->>>>>>> 14051c77
           <div
             class="wcpay-dispute-info"
           >
@@ -393,9 +379,6 @@
       <div
         class="css-mgwsf4-View-Content em57xhy0"
       >
-<<<<<<< HEAD
-        Dispute: Transaction unauthorized
-=======
         <div
           class="components-flex components-card__header components-card-header css-1e8ifbz-View-Flex-sx-Base-sx-Items-ItemsRow-Header-borderRadius-borderColor-large em57xhy0"
           data-wp-c16t="true"
@@ -437,7 +420,6 @@
           data-wp-c16t="true"
           data-wp-component="CardFooter"
         />
->>>>>>> 14051c77
       </div>
       <div
         aria-hidden="true"
@@ -1841,110 +1823,8 @@
               Accept dispute
             </button>
           </div>
-<<<<<<< HEAD
-          <div
-            class="wcpay-dispute-info-item"
-          >
-            <span
-              class="wcpay-dispute-info-key"
-            >
-              Respond by: 
-            </span>
-            <span
-              class="wcpay-dispute-info-value"
-            >
-              Nov 8, 2019 - 2:46AM
-            </span>
-          </div>
-          <div
-            class="wcpay-dispute-info-item"
-          >
-            <span
-              class="wcpay-dispute-info-key"
-            >
-              Reason: 
-            </span>
-            <span
-              class="wcpay-dispute-info-value"
-            >
-              Transaction unauthorized
-            </span>
-          </div>
-          <div
-            class="wcpay-dispute-info-item"
-          >
-            <span
-              class="wcpay-dispute-info-key"
-            >
-              Order: 
-            </span>
-            <span
-              class="wcpay-dispute-info-value"
-            >
-              <a
-                data-link-type="external"
-                href="http://test.local/order/1"
-              >
-                1
-              </a>
-            </span>
-          </div>
-          <div
-            class="wcpay-dispute-info-item"
-          >
-            <span
-              class="wcpay-dispute-info-key"
-            >
-              Transaction ID: 
-            </span>
-            <span
-              class="wcpay-dispute-info-value"
-            >
-              <a
-                data-link-type="wc-admin"
-                href="admin.php?page=wc-admin&path=%2Fpayments%2Ftransactions%2Fdetails"
-              />
-            </span>
-          </div>
-        </div>
-        <p>
-          If you believe the dispute is invalid, you can challenge it by submitting the appropriate evidence using the response forms on the next screen.
-        </p>
-        <p>
-          If you believe the payment was actually made using a stolen credit card, you will need to accept the dispute. The credit card networks place liability for accepting fraudulent payments with you, the business.
-        </p>
+        </div>
       </div>
-      <div
-        class="components-flex components-card__footer is-size-large e1q7k77g4 css-oliaol-Flex-FooterUI eboqfv50"
-      >
-        <div>
-          <a
-            class="components-button is-primary"
-            href="admin.php?page=wc-admin&path=%2Fpayments%2Fdisputes%2Fchallenge&id=dp_asdfghjkl"
-          >
-            Challenge dispute
-          </a>
-          <button
-            class="components-button is-secondary"
-            type="button"
-          >
-            Accept dispute
-          </button>
-        </div>
-      </div>
-    </div>
-    <div
-      class="components-card is-size-large css-1xs3c37-CardUI e1q7k77g0"
-    >
-      <div
-        class="components-flex components-card__header is-size-large e1q7k77g1 css-1ufeymn-Flex-HeaderUI eboqfv50"
-      >
-        Dispute: Transaction unauthorized
-      </div>
-=======
-        </div>
-      </div>
->>>>>>> 14051c77
       <div
         aria-hidden="true"
         class="components-elevation css-91yjwm-View-Elevation-sx-Base-elevationClassName em57xhy0"
@@ -2662,70 +2542,8 @@
             <div
               class="wcpay-dispute-info-item"
             >
-<<<<<<< HEAD
-              Nov 1, 2019
-            </span>
-          </div>
-          <div
-            class="wcpay-dispute-info-item"
-          >
-            <span
-              class="wcpay-dispute-info-key"
-            >
-              Disputed amount: 
-            </span>
-            <span
-              class="wcpay-dispute-info-value"
-            >
-              $10.00
-            </span>
-          </div>
-          <div
-            class="wcpay-dispute-info-item"
-          >
-            <span
-              class="wcpay-dispute-info-key"
-            >
-              Respond by: 
-            </span>
-            <span
-              class="wcpay-dispute-info-value"
-            >
-              Nov 8, 2019 - 2:46AM
-            </span>
-          </div>
-          <div
-            class="wcpay-dispute-info-item"
-          >
-            <span
-              class="wcpay-dispute-info-key"
-            >
-              Reason: 
-            </span>
-            <span
-              class="wcpay-dispute-info-value"
-            >
-              Transaction unauthorized
-            </span>
-          </div>
-          <div
-            class="wcpay-dispute-info-item"
-          >
-            <span
-              class="wcpay-dispute-info-key"
-            >
-              Order: 
-            </span>
-            <span
-              class="wcpay-dispute-info-value"
-            >
-              <a
-                data-link-type="external"
-                href="http://test.local/order/1"
-=======
-              <span
-                class="wcpay-dispute-info-key"
->>>>>>> 14051c77
+              <span
+                class="wcpay-dispute-info-key"
               >
                 Dispute date: 
               </span>
@@ -2848,9 +2666,6 @@
       <div
         class="css-mgwsf4-View-Content em57xhy0"
       >
-<<<<<<< HEAD
-        Dispute: Transaction unauthorized
-=======
         <div
           class="components-flex components-card__header components-card-header css-1e8ifbz-View-Flex-sx-Base-sx-Items-ItemsRow-Header-borderRadius-borderColor-large em57xhy0"
           data-wp-c16t="true"
@@ -2892,7 +2707,6 @@
           data-wp-c16t="true"
           data-wp-component="CardFooter"
         />
->>>>>>> 14051c77
       </div>
       <div
         aria-hidden="true"
@@ -2947,16 +2761,6 @@
             <div
               class="wcpay-dispute-info-item"
             >
-<<<<<<< HEAD
-              Transaction unauthorized
-            </span>
-          </div>
-          <div
-            class="wcpay-dispute-info-item"
-          >
-            <span
-              class="wcpay-dispute-info-key"
-=======
               <span
                 class="wcpay-dispute-info-key"
               >
@@ -3063,7 +2867,6 @@
             <a
               class="components-button is-primary"
               href="admin.php?page=wc-admin&path=%2Fpayments%2Fdisputes%2Fchallenge&id=dp_asdfghjkl"
->>>>>>> 14051c77
             >
               Challenge dispute
             </a>
@@ -3097,9 +2900,6 @@
       <div
         class="css-mgwsf4-View-Content em57xhy0"
       >
-<<<<<<< HEAD
-        Dispute: Transaction unauthorized
-=======
         <div
           class="components-flex components-card__header components-card-header css-1e8ifbz-View-Flex-sx-Base-sx-Items-ItemsRow-Header-borderRadius-borderColor-large em57xhy0"
           data-wp-c16t="true"
@@ -3156,7 +2956,6 @@
             </button>
           </div>
         </div>
->>>>>>> 14051c77
       </div>
       <div
         aria-hidden="true"
@@ -3829,15 +3628,6 @@
             </button>
           </div>
         </div>
-<<<<<<< HEAD
-        <p>
-          If you believe the dispute is invalid, you can challenge it by submitting the appropriate evidence using the response forms on the next screen.
-        </p>
-        <p>
-          If you can not prove the customer’s subscription was canceled, and or they did not follow your cancellation policy, you should accept the dispute. You cannot issue a refund while a payment is being disputed. The credit card networks place liability for accepting disputed payments with you, the business.
-        </p>
-=======
->>>>>>> 14051c77
       </div>
       <div
         aria-hidden="true"
@@ -3956,61 +3746,6 @@
           <span
             class="chip chip-light is-compact"
           >
-<<<<<<< HEAD
-            <span
-              class="wcpay-dispute-info-key"
-            >
-              Dispute date: 
-            </span>
-            <span
-              class="wcpay-dispute-info-value"
-            >
-              Nov 1, 2019
-            </span>
-          </div>
-          <div
-            class="wcpay-dispute-info-item"
-          >
-            <span
-              class="wcpay-dispute-info-key"
-            >
-              Disputed amount: 
-            </span>
-            <span
-              class="wcpay-dispute-info-value"
-            >
-              $10.00
-            </span>
-          </div>
-          <div
-            class="wcpay-dispute-info-item"
-          >
-            <span
-              class="wcpay-dispute-info-key"
-            >
-              Respond by: 
-            </span>
-            <span
-              class="wcpay-dispute-info-value"
-            >
-              Nov 8, 2019 - 2:46AM
-            </span>
-          </div>
-          <div
-            class="wcpay-dispute-info-item"
-          >
-            <span
-              class="wcpay-dispute-info-key"
-            >
-              Reason: 
-            </span>
-            <span
-              class="wcpay-dispute-info-value"
-            >
-              Transaction unauthorized
-            </span>
-          </div>
-=======
             Under review
           </span>
         </div>
@@ -4019,7 +3754,6 @@
           data-wp-c16t="true"
           data-wp-component="CardBody"
         >
->>>>>>> 14051c77
           <div
             class="wcpay-dispute-info"
           >
@@ -4150,9 +3884,6 @@
       <div
         class="css-mgwsf4-View-Content em57xhy0"
       >
-<<<<<<< HEAD
-        Dispute: Transaction unauthorized
-=======
         <div
           class="components-flex components-card__header components-card-header css-1e8ifbz-View-Flex-sx-Base-sx-Items-ItemsRow-Header-borderRadius-borderColor-large em57xhy0"
           data-wp-c16t="true"
@@ -4194,7 +3925,6 @@
           data-wp-c16t="true"
           data-wp-component="CardFooter"
         />
->>>>>>> 14051c77
       </div>
       <div
         aria-hidden="true"
@@ -4481,19 +4211,6 @@
           <span
             class="chip chip-light is-compact"
           >
-<<<<<<< HEAD
-            <span
-              class="wcpay-dispute-info-key"
-            >
-              Reason: 
-            </span>
-            <span
-              class="wcpay-dispute-info-value"
-            >
-              Transaction unauthorized
-            </span>
-          </div>
-=======
             Inquiry: Closed
           </span>
         </div>
@@ -4502,7 +4219,6 @@
           data-wp-c16t="true"
           data-wp-component="CardBody"
         >
->>>>>>> 14051c77
           <div
             class="wcpay-dispute-info"
           >
@@ -4633,9 +4349,6 @@
       <div
         class="css-mgwsf4-View-Content em57xhy0"
       >
-<<<<<<< HEAD
-        Dispute: Transaction unauthorized
-=======
         <div
           class="components-flex components-card__header components-card-header css-1e8ifbz-View-Flex-sx-Base-sx-Items-ItemsRow-Header-borderRadius-borderColor-large em57xhy0"
           data-wp-c16t="true"
@@ -4677,7 +4390,6 @@
           data-wp-c16t="true"
           data-wp-component="CardFooter"
         />
->>>>>>> 14051c77
       </div>
       <div
         aria-hidden="true"
@@ -4732,21 +4444,6 @@
             <div
               class="wcpay-dispute-info-item"
             >
-<<<<<<< HEAD
-              Reason: 
-            </span>
-            <span
-              class="wcpay-dispute-info-value"
-            >
-              Transaction unauthorized
-            </span>
-          </div>
-          <div
-            class="wcpay-dispute-info-item"
-          >
-            <span
-              class="wcpay-dispute-info-key"
-=======
               <span
                 class="wcpay-dispute-info-key"
               >
@@ -4853,7 +4550,6 @@
             <a
               class="components-button is-primary"
               href="admin.php?page=wc-admin&path=%2Fpayments%2Fdisputes%2Fchallenge&id=dp_asdfghjkl"
->>>>>>> 14051c77
             >
               Challenge dispute
             </a>
@@ -4887,9 +4583,6 @@
       <div
         class="css-mgwsf4-View-Content em57xhy0"
       >
-<<<<<<< HEAD
-        Dispute: Transaction unauthorized
-=======
         <div
           class="components-flex components-card__header components-card-header css-1e8ifbz-View-Flex-sx-Base-sx-Items-ItemsRow-Header-borderRadius-borderColor-large em57xhy0"
           data-wp-c16t="true"
@@ -4946,7 +4639,6 @@
             </button>
           </div>
         </div>
->>>>>>> 14051c77
       </div>
       <div
         aria-hidden="true"
@@ -4987,19 +4679,6 @@
           <span
             class="chip chip-light is-compact"
           >
-<<<<<<< HEAD
-            <span
-              class="wcpay-dispute-info-key"
-            >
-              Reason: 
-            </span>
-            <span
-              class="wcpay-dispute-info-value"
-            >
-              Transaction unauthorized
-            </span>
-          </div>
-=======
             Inquiry: Under review
           </span>
         </div>
@@ -5008,7 +4687,6 @@
           data-wp-c16t="true"
           data-wp-component="CardBody"
         >
->>>>>>> 14051c77
           <div
             class="wcpay-dispute-info"
           >
@@ -5139,9 +4817,6 @@
       <div
         class="css-mgwsf4-View-Content em57xhy0"
       >
-<<<<<<< HEAD
-        Dispute: Transaction unauthorized
-=======
         <div
           class="components-flex components-card__header components-card-header css-1e8ifbz-View-Flex-sx-Base-sx-Items-ItemsRow-Header-borderRadius-borderColor-large em57xhy0"
           data-wp-c16t="true"
@@ -5183,7 +4858,6 @@
           data-wp-c16t="true"
           data-wp-component="CardFooter"
         />
->>>>>>> 14051c77
       </div>
       <div
         aria-hidden="true"
@@ -5224,33 +4898,6 @@
           <span
             class="chip chip-light is-compact"
           >
-<<<<<<< HEAD
-            <span
-              class="wcpay-dispute-info-key"
-            >
-              Respond by: 
-            </span>
-            <span
-              class="wcpay-dispute-info-value"
-            >
-              Nov 8, 2019 - 2:46AM
-            </span>
-          </div>
-          <div
-            class="wcpay-dispute-info-item"
-          >
-            <span
-              class="wcpay-dispute-info-key"
-            >
-              Reason: 
-            </span>
-            <span
-              class="wcpay-dispute-info-value"
-            >
-              Transaction unauthorized
-            </span>
-          </div>
-=======
             Won
           </span>
         </div>
@@ -5259,7 +4906,6 @@
           data-wp-c16t="true"
           data-wp-component="CardBody"
         >
->>>>>>> 14051c77
           <div
             class="wcpay-dispute-info"
           >
@@ -5390,9 +5036,6 @@
       <div
         class="css-mgwsf4-View-Content em57xhy0"
       >
-<<<<<<< HEAD
-        Dispute: Transaction unauthorized
-=======
         <div
           class="components-flex components-card__header components-card-header css-1e8ifbz-View-Flex-sx-Base-sx-Items-ItemsRow-Header-borderRadius-borderColor-large em57xhy0"
           data-wp-c16t="true"
@@ -5434,7 +5077,6 @@
           data-wp-c16t="true"
           data-wp-component="CardFooter"
         />
->>>>>>> 14051c77
       </div>
       <div
         aria-hidden="true"
