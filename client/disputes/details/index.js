/** @format **/

/**
 * External dependencies
 */
import { __, sprintf } from '@wordpress/i18n';
import { Card } from '@woocommerce/components';

/**
 * Internal dependencies.
 */
import { useDispute } from 'data';
import { reasons } from '../strings';
import Actions from './actions';
import Info from '../info';
import Paragraphs from 'components/paragraphs';
import Page from 'components/page';
import Loadable, { LoadableBlock } from 'components/loadable';
import '../style.scss';

const DisputeDetails = ( { query: { id: disputeId } } ) => {
	const { dispute = {}, isLoading, doAccept } = useDispute( disputeId );

	const disputeIsAvailable = ! isLoading && dispute.id;

	const actions = disputeIsAvailable && <Actions
			id={ dispute.id }
			needsResponse={ 'needs_response' === dispute.status || 'warning_needs_response' === dispute.status }
			isSubmitted={ dispute.evidence_details && dispute.evidence_details.submission_count > 0 }
			onAccept={ doAccept }
		/>;

	const mapping = reasons[ dispute.reason ] || {};

	if ( ! isLoading && ! disputeIsAvailable ) {
		return (
			<Page isNarrow className="wcpay-dispute-details">
				<Card>
					<div>{ __( 'Dispute not loaded', 'woocommerce-payments' ) }</div>
				</Card>
			</Page>
		);
	}

	return (
		<Page isNarrow className="wcpay-dispute-details">
			<Card title={ <Loadable isLoading={ isLoading } value={ __( 'Dispute overview', 'woocommerce-payments' ) } /> }>
				<Info dispute={ dispute } isLoading={ isLoading } />
				<LoadableBlock isLoading={ isLoading } numLines={ 4 }>
					<Paragraphs>{ mapping.overview }</Paragraphs>
				</LoadableBlock>
				<LoadableBlock isLoading={ isLoading } numLines={ 6 }>
					{ actions }
				</LoadableBlock>
			</Card>
			<Card
				title={ <Loadable
					isLoading={ isLoading }
					value={ mapping.display
						/* translators: heading for dispute category information section */
						? sprintf( __( 'Dispute: %s', 'woocommerce-payments' ), mapping.display )
						: __( 'Dispute type', 'woocommerce-payments' )
					}
				/> }
			>
				<LoadableBlock isLoading={ isLoading } numLines={ 4 }>
					<Paragraphs>{ mapping.summary }</Paragraphs>
				</LoadableBlock>

				<LoadableBlock isLoading={ isLoading } numLines={ 6 }>
					{ mapping.required && ( <h3> { __( 'Required to overturn dispute', 'woocommerce-payments' ) } </h3> ) }
					<Paragraphs>{ mapping.required }</Paragraphs>
				</LoadableBlock>

				<LoadableBlock isLoading={ isLoading } numLines={ 6 }>
					{ mapping.respond && ( <h3>{ __( 'How to respond', 'woocommerce-payments' ) }</h3> ) }
					<Paragraphs>{ mapping.respond }</Paragraphs>
					{ actions }
				</LoadableBlock>
			</Card>
		</Page>
	);
};

<<<<<<< HEAD
// Temporary MVP data wrapper
export default ( { query } ) => {
	const path = `/wc/v3/payments/disputes/${ query.id }`;

	const [ dispute, setDispute ] = useState();
	const [ loading, setLoading ] = useState( true );
	const { createSuccessNotice, createErrorNotice } = useDispatch( 'core/notices' );

	const fetchDispute = async () => {
		setLoading( true );
		try {
			setDispute( await apiFetch( { path } ) );
		} finally {
			setLoading( false );
		}
	};
	useEffect( () => {
		fetchDispute();
	}, [] );

	const handleAcceptSuccess = () => {
		window.wcTracks.recordEvent( 'wcpay_dispute_accept_success' );
		const message = dispute.order
			? sprintf( __( 'You have accepted the dispute for order #%s.', 'woocommerce-payments' ), dispute.order.number )
			: __( 'You have accepted the dispute.', 'woocommerce-payments' );
		createSuccessNotice( message );
		getHistory().push( addQueryArgs( 'admin.php', {
			page: 'wc-admin',
			path: '/payments/disputes',
		} ) );
	};

	const doAccept = async () => {
		setLoading( true );
		try {
			window.wcTracks.recordEvent( 'wcpay_dispute_accept_clicked' );
			setDispute( await apiFetch( { path: `${ path }/close`, method: 'post' } ) );
			handleAcceptSuccess();
		} catch ( err ) {
			const notice = __( 'There has been an error accepting the dispute. Please try again later.', 'woocommerce-payments' );
			window.wcTracks.recordEvent( 'wcpay_dispute_accept_failed', { message: notice } );
			createErrorNotice( notice );
		} finally {
			setLoading( false );
		}
	};

	return (
		<DisputeDetails
			isLoading={ loading }
			dispute={ dispute }
			onAccept={ doAccept }
		/>
	);
};
=======
export default DisputeDetails;
>>>>>>> ea0b2513
<|MERGE_RESOLUTION|>--- conflicted
+++ resolved
@@ -82,62 +82,4 @@
 	);
 };
 
-<<<<<<< HEAD
-// Temporary MVP data wrapper
-export default ( { query } ) => {
-	const path = `/wc/v3/payments/disputes/${ query.id }`;
-
-	const [ dispute, setDispute ] = useState();
-	const [ loading, setLoading ] = useState( true );
-	const { createSuccessNotice, createErrorNotice } = useDispatch( 'core/notices' );
-
-	const fetchDispute = async () => {
-		setLoading( true );
-		try {
-			setDispute( await apiFetch( { path } ) );
-		} finally {
-			setLoading( false );
-		}
-	};
-	useEffect( () => {
-		fetchDispute();
-	}, [] );
-
-	const handleAcceptSuccess = () => {
-		window.wcTracks.recordEvent( 'wcpay_dispute_accept_success' );
-		const message = dispute.order
-			? sprintf( __( 'You have accepted the dispute for order #%s.', 'woocommerce-payments' ), dispute.order.number )
-			: __( 'You have accepted the dispute.', 'woocommerce-payments' );
-		createSuccessNotice( message );
-		getHistory().push( addQueryArgs( 'admin.php', {
-			page: 'wc-admin',
-			path: '/payments/disputes',
-		} ) );
-	};
-
-	const doAccept = async () => {
-		setLoading( true );
-		try {
-			window.wcTracks.recordEvent( 'wcpay_dispute_accept_clicked' );
-			setDispute( await apiFetch( { path: `${ path }/close`, method: 'post' } ) );
-			handleAcceptSuccess();
-		} catch ( err ) {
-			const notice = __( 'There has been an error accepting the dispute. Please try again later.', 'woocommerce-payments' );
-			window.wcTracks.recordEvent( 'wcpay_dispute_accept_failed', { message: notice } );
-			createErrorNotice( notice );
-		} finally {
-			setLoading( false );
-		}
-	};
-
-	return (
-		<DisputeDetails
-			isLoading={ loading }
-			dispute={ dispute }
-			onAccept={ doAccept }
-		/>
-	);
-};
-=======
-export default DisputeDetails;
->>>>>>> ea0b2513
+export default DisputeDetails;