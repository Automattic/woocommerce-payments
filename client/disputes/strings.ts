--- conflicted
+++ resolved
@@ -310,11 +310,7 @@
 			),
 		],
 		claim: __(
-<<<<<<< HEAD
-			'The cardholder claims a subscription was cancelled.',
-=======
 			'The cardholder claims a subscription was canceled.',
->>>>>>> f6fad596
 			'woocommerce-payments'
 		),
 	},
