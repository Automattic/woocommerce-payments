// Jest Snapshot v1, https://goo.gl/fbAQLP

exports[`Dispute evidence form needing response, renders correctly 1`] = `
<<<<<<< HEAD
<div>
  <div
    class="woocommerce-card"
  >
    <div
      class="woocommerce-card__header"
    >
      <div
        class="woocommerce-card__title-wrapper"
      >
        <h2
          class="woocommerce-card__title woocommerce-card__header-item"
        >
          General Evidence
        </h2>
      </div>
    </div>
    <div
      class="woocommerce-card__body"
    >
      <div
        class="components-base-control"
      >
        <div
          class="components-base-control__field"
        >
          <label
            class="components-base-control__label"
            for="inspector-textarea-control-0"
          >
            Product Description
          </label>
          <textarea
            class="components-textarea-control__input"
            id="inspector-textarea-control-0"
            rows="4"
          />
        </div>
      </div>
      <div
        class="components-base-control"
      >
        <div
          class="components-base-control__field"
        >
          <label
            class="components-base-control__label"
            for="inspector-text-control-0"
          >
            Customer Name
          </label>
          <input
            class="components-text-control__input"
            id="inspector-text-control-0"
            type="text"
            value=""
          />
        </div>
      </div>
      <div
        class="components-base-control"
      >
        <div
          class="components-base-control__field"
        >
          <label
            class="components-base-control__label"
            for="form-file-upload-base-control-customer_signature"
          >
            Customer Signature
          </label>
          <div
            class="file-upload"
          >
            <div
              class="components-form-file-upload"
            >
              <button
                class="components-button components-icon-button has-text is-button is-primary is-large"
                id="form-file-upload-customer_signature"
                type="button"
              >
                <svg
                  class="gridicon gridicons-add-outline"
                  height="24"
                  viewBox="0 0 24 24"
                  width="24"
                  xmlns="http://www.w3.org/2000/svg"
                >
                  <g>
                    <path
                      d="M12 4c4.41 0 8 3.59 8 8s-3.59 8-8 8-8-3.59-8-8 3.59-8 8-8m0-2C6.477 2 2 6.477 2 12s4.477 10 10 10 10-4.477 10-10S17.523 2 12 2zm5 9h-4V7h-2v4H7v2h4v4h2v-4h4v-2z"
                    />
                  </g>
                </svg>
                Upload File
              </button>
              <input
                accept=".pdf, image/png, image/jpeg"
                style="display: none;"
                type="file"
              />
            </div>
            <span
              class="upload-message"
            />
          </div>
        </div>
      </div>
    </div>
  </div>
  <div
    class="woocommerce-card"
  >
    <div
      class="woocommerce-card__body"
    >
      <p>
        When you submit your evidence, we'll format it and send it to the cardholder's bank, then email you once the dispute has been decided.
      </p>
      <p>
        <strong>
          Evidence submission is final.
        </strong>
         
        You can also save this evidence for later instead of submitting it immediately.
         
        <strong>
          We will automatically submit any saved evidence at the due date.
        </strong>
      </p>
      <div
        class="woocommerce-card__footer"
      >
        <button
          class="components-button is-button is-primary is-large"
          type="button"
        >
          Submit Evidence
        </button>
        <button
          class="components-button is-button is-default is-large"
          type="button"
        >
          Save For Later
        </button>
      </div>
    </div>
  </div>
</div>
`;

exports[`Dispute evidence form not needing response, renders correctly 1`] = `
<div>
  <div
    class="woocommerce-card"
  >
    <div
      class="woocommerce-card__header"
    >
      <div
        class="woocommerce-card__title-wrapper"
      >
        <h2
          class="woocommerce-card__title woocommerce-card__header-item"
        >
          General Evidence
        </h2>
      </div>
    </div>
    <div
      class="woocommerce-card__body"
    >
      <div
        class="components-base-control"
      >
        <div
          class="components-base-control__field"
        >
          <label
            class="components-base-control__label"
            for="inspector-textarea-control-1"
          >
            Product Description
          </label>
          <textarea
            class="components-textarea-control__input"
            disabled=""
            id="inspector-textarea-control-1"
            rows="4"
          />
        </div>
      </div>
      <div
        class="components-base-control"
      >
        <div
          class="components-base-control__field"
        >
          <label
            class="components-base-control__label"
            for="inspector-text-control-1"
          >
            Customer Name
          </label>
          <input
            class="components-text-control__input"
            disabled=""
            id="inspector-text-control-1"
            type="text"
            value=""
          />
        </div>
      </div>
      <div
        class="components-base-control"
      >
        <div
          class="components-base-control__field"
        >
          <label
            class="components-base-control__label"
            for="form-file-upload-base-control-customer_signature"
          >
            Customer Signature
          </label>
          <div
            class="file-upload"
          >
            <div
              class="components-form-file-upload"
            >
              <button
                class="components-button components-icon-button has-text is-button is-primary is-large"
                disabled=""
                id="form-file-upload-customer_signature"
                type="button"
              >
                <svg
                  class="gridicon gridicons-add-outline"
                  height="24"
                  viewBox="0 0 24 24"
                  width="24"
                  xmlns="http://www.w3.org/2000/svg"
                >
                  <g>
                    <path
                      d="M12 4c4.41 0 8 3.59 8 8s-3.59 8-8 8-8-3.59-8-8 3.59-8 8-8m0-2C6.477 2 2 6.477 2 12s4.477 10 10 10 10-4.477 10-10S17.523 2 12 2zm5 9h-4V7h-2v4H7v2h4v4h2v-4h4v-2z"
                    />
                  </g>
                </svg>
                Upload File
              </button>
              <input
                accept=".pdf, image/png, image/jpeg"
                style="display: none;"
                type="file"
              />
            </div>
            <span
              class="upload-message"
            />
          </div>
        </div>
      </div>
    </div>
  </div>
</div>
`;

exports[`Dispute evidence page renders correctly 1`] = `
<div>
  <div
    class="wcpay-dispute-evidence woocommerce-payments-page is-narrow"
  >
    <div
      class="woocommerce-card"
=======
<Fragment>
  <Card
    key="general"
    title="General evidence"
  >
    <WithInstanceId(TextareaControl)
      disabled={false}
      key="product_description"
      label="Product description"
      onChange={[Function]}
      value=""
    />
    <WithInstanceId(TextControl)
      disabled={false}
      key="customer_name"
      label="Customer name"
      onChange={[Function]}
      value=""
    />
    <FileUploadControl
      accept=".pdf, image/png, image/jpeg"
      disabled={false}
      field={
        Object {
          "key": "customer_signature",
          "label": "Customer signature",
          "type": "file",
        }
      }
      fileName=""
      isDone={false}
      key="customer_signature"
    />
  </Card>
  <Card>
    <p>
      When you submit your evidence, we'll format it and send it to the cardholder's bank, then email you once the dispute has been decided.
    </p>
    <p>
      <strong>
        Evidence submission is final.
      </strong>
       
      You can also save this evidence for later instead of submitting it immediately.
       
      <strong>
        We will automatically submit any saved evidence at the due date.
      </strong>
    </p>
    <CardFooter>
      <ForwardRef(Button)
        isLarge={true}
        isPrimary={true}
        onClick={[Function]}
      >
        Submit evidence
      </ForwardRef(Button)>
      <ForwardRef(Button)
        isDefault={true}
        isLarge={true}
        onClick={[Function]}
      >
        Save for later
      </ForwardRef(Button)>
    </CardFooter>
  </Card>
</Fragment>
`;

exports[`Dispute evidence form not needing response, renders correctly 1`] = `
<Fragment>
  <Card
    key="general"
    title="General evidence"
  >
    <WithInstanceId(TextareaControl)
      disabled={true}
      key="product_description"
      label="Product description"
      onChange={[Function]}
      value=""
    />
    <WithInstanceId(TextControl)
      disabled={true}
      key="customer_name"
      label="Customer name"
      onChange={[Function]}
      value=""
    />
    <FileUploadControl
      accept=".pdf, image/png, image/jpeg"
      disabled={true}
      field={
        Object {
          "key": "customer_signature",
          "label": "Customer signature",
          "type": "file",
        }
      }
      fileName=""
      isDone={false}
      key="customer_signature"
    />
  </Card>
</Fragment>
`;

exports[`Dispute evidence page renders correctly 1`] = `
<Page
  className="wcpay-dispute-evidence"
  isNarrow={true}
>
  <Card
    title={
      <Loadable
        value="Challenge dispute"
      />
    }
  >
    <Info
      dispute={
        Object {
          "amount": 1000,
          "created": 1572590800,
          "evidence": Object {
            "customer_purchase_ip": "127.0.0.1",
            "uncategorized_text": "",
          },
          "evidence_details": Object {
            "due_by": 1573199200,
          },
          "id": "dp_asdfghjkl",
          "reason": "fraudulent",
          "status": "needs_response",
        }
      }
    />
  </Card>
  <Card
    title={
      <Loadable
        value="Product type"
      />
    }
  >
    <LoadableBlock
      numLines={2}
>>>>>>> cb70e4fc
    >
      <div
        class="woocommerce-card__header"
      >
        <div
          class="woocommerce-card__title-wrapper"
        >
          <h2
            class="woocommerce-card__title woocommerce-card__header-item"
          >
            Challenge Dispute
          </h2>
        </div>
      </div>
      <div
        class="woocommerce-card__body"
      >
        <div
          class="wcpay-dispute-info"
        >
          <div
            class="wcpay-dispute-info-item"
          >
            <span
              class="wcpay-dispute-info-key"
            >
              Dispute date: 
            </span>
            <span
              class="wcpay-dispute-info-value"
            >
              Nov 1, 2019
            </span>
          </div>
          <div
            class="wcpay-dispute-info-item"
          >
            <span
              class="wcpay-dispute-info-key"
            >
              Disputed amount: 
            </span>
            <span
              class="wcpay-dispute-info-value"
            >
              $10.00 USD
            </span>
          </div>
          <div
            class="wcpay-dispute-info-item"
          >
            <span
              class="wcpay-dispute-info-key"
            >
              Respond by: 
            </span>
            <span
              class="wcpay-dispute-info-value"
            >
              Nov 8, 2019 - 2:46AM
            </span>
          </div>
          <div
            class="wcpay-dispute-info-item"
          >
            <span
              class="wcpay-dispute-info-key"
            >
              Reason: 
            </span>
            <span
              class="wcpay-dispute-info-value"
            >
              Fraudulent
            </span>
          </div>
          <div
            class="wcpay-dispute-info-item"
          >
            <span
              class="wcpay-dispute-info-key"
            >
              Transaction ID: 
            </span>
            <span
              class="wcpay-dispute-info-value"
            >
              <a
                data-link-type="wc-admin"
                href="admin.php?page=wc-admin&path=%2Fpayments%2Ftransactions%2Fdetails"
              />
            </span>
          </div>
        </div>
      </div>
    </div>
    <div
      class="woocommerce-card"
    >
      <div
        class="woocommerce-card__header"
      >
        <div
          class="woocommerce-card__title-wrapper"
        >
          <h2
            class="woocommerce-card__title woocommerce-card__header-item"
          >
            Product Type
          </h2>
        </div>
      </div>
      <div
        class="woocommerce-card__body"
      >
        <div
          class="components-base-control"
        >
          <div
            class="components-base-control__field"
          >
            <select
              class="components-select-control__input"
              id="inspector-select-control-0"
            >
              <option
                disabled=""
                value=""
              >
                Select one…
              </option>
              <option
                value="physical_product"
              >
                Physical product
              </option>
              <option
                value="digital_product_or_service"
              >
                Digital product or service
              </option>
              <option
                value="offline_service"
              >
                Offline service
              </option>
              <option
                value="multiple"
              >
                Multiple product types
              </option>
            </select>
          </div>
        </div>
      </div>
    </div>
  </div>
</div>
`;<|MERGE_RESOLUTION|>--- conflicted
+++ resolved
@@ -1,7 +1,6 @@
 // Jest Snapshot v1, https://goo.gl/fbAQLP
 
 exports[`Dispute evidence form needing response, renders correctly 1`] = `
-<<<<<<< HEAD
 <div>
   <div
     class="woocommerce-card"
@@ -15,7 +14,7 @@
         <h2
           class="woocommerce-card__title woocommerce-card__header-item"
         >
-          General Evidence
+          General evidence
         </h2>
       </div>
     </div>
@@ -32,7 +31,7 @@
             class="components-base-control__label"
             for="inspector-textarea-control-0"
           >
-            Product Description
+            Product description
           </label>
           <textarea
             class="components-textarea-control__input"
@@ -51,7 +50,7 @@
             class="components-base-control__label"
             for="inspector-text-control-0"
           >
-            Customer Name
+            Customer name
           </label>
           <input
             class="components-text-control__input"
@@ -71,7 +70,7 @@
             class="components-base-control__label"
             for="form-file-upload-base-control-customer_signature"
           >
-            Customer Signature
+            Customer signature
           </label>
           <div
             class="file-upload"
@@ -97,7 +96,7 @@
                     />
                   </g>
                 </svg>
-                Upload File
+                Upload file
               </button>
               <input
                 accept=".pdf, image/png, image/jpeg"
@@ -140,13 +139,13 @@
           class="components-button is-button is-primary is-large"
           type="button"
         >
-          Submit Evidence
+          Submit evidence
         </button>
         <button
           class="components-button is-button is-default is-large"
           type="button"
         >
-          Save For Later
+          Save for later
         </button>
       </div>
     </div>
@@ -168,7 +167,7 @@
         <h2
           class="woocommerce-card__title woocommerce-card__header-item"
         >
-          General Evidence
+          General evidence
         </h2>
       </div>
     </div>
@@ -185,7 +184,7 @@
             class="components-base-control__label"
             for="inspector-textarea-control-1"
           >
-            Product Description
+            Product description
           </label>
           <textarea
             class="components-textarea-control__input"
@@ -205,7 +204,7 @@
             class="components-base-control__label"
             for="inspector-text-control-1"
           >
-            Customer Name
+            Customer name
           </label>
           <input
             class="components-text-control__input"
@@ -226,7 +225,7 @@
             class="components-base-control__label"
             for="form-file-upload-base-control-customer_signature"
           >
-            Customer Signature
+            Customer signature
           </label>
           <div
             class="file-upload"
@@ -253,7 +252,7 @@
                     />
                   </g>
                 </svg>
-                Upload File
+                Upload file
               </button>
               <input
                 accept=".pdf, image/png, image/jpeg"
@@ -279,155 +278,6 @@
   >
     <div
       class="woocommerce-card"
-=======
-<Fragment>
-  <Card
-    key="general"
-    title="General evidence"
-  >
-    <WithInstanceId(TextareaControl)
-      disabled={false}
-      key="product_description"
-      label="Product description"
-      onChange={[Function]}
-      value=""
-    />
-    <WithInstanceId(TextControl)
-      disabled={false}
-      key="customer_name"
-      label="Customer name"
-      onChange={[Function]}
-      value=""
-    />
-    <FileUploadControl
-      accept=".pdf, image/png, image/jpeg"
-      disabled={false}
-      field={
-        Object {
-          "key": "customer_signature",
-          "label": "Customer signature",
-          "type": "file",
-        }
-      }
-      fileName=""
-      isDone={false}
-      key="customer_signature"
-    />
-  </Card>
-  <Card>
-    <p>
-      When you submit your evidence, we'll format it and send it to the cardholder's bank, then email you once the dispute has been decided.
-    </p>
-    <p>
-      <strong>
-        Evidence submission is final.
-      </strong>
-       
-      You can also save this evidence for later instead of submitting it immediately.
-       
-      <strong>
-        We will automatically submit any saved evidence at the due date.
-      </strong>
-    </p>
-    <CardFooter>
-      <ForwardRef(Button)
-        isLarge={true}
-        isPrimary={true}
-        onClick={[Function]}
-      >
-        Submit evidence
-      </ForwardRef(Button)>
-      <ForwardRef(Button)
-        isDefault={true}
-        isLarge={true}
-        onClick={[Function]}
-      >
-        Save for later
-      </ForwardRef(Button)>
-    </CardFooter>
-  </Card>
-</Fragment>
-`;
-
-exports[`Dispute evidence form not needing response, renders correctly 1`] = `
-<Fragment>
-  <Card
-    key="general"
-    title="General evidence"
-  >
-    <WithInstanceId(TextareaControl)
-      disabled={true}
-      key="product_description"
-      label="Product description"
-      onChange={[Function]}
-      value=""
-    />
-    <WithInstanceId(TextControl)
-      disabled={true}
-      key="customer_name"
-      label="Customer name"
-      onChange={[Function]}
-      value=""
-    />
-    <FileUploadControl
-      accept=".pdf, image/png, image/jpeg"
-      disabled={true}
-      field={
-        Object {
-          "key": "customer_signature",
-          "label": "Customer signature",
-          "type": "file",
-        }
-      }
-      fileName=""
-      isDone={false}
-      key="customer_signature"
-    />
-  </Card>
-</Fragment>
-`;
-
-exports[`Dispute evidence page renders correctly 1`] = `
-<Page
-  className="wcpay-dispute-evidence"
-  isNarrow={true}
->
-  <Card
-    title={
-      <Loadable
-        value="Challenge dispute"
-      />
-    }
-  >
-    <Info
-      dispute={
-        Object {
-          "amount": 1000,
-          "created": 1572590800,
-          "evidence": Object {
-            "customer_purchase_ip": "127.0.0.1",
-            "uncategorized_text": "",
-          },
-          "evidence_details": Object {
-            "due_by": 1573199200,
-          },
-          "id": "dp_asdfghjkl",
-          "reason": "fraudulent",
-          "status": "needs_response",
-        }
-      }
-    />
-  </Card>
-  <Card
-    title={
-      <Loadable
-        value="Product type"
-      />
-    }
-  >
-    <LoadableBlock
-      numLines={2}
->>>>>>> cb70e4fc
     >
       <div
         class="woocommerce-card__header"
@@ -438,7 +288,7 @@
           <h2
             class="woocommerce-card__title woocommerce-card__header-item"
           >
-            Challenge Dispute
+            Challenge dispute
           </h2>
         </div>
       </div>
@@ -536,7 +386,7 @@
           <h2
             class="woocommerce-card__title woocommerce-card__header-item"
           >
-            Product Type
+            Product type
           </h2>
         </div>
       </div>
