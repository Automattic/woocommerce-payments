/** @format **/

/**
 * External dependencies
 */
import { __ } from '@wordpress/i18n';
import { useState, useEffect } from '@wordpress/element';
import { useDispatch } from '@wordpress/data';
import { addQueryArgs } from '@wordpress/url';
import { getHistory } from '@woocommerce/navigation';
import apiFetch from '@wordpress/api-fetch';
import { Button, TextControl, TextareaControl } from '@wordpress/components';
import { Card } from '@woocommerce/components';
import { merge } from 'lodash';

import { FileUploadControl } from './file-upload';

/**
 * Internal dependencies.
 */
import '../style.scss';
import evidenceFields from './fields';
import Info from '../info';
import Page from 'components/page';
import CardFooter from 'components/card-footer';

export const DisputeEvidenceForm = props => {
<<<<<<< HEAD
	const {
		evidence,
		showPlaceholder,
		onChange,
		onFileChange,
		onFileRemove,
		onSave,
		readOnly,
	} = props;

	if ( showPlaceholder ) {
		return <div>Loading…</div>;
	}
=======
	const { evidence, onChange, onSave, readOnly } = props;
>>>>>>> d5c5208a

	const composeDefaultControlProps = field => ( {
		label: field.display,
		value: evidence[ field.key ] || '',
		onChange: value => onChange( field.key, value ),
		disabled: readOnly,
		help: field.description,
	} );

	const composeFileUploadProps = field => {
		const fileName = ( evidence.metadata && evidence.metadata[ field.key ] ) || '';
		const isLoading = evidence.isUploading && ( evidence.isUploading[ field.key ] || false );
		const error = evidence.uploadingErrors && ( evidence.uploadingErrors[ field.key ] || '' );
		const isDone = ! isLoading && fileName.length > 0;
		const accept = '.pdf, image/png, image/jpeg';
		return {
			field,
			fileName,
			accept,
			onFileChange,
			onFileRemove,
			isLoading,
			isDone,
			error,
		};
	};

	const composeFieldControl = field => {
		let Control = TextareaControl;
		let controlProps = composeDefaultControlProps( field );

		switch ( field.control ) {
			case 'file':
				Control = FileUploadControl;
				controlProps = composeFileUploadProps( field );
				break;
			case 'text':
				Control = TextControl;
				break;
		}

		return <Control key={ field.key } { ...controlProps } />;
	};

	const evidenceSections = evidenceFields.map( section => {
		return (
			<Card key={ section.key } title={ section.title }>
				{ section.fields.map( composeFieldControl ) }
			</Card>
		);
	} );

	const confirmMessage = __(
		"Are you sure you're ready to submit this evidence? Evidence submissions are final.",
		'woocommerce-payments'
	);
	const handleSubmit = () => window.confirm( confirmMessage ) && onSave( true );

	return (
		<>
			{ evidenceSections }
			{ readOnly ? null : (
				<Card>
					<p>
						{ __(
							// eslint-disable-next-line max-len
							"When you submit your evidence, we'll format it and send it to the cardholder's bank, then email you once the dispute has been decided.",
							'woocommerce-payments'
							) }
					</p>
					<p>
						<strong>{ __( 'Evidence submission is final.', 'woocommerce-payments' ) }</strong>
						{ ' ' }
						{ __(
							'You can also save this evidence for later instead of submitting it immediately.',
							'woocommerce-payments'
							) }
						{ ' ' }
						<strong>{__( 'We will automatically submit any saved evidence at the due date.', 'woocommerce-payments' )}</strong>
					</p>

					<CardFooter>
						<Button isPrimary isLarge onClick={ handleSubmit }>
							{__( 'Submit Evidence', 'woocommerce-payments' )}
						</Button>
						<Button isDefault isLarge onClick={ () => onSave( false ) }>
							{__( 'Save For Later', 'woocommerce-payments' )}
						</Button>
					</CardFooter>
				</Card>
			) }
		</>
	);
};

export const DisputeEvidencePage = props => {
	const { showPlaceholder, dispute, evidence, onChange, onSave } = props;

	if ( showPlaceholder ) {
		// TODO Render proper placeholder view.
		return <div>Loading…</div>;
	}
	if ( dispute == null ) {
		return <div>Dispute not loaded</div>;
	}

	const readOnly = dispute && 'needs_response' !== dispute.status && 'warning_needs_response' !== dispute.status;

	return (
		<Page isNarrow className="wcpay-dispute-evidence">
			<Card title={ __( 'Challenge Dispute', 'woocommerce-payments' ) }>
				<Info dispute={ dispute } />
			</Card>

			<DisputeEvidenceForm
				evidence={ evidence }
				onChange={ onChange }
				onSave={ onSave }
				readOnly={ readOnly }
			/>
		</Page>
	);
};

// Temporary MVP data wrapper
export default ( { query } ) => {
	const path = `/wc/v3/payments/disputes/${ query.id }`;

	const [ dispute, setDispute ] = useState( null );
	const [ loading, setLoading ] = useState( false );
	const [ evidence, setEvidence ] = useState( {} ); // Evidence to update.
	const { createSuccessNotice, createErrorNotice } = useDispatch( 'core/notices' );

	const fetchDispute = async () => {
		setLoading( true );
		try {
			setDispute( await apiFetch( { path } ) );
		} finally {
			setLoading( false );
		}
	};
	useEffect( () => {
		fetchDispute();
	}, [] );

	const updateEvidence = ( key, value ) => setEvidence( e => ( { ...e, [ key ]: value } ) );
	const updateDispute = ( updates = {} ) => setDispute( d => merge( {}, d, updates ) );

	const doRemoveFile = async ( key ) => {
		updateEvidence( key, '' );
		updateDispute( {
			metadata: { [ key ]: '' },
			uploadingErrors: { [ key ]: '' },
		} );
	};

	const doUploadFile = async ( key, file ) => {
		if ( ! file ) {
			return;
		}

		const body = new FormData();
		body.append( 'file', file );
		body.append( 'purpose', 'dispute_evidence' );

		// Set request status for UI.
		updateDispute( {
			isUploading: { [ key ]: true },
			uploadingErrors: { [ key ]: '' },
		} );

		// Force reload evidence components.
		updateEvidence( key, '' );

		try {
			const uploadedFile = await apiFetch( { path: '/wc/v3/payments/file', method: 'post', body } );
			updateDispute( {
				metadata: { [ key ]: uploadedFile.filename },
				isUploading: { [ key ]: false },
			} );
			updateEvidence( key, uploadedFile.id );
		} catch ( err ) {
			updateDispute( {
				isUploading: { [ key ]: false },
				uploadingErrors: { [ key ]: err.message },
			} );

			// Force reload evidence components.
			updateEvidence( key, '' );
		}
	};

	const handleSaveSuccess = submit => {
		const message = submit
			? __( 'Evidence submitted!', 'woocommerce-payments' )
			: __( 'Evidence saved!', 'woocommerce-payments' );
		const href = addQueryArgs( 'admin.php', {
			page: 'wc-admin',
			path: '/payments/disputes',
		} );
		/*
			We rely on WC-Admin Transient notices to display success message.
			https://github.com/woocommerce/woocommerce-admin/tree/master/client/layout/transient-notices.
		*/
		createSuccessNotice( message );
		getHistory().push( href );
	};

	const handleSaveError = submit => {
		const message = submit
			? __( 'Failed to submit evidence!', 'woocommerce-payments' )
			: __( 'Failed to save evidence!', 'woocommerce-payments' );
		createErrorNotice( message );
	};

	const doSave = async submit => {
		setLoading( true );

		try {
			const { metadata } = dispute;
			const updatedDispute = await apiFetch( {
				path,
				method: 'post',
				data: { evidence, metadata, submit },
			} );
			setDispute( updatedDispute );
			handleSaveSuccess( submit );
			setEvidence( {} );
		} catch ( err ) {
			handleSaveError( submit );
		} finally {
			setLoading( false );
		}
	};

	return (
		<DisputeEvidencePage
			showPlaceholder={ loading }
<<<<<<< HEAD
			evidence={
				dispute
				? {
					...dispute.evidence,
					...evidence,
					metadata: dispute.metadata || {},
					isUploading: dispute.isUploading || {},
					uploadingErrors: dispute.uploadingErrors || {} }
				: {}
			}
			onChange={ ( key, value ) => setEvidence( e => ( { ...e, [ key ]: value } ) ) }
			onFileChange={ doUploadFile }
			onSave={ doSave }
			onFileRemove={ doRemoveFile }
			readOnly={ dispute && dispute.status.indexOf( 'needs_response' ) === -1 }
=======
			dispute={ dispute }
			evidence={ dispute ? { ...dispute.evidence, ...evidence } : {} }
			onChange={ ( key, value ) => setEvidence( { ...evidence, [ key ]: value } ) }
			onSave={ doSave }
>>>>>>> d5c5208a
		/>
	);
};<|MERGE_RESOLUTION|>--- conflicted
+++ resolved
@@ -25,23 +25,7 @@
 import CardFooter from 'components/card-footer';
 
 export const DisputeEvidenceForm = props => {
-<<<<<<< HEAD
-	const {
-		evidence,
-		showPlaceholder,
-		onChange,
-		onFileChange,
-		onFileRemove,
-		onSave,
-		readOnly,
-	} = props;
-
-	if ( showPlaceholder ) {
-		return <div>Loading…</div>;
-	}
-=======
-	const { evidence, onChange, onSave, readOnly } = props;
->>>>>>> d5c5208a
+	const { evidence, onChange, onFileChange, onFileRemove, onSave, readOnly } = props;
 
 	const composeDefaultControlProps = field => ( {
 		label: field.display,
@@ -138,7 +122,7 @@
 };
 
 export const DisputeEvidencePage = props => {
-	const { showPlaceholder, dispute, evidence, onChange, onSave } = props;
+	const { showPlaceholder, dispute, ...evidenceFormProps } = props;
 
 	if ( showPlaceholder ) {
 		// TODO Render proper placeholder view.
@@ -157,9 +141,7 @@
 			</Card>
 
 			<DisputeEvidenceForm
-				evidence={ evidence }
-				onChange={ onChange }
-				onSave={ onSave }
+				{ ...evidenceFormProps }
 				readOnly={ readOnly }
 			/>
 		</Page>
@@ -280,7 +262,7 @@
 	return (
 		<DisputeEvidencePage
 			showPlaceholder={ loading }
-<<<<<<< HEAD
+			dispute={ dispute }
 			evidence={
 				dispute
 				? {
@@ -291,17 +273,11 @@
 					uploadingErrors: dispute.uploadingErrors || {} }
 				: {}
 			}
-			onChange={ ( key, value ) => setEvidence( e => ( { ...e, [ key ]: value } ) ) }
+			onChange={ updateEvidence }
 			onFileChange={ doUploadFile }
+			onFileRemove={ doRemoveFile }
 			onSave={ doSave }
-			onFileRemove={ doRemoveFile }
 			readOnly={ dispute && dispute.status.indexOf( 'needs_response' ) === -1 }
-=======
-			dispute={ dispute }
-			evidence={ dispute ? { ...dispute.evidence, ...evidence } : {} }
-			onChange={ ( key, value ) => setEvidence( { ...evidence, [ key ]: value } ) }
-			onSave={ doSave }
->>>>>>> d5c5208a
 		/>
 	);
 };