--- conflicted
+++ resolved
@@ -56,16 +56,12 @@
 			{ evidenceSections }
 			{ readOnly ? null : (
 				<Card>
-<<<<<<< HEAD
-					<Button isPrimary isLarge onClick={ handleSubmit }>{ __( 'Submit Evidence' ) }</Button>
-					<Button isDefault isLarge onClick={ () => onSave( false ) }>{ __( 'Save For Later' ) }</Button>
-=======
 					<p>
 						{ __(
 							// eslint-disable-next-line max-len
 							"When you submit your evidence, we'll format it and send it to the cardholder's bank, then email you once the dispute has been decided.",
 							'woocommerce-payments'
-						) }
+							) }
 					</p>
 					<p>
 						<strong>{ __( 'Evidence submission is final.', 'woocommerce-payments' ) }</strong>
@@ -73,20 +69,19 @@
 						{ __(
 							'You can also save this evidence for later instead of submitting it immediately.',
 							'woocommerce-payments'
-						) }
+							) }
 						{ ' ' }
 						<strong>{__( 'We will automatically submit any saved evidence at the due date.', 'woocommerce-payments' )}</strong>
 					</p>
 
 					<CardFooter>
-						<Button isPrimary isLarge onClick={ () => onSave( true ) }>
+						<Button isPrimary isLarge onClick={ handleSubmit }>
 							{__( 'Submit Evidence', 'woocommerce-payments' )}
 						</Button>
 						<Button isDefault isLarge onClick={ () => onSave( false ) }>
 							{__( 'Save For Later', 'woocommerce-payments' )}
 						</Button>
 					</CardFooter>
->>>>>>> ba87f5fd
 				</Card>
 			) }
 		</Page>
