--- conflicted
+++ resolved
@@ -5,12 +5,7 @@
  */
 import { __, sprintf } from '@wordpress/i18n';
 import { useState, useEffect, useMemo } from '@wordpress/element';
-<<<<<<< HEAD
 import { useDispatch, useSelect } from '@wordpress/data';
-import { addQueryArgs } from '@wordpress/url';
-=======
-import { useDispatch } from '@wordpress/data';
->>>>>>> fab0a2a3
 import { getHistory } from '@woocommerce/navigation';
 import apiFetch from '@wordpress/api-fetch';
 import {
