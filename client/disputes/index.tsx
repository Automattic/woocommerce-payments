/** @format **/

/**
 * External dependencies
 */
import React, { useState } from 'react';
import { recordEvent, events } from 'tracks';
import { dateI18n } from '@wordpress/date';
import { _n, __, sprintf } from '@wordpress/i18n';
import moment from 'moment';
import { Button } from '@wordpress/components';
import { TableCard, Link } from '@woocommerce/components';
import { onQueryChange, getQuery, getHistory } from '@woocommerce/navigation';
import {
	downloadCSVFile,
	generateCSVDataFromTable,
	generateCSVFileName,
} from '@woocommerce/csv-export';
import classNames from 'classnames';
import apiFetch from '@wordpress/api-fetch';
import { useDispatch } from '@wordpress/data';
import NoticeOutlineIcon from 'gridicons/dist/notice-outline';

/**
 * Internal dependencies.
 */
import {
	useDisputes,
	useDisputesSummary,
	useReportingExportLanguage,
} from 'data/index';
import OrderLink from 'components/order-link';
import DisputeStatusChip from 'components/dispute-status-chip';
import ClickableCell from 'components/clickable-cell';
import DetailsLink, { getDetailsURL } from 'components/details-link';
import Page from 'components/page';
import { TestModeNotice } from 'components/test-mode-notice';
import { reasons } from './strings';
import { formatStringValue } from 'utils';
import { formatExplicitCurrency, formatExportAmount } from 'utils/currency';
import DisputesFilters from './filters';
import DownloadButton from 'components/download-button';
import disputeStatusMapping from 'components/dispute-status-chip/mappings';
import { CachedDispute, DisputesTableHeader } from 'wcpay/types/disputes';
import { getDisputesCSV } from 'wcpay/data/disputes/resolvers';
import {
	applyThousandSeparator,
	isExportModalDismissed,
	getExportLanguage,
	isDefaultSiteLanguage,
} from 'wcpay/utils';
import { useSettings } from 'wcpay/data';
import { isAwaitingResponse } from 'wcpay/disputes/utils';
import CSVExportModal from 'components/csv-export-modal';
import { ReportingExportLanguageHook } from 'wcpay/settings/reporting-settings/interfaces';

import './style.scss';

const getHeaders = ( sortColumn?: string ): DisputesTableHeader[] => [
	{
		key: 'details',
		label: '',
		required: true,
		cellClassName: classNames( 'info-button', {
			'is-sorted': sortColumn === 'amount',
		} ),
		isLeftAligned: true,
	},
	{
		key: 'amount',
		label: __( 'Amount', 'woocommerce-payments' ),
		screenReaderLabel: __( 'Amount', 'woocommerce-payments' ),
		required: true,
		isSortable: true,
		isLeftAligned: true,
	},
	{
		key: 'currency',
		label: __( 'Currency', 'woocommerce-payments' ),
		visible: false,
		required: true,
	},
	{
		key: 'status',
		label: __( 'Status', 'woocommerce-payments' ),
		screenReaderLabel: __( 'Status', 'woocommerce-payments' ),
		required: true,
		isLeftAligned: true,
	},
	{
		key: 'reason',
		label: __( 'Reason', 'woocommerce-payments' ),
		screenReaderLabel: __( 'Reason', 'woocommerce-payments' ),
		required: true,
		isLeftAligned: true,
	},
	{
		key: 'source',
		label: __( 'Source', 'woocommerce-payments' ),
		screenReaderLabel: __( 'Source', 'woocommerce-payments' ),
		required: true,
		cellClassName: 'is-center-aligned',
	},
	{
		key: 'order',
		label: __( 'Order #', 'woocommerce-payments' ),
		screenReaderLabel: __( 'Order #', 'woocommerce-payments' ),
		required: true,
	},
	{
		key: 'customerName',
		label: __( 'Customer', 'woocommerce-payments' ),
		screenReaderLabel: __( 'Customer', 'woocommerce-payments' ),
		isLeftAligned: true,
	},
	{
		key: 'customerEmail',
		label: __( 'Email', 'woocommerce-payments' ),
		screenReaderLabel: __( 'Email', 'woocommerce-payments' ),
		visible: false,
		isLeftAligned: true,
	},
	{
		key: 'customerCountry',
		label: __( 'Country', 'woocommerce-payments' ),
		screenReaderLabel: __( 'Country', 'woocommerce-payments' ),
		visible: false,
		isLeftAligned: true,
	},
	{
		key: 'created',
		label: __( 'Disputed on', 'woocommerce-payments' ),
		screenReaderLabel: __( 'Disputed on', 'woocommerce-payments' ),
		isLeftAligned: true,
		isSortable: true,
		defaultSort: true,
		defaultOrder: 'desc',
		visible: false,
	},
	{
		key: 'dueBy',
		label: __( 'Respond by', 'woocommerce-payments' ),
		screenReaderLabel: __( 'Respond by', 'woocommerce-payments' ),
		required: true,
		isLeftAligned: true,
		isSortable: true,
	},
	{
		key: 'action',
		label: __( 'Action', 'woocommerce-payments' ),
		screenReaderLabel: __( 'Action', 'woocommerce-payments' ),
		isLeftAligned: false,
		isNumeric: true,
		required: true,
		visible: true,
	},
];

/**
 * Returns a smart date if dispute's due date is within 72 hours.
 * Otherwise, returns a date string.
 *
 * @param {CachedDispute} dispute The dispute to check.
 *
 * @return {JSX.Element | string} If dispute is due within 72 hours, return the element that display smart date. Otherwise, a date string.
 */
const smartDueDate = ( dispute: CachedDispute ) => {
	// if dispute is not awaiting response, return an empty string.
	if ( dispute.due_by === '' || ! isAwaitingResponse( dispute.status ) ) {
		return '';
	}
	// Get current time in UTC.
	const now = moment().utc();
	const dueBy = moment.utc( dispute.due_by );
	const diffHours = dueBy.diff( now, 'hours', false );
	const diffDays = dueBy.diff( now, 'days', false );

	// if the dispute is past due, return an empty string.
	if ( diffHours <= 0 ) {
		return '';
	}
	if ( diffHours <= 72 ) {
		return (
			<span className="due-soon">
				{ diffHours <= 24
					? __( 'Last day today', 'woocommerce-payments' )
					: sprintf(
							// Translators: %s is the number of days left to respond to the dispute.
							_n(
								'%s day left',
								'%s days left',
								diffDays,
								'woocommerce-payments'
							),
							diffDays
					  ) }
				<NoticeOutlineIcon className="due-soon-icon" />
			</span>
		);
	}
	return dateI18n(
		'M j, Y / g:iA',
		moment.utc( dispute.due_by ).local().toISOString()
	);
};

export const DisputesList = (): JSX.Element => {
	// pre-fetching the settings.
	useSettings();

	const [ isDownloading, setIsDownloading ] = useState( false );
	const { createNotice } = useDispatch( 'core/notices' );
	const { disputes, isLoading } = useDisputes( getQuery() );

	const { disputesSummary, isLoading: isSummaryLoading } = useDisputesSummary(
		getQuery()
	);

	const [ isCSVExportModalOpen, setCSVExportModalOpen ] = useState( false );

	const [
		exportLanguage,
	] = useReportingExportLanguage() as ReportingExportLanguageHook;

	const headers = getHeaders( getQuery().orderby );
	const totalRows = disputesSummary.count || 0;

	const rows = disputes.map( ( dispute ) => {
		const clickable = ( children: React.ReactNode ): JSX.Element => (
			<ClickableCell
				href={ getDetailsURL( dispute.charge_id, 'transactions' ) }
			>
				{ children }
			</ClickableCell>
		);

		const detailsLink = (
			<DetailsLink
				id={ dispute.charge_id }
				parentSegment="transactions"
			/>
		);

		const reasonMapping = reasons[ dispute.reason ];
		const reasonDisplay = reasonMapping
			? reasonMapping.display
			: formatStringValue( dispute.reason );
		const needsResponse = isAwaitingResponse( dispute.status );
		const data: {
			[ key: string ]: {
				value: number | string;
				display: JSX.Element;
			};
		} = {
			amount: {
				value: formatExportAmount( dispute.amount, dispute.currency ),
				display: clickable(
					formatExplicitCurrency( dispute.amount, dispute.currency )
				),
			},
			currency: {
				value: dispute.currency,
				display: clickable( dispute.currency ),
			},
			status: {
				value: dispute.status,
				display: clickable(
					<DisputeStatusChip
						status={ dispute.status }
						dueBy={ dispute.due_by }
					/>
				),
			},
			reason: {
				value: reasonDisplay,
				display: clickable( reasonDisplay ),
			},
			source: {
				value: dispute.source ?? '',
				display: clickable(
					<span
						className={ `payment-method__brand payment-method__brand--${
							dispute.source ?? ''
						}` }
					/>
				),
			},
			created: {
				value: dispute.created,
				display: clickable(
					dateI18n(
						'M j, Y',
						moment( dispute.created ).toISOString()
					)
				),
			},
			dueBy: {
				value: dispute.due_by,
				display: clickable( smartDueDate( dispute ) ),
			},
			order: {
				value: dispute.order_number ?? '',
				display: <OrderLink order={ dispute.order } />,
			},
			customerName: {
				value: dispute.customer_name ?? '',
				display:
					dispute.order && dispute.order.customer_url ? (
						<Link href={ dispute.order.customer_url }>
							{ dispute.customer_name }
						</Link>
					) : (
						clickable( dispute.customer_name )
					),
			},
			customerEmail: {
				value: dispute.customer_email ?? '',
				display: clickable( dispute.customer_email ),
			},
			customerCountry: {
				value: dispute.customer_country ?? '',
				display: clickable( dispute.customer_country ),
			},
			details: { value: dispute.dispute_id, display: detailsLink },
			action: {
				value: '',
				display: (
					<Button
						variant={ needsResponse ? 'secondary' : 'tertiary' }
						href={ getDetailsURL(
							dispute.charge_id,
							'transactions'
						) }
						onClick={ (
							e: React.MouseEvent< HTMLAnchorElement >
						) => {
							// Use client-side routing to avoid page refresh.
							e.preventDefault();
							recordEvent( events.DISPUTES_ROW_ACTION_CLICK );
							const history = getHistory();
							history.push(
								getDetailsURL(
									dispute.charge_id,
									'transactions'
								)
							);
						} }
					>
						{ needsResponse
							? __( 'Respond', 'woocommerce-payments' )
							: __( 'See details', 'woocommerce-payments' ) }
					</Button>
				),
			},
		};
		return headers.map(
			( { key } ) => data[ key ] || { value: undefined, display: null }
		);
	} );

	const downloadable = !! rows.length;

	const endpointExport = async ( language: string ) => {
		// We destructure page and path to get the right params.
		const { page, path, ...params } = getQuery();
		const userEmail = wcpaySettings.currentUserEmail;

		const locale = getExportLanguage( language, exportLanguage );
		const {
			date_before: dateBefore,
			date_after: dateAfter,
			date_between: dateBetween,
			match,
			status_is: statusIs,
			status_is_not: statusIsNot,
		} = getQuery();

		const isFiltered =
			!! dateBefore ||
			!! dateAfter ||
			!! dateBetween ||
			!! statusIs ||
			!! statusIsNot;

		const confirmThreshold = 1000;
		const confirmMessage = sprintf(
			__(
				"You are about to export %d disputes. If you'd like to reduce the size of your export, you can use one or more filters. Would you like to continue?",
				'woocommerce-payments'
			),
			totalRows
		);

		if (
			isFiltered ||
			totalRows < confirmThreshold ||
			window.confirm( confirmMessage )
		) {
			try {
				const { exported_disputes: exportedDisputes } = await apiFetch(
					{
						path: getDisputesCSV( {
							userEmail,
							locale,
							dateAfter,
							dateBefore,
							dateBetween,
							match,
							statusIs,
							statusIsNot,
						} ),
						method: 'POST',
					}
				);

<<<<<<< HEAD
				createNotice(
					'success',
					sprintf(
=======
					createNotice(
						'success',
						sprintf(
							__(
								'Your export will be emailed to %s',
								'woocommerce-payments'
							),
							userEmail
						)
					);

					recordEvent( events.DISPUTE_DOWNLOAD_CSV_CLICK, {
						exported_disputes: exportedDisputes,
						total_disputes: exportedDisputes,
						download_type: 'endpoint',
					} );
				} catch {
					createNotice(
						'error',
>>>>>>> aa1e97d5
						__(
							'Your export will be emailed to %s',
							'woocommerce-payments'
						),
						userEmail
					)
				);

				wcpayTracks.recordEvent( 'wcpay_disputes_download', {
					exported_disputes: exportedDisputes,
					total_disputes: exportedDisputes,
					download_type: 'endpoint',
				} );
			} catch {
				createNotice(
					'error',
					__(
						'There was a problem generating your export.',
						'woocommerce-payments'
					)
				);
			}
		}
	};

	const onDownload = async () => {
		setIsDownloading( true );
		const title = __( 'Disputes', 'woocommerce-payments' );
		const downloadType = totalRows > rows.length ? 'endpoint' : 'browser';

		if ( 'endpoint' === downloadType ) {
			if ( ! isDefaultSiteLanguage() && ! isExportModalDismissed() ) {
				setCSVExportModalOpen( true );
			} else {
				endpointExport( '' );
			}
		} else {
			const csvColumns = [
				{
					...headers[ 0 ],
					label: __( 'Dispute Id', 'woocommerce-payments' ),
				},
				...headers.slice( 1, -1 ), // Remove details (position 0)  and action (last position) column headers.
			];

			const csvRows = rows.map( ( row ) => {
				return [
					...row.slice( 0, 3 ), // Amount, Currency, Status.
					{
						// Reason.
						...row[ 3 ],
						value:
							disputeStatusMapping[ row[ 3 ].value ?? '' ]
								.message,
					},
					{
						// Source.
						...row[ 4 ],
						value: formatStringValue(
							( row[ 4 ].value ?? '' ).toString()
						),
					},
					...row.slice( 5, 10 ), // Order #, Customer, Email, Country.
					{
						// Disputed On.
						...row[ 10 ],
						value: dateI18n(
							'Y-m-d',
							moment( row[ 10 ].value ).toISOString()
						),
					},
					{
						// Respond by.
						...row[ 11 ],
						value: dateI18n(
							'Y-m-d / g:iA',
							moment( row[ 11 ].value ).toISOString()
						),
					},
				];
			} );

			downloadCSVFile(
				generateCSVFileName( title, getQuery() ),
				generateCSVDataFromTable( csvColumns, csvRows )
			);

			recordEvent( events.DISPUTE_DOWNLOAD_CSV_CLICK, {
				exported_disputes: csvRows.length,
				total_disputes: disputesSummary.count,
				download_type: 'browser',
			} );
		}

		setIsDownloading( false );
	};

	let summary;
	const isDisputesSummaryDataLoaded =
		disputesSummary.count !== undefined && ! isSummaryLoading;
	if ( isDisputesSummaryDataLoaded ) {
		summary = [
			{
				label: _n(
					'dispute',
					'disputes',
					disputesSummary.count ?? 0,
					'woocommerce-payments'
				),
				value: `${ applyThousandSeparator(
					disputesSummary.count as number
				) }`,
			},
		];
	}

	const isCurrencyFiltered = 'string' === typeof getQuery().store_currency_is;

	const storeCurrencies =
		disputesSummary.currencies ||
		( isCurrencyFiltered ? [ getQuery().store_currency_is ?? '' ] : [] );

	const closeModal = () => {
		setCSVExportModalOpen( false );
	};

	const exportDisputes = ( language: string ) => {
		endpointExport( language );

		closeModal();
	};

	return (
		<Page>
			<TestModeNotice currentPage="disputes" />
			<DisputesFilters storeCurrencies={ storeCurrencies } />
			<TableCard
				className="wcpay-disputes-list"
				title={ __( 'Disputes', 'woocommerce-payments' ) }
				isLoading={ isLoading }
				rowsPerPage={ parseInt( getQuery().per_page ?? '', 10 ) || 25 }
				totalRows={ totalRows }
				headers={ headers }
				rows={ rows }
				summary={ summary }
				query={ getQuery() }
				onQueryChange={ onQueryChange }
				actions={ [
					downloadable && (
						<DownloadButton
							key="download"
							isDisabled={ isLoading || isDownloading }
							onClick={ onDownload }
						/>
					),
				] }
			/>
			{ ! isDefaultSiteLanguage() &&
				! isExportModalDismissed() &&
				isCSVExportModalOpen && (
					<CSVExportModal
						onClose={ closeModal }
						onSubmit={ exportDisputes }
						totalItems={ totalRows }
						exportType={ 'disputes' }
					/>
				) }
		</Page>
	);
};

export default DisputesList;<|MERGE_RESOLUTION|>--- conflicted
+++ resolved
@@ -413,31 +413,9 @@
 					}
 				);
 
-<<<<<<< HEAD
 				createNotice(
 					'success',
 					sprintf(
-=======
-					createNotice(
-						'success',
-						sprintf(
-							__(
-								'Your export will be emailed to %s',
-								'woocommerce-payments'
-							),
-							userEmail
-						)
-					);
-
-					recordEvent( events.DISPUTE_DOWNLOAD_CSV_CLICK, {
-						exported_disputes: exportedDisputes,
-						total_disputes: exportedDisputes,
-						download_type: 'endpoint',
-					} );
-				} catch {
-					createNotice(
-						'error',
->>>>>>> aa1e97d5
 						__(
 							'Your export will be emailed to %s',
 							'woocommerce-payments'
@@ -446,7 +424,7 @@
 					)
 				);
 
-				wcpayTracks.recordEvent( 'wcpay_disputes_download', {
+				recordEvent( events.DISPUTE_DOWNLOAD_CSV_CLICK, {
 					exported_disputes: exportedDisputes,
 					total_disputes: exportedDisputes,
 					download_type: 'endpoint',
