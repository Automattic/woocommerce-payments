--- conflicted
+++ resolved
@@ -128,44 +128,18 @@
 		getQuery()
 	);
 
-<<<<<<< HEAD
 	const headers = getHeaders( getQuery().orderby );
-=======
-	const rows = disputes.map( ( dispute ) => {
-		const order = dispute.order
-			? {
-					value: dispute.order.number,
-					display: <OrderLink order={ dispute.order } />,
-			  }
-			: null;
->>>>>>> 080bf585
 
 	const rows = disputes.map( ( dispute ) => {
 		const clickable = ( children: React.ReactNode ): JSX.Element => (
 			<ClickableCell
-<<<<<<< HEAD
-				href={ getDetailsURL( dispute[ 'dispute_id' ], 'disputes' ) }
-=======
 				href={ getDetailsURL( dispute.dispute_id, 'disputes' ) }
->>>>>>> 080bf585
 			>
 				{ children }
 			</ClickableCell>
 		);
 
 		const detailsLink = (
-<<<<<<< HEAD
-			<DetailsLink
-				id={ dispute[ 'dispute_id' ] }
-				parentSegment="disputes"
-			/>
-		);
-
-		const reasonMapping = reasons[ dispute[ 'reason' ] ];
-		const reasonDisplay = reasonMapping
-			? reasonMapping.display
-			: formatStringValue( dispute[ 'reason' ] );
-=======
 			<DetailsLink id={ dispute.dispute_id } parentSegment="disputes" />
 		);
 
@@ -173,7 +147,6 @@
 		const reasonDisplay = reasonMapping
 			? reasonMapping.display
 			: formatStringValue( dispute.reason );
->>>>>>> 080bf585
 
 		const data: {
 			[ key: string ]: {
@@ -182,41 +155,12 @@
 			};
 		} = {
 			amount: {
-<<<<<<< HEAD
-				value: dispute[ 'amount' ] / 100,
-				display: clickable(
-					formatExplicitCurrency(
-						dispute[ 'amount' ],
-						dispute[ 'currency' ]
-=======
 				value: dispute.amount / 100,
 				display: clickable(
-					formatExplicitCurrency(
-						dispute.amount || 0,
-						dispute.currency || 'USD'
->>>>>>> 080bf585
-					)
+					formatExplicitCurrency( dispute.amount, dispute.currency )
 				),
 			},
 			status: {
-<<<<<<< HEAD
-				value: dispute[ 'status' ],
-				display: clickable(
-					<DisputeStatusChip status={ dispute[ 'status' ] } />
-				),
-			},
-			reason: {
-				value: dispute[ 'reason' ],
-				display: clickable( reasonDisplay ),
-			},
-			source: {
-				value: dispute[ 'source' ] ?? '',
-				display: clickable(
-					<span
-						className={ `payment-method__brand payment-method__brand--${
-							dispute[ 'source' ] ?? ''
-						}` }
-=======
 				value: dispute.status,
 				display: clickable(
 					<DisputeStatusChip status={ dispute.status } />
@@ -227,69 +171,25 @@
 				display: clickable( reasonDisplay ),
 			},
 			source: {
-				value: dispute.source,
+				value: dispute.source ?? '',
 				display: clickable(
 					<span
-						className={ `payment-method__brand payment-method__brand--${ dispute.source }` }
->>>>>>> 080bf585
+						className={ `payment-method__brand payment-method__brand--${
+							dispute.source ?? ''
+						}` }
 					/>
 				),
 			},
 			created: {
-<<<<<<< HEAD
-				value: dispute[ 'created' ],
-				display: clickable(
-					dateI18n(
-						'M j, Y',
-						moment( dispute[ 'created' ] ).toISOString()
-=======
 				value: dispute.created,
 				display: clickable(
 					dateI18n(
 						'M j, Y',
 						moment( dispute.created ).toISOString()
->>>>>>> 080bf585
 					)
 				),
 			},
 			dueBy: {
-<<<<<<< HEAD
-				value: dispute[ 'due_by' ],
-				display: clickable(
-					dateI18n(
-						'M j, Y / g:iA',
-						moment( dispute[ 'due_by' ] ).toISOString()
-					)
-				),
-			},
-			order: {
-				value: dispute[ 'order_number' ] ?? '',
-				display: (
-					<OrderLink
-						order={ {
-							number: dispute[ 'order_number' ],
-							url: getPostUrl( {
-								post: dispute[ 'order_number' ],
-								action: 'edit',
-							} ),
-						} }
-					/>
-				),
-			},
-			customerName: {
-				value: dispute[ 'customer_name' ] ?? '',
-				display: clickable( dispute[ 'customer_name' ] ),
-			},
-			customerEmail: {
-				value: dispute[ 'customer_email' ] ?? '',
-				display: clickable( dispute[ 'customer_email' ] ),
-			},
-			customerCountry: {
-				value: dispute[ 'customer_country' ] ?? '',
-				display: clickable( dispute[ 'customer_country' ] ),
-			},
-			details: { value: dispute[ 'dispute_id' ], display: detailsLink },
-=======
 				value: dispute.due_by,
 				display: clickable(
 					dateI18n(
@@ -298,21 +198,23 @@
 					)
 				),
 			},
-			order,
-			customer: {
-				value: dispute.customer_name,
+			order: {
+				value: dispute.order_number ?? '',
+				display: <OrderLink order={ dispute.order } />,
+			},
+			customerName: {
+				value: dispute.customer_name ?? '',
 				display: clickable( dispute.customer_name ),
 			},
-			email: {
-				value: dispute.customer_email,
+			customerEmail: {
+				value: dispute.customer_email ?? '',
 				display: clickable( dispute.customer_email ),
 			},
-			country: {
-				value: dispute.customer_country,
+			customerCountry: {
+				value: dispute.customer_country ?? '',
 				display: clickable( dispute.customer_country ),
 			},
 			details: { value: dispute.dispute_id, display: detailsLink },
->>>>>>> 080bf585
 		};
 		return headers.map(
 			( { key } ) => data[ key ] || { value: undefined, display: null }
