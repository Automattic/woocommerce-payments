--- conflicted
+++ resolved
@@ -2,17 +2,15 @@
 	.woocommerce-table__header.is-center-aligned {
 		text-align: center;
 	}
-<<<<<<< HEAD
+	.woocommerce-table__item a.components-button {
+		display: inline-flex;
+	}
 	.due-soon {
 		color: $alert-red;
 		font-weight: 700;
 		.gridicons-notice-outline {
 			fill: $alert-red;
 		}
-=======
-	.woocommerce-table__item a.components-button {
-		display: inline-flex;
->>>>>>> 9f0a2de2
 	}
 
 	.woocommerce-pagination {
