// TODO generalize most of these styles to other WCPay views, if not WooCommerce Admin in general.
.wcpay-dispute-details,
.wcpay-dispute-evidence {
	$horizontal-card-padding: 24px;

	.woocommerce-card__header,
	.woocommerce-card__body {
		padding: 16px $horizontal-card-padding;
	}

	.woocommerce-card__header {
		border-bottom: 1px solid $studio-gray-5;
	}
	.woocommerce-card__title {
		padding: 3px 0;
		font-size: 20px;
		font-size: 1.2rem;
		font-weight: 300;
	}

	.woocommerce-card__body {
<<<<<<< HEAD
		> h3,
		> p {
=======
		font-weight: 300;
		letter-spacing: 0.012rem;
		line-height: 1.5;
		&, p, h3 {
>>>>>>> d5c5208a
			font-size: 1rem;
		}

		.woocommerce-card__footer {
			margin-left: -$horizontal-card-padding;
			margin-right: -$horizontal-card-padding;
			padding-left: $horizontal-card-padding;
			padding-right: $horizontal-card-padding;
		}
	}

	.is-button.is-large {
		height: 40px;
		line-height: 38px;
		font-size: 14px;
		font-weight: 500;
		padding: 0 15px 2px;
	}
	.is-button + .is-button {
		margin-left: 10px;
	}

	// Evidence form
	.components-base-control .components-base-control__label {
		font-size: 12px;
		color: $studio-gray-40;
	}
	.components-base-control + .components-base-control {
		margin: 16px 0 0;
	}

	// Fix broken wc-admin style for file upload buttons specifically.
	.file-upload {
		display: flex;
		flex-direction: row;
		align-items: center;

		// Selector here is super specific to ensure styles are overwritten.
		.components-icon-button.is-primary:not(:disabled):not([aria-disabled='true']) {
			// Fix primary button hover.
			&:hover {
				background-color: $studio-pink-60;
				border-color: $studio-pink-60;
			}

			// Set 'is-success' style.
			&.is-success {
				background-color: $studio-green;
				border-color: $studio-green;

				&:hover {
					background-color: $studio-green-60;
					border-color: $studio-green-60;
				}
			}

			// Set 'is-destructive' style.
			&.is-destructive {
				background-color: $studio-red;
				border-color: $studio-red;

				&:hover {
					background-color: $studio-red-60;
					border-color: $studio-red-60;
				}
			}
		}

		.components-icon-button.delete-uploaded-file-button:not(:disabled):not([aria-disabled='true']) {
			&:hover {
				color: $studio-red-60;
				box-shadow: none;
			}
		}

		// Set styles for file name text and icon.
		.upload-message {
			padding-left: 24px;
			color: $studio-gray-40;

			&.is-destructive {
				color: $studio-red;
			}
		}
	}
}<|MERGE_RESOLUTION|>--- conflicted
+++ resolved
@@ -19,15 +19,12 @@
 	}
 
 	.woocommerce-card__body {
-<<<<<<< HEAD
-		> h3,
-		> p {
-=======
 		font-weight: 300;
 		letter-spacing: 0.012rem;
 		line-height: 1.5;
-		&, p, h3 {
->>>>>>> d5c5208a
+		&,
+		p,
+		h3 {
 			font-size: 1rem;
 		}
 
