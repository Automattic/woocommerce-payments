/**
 * External dependencies
 */

import moment from 'moment';

/**
 * Internal dependencies
 */
import type {
	CachedDispute,
	Dispute,
	DisputeStatus,
	EvidenceDetails,
} from 'wcpay/types/disputes';
import type { BalanceTransaction } from 'wcpay/types/balance-transactions';
import {
	disputeAwaitingResponseStatuses,
	disputeUnderReviewStatuses,
} from 'wcpay/disputes/filters/config';
import { formatExplicitCurrency } from 'wcpay/utils/currency';

interface IsDueWithinProps {
	dueBy: CachedDispute[ 'due_by' ] | EvidenceDetails[ 'due_by' ];
	days: number;
}
/**
 * Returns true if a dispute due_by date is within the specified number of days.
 * Returns false if the dispute due_by date is not within the specified number of days
 * or if the due_by value is not a valid date.
 *
 * @param {IsDueWithinProps} props - An object containing function arguments.
 * @param {number} props.dueBy - The dispute due_by date. Accepts a unix timestamp {@link EvidenceDetails} or a date string {@link CachedDispute}.
 * @param {number} props.days - The number of days to check.
 *
 * @return {boolean} True if the dispute is due within the specified number of days.
 */
export const isDueWithin = ( { dueBy, days }: IsDueWithinProps ): boolean => {
	if ( ! dueBy ) {
		return false;
	}

	// Parse the due by date. If it's a number, it's a unix timestamp.
	const dueByMoment =
		typeof dueBy === 'number'
			? moment.unix( dueBy as number )
			: moment.utc( dueBy as string, true );

	if ( ! dueByMoment.isValid() ) {
		// If we can't parse the date, we assume it's not urgent.
		return false;
	}

	const now = moment().utc();
	const isWithinDays = dueByMoment.diff( now, 'days', true ) <= days;
	const isPastDue = now.isAfter( dueByMoment );
	return isWithinDays && ! isPastDue;
};

export const isAwaitingResponse = (
	status: DisputeStatus | string
): boolean => {
	return disputeAwaitingResponseStatuses.includes( status );
};

export const isUnderReview = ( status: DisputeStatus | string ): boolean => {
	return disputeUnderReviewStatuses.includes( status );
};

export const isInquiry = ( dispute: Dispute | CachedDispute ): boolean => {
	// Inquiry dispute statuses are one of `warning_needs_response`, `warning_under_review` or `warning_closed`.
	return dispute.status.startsWith( 'warning' );
};

/**
 * Returns the dispute fee balance transaction for a dispute if it exists.
 */
export const getDisputeFee = (
	dispute: Dispute
): BalanceTransaction | undefined => {
	const disputeFee = dispute.balance_transactions.find(
		( transaction ) => transaction.reporting_category === 'dispute'
	);
	return disputeFee;
<<<<<<< HEAD
=======
};

/**
 * Returns the dispute fee balance transaction for a dispute if it exists
 * formatted as a currency string.
 */
export const getDisputeFeeFormatted = (
	dispute: Dispute
): string | undefined => {
	const disputeFee = getDisputeFee( dispute );

	return (
		disputeFee &&
		formatExplicitCurrency( disputeFee.fee, disputeFee.currency )
	);
>>>>>>> ae455222
};<|MERGE_RESOLUTION|>--- conflicted
+++ resolved
@@ -82,8 +82,6 @@
 		( transaction ) => transaction.reporting_category === 'dispute'
 	);
 	return disputeFee;
-<<<<<<< HEAD
-=======
 };
 
 /**
@@ -99,5 +97,4 @@
 		disputeFee &&
 		formatExplicitCurrency( disputeFee.fee, disputeFee.currency )
 	);
->>>>>>> ae455222
 };