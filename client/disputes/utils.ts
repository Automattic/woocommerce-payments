--- conflicted
+++ resolved
@@ -79,11 +79,7 @@
 const getDisputeDeductedBalanceTransaction = (
 	dispute: Dispute
 ): BalanceTransaction | undefined => {
-<<<<<<< HEAD
-	// Note that there will only be two balance transactions for a given dispute:
-=======
 	// Note that there can only be, at most, two balance transactions for a given dispute:
->>>>>>> b88b01fa
 
 	// One balance transaction with reporting_category: 'dispute' will be present if funds have been withdrawn from the account.
 	const disputeFee = dispute.balance_transactions.find(
