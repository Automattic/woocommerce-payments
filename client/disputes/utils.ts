--- conflicted
+++ resolved
@@ -12,10 +12,7 @@
 	Dispute,
 	EvidenceDetails,
 } from 'wcpay/types/disputes';
-<<<<<<< HEAD
 import { disputeAwaitingResponseStatuses } from 'wcpay/disputes/filters/config';
-=======
->>>>>>> 56743aaa
 
 interface IsDueWithinProps {
 	dueBy: CachedDispute[ 'due_by' ] | EvidenceDetails[ 'due_by' ];
@@ -54,14 +51,13 @@
 	return isWithinDays && ! isPastDue;
 };
 
-<<<<<<< HEAD
 export const isAwaitingResponse = (
 	dispute: Dispute | CachedDispute
 ): boolean => {
 	return disputeAwaitingResponseStatuses.includes( dispute.status );
-=======
+};
+
 export const isInquiry = ( dispute: Dispute | CachedDispute ): boolean => {
 	// Inquiry dispute statuses are one of `warning_needs_response`, `warning_under_review` or `warning_closed`.
 	return dispute.status.startsWith( 'warning' );
->>>>>>> 56743aaa
 };