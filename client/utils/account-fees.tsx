/** @format */

/**
 * External depencencies
 */
import { __, sprintf } from '@wordpress/i18n';
import interpolateComponents from '@automattic/interpolate-components';
import './account-fees.scss';

/**
 * Internal dependencies
 */
import { formatCurrency } from 'utils/currency';
import { formatFee } from 'utils/fees';
import React from 'react';
import { BaseFee, DiscountFee, FeeStructure } from 'wcpay/types/fees';
import { PaymentMethod } from 'wcpay/types/payment-methods';
import { createInterpolateElement } from '@wordpress/element';

const countryFeeStripeDocsBaseLink =
	'https://woocommerce.com/document/payments/faq/fees/#';
const countryFeeStripeDocsBaseLinkNoCountry =
	'https://woocommerce.com/document/payments/faq/fees';
const countryFeeStripeDocsSectionNumbers: Record< string, string > = {
	AU: 'australia',
	AT: 'austria',
	BE: 'belgium',
	CA: 'canada',
	CY: 'cyprus',
	CZ: 'czechia',
	FR: 'france',
	LU: 'luxembourg',
	DE: 'germany',
	DK: 'denmark',
	EE: 'estonia',
	FI: 'finland',
	GR: 'greece',
	HK: 'hong-kong',
	HU: 'hungary',
	IE: 'ireland',
	IT: 'italy',
	LT: 'lithuania',
	LV: 'latvia',
	MT: 'malta',
	NL: 'netherlands',
	NO: 'norway',
	NZ: 'new-zealand',
	PL: 'poland',
	PT: 'portugal',
	SG: 'singapore',
	SI: 'slovenia',
	SK: 'slovakia',
	SW: 'sweden',
	ES: 'spain',
	CH: 'switzerland',
	UK: 'united-kingdom',
	US: 'united-states',
<<<<<<< HEAD
	HR: 'croatia',
=======
	RO: 'romania',
>>>>>>> b4c7c0b7
};

const stripeFeeSectionExistsForCountry = ( country: string ): boolean => {
	return countryFeeStripeDocsSectionNumbers.hasOwnProperty( country );
};

const getStripeFeeSectionUrl = ( country: string ): string => {
	return sprintf(
		'%s%s',
		countryFeeStripeDocsBaseLink,
		countryFeeStripeDocsSectionNumbers[ country ]
	);
};

const getFeeDescriptionString = ( fee: BaseFee ): string => {
	if ( fee.fixed_rate && fee.percentage_rate ) {
		return sprintf(
			'%1$f%% + %2$s',
			formatFee( fee.percentage_rate ),
			formatCurrency( fee.fixed_rate, fee.currency )
		);
	} else if ( fee.fixed_rate ) {
		return sprintf(
			'%2$s',
			formatFee( fee.percentage_rate ),
			formatCurrency( fee.fixed_rate, fee.currency )
		);
	} else if ( fee.percentage_rate ) {
		return sprintf(
			'%1$f%%',
			formatFee( fee.percentage_rate ),
			formatCurrency( fee.fixed_rate, fee.currency )
		);
	}
	return '';
};

export const getCurrentBaseFee = (
	accountFees: FeeStructure
): BaseFee | DiscountFee => {
	return accountFees.discount.length
		? accountFees.discount[ 0 ]
		: accountFees.base;
};

export const formatMethodFeesTooltip = (
	accountFees: FeeStructure
): JSX.Element => {
	if ( ! accountFees ) return <></>;
	const currentBaseFee = getCurrentBaseFee( accountFees );
	// If the current fee doesn't have a fixed or percentage rate, use the base fee's rate. Eg. when there is a promotional discount fee applied. Use this to calculate the total fee too.
	const currentFeeWithBaseFallBack = currentBaseFee.percentage_rate
		? currentBaseFee
		: accountFees.base;

	const total = {
		percentage_rate:
			currentFeeWithBaseFallBack.percentage_rate +
			accountFees.additional.percentage_rate +
			accountFees.fx.percentage_rate,
		fixed_rate:
			currentFeeWithBaseFallBack.fixed_rate +
			accountFees.additional.fixed_rate +
			accountFees.fx.fixed_rate,
		currency: accountFees.base.currency,
	};

	const hasFees = ( fee: BaseFee ): boolean => {
		return fee.fixed_rate > 0.0 || fee.percentage_rate > 0.0;
	};

	return (
		<div className={ 'wcpay-fees-tooltip' }>
			<div>
				<div>Base fee</div>
				<div>
					{ getFeeDescriptionString( currentFeeWithBaseFallBack ) }
				</div>
			</div>
			{ hasFees( accountFees.additional ) ? (
				<div>
					<div>International payment method fee</div>
					<div>
						{ getFeeDescriptionString( accountFees.additional ) }
					</div>
				</div>
			) : (
				''
			) }
			{ hasFees( accountFees.fx ) ? (
				<div>
					<div>Foreign exchange fee</div>
					<div>{ getFeeDescriptionString( accountFees.fx ) }</div>
				</div>
			) : (
				''
			) }
			<div>
				<div>Total per transaction</div>
				<div className={ 'wcpay-fees-tooltip__bold' }>
					{ getFeeDescriptionString( total ) }
				</div>
			</div>
			{ wcpaySettings &&
			wcpaySettings.connect &&
			wcpaySettings.connect.country ? (
				<div className={ 'wcpay-fees-tooltip__hint-text' }>
					<span>
						{ stripeFeeSectionExistsForCountry(
							wcpaySettings.connect.country
						)
							? interpolateComponents( {
									mixedString: __(
										'{{linkToStripePage /}} about WooCommerce Payments Fees in your country',
										'woocommerce-payments'
									),
									components: {
										linkToStripePage: (
											<a
												href={ getStripeFeeSectionUrl(
													wcpaySettings.connect
														.country
												) }
												target={ '_blank' }
												rel={ 'noreferrer' }
											>
												{ __(
													'Learn more',
													'woocommerce-payments'
												) }
											</a>
										),
									},
							  } )
							: interpolateComponents( {
									mixedString: __(
										'{{linkToStripePage /}} about WooCommerce Payments Fees',
										'woocommerce-payments'
									),
									components: {
										linkToStripePage: (
											<a
												href={
													countryFeeStripeDocsBaseLinkNoCountry
												}
												target={ '_blank' }
												rel={ 'noreferrer' }
											>
												{ __(
													'Learn more',
													'woocommerce-payments'
												) }
											</a>
										),
									},
							  } ) }
					</span>
				</div>
			) : (
				''
			) }
		</div>
	);
};

export const formatAccountFeesDescription = (
	accountFees: FeeStructure,
	customFormats = {}
): string | JSX.Element => {
	const defaultFee = {
		fixed_rate: 0,
		percentage_rate: 0,
		currency: 'USD',
	};
	const baseFee = accountFees.base;
	const additionalFee = accountFees.additional ?? defaultFee;
	const fxFee = accountFees.fx ?? defaultFee;
	const currentBaseFee = getCurrentBaseFee( accountFees );

	// Default formats will be used if no matching field was passed in the `formats` parameter.
	const formats = {
		/* translators: %1: Percentage part of the fee. %2: Fixed part of the fee */
		fee: __( '%1$f%% + %2$s per transaction', 'woocommerce-payments' ),
		/* translators: %f percentage discount to apply */
		discount: __( '(%f%% discount)', 'woocommerce-payments' ),
		displayBaseFeeIfDifferent: true,
		...customFormats,
	};

	// Some payment methods doesn't have base percentage rate. In this case, the lowest rate will be shown as a start value
	let displayFeePercentageRate = baseFee.percentage_rate;
	if ( displayFeePercentageRate <= 0 ) {
		displayFeePercentageRate =
			additionalFee.percentage_rate < fxFee.percentage_rate
				? additionalFee.percentage_rate
				: fxFee.percentage_rate;
	}
	const feeDescription = sprintf(
		formats.fee,
		formatFee( displayFeePercentageRate ),
		formatCurrency( baseFee.fixed_rate, baseFee.currency )
	);
	const isFormattingWithDiscount =
		currentBaseFee.percentage_rate !== baseFee.percentage_rate ||
		currentBaseFee.fixed_rate !== baseFee.fixed_rate ||
		currentBaseFee.currency !== baseFee.currency;
	if ( isFormattingWithDiscount ) {
		const discountFee = currentBaseFee as DiscountFee;
		// TODO: Figure out how the UI should work if there are several "discount" fees stacked.
		let percentage, fixed;

		if ( discountFee.discount ) {
			// Proper discount fee (XX% off)
			percentage = baseFee.percentage_rate * ( 1 - discountFee.discount );
			fixed = baseFee.fixed_rate * ( 1 - discountFee.discount );
		} else {
			// Custom base fee (2% + $.20)
			percentage = currentBaseFee.percentage_rate;
			fixed = currentBaseFee.fixed_rate;
		}

		let currentBaseFeeDescription = sprintf(
			formats.fee,
			formatFee( percentage ),
			formatCurrency( fixed, baseFee.currency )
		);

		if ( formats.displayBaseFeeIfDifferent ) {
			currentBaseFeeDescription = sprintf(
				// eslint-disable-next-line max-len
				/* translators: %1 Base fee (that don't apply to this account at this moment), %2: Current fee (e.g: "2.9% + $.30 per transaction") */
				__( '<s>%1$s</s> %2$s', 'woocommerce-payments' ),
				feeDescription,
				currentBaseFeeDescription
			);
		}

		if ( discountFee.discount && 0 < formats.discount.length ) {
			currentBaseFeeDescription +=
				' ' +
				sprintf( formats.discount, formatFee( discountFee.discount ) );
		}

		return createInterpolateElement( currentBaseFeeDescription, {
			s: <s />,
		} );
	}

	return feeDescription;
};

export const formatMethodFeesDescription = (
	methodFees: FeeStructure | undefined
): string | JSX.Element => {
	if ( ! methodFees ) {
		return __( 'missing fees', 'woocommerce-payments' );
	}

	/* translators: %1: Percentage part of the fee. %2: Fixed part of the fee */
	const format = __( 'From %1$f%% + %2$s', 'woocommerce-payments' );

	return formatAccountFeesDescription( methodFees, {
		fee: format,
		discount: '',
		displayBaseFeeIfDifferent: false,
	} );
};

export const getTransactionsPaymentMethodName = (
	paymentMethod: PaymentMethod
): string => {
	switch ( paymentMethod ) {
		case 'au_becs_debit':
			return __(
				'BECS Direct Debit transactions',
				'woocommerce-payments'
			);
		case 'bancontact':
			return __( 'Bancontact transactions', 'woocommerce-payments' );
		case 'card':
			return __( 'Card transactions', 'woocommerce-payments' );
		case 'card_present':
			return __( 'In-person transactions', 'woocommerce-payments' );
		case 'eps':
			return __( 'EPS transactions', 'woocommerce-payments' );
		case 'giropay':
			return __( 'GiroPay transactions', 'woocommerce-payments' );
		case 'ideal':
			return __( 'iDeal transactions', 'woocommerce-payments' );
		case 'p24':
			return __(
				'Przelewy24 (P24) transactions',
				'woocommerce-payments'
			);
		case 'sepa_debit':
			return __(
				'SEPA Direct Debit transactions',
				'woocommerce-payments'
			);
		case 'sofort':
			return __( 'Sofort transactions', 'woocommerce-payments' );
		default:
			return __( 'Unknown transactions', 'woocommerce-payments' );
	}
};<|MERGE_RESOLUTION|>--- conflicted
+++ resolved
@@ -36,6 +36,7 @@
 	FI: 'finland',
 	GR: 'greece',
 	HK: 'hong-kong',
+  HR: 'croatia',
 	HU: 'hungary',
 	IE: 'ireland',
 	IT: 'italy',
@@ -55,11 +56,7 @@
 	CH: 'switzerland',
 	UK: 'united-kingdom',
 	US: 'united-states',
-<<<<<<< HEAD
-	HR: 'croatia',
-=======
 	RO: 'romania',
->>>>>>> b4c7c0b7
 };
 
 const stripeFeeSectionExistsForCountry = ( country: string ): boolean => {
