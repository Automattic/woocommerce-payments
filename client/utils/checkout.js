<<<<<<< HEAD
/* global wcpayConfig, wc */
=======
/* global wcpay_config, wcpay_upe_config, wc */
>>>>>>> ca9580b7

/**
 * Retrieves a configuration value.
 *
 * @param {string} name The name of the config parameter.
 * @return {*}         The value of the parameter of null.
 */
export const getConfig = ( name ) => {
	// Classic checkout or blocks-based one.
	const config =
		'undefined' !== typeof wcpayConfig
			? wcpayConfig
			: wc.wcSettings.getSetting( 'woocommerce_payments_data' );

	return config[ name ] || null;
};

/**
 * Retrieves a configuration value.
 *
 * @param {string} name The name of the config parameter.
 * @return {*}         The value of the parameter of null.
 */
export const getUPEConfig = ( name ) => {
	// Classic checkout or blocks-based one.
	const config =
		'undefined' !== typeof wcpay_upe_config
			? wcpay_upe_config
			: wc.wcSettings.getSetting( 'woocommerce_payments_data' );

	return config[ name ] || null;
};

/**
 * Forms dynamic gateway title for UPE checkout from enabled methods
 *
 * @param {Object} paymentMethodsConfig Object containing map of enabled UPE payment methods to settings.
 * @return {string} Dynamic title string dependent on payment methods enabled.
 */
export const getCustomGatewayTitle = ( paymentMethodsConfig ) => {
	const enabledPaymentMethods = Object.keys( paymentMethodsConfig ).sort();
	let label = '';

	if ( 2 > enabledPaymentMethods.length ) {
		label = paymentMethodsConfig[ enabledPaymentMethods[ 0 ] ].title;
	} else {
		label = getConfig( 'checkoutTitle' );
	}

	return label;
};<|MERGE_RESOLUTION|>--- conflicted
+++ resolved
@@ -1,8 +1,4 @@
-<<<<<<< HEAD
-/* global wcpayConfig, wc */
-=======
-/* global wcpay_config, wcpay_upe_config, wc */
->>>>>>> ca9580b7
+/* global wcpayConfig, wcpay_upe_config, wc */
 
 /**
  * Retrieves a configuration value.
