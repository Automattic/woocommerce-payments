/* global wcpayConfig, wcpay_upe_config, wc */

/**
 * Retrieves a configuration value.
 *
 * @param {string} name The name of the config parameter.
 * @return {*}         The value of the parameter of null.
 */
export const getConfig = ( name ) => {
	// Classic checkout or blocks-based one.
<<<<<<< HEAD
	let config = null;
	if ( 'undefined' !== typeof wcpay_config ) {
		config = wcpay_config;
	} else if ( 'undefined' !== typeof wcpay_upe_config ) {
		config = wcpay_upe_config;
	} else {
		config = wc.wcSettings.getSetting( 'woocommerce_payments_data' );
	}
=======
	const config =
		'undefined' !== typeof wcpayConfig
			? wcpayConfig
			: wc.wcSettings.getSetting( 'woocommerce_payments_data' );
>>>>>>> b7e4b001

	return config[ name ] || null;
};

/**
 * Retrieves a configuration value.
 *
 * @param {string} name The name of the config parameter.
 * @return {*}         The value of the parameter of null.
 */
export const getUPEConfig = ( name ) => {
	// Classic checkout or blocks-based one.
	const config =
		'undefined' !== typeof wcpay_upe_config
			? wcpay_upe_config
			: wc.wcSettings.getSetting( 'woocommerce_payments_data' );

	return config[ name ] || null;
};

/**
 * Forms dynamic gateway title for UPE checkout from enabled methods
 *
 * @param {Object} paymentMethodsConfig Object containing map of enabled UPE payment methods to settings.
 * @return {string} Dynamic title string dependent on payment methods enabled.
 */
export const getCustomGatewayTitle = ( paymentMethodsConfig ) => {
	const enabledPaymentMethods = Object.keys( paymentMethodsConfig ).sort();
	let label = '';

	if ( 2 > enabledPaymentMethods.length ) {
		label = paymentMethodsConfig[ enabledPaymentMethods[ 0 ] ].title;
	} else {
		label = getConfig( 'checkoutTitle' );
	}

	return label;
};<|MERGE_RESOLUTION|>--- conflicted
+++ resolved
@@ -8,21 +8,10 @@
  */
 export const getConfig = ( name ) => {
 	// Classic checkout or blocks-based one.
-<<<<<<< HEAD
-	let config = null;
-	if ( 'undefined' !== typeof wcpay_config ) {
-		config = wcpay_config;
-	} else if ( 'undefined' !== typeof wcpay_upe_config ) {
-		config = wcpay_upe_config;
-	} else {
-		config = wc.wcSettings.getSetting( 'woocommerce_payments_data' );
-	}
-=======
 	const config =
 		'undefined' !== typeof wcpayConfig
 			? wcpayConfig
 			: wc.wcSettings.getSetting( 'woocommerce_payments_data' );
->>>>>>> b7e4b001
 
 	return config[ name ] || null;
 };
