--- conflicted
+++ resolved
@@ -27,15 +27,10 @@
 						],
 				} ) ),
 			} ) ),
-<<<<<<< HEAD
-		} ) ),
-	} ) );
+		} ) )
+		.sort( ( a, b ) => a.name.localeCompare( b.name ) );
 };
 
 export const getRequiredVerificationInfo = ( state: State ): string[] => {
 	return state.onboarding.required_fields ?? [];
-=======
-		} ) )
-		.sort( ( a, b ) => a.name.localeCompare( b.name ) );
->>>>>>> e52ab6ec
 };