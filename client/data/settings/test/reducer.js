/**
 * Internal dependencies
 */
import reducer from '../reducer';
import {
	updateSettings,
	updateIsWCPayEnabled,
	updateEnabledPaymentMethodIds,
	updateIsSavingSettings,
<<<<<<< HEAD
	updateIsDigitalWalletsEnabled,
	updateDigitalWalletsLocations,
=======
	updateIsManualCaptureEnabled,
	updateAccountStatementDescriptor,
>>>>>>> 7298c927
} from '../actions';

describe( 'Settings reducer tests', () => {
	test( 'default state equals expected', () => {
		const defaultState = reducer( undefined, { type: 'foo' } );

		expect( defaultState ).toEqual( {
			isSaving: false,
			data: {},
		} );
	} );

	describe( 'SET_SETTINGS', () => {
		test( 'sets the `data` field', () => {
			const settings = {
				foo: 'bar',
			};

			const state = reducer( undefined, updateSettings( settings ) );

			expect( state.data ).toEqual( settings );
		} );

		test( 'overwrites existing settings in the `data` field', () => {
			const oldState = {
				data: {
					foo: 'bar',
				},
			};

			const newSettings = {
				baz: 'quux',
			};

			const state = reducer( oldState, updateSettings( newSettings ) );

			expect( state.data ).toEqual( newSettings );
		} );

		test( 'leaves fields other than `data` unchanged', () => {
			const oldState = {
				foo: 'bar',
				data: {
					baz: 'quux',
				},
			};

			const newSettings = {
				quuz: 'corge',
			};

			const state = reducer( oldState, updateSettings( newSettings ) );

			expect( state ).toEqual( {
				foo: 'bar',
				data: {
					quuz: 'corge',
				},
			} );
		} );
	} );

	describe( 'SET_IS_SAVING', () => {
		test( 'toggles isSaving', () => {
			const oldState = {
				isSaving: false,
			};

			const state = reducer( oldState, updateIsSavingSettings( true ) );

			expect( state.isSaving ).toBeTruthy();
		} );

		test( 'leaves other fields unchanged', () => {
			const oldState = {
				foo: 'bar',
				isSaving: false,
			};

			const state = reducer( oldState, updateIsSavingSettings( true ) );

			expect( state ).toEqual( {
				foo: 'bar',
				isSaving: true,
			} );
		} );
	} );

	describe( 'SET_ENABLED_PAYMENT_METHOD_IDS', () => {
		test( 'sets `data.enabled_payment_method_ids`', () => {
			const oldState = {
				data: {
					enabled_payment_method_ids: [], // eslint-disable-line
				},
			};

			const methodIds = [ 'foo', 'bar' ];

			const state = reducer(
				oldState,
				updateEnabledPaymentMethodIds( methodIds )
			);

			expect( state.data.enabled_payment_method_ids ).toEqual(
				methodIds
			);
		} );

		test( 'leaves other fields unchanged', () => {
			const oldState = {
				baz: 'quux',
				data: {
					enabled_payment_method_ids: [], // eslint-disable-line
					quuz: 'corge',
				},
			};

			const methodIds = [ 'foo', 'bar' ];

			const state = reducer(
				oldState,
				updateEnabledPaymentMethodIds( methodIds )
			);

			expect( state ).toEqual( {
				baz: 'quux',
				data: {
					enabled_payment_method_ids: methodIds, // eslint-disable-line
					quuz: 'corge',
				},
			} );
		} );
	} );

	describe( 'SET_IS_WCPAY_ENABLED', () => {
		test( 'toggles `data.is_wcpay_enabled`', () => {
			const oldState = {
				data: {
					is_wcpay_enabled: false, // eslint-disable-line
				},
			};

			const state = reducer( oldState, updateIsWCPayEnabled( true ) );

			expect( state.data.is_wcpay_enabled ).toBeTruthy();
		} );

		test( 'leaves other fields unchanged', () => {
			const oldState = {
				foo: 'bar',
				data: {
					is_wcpay_enabled: false, // eslint-disable-line
					baz: 'quux',
				},
			};

			const state = reducer( oldState, updateIsWCPayEnabled( true ) );

			expect( state ).toEqual( {
				foo: 'bar',
				data: {
					is_wcpay_enabled: true, // eslint-disable-line
					baz: 'quux',
				},
			} );
		} );
	} );

<<<<<<< HEAD
	describe( 'SET_IS_DIGITAL_WALLETS_ENABLED', () => {
		test( 'toggles `data.is_digital_wallets_enabled`', () => {
			const oldState = {
				data: {
					// eslint-disable-next-line camelcase
					is_digital_wallets_enabled: false,
=======
	describe( 'SET_IS_MANUAL_CAPTURE_ENABLED', () => {
		test( 'toggles `data.is_manual_capture_enabled`', () => {
			const oldState = {
				data: {
					is_manual_capture_enabled: false, // eslint-disable-line
>>>>>>> 7298c927
				},
			};

			const state = reducer(
				oldState,
<<<<<<< HEAD
				updateIsDigitalWalletsEnabled( true )
			);

			expect( state.data.is_digital_wallets_enabled ).toBeTruthy();
=======
				updateIsManualCaptureEnabled( true )
			);

			expect( state.data.is_manual_capture_enabled ).toBeTruthy();
>>>>>>> 7298c927
		} );

		test( 'leaves other fields unchanged', () => {
			const oldState = {
				foo: 'bar',
				data: {
<<<<<<< HEAD
					// eslint-disable-next-line camelcase
					is_digital_wallets_enabled: false,
=======
					is_manual_capture_enabled: false, // eslint-disable-line
>>>>>>> 7298c927
					baz: 'quux',
				},
			};

			const state = reducer(
				oldState,
<<<<<<< HEAD
				updateIsDigitalWalletsEnabled( true )
=======
				updateIsManualCaptureEnabled( true )
>>>>>>> 7298c927
			);

			expect( state ).toEqual( {
				foo: 'bar',
				data: {
<<<<<<< HEAD
					// eslint-disable-next-line camelcase
					is_digital_wallets_enabled: true,
=======
					is_manual_capture_enabled: true, // eslint-disable-line
>>>>>>> 7298c927
					baz: 'quux',
				},
			} );
		} );
	} );

<<<<<<< HEAD
	describe( 'SET_DIGITAL_WALLETS_LOCATIONS', () => {
		const initDigitalWalletsState = {
			// eslint-disable-next-line camelcase
			product_page: true,
			checkout: false,
			cart: false,
		};
		const enableAlldigitalWalletsState = {
			// eslint-disable-next-line camelcase
			product_page: true,
			checkout: true,
			cart: true,
		};

		test( 'toggle `data.digital_wallets_enabled_locations`', () => {
			const oldState = {
				data: {
					// eslint-disable-next-line camelcase
					digital_wallets_enabled_locations: initDigitalWalletsState,
=======
	describe( 'SET_ACCOUNT_STATEMENT_DESCRIPTOR', () => {
		test( 'toggles `data.account_statement_descriptor`', () => {
			const oldState = {
				data: {
					account_statement_descriptor: 'Statement', // eslint-disable-line
>>>>>>> 7298c927
				},
			};

			const state = reducer(
				oldState,
<<<<<<< HEAD
				updateDigitalWalletsLocations( enableAlldigitalWalletsState )
			);

			expect( state.data.digital_wallets_enabled_locations ).toEqual(
				enableAlldigitalWalletsState
=======
				updateAccountStatementDescriptor( 'New Statement' )
			);

			expect( state.data.account_statement_descriptor ).toEqual(
				'New Statement'
>>>>>>> 7298c927
			);
		} );

		test( 'leaves other fields unchanged', () => {
			const oldState = {
				foo: 'bar',
				data: {
<<<<<<< HEAD
					// eslint-disable-next-line camelcase
					digital_wallets_enabled_locations: initDigitalWalletsState,
=======
					account_statement_descriptor: 'Statement', // eslint-disable-line
>>>>>>> 7298c927
					baz: 'quux',
				},
			};

			const state = reducer(
				oldState,
<<<<<<< HEAD
				updateDigitalWalletsLocations( enableAlldigitalWalletsState )
=======
				updateAccountStatementDescriptor( 'New Statement' )
>>>>>>> 7298c927
			);

			expect( state ).toEqual( {
				foo: 'bar',
				data: {
<<<<<<< HEAD
					// eslint-disable-next-line camelcase
					digital_wallets_enabled_locations: enableAlldigitalWalletsState,
=======
					account_statement_descriptor: 'New Statement', // eslint-disable-line
>>>>>>> 7298c927
					baz: 'quux',
				},
			} );
		} );
	} );
} );<|MERGE_RESOLUTION|>--- conflicted
+++ resolved
@@ -7,13 +7,10 @@
 	updateIsWCPayEnabled,
 	updateEnabledPaymentMethodIds,
 	updateIsSavingSettings,
-<<<<<<< HEAD
-	updateIsDigitalWalletsEnabled,
-	updateDigitalWalletsLocations,
-=======
 	updateIsManualCaptureEnabled,
 	updateAccountStatementDescriptor,
->>>>>>> 7298c927
+	updateDigitalWalletsLocations,
+	updateIsDigitalWalletsEnabled,
 } from '../actions';
 
 describe( 'Settings reducer tests', () => {
@@ -182,77 +179,131 @@
 		} );
 	} );
 
-<<<<<<< HEAD
+	describe( 'SET_IS_MANUAL_CAPTURE_ENABLED', () => {
+		test( 'toggles `data.is_manual_capture_enabled`', () => {
+			const oldState = {
+				data: {
+					is_manual_capture_enabled: false, // eslint-disable-line
+				},
+			};
+
+			const state = reducer(
+				oldState,
+				updateIsManualCaptureEnabled( true )
+			);
+
+			expect( state.data.is_manual_capture_enabled ).toBeTruthy();
+		} );
+
+		test( 'leaves other fields unchanged', () => {
+			const oldState = {
+				foo: 'bar',
+				data: {
+					is_manual_capture_enabled: false, // eslint-disable-line
+					baz: 'quux',
+				},
+			};
+
+			const state = reducer(
+				oldState,
+				updateIsManualCaptureEnabled( true )
+			);
+
+			expect( state ).toEqual( {
+				foo: 'bar',
+				data: {
+					is_manual_capture_enabled: true, // eslint-disable-line
+					baz: 'quux',
+				},
+			} );
+		} );
+	} );
+
+	describe( 'SET_ACCOUNT_STATEMENT_DESCRIPTOR', () => {
+		test( 'toggles `data.account_statement_descriptor`', () => {
+			const oldState = {
+				data: {
+					account_statement_descriptor: 'Statement', // eslint-disable-line
+				},
+			};
+
+			const state = reducer(
+				oldState,
+				updateAccountStatementDescriptor( 'New Statement' )
+			);
+
+			expect( state.data.account_statement_descriptor ).toEqual(
+				'New Statement'
+			);
+		} );
+
+		test( 'leaves other fields unchanged', () => {
+			const oldState = {
+				foo: 'bar',
+				data: {
+					account_statement_descriptor: 'Statement', // eslint-disable-line
+					baz: 'quux',
+				},
+			};
+
+			const state = reducer(
+				oldState,
+				updateAccountStatementDescriptor( 'New Statement' )
+			);
+
+			expect( state ).toEqual( {
+				foo: 'bar',
+				data: {
+					account_statement_descriptor: 'New Statement', // eslint-disable-line
+					baz: 'quux',
+				},
+			} );
+		} );
+	} );
+
 	describe( 'SET_IS_DIGITAL_WALLETS_ENABLED', () => {
 		test( 'toggles `data.is_digital_wallets_enabled`', () => {
 			const oldState = {
 				data: {
 					// eslint-disable-next-line camelcase
 					is_digital_wallets_enabled: false,
-=======
-	describe( 'SET_IS_MANUAL_CAPTURE_ENABLED', () => {
-		test( 'toggles `data.is_manual_capture_enabled`', () => {
-			const oldState = {
-				data: {
-					is_manual_capture_enabled: false, // eslint-disable-line
->>>>>>> 7298c927
-				},
-			};
-
-			const state = reducer(
-				oldState,
-<<<<<<< HEAD
+				},
+			};
+
+			const state = reducer(
+				oldState,
 				updateIsDigitalWalletsEnabled( true )
 			);
 
 			expect( state.data.is_digital_wallets_enabled ).toBeTruthy();
-=======
-				updateIsManualCaptureEnabled( true )
-			);
-
-			expect( state.data.is_manual_capture_enabled ).toBeTruthy();
->>>>>>> 7298c927
-		} );
-
-		test( 'leaves other fields unchanged', () => {
-			const oldState = {
-				foo: 'bar',
-				data: {
-<<<<<<< HEAD
+		} );
+
+		test( 'leaves other fields unchanged', () => {
+			const oldState = {
+				foo: 'bar',
+				data: {
 					// eslint-disable-next-line camelcase
 					is_digital_wallets_enabled: false,
-=======
-					is_manual_capture_enabled: false, // eslint-disable-line
->>>>>>> 7298c927
-					baz: 'quux',
-				},
-			};
-
-			const state = reducer(
-				oldState,
-<<<<<<< HEAD
+					baz: 'quux',
+				},
+			};
+
+			const state = reducer(
+				oldState,
 				updateIsDigitalWalletsEnabled( true )
-=======
-				updateIsManualCaptureEnabled( true )
->>>>>>> 7298c927
-			);
-
-			expect( state ).toEqual( {
-				foo: 'bar',
-				data: {
-<<<<<<< HEAD
+			);
+
+			expect( state ).toEqual( {
+				foo: 'bar',
+				data: {
 					// eslint-disable-next-line camelcase
 					is_digital_wallets_enabled: true,
-=======
-					is_manual_capture_enabled: true, // eslint-disable-line
->>>>>>> 7298c927
-					baz: 'quux',
-				},
-			} );
-		} );
-	} );
-
-<<<<<<< HEAD
+					baz: 'quux',
+				},
+			} );
+		} );
+	} );
+
 	describe( 'SET_DIGITAL_WALLETS_LOCATIONS', () => {
 		const initDigitalWalletsState = {
 			// eslint-disable-next-line camelcase
@@ -272,66 +323,39 @@
 				data: {
 					// eslint-disable-next-line camelcase
 					digital_wallets_enabled_locations: initDigitalWalletsState,
-=======
-	describe( 'SET_ACCOUNT_STATEMENT_DESCRIPTOR', () => {
-		test( 'toggles `data.account_statement_descriptor`', () => {
-			const oldState = {
-				data: {
-					account_statement_descriptor: 'Statement', // eslint-disable-line
->>>>>>> 7298c927
-				},
-			};
-
-			const state = reducer(
-				oldState,
-<<<<<<< HEAD
+				},
+			};
+
+			const state = reducer(
+				oldState,
 				updateDigitalWalletsLocations( enableAlldigitalWalletsState )
 			);
 
 			expect( state.data.digital_wallets_enabled_locations ).toEqual(
 				enableAlldigitalWalletsState
-=======
-				updateAccountStatementDescriptor( 'New Statement' )
-			);
-
-			expect( state.data.account_statement_descriptor ).toEqual(
-				'New Statement'
->>>>>>> 7298c927
-			);
-		} );
-
-		test( 'leaves other fields unchanged', () => {
-			const oldState = {
-				foo: 'bar',
-				data: {
-<<<<<<< HEAD
+			);
+		} );
+
+		test( 'leaves other fields unchanged', () => {
+			const oldState = {
+				foo: 'bar',
+				data: {
 					// eslint-disable-next-line camelcase
 					digital_wallets_enabled_locations: initDigitalWalletsState,
-=======
-					account_statement_descriptor: 'Statement', // eslint-disable-line
->>>>>>> 7298c927
-					baz: 'quux',
-				},
-			};
-
-			const state = reducer(
-				oldState,
-<<<<<<< HEAD
+					baz: 'quux',
+				},
+			};
+
+			const state = reducer(
+				oldState,
 				updateDigitalWalletsLocations( enableAlldigitalWalletsState )
-=======
-				updateAccountStatementDescriptor( 'New Statement' )
->>>>>>> 7298c927
-			);
-
-			expect( state ).toEqual( {
-				foo: 'bar',
-				data: {
-<<<<<<< HEAD
+			);
+
+			expect( state ).toEqual( {
+				foo: 'bar',
+				data: {
 					// eslint-disable-next-line camelcase
 					digital_wallets_enabled_locations: enableAlldigitalWalletsState,
-=======
-					account_statement_descriptor: 'New Statement', // eslint-disable-line
->>>>>>> 7298c927
 					baz: 'quux',
 				},
 			} );
