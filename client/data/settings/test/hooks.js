/**
 * External dependencies
 */
import { useSelect, useDispatch } from '@wordpress/data';

/**
 * Internal dependencies
 */
import {
	useAccountStatementDescriptor,
	useEnabledPaymentMethodIds,
	useIsWCPayEnabled,
	useManualCapture,
	useSettings,
<<<<<<< HEAD
	useTestMode,
=======
	useDigitalWalletsSettings,
	useDigitalWalletsLocations,
>>>>>>> 1231d243
} from '../hooks';
import { STORE_NAME } from '../../constants';

jest.mock( '@wordpress/data' );

describe( 'Settings hooks tests', () => {
	let actions;
	let selectors;

	beforeEach( () => {
		actions = {};
		selectors = {};

		const selectMock = jest.fn( ( storeName ) => {
			return STORE_NAME === storeName ? selectors : {};
		} );
		useDispatch.mockImplementation( ( storeName ) => {
			return STORE_NAME === storeName ? actions : {};
		} );
		useSelect.mockImplementation( ( cb ) => {
			return cb( selectMock );
		} );
	} );

	describe( 'useEnabledPaymentMethodIds()', () => {
		test( 'returns enabled payment method IDs from selector', () => {
			actions = {
				updateEnabledPaymentMethodIds: jest.fn(),
			};

			selectors = {
				getEnabledPaymentMethodIds: jest.fn( () => [ 'foo', 'bar' ] ),
			};

			const [
				enabledPaymentMethodIds,
				updateEnabledPaymentMethodIds,
			] = useEnabledPaymentMethodIds();
			updateEnabledPaymentMethodIds( [ 'baz', 'quux' ] );

			expect( enabledPaymentMethodIds ).toEqual( [ 'foo', 'bar' ] );
			expect(
				actions.updateEnabledPaymentMethodIds
			).toHaveBeenCalledWith( [ 'baz', 'quux' ] );
		} );
	} );

	describe( 'useTestMode()', () => {
		test( 'returns the test mode flag and a function', () => {
			actions = {
				updateIsTestModeEnabled: jest.fn(),
			};

			selectors = {
				getIsTestModeEnabled: jest.fn().mockReturnValue( true ),
			};

			const [ isTestModeEnabled, setTestMode ] = useTestMode();

			expect( isTestModeEnabled ).toEqual( true );
			expect( setTestMode ).toHaveBeenCalledTimes( 0 );

			setTestMode( false );

			expect( actions.updateIsTestModeEnabled ).toHaveBeenCalledWith(
				false
			);
		} );
	} );

	describe( 'useIsWCPayEnabled()', () => {
		test( 'returns the flag value and a function', () => {
			actions = {
				updateIsWCPayEnabled: jest.fn(),
			};

			selectors = {
				getIsWCPayEnabled: jest.fn().mockReturnValue( true ),
			};

			const [ isWCPayEnabled, setWCPayEnabled ] = useIsWCPayEnabled();

			expect( isWCPayEnabled ).toEqual( true );
			expect( setWCPayEnabled ).toHaveBeenCalledTimes( 0 );

			setWCPayEnabled( false );

			expect( actions.updateIsWCPayEnabled ).toHaveBeenCalledWith(
				false
			);
		} );
	} );

	describe( 'useAccountStatementDescriptor()', () => {
		test( 'returns the statement description value and a function', () => {
			actions = {
				updateAccountStatementDescriptor: jest.fn(),
			};

			selectors = {
				getAccountStatementDescriptor: jest
					.fn()
					.mockReturnValue( 'statement value' ),
			};

			const [
				statementDescriptor,
				setStatementDescriptor,
			] = useAccountStatementDescriptor();

			expect( statementDescriptor ).toEqual( 'statement value' );
			expect( setStatementDescriptor ).toHaveBeenCalledTimes( 0 );

			setStatementDescriptor( 'statement value update' );

			expect(
				actions.updateAccountStatementDescriptor
			).toHaveBeenCalledWith( 'statement value update' );
		} );
	} );

	describe( 'useManualCapture()', () => {
		test( 'returns the manual capture flag and a function', () => {
			actions = {
				updateIsManualCaptureEnabled: jest.fn(),
			};

			selectors = {
				getIsManualCaptureEnabled: jest.fn().mockReturnValue( true ),
			};

			const [
				isManualCaptureEnabled,
				setManualCaptureValue,
			] = useManualCapture();

			expect( isManualCaptureEnabled ).toEqual( true );
			expect( setManualCaptureValue ).toHaveBeenCalledTimes( 0 );

			setManualCaptureValue( false );

			expect( actions.updateIsManualCaptureEnabled ).toHaveBeenCalledWith(
				false
			);
		} );
	} );

	describe( 'useSettings()', () => {
		beforeEach( () => {
			actions = {
				saveSettings: jest.fn(),
			};

			selectors = {
				getSettings: jest.fn( () => ( { foo: 'bar' } ) ),
				hasFinishedResolution: jest.fn(),
				isResolving: jest.fn(),
				isSavingSettings: jest.fn(),
			};
		} );

		test( 'returns settings from selector', () => {
			const { settings, saveSettings } = useSettings();
			saveSettings( 'bar' );

			expect( settings ).toEqual( { foo: 'bar' } );
			expect( actions.saveSettings ).toHaveBeenCalledWith( 'bar' );
		} );

		test( 'returns isLoading = false when isResolving = false and hasFinishedResolution = true', () => {
			selectors.hasFinishedResolution.mockReturnValue( true );
			selectors.isResolving.mockReturnValue( false );

			const { isLoading } = useSettings();

			expect( isLoading ).toBeFalsy();
		} );

		test.each( [
			[ false, false ],
			[ true, false ],
			[ true, true ],
		] )(
			'returns isLoading = true when isResolving = %s and hasFinishedResolution = %s',
			( isResolving, hasFinishedResolution ) => {
				selectors.hasFinishedResolution.mockReturnValue(
					hasFinishedResolution
				);
				selectors.isResolving.mockReturnValue( isResolving );

				const { isLoading } = useSettings();

				expect( isLoading ).toBeTruthy();
			}
		);
	} );

	describe( 'useDigitalWalletsSettings()', () => {
		test( 'returns digital wallets settings from selector', () => {
			actions = {
				updateIsDigitalWalletsEnabled: jest.fn(),
			};

			selectors = {
				getIsDigitalWalletsEnabled: jest.fn( () => true ),
			};

			const {
				isDigitalWalletsEnabled,
				updateIsDigitalWalletsEnabled,
			} = useDigitalWalletsSettings();

			updateIsDigitalWalletsEnabled( false );

			expect( isDigitalWalletsEnabled ).toEqual( true );
			expect(
				actions.updateIsDigitalWalletsEnabled
			).toHaveBeenCalledWith( false );
		} );
	} );

	describe( 'useDigitalWalletsLocations()', () => {
		test( 'returns digital wallets locations to shown on if digital wallets is enabled', () => {
			const locationsBeforeUpdated = {
				checkout: false,
				// eslint-disable-next-line camelcase
				product_page: false,
				cart: false,
			};

			const locationsAfterUpdated = {
				checkout: false,
				// eslint-disable-next-line camelcase
				product_page: false,
				cart: false,
			};

			actions = {
				updateDigitalWalletsLocations: jest.fn(),
			};

			selectors = {
				getDigitalWalletsLocations: jest.fn(
					() => locationsBeforeUpdated
				),
			};

			const {
				digitalWalletsLocations,
				updateDigitalWalletsLocations,
			} = useDigitalWalletsLocations();

			updateDigitalWalletsLocations( locationsAfterUpdated );

			expect( digitalWalletsLocations ).toEqual( locationsBeforeUpdated );
			expect(
				actions.updateDigitalWalletsLocations
			).toHaveBeenCalledWith( locationsAfterUpdated );
		} );
	} );
} );<|MERGE_RESOLUTION|>--- conflicted
+++ resolved
@@ -12,12 +12,9 @@
 	useIsWCPayEnabled,
 	useManualCapture,
 	useSettings,
-<<<<<<< HEAD
 	useTestMode,
-=======
-	useDigitalWalletsSettings,
+	useDigitalWalletsEnabledSettings,
 	useDigitalWalletsLocations,
->>>>>>> 1231d243
 } from '../hooks';
 import { STORE_NAME } from '../../constants';
 
@@ -215,7 +212,7 @@
 		);
 	} );
 
-	describe( 'useDigitalWalletsSettings()', () => {
+	describe( 'useDigitalWalletsEnabledSettings()', () => {
 		test( 'returns digital wallets settings from selector', () => {
 			actions = {
 				updateIsDigitalWalletsEnabled: jest.fn(),
@@ -225,10 +222,10 @@
 				getIsDigitalWalletsEnabled: jest.fn( () => true ),
 			};
 
-			const {
+			const [
 				isDigitalWalletsEnabled,
 				updateIsDigitalWalletsEnabled,
-			} = useDigitalWalletsSettings();
+			] = useDigitalWalletsEnabledSettings();
 
 			updateIsDigitalWalletsEnabled( false );
 
@@ -265,10 +262,10 @@
 				),
 			};
 
-			const {
+			const [
 				digitalWalletsLocations,
 				updateDigitalWalletsLocations,
-			} = useDigitalWalletsLocations();
+			] = useDigitalWalletsLocations();
 
 			updateDigitalWalletsLocations( locationsAfterUpdated );
 
