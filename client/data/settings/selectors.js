/** @format */

const EMPTY_OBJ = {};
const EMPTY_ARR = [];

const getSettingsState = ( state ) => {
	if ( ! state ) {
		return EMPTY_OBJ;
	}

	return state.settings || EMPTY_OBJ;
};

export const getSettings = ( state ) => {
	return getSettingsState( state ).data || EMPTY_OBJ;
};

export const getIsWCPayEnabled = ( state ) => {
	return getSettings( state ).is_wcpay_enabled || false;
};

export const getEnabledPaymentMethodIds = ( state ) => {
	return getSettings( state ).enabled_payment_method_ids || EMPTY_ARR;
};

export const getAvailablePaymentMethodIds = ( state ) => {
	return getSettings( state ).available_payment_method_ids || EMPTY_ARR;
};

export const isSavingSettings = ( state ) => {
	return getSettingsState( state ).isSaving || false;
};

<<<<<<< HEAD
export const getIsDigitalWalletsEnabled = ( state ) => {
	return getSettings( state ).is_digital_wallets_enabled || false;
};

export const getDigitalWalletsLocations = ( state ) => {
	return getSettings( state ).digital_wallets_enabled_locations || EMPTY_OBJ;
=======
export const getAccountStatementDescriptor = ( state ) => {
	return getSettings( state ).account_statement_descriptor || '';
};

export const getIsManualCaptureEnabled = ( state ) => {
	return getSettings( state ).is_manual_capture_enabled || false;
};

export const getIsTestModeEnabled = ( state ) => {
	return getSettings( state ).is_test_mode_enabled || false;
};

export const getIsDevModeEnabled = ( state ) => {
	return getSettings( state ).is_dev_mode_enabled || false;
>>>>>>> 7298c927
};<|MERGE_RESOLUTION|>--- conflicted
+++ resolved
@@ -31,14 +31,6 @@
 	return getSettingsState( state ).isSaving || false;
 };
 
-<<<<<<< HEAD
-export const getIsDigitalWalletsEnabled = ( state ) => {
-	return getSettings( state ).is_digital_wallets_enabled || false;
-};
-
-export const getDigitalWalletsLocations = ( state ) => {
-	return getSettings( state ).digital_wallets_enabled_locations || EMPTY_OBJ;
-=======
 export const getAccountStatementDescriptor = ( state ) => {
 	return getSettings( state ).account_statement_descriptor || '';
 };
@@ -53,5 +45,12 @@
 
 export const getIsDevModeEnabled = ( state ) => {
 	return getSettings( state ).is_dev_mode_enabled || false;
->>>>>>> 7298c927
+};
+
+export const getIsDigitalWalletsEnabled = ( state ) => {
+	return getSettings( state ).is_digital_wallets_enabled || false;
+};
+
+export const getDigitalWalletsLocations = ( state ) => {
+	return getSettings( state ).digital_wallets_enabled_locations || EMPTY_OBJ;
 };