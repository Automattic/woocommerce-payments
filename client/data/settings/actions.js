/** @format */

/**
 * External dependencies
 */
import { dispatch, select } from '@wordpress/data';
import { apiFetch } from '@wordpress/data-controls';
import { __ } from '@wordpress/i18n';

/**
 * Internal dependencies
 */
import ACTION_TYPES from './action-types';
import { NAMESPACE, STORE_NAME } from '../constants';

function updateSettingsValues( payload ) {
	return {
<<<<<<< HEAD
		type: ACTION_TYPES.SET_SETTINGS_VALUE,
=======
		type: ACTION_TYPES.SET_SETTINGS_VALUES,
>>>>>>> 63f92730
		payload,
	};
}

export function updateDigitalWalletsButtonType( type ) {
	// eslint-disable-next-line camelcase
	return updateSettingsValues( { digital_wallets_button_type: type } );
}

export function updateDigitalWalletsButtonSize( size ) {
	// eslint-disable-next-line camelcase
	return updateSettingsValues( { digital_wallets_button_size: size } );
}

export function updateDigitalWalletsButtonTheme( theme ) {
	// eslint-disable-next-line camelcase
	return updateSettingsValues( { digital_wallets_button_theme: theme } );
}

export function updateSettings( data ) {
	return {
		type: ACTION_TYPES.SET_SETTINGS,
		data,
	};
}

export function updateIsWCPayEnabled( isEnabled ) {
	// eslint-disable-next-line camelcase
	return updateSettingsValues( { is_wcpay_enabled: isEnabled } );
}

export function updateIsDigitalWalletsEnabled( isEnabled ) {
	// eslint-disable-next-line camelcase
	return updateSettingsValues( { is_digital_wallets_enabled: isEnabled } );
}

export function updateEnabledPaymentMethodIds( methodIds ) {
	return updateSettingsValues( {
		// eslint-disable-next-line camelcase
		enabled_payment_method_ids: [ ...methodIds ],
	} );
}

export function updateIsSavingSettings( isSaving ) {
	return {
		type: ACTION_TYPES.SET_IS_SAVING_SETTINGS,
		isSaving,
	};
}

export function updateIsManualCaptureEnabled( isEnabled ) {
	// eslint-disable-next-line camelcase
	return updateSettingsValues( { is_manual_capture_enabled: isEnabled } );
}

export function updateIsTestModeEnabled( isEnabled ) {
	// eslint-disable-next-line camelcase
	return updateSettingsValues( { is_test_mode_enabled: isEnabled } );
}

export function updateIsDebugLogEnabled( isEnabled ) {
	// eslint-disable-next-line camelcase
	return updateSettingsValues( { is_debug_log_enabled: isEnabled } );
}

export function updateAccountStatementDescriptor( accountStatementDescriptor ) {
	return updateSettingsValues( {
		// eslint-disable-next-line camelcase
		account_statement_descriptor: accountStatementDescriptor,
	} );
}

export function* saveSettings() {
	let isSuccess = false;
	try {
		const settings = select( STORE_NAME ).getSettings();

		yield updateIsSavingSettings( true );

		yield apiFetch( {
			path: `${ NAMESPACE }/settings`,
			method: 'post',
			data: settings,
		} );

		yield dispatch( 'core/notices' ).createSuccessNotice(
			__( 'Settings saved.', 'woocommerce-payments' )
		);

		isSuccess = true;
	} catch ( e ) {
		yield dispatch( 'core/notices' ).createErrorNotice(
			__( 'Error saving settings.', 'woocommerce-payments' )
		);
	} finally {
		yield updateIsSavingSettings( false );
	}

	return isSuccess;
}

export function updateDigitalWalletsLocations( locations ) {
	return updateSettingsValues( {
		// eslint-disable-next-line camelcase
		digital_wallets_enabled_locations: [ ...locations ],
	} );
}<|MERGE_RESOLUTION|>--- conflicted
+++ resolved
@@ -15,11 +15,7 @@
 
 function updateSettingsValues( payload ) {
 	return {
-<<<<<<< HEAD
-		type: ACTION_TYPES.SET_SETTINGS_VALUE,
-=======
 		type: ACTION_TYPES.SET_SETTINGS_VALUES,
->>>>>>> 63f92730
 		payload,
 	};
 }
