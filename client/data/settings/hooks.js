/** @format */

/**
 * External dependencies
 */
import { useSelect, useDispatch } from '@wordpress/data';

/**
 * Internal dependencies
 */
import { STORE_NAME } from '../constants';

export const useEnabledPaymentMethodIds = () => {
	const { updateEnabledPaymentMethodIds } = useDispatch( STORE_NAME );

	return useSelect(
		( select ) => {
			const { getEnabledPaymentMethodIds } = select( STORE_NAME );

			return [
				getEnabledPaymentMethodIds(),
				updateEnabledPaymentMethodIds,
			];
		},
		[ updateEnabledPaymentMethodIds ]
	);
};

export const useDebugLog = () => {
	const { updateIsDebugLogEnabled } = useDispatch( STORE_NAME );

	return useSelect(
		( select ) => {
			const { getIsDebugLogEnabled } = select( STORE_NAME );

			return [ getIsDebugLogEnabled(), updateIsDebugLogEnabled ];
		},
		[ updateIsDebugLogEnabled ]
	);
};

export const useTestMode = () => {
	const { updateIsTestModeEnabled } = useDispatch( STORE_NAME );

	return useSelect(
		( select ) => {
			const { getIsTestModeEnabled } = select( STORE_NAME );

			return [ getIsTestModeEnabled(), updateIsTestModeEnabled ];
		},
		[ updateIsTestModeEnabled ]
	);
};

export const useDevMode = () => {
	return useSelect( ( select ) => {
		const { getIsDevModeEnabled } = select( STORE_NAME );

		return getIsDevModeEnabled();
	}, [] );
};

export const useAccountStatementDescriptor = () => {
	const { updateAccountStatementDescriptor } = useDispatch( STORE_NAME );

	return useSelect(
		( select ) => {
			const { getAccountStatementDescriptor } = select( STORE_NAME );

			return [
				getAccountStatementDescriptor(),
				updateAccountStatementDescriptor,
			];
		},
		[ updateAccountStatementDescriptor ]
	);
};

export const useManualCapture = () => {
	const { updateIsManualCaptureEnabled } = useDispatch( STORE_NAME );

	return useSelect(
		( select ) => {
			const { getIsManualCaptureEnabled } = select( STORE_NAME );

			return [
				getIsManualCaptureEnabled(),
				updateIsManualCaptureEnabled,
			];
		},
		[ updateIsManualCaptureEnabled ]
	);
};

export const useIsWCPayEnabled = () => {
	const { updateIsWCPayEnabled } = useDispatch( STORE_NAME );

	return useSelect(
		( select ) => {
			const { getIsWCPayEnabled } = select( STORE_NAME );

			return [ getIsWCPayEnabled(), updateIsWCPayEnabled ];
		},
		[ updateIsWCPayEnabled ]
	);
};

export const useGetAvailablePaymentMethodIds = () =>
	useSelect( ( select ) => {
		const { getAvailablePaymentMethodIds } = select( STORE_NAME );

		return getAvailablePaymentMethodIds();
	} );

export const useSettings = () => {
	const { saveSettings } = useDispatch( STORE_NAME );

	return useSelect(
		( select ) => {
			const {
				getSettings,
				hasFinishedResolution,
				isResolving,
				isSavingSettings,
			} = select( STORE_NAME );

			const isLoading =
				isResolving( 'getSettings' ) ||
				! hasFinishedResolution( 'getSettings' );

			return {
				settings: getSettings(),
				isLoading,
				saveSettings,
				isSaving: isSavingSettings(),
			};
		},
		[ saveSettings ]
	);
};

export const useDigitalWalletsEnabledSettings = () => {
	const { updateIsDigitalWalletsEnabled } = useDispatch( STORE_NAME );

	return useSelect( ( select ) => {
		const { getIsDigitalWalletsEnabled } = select( STORE_NAME );

		return [ getIsDigitalWalletsEnabled(), updateIsDigitalWalletsEnabled ];
	} );
};

export const useDigitalWalletsLocations = () => {
	const { updateDigitalWalletsLocations } = useDispatch( STORE_NAME );

	return useSelect( ( select ) => {
		const { getDigitalWalletsLocations } = select( STORE_NAME );

		return [ getDigitalWalletsLocations(), updateDigitalWalletsLocations ];
	} );
};

<<<<<<< HEAD
export const useDigitalWalletsButtonActionType = () => {
	const { updateDigitalWalletsButtonActionType } = useDispatch( STORE_NAME );

	return useSelect( ( select ) => {
		const { getDigitalWalletsButtonActionType } = select( STORE_NAME );

		return [
			getDigitalWalletsButtonActionType(),
			updateDigitalWalletsButtonActionType,
=======
export const useDigitalWalletsButtonType = () => {
	const { updateDigitalWalletsButtonType } = useDispatch( STORE_NAME );

	return useSelect( ( select ) => {
		const { getDigitalWalletsButtonType } = select( STORE_NAME );

		return [
			getDigitalWalletsButtonType(),
			updateDigitalWalletsButtonType,
>>>>>>> 63f92730
		];
	} );
};

export const useDigitalWalletsButtonSize = () => {
	const { updateDigitalWalletsButtonSize } = useDispatch( STORE_NAME );

	return useSelect( ( select ) => {
		const { getDigitalWalletsButtonSize } = select( STORE_NAME );

		return [
			getDigitalWalletsButtonSize(),
			updateDigitalWalletsButtonSize,
		];
	} );
};

export const useDigitalWalletsButtonTheme = () => {
	const { updateDigitalWalletsButtonTheme } = useDispatch( STORE_NAME );

	return useSelect( ( select ) => {
		const { getDigitalWalletsButtonTheme } = select( STORE_NAME );

		return [
			getDigitalWalletsButtonTheme(),
			updateDigitalWalletsButtonTheme,
		];
	} );
};<|MERGE_RESOLUTION|>--- conflicted
+++ resolved
@@ -159,17 +159,6 @@
 	} );
 };
 
-<<<<<<< HEAD
-export const useDigitalWalletsButtonActionType = () => {
-	const { updateDigitalWalletsButtonActionType } = useDispatch( STORE_NAME );
-
-	return useSelect( ( select ) => {
-		const { getDigitalWalletsButtonActionType } = select( STORE_NAME );
-
-		return [
-			getDigitalWalletsButtonActionType(),
-			updateDigitalWalletsButtonActionType,
-=======
 export const useDigitalWalletsButtonType = () => {
 	const { updateDigitalWalletsButtonType } = useDispatch( STORE_NAME );
 
@@ -179,7 +168,6 @@
 		return [
 			getDigitalWalletsButtonType(),
 			updateDigitalWalletsButtonType,
->>>>>>> 63f92730
 		];
 	} );
 };
