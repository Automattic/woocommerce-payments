/** @format */

/**
 * External dependencies
 */
import { useSelect, useDispatch } from '@wordpress/data';

/**
 * Internal dependencies
 */
import { STORE_NAME } from '../constants';

export const useSavedCards = () => {
	const { updateIsSavedCardsEnabled } = useDispatch( STORE_NAME );

	const isSavedCardsEnabled = useSelect( ( select ) => {
		return select( STORE_NAME ).getIsSavedCardsEnabled();
	}, [] );

	return [ isSavedCardsEnabled, updateIsSavedCardsEnabled ];
};

export const useCardPresentEligible = () => {
	const { updateIsCardPresentEligible } = useDispatch( STORE_NAME );

	const isCardPresentEligible = useSelect( ( select ) => {
		return select( STORE_NAME ).getIsCardPresentEligible();
	}, [] );

	return [ isCardPresentEligible, updateIsCardPresentEligible ];
};

export const useClientSecretEncryption = () => {
	const { updateIsClientSecretEncryptionEnabled } = useDispatch( STORE_NAME );

	const isClientSecretEncryptionEnabled = useSelect( ( select ) => {
		return select( STORE_NAME ).getIsClientSecretEncryptionEnabled();
	}, [] );

	return [
		isClientSecretEncryptionEnabled,
		updateIsClientSecretEncryptionEnabled,
	];
};

export const useEnabledPaymentMethodIds = () => {
	const { updateEnabledPaymentMethodIds } = useDispatch( STORE_NAME );

	return useSelect(
		( select ) => {
			const { getEnabledPaymentMethodIds } = select( STORE_NAME );

			return [
				getEnabledPaymentMethodIds(),
				updateEnabledPaymentMethodIds,
			];
		},
		[ updateEnabledPaymentMethodIds ]
	);
};

export const useSelectedPaymentMethod = () => {
	const { updateSelectedPaymentMethod } = useDispatch( STORE_NAME );

	return useSelect(
		( select ) => {
			const { getEnabledPaymentMethodIds } = select( STORE_NAME );

			return [
				getEnabledPaymentMethodIds(),
				updateSelectedPaymentMethod,
			];
		},
		[ updateSelectedPaymentMethod ]
	);
};

export const useUnselectedPaymentMethod = () => {
	const { updateUnselectedPaymentMethod } = useDispatch( STORE_NAME );

	return useSelect(
		( select ) => {
			const { getEnabledPaymentMethodIds } = select( STORE_NAME );

			return [
				getEnabledPaymentMethodIds(),
				updateUnselectedPaymentMethod,
			];
		},
		[ updateUnselectedPaymentMethod ]
	);
};

export const useDebugLog = () => {
	const { updateIsDebugLogEnabled } = useDispatch( STORE_NAME );

	return useSelect(
		( select ) => {
			const { getIsDebugLogEnabled } = select( STORE_NAME );

			return [ getIsDebugLogEnabled(), updateIsDebugLogEnabled ];
		},
		[ updateIsDebugLogEnabled ]
	);
};

export const useTestMode = () => {
	const { updateIsTestModeEnabled } = useDispatch( STORE_NAME );

	return useSelect(
		( select ) => {
			const { getIsTestModeEnabled } = select( STORE_NAME );

			return [ getIsTestModeEnabled(), updateIsTestModeEnabled ];
		},
		[ updateIsTestModeEnabled ]
	);
};

export const useDevMode = () => {
	return useSelect( ( select ) => {
		const { getIsDevModeEnabled } = select( STORE_NAME );

		return getIsDevModeEnabled();
	}, [] );
};

export const useMultiCurrency = () => {
	const { updateIsMultiCurrencyEnabled } = useDispatch( STORE_NAME );

	return useSelect(
		( select ) => {
			const { getIsMultiCurrencyEnabled } = select( STORE_NAME );
			const isMultiCurrencyEnabled = getIsMultiCurrencyEnabled();
			return [ isMultiCurrencyEnabled, updateIsMultiCurrencyEnabled ];
		},
		[ updateIsMultiCurrencyEnabled ]
	);
};

export const useWCPaySubscriptions = () => {
	const { updateIsWCPaySubscriptionsEnabled } = useDispatch( STORE_NAME );

	return useSelect(
		( select ) => {
			const {
				getIsWCPaySubscriptionsEnabled,
				getIsWCPaySubscriptionsEligible,
				getIsSubscriptionsPluginActive,
			} = select( STORE_NAME );

			const isWCPaySubscriptionsEnabled = getIsWCPaySubscriptionsEnabled();
			const isWCPaySubscriptionsEligible = getIsWCPaySubscriptionsEligible();
			const isSubscriptionsPluginActive = getIsSubscriptionsPluginActive();

			return [
				isWCPaySubscriptionsEnabled,
				isWCPaySubscriptionsEligible,
				isSubscriptionsPluginActive,
				updateIsWCPaySubscriptionsEnabled,
			];
		},
		[ updateIsWCPaySubscriptionsEnabled ]
	);
};

export const useAccountStatementDescriptor = () => {
	const { updateAccountStatementDescriptor } = useDispatch( STORE_NAME );

	return useSelect(
		( select ) => {
			const { getAccountStatementDescriptor } = select( STORE_NAME );

			return [
				getAccountStatementDescriptor(),
				updateAccountStatementDescriptor,
			];
		},
		[ updateAccountStatementDescriptor ]
	);
};

export const useAccountBusinessName = () => {
	const { updateAccountBusinessName } = useDispatch( STORE_NAME );

	return useSelect(
		( select ) => {
			const { getAccountBusinessName } = select( STORE_NAME );

			return [ getAccountBusinessName(), updateAccountBusinessName ];
		},
		[ updateAccountBusinessName ]
	);
};

export const useAccountBusinessURL = () => {
	const { updateAccountBusinessURL } = useDispatch( STORE_NAME );

	return useSelect(
		( select ) => {
			const { getAccountBusinessURL } = select( STORE_NAME );

			return [ getAccountBusinessURL(), updateAccountBusinessURL ];
		},
		[ updateAccountBusinessURL ]
	);
};

export const useAccountBusinessSupportAddress = () => {
	const { updateAccountBusinessSupportAddress } = useDispatch( STORE_NAME );

	return useSelect(
		( select ) => {
			const {
				getAccountBusinessSupportAddress,
				getAccountBusinessSupportAddressCountry,
				getAccountBusinessSupportAddressLine1,
				getAccountBusinessSupportAddressLine2,
				getAccountBusinessSupportAddressCity,
				getAccountBusinessSupportAddressState,
				getAccountBusinessSupportAddressPostalCode,
			} = select( STORE_NAME );

			return [
				getAccountBusinessSupportAddress(),
				getAccountBusinessSupportAddressCountry(),
				getAccountBusinessSupportAddressLine1(),
				getAccountBusinessSupportAddressLine2(),
				getAccountBusinessSupportAddressCity(),
				getAccountBusinessSupportAddressState(),
				getAccountBusinessSupportAddressPostalCode(),
				updateAccountBusinessSupportAddress,
			];
		},
		[ updateAccountBusinessSupportAddress ]
	);
};

export const useAccountBusinessSupportEmail = () => {
	const { updateAccountBusinessSupportEmail } = useDispatch( STORE_NAME );

	return useSelect(
		( select ) => {
			const { getAccountBusinessSupportEmail } = select( STORE_NAME );

			return [
				getAccountBusinessSupportEmail(),
				updateAccountBusinessSupportEmail,
			];
		},
		[ updateAccountBusinessSupportEmail ]
	);
};

export const useAccountBusinessSupportPhone = () => {
	const { updateAccountBusinessSupportPhone } = useDispatch( STORE_NAME );

	return useSelect(
		( select ) => {
			const { getAccountBusinessSupportPhone } = select( STORE_NAME );

			return [
				getAccountBusinessSupportPhone(),
				updateAccountBusinessSupportPhone,
			];
		},
		[ updateAccountBusinessSupportPhone ]
	);
};

export const useAccountBrandingLogo = () => {
	const { updateAccountBrandingLogo } = useDispatch( STORE_NAME );

	return useSelect(
		( select ) => {
			const { getAccountBrandingLogo } = select( STORE_NAME );

			return [ getAccountBrandingLogo(), updateAccountBrandingLogo ];
		},
		[ updateAccountBrandingLogo ]
	);
};

export const useDepositScheduleInterval = () => {
	const { updateDepositScheduleInterval } = useDispatch( STORE_NAME );

	return useSelect(
		( select ) => {
			const { getDepositScheduleInterval } = select( STORE_NAME );

			return [
				getDepositScheduleInterval(),
				updateDepositScheduleInterval,
			];
		},
		[ updateDepositScheduleInterval ]
	);
};
export const useDepositScheduleWeeklyAnchor = () => {
	const { updateDepositScheduleWeeklyAnchor } = useDispatch( STORE_NAME );

	return useSelect(
		( select ) => {
			const { getDepositScheduleWeeklyAnchor } = select( STORE_NAME );

			return [
				getDepositScheduleWeeklyAnchor(),
				updateDepositScheduleWeeklyAnchor,
			];
		},
		[ updateDepositScheduleWeeklyAnchor ]
	);
};
export const useDepositScheduleMonthlyAnchor = () => {
	const { updateDepositScheduleMonthlyAnchor } = useDispatch( STORE_NAME );

	return useSelect(
		( select ) => {
			const { getDepositScheduleMonthlyAnchor } = select( STORE_NAME );

			return [
				getDepositScheduleMonthlyAnchor(),
				updateDepositScheduleMonthlyAnchor,
			];
		},
		[ updateDepositScheduleMonthlyAnchor ]
	);
};
export const useDepositDelayDays = () => {
	return useSelect( ( select ) => {
		const { getDepositDelayDays } = select( STORE_NAME );

		return getDepositDelayDays();
	}, [] );
};
export const useCompletedWaitingPeriod = () => {
	return useSelect( ( select ) => {
		const { getCompletedWaitingPeriod } = select( STORE_NAME );

		return getCompletedWaitingPeriod();
	}, [] );
};
export const useDepositStatus = () => {
	return useSelect( ( select ) => {
		const { getDepositStatus } = select( STORE_NAME );

		return getDepositStatus();
	}, [] );
};
export const useManualCapture = () => {
	const { updateIsManualCaptureEnabled } = useDispatch( STORE_NAME );

	return useSelect(
		( select ) => {
			const { getIsManualCaptureEnabled } = select( STORE_NAME );

			return [
				getIsManualCaptureEnabled(),
				updateIsManualCaptureEnabled,
			];
		},
		[ updateIsManualCaptureEnabled ]
	);
};

export const useIsWCPayEnabled = () => {
	const { updateIsWCPayEnabled } = useDispatch( STORE_NAME );

	return useSelect(
		( select ) => {
			const { getIsWCPayEnabled } = select( STORE_NAME );

			return [ getIsWCPayEnabled(), updateIsWCPayEnabled ];
		},
		[ updateIsWCPayEnabled ]
	);
};

export const useGetAvailablePaymentMethodIds = () =>
	useSelect( ( select ) => {
		const { getAvailablePaymentMethodIds } = select( STORE_NAME );

		return getAvailablePaymentMethodIds();
	} );

export const useGetPaymentMethodStatuses = () =>
	useSelect( ( select ) => {
		const { getPaymentMethodStatuses } = select( STORE_NAME );

		return getPaymentMethodStatuses();
	} );

export const useSettings = () => {
	const { saveSettings } = useDispatch( STORE_NAME );

	return useSelect(
		( select ) => {
			const {
				getSettings,
				hasFinishedResolution,
				isResolving,
				isSavingSettings,
			} = select( STORE_NAME );

			const isLoading =
				isResolving( 'getSettings' ) ||
				! hasFinishedResolution( 'getSettings' );

			return {
				settings: getSettings(),
				isLoading,
				saveSettings,
				isSaving: isSavingSettings(),
			};
		},
		[ saveSettings ]
	);
};

export const usePaymentRequestEnabledSettings = () => {
	const { updateIsPaymentRequestEnabled } = useDispatch( STORE_NAME );

	return useSelect( ( select ) => {
		const { getIsPaymentRequestEnabled } = select( STORE_NAME );

		return [ getIsPaymentRequestEnabled(), updateIsPaymentRequestEnabled ];
	} );
};

export const usePaymentRequestLocations = () => {
	const { updatePaymentRequestLocations } = useDispatch( STORE_NAME );

	return useSelect( ( select ) => {
		const { getPaymentRequestLocations } = select( STORE_NAME );

		return [ getPaymentRequestLocations(), updatePaymentRequestLocations ];
	} );
};

export const usePaymentRequestButtonType = () => {
	const { updatePaymentRequestButtonType } = useDispatch( STORE_NAME );

	return useSelect( ( select ) => {
		const { getPaymentRequestButtonType } = select( STORE_NAME );

		return [
			getPaymentRequestButtonType(),
			updatePaymentRequestButtonType,
		];
	} );
};

export const usePaymentRequestButtonSize = () => {
	const { updatePaymentRequestButtonSize } = useDispatch( STORE_NAME );

	return useSelect( ( select ) => {
		const { getPaymentRequestButtonSize } = select( STORE_NAME );

		return [
			getPaymentRequestButtonSize(),
			updatePaymentRequestButtonSize,
		];
	} );
};

export const usePaymentRequestButtonTheme = () => {
	const { updatePaymentRequestButtonTheme } = useDispatch( STORE_NAME );

	return useSelect( ( select ) => {
		const { getPaymentRequestButtonTheme } = select( STORE_NAME );

		return [
			getPaymentRequestButtonTheme(),
			updatePaymentRequestButtonTheme,
		];
	} );
};

export const useGetSavingError = () => {
	return useSelect( ( select ) => {
		const { getSavingError } = select( STORE_NAME );

		return getSavingError();
	}, [] );
};

export const usePlatformCheckoutEnabledSettings = () => {
	const { updateIsPlatformCheckoutEnabled } = useDispatch( STORE_NAME );

	return useSelect( ( select ) => {
		const { getIsPlatformCheckoutEnabled } = select( STORE_NAME );

		return [
			getIsPlatformCheckoutEnabled(),
			updateIsPlatformCheckoutEnabled,
		];
	} );
};

export const usePlatformCheckoutCustomMessage = () => {
	const { updatePlatformCheckoutCustomMessage } = useDispatch( STORE_NAME );

	return useSelect(
		( select ) => {
			const { getPlatformCheckoutCustomMessage } = select( STORE_NAME );

			return [
				getPlatformCheckoutCustomMessage(),
				updatePlatformCheckoutCustomMessage,
			];
		},
		[ updatePlatformCheckoutCustomMessage ]
	);
};

export const usePlatformCheckoutStoreLogo = () => {
	const { updatePlatformCheckoutStoreLogo } = useDispatch( STORE_NAME );

	return useSelect(
		( select ) => {
			const { getPlatformCheckoutStoreLogo } = select( STORE_NAME );

			return [
				getPlatformCheckoutStoreLogo(),
				updatePlatformCheckoutStoreLogo,
			];
		},
		[ updatePlatformCheckoutStoreLogo ]
	);
};

export const usePlatformCheckoutLocations = () => {
	const { updatePlatformCheckoutLocations } = useDispatch( STORE_NAME );

	return useSelect( ( select ) => {
		const { getPlatformCheckoutLocations } = select( STORE_NAME );

		return [
			getPlatformCheckoutLocations(),
			updatePlatformCheckoutLocations,
		];
	} );
<<<<<<< HEAD
};

export const usePlatformCheckoutButtonType = () => {
	const { updatePlatformCheckoutButtonType } = useDispatch( STORE_NAME );

	return useSelect( ( select ) => {
		const { getPlatformCheckoutButtonType } = select( STORE_NAME );

		return [
			getPlatformCheckoutButtonType(),
			updatePlatformCheckoutButtonType,
		];
	} );
};

export const usePlatformCheckoutButtonSize = () => {
	const { updatePlatformCheckoutButtonSize } = useDispatch( STORE_NAME );

	return useSelect( ( select ) => {
		const { getPlatformCheckoutButtonSize } = select( STORE_NAME );

		return [
			getPlatformCheckoutButtonSize(),
			updatePlatformCheckoutButtonSize,
		];
	} );
};

export const usePlatformCheckoutButtonTheme = () => {
	const { updatePlatformCheckoutButtonTheme } = useDispatch( STORE_NAME );

	return useSelect( ( select ) => {
		const { getPlatformCheckoutButtonTheme } = select( STORE_NAME );

		return [
			getPlatformCheckoutButtonTheme(),
			updatePlatformCheckoutButtonTheme,
		];
	} );
};

export const useCurrentProtectionLevel = () => {
	const { updateProtectionLevel } = useDispatch( STORE_NAME );

	return useSelect(
		( select ) => {
			const { getCurrentProtectionLevel } = select( STORE_NAME );

			return [ getCurrentProtectionLevel(), updateProtectionLevel ];
		},
		[ updateProtectionLevel ]
	);
=======
>>>>>>> 0352c157
};<|MERGE_RESOLUTION|>--- conflicted
+++ resolved
@@ -540,46 +540,6 @@
 			updatePlatformCheckoutLocations,
 		];
 	} );
-<<<<<<< HEAD
-};
-
-export const usePlatformCheckoutButtonType = () => {
-	const { updatePlatformCheckoutButtonType } = useDispatch( STORE_NAME );
-
-	return useSelect( ( select ) => {
-		const { getPlatformCheckoutButtonType } = select( STORE_NAME );
-
-		return [
-			getPlatformCheckoutButtonType(),
-			updatePlatformCheckoutButtonType,
-		];
-	} );
-};
-
-export const usePlatformCheckoutButtonSize = () => {
-	const { updatePlatformCheckoutButtonSize } = useDispatch( STORE_NAME );
-
-	return useSelect( ( select ) => {
-		const { getPlatformCheckoutButtonSize } = select( STORE_NAME );
-
-		return [
-			getPlatformCheckoutButtonSize(),
-			updatePlatformCheckoutButtonSize,
-		];
-	} );
-};
-
-export const usePlatformCheckoutButtonTheme = () => {
-	const { updatePlatformCheckoutButtonTheme } = useDispatch( STORE_NAME );
-
-	return useSelect( ( select ) => {
-		const { getPlatformCheckoutButtonTheme } = select( STORE_NAME );
-
-		return [
-			getPlatformCheckoutButtonTheme(),
-			updatePlatformCheckoutButtonTheme,
-		];
-	} );
 };
 
 export const useCurrentProtectionLevel = () => {
@@ -593,6 +553,4 @@
 		},
 		[ updateProtectionLevel ]
 	);
-=======
->>>>>>> 0352c157
 };