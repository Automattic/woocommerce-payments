--- conflicted
+++ resolved
@@ -89,11 +89,7 @@
 	} );
 
 	test( 'should show notice on error', () => {
-<<<<<<< HEAD
-		const generator = submitCaptureAuthorization( 'pi_4242', 52 );
-=======
 		const generator = submitCaptureAuthorization( 'pi_4242', 42 );
->>>>>>> 3471e037
 		generator.next();
 
 		expect( generator.throw( { code: 'error' } ).value ).toEqual(
