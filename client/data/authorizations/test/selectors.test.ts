--- conflicted
+++ resolved
@@ -1,9 +1,4 @@
 /** @format */
-/**
- * External dependencies
- */
-import type { Query } from '@woocommerce/navigation';
-
 /**
  * External dependencies
  */
@@ -27,32 +22,18 @@
 import authorizationsFixture from './authorizations.fixture.json';
 import authorizationsSummaryFixture from './authorizations-summary.fixture.json';
 
-<<<<<<< HEAD
-describe( 'Authorizations selector', () => {
-=======
 describe( 'Authorizations selectors', () => {
 	// Mock objects.
->>>>>>> 8a478854
 	const mockQuery: Query = { paged: '2', per_page: '50' };
 	const mockSummaryQuery: Query = {};
 	const mockAuthorizations: Authorization[] = authorizationsFixture;
-
 	const mockSummary: AuthorizationsSummary = authorizationsSummaryFixture;
-<<<<<<< HEAD
 
 	const mockError = {
 		error: 'Something went wrong!',
 		code: 400,
 	};
 
-=======
-
-	const mockError = {
-		error: 'Something went wrong!',
-		code: 400,
-	};
-
->>>>>>> 8a478854
 	// Sections in initial state are empty.
 	const emptyState = {
 		authorizations: {
@@ -120,7 +101,6 @@
 			expected
 		);
 	} );
-<<<<<<< HEAD
 
 	test( 'Returns empty authorizations summary when authorizations summary is empty', () => {
 		expect(
@@ -153,47 +133,12 @@
 	test( 'Returns authorizations summary error from state', () => {
 		const expected = mockError;
 		expect(
-=======
-
-	test( 'Returns empty authorizations summary when authorizations summary is empty', () => {
-		expect(
-			getAuthorizationsSummary( emptyState, mockSummaryQuery )
-		).toStrictEqual( {} );
-	} );
-
-	test( 'Returns authorizations summary from state', () => {
-		const expected = mockSummary;
-		expect(
-			getAuthorizationsSummary( filledSuccessState, mockSummaryQuery )
-		).toBe( expected );
-	} );
-
-	test( 'Returns empty authorizations summary error when state is uninitialized', () => {
-		expect(
-			getAuthorizationsSummaryError( emptyState, mockSummaryQuery )
-		).toStrictEqual( {} );
-	} );
-
-	test( 'Returns empty authorizations summary error when error is empty', () => {
-		expect(
-			getAuthorizationsSummaryError(
-				emptySummaryErrorState,
-				mockSummaryQuery
-			)
-		).toStrictEqual( {} );
-	} );
-
-	test( 'Returns authorizations summary error from state', () => {
-		const expected = mockError;
-		expect(
->>>>>>> 8a478854
 			getAuthorizationsSummaryError( filledErrorState, mockSummaryQuery )
 		).toBe( expected );
 	} );
 } );
 
 describe( 'Authorization selector', () => {
-	const emptyState = { authorizations: { byId: {}, summary: {} } };
 	const mockAuthorization = authorizationsFixture[ 0 ];
 
 	const emptyState = { authorizations: { byId: {}, summary: {} } };
