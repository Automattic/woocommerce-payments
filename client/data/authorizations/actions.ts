--- conflicted
+++ resolved
@@ -35,19 +35,11 @@
 
 export function updateErrorForAuthorizations(
 	query: Query,
-<<<<<<< HEAD
 	error: ApiError
 ): {
 	type: string;
 	query: Query;
 	error: ApiError;
-=======
-	error: Error
-): {
-	type: string;
-	query: Query;
-	error: Error;
->>>>>>> 76d86d35
 } {
 	return {
 		type: TYPES.SET_ERROR_FOR_AUTHORIZATIONS,
@@ -56,7 +48,6 @@
 	};
 }
 
-<<<<<<< HEAD
 export function updateAuthorization(
 	data: Authorization
 ): { type: string; data: Authorization } {
@@ -66,8 +57,6 @@
 	};
 }
 
-=======
->>>>>>> 76d86d35
 export function updateAuthorizationsSummary(
 	query: Query,
 	data: AuthorizationsSummary
@@ -83,7 +72,6 @@
 	};
 }
 
-<<<<<<< HEAD
 export function* submitCaptureAuthorization(
 	paymentIntentId: string,
 	orderId: number
@@ -153,7 +141,8 @@
 			paymentIntentId,
 		] );
 	}
-=======
+}
+
 export function updateErrorForAuthorizationsSummary(
 	query: Query,
 	error: Error
@@ -167,5 +156,4 @@
 		query,
 		error,
 	};
->>>>>>> 76d86d35
 }