--- conflicted
+++ resolved
@@ -3,25 +3,20 @@
 /**
  * External dependencies
  */
-<<<<<<< HEAD
-import { Query } from '@woocommerce/navigation';
-import { apiFetch } from '@wordpress/data-controls';
-import { addQueryArgs } from '@wordpress/url';
-=======
 import { apiFetch, dispatch } from '@wordpress/data-controls';
 import { addQueryArgs } from '@wordpress/url';
 import { __ } from '@wordpress/i18n';
->>>>>>> 76d86d35
+import { Query } from '@woocommerce/navigation';
 
 /**
  * Internal dependencies
  */
-<<<<<<< HEAD
 import {
 	updateAuthorizations,
 	updateAuthorization,
 	updateAuthorizationsSummary,
 	updateErrorForAuthorizations,
+	updateErrorForAuthorizationsSummary,
 } from './actions';
 import {
 	Authorization,
@@ -49,49 +44,9 @@
 		const result = yield apiFetch( { path } );
 		yield updateAuthorizations(
 			query,
-			( result as GetAuthorizationsApiResponse ).data
+			( result as GetAuthorizationsApiResponse ).data ?? []
 		);
 	} catch ( error ) {
-		yield updateErrorForAuthorizations( query, error as ApiError );
-	}
-}
-
-export function* getAuthorization(
-	paymentIntentId: string
-): Generator< unknown > {
-	// TODO this is implemented in other PR: https://github.com/Automattic/woocommerce-payments/pull/4688/
-	yield updateAuthorization( {
-		payment_intent_id: paymentIntentId,
-	} as Authorization );
-}
-
-export function* getAuthorizationsSummary(
-	query: Query
-): Generator< unknown > {
-	// TODO this is implemented in other PR: https://github.com/Automattic/woocommerce-payments/pull/4982
-	yield updateAuthorizationsSummary( query, {} );
-=======
-import { NAMESPACE } from '../constants';
-import {
-	updateAuthorizations,
-	updateAuthorizationsSummary,
-	updateErrorForAuthorizations,
-	updateErrorForAuthorizationsSummary,
-} from './actions';
-import { Query } from '@woocommerce/navigation';
-
-export function* getAuthorizations( query: Query ): any {
-	const path = addQueryArgs( `${ NAMESPACE }/authorizations`, {
-		pagesize: query.per_page,
-		sort: query.orderby,
-		direction: query.order,
-		page: query.paged,
-	} );
-
-	try {
-		const results = yield apiFetch( { path } );
-		yield updateAuthorizations( query, results.data ?? [] );
-	} catch ( e ) {
 		yield dispatch(
 			'core/notices',
 			'createErrorNotice',
@@ -100,8 +55,17 @@
 				'woocommerce-payments'
 			)
 		);
-		yield updateErrorForAuthorizations( query, e );
+		yield updateErrorForAuthorizations( query, error as ApiError );
 	}
+}
+
+export function* getAuthorization(
+	paymentIntentId: string
+): Generator< unknown > {
+	// TODO this is implemented in other PR: https://github.com/Automattic/woocommerce-payments/pull/5006/
+	yield updateAuthorization( {
+		payment_intent_id: paymentIntentId,
+	} as Authorization );
 }
 
 export function* getAuthorizationsSummary( query: Query ): any {
@@ -126,5 +90,4 @@
 		);
 		yield updateErrorForAuthorizationsSummary( query, e );
 	}
->>>>>>> 76d86d35
 }