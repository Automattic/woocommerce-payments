/** @format */

/**
 * External dependencies
 */
import { Query } from '@woocommerce/navigation';
<<<<<<< HEAD
import moment from 'moment';
import { dateI18n } from '@wordpress/date';
import { apiFetch, dispatch } from '@wordpress/data-controls';
import { __ } from '@wordpress/i18n';
=======
import { apiFetch } from '@wordpress/data-controls';
import { addQueryArgs } from '@wordpress/url';
>>>>>>> 2028ea70

/**
 * Internal dependencies
 */
import {
	updateAuthorizations,
	updateAuthorization,
	updateAuthorizationsSummary,
<<<<<<< HEAD
} from './actions';
import { Authorization } from 'wcpay/types/authorizations';
import { ChargeCache } from 'wcpay/types/charges-cache';
import { NAMESPACE } from '../constants';

export function* getAuthorizations( query: Query ): Generator< unknown > {
	// TODO: fetch authorizations data from server endpoint.
	yield updateAuthorizations( query, [] );
}

export function* getAuthorization(
	paymentIntentId: string
): Generator< unknown > {
	try {
		let result;
		if ( paymentIntentId ) {
			result = yield apiFetch( {
				path: `${ NAMESPACE }/authorizations/${ paymentIntentId }`,
			} );
		}
		const chargeCache = result as ChargeCache;
		const isCaptured = chargeCache ? chargeCache.is_captured : false;
		const captureByDate = chargeCache
			? new Date( chargeCache.created )
			: new Date();
		yield updateAuthorization( {
			payment_intent_id: paymentIntentId,
			captured: isCaptured,
			capture_by: dateI18n(
				'M j, Y / g:iA',
				moment
					.utc( captureByDate )
					.add( '7', 'days' )
					.local()
					.toISOString()
			),
		} as Authorization );
	} catch ( e ) {
		yield dispatch(
			'core/notices',
			'createErrorNotice',
			__( 'Error retrieving authorization.', 'woocommerce-payments' )
		);
	}
}

export function* getAuthorizationsSummary(
	query: Query
): Generator< unknown > {
	// TODO: fetch authorizations summary data from server endpoint.
=======
	updateErrorForAuthorizations,
} from './actions';
import { Authorization, AuthorizationsList } from 'wcpay/types/authorizations';
import { NAMESPACE } from '../constants';
import { ApiError } from 'wcpay/types/errors';

export function* getAuthorizations( query: Query ): Generator< unknown > {
	const {
		paged = 1,
		per_page: perPage = 25,
		orderby = 'created',
		order = 'desc',
	} = query;
	const path = addQueryArgs( `${ NAMESPACE }/authorizations`, {
		page: paged,
		pagesize: perPage,
		sort: orderby,
		direction: order,
	} );

	try {
		const result = yield apiFetch( { path } );
		yield updateAuthorizations( query, result as AuthorizationsList );
	} catch ( error ) {
		yield updateErrorForAuthorizations( query, error as ApiError );
	}
}

export function* getAuthorization(
	paymentIntentId: string
): Generator< unknown > {
	// TODO this is implemented in other PR: https://github.com/Automattic/woocommerce-payments/pull/4688/
	yield updateAuthorization( {
		payment_intent_id: paymentIntentId,
	} as Authorization );
}

export function* getAuthorizationsSummary(
	query: Query
): Generator< unknown > {
	// TODO this is implemented in other PR: https://github.com/Automattic/woocommerce-payments/pull/4982
>>>>>>> 2028ea70
	yield updateAuthorizationsSummary( query, {} );
}<|MERGE_RESOLUTION|>--- conflicted
+++ resolved
@@ -4,15 +4,9 @@
  * External dependencies
  */
 import { Query } from '@woocommerce/navigation';
-<<<<<<< HEAD
-import moment from 'moment';
-import { dateI18n } from '@wordpress/date';
 import { apiFetch, dispatch } from '@wordpress/data-controls';
+import { addQueryArgs } from '@wordpress/url';
 import { __ } from '@wordpress/i18n';
-=======
-import { apiFetch } from '@wordpress/data-controls';
-import { addQueryArgs } from '@wordpress/url';
->>>>>>> 2028ea70
 
 /**
  * Internal dependencies
@@ -21,61 +15,13 @@
 	updateAuthorizations,
 	updateAuthorization,
 	updateAuthorizationsSummary,
-<<<<<<< HEAD
-} from './actions';
-import { Authorization } from 'wcpay/types/authorizations';
-import { ChargeCache } from 'wcpay/types/charges-cache';
-import { NAMESPACE } from '../constants';
-
-export function* getAuthorizations( query: Query ): Generator< unknown > {
-	// TODO: fetch authorizations data from server endpoint.
-	yield updateAuthorizations( query, [] );
-}
-
-export function* getAuthorization(
-	paymentIntentId: string
-): Generator< unknown > {
-	try {
-		let result;
-		if ( paymentIntentId ) {
-			result = yield apiFetch( {
-				path: `${ NAMESPACE }/authorizations/${ paymentIntentId }`,
-			} );
-		}
-		const chargeCache = result as ChargeCache;
-		const isCaptured = chargeCache ? chargeCache.is_captured : false;
-		const captureByDate = chargeCache
-			? new Date( chargeCache.created )
-			: new Date();
-		yield updateAuthorization( {
-			payment_intent_id: paymentIntentId,
-			captured: isCaptured,
-			capture_by: dateI18n(
-				'M j, Y / g:iA',
-				moment
-					.utc( captureByDate )
-					.add( '7', 'days' )
-					.local()
-					.toISOString()
-			),
-		} as Authorization );
-	} catch ( e ) {
-		yield dispatch(
-			'core/notices',
-			'createErrorNotice',
-			__( 'Error retrieving authorization.', 'woocommerce-payments' )
-		);
-	}
-}
-
-export function* getAuthorizationsSummary(
-	query: Query
-): Generator< unknown > {
-	// TODO: fetch authorizations summary data from server endpoint.
-=======
 	updateErrorForAuthorizations,
 } from './actions';
-import { Authorization, AuthorizationsList } from 'wcpay/types/authorizations';
+import {
+	Authorization,
+	AuthorizationsList,
+	GetAuthorizationApiResponse,
+} from 'wcpay/types/authorizations';
 import { NAMESPACE } from '../constants';
 import { ApiError } from 'wcpay/types/errors';
 
@@ -104,16 +50,34 @@
 export function* getAuthorization(
 	paymentIntentId: string
 ): Generator< unknown > {
-	// TODO this is implemented in other PR: https://github.com/Automattic/woocommerce-payments/pull/4688/
-	yield updateAuthorization( {
-		payment_intent_id: paymentIntentId,
-	} as Authorization );
+	try {
+		let result;
+		if ( paymentIntentId ) {
+			result = yield apiFetch( {
+				path: `${ NAMESPACE }/authorizations/${ paymentIntentId }`,
+			} );
+		}
+		const isCaptured = result
+			? ( result as GetAuthorizationApiResponse ).is_captured
+			: false;
+
+		yield updateAuthorization( {
+			payment_intent_id: ( result as GetAuthorizationApiResponse )
+				.payment_intent_id,
+			captured: isCaptured,
+		} as Authorization );
+	} catch ( e ) {
+		yield dispatch(
+			'core/notices',
+			'createErrorNotice',
+			__( 'Error retrieving authorization.', 'woocommerce-payments' )
+		);
+	}
 }
 
 export function* getAuthorizationsSummary(
 	query: Query
 ): Generator< unknown > {
 	// TODO this is implemented in other PR: https://github.com/Automattic/woocommerce-payments/pull/4982
->>>>>>> 2028ea70
 	yield updateAuthorizationsSummary( query, {} );
 }