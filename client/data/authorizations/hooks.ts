/** @format */
/**
 * External dependencies
 */
import { useDispatch, useSelect } from '@wordpress/data';
import type { Query } from '@woocommerce/navigation';

/**
 * Internal dependencies
 */
import { STORE_NAME } from '../constants';
import {
	AuthorizationsSummary,
	Authorizations,
	Authorization,
} from 'wcpay/types/authorizations';

export const useAuthorizations = ( {}: Query ): Authorizations =>
	useSelect( ( select ) => {
		const {
			getAuthorizations,
			getAuthorizationsError,
			isResolving,
		} = select( STORE_NAME );

		const query = {};

		return {
			authorizations: getAuthorizations( query ),
			authorizationsError: getAuthorizationsError( query ),
			isLoading: isResolving( 'getAuthorizations', [ query ] ),
		};
	}, [] );

export const useAuthorizationsSummary = ( {}: Query ): {
	authorizationsSummary: AuthorizationsSummary;
	isLoading: boolean;
} =>
	useSelect( ( select ) => {
		const { getAuthorizationsSummary, isResolving } = select( STORE_NAME );

		const query = {};

		return {
			authorizationsSummary: getAuthorizationsSummary( query ),
			isLoading: isResolving( 'getAuthorizationsSummary', [ query ] ),
		};
	} );

export const useAuthorization = (
<<<<<<< HEAD
	paymentIntentId: string | null,
	orderId?: number
=======
	paymentIntentId: string,
	orderId: number
>>>>>>> 2028ea70
): {
	isLoading: boolean;
	doCaptureAuthorization: () => void;
	authorization: Authorization;
} => {
	const { authorization, isLoading } = useSelect( ( select ) => {
		const { getAuthorization, isResolving } = select( STORE_NAME );
		return {
			authorization: getAuthorization( paymentIntentId ),
			isLoading: isResolving( 'getAuthorization', [ paymentIntentId ] ),
		};
	} );

	const { submitCaptureAuthorization } = useDispatch( STORE_NAME );
	const doCaptureAuthorization = () =>
		submitCaptureAuthorization( paymentIntentId, orderId );

	return { authorization, isLoading, doCaptureAuthorization };
};<|MERGE_RESOLUTION|>--- conflicted
+++ resolved
@@ -48,13 +48,8 @@
 	} );
 
 export const useAuthorization = (
-<<<<<<< HEAD
-	paymentIntentId: string | null,
-	orderId?: number
-=======
 	paymentIntentId: string,
 	orderId: number
->>>>>>> 2028ea70
 ): {
 	isLoading: boolean;
 	doCaptureAuthorization: () => void;
