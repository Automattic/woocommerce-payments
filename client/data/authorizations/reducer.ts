/** @format */

/**
 * Internal dependencies
 */
import TYPES from './action-types';
import { getResourceId } from 'utils/data';
<<<<<<< HEAD
import { Query } from '@woocommerce/navigation';
import {
	Authorization,
	AuthorizationsSummary,
=======
import {
	Authorization,
	AuthorizationsState,
	AuthorizationsSummary,
	UpdateAuthorizationAction,
	UpdateAuthorizationsAction,
	UpdateAuthorizationsSummaryAction,
>>>>>>> cc46939c
} from 'wcpay/types/authorizations';

const defaultState = { summary: {} };

const receiveAuthorizations = (
<<<<<<< HEAD
	state = defaultState,
	{
		type,
		query = {},
		data = [],
		error,
	}: {
		type?: string;
		query?: Query;
		data?: Authorization[] | AuthorizationsSummary;
		error?: string;
	}
=======
	state: AuthorizationsState = defaultState,
	action:
		| UpdateAuthorizationAction
		| UpdateAuthorizationsAction
		| UpdateAuthorizationsSummaryAction
>>>>>>> cc46939c
): Record< string, any > => {
	switch ( action.type ) {
		case TYPES.SET_AUTHORIZATIONS:
			return {
				...state,
<<<<<<< HEAD
				[ index ]: {
					data: data,
=======
				[ getResourceId( action.query ) ]: {
					data: action.data as Authorization,
>>>>>>> cc46939c
				},
			};
		case TYPES.SET_ERROR_FOR_AUTHORIZATIONS:
			return {
				...state,
				[ getResourceId( action.query ) ]: {
					error: action.error,
				},
			};
		case TYPES.SET_AUTHORIZATIONS_SUMMARY:
			return {
				...state,
				summary: {
					...state.summary,
<<<<<<< HEAD
					[ index ]: {
						data: data,
=======
					[ getResourceId( action.query ) ]: {
						data: action.data as AuthorizationsSummary,
>>>>>>> cc46939c
					},
				},
			};
		case TYPES.SET_ERROR_FOR_AUTHORIZATIONS_SUMMARY:
			return {
				...state,
				summary: {
					...state.summary,
					[ getResourceId( action.query ) ]: {
						error: action.error,
					},
				},
			};
	}

	// Fallback to returning the same state.
	return state;
};

export default receiveAuthorizations;<|MERGE_RESOLUTION|>--- conflicted
+++ resolved
@@ -5,12 +5,6 @@
  */
 import TYPES from './action-types';
 import { getResourceId } from 'utils/data';
-<<<<<<< HEAD
-import { Query } from '@woocommerce/navigation';
-import {
-	Authorization,
-	AuthorizationsSummary,
-=======
 import {
 	Authorization,
 	AuthorizationsState,
@@ -18,44 +12,23 @@
 	UpdateAuthorizationAction,
 	UpdateAuthorizationsAction,
 	UpdateAuthorizationsSummaryAction,
->>>>>>> cc46939c
 } from 'wcpay/types/authorizations';
 
 const defaultState = { summary: {} };
 
 const receiveAuthorizations = (
-<<<<<<< HEAD
-	state = defaultState,
-	{
-		type,
-		query = {},
-		data = [],
-		error,
-	}: {
-		type?: string;
-		query?: Query;
-		data?: Authorization[] | AuthorizationsSummary;
-		error?: string;
-	}
-=======
 	state: AuthorizationsState = defaultState,
 	action:
 		| UpdateAuthorizationAction
 		| UpdateAuthorizationsAction
 		| UpdateAuthorizationsSummaryAction
->>>>>>> cc46939c
 ): Record< string, any > => {
 	switch ( action.type ) {
 		case TYPES.SET_AUTHORIZATIONS:
 			return {
 				...state,
-<<<<<<< HEAD
-				[ index ]: {
-					data: data,
-=======
 				[ getResourceId( action.query ) ]: {
 					data: action.data as Authorization,
->>>>>>> cc46939c
 				},
 			};
 		case TYPES.SET_ERROR_FOR_AUTHORIZATIONS:
@@ -70,13 +43,8 @@
 				...state,
 				summary: {
 					...state.summary,
-<<<<<<< HEAD
-					[ index ]: {
-						data: data,
-=======
 					[ getResourceId( action.query ) ]: {
 						data: action.data as AuthorizationsSummary,
->>>>>>> cc46939c
 					},
 				},
 			};
