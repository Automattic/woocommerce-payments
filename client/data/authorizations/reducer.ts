--- conflicted
+++ resolved
@@ -6,23 +6,12 @@
 import TYPES from './action-types';
 import { getResourceId } from 'utils/data';
 import {
-<<<<<<< HEAD
-	UpdateAuthorizationAction,
-	UpdateAuthorizationsAction,
-	UpdateAuthorizationsSummaryAction,
-} from './types';
-import {
-	Authorization,
-	AuthorizationsState,
-	AuthorizationsSummary,
-=======
 	Authorization,
 	AuthorizationsState,
 	AuthorizationsSummary,
 	UpdateAuthorizationAction,
 	UpdateAuthorizationsAction,
 	UpdateAuthorizationsSummaryAction,
->>>>>>> 6aba26e5
 } from 'wcpay/types/authorizations';
 
 const defaultState = { summary: {}, byId: {} };
