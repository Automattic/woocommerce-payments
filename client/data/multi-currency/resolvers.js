--- conflicted
+++ resolved
@@ -11,11 +11,7 @@
  * Internal dependencies
  */
 import { NAMESPACE } from '../constants';
-<<<<<<< HEAD
-import { updateCurrencies, updateCurrencySettings } from './actions';
-=======
-import { updateCurrencies, updateStoreSettings } from './actions';
->>>>>>> 5144c177
+import { updateCurrencies, updateCurrencySettings, updateStoreSettings } from './actions';
 
 /**
  * Retrieve settings from the site's REST API.
@@ -33,7 +29,6 @@
 	}
 }
 
-<<<<<<< HEAD
 /**
  * Retrieve single currency sttings from the site's REST API.
  *
@@ -50,8 +45,10 @@
 			__(
 				'Error retrieving single currency settings.',
 				'woocommerce-payments'
-			)
-=======
+			);
+  }
+}
+      
 export function* getStoreSettings() {
 	const path = `${ NAMESPACE }/multi-currency/get-settings`;
 
@@ -61,7 +58,6 @@
 	} catch ( e ) {
 		yield dispatch( 'core/notices' ).createErrorNotice(
 			__( 'Error retrieving store settings.', 'woocommerce-payments' )
->>>>>>> 5144c177
 		);
 	}
 }