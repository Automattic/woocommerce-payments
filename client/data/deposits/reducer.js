/** @format */

/**
 * External dependencies
 */
import { map, keyBy } from 'lodash';

/**
 * Internal dependencies
 */
import TYPES from './action-types';
import { getResourceId } from 'utils/data';

<<<<<<< HEAD
const defaultState = { byId: {}, queries: {}, instant: {} };
=======
const defaultState = { byId: {}, queries: {}, count: 0 };
>>>>>>> 892171b8

const receiveDeposits = (
	state = defaultState,
	{ type, query = {}, data = [], error }
) => {
	const index = getResourceId( query );

	switch ( type ) {
		case TYPES.SET_DEPOSIT:
			return {
				...state,
				byId: { ...state.byId, [ data.id ]: data },
			};
		case TYPES.SET_DEPOSITS_OVERVIEW:
			return {
				...state,
				overview: {
					...state.overview,
					data,
				},
			};
		case TYPES.SET_ERROR_FOR_DEPOSITS_OVERVIEW:
			return {
				...state,
				overview: {
					...state.overview,
					error,
				},
			};
		case TYPES.SET_DEPOSITS:
			return {
				...state,
				byId: { ...state.byId, ...keyBy( data, 'id' ) },
				queries: {
					...state.queries,
					[ index ]: {
						data: map( data, 'id' ),
					},
				},
			};
		// Note: count is currently independent of query, so no need to map from the query index as above.
		case TYPES.SET_DEPOSITS_COUNT:
			return {
				...state,
				count: data,
			};
		case TYPES.SET_ERROR_FOR_DEPOSIT_QUERY:
			return {
				...state,
				queries: {
					...state.queries,
					[ index ]: {
						error: error,
					},
				},
			};
<<<<<<< HEAD
		case TYPES.SET_INSTANT_DEPOSIT:
			return {
				...state,
				instant: {
					...state.instant,
					data,
=======
		case TYPES.SET_DEPOSITS_SUMMARY:
			return {
				...state,
				summary: {
					...state.summary,
					[ index ]: {
						data: data,
					},
				},
			};
		case TYPES.SET_ERROR_FOR_DEPOSITS_SUMMARY:
			return {
				...state,
				summary: {
					...state.summary,
					[ index ]: {
						error: error,
					},
>>>>>>> 892171b8
				},
			};
	}

	return state;
};

export default receiveDeposits;<|MERGE_RESOLUTION|>--- conflicted
+++ resolved
@@ -11,11 +11,7 @@
 import TYPES from './action-types';
 import { getResourceId } from 'utils/data';
 
-<<<<<<< HEAD
-const defaultState = { byId: {}, queries: {}, instant: {} };
-=======
-const defaultState = { byId: {}, queries: {}, count: 0 };
->>>>>>> 892171b8
+const defaultState = { byId: {}, queries: {}, count: 0, instant: {} };
 
 const receiveDeposits = (
 	state = defaultState,
@@ -72,14 +68,6 @@
 					},
 				},
 			};
-<<<<<<< HEAD
-		case TYPES.SET_INSTANT_DEPOSIT:
-			return {
-				...state,
-				instant: {
-					...state.instant,
-					data,
-=======
 		case TYPES.SET_DEPOSITS_SUMMARY:
 			return {
 				...state,
@@ -98,7 +86,14 @@
 					[ index ]: {
 						error: error,
 					},
->>>>>>> 892171b8
+				},
+			};
+		case TYPES.SET_INSTANT_DEPOSIT:
+			return {
+				...state,
+				instant: {
+					...state.instant,
+					data,
 				},
 			};
 	}
