/** @format */

/**
 * External dependencies
 */
import { apiFetch, dispatch } from '@wordpress/data-controls';
import { __, sprintf } from '@wordpress/i18n';
import { formatCurrency } from 'utils/currency';
import { addQueryArgs } from '@wordpress/url';

/**
 * Internal Dependencies
 */
import TYPES from './action-types';
import { STORE_NAME } from '../constants';

export function updateDeposit( data ) {
	return {
		type: TYPES.SET_DEPOSIT,
		data,
	};
}

export function updateDepositsOverview( data ) {
	return {
		type: TYPES.SET_DEPOSITS_OVERVIEW,
		data,
	};
}

export function updateErrorForDepositsOverview( data, error ) {
	return {
		type: TYPES.SET_ERROR_FOR_DEPOSITS_OVERVIEW,
		error,
	};
}

export function updateDeposits( query, data ) {
	return {
		type: TYPES.SET_DEPOSITS,
		query,
		data,
	};
}

export function updateDepositsCount( data ) {
	return {
		type: TYPES.SET_DEPOSITS_COUNT,
		data,
	};
}

export function updateErrorForDepositQuery( query, data, error ) {
	return {
		type: TYPES.SET_ERROR_FOR_DEPOSIT_QUERY,
		query,
		data,
		error,
	};
}

<<<<<<< HEAD
export function updateInstantDeposit( data ) {
	return {
		type: TYPES.SET_INSTANT_DEPOSIT,
=======
export function updateDepositsSummary( query, data ) {
	return {
		type: TYPES.SET_DEPOSITS_SUMMARY,
		query,
>>>>>>> 892171b8
		data,
	};
}

<<<<<<< HEAD
export function* submitInstantDeposit( transactionIds ) {
	try {
		yield dispatch( STORE_NAME, 'startResolution', 'getInstantDeposit', [
			transactionIds,
		] );

		const deposit = yield apiFetch( {
			path: '/wc/v3/payments/deposits',
			method: 'POST',
			data: {
				type: 'instant',
				// eslint-disable-next-line camelcase
				transaction_ids: transactionIds,
			},
		} );

		yield updateInstantDeposit( deposit );

		// Need to invalidate the resolution so that the components will render again.
		yield dispatch(
			STORE_NAME,
			'invalidateResolutionForStoreSelector',
			'getDeposits'
		);
		yield dispatch(
			STORE_NAME,
			'invalidateResolutionForStoreSelector',
			'getDepositsOverview'
		);

		yield dispatch(
			'core/notices',
			'createSuccessNotice',
			sprintf(
				__(
					'Instant deposit for %s in transit.',
					'woocommerce-payments'
				),
				formatCurrency( deposit.amount )
			),
			{
				actions: [
					{
						label: __( 'View details', 'woocommerce-payments' ),
						url: addQueryArgs( 'admin.php', {
							page: 'wc-admin',
							path: '/payments/deposits/details',
							id: deposit.id,
						} ),
					},
				],
			}
		);
	} catch {
		yield dispatch(
			'core/notices',
			'createErrorNotice',
			__( 'Error creating instant deposit.', 'woocommerce-payments' )
		);
	} finally {
		yield dispatch( STORE_NAME, 'finishResolution', 'getInstantDeposit', [
			transactionIds,
		] );
	}
=======
export function updateErrorForDepositsSummary( query, data, error ) {
	return {
		type: TYPES.SET_ERROR_FOR_DEPOSITS_SUMMARY,
		query,
		data,
		error,
	};
>>>>>>> 892171b8
}<|MERGE_RESOLUTION|>--- conflicted
+++ resolved
@@ -59,21 +59,30 @@
 	};
 }
 
-<<<<<<< HEAD
-export function updateInstantDeposit( data ) {
-	return {
-		type: TYPES.SET_INSTANT_DEPOSIT,
-=======
 export function updateDepositsSummary( query, data ) {
 	return {
 		type: TYPES.SET_DEPOSITS_SUMMARY,
 		query,
->>>>>>> 892171b8
 		data,
 	};
 }
 
-<<<<<<< HEAD
+export function updateErrorForDepositsSummary( query, data, error ) {
+	return {
+		type: TYPES.SET_ERROR_FOR_DEPOSITS_SUMMARY,
+		query,
+		data,
+		error,
+	};
+}
+
+export function updateInstantDeposit( data ) {
+	return {
+		type: TYPES.SET_INSTANT_DEPOSIT,
+		data,
+	};
+}
+
 export function* submitInstantDeposit( transactionIds ) {
 	try {
 		yield dispatch( STORE_NAME, 'startResolution', 'getInstantDeposit', [
@@ -138,13 +147,4 @@
 			transactionIds,
 		] );
 	}
-=======
-export function updateErrorForDepositsSummary( query, data, error ) {
-	return {
-		type: TYPES.SET_ERROR_FOR_DEPOSITS_SUMMARY,
-		query,
-		data,
-		error,
-	};
->>>>>>> 892171b8
 }