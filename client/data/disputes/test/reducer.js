--- conflicted
+++ resolved
@@ -119,7 +119,6 @@
 			cached: {
 				dp_mock1: mockCachedDisputes[ 0 ],
 				dp_mock2: mockCachedDisputes[ 1 ],
-<<<<<<< HEAD
 			},
 			queries: {
 				earlierQuery: {
@@ -169,8 +168,6 @@
 			},
 			cached: {
 				dp_mock1: mockCachedDisputes[ 0 ],
-=======
->>>>>>> c829f7cb
 			},
 			queries: {
 				earlierQuery: {
