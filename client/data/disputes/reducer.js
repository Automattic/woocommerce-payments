/** @format */

/**
 * External dependencies
 */
import { map, keyBy } from 'lodash';

/**
 * Internal dependencies
 */
import TYPES from './action-types';
import { getResourceId } from 'utils/data';

const defaultState = { byId: {}, queries: {}, summary: {}, cached: {} };

const receiveDisputes = (
	state = defaultState,
	{ type, query = {}, data = [] }
) => {
	const index = getResourceId( query );

	switch ( type ) {
		case TYPES.SET_DISPUTE:
			return {
				...state,
				byId: { ...state.byId, [ data.id ]: data },
			};
		case TYPES.SET_DISPUTES:
			return {
				...state,
				cached: { ...state.cached, ...keyBy( data, 'dispute_id' ) },
				queries: {
					...state.queries,
					[ index ]: {
						data: map( data, 'dispute_id' ),
<<<<<<< HEAD
					},
				},
			};
		case TYPES.SET_DISPUTES_SUMMARY:
			return {
				...state,
				summary: {
					...state.summary,
					[ index ]: {
						data: data,
=======
>>>>>>> c829f7cb
					},
				},
			};
		case TYPES.SET_DISPUTES_SUMMARY:
			return {
				...state,
				summary: {
					...state.summary,
					count: data.count,
				},
			};
	}

	return state;
};

export default receiveDisputes;<|MERGE_RESOLUTION|>--- conflicted
+++ resolved
@@ -33,7 +33,6 @@
 					...state.queries,
 					[ index ]: {
 						data: map( data, 'dispute_id' ),
-<<<<<<< HEAD
 					},
 				},
 			};
@@ -44,17 +43,7 @@
 					...state.summary,
 					[ index ]: {
 						data: data,
-=======
->>>>>>> c829f7cb
-					},
-				},
-			};
-		case TYPES.SET_DISPUTES_SUMMARY:
-			return {
-				...state,
-				summary: {
-					...state.summary,
-					count: data.count,
+          },
 				},
 			};
 	}
