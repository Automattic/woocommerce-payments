--- conflicted
+++ resolved
@@ -25,12 +25,8 @@
 	/**
 	 * Generates a new instance of Stripe.
 	 *
-<<<<<<< HEAD
 	 * @param {boolean}  forceAccountRequest True to instantiate the Stripe object with the merchant's account key.
-	 * @returns {Object} The Stripe Object.
-=======
 	 * @return {Object} The Stripe Object.
->>>>>>> d5e64830
 	 */
 	getStripe( forceAccountRequest = false ) {
 		const {
