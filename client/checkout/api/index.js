--- conflicted
+++ resolved
@@ -8,12 +8,7 @@
 	getPaymentRequestData,
 	getPaymentRequestAjaxURL,
 	buildAjaxURL,
-<<<<<<< HEAD
-} from '../../payment-request/utils';
-=======
 } from 'utils/express-checkout';
-import { decryptClientSecret } from '../utils/encryption';
->>>>>>> 88d920d9
 
 /**
  * Handles generic connections to the server and Stripe.
