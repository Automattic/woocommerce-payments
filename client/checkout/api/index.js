--- conflicted
+++ resolved
@@ -384,11 +384,7 @@
 	 *
 	 * @return {Promise} The final promise for the request to the server.
 	 */
-<<<<<<< HEAD
 	createIntent( paymentMethodType, orderId = null ) {
-=======
-	createIntent( paymentMethodType, orderId ) {
->>>>>>> 3b9a31f1
 		return this.request(
 			buildAjaxURL(
 				getConfig( 'wcAjaxUrl' ),
