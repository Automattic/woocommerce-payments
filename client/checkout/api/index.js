--- conflicted
+++ resolved
@@ -49,7 +49,7 @@
 		if ( ! this.stripe ) {
 			this.stripe = new Stripe( publishableKey, {
 				stripeAccount: accountId,
-				betas: ['payment_element_beta_1'],
+				betas: [ 'payment_element_beta_1' ],
 			} );
 		}
 		return this.stripe;
@@ -301,7 +301,6 @@
 	}
 
 	/**
-<<<<<<< HEAD
 	 * Sets up an intent based on a payment method.
 	 *
 	 * @return {Promise} The final promise for the request to the server.
@@ -319,9 +318,17 @@
 		} );
 	}
 
+	/**
+	 * Process checkout and update payment intent via AJAX.
+	 *
+	 * @param {string} paymentIntentId ID of payment intent to be updated.
+	 * @param {Object} fields Checkout fields.
+	 * @return {Promise} Promise containing redirect URL for UPE element.
+	 */
 	processCheckout( paymentIntentId, fields ) {
 		return this.request( getConfig( 'ajaxUrl' ), {
 			...fields,
+			// eslint-disable-next-line camelcase
 			wc_payment_intent_id: paymentIntentId,
 			action: 'woocommerce_checkout',
 		} ).then( ( response ) => {
@@ -329,7 +336,10 @@
 				throw response;
 			}
 			return response;
-=======
+		} );
+	}
+
+	/**
 	 * Submits shipping address to get available shipping options
 	 * from Payment Request button.
 	 *
@@ -418,7 +428,6 @@
 		return this.request( getPaymentRequestAjaxURL( 'create_order' ), {
 			_wpnonce: getPaymentRequestData( 'nonce' )?.checkout,
 			...paymentData,
->>>>>>> 05f49fed
 		} );
 	}
 }