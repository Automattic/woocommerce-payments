/* global Stripe */

/**
 * Internal dependencies
 */
import { getConfig } from 'utils/checkout';
import {
	getPaymentRequestData,
	getPaymentRequestAjaxURL,
	buildAjaxURL,
} from '../../payment-request/utils';
import { decryptClientSecret } from '../utils/encryption';

/**
 * Handles generic connections to the server and Stripe.
 */
export default class WCPayAPI {
	/**
	 * Prepares the API.
	 *
	 * @param {Object}   options Options for the initialization.
	 * @param {Function} request A function to use for AJAX requests.
	 */
	constructor( options, request ) {
		this.options = options;
		this.stripe = null;
		this.stripePlatform = null;
		this.request = request;
	}

	createStripe( publishableKey, locale, accountId = '', betas = [] ) {
		const options = { locale };

		if ( accountId ) {
			options.stripeAccount = accountId;
		}
		if ( betas ) {
			options.betas = betas;
		}

		return new Stripe( publishableKey, options );
	}

	/**
	 * Generates a new instance of Stripe.
	 *
	 * @param {boolean}  forceAccountRequest True to instantiate the Stripe object with the merchant's account key.
	 * @return {Object} The Stripe Object.
	 */
	getStripe( forceAccountRequest = false ) {
		const {
			publishableKey,
			accountId,
			forceNetworkSavedCards,
			locale,
			isUPEEnabled,
			isStripeLinkEnabled,
		} = this.options;

		if (
			forceNetworkSavedCards &&
			! forceAccountRequest &&
			! isUPEEnabled
		) {
			if ( ! this.stripePlatform ) {
				this.stripePlatform = this.createStripe(
					publishableKey,
					locale
				);
			}
			return this.stripePlatform;
		}

		if ( ! this.stripe ) {
			if ( isUPEEnabled ) {
				let betas = [ 'card_country_event_beta_1' ];
				if ( isStripeLinkEnabled ) {
					betas = betas.concat( [ 'link_autofill_modal_beta_1' ] );
				}

				this.stripe = this.createStripe(
					publishableKey,
					locale,
					accountId,
					betas
				);
			} else {
				this.stripe = this.createStripe(
					publishableKey,
					locale,
					accountId
				);
			}
		}
		return this.stripe;
	}

	/**
	 * Load Stripe for payment request button.
	 *
	 * @param {boolean}  forceAccountRequest True to instantiate the Stripe object with the merchant's account key.
	 * @return {Promise} Promise with the Stripe object or an error.
	 */
	loadStripe( forceAccountRequest = false ) {
		return new Promise( ( resolve ) => {
			try {
				resolve( this.getStripe( forceAccountRequest ) );
			} catch ( error ) {
				// In order to avoid showing console error publicly to users,
				// we resolve instead of rejecting when there is an error.
				resolve( { error } );
			}
		} );
	}

	/**
	 * Generates a Stripe payment method.
	 *
	 * @param {Object} elements A hash of all Stripe elements, used to enter card data.
	 * @param {Object} preparedCustomerData Default values for customer data, used on pages like Pay for Order.
	 * @return {Object} A request object, which will be prepared and then `.send()`.
	 */
	generatePaymentMethodRequest( elements, preparedCustomerData = {} ) {
		const stripe = this.getStripe();

		return new ( class {
			constructor() {
				this.args = {
					...elements,
					billing_details: {
						address: {},
					},
				};
			}

			/**
			 * Prepares a value that's been loaded from inputs,
			 * uses a default value if none is present.
			 *
			 * @param {string} name The key of the value.
			 * @param {mixed} value The value to sanitize.
			 * @return {mixed}     The sanitized value, `undefined` if not present.
			 */
			prepareValue( name, value ) {
				// Fall back to the value in `preparedCustomerData`.
				if ( 'undefined' === typeof value || 0 === value.length ) {
					value = preparedCustomerData[ name ]; // `undefined` if not set.
				}

				if ( 'undefined' !== typeof value && 0 < value.length ) {
					return value;
				}
			}

			/**
			 * Updates a billing detail within the request.
			 *
			 * @param {string} name The name of the billing value.
			 * @param {string} value The actual value.
			 */
			setBillingDetail( name, value ) {
				const preparedValue = this.prepareValue( name, value );
				if ( 'undefined' !== typeof preparedValue ) {
					this.args.billing_details[ name ] = preparedValue;
				}
			}

			/**
			 * Updates an address detail within the request.
			 *
			 * @param {string} name The name of the address value.
			 * @param {string} value The actual value.
			 */
			setAddressDetail( name, value ) {
				const preparedValue = this.prepareValue( name, value );
				if ( 'undefined' !== typeof preparedValue ) {
					this.args.billing_details.address[ name ] = preparedValue;
				}
			}

			/**
			 * Sends the request to Stripe once everything is ready.
			 *
			 * @return {Object} The payment method object if successfully loaded.
			 */
			send() {
				return stripe
					.createPaymentMethod( this.args )
					.then( ( paymentMethod ) => {
						if ( paymentMethod.error ) {
							throw paymentMethod.error;
						}

						return paymentMethod;
					} );
			}
		} )();
	}

	/**
	 * Extracts the details about a payment intent from the redirect URL,
	 * and displays the intent confirmation modal (if needed).
	 *
	 * @param {string} redirectUrl The redirect URL, returned from the server.
	 * @param {string} paymentMethodToSave The ID of a Payment Method if it should be saved (optional).
	 * @return {mixed} A redirect URL on success, or `true` if no confirmation is needed.
	 */
	confirmIntent( redirectUrl, paymentMethodToSave ) {
		const partials = redirectUrl.match(
			/#wcpay-confirm-(pi|si):(.+):(.+):(.+)$/
		);

		if ( ! partials ) {
			return true;
		}

		const isSetupIntent = 'si' === partials[ 1 ];
		let orderId = partials[ 2 ];
		const clientSecret = partials[ 3 ];
		const nonce = partials[ 4 ];

		const orderPayIndex = redirectUrl.indexOf( 'order-pay' );
		const isOrderPage = -1 < orderPayIndex;

		// If we're on the Pay for Order page, get the order ID
		// directly from the URL instead of relying on the hash.
		// The checkout URL does not contain the string 'order-pay'.
		// The Pay for Order page contains the string 'order-pay' and
		// can have these formats:
		// Plain permalinks:
		// /?page_id=7&order-pay=189&pay_for_order=true&key=wc_order_key
		// Non-plain permalinks:
		// /checkout/order-pay/189/
		// Match for consecutive digits after the string 'order-pay' to get the order ID.
		const orderIdPartials =
			isOrderPage &&
			redirectUrl.substring( orderPayIndex ).match( /\d+/ );
		if ( orderIdPartials ) {
			orderId = orderIdPartials[ 0 ];
		}

		const confirmPaymentOrSetup = () => {
			const { locale, publishableKey } = this.options;
			const accountIdForIntentConfirmation = getConfig(
				'accountIdForIntentConfirmation'
			);

			// If this is a setup intent we're not processing a platform checkout payment so we can
			// use the regular getStripe function.
			if ( isSetupIntent ) {
				return this.getStripe().confirmCardSetup(
					decryptClientSecret( clientSecret )
				);
			}

			// For platform checkout we need the capability to switch up the account ID specifically for
			// the intent confirmation step, that's why we create a new instance of the Stripe JS here.
			if ( accountIdForIntentConfirmation ) {
				return this.createStripe(
					publishableKey,
					locale,
					accountIdForIntentConfirmation
				).confirmCardPayment(
					decryptClientSecret(
						clientSecret,
						accountIdForIntentConfirmation
					)
				);
			}

			// When not dealing with a setup intent or platform checkout we need to force an account
			// specific request in Stripe.
			return this.getStripe( true ).confirmCardPayment(
				decryptClientSecret( clientSecret )
			);
		};

		const confirmAction = confirmPaymentOrSetup();

		const request = confirmAction
			// ToDo: Switch to an async function once it works with webpack.
			.then( ( result ) => {
				const intentId =
					( result.paymentIntent && result.paymentIntent.id ) ||
					( result.setupIntent && result.setupIntent.id ) ||
					( result.error &&
						result.error.payment_intent &&
						result.error.payment_intent.id ) ||
					( result.error.setup_intent &&
						result.error.setup_intent.id );

				// In case this is being called via payment request button from a product page,
				// the getConfig function won't work, so fallback to getPaymentRequestData.
				const ajaxUrl =
					getPaymentRequestData( 'ajax_url' ) ??
					getConfig( 'ajaxUrl' );

				const ajaxCall = this.request( ajaxUrl, {
					action: 'update_order_status',
					order_id: orderId,
					// Update the current order status nonce with the new one to ensure that the update
					// order status call works when a guest user creates an account during checkout.
					_ajax_nonce: nonce,
					intent_id: intentId,
					payment_method_id: paymentMethodToSave || null,
				} );

				return [ ajaxCall, result.error ];
			} )
			.then( ( [ verificationCall, originalError ] ) => {
				if ( originalError ) {
					throw originalError;
				}

				return verificationCall.then( ( response ) => {
					const result =
						'string' === typeof response
							? JSON.parse( response )
							: response;

					if ( result.error ) {
						throw result.error;
					}

					return result.return_url;
				} );
			} );

		return {
			request,
			isOrderPage,
		};
	}

	/**
	 * Creates a setup intent without confirming it.
	 *
	 * @param {string} paymentMethodType Stripe payment method type ID.
	 * @return {Promise} The final promise for the request to the server.
	 */
	initSetupIntent( paymentMethodType ) {
		return this.request(
			buildAjaxURL(
				getConfig( 'wcAjaxUrl' ),
				`init_setup_intent_${ paymentMethodType }`
			),
			{ _ajax_nonce: getConfig( 'createSetupIntentNonce' ) }
		).then( ( response ) => {
			if ( ! response.success ) {
				throw response.data.error;
			}
			return response.data;
		} );
	}

	/**
	 * Sets up an intent based on a payment method.
	 *
	 * @param {string} paymentMethodId The ID of the payment method.
	 * @return {Promise} The final promise for the request to the server.
	 */
	setupIntent( paymentMethodId ) {
		return this.request( getConfig( 'ajaxUrl' ), {
			action: 'create_setup_intent',
			'wcpay-payment-method': paymentMethodId,
			_ajax_nonce: getConfig( 'createSetupIntentNonce' ),
		} ).then( ( response ) => {
			if ( ! response.success ) {
				throw response.data.error;
			}

			if ( 'succeeded' === response.data.status ) {
				// No need for further authentication.
				return response.data;
			}

			return this.getStripe()
				.confirmCardSetup(
					decryptClientSecret( response.data.client_secret )
				)
				.then( ( confirmedSetupIntent ) => {
					const { setupIntent, error } = confirmedSetupIntent;
					if ( error ) {
						throw error;
					}

					return setupIntent;
				} );
		} );
	}

	/**
	 * Creates an intent based on a payment method.
	 *
<<<<<<< HEAD
	 * @param {string} paymentMethodType Stripe payment method type ID.
	 * @param {int} orderId The id of the order if creating the intent on Order Pay page.
	 *
	 * @return {Promise} The final promise for the request to the server.
	 */
	createIntent( paymentMethodType, orderId ) {
=======
	 * @param {string} fingerprint User fingerprint.
	 * @param {int?} orderId The id of the order if creating the intent on Order Pay page.
	 *
	 * @return {Promise} The final promise for the request to the server.
	 */
	createIntent( fingerprint = '', orderId ) {
>>>>>>> 35ea3961
		return this.request(
			buildAjaxURL(
				getConfig( 'wcAjaxUrl' ),
				`create_payment_intent_${ paymentMethodType }`
			),
			{
				wcpay_order_id: orderId,
				_ajax_nonce: getConfig( 'createPaymentIntentNonce' ),
				'wcpay-fingerprint': fingerprint,
			}
		)
			.then( ( response ) => {
				if ( ! response.success ) {
					throw response.data.error;
				}
				return response.data;
			} )
			.catch( ( error ) => {
				if ( error.message ) {
					throw error;
				} else {
					// Covers the case of error on the Ajax request.
					throw new Error( error.statusText );
				}
			} );
	}

	/**
	 * Updates a payment intent with data from order: customer, level3 data and maybe sets the payment for future use.
	 *
	 * @param {string} paymentIntentId The id of the payment intent.
	 * @param {int} orderId The id of the order.
	 * @param {string} savePaymentMethod 'yes' if saving.
	 * @param {string} selectedUPEPaymentType The name of the selected UPE payment type or empty string.
	 * @param {string?} paymentCountry The payment two-letter iso country code or null.
	 * @param {string?} fingerprint User fingerprint.
	 *
	 * @return {Promise} The final promise for the request to the server.
	 */
	updateIntent(
		paymentIntentId,
		orderId,
		savePaymentMethod,
		selectedUPEPaymentType,
		paymentCountry,
		fingerprint
	) {
		return this.request(
			buildAjaxURL(
				getConfig( 'wcAjaxUrl' ),
				`update_payment_intent_${ selectedUPEPaymentType }`
			),
			{
				wcpay_order_id: orderId,
				wc_payment_intent_id: paymentIntentId,
				save_payment_method: savePaymentMethod,
				wcpay_selected_upe_payment_type: selectedUPEPaymentType,
				wcpay_payment_country: paymentCountry,
				_ajax_nonce: getConfig( 'updatePaymentIntentNonce' ),
				'wcpay-fingerprint': fingerprint,
			}
		)
			.then( ( response ) => {
				if ( 'failure' === response.result ) {
					throw new Error( response.messages );
				}
				return response;
			} )
			.catch( ( error ) => {
				if ( error.message ) {
					throw error;
				} else {
					// Covers the case of error on the Ajaxrequest.
					throw new Error( error.statusText );
				}
			} );
	}

	/**
	 * Confirm Stripe payment with fallback for rate limit error.
	 *
	 * @param {Object|StripeElements} elements Stripe elements.
	 * @param {Object} confirmParams Confirm payment request parameters.
	 * @param {string|null} paymentIntentSecret Payment intent secret used to validate payment on rate limit error
	 *
	 * @return {Promise} The payment confirmation promise.
	 */
	async handlePaymentConfirmation(
		elements,
		confirmParams,
		paymentIntentSecret
	) {
		const stripe = this.getStripe();
		const confirmPaymentResult = await stripe.confirmPayment( {
			elements,
			confirmParams,
		} );
		if (
			paymentIntentSecret &&
			confirmPaymentResult.error &&
			'lock_timeout' === confirmPaymentResult.error.code
		) {
			const paymentIntentResult = await stripe.retrievePaymentIntent(
				decryptClientSecret( paymentIntentSecret )
			);
			if (
				! paymentIntentResult.error &&
				'succeeded' === paymentIntentResult.paymentIntent.status
			) {
				window.location.href = confirmParams.redirect_url;
				return paymentIntentResult; //To prevent returning an error during the redirection.
			}
		}

		return confirmPaymentResult;
	}

	/**
	 * Saves the calculated UPE appearance values in a transient.
	 *
	 * @param {Object} appearance The UPE appearance object with style values
	 * @param {boolean} isBlocksCheckout True if save request is for Blocks Checkout. Default false.
	 *
	 * @return {Promise} The final promise for the request to the server.
	 */
	saveUPEAppearance( appearance, isBlocksCheckout = false ) {
		return this.request( getConfig( 'ajaxUrl' ), {
			is_blocks_checkout: isBlocksCheckout,
			appearance: JSON.stringify( appearance ),
			action: 'save_upe_appearance',
			// eslint-disable-next-line camelcase
			_ajax_nonce: getConfig( 'saveUPEAppearanceNonce' ),
		} )
			.then( ( response ) => {
				// There is not any action to take or harm caused by a failed update, so just returning success status.
				return response.success;
			} )
			.catch( ( error ) => {
				if ( error.message ) {
					throw error;
				} else {
					// Covers the case of error on the Ajaxrequest.
					throw new Error( error.statusText );
				}
			} );
	}

	/**
	 * Process checkout and update payment intent via AJAX.
	 *
	 * @param {string} paymentIntentId ID of payment intent to be updated.
	 * @param {Object} fields Checkout fields.
	 * @param {string} fingerprint User fingerprint.
	 * @return {Promise} Promise containing redirect URL for UPE element.
	 */
	processCheckout( paymentIntentId, fields, fingerprint ) {
		return this.request(
			buildAjaxURL( getConfig( 'wcAjaxUrl' ), 'checkout', '' ),
			{
				...fields,
				wc_payment_intent_id: paymentIntentId,
				'wcpay-fingerprint': fingerprint,
			}
		)
			.then( ( response ) => {
				if ( 'failure' === response.result ) {
					throw new Error( response.messages );
				}
				return response;
			} )
			.catch( ( error ) => {
				if ( error.message ) {
					throw error;
				} else {
					// Covers the case of error on the Ajaxrequest.
					throw new Error( error.statusText );
				}
			} );
	}

	/**
	 * Submits shipping address to get available shipping options
	 * from Payment Request button.
	 *
	 * @param {Object} shippingAddress Shipping details.
	 * @return {Promise} Promise for the request to the server.
	 */
	paymentRequestCalculateShippingOptions( shippingAddress ) {
		return this.request(
			getPaymentRequestAjaxURL( 'get_shipping_options' ),
			{
				security: getPaymentRequestData( 'nonce' )?.shipping,
				is_product_page: getPaymentRequestData( 'is_product_page' ),
				...shippingAddress,
			}
		);
	}

	/**
	 * Updates cart with selected shipping option.
	 *
	 * @param {Object} shippingOption Shipping option.
	 * @return {Promise} Promise for the request to the server.
	 */
	paymentRequestUpdateShippingDetails( shippingOption ) {
		return this.request(
			getPaymentRequestAjaxURL( 'update_shipping_method' ),
			{
				security: getPaymentRequestData( 'nonce' )?.update_shipping,
				shipping_method: [ shippingOption.id ],
				is_product_page: getPaymentRequestData( 'is_product_page' ),
			}
		);
	}

	/**
	 * Get cart items and total amount.
	 *
	 * @return {Promise} Promise for the request to the server.
	 */
	paymentRequestGetCartDetails() {
		return this.request( getPaymentRequestAjaxURL( 'get_cart_details' ), {
			security: getPaymentRequestData( 'nonce' )?.get_cart_details,
		} );
	}

	/**
	 * Add product to cart from variable product page.
	 *
	 * @param {Object} productData Product data.
	 * @return {Promise} Promise for the request to the server.
	 */
	paymentRequestAddToCart( productData ) {
		return this.request( getPaymentRequestAjaxURL( 'add_to_cart' ), {
			security: getPaymentRequestData( 'nonce' )?.add_to_cart,
			...productData,
		} );
	}

	/**
	 * Get selected product data from variable product page.
	 *
	 * @param {Object} productData Product data.
	 * @return {Promise} Promise for the request to the server.
	 */
	paymentRequestGetSelectedProductData( productData ) {
		return this.request(
			getPaymentRequestAjaxURL( 'get_selected_product_data' ),
			{
				security: getPaymentRequestData( 'nonce' )
					?.get_selected_product_data,
				...productData,
			}
		);
	}

	/**
	 * Creates order based on Payment Request payment method.
	 *
	 * @param {Object} paymentData Order data.
	 * @return {Promise} Promise for the request to the server.
	 */
	paymentRequestCreateOrder( paymentData ) {
		return this.request( getPaymentRequestAjaxURL( 'create_order' ), {
			_wpnonce: getPaymentRequestData( 'nonce' )?.checkout,
			...paymentData,
		} );
	}

	initPlatformCheckout( userEmail, platformCheckoutUserSession ) {
		return this.request(
			buildAjaxURL( getConfig( 'wcAjaxUrl' ), 'init_platform_checkout' ),
			{
				_wpnonce: getConfig( 'initPlatformCheckoutNonce' ),
				email: userEmail,
				user_session: platformCheckoutUserSession,
			}
		);
	}

	paymentRequestPayForOrder( order, paymentData ) {
		return this.request( getPaymentRequestAjaxURL( 'pay_for_order' ), {
			_wpnonce: getPaymentRequestData( 'nonce' )?.pay_for_order,
			order,
			...paymentData,
		} );
	}

	/**
	 * Log Payment Errors via Ajax.
	 *
	 * @param {string} chargeId Stripe Charge ID
	 * @return {boolean} Returns true irrespective of result.
	 */
	logPaymentError( chargeId ) {
		return this.request(
			buildAjaxURL( getConfig( 'wcAjaxUrl' ), 'log_payment_error' ),
			{
				charge_id: chargeId,
				_ajax_nonce: getConfig( 'logPaymentErrorNonce' ),
			}
		).then( () => {
			// There is not any action to take or harm caused by a failed update, so just returning true.
			return true;
		} );
	}
}<|MERGE_RESOLUTION|>--- conflicted
+++ resolved
@@ -392,21 +392,13 @@
 	/**
 	 * Creates an intent based on a payment method.
 	 *
-<<<<<<< HEAD
+	 * @param {string} fingerprint User fingerprint.
 	 * @param {string} paymentMethodType Stripe payment method type ID.
-	 * @param {int} orderId The id of the order if creating the intent on Order Pay page.
+	 * @param {int?} orderId The id of the order if creating the intent on Order Pay page.
 	 *
 	 * @return {Promise} The final promise for the request to the server.
 	 */
-	createIntent( paymentMethodType, orderId ) {
-=======
-	 * @param {string} fingerprint User fingerprint.
-	 * @param {int?} orderId The id of the order if creating the intent on Order Pay page.
-	 *
-	 * @return {Promise} The final promise for the request to the server.
-	 */
-	createIntent( fingerprint = '', orderId ) {
->>>>>>> 35ea3961
+	createIntent( fingerprint = '', paymentMethodType, orderId ) {
 		return this.request(
 			buildAjaxURL(
 				getConfig( 'wcAjaxUrl' ),
