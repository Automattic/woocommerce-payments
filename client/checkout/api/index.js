/* global Stripe */

/**
 * Internal dependencies
 */
import { getConfig } from 'utils/checkout';
import {
	getPaymentRequestData,
	getPaymentRequestAjaxURL,
	buildAjaxURL,
} from '../../payment-request/utils';

/**
 * Handles generic connections to the server and Stripe.
 */
export default class WCPayAPI {
	/**
	 * Prepares the API.
	 *
	 * @param {Object}   options Options for the initialization.
	 * @param {Function} request A function to use for AJAX requests.
	 */
	constructor( options, request ) {
		this.options = options;
		this.stripe = null;
		this.stripePlatform = null;
		this.request = request;
	}

	/**
	 * Generates a new instance of Stripe.
	 *
	 * @param {boolean}  forceAccountRequest True to instantiate the Stripe object with the merchant's account key.
	 * @return {Object} The Stripe Object.
	 */
	getStripe( forceAccountRequest = false ) {
		const {
			publishableKey,
			accountId,
			forceNetworkSavedCards,
			locale,
			isUPEEnabled,
		} = this.options;

		if ( forceNetworkSavedCards && ! forceAccountRequest ) {
			if ( ! this.stripePlatform ) {
				this.stripePlatform = new Stripe( publishableKey, { locale } );
			}
			return this.stripePlatform;
		}

		if ( ! this.stripe ) {
			if ( isUPEEnabled ) {
				this.stripe = new Stripe( publishableKey, {
					stripeAccount: accountId,
<<<<<<< HEAD
					betas: [
						'payment_element_beta_1',
						'card_country_event_beta_1',
						'us_bank_account_beta_1',
					],
=======
					betas: [ 'card_country_event_beta_1' ],
>>>>>>> d619c4d5
					locale,
				} );
			} else {
				this.stripe = new Stripe( publishableKey, {
					stripeAccount: accountId,
					locale,
				} );
			}
		}
		return this.stripe;
	}

	/**
	 * Load Stripe for payment request button.
	 *
	 * @return {Promise} Promise with the Stripe object or an error.
	 */
	loadStripe() {
		return new Promise( ( resolve ) => {
			try {
				resolve( this.getStripe() );
			} catch ( error ) {
				// In order to avoid showing console error publicly to users,
				// we resolve instead of rejecting when there is an error.
				resolve( { error } );
			}
		} );
	}

	/**
	 * Generates a Stripe payment method.
	 *
	 * @param {Object} elements A hash of all Stripe elements, used to enter card data.
	 * @param {Object} preparedCustomerData Default values for customer data, used on pages like Pay for Order.
	 * @return {Object} A request object, which will be prepared and then `.send()`.
	 */
	generatePaymentMethodRequest( elements, preparedCustomerData = {} ) {
		const stripe = this.getStripe();

		return new ( class {
			constructor() {
				this.args = {
					...elements,
					billing_details: {
						address: {},
					},
				};
			}

			/**
			 * Prepares a value that's been loaded from inputs,
			 * uses a default value if none is present.
			 *
			 * @param {string} name The key of the value.
			 * @param {mixed} value The value to sanitize.
			 * @return {mixed}     The sanitized value, `undefined` if not present.
			 */
			prepareValue( name, value ) {
				// Fall back to the value in `preparedCustomerData`.
				if ( 'undefined' === typeof value || 0 === value.length ) {
					value = preparedCustomerData[ name ]; // `undefined` if not set.
				}

				if ( 'undefined' !== typeof value && 0 < value.length ) {
					return value;
				}
			}

			/**
			 * Updates a billing detail within the request.
			 *
			 * @param {string} name The name of the billing value.
			 * @param {string} value The actual value.
			 */
			setBillingDetail( name, value ) {
				const preparedValue = this.prepareValue( name, value );
				if ( 'undefined' !== typeof preparedValue ) {
					this.args.billing_details[ name ] = preparedValue;
				}
			}

			/**
			 * Updates an address detail within the request.
			 *
			 * @param {string} name The name of the address value.
			 * @param {string} value The actual value.
			 */
			setAddressDetail( name, value ) {
				const preparedValue = this.prepareValue( name, value );
				if ( 'undefined' !== typeof preparedValue ) {
					this.args.billing_details.address[ name ] = preparedValue;
				}
			}

			/**
			 * Sends the request to Stripe once everything is ready.
			 *
			 * @return {Object} The payment method object if successfully loaded.
			 */
			send() {
				return stripe
					.createPaymentMethod( this.args )
					.then( ( paymentMethod ) => {
						if ( paymentMethod.error ) {
							throw paymentMethod.error;
						}

						return paymentMethod;
					} );
			}
		} )();
	}

	/**
	 * Extracts the details about a payment intent from the redirect URL,
	 * and displays the intent confirmation modal (if needed).
	 *
	 * @param {string} redirectUrl The redirect URL, returned from the server.
	 * @param {string} paymentMethodToSave The ID of a Payment Method if it should be saved (optional).
	 * @return {mixed} A redirect URL on success, or `true` if no confirmation is needed.
	 */
	confirmIntent( redirectUrl, paymentMethodToSave ) {
		const partials = redirectUrl.match(
			/#wcpay-confirm-(pi|si):(.+):(.+):(.+)$/
		);

		if ( ! partials ) {
			return true;
		}

		const isSetupIntent = 'si' === partials[ 1 ];
		let orderId = partials[ 2 ];
		const clientSecret = partials[ 3 ];
		const nonce = partials[ 4 ];

		const orderPayIndex = redirectUrl.indexOf( 'order-pay' );
		const isOrderPage = -1 < orderPayIndex;

		// If we're on the Pay for Order page, get the order ID
		// directly from the URL instead of relying on the hash.
		// The checkout URL does not contain the string 'order-pay'.
		// The Pay for Order page contains the string 'order-pay' and
		// can have these formats:
		// Plain permalinks:
		// /?page_id=7&order-pay=189&pay_for_order=true&key=wc_order_key
		// Non-plain permalinks:
		// /checkout/order-pay/189/
		// Match for consecutive digits after the string 'order-pay' to get the order ID.
		const orderIdPartials =
			isOrderPage &&
			redirectUrl.substring( orderPayIndex ).match( /\d+/ );
		if ( orderIdPartials ) {
			orderId = orderIdPartials[ 0 ];
		}

		const confirmAction = isSetupIntent
			? this.getStripe().confirmCardSetup( clientSecret )
			: this.getStripe( true ).confirmCardPayment( clientSecret );

		const request = confirmAction
			// ToDo: Switch to an async function once it works with webpack.
			.then( ( result ) => {
				const intentId =
					( result.paymentIntent && result.paymentIntent.id ) ||
					( result.setupIntent && result.setupIntent.id ) ||
					( result.error &&
						result.error.payment_intent &&
						result.error.payment_intent.id ) ||
					( result.error.setup_intent &&
						result.error.setup_intent.id );

				// In case this is being called via payment request button from a product page,
				// the getConfig function won't work, so fallback to getPaymentRequestData.
				const ajaxUrl =
					getPaymentRequestData( 'ajax_url' ) ??
					getConfig( 'ajaxUrl' );

				const ajaxCall = this.request( ajaxUrl, {
					action: 'update_order_status',
					order_id: orderId,
					// Update the current order status nonce with the new one to ensure that the update
					// order status call works when a guest user creates an account during checkout.
					_ajax_nonce: nonce,
					intent_id: intentId,
					payment_method_id: paymentMethodToSave || null,
				} );

				return [ ajaxCall, result.error ];
			} )
			.then( ( [ verificationCall, originalError ] ) => {
				if ( originalError ) {
					throw originalError;
				}

				return verificationCall.then( ( response ) => {
					const result =
						'string' === typeof response
							? JSON.parse( response )
							: response;

					if ( result.error ) {
						throw result.error;
					}

					return result.return_url;
				} );
			} );

		return {
			request,
			isOrderPage,
		};
	}

	/**
	 * Creates a setup intent without confirming it.
	 *
	 * @return {Promise} The final promise for the request to the server.
	 */
	initSetupIntent() {
		return this.request(
			buildAjaxURL( getConfig( 'wcAjaxUrl' ), 'init_setup_intent' ),
			{ _ajax_nonce: getConfig( 'createSetupIntentNonce' ) }
		).then( ( response ) => {
			if ( ! response.success ) {
				throw response.data.error;
			}
			return response.data;
		} );
	}

	/**
	 * Sets up an intent based on a payment method.
	 *
	 * @param {string} paymentMethodId The ID of the payment method.
	 * @return {Promise} The final promise for the request to the server.
	 */
	setupIntent( paymentMethodId ) {
		return this.request( getConfig( 'ajaxUrl' ), {
			action: 'create_setup_intent',
			'wcpay-payment-method': paymentMethodId,
			_ajax_nonce: getConfig( 'createSetupIntentNonce' ),
		} ).then( ( response ) => {
			if ( ! response.success ) {
				throw response.data.error;
			}

			if ( 'succeeded' === response.data.status ) {
				// No need for further authentication.
				return response.data;
			}

			return this.getStripe()
				.confirmCardSetup( response.data.client_secret )
				.then( ( confirmedSetupIntent ) => {
					const { setupIntent, error } = confirmedSetupIntent;
					if ( error ) {
						throw error;
					}

					return setupIntent;
				} );
		} );
	}

	/**
	 * Creates an intent based on a payment method.
	 *
	 * @param {int} orderId The id of the order if creating the intent on Order Pay page.
	 *
	 * @return {Promise} The final promise for the request to the server.
	 */
	createIntent( orderId ) {
		return this.request(
			buildAjaxURL( getConfig( 'wcAjaxUrl' ), 'create_payment_intent' ),
			{
				wcpay_order_id: orderId,
				_ajax_nonce: getConfig( 'createPaymentIntentNonce' ),
			}
		)
			.then( ( response ) => {
				if ( ! response.success ) {
					throw response.data.error;
				}
				return response.data;
			} )
			.catch( ( error ) => {
				if ( error.message ) {
					throw error;
				} else {
					// Covers the case of error on the Ajax request.
					throw new Error( error.statusText );
				}
			} );
	}

	/**
	 * Updates a payment intent with data from order: customer, level3 data and and maybe sets the payment for future use.
	 *
	 * @param {string} paymentIntentId The id of the payment intent.
	 * @param {int} orderId The id of the order.
	 * @param {string} savePaymentMethod 'yes' if saving.
	 * @param {string} selectedUPEPaymentType The name of the selected UPE payment type or empty string.
	 * @param {string?} paymentCountry The payment two-letter iso country code or null.
	 *
	 * @return {Promise} The final promise for the request to the server.
	 */
	updateIntent(
		paymentIntentId,
		orderId,
		savePaymentMethod,
		selectedUPEPaymentType,
		paymentCountry
	) {
		return this.request(
			buildAjaxURL( getConfig( 'wcAjaxUrl' ), 'update_payment_intent' ),
			{
				wcpay_order_id: orderId,
				wc_payment_intent_id: paymentIntentId,
				save_payment_method: savePaymentMethod,
				wcpay_selected_upe_payment_type: selectedUPEPaymentType,
				wcpay_payment_country: paymentCountry,
				_ajax_nonce: getConfig( 'updatePaymentIntentNonce' ),
			}
		)
			.then( ( response ) => {
				if ( 'failure' === response.result ) {
					throw new Error( response.messages );
				}
				return response;
			} )
			.catch( ( error ) => {
				if ( error.message ) {
					throw error;
				} else {
					// Covers the case of error on the Ajaxrequest.
					throw new Error( error.statusText );
				}
			} );
	}

	/**
	 * Saves the calculated UPE appearance values in a transient.
	 *
	 * @param {Object} appearance The UPE appearance object with style values
	 *
	 * @return {Promise} The final promise for the request to the server.
	 */
	saveUPEAppearance( appearance ) {
		return this.request( getConfig( 'ajaxUrl' ), {
			appearance,
			action: 'save_upe_appearance',
			// eslint-disable-next-line camelcase
			_ajax_nonce: getConfig( 'saveUPEAppearanceNonce' ),
		} )
			.then( ( response ) => {
				// There is not any action to take or harm caused by a failed update, so just returning success status.
				return response.success;
			} )
			.catch( ( error ) => {
				if ( error.message ) {
					throw error;
				} else {
					// Covers the case of error on the Ajaxrequest.
					throw new Error( error.statusText );
				}
			} );
	}

	/**
	 * Process checkout and update payment intent via AJAX.
	 *
	 * @param {string} paymentIntentId ID of payment intent to be updated.
	 * @param {Object} fields Checkout fields.
	 * @return {Promise} Promise containing redirect URL for UPE element.
	 */
	processCheckout( paymentIntentId, fields ) {
		return this.request(
			buildAjaxURL( getConfig( 'wcAjaxUrl' ), 'checkout', '' ),
			{
				...fields,
				wc_payment_intent_id: paymentIntentId,
			}
		)
			.then( ( response ) => {
				if ( 'failure' === response.result ) {
					throw new Error( response.messages );
				}
				return response;
			} )
			.catch( ( error ) => {
				if ( error.message ) {
					throw error;
				} else {
					// Covers the case of error on the Ajaxrequest.
					throw new Error( error.statusText );
				}
			} );
	}

	/**
	 * Submits shipping address to get available shipping options
	 * from Payment Request button.
	 *
	 * @param {Object} shippingAddress Shipping details.
	 * @return {Promise} Promise for the request to the server.
	 */
	paymentRequestCalculateShippingOptions( shippingAddress ) {
		return this.request(
			getPaymentRequestAjaxURL( 'get_shipping_options' ),
			{
				security: getPaymentRequestData( 'nonce' )?.shipping,
				is_product_page: getPaymentRequestData( 'is_product_page' ),
				...shippingAddress,
			}
		);
	}

	/**
	 * Updates cart with selected shipping option.
	 *
	 * @param {Object} shippingOption Shipping option.
	 * @return {Promise} Promise for the request to the server.
	 */
	paymentRequestUpdateShippingDetails( shippingOption ) {
		return this.request(
			getPaymentRequestAjaxURL( 'update_shipping_method' ),
			{
				security: getPaymentRequestData( 'nonce' )?.update_shipping,
				shipping_method: [ shippingOption.id ],
				is_product_page: getPaymentRequestData( 'is_product_page' ),
			}
		);
	}

	/**
	 * Get cart items and total amount.
	 *
	 * @return {Promise} Promise for the request to the server.
	 */
	paymentRequestGetCartDetails() {
		return this.request( getPaymentRequestAjaxURL( 'get_cart_details' ), {
			security: getPaymentRequestData( 'nonce' )?.get_cart_details,
		} );
	}

	/**
	 * Add product to cart from variable product page.
	 *
	 * @param {Object} productData Product data.
	 * @return {Promise} Promise for the request to the server.
	 */
	paymentRequestAddToCart( productData ) {
		return this.request( getPaymentRequestAjaxURL( 'add_to_cart' ), {
			security: getPaymentRequestData( 'nonce' )?.add_to_cart,
			...productData,
		} );
	}

	/**
	 * Get selected product data from variable product page.
	 *
	 * @param {Object} productData Product data.
	 * @return {Promise} Promise for the request to the server.
	 */
	paymentRequestGetSelectedProductData( productData ) {
		return this.request(
			getPaymentRequestAjaxURL( 'get_selected_product_data' ),
			{
				security: getPaymentRequestData( 'nonce' )
					?.get_selected_product_data,
				...productData,
			}
		);
	}

	/**
	 * Creates order based on Payment Request payment method.
	 *
	 * @param {Object} paymentData Order data.
	 * @return {Promise} Promise for the request to the server.
	 */
	paymentRequestCreateOrder( paymentData ) {
		return this.request( getPaymentRequestAjaxURL( 'create_order' ), {
			_wpnonce: getPaymentRequestData( 'nonce' )?.checkout,
			...paymentData,
		} );
	}

	initPlatformCheckout() {
		return this.request(
			getPaymentRequestAjaxURL( 'init_platform_checkout' ),
			{
				_wpnonce: getPaymentRequestData( 'nonce' )?.checkout,
			}
		);
	}

	/**
	 * Log Payment Errors via Ajax.
	 *
	 * @param {string} chargeId Stripe Charge ID
	 * @return {boolean} Returns true irrespective of result.
	 */
	logPaymentError( chargeId ) {
		return this.request(
			buildAjaxURL( getConfig( 'wcAjaxUrl' ), 'log_payment_error' ),
			{
				charge_id: chargeId,
				_ajax_nonce: getConfig( 'logPaymentErrorNonce' ),
			}
		).then( () => {
			// There is not any action to take or harm caused by a failed update, so just returning true.
			return true;
		} );
	}
}<|MERGE_RESOLUTION|>--- conflicted
+++ resolved
@@ -53,15 +53,10 @@
 			if ( isUPEEnabled ) {
 				this.stripe = new Stripe( publishableKey, {
 					stripeAccount: accountId,
-<<<<<<< HEAD
 					betas: [
-						'payment_element_beta_1',
 						'card_country_event_beta_1',
 						'us_bank_account_beta_1',
 					],
-=======
-					betas: [ 'card_country_event_beta_1' ],
->>>>>>> d619c4d5
 					locale,
 				} );
 			} else {
