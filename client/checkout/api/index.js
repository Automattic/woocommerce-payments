--- conflicted
+++ resolved
@@ -360,37 +360,22 @@
 	 *
 	 * @return {Promise} The final promise for the request to the server.
 	 */
-<<<<<<< HEAD
 	updateIntent(
 		paymentIntentId,
 		orderId,
 		savePaymentMethod,
 		selectedUPEPaymentType
 	) {
-		return this.request( getConfig( 'ajaxUrl' ), {
-			// eslint-disable-next-line camelcase
-			wcpay_order_id: orderId,
-			// eslint-disable-next-line camelcase
-			wc_payment_intent_id: paymentIntentId,
-			// eslint-disable-next-line camelcase
-			save_payment_method: savePaymentMethod,
-			wcpay_selected_upe_payment_type: selectedUPEPaymentType,
-			action: 'update_payment_intent',
-			// eslint-disable-next-line camelcase
-			_ajax_nonce: getConfig( 'updatePaymentIntentNonce' ),
-		} )
-=======
-	updateIntent( paymentIntentId, orderId, savePaymentMethod ) {
 		return this.request(
 			buildAjaxURL( getConfig( 'wcAjaxUrl' ), 'update_payment_intent' ),
 			{
 				wcpay_order_id: orderId,
 				wc_payment_intent_id: paymentIntentId,
 				save_payment_method: savePaymentMethod,
+				wcpay_selected_upe_payment_type: selectedUPEPaymentType,
 				_ajax_nonce: getConfig( 'updatePaymentIntentNonce' ),
 			}
 		)
->>>>>>> 58c7ba09
 			.then( ( response ) => {
 				if ( 'failure' === response.result ) {
 					throw new Error( response.messages );
