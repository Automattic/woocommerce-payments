/* global Stripe */

/**
 * Internal dependencies
 */
import { getConfig } from 'utils/checkout';
import {
	getPaymentRequestData,
	getPaymentRequestAjaxURL,
	buildAjaxURL,
} from '../../payment-request/utils';

/**
 * Handles generic connections to the server and Stripe.
 */
export default class WCPayAPI {
	/**
	 * Prepares the API.
	 *
	 * @param {Object}   options Options for the initialization.
	 * @param {Function} request A function to use for AJAX requests.
	 */
	constructor( options, request ) {
		this.options = options;
		this.stripe = null;
		this.stripePlatform = null;
		this.request = request;
	}

	createStripe( publishableKey, locale, accountId = '', betas = [] ) {
		const options = { locale };

		if ( accountId ) {
			options.stripeAccount = accountId;
		}
		if ( betas ) {
			options.betas = betas;
		}

		return new Stripe( publishableKey, options );
	}

	/**
	 * Generates a new instance of Stripe.
	 *
	 * @param {boolean}  forceAccountRequest True to instantiate the Stripe object with the merchant's account key.
	 * @return {Object} The Stripe Object.
	 */
	getStripe( forceAccountRequest = false ) {
		const {
			publishableKey,
			accountId,
			forceNetworkSavedCards,
			locale,
			isStripeLinkEnabled,
		} = this.options;

		if ( forceNetworkSavedCards && ! forceAccountRequest ) {
			if ( ! this.stripePlatform ) {
				this.stripePlatform = this.createStripe(
					publishableKey,
					locale
				);
			}
			return this.stripePlatform;
		}

		if ( ! this.stripe ) {
<<<<<<< HEAD
			let betas = [ 'card_country_event_beta_1' ];
			if ( isStripeLinkEnabled ) {
				betas = betas.concat( [
					'link_autofill_modal_beta_1',
					'link_beta_2',
				] );
=======
			if ( isUPEEnabled ) {
				let betas = [ 'card_country_event_beta_1' ];
				if ( isStripeLinkEnabled ) {
					betas = betas.concat( [ 'link_autofill_modal_beta_1' ] );
				}

				this.stripe = this.createStripe(
					publishableKey,
					locale,
					accountId,
					betas
				);
			} else {
				this.stripe = this.createStripe(
					publishableKey,
					locale,
					accountId
				);
>>>>>>> 3b9a31f1
			}

			this.stripe = this.createStripe(
				publishableKey,
				locale,
				accountId,
				betas
			);
		}
		return this.stripe;
	}

	/**
	 * Load Stripe for payment request button.
	 *
	 * @return {Promise} Promise with the Stripe object or an error.
	 */
	loadStripe() {
		return new Promise( ( resolve ) => {
			try {
				resolve( this.getStripe() );
			} catch ( error ) {
				// In order to avoid showing console error publicly to users,
				// we resolve instead of rejecting when there is an error.
				resolve( { error } );
			}
		} );
	}

	/**
	 * Generates a Stripe payment method.
	 *
	 * @param {Object} elements A hash of all Stripe elements, used to enter card data.
	 * @param {Object} preparedCustomerData Default values for customer data, used on pages like Pay for Order.
	 * @return {Object} A request object, which will be prepared and then `.send()`.
	 */
	generatePaymentMethodRequest( elements, preparedCustomerData = {} ) {
		const stripe = this.getStripe();

		return new ( class {
			constructor() {
				this.args = {
					...elements,
					billing_details: {
						address: {},
					},
				};
			}

			/**
			 * Prepares a value that's been loaded from inputs,
			 * uses a default value if none is present.
			 *
			 * @param {string} name The key of the value.
			 * @param {mixed} value The value to sanitize.
			 * @return {mixed}     The sanitized value, `undefined` if not present.
			 */
			prepareValue( name, value ) {
				// Fall back to the value in `preparedCustomerData`.
				if ( 'undefined' === typeof value || 0 === value.length ) {
					value = preparedCustomerData[ name ]; // `undefined` if not set.
				}

				if ( 'undefined' !== typeof value && 0 < value.length ) {
					return value;
				}
			}

			/**
			 * Updates a billing detail within the request.
			 *
			 * @param {string} name The name of the billing value.
			 * @param {string} value The actual value.
			 */
			setBillingDetail( name, value ) {
				const preparedValue = this.prepareValue( name, value );
				if ( 'undefined' !== typeof preparedValue ) {
					this.args.billing_details[ name ] = preparedValue;
				}
			}

			/**
			 * Updates an address detail within the request.
			 *
			 * @param {string} name The name of the address value.
			 * @param {string} value The actual value.
			 */
			setAddressDetail( name, value ) {
				const preparedValue = this.prepareValue( name, value );
				if ( 'undefined' !== typeof preparedValue ) {
					this.args.billing_details.address[ name ] = preparedValue;
				}
			}

			/**
			 * Sends the request to Stripe once everything is ready.
			 *
			 * @return {Object} The payment method object if successfully loaded.
			 */
			send() {
				return stripe
					.createPaymentMethod( this.args )
					.then( ( paymentMethod ) => {
						if ( paymentMethod.error ) {
							throw paymentMethod.error;
						}

						return paymentMethod;
					} );
			}
		} )();
	}

	/**
	 * Extracts the details about a payment intent from the redirect URL,
	 * and displays the intent confirmation modal (if needed).
	 *
	 * @param {string} redirectUrl The redirect URL, returned from the server.
	 * @param {string} paymentMethodToSave The ID of a Payment Method if it should be saved (optional).
	 * @return {mixed} A redirect URL on success, or `true` if no confirmation is needed.
	 */
	confirmIntent( redirectUrl, paymentMethodToSave ) {
		const partials = redirectUrl.match(
			/#wcpay-confirm-(pi|si):(.+):(.+):(.+)$/
		);

		if ( ! partials ) {
			return true;
		}

		const isSetupIntent = 'si' === partials[ 1 ];
		let orderId = partials[ 2 ];
		const clientSecret = partials[ 3 ];
		const nonce = partials[ 4 ];

		const orderPayIndex = redirectUrl.indexOf( 'order-pay' );
		const isOrderPage = -1 < orderPayIndex;

		// If we're on the Pay for Order page, get the order ID
		// directly from the URL instead of relying on the hash.
		// The checkout URL does not contain the string 'order-pay'.
		// The Pay for Order page contains the string 'order-pay' and
		// can have these formats:
		// Plain permalinks:
		// /?page_id=7&order-pay=189&pay_for_order=true&key=wc_order_key
		// Non-plain permalinks:
		// /checkout/order-pay/189/
		// Match for consecutive digits after the string 'order-pay' to get the order ID.
		const orderIdPartials =
			isOrderPage &&
			redirectUrl.substring( orderPayIndex ).match( /\d+/ );
		if ( orderIdPartials ) {
			orderId = orderIdPartials[ 0 ];
		}

		const confirmPaymentOrSetup = () => {
			const { locale, publishableKey } = this.options;
			const accountIdForIntentConfirmation = getConfig(
				'accountIdForIntentConfirmation'
			);

			// If this is a setup intent we're not processing a platform checkout payment so we can
			// use the regular getStripe function.
			if ( isSetupIntent ) {
				return this.getStripe().confirmCardSetup( clientSecret );
			}

			// For platform checkout we need the capability to switch up the account ID specifically for
			// the intent confirmation step, that's why we create a new instance of the Stripe JS here.
			if ( accountIdForIntentConfirmation ) {
				return this.createStripe(
					publishableKey,
					locale,
					accountIdForIntentConfirmation
				).confirmCardPayment( clientSecret );
			}

			// When not dealing with a setup intent or platform checkout we need to force an account
			// specific request in Stripe.
			return this.getStripe( true ).confirmCardPayment( clientSecret );
		};

		const confirmAction = confirmPaymentOrSetup();

		const request = confirmAction
			// ToDo: Switch to an async function once it works with webpack.
			.then( ( result ) => {
				const intentId =
					( result.paymentIntent && result.paymentIntent.id ) ||
					( result.setupIntent && result.setupIntent.id ) ||
					( result.error &&
						result.error.payment_intent &&
						result.error.payment_intent.id ) ||
					( result.error.setup_intent &&
						result.error.setup_intent.id );

				// In case this is being called via payment request button from a product page,
				// the getConfig function won't work, so fallback to getPaymentRequestData.
				const ajaxUrl =
					getPaymentRequestData( 'ajax_url' ) ??
					getConfig( 'ajaxUrl' );

				const ajaxCall = this.request( ajaxUrl, {
					action: 'update_order_status',
					order_id: orderId,
					// Update the current order status nonce with the new one to ensure that the update
					// order status call works when a guest user creates an account during checkout.
					_ajax_nonce: nonce,
					intent_id: intentId,
					payment_method_id: paymentMethodToSave || null,
				} );

				return [ ajaxCall, result.error ];
			} )
			.then( ( [ verificationCall, originalError ] ) => {
				if ( originalError ) {
					throw originalError;
				}

				return verificationCall.then( ( response ) => {
					const result =
						'string' === typeof response
							? JSON.parse( response )
							: response;

					if ( result.error ) {
						throw result.error;
					}

					return result.return_url;
				} );
			} );

		return {
			request,
			isOrderPage,
		};
	}

	/**
	 * Creates a setup intent without confirming it.
	 *
	 * @param {string} paymentMethodType Stripe payment method type ID.
	 * @return {Promise} The final promise for the request to the server.
	 */
	initSetupIntent( paymentMethodType ) {
		return this.request(
			buildAjaxURL(
				getConfig( 'wcAjaxUrl' ),
				`init_setup_intent_${ paymentMethodType }`
			),
			{ _ajax_nonce: getConfig( 'createSetupIntentNonce' ) }
		).then( ( response ) => {
			if ( ! response.success ) {
				throw response.data.error;
			}
			return response.data;
		} );
	}

	/**
	 * Sets up an intent based on a payment method.
	 *
	 * @param {string} paymentMethodId The ID of the payment method.
	 * @return {Promise} The final promise for the request to the server.
	 */
	setupIntent( paymentMethodId ) {
		return this.request( getConfig( 'ajaxUrl' ), {
			action: 'create_setup_intent',
			'wcpay-payment-method': paymentMethodId,
			_ajax_nonce: getConfig( 'createSetupIntentNonce' ),
		} ).then( ( response ) => {
			if ( ! response.success ) {
				throw response.data.error;
			}

			if ( 'succeeded' === response.data.status ) {
				// No need for further authentication.
				return response.data;
			}

			return this.getStripe()
				.confirmCardSetup( response.data.client_secret )
				.then( ( confirmedSetupIntent ) => {
					const { setupIntent, error } = confirmedSetupIntent;
					if ( error ) {
						throw error;
					}

					return setupIntent;
				} );
		} );
	}

	/**
	 * Creates an intent based on a payment method.
	 *
	 * @param {string} paymentMethodType Stripe payment method type ID.
	 * @param {int} orderId The id of the order if creating the intent on Order Pay page.
	 *
	 * @return {Promise} The final promise for the request to the server.
	 */
	createIntent( paymentMethodType, orderId ) {
		return this.request(
			buildAjaxURL(
				getConfig( 'wcAjaxUrl' ),
				`create_payment_intent_${ paymentMethodType }`
			),
			{
				wcpay_order_id: orderId,
				_ajax_nonce: getConfig( 'createPaymentIntentNonce' ),
			}
		)
			.then( ( response ) => {
				if ( ! response.success ) {
					throw response.data.error;
				}
				return response.data;
			} )
			.catch( ( error ) => {
				if ( error.message ) {
					throw error;
				} else {
					// Covers the case of error on the Ajax request.
					throw new Error( error.statusText );
				}
			} );
	}

	/**
	 * Updates a payment intent with data from order: customer, level3 data and maybe sets the payment for future use.
	 *
	 * @param {string} paymentIntentId The id of the payment intent.
	 * @param {int} orderId The id of the order.
	 * @param {string} savePaymentMethod 'yes' if saving.
	 * @param {string} selectedUPEPaymentType The name of the selected UPE payment type or empty string.
	 * @param {string?} paymentCountry The payment two-letter iso country code or null.
	 *
	 * @return {Promise} The final promise for the request to the server.
	 */
	updateIntent(
		paymentIntentId,
		orderId,
		savePaymentMethod,
		selectedUPEPaymentType,
		paymentCountry
	) {
		return this.request(
			buildAjaxURL( getConfig( 'wcAjaxUrl' ), 'update_payment_intent' ),
			{
				wcpay_order_id: orderId,
				wc_payment_intent_id: paymentIntentId,
				save_payment_method: savePaymentMethod,
				wcpay_selected_upe_payment_type: selectedUPEPaymentType,
				wcpay_payment_country: paymentCountry,
				_ajax_nonce: getConfig( 'updatePaymentIntentNonce' ),
			}
		)
			.then( ( response ) => {
				if ( 'failure' === response.result ) {
					throw new Error( response.messages );
				}
				return response;
			} )
			.catch( ( error ) => {
				if ( error.message ) {
					throw error;
				} else {
					// Covers the case of error on the Ajaxrequest.
					throw new Error( error.statusText );
				}
			} );
	}

	/**
	 * Confirm Stripe payment with fallback for rate limit error.
	 *
	 * @param {Object|StripeElements} elements Stripe elements.
	 * @param {Object} confirmParams Confirm payment request parameters.
	 * @param {string|null} paymentIntentSecret Payment intent secret used to validate payment on rate limit error
	 *
	 * @return {Promise} The payment confirmation promise.
	 */
	async handlePaymentConfirmation(
		elements,
		confirmParams,
		paymentIntentSecret
	) {
		const stripe = this.getStripe();
		const confirmPaymentResult = await stripe.confirmPayment( {
			elements,
			confirmParams,
		} );
		if (
			paymentIntentSecret &&
			confirmPaymentResult.error &&
			'lock_timeout' === confirmPaymentResult.error.code
		) {
			const paymentIntentResult = await stripe.retrievePaymentIntent(
				paymentIntentSecret
			);
			if (
				! paymentIntentResult.error &&
				'succeeded' === paymentIntentResult.paymentIntent.status
			) {
				window.location.href = confirmParams.redirect_url;
				return paymentIntentResult; //To prevent returning an error during the redirection.
			}
		}

		return confirmPaymentResult;
	}

	/**
	 * Saves the calculated UPE appearance values in a transient.
	 *
	 * @param {Object} appearance The UPE appearance object with style values
	 * @param {boolean} isBlocksCheckout True if save request is for Blocks Checkout. Default false.
	 *
	 * @return {Promise} The final promise for the request to the server.
	 */
	saveUPEAppearance( appearance, isBlocksCheckout = false ) {
		return this.request( getConfig( 'ajaxUrl' ), {
			is_blocks_checkout: isBlocksCheckout,
			appearance: JSON.stringify( appearance ),
			action: 'save_upe_appearance',
			// eslint-disable-next-line camelcase
			_ajax_nonce: getConfig( 'saveUPEAppearanceNonce' ),
		} )
			.then( ( response ) => {
				// There is not any action to take or harm caused by a failed update, so just returning success status.
				return response.success;
			} )
			.catch( ( error ) => {
				if ( error.message ) {
					throw error;
				} else {
					// Covers the case of error on the Ajaxrequest.
					throw new Error( error.statusText );
				}
			} );
	}

	/**
	 * Process checkout and update payment intent via AJAX.
	 *
	 * @param {string} paymentIntentId ID of payment intent to be updated.
	 * @param {Object} fields Checkout fields.
	 * @return {Promise} Promise containing redirect URL for UPE element.
	 */
	processCheckout( paymentIntentId, fields ) {
		return this.request(
			buildAjaxURL( getConfig( 'wcAjaxUrl' ), 'checkout', '' ),
			{
				...fields,
				wc_payment_intent_id: paymentIntentId,
			}
		)
			.then( ( response ) => {
				if ( 'failure' === response.result ) {
					throw new Error( response.messages );
				}
				return response;
			} )
			.catch( ( error ) => {
				if ( error.message ) {
					throw error;
				} else {
					// Covers the case of error on the Ajaxrequest.
					throw new Error( error.statusText );
				}
			} );
	}

	/**
	 * Submits shipping address to get available shipping options
	 * from Payment Request button.
	 *
	 * @param {Object} shippingAddress Shipping details.
	 * @return {Promise} Promise for the request to the server.
	 */
	paymentRequestCalculateShippingOptions( shippingAddress ) {
		return this.request(
			getPaymentRequestAjaxURL( 'get_shipping_options' ),
			{
				security: getPaymentRequestData( 'nonce' )?.shipping,
				is_product_page: getPaymentRequestData( 'is_product_page' ),
				...shippingAddress,
			}
		);
	}

	/**
	 * Updates cart with selected shipping option.
	 *
	 * @param {Object} shippingOption Shipping option.
	 * @return {Promise} Promise for the request to the server.
	 */
	paymentRequestUpdateShippingDetails( shippingOption ) {
		return this.request(
			getPaymentRequestAjaxURL( 'update_shipping_method' ),
			{
				security: getPaymentRequestData( 'nonce' )?.update_shipping,
				shipping_method: [ shippingOption.id ],
				is_product_page: getPaymentRequestData( 'is_product_page' ),
			}
		);
	}

	/**
	 * Get cart items and total amount.
	 *
	 * @return {Promise} Promise for the request to the server.
	 */
	paymentRequestGetCartDetails() {
		return this.request( getPaymentRequestAjaxURL( 'get_cart_details' ), {
			security: getPaymentRequestData( 'nonce' )?.get_cart_details,
		} );
	}

	/**
	 * Add product to cart from variable product page.
	 *
	 * @param {Object} productData Product data.
	 * @return {Promise} Promise for the request to the server.
	 */
	paymentRequestAddToCart( productData ) {
		return this.request( getPaymentRequestAjaxURL( 'add_to_cart' ), {
			security: getPaymentRequestData( 'nonce' )?.add_to_cart,
			...productData,
		} );
	}

	/**
	 * Get selected product data from variable product page.
	 *
	 * @param {Object} productData Product data.
	 * @return {Promise} Promise for the request to the server.
	 */
	paymentRequestGetSelectedProductData( productData ) {
		return this.request(
			getPaymentRequestAjaxURL( 'get_selected_product_data' ),
			{
				security: getPaymentRequestData( 'nonce' )
					?.get_selected_product_data,
				...productData,
			}
		);
	}

	/**
	 * Creates order based on Payment Request payment method.
	 *
	 * @param {Object} paymentData Order data.
	 * @return {Promise} Promise for the request to the server.
	 */
	paymentRequestCreateOrder( paymentData ) {
		return this.request( getPaymentRequestAjaxURL( 'create_order' ), {
			_wpnonce: getPaymentRequestData( 'nonce' )?.checkout,
			...paymentData,
		} );
	}

	initPlatformCheckout( userEmail, platformCheckoutUserSession ) {
		return this.request(
			buildAjaxURL( getConfig( 'wcAjaxUrl' ), 'init_platform_checkout' ),
			{
				_wpnonce: getConfig( 'initPlatformCheckoutNonce' ),
				email: userEmail,
				user_session: platformCheckoutUserSession,
			}
		);
	}

	paymentRequestPayForOrder( order, paymentData ) {
		return this.request( getPaymentRequestAjaxURL( 'pay_for_order' ), {
			_wpnonce: getPaymentRequestData( 'nonce' )?.pay_for_order,
			order,
			...paymentData,
		} );
	}

	/**
	 * Log Payment Errors via Ajax.
	 *
	 * @param {string} chargeId Stripe Charge ID
	 * @return {boolean} Returns true irrespective of result.
	 */
	logPaymentError( chargeId ) {
		return this.request(
			buildAjaxURL( getConfig( 'wcAjaxUrl' ), 'log_payment_error' ),
			{
				charge_id: chargeId,
				_ajax_nonce: getConfig( 'logPaymentErrorNonce' ),
			}
		).then( () => {
			// There is not any action to take or harm caused by a failed update, so just returning true.
			return true;
		} );
	}
}<|MERGE_RESOLUTION|>--- conflicted
+++ resolved
@@ -66,33 +66,9 @@
 		}
 
 		if ( ! this.stripe ) {
-<<<<<<< HEAD
 			let betas = [ 'card_country_event_beta_1' ];
 			if ( isStripeLinkEnabled ) {
-				betas = betas.concat( [
-					'link_autofill_modal_beta_1',
-					'link_beta_2',
-				] );
-=======
-			if ( isUPEEnabled ) {
-				let betas = [ 'card_country_event_beta_1' ];
-				if ( isStripeLinkEnabled ) {
-					betas = betas.concat( [ 'link_autofill_modal_beta_1' ] );
-				}
-
-				this.stripe = this.createStripe(
-					publishableKey,
-					locale,
-					accountId,
-					betas
-				);
-			} else {
-				this.stripe = this.createStripe(
-					publishableKey,
-					locale,
-					accountId
-				);
->>>>>>> 3b9a31f1
+				betas = betas.concat( [ 'link_autofill_modal_beta_1' ] );
 			}
 
 			this.stripe = this.createStripe(
