/**
 * External dependencies
 */
import { __ } from '@wordpress/i18n';
import { getConfig } from 'utils/checkout';
import wcpayTracks from 'tracks';

export const expressCheckoutIframe = async ( api ) => {
	let userEmail = '';

	const parentDiv = document.body;

	// Make the otp iframe wrapper.
	const iframeWrapper = document.createElement( 'div' );
	iframeWrapper.setAttribute( 'role', 'dialog' );
	iframeWrapper.setAttribute( 'aria-modal', 'true' );
	iframeWrapper.classList.add( 'platform-checkout-otp-iframe-wrapper' );

	// Make the otp iframe.
	const iframe = document.createElement( 'iframe' );
	iframe.title = __( 'WooPay SMS code verification', 'woocommerce-payments' );
	iframe.classList.add( 'platform-checkout-otp-iframe' );

	// To prevent twentytwenty.intrinsicRatioVideos from trying to resize the iframe.
	iframe.classList.add( 'intrinsic-ignore' );

	// Maybe we could make this a configurable option defined in PHP so it could be filtered by merchants.
	const fullScreenModalBreakpoint = 768;

	// Track the current state of the header. This default
	// value should match the default state on the platform.
	let iframeHeaderValue = true;
	const getWindowSize = () => {
		if (
			( fullScreenModalBreakpoint <= window.innerWidth &&
				iframeHeaderValue ) ||
			( fullScreenModalBreakpoint > window.innerWidth &&
				! iframeHeaderValue )
		) {
			iframeHeaderValue = ! iframeHeaderValue;
			iframe.contentWindow.postMessage(
				{
					action: 'setHeader',
					value: iframeHeaderValue,
				},
				getConfig( 'platformCheckoutHost' )
			);
		}

		// Prevent scrolling when the iframe is open.
		document.body.style.overflow = 'hidden';
	};

	/**
	 * Handles setting the iframe position based on the window size.
	 * It tries to be positioned at the center of the screen unless
	 * window is smaller than breakpoint which makes it full window size.
	 */
	const setPopoverPosition = () => {
		// If for some reason the iframe is not loaded, just return.
		if ( ! iframe ) {
			return;
		}

		// If the window width is less than the breakpoint, set iframe to full window
		if ( fullScreenModalBreakpoint >= window.innerWidth ) {
			iframe.style.left = '0';
			iframe.style.right = '';
			iframe.style.top = '0';
			return;
		}

		// Get references to the iframe bounding rects.
		const iframeRect = iframe.getBoundingClientRect();

		// Set the iframe top and left to be centered.
		iframe.style.top =
			Math.floor( window.innerHeight / 2 - iframeRect.height / 2 ) + 'px';
		iframe.style.left =
			Math.floor( window.innerWidth / 2 - iframeRect.width / 2 ) + 'px';
	};

	iframe.addEventListener( 'load', () => {
		// Set the initial value.
		iframeHeaderValue = true;

		getWindowSize();
		window.addEventListener( 'resize', getWindowSize );

		setPopoverPosition();
		window.addEventListener( 'resize', setPopoverPosition );

		iframe.classList.add( 'open' );
		wcpayTracks.recordUserEvent(
			wcpayTracks.events.PLATFORM_CHECKOUT_OTP_START
		);
	} );

	// Add the iframe to the wrapper.
	iframeWrapper.insertBefore( iframe, null );

	// Error message to display when there's an error contacting WooPay.
	const errorMessage = document.createElement( 'div' );
	errorMessage.style[ 'white-space' ] = 'normal';
	errorMessage.textContent = __(
		'WooPay is unavailable at this time. Please complete your checkout below. Sorry for the inconvenience.',
		'woocommerce-payments'
	);

	const closeIframe = () => {
		window.removeEventListener( 'resize', getWindowSize );
		window.removeEventListener( 'resize', setPopoverPosition );

		iframeWrapper.remove();
		iframe.classList.remove( 'open' );

		document.body.style.overflow = '';
	};

	iframeWrapper.addEventListener( 'click', closeIframe );

	const openIframe = ( email = '' ) => {
		const urlParams = new URLSearchParams();
<<<<<<< HEAD
		urlParams.append( 'email', email );
		urlParams.append( 'testMode', getConfig( 'testMode' ) );
=======
>>>>>>> 74898bf6
		urlParams.append(
			'needsHeader',
			fullScreenModalBreakpoint > window.innerWidth
		);
		urlParams.append( 'wcpayVersion', getConfig( 'wcpayVersionNumber' ) );

		if ( email ) {
			urlParams.append( 'email', email );
		}

		iframe.src = `${ getConfig(
			'platformCheckoutHost'
		) }/otp/?${ urlParams.toString() }`;

		// Insert the wrapper into the DOM.
		parentDiv.insertBefore( iframeWrapper, null );

		setPopoverPosition();

		// Focus the iframe.
		iframe.focus();
	};

	const showErrorMessage = () => {
		parentDiv.insertBefore( errorMessage );
	};

	document.addEventListener( 'keyup', ( event ) => {
		if ( 'Escape' === event.key && closeIframe() ) {
			event.stopPropagation();
		}
	} );

	window.addEventListener( 'message', ( e ) => {
		if ( ! getConfig( 'platformCheckoutHost' ).startsWith( e.origin ) ) {
			return;
		}

		switch ( e.data.action ) {
			case 'otp_email_submitted':
				userEmail = e.data.userEmail;
				break;
			case 'redirect_to_platform_checkout':
				wcpayTracks.recordUserEvent(
					wcpayTracks.events.PLATFORM_CHECKOUT_OTP_COMPLETE
				);
				api.initPlatformCheckout(
					userEmail,
					e.data.platformCheckoutUserSession
				).then( ( response ) => {
					if ( 'success' === response.result ) {
						window.location = response.url;
					} else {
						showErrorMessage();
						closeIframe( false );
					}
				} );
				break;
			case 'otp_validation_failed':
				wcpayTracks.recordUserEvent(
					wcpayTracks.events.PLATFORM_CHECKOUT_OTP_FAILED
				);
				break;
			case 'close_modal':
				closeIframe();
				break;
			case 'iframe_height':
				if ( 300 < e.data.height ) {
					if ( fullScreenModalBreakpoint <= window.innerWidth ) {
						// set height to given value
						iframe.style.height = e.data.height + 'px';

						// center top in window
						iframe.style.top =
							Math.floor(
								window.innerHeight / 2 - e.data.height / 2
							) + 'px';
					} else {
						iframe.style.height = '';
						iframe.style.top = '';
					}
				}
				break;
			default:
			// do nothing, only respond to expected actions.
		}
	} );

	window.addEventListener( 'pageshow', function ( event ) {
		if ( event.persisted ) {
			// Safari needs to close iframe with this.
			closeIframe( false );
		}
	} );

	openIframe();
};<|MERGE_RESOLUTION|>--- conflicted
+++ resolved
@@ -121,11 +121,7 @@
 
 	const openIframe = ( email = '' ) => {
 		const urlParams = new URLSearchParams();
-<<<<<<< HEAD
-		urlParams.append( 'email', email );
 		urlParams.append( 'testMode', getConfig( 'testMode' ) );
-=======
->>>>>>> 74898bf6
 		urlParams.append(
 			'needsHeader',
 			fullScreenModalBreakpoint > window.innerWidth
