--- conflicted
+++ resolved
@@ -138,14 +138,12 @@
 					backgroundColor: 'rgba(0, 0, 0, 0)',
 					color: 'rgb(109, 109, 109)',
 				},
-<<<<<<< HEAD
 				'.Tab--selected:hover': {
 					backgroundColor: 'rgba(18, 18, 18, 0)',
 					color: 'rgb(255, 255, 255)',
-=======
+				},
 				'.TabIcon--selected': {
 					color: 'rgb(109, 109, 109)',
->>>>>>> 600eb37f
 				},
 			},
 		} );
