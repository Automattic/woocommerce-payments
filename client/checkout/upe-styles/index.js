--- conflicted
+++ resolved
@@ -71,15 +71,12 @@
 		upeThemeSelectedPaymentSelector,
 		'.Tab--selected'
 	);
-<<<<<<< HEAD
 	const tabHoverRules = generateHoverRules( inputRules );
 	const selectedTabHoverRules = generateHoverRules( selectedTabRules );
-=======
 	const selectedTabIconRules = getFieldStyles(
 		upeThemeSelectedPaymentSelector,
 		'.TabIcon--selected'
 	);
->>>>>>> 600eb37f
 
 	const appearance = {
 		rules: {
@@ -88,11 +85,8 @@
 			'.Tab': inputRules,
 			'.Tab:hover': tabHoverRules,
 			'.Tab--selected': selectedTabRules,
-<<<<<<< HEAD
 			'.Tab--selected:hover': selectedTabHoverRules,
-=======
 			'.TabIcon--selected': selectedTabIconRules,
->>>>>>> 600eb37f
 		},
 	};
 
