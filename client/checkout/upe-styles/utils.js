--- conflicted
+++ resolved
@@ -140,7 +140,6 @@
 };
 
 /**
-<<<<<<< HEAD
  * Converts rgba to rgb format, since Stripe Appearances API does not accept rgba format for text color.
  *
  * @param {string} color CSS color value.
@@ -158,7 +157,9 @@
 		color = `rgb(${ newColorParts.join( ', ' ) })`;
 	}
 	return color;
-=======
+};
+
+/**
  * Modifies the appearance object to include styles for floating label.
  *
  * @param {Object} appearance object to modify.
@@ -232,5 +233,4 @@
 	}
 
 	return appearance;
->>>>>>> 5faa312e
 };