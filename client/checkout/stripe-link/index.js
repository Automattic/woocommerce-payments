--- conflicted
+++ resolved
@@ -1,10 +1,9 @@
-<<<<<<< HEAD
 /**
  * Internal dependencies
  */
 import { dispatchChangeEventFor } from '../utils/upe';
 
-const switchToNewPaymentTokenElement = () => {
+export const switchToNewPaymentTokenElement = () => {
 	const newPaymentTokenElement = document.getElementById(
 		'wc-woocommerce_payments-payment-token-new'
 	);
@@ -12,32 +11,6 @@
 		newPaymentTokenElement.checked = true;
 		dispatchChangeEventFor( newPaymentTokenElement );
 	}
-};
-
-const showLinkButton = ( linkAutofill ) => {
-	// Display StripeLink button if email field is prefilled.
-	const billingEmailInput = document.getElementById( 'billing_email' );
-	if ( billingEmailInput.value !== '' ) {
-		const linkButtonTop =
-			billingEmailInput.offsetTop +
-			( billingEmailInput.offsetHeight - 40 ) / 2;
-		const stripeLinkButton = document.querySelector(
-			'.wcpay-stripelink-modal-trigger'
-		);
-		stripeLinkButton.style.display = 'block';
-		stripeLinkButton.style.top = `${ linkButtonTop }px`;
-	}
-
-	// Handle StripeLink button click.
-	const stripeLinkButton = document.querySelector(
-		'.wcpay-stripelink-modal-trigger'
-	);
-	stripeLinkButton.addEventListener( 'click', ( event ) => {
-		event.preventDefault();
-		// Trigger modal.
-		linkAutofill.launch( { email: billingEmailInput.value } );
-		switchToNewPaymentTokenElement();
-	} );
 };
 
 export const removeLinkButton = () => {
@@ -49,90 +22,6 @@
 	}
 };
 
-export const autofill = ( event, options ) => {
-	const { billingAddress, shippingAddress } = event.value;
-	const fillWith = options.fill_field_method
-		? options.fill_field_method
-		: ( address, nodeId, key ) => {
-				if ( document.getElementById( nodeId ) !== null ) {
-					document.getElementById( nodeId ).value =
-						address.address[ key ];
-				}
-		  };
-
-	if ( options.complete_shipping() ) {
-		const shippingNames = shippingAddress.name.split( / (.*)/s, 2 );
-		shippingAddress.address.last_name = shippingNames[ 1 ];
-		shippingAddress.address.first_name = shippingNames[ 0 ];
-
-		fillWith( shippingAddress, options.shipping_fields.line1, 'line1' );
-		fillWith( shippingAddress, options.shipping_fields.line2, 'line2' );
-		fillWith( shippingAddress, options.shipping_fields.city, 'city' );
-		fillWith( shippingAddress, options.shipping_fields.country, 'country' );
-		fillWith(
-			shippingAddress,
-			options.shipping_fields.first_name,
-			'first_name'
-		);
-		fillWith(
-			shippingAddress,
-			options.shipping_fields.last_name,
-			'last_name'
-		);
-		const billingCountryStateSelects = document.querySelectorAll(
-			'#billing_country, #billing_state, #shipping_country, #shipping_state'
-		);
-		billingCountryStateSelects.forEach( ( select ) =>
-			select.dispatchEvent( new Event( 'change' ) )
-		);
-		fillWith( shippingAddress, options.shipping_fields.state, 'state' );
-		fillWith(
-			shippingAddress,
-			options.shipping_fields.postal_code,
-			'postal_code'
-		);
-	}
-
-	if ( options.complete_billing() ) {
-		const billingNames = billingAddress.name.split( / (.*)/s, 2 );
-		billingAddress.address.last_name = billingNames[ 1 ];
-		billingAddress.address.first_name = billingNames[ 0 ];
-
-		fillWith( billingAddress, options.billing_fields.line1, 'line1' );
-		fillWith( billingAddress, options.billing_fields.line2, 'line2' );
-		fillWith( billingAddress, options.billing_fields.city, 'city' );
-		fillWith( billingAddress, options.billing_fields.country, 'country' );
-		fillWith(
-			billingAddress,
-			options.billing_fields.first_name,
-			'first_name'
-		);
-		fillWith(
-			billingAddress,
-			options.billing_fields.last_name,
-			'last_name'
-		);
-
-		const billingCountryStateSelects = document.querySelectorAll(
-			'#billing_country, #billing_state, #shipping_country, #shipping_state'
-		);
-		billingCountryStateSelects.forEach( ( select ) =>
-			select.dispatchEvent( new Event( 'change' ) )
-		);
-		fillWith( billingAddress, options.billing_fields.state, 'state' );
-		fillWith(
-			billingAddress,
-			options.billing_fields.postal_code,
-			'postal_code'
-		);
-	}
-	const billingCountryStateSelects = document.querySelectorAll(
-		'#billing_country, #billing_state, #shipping_country, #shipping_state'
-	);
-	billingCountryStateSelects.forEach( ( select ) =>
-		select.dispatchEvent( new Event( 'change' ) )
-	);
-=======
 const transformStripeLinkAddress = ( address ) => {
 	// when clicking "use another address" or "use another payment method", the returned value for shipping/billing might be `null`.
 	if ( ! address ) return null;
@@ -149,7 +38,6 @@
 		state: address.address.state || '',
 		// missing fields from Stripe autofill: phone, company
 	};
->>>>>>> f00749a6
 };
 
 const enableStripeLinkPaymentMethod = ( options ) => {
@@ -171,16 +59,12 @@
 	options.onButtonShow( linkAutofill );
 
 	linkAutofill.on( 'autofill', ( event ) => {
-<<<<<<< HEAD
-		autofill( event, options );
-		switchToNewPaymentTokenElement();
-=======
 		const { billingAddress, shippingAddress } = event.value;
 		options.onAutofill(
 			transformStripeLinkAddress( billingAddress ),
 			transformStripeLinkAddress( shippingAddress )
 		);
->>>>>>> f00749a6
+		switchToNewPaymentTokenElement();
 	} );
 };
 
