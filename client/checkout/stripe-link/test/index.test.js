/**
 * Internal dependencies
 */
import enableStripeLinkPaymentMethod from '..';
import WCPayAPI from 'wcpay/checkout/api';

jest.mock( 'wcpay/checkout/api', () => {
	const mockOn = jest.fn();
	const mockLaunch = jest.fn();

	const mockLaunchAutofillModal = jest.fn( () => {
		return {
			launch: mockLaunch,
			on: mockOn,
		};
	} );

	const mockedStripe = jest.fn( () => {
		return {
			linkAutofillModal: mockLaunchAutofillModal,
		};
	} );

	return jest.fn().mockImplementation( () => {
		return {
			getStripe: mockedStripe,
		};
	} );
} );

const billingEmail = 'example@example.com';

describe( 'Stripe Link elements behavior', () => {
	let container;

	beforeAll( () => {
		container = document.createElement( 'div' );
		container.innerHTML = `
			<label>
				<input type="radio" id="wc-woocommerce_payments-payment-token-new" value="new">
				Use a new payment method
			</label>
		`;
		document.body.appendChild( container );
	} );

	afterAll( () => {
		document.body.removeChild( container );
		container = null;
	} );

	test( 'Should stop if emailId is not found', () => {
		enableStripeLinkPaymentMethod( {
			emailId: 'not_existing_email@example.com',
		} );
		expect(
			WCPayAPI().getStripe().linkAutofillModal
		).not.toHaveBeenCalled();
	} );

	test( 'Should call linkAutofillModal when email is present', () => {
		createStripeLinkElements();
		enableStripeLinkPaymentMethod( {
			api: WCPayAPI(),
			emailId: 'billing_email',
			onAutofill: () => null,
			onButtonShow: () => null,
		} );
		expect( WCPayAPI().getStripe().linkAutofillModal ).toHaveBeenCalled();
	} );

	test( 'Should add keyup event listener to email input', () => {
		createStripeLinkElements();
		const billingEmailInput = document.getElementById( 'billing_email' );
		const addEventListenerSpy = jest.spyOn(
			billingEmailInput,
			'addEventListener'
		);

		enableStripeLinkPaymentMethod( {
			api: WCPayAPI(),
			emailId: 'billing_email',
			onAutofill: () => null,
			onButtonShow: () => null,
		} );

		billingEmailInput.dispatchEvent( new Event( 'keyup' ) );
		expect( addEventListenerSpy ).toHaveBeenCalledWith(
			'keyup',
			expect.any( Function )
		);
		expect(
			WCPayAPI().getStripe().linkAutofillModal().launch
		).toHaveBeenCalledWith( { email: billingEmail } );
	} );

	test( 'Stripe Link button should call onButtonShow configuration value', () => {
		createStripeLinkElements();
		const handleButtonShow = jest.fn();
		enableStripeLinkPaymentMethod( {
			api: WCPayAPI(),
			emailId: 'billing_email',
			onAutofill: () => null,
			onButtonShow: handleButtonShow,
		} );

<<<<<<< HEAD
		expect( stripeLinkButton.style.display ).toBe( 'block' );
		expect( stripeLinkButton.style.top ).not.toBe( '' );

		stripeLinkButton.click();
		expect( addEventListenerSpy ).toHaveBeenCalledWith(
			'click',
			expect.any( Function )
		);
		expect(
			WCPayAPI().getStripe().linkAutofillModal().launch
		).toHaveBeenCalledWith( { email: billingEmail } );
	} );

	test( 'Should switch to new payment token element when button is clicked', () => {
		// given the new payment token element is not checked ( e.g. when saved payment method is selected )
		const newPaymentToken = document.querySelector(
			'#wc-woocommerce_payments-payment-token-new'
		);
		newPaymentToken.checked = false;

		const stripeLinkButton = document.getElementsByClassName(
			'wcpay-stripelink-modal-trigger'
		)[ 0 ];

		// when clicking the button
		stripeLinkButton.click();

		// then the new payment token element should be checked
		expect( newPaymentToken.checked ).toBe( true );
	} );

	test( 'Custom fill function should be called', () => {
		const customFillFunction = jest.fn();
		autofill(
			{
				value: {
					billingAddress: '123 Main St',
					shippingAddress: {
						name: 'First Last',
						address: {
							line1: '123 Main St',
							line2: 'shipping',
							state: 'AK',
							country: 'US',
							city: 'San Francisco',
							postal_code: '94110',
						},
					},
				},
			},
			{
				fill_field_method: customFillFunction,
				complete_shipping: () => {
					return true;
				},
				complete_billing: () => {
					return false;
				},
				shipping_fields: {
					line1: 'shipping_address_1',
					line2: 'shipping_address_2',
					city: 'shipping_city',
					state: 'shipping_state',
					postal_code: 'shipping_postcode',
					country: 'shipping_country',
					first_name: 'shipping_first_name',
					last_name: 'shipping_last_name',
				},
			}
		);
		expect( customFillFunction ).toHaveBeenCalled();
=======
		expect( handleButtonShow ).toHaveBeenCalled();
>>>>>>> f00749a6
	} );

	function createStripeLinkElements() {
		// Create the input field
		const billingEmailInput = document.createElement( 'input' );
		billingEmailInput.setAttribute( 'type', 'email' );
		billingEmailInput.setAttribute( 'id', 'billing_email' );
		billingEmailInput.setAttribute( 'value', billingEmail );

		// Create the button
		const stripeLinkButton = document.createElement( 'button' );
		stripeLinkButton.setAttribute(
			'class',
			'wcpay-stripelink-modal-trigger'
		);
		stripeLinkButton.setAttribute( 'style', 'display:none' );

		// Append the input field and button to the DOM
		document.body.appendChild( billingEmailInput );
		document.body.appendChild( stripeLinkButton );
	}
} );<|MERGE_RESOLUTION|>--- conflicted
+++ resolved
@@ -104,81 +104,7 @@
 			onButtonShow: handleButtonShow,
 		} );
 
-<<<<<<< HEAD
-		expect( stripeLinkButton.style.display ).toBe( 'block' );
-		expect( stripeLinkButton.style.top ).not.toBe( '' );
-
-		stripeLinkButton.click();
-		expect( addEventListenerSpy ).toHaveBeenCalledWith(
-			'click',
-			expect.any( Function )
-		);
-		expect(
-			WCPayAPI().getStripe().linkAutofillModal().launch
-		).toHaveBeenCalledWith( { email: billingEmail } );
-	} );
-
-	test( 'Should switch to new payment token element when button is clicked', () => {
-		// given the new payment token element is not checked ( e.g. when saved payment method is selected )
-		const newPaymentToken = document.querySelector(
-			'#wc-woocommerce_payments-payment-token-new'
-		);
-		newPaymentToken.checked = false;
-
-		const stripeLinkButton = document.getElementsByClassName(
-			'wcpay-stripelink-modal-trigger'
-		)[ 0 ];
-
-		// when clicking the button
-		stripeLinkButton.click();
-
-		// then the new payment token element should be checked
-		expect( newPaymentToken.checked ).toBe( true );
-	} );
-
-	test( 'Custom fill function should be called', () => {
-		const customFillFunction = jest.fn();
-		autofill(
-			{
-				value: {
-					billingAddress: '123 Main St',
-					shippingAddress: {
-						name: 'First Last',
-						address: {
-							line1: '123 Main St',
-							line2: 'shipping',
-							state: 'AK',
-							country: 'US',
-							city: 'San Francisco',
-							postal_code: '94110',
-						},
-					},
-				},
-			},
-			{
-				fill_field_method: customFillFunction,
-				complete_shipping: () => {
-					return true;
-				},
-				complete_billing: () => {
-					return false;
-				},
-				shipping_fields: {
-					line1: 'shipping_address_1',
-					line2: 'shipping_address_2',
-					city: 'shipping_city',
-					state: 'shipping_state',
-					postal_code: 'shipping_postcode',
-					country: 'shipping_country',
-					first_name: 'shipping_first_name',
-					last_name: 'shipping_last_name',
-				},
-			}
-		);
-		expect( customFillFunction ).toHaveBeenCalled();
-=======
 		expect( handleButtonShow ).toHaveBeenCalled();
->>>>>>> f00749a6
 	} );
 
 	function createStripeLinkElements() {
