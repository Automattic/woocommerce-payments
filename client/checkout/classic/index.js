/* global jQuery */

/**
 * Internal dependencies
 */
import './style.scss';
import {
	PAYMENT_METHOD_NAME_CARD,
	PAYMENT_METHOD_NAME_GIROPAY,
	PAYMENT_METHOD_NAME_SEPA,
	PAYMENT_METHOD_NAME_SOFORT,
	PAYMENT_METHOD_NAME_UPE,
} from '../constants.js';
import { getConfig } from 'utils/checkout';
import WCPayAPI from './../api';
import enqueueFraudScripts from 'fraud-scripts';

jQuery( function ( $ ) {
	enqueueFraudScripts( getConfig( 'fraudServices' ) );

	const publishableKey = getConfig( 'publishableKey' );

	if ( ! publishableKey ) {
		// If no configuration is present, probably this is not the checkout page.
		return;
	}

	// Create an API object, which will be used throughout the checkout.
	const api = new WCPayAPI(
		{
			publishableKey,
			accountId: getConfig( 'accountId' ),
			forceNetworkSavedCards: getConfig( 'forceNetworkSavedCards' ),
			locale: getConfig( 'locale' ),
		},
		// A promise-based interface to jQuery.post.
		( url, args ) => {
			return new Promise( ( resolve, reject ) => {
				jQuery.post( url, args ).then( resolve ).fail( reject );
			} );
		}
	);

<<<<<<< HEAD
	const elements = api.getStripe().elements();
=======
	// Object to add hidden elements to compute focus and invalid states for UPE.
	const hiddenElementsForUPE = {
		getHiddenContainer: function () {
			const hiddenDiv = document.createElement( 'div' );
			hiddenDiv.setAttribute( 'id', 'wcpay-hidden-div' );
			hiddenDiv.style.border = 0;
			hiddenDiv.style.clip = 'rect(0 0 0 0)';
			hiddenDiv.style.height = '1px';
			hiddenDiv.style.margin = '-1px';
			hiddenDiv.style.overflow = 'hidden';
			hiddenDiv.style.padding = '0';
			hiddenDiv.style.position = 'absolute';
			hiddenDiv.style.width = '1px';
			return hiddenDiv;
		},
		getHiddenInvalidRow: function () {
			const hiddenInvalidRow = document.createElement( 'p' );
			hiddenInvalidRow.classList.add(
				'form-row',
				'woocommerce-invalid',
				'woocommerce-invalid-required-field'
			);
			return hiddenInvalidRow;
		},
		appendHiddenClone: function ( container, idToClone, hiddenCloneId ) {
			const hiddenInput = jQuery( idToClone )
				.clone()
				.prop( 'id', hiddenCloneId );
			container.appendChild( hiddenInput.get( 0 ) );
			return hiddenInput;
		},
		init: function () {
			if ( ! $( ' #billing_first_name' ).length ) {
				return;
			}
			const hiddenDiv = this.getHiddenContainer();

			// // Hidden focusable element.
			$( hiddenDiv ).insertAfter( '#billing_first_name' );
			this.appendHiddenClone(
				hiddenDiv,
				'#billing_first_name',
				'wcpay-hidden-input'
			);
			$( '#wcpay-hidden-input' ).trigger( 'focus' );

			// Hidden invalid element.
			const hiddenInvalidRow = this.getHiddenInvalidRow();
			this.appendHiddenClone(
				hiddenInvalidRow,
				'#billing_first_name',
				'wcpay-hidden-invalid-input'
			);
			hiddenDiv.appendChild( hiddenInvalidRow );

			// Remove transitions.
			$( '#wcpay-hidden-input' ).css( 'transition', 'none' );
		},
		cleanup: function () {
			$( '#wcpay-hidden-div' ).remove();
		},
	};

	const elements = isUPEEnabled
		? api.getStripe().elements( {
				fonts: getFontRulesFromPage(),
		  } )
		: api.getStripe().elements();
>>>>>>> e79c51ed

	// Customer information for Pay for Order and Save Payment method.
	/* global wcpayCustomerData */
	const preparedCustomerData =
		'undefined' !== typeof wcpayCustomerData ? wcpayCustomerData : {};

	// Create a card element.
	const cardElement = elements.create( 'card', {
		hidePostalCode: true,
		classes: { base: 'wcpay-card-mounted' },
	} );

	const cardPayment = {
		type: 'card',
		card: cardElement,
	};

	// Giropay payment method details
	const giropayPayment = {
		type: 'giropay' /* eslint-disable camelcase */,
	};

	// Create a SEPA element
	const sepaElement = elements.create( 'iban', {
		// 'SEPA' Indicates all countries in the Single Euro Payments Area (SEPA).
		supportedCountries: [ 'SEPA' ],
		classes: { base: 'wcpay-sepa-mounted' },
	} );

	const sepaPayment = {
		type: 'sepa_debit' /* eslint-disable camelcase */,
		sepa_debit: sepaElement,
	};

	// Sofort payment method details
	const sofortPayment = {
		type: 'sofort' /* eslint-disable camelcase */,
	};

	/**
	 * Block UI to indicate processing and avoid duplicate submission.
	 *
	 * @param {Object} $form The jQuery object for the form.
	 */
	const blockUI = ( $form ) => {
		$form.addClass( 'processing' ).block( {
			message: null,
			overlayCSS: {
				background: '#fff',
				opacity: 0.6,
			},
		} );
	};

	// Show error notice at top of checkout form.
	const showError = ( errorMessage ) => {
		let messageWrapper = '';
		if ( errorMessage.includes( 'woocommerce-error' ) ) {
			messageWrapper = errorMessage;
		} else {
			messageWrapper =
				'<ul class="woocommerce-error" role="alert">' +
				errorMessage +
				'</ul>';
		}
		const $container = $(
			'.woocommerce-notices-wrapper, form.checkout'
		).first();

		if ( ! $container.length ) {
			return;
		}

		// Adapted from WooCommerce core @ ea9aa8c, assets/js/frontend/checkout.js#L514-L529
		$(
			'.woocommerce-NoticeGroup-checkout, .woocommerce-error, .woocommerce-message'
		).remove();
		$container.prepend(
			'<div class="woocommerce-NoticeGroup woocommerce-NoticeGroup-checkout">' +
				messageWrapper +
				'</div>'
		);
		$container
			.find( '.input-text, select, input:checkbox' )
			.trigger( 'validate' )
			.blur();

		let scrollElement = $( '.woocommerce-NoticeGroup-checkout' );
		if ( ! scrollElement.length ) {
			scrollElement = $container;
		}

		$.scroll_to_notices( scrollElement );
		$( document.body ).trigger( 'checkout_error' );
	};

	/**
<<<<<<< HEAD
=======
	 * Mounts Stripe UPE element if feature is enabled.
	 *
	 * @param {boolean} isSetupIntent {Boolean} isSetupIntent Set to true if we are on My Account adding a payment method.
	 */
	const mountUPEElement = function ( isSetupIntent = false ) {
		// Do not mount UPE twice.
		if ( upeElement || paymentIntentId ) {
			return;
		}
		const intentAction = isSetupIntent
			? api.initSetupIntent()
			: api.createIntent();

		intentAction
			.then( ( response ) => {
				// I repeat, do NOT mount UPE twice.
				if ( upeElement || paymentIntentId ) {
					return;
				}

				const { client_secret: clientSecret, id: id } = response;
				paymentIntentId = id;

				hiddenElementsForUPE.init();
				const appearance = getAppearance();
				hiddenElementsForUPE.cleanup();
				const businessName = getConfig( 'accountDescriptor' );

				upeElement = elements.create( 'payment', {
					clientSecret,
					appearance,
					business: { name: businessName },
				} );
				upeElement.mount( '#wcpay-upe-element' );
				upeElement.on( 'change', ( event ) => {
					isUPEComplete = event.complete;
				} );
			} )
			.catch( ( error ) => {
				showError( error.message );
				const gatewayErrorMessage =
					'<div>An error was encountered when preparing the payment form. Please try again later.</div>';
				$( '.payment_box.payment_method_woocommerce_payments' ).html(
					gatewayErrorMessage
				);
			} );
	};

	/**
>>>>>>> e79c51ed
	 * Check if Card / UPE payment is being used.
	 *
	 * @return {boolean} Boolean indicating whether or not Card payment is being used.
	 */
	const isWCPayChosen = function () {
		return $( '#payment_method_woocommerce_payments' ).is( ':checked' );
	};

	/**
	 * Check if Giropay payment is being used.
	 *
	 * @return {boolean} Boolean indicating whether or not Giropay payment is being used.
	 */
	const isWCPayGiropayChosen = function () {
		return $( '#payment_method_woocommerce_payments_giropay' ).is(
			':checked'
		);
	};

	/**
	 * Check if SEPA Direct Debit is being used.
	 *
	 * @return {boolean} Boolean indicating whether or not SEPA Direct Debit is being used.
	 */
	const isWCPaySepaChosen = function () {
		return $( '#payment_method_woocommerce_payments_sepa' ).is(
			':checked'
		);
	};

	/**
	 * Check if Sofort payment method is being used.
	 *
	 * @return {boolean} Boolean indicating whether or not Sofort payment method is being used.
	 */
	const isWCPaySofortChosen = function () {
		return $( '#payment_method_woocommerce_payments_sofort' ).is(
			':checked'
		);
	};

	// Only attempt to mount the card element once that section of the page has loaded. We can use the updated_checkout
	// event for this. This part of the page can also reload based on changes to checkout details, so we call unmount
	// first to ensure the card element is re-mounted correctly.
	$( document.body ).on( 'updated_checkout', () => {
		// If the card element selector doesn't exist, then do nothing (for example, when a 100% discount coupon is applied).
		// We also don't re-mount if already mounted in DOM.
		if (
			$( '#wcpay-card-element' ).length &&
			! $( '#wcpay-card-element' ).children().length
		) {
			cardElement.unmount();
			cardElement.mount( '#wcpay-card-element' );
		}

		if ( $( '#wcpay-sepa-element' ).length ) {
			sepaElement.mount( '#wcpay-sepa-element' );
		}
	} );

	if (
		$( 'form#add_payment_method' ).length ||
		$( 'form#order_review' ).length
	) {
		if (
			$( '#wcpay-card-element' ).length &&
			! $( '#wcpay-card-element' ).children().length
		) {
			cardElement.mount( '#wcpay-card-element' );
		}

		if ( $( '#wcpay-sepa-element' ).length ) {
			sepaElement.mount( '#wcpay-sepa-element' );
		}
<<<<<<< HEAD
=======
		if (
			$( '#wcpay-upe-element' ).length &&
			! $( '#wcpay-upe-element' ).children().length &&
			isUPEEnabled &&
			! upeElement
		) {
			const useSetUpIntent = $( 'form#add_payment_method' ).length;
			mountUPEElement( useSetUpIntent );
		}
>>>>>>> e79c51ed
	}

	// Update the validation state based on the element's state.
	cardElement.addEventListener( 'change', ( event ) => {
		const displayError = $( '#wcpay-errors' );
		if ( event.error ) {
			displayError
				.html( '<ul class="woocommerce-error"><li /></ul>' )
				.find( 'li' )
				.text( event.error.message );
		} else {
			displayError.empty();
		}
	} );

	sepaElement.addEventListener( 'change', ( event ) => {
		const displayError = $( '#wcpay-sepa-errors' );
		if ( event.error ) {
			displayError
				.html( '<ul class="woocommerce-error"><li /></ul>' )
				.find( 'li' )
				.text( event.error.message );
		} else {
			displayError.empty();
		}
	} );

	// Create payment method on submission.
	let paymentMethodGenerated;

	/**
	 * Creates and authorizes a setup intent, saves its ID in a hidden input, and re-submits the form.
	 *
	 * @param {Object} $form         The jQuery object for the form.
	 * @param {Object} paymentMethod Payment method object.
	 */
	const handleAddCard = ( $form, paymentMethod ) => {
		api.setupIntent( paymentMethod.id )
			.then( function ( confirmedSetupIntent ) {
				// Populate form with the setup intent and re-submit.
				$form.append(
					$( '<input type="hidden" />' )
						.attr( 'id', 'wcpay-setup-intent' )
						.attr( 'name', 'wcpay-setup-intent' )
						.val( confirmedSetupIntent.id )
				);

				// WC core calls block() when add_payment_form is submitted, so we need to enable the ignore flag here to avoid
				// the overlay blink when the form is blocked twice. We can restore its default value once the form is submitted.
				const defaultIgnoreIfBlocked =
					$.blockUI.defaults.ignoreIfBlocked;
				$.blockUI.defaults.ignoreIfBlocked = true;

				// Re-submit the form.
				$form.removeClass( 'processing' ).submit();

				// Restore default value for ignoreIfBlocked.
				$.blockUI.defaults.ignoreIfBlocked = defaultIgnoreIfBlocked;
			} )
			.catch( function ( error ) {
				paymentMethodGenerated = null;
				$form.removeClass( 'processing' ).unblock();
				showError( error.message );
			} );
	};

	/**
	 * Saves the payment method ID in a hidden input, and re-submits the form.
	 *
	 * @param {Object} $form         The jQuery object for the form.
	 * @param {Object} paymentMethod Payment method object.
	 */
	const handleOrderPayment = ( $form, { id } ) => {
		const paymentSelector = isWCPaySepaChosen()
			? '#wcpay-payment-method-sepa'
			: '#wcpay-payment-method';

		// Populate form with the payment method.
		$( paymentSelector ).val( id );

		// Re-submit the form.
		$form.removeClass( 'processing' ).submit();
	};

	/**
	 * Generates a payment method, saves its ID in a hidden input, and re-submits the form.
	 *
	 * @param {Object} $form The jQuery object for the form.
	 * @param {Function} successHandler    Callback to be executed when payment method is generated.
	 * @param {Object}  paymentMethodDetails { type: 'card' | 'sepa_debit', card? | sepa_debit? : Stripe element  }.
	 * @return {boolean} A flag for the event handler.
	 */
	const handlePaymentMethodCreation = (
		$form,
		successHandler,
		paymentMethodDetails
	) => {
		// We'll resubmit the form after populating our payment method, so if this is the second time this event
		// is firing we should let the form submission happen.
		if ( paymentMethodGenerated ) {
			paymentMethodGenerated = null;
			return;
		}

		blockUI( $form );
		const request = api.generatePaymentMethodRequest(
			paymentMethodDetails,
			preparedCustomerData
		);

		// Populate payment method owner details.
		const billingName = $( '#billing_first_name' ).length
			? (
					$( '#billing_first_name' ).val() +
					' ' +
					$( '#billing_last_name' ).val()
			  ).trim()
			: undefined;

		request.setBillingDetail( 'name', billingName );
		request.setBillingDetail( 'email', $( '#billing_email' ).val() );
		request.setBillingDetail( 'phone', $( '#billing_phone' ).val() );
		request.setAddressDetail( 'city', $( '#billing_city' ).val() );
		request.setAddressDetail( 'country', $( '#billing_country' ).val() );
		request.setAddressDetail( 'line1', $( '#billing_address_1' ).val() );
		request.setAddressDetail( 'line2', $( '#billing_address_2' ).val() );
		request.setAddressDetail(
			'postal_code',
			$( '#billing_postcode' ).val()
		);
		request.setAddressDetail( 'state', $( '#billing_state' ).val() );

		request
			.send()
			.then( ( { paymentMethod } ) => {
				// Flag that the payment method has been successfully generated so that we can allow the form
				// submission next time.
				paymentMethodGenerated = true;

				successHandler( $form, paymentMethod );
			} )
			.catch( ( error ) => {
				$form.removeClass( 'processing' ).unblock();
				showError( error.message );
			} );

		// Prevent form submission so that we can fire it once a payment method has been generated.
		return false;
	};

	/**
<<<<<<< HEAD
=======
	 * Submits checkout form via AJAX to create order and uses custom
	 * redirect URL in AJAX response to request payment confirmation from UPE
	 *
	 * @param {Object} $form The jQuery object for the form.
	 * @return {boolean} A flag for the event handler.
	 */
	const handleUPEAddPayment = async ( $form ) => {
		if ( ! upeElement ) {
			showError( 'Your payment information is incomplete.' );
			return;
		}

		const return_url = getConfig( 'confirmSetupIntentreturnURL' );
		if ( ! isUPEComplete ) {
			// If UPE fields are not filled, confirm setup to trigger validation errors
			const { error } = await api.getStripe().confirmSetup( {
				element: upeElement,
				confirmParams: {
					return_url: return_url,
				},
			} );
			$form.removeClass( 'processing' ).unblock();
			showError( error.message );
			return;
		}

		blockUI( $form );

		try {
			const { error } = await api.getStripe().confirmSetup( {
				element: upeElement,
				confirmParams: {
					return_url: return_url,
				},
			} );
			if ( error ) {
				throw error;
			}
		} catch ( error ) {
			$form.removeClass( 'processing' ).unblock();
			showError( error.message );
		}
	};

	/**
	 * Submits checkout form via AJAX to create order and uses custom
	 * redirect URL in AJAX response to request payment confirmation from UPE
	 *
	 * @param {Object} $form The jQuery object for the form.
	 * @return {boolean} A flag for the event handler.
	 */
	const handleUPECheckout = async ( $form ) => {
		if ( ! upeElement ) {
			showError( 'Your payment information is incomplete.' );
			return;
		}

		if ( ! isUPEComplete ) {
			// If UPE fields are not filled, confirm payment to trigger validation errors
			const { error } = await api.getStripe().confirmPayment( {
				element: upeElement,
				confirmParams: {
					return_url: '',
				},
			} );
			showError( error.message );
			return;
		}

		blockUI( $form );
		// Create object where keys are form field names and keys are form field values
		const formFields = $form.serializeArray().reduce( ( obj, field ) => {
			obj[ field.name ] = field.value;
			return obj;
		}, {} );

		try {
			const response = await api.processCheckout(
				paymentIntentId,
				formFields
			);
			const redirectUrl = response.redirect_url;
			const { error } = await api.getStripe().confirmPayment( {
				element: upeElement,
				confirmParams: {
					// eslint-disable-next-line camelcase
					return_url: redirectUrl,
				},
			} );
			if ( error ) {
				throw error;
			}
		} catch ( error ) {
			$form.removeClass( 'processing' ).unblock();
			showError( error.message );
		}
	};

	/**
>>>>>>> e79c51ed
	 * Displays the authentication modal to the user if needed.
	 */
	const maybeShowAuthenticationModal = () => {
		const paymentMethodId = isWCPaySepaChosen()
			? $( '#wcpay-payment-method-sepa' ).val()
			: $( '#wcpay-payment-method' ).val();

		const savePaymentMethod = $(
			'#wc-woocommerce_payments-new-payment-method'
		).is( ':checked' );
		const confirmation = api.confirmIntent(
			window.location.href,
			savePaymentMethod ? paymentMethodId : null
		);

		// Boolean `true` means that there is nothing to confirm.
		if ( true === confirmation ) {
			return;
		}

		const { request, isOrderPage } = confirmation;

		if ( isOrderPage ) {
			blockUI( $( '#order_review' ) );
			$( '#payment' ).hide( 500 );
		}

		// Cleanup the URL.
		// https://stackoverflow.com/a/5298684
		history.replaceState(
			'',
			document.title,
			window.location.pathname + window.location.search
		);

		request
			.then( ( redirectUrl ) => {
				window.location = redirectUrl;
			} )
			.catch( ( error ) => {
				$( 'form.checkout' ).removeClass( 'processing' ).unblock();
				$( '#order_review' ).removeClass( 'processing' ).unblock();
				$( '#payment' ).show( 500 );

				let errorMessage = error.message;

				// If this is a generic error, we probably don't want to display the error message to the user,
				// so display a generic message instead.
				if ( error instanceof Error ) {
					errorMessage = getConfig( 'genericErrorMessage' );
				}

				showError( errorMessage );
			} );
	};

	/**
	 * Checks if the customer is using a saved payment method.
	 *
	 * @return {boolean} Boolean indicating whether or not a saved payment method is being used.
	 */
	function isUsingSavedPaymentMethod() {
		if ( isWCPayGiropayChosen() ) {
			// Giropay does not use saved payment methods at this time
			return false;
		}

		if ( isWCPaySepaChosen() ) {
			return (
				$( '#wc-woocommerce_payments_sepa-payment-token-new' ).length &&
				! $( '#wc-woocommerce_payments_sepa-payment-token-new' ).is(
					':checked'
				)
			);
		}
		return (
			$( '#wc-woocommerce_payments-payment-token-new' ).length &&
			! $( '#wc-woocommerce_payments-payment-token-new' ).is( ':checked' )
		);
	}

	// Handle the checkout form when WooCommerce Payments is chosen.
	const wcpayPaymentMethods = [
		PAYMENT_METHOD_NAME_CARD,
		PAYMENT_METHOD_NAME_GIROPAY,
		PAYMENT_METHOD_NAME_SEPA,
		PAYMENT_METHOD_NAME_SOFORT,
		PAYMENT_METHOD_NAME_UPE,
	];
	const checkoutEvents = wcpayPaymentMethods
		.map( ( method ) => `checkout_place_order_${ method }` )
		.join( ' ' );
	$( 'form.checkout' ).on( checkoutEvents, function () {
		if ( ! isUsingSavedPaymentMethod() ) {
			let paymentMethodDetails = cardPayment;
			if ( isWCPaySepaChosen() ) {
				paymentMethodDetails = sepaPayment;
			} else if ( isWCPayGiropayChosen() ) {
				paymentMethodDetails = giropayPayment;
			} else if ( isWCPaySofortChosen() ) {
				sofortPayment.sofort = {
					country: $( '#billing_country' ).val(),
				};
				paymentMethodDetails = sofortPayment;
			}

			return handlePaymentMethodCreation(
				$( this ),
				handleOrderPayment,
				paymentMethodDetails
			);
		}
	} );

	// Handle the Pay for Order form if WooCommerce Payments is chosen.
	$( '#order_review' ).on( 'submit', () => {
		if (
			isUsingSavedPaymentMethod() ||
			( ! isWCPayChosen() && ! isWCPaySepaChosen() )
		) {
			return;
		}

		return handlePaymentMethodCreation(
			$( '#order_review' ),
			handleOrderPayment,
			isWCPaySepaChosen() ? sepaPayment : cardPayment
		);
	} );

	// Handle the add payment method form for WooCommerce Payments.
	$( 'form#add_payment_method' ).on( 'submit', function () {
		if ( ! $( '#wcpay-setup-intent' ).val() ) {
			let paymentMethodDetails = cardPayment;
			if ( isWCPaySepaChosen() ) {
				paymentMethodDetails = sepaPayment;
			} else if ( isWCPayGiropayChosen() ) {
				paymentMethodDetails = giropayPayment;
			} else if ( isWCPaySofortChosen() ) {
				paymentMethodDetails = sofortPayment;
			} else if ( isUPEEnabled && paymentIntentId ) {
				handleUPEAddPayment( $( this ) );
				return false;
			}

			return handlePaymentMethodCreation(
				$( 'form#add_payment_method' ),
				handleAddCard,
				paymentMethodDetails
			);
		}
	} );

	// On every page load, check to see whether we should display the authentication
	// modal and display it if it should be displayed.
	maybeShowAuthenticationModal();

	// Handle hash change - used when authenticating payment with SCA on checkout page.
	window.addEventListener( 'hashchange', () => {
		if ( window.location.hash.startsWith( '#wcpay-confirm-' ) ) {
			maybeShowAuthenticationModal();
		}
	} );
} );<|MERGE_RESOLUTION|>--- conflicted
+++ resolved
@@ -9,7 +9,6 @@
 	PAYMENT_METHOD_NAME_GIROPAY,
 	PAYMENT_METHOD_NAME_SEPA,
 	PAYMENT_METHOD_NAME_SOFORT,
-	PAYMENT_METHOD_NAME_UPE,
 } from '../constants.js';
 import { getConfig } from 'utils/checkout';
 import WCPayAPI from './../api';
@@ -41,78 +40,7 @@
 		}
 	);
 
-<<<<<<< HEAD
 	const elements = api.getStripe().elements();
-=======
-	// Object to add hidden elements to compute focus and invalid states for UPE.
-	const hiddenElementsForUPE = {
-		getHiddenContainer: function () {
-			const hiddenDiv = document.createElement( 'div' );
-			hiddenDiv.setAttribute( 'id', 'wcpay-hidden-div' );
-			hiddenDiv.style.border = 0;
-			hiddenDiv.style.clip = 'rect(0 0 0 0)';
-			hiddenDiv.style.height = '1px';
-			hiddenDiv.style.margin = '-1px';
-			hiddenDiv.style.overflow = 'hidden';
-			hiddenDiv.style.padding = '0';
-			hiddenDiv.style.position = 'absolute';
-			hiddenDiv.style.width = '1px';
-			return hiddenDiv;
-		},
-		getHiddenInvalidRow: function () {
-			const hiddenInvalidRow = document.createElement( 'p' );
-			hiddenInvalidRow.classList.add(
-				'form-row',
-				'woocommerce-invalid',
-				'woocommerce-invalid-required-field'
-			);
-			return hiddenInvalidRow;
-		},
-		appendHiddenClone: function ( container, idToClone, hiddenCloneId ) {
-			const hiddenInput = jQuery( idToClone )
-				.clone()
-				.prop( 'id', hiddenCloneId );
-			container.appendChild( hiddenInput.get( 0 ) );
-			return hiddenInput;
-		},
-		init: function () {
-			if ( ! $( ' #billing_first_name' ).length ) {
-				return;
-			}
-			const hiddenDiv = this.getHiddenContainer();
-
-			// // Hidden focusable element.
-			$( hiddenDiv ).insertAfter( '#billing_first_name' );
-			this.appendHiddenClone(
-				hiddenDiv,
-				'#billing_first_name',
-				'wcpay-hidden-input'
-			);
-			$( '#wcpay-hidden-input' ).trigger( 'focus' );
-
-			// Hidden invalid element.
-			const hiddenInvalidRow = this.getHiddenInvalidRow();
-			this.appendHiddenClone(
-				hiddenInvalidRow,
-				'#billing_first_name',
-				'wcpay-hidden-invalid-input'
-			);
-			hiddenDiv.appendChild( hiddenInvalidRow );
-
-			// Remove transitions.
-			$( '#wcpay-hidden-input' ).css( 'transition', 'none' );
-		},
-		cleanup: function () {
-			$( '#wcpay-hidden-div' ).remove();
-		},
-	};
-
-	const elements = isUPEEnabled
-		? api.getStripe().elements( {
-				fonts: getFontRulesFromPage(),
-		  } )
-		: api.getStripe().elements();
->>>>>>> e79c51ed
 
 	// Customer information for Pay for Order and Save Payment method.
 	/* global wcpayCustomerData */
@@ -210,59 +138,7 @@
 	};
 
 	/**
-<<<<<<< HEAD
-=======
-	 * Mounts Stripe UPE element if feature is enabled.
-	 *
-	 * @param {boolean} isSetupIntent {Boolean} isSetupIntent Set to true if we are on My Account adding a payment method.
-	 */
-	const mountUPEElement = function ( isSetupIntent = false ) {
-		// Do not mount UPE twice.
-		if ( upeElement || paymentIntentId ) {
-			return;
-		}
-		const intentAction = isSetupIntent
-			? api.initSetupIntent()
-			: api.createIntent();
-
-		intentAction
-			.then( ( response ) => {
-				// I repeat, do NOT mount UPE twice.
-				if ( upeElement || paymentIntentId ) {
-					return;
-				}
-
-				const { client_secret: clientSecret, id: id } = response;
-				paymentIntentId = id;
-
-				hiddenElementsForUPE.init();
-				const appearance = getAppearance();
-				hiddenElementsForUPE.cleanup();
-				const businessName = getConfig( 'accountDescriptor' );
-
-				upeElement = elements.create( 'payment', {
-					clientSecret,
-					appearance,
-					business: { name: businessName },
-				} );
-				upeElement.mount( '#wcpay-upe-element' );
-				upeElement.on( 'change', ( event ) => {
-					isUPEComplete = event.complete;
-				} );
-			} )
-			.catch( ( error ) => {
-				showError( error.message );
-				const gatewayErrorMessage =
-					'<div>An error was encountered when preparing the payment form. Please try again later.</div>';
-				$( '.payment_box.payment_method_woocommerce_payments' ).html(
-					gatewayErrorMessage
-				);
-			} );
-	};
-
-	/**
->>>>>>> e79c51ed
-	 * Check if Card / UPE payment is being used.
+	 * Check if Card payment is being used.
 	 *
 	 * @return {boolean} Boolean indicating whether or not Card payment is being used.
 	 */
@@ -336,18 +212,6 @@
 		if ( $( '#wcpay-sepa-element' ).length ) {
 			sepaElement.mount( '#wcpay-sepa-element' );
 		}
-<<<<<<< HEAD
-=======
-		if (
-			$( '#wcpay-upe-element' ).length &&
-			! $( '#wcpay-upe-element' ).children().length &&
-			isUPEEnabled &&
-			! upeElement
-		) {
-			const useSetUpIntent = $( 'form#add_payment_method' ).length;
-			mountUPEElement( useSetUpIntent );
-		}
->>>>>>> e79c51ed
 	}
 
 	// Update the validation state based on the element's state.
@@ -499,108 +363,6 @@
 	};
 
 	/**
-<<<<<<< HEAD
-=======
-	 * Submits checkout form via AJAX to create order and uses custom
-	 * redirect URL in AJAX response to request payment confirmation from UPE
-	 *
-	 * @param {Object} $form The jQuery object for the form.
-	 * @return {boolean} A flag for the event handler.
-	 */
-	const handleUPEAddPayment = async ( $form ) => {
-		if ( ! upeElement ) {
-			showError( 'Your payment information is incomplete.' );
-			return;
-		}
-
-		const return_url = getConfig( 'confirmSetupIntentreturnURL' );
-		if ( ! isUPEComplete ) {
-			// If UPE fields are not filled, confirm setup to trigger validation errors
-			const { error } = await api.getStripe().confirmSetup( {
-				element: upeElement,
-				confirmParams: {
-					return_url: return_url,
-				},
-			} );
-			$form.removeClass( 'processing' ).unblock();
-			showError( error.message );
-			return;
-		}
-
-		blockUI( $form );
-
-		try {
-			const { error } = await api.getStripe().confirmSetup( {
-				element: upeElement,
-				confirmParams: {
-					return_url: return_url,
-				},
-			} );
-			if ( error ) {
-				throw error;
-			}
-		} catch ( error ) {
-			$form.removeClass( 'processing' ).unblock();
-			showError( error.message );
-		}
-	};
-
-	/**
-	 * Submits checkout form via AJAX to create order and uses custom
-	 * redirect URL in AJAX response to request payment confirmation from UPE
-	 *
-	 * @param {Object} $form The jQuery object for the form.
-	 * @return {boolean} A flag for the event handler.
-	 */
-	const handleUPECheckout = async ( $form ) => {
-		if ( ! upeElement ) {
-			showError( 'Your payment information is incomplete.' );
-			return;
-		}
-
-		if ( ! isUPEComplete ) {
-			// If UPE fields are not filled, confirm payment to trigger validation errors
-			const { error } = await api.getStripe().confirmPayment( {
-				element: upeElement,
-				confirmParams: {
-					return_url: '',
-				},
-			} );
-			showError( error.message );
-			return;
-		}
-
-		blockUI( $form );
-		// Create object where keys are form field names and keys are form field values
-		const formFields = $form.serializeArray().reduce( ( obj, field ) => {
-			obj[ field.name ] = field.value;
-			return obj;
-		}, {} );
-
-		try {
-			const response = await api.processCheckout(
-				paymentIntentId,
-				formFields
-			);
-			const redirectUrl = response.redirect_url;
-			const { error } = await api.getStripe().confirmPayment( {
-				element: upeElement,
-				confirmParams: {
-					// eslint-disable-next-line camelcase
-					return_url: redirectUrl,
-				},
-			} );
-			if ( error ) {
-				throw error;
-			}
-		} catch ( error ) {
-			$form.removeClass( 'processing' ).unblock();
-			showError( error.message );
-		}
-	};
-
-	/**
->>>>>>> e79c51ed
 	 * Displays the authentication modal to the user if needed.
 	 */
 	const maybeShowAuthenticationModal = () => {
@@ -688,7 +450,6 @@
 		PAYMENT_METHOD_NAME_GIROPAY,
 		PAYMENT_METHOD_NAME_SEPA,
 		PAYMENT_METHOD_NAME_SOFORT,
-		PAYMENT_METHOD_NAME_UPE,
 	];
 	const checkoutEvents = wcpayPaymentMethods
 		.map( ( method ) => `checkout_place_order_${ method }` )
@@ -741,9 +502,6 @@
 				paymentMethodDetails = giropayPayment;
 			} else if ( isWCPaySofortChosen() ) {
 				paymentMethodDetails = sofortPayment;
-			} else if ( isUPEEnabled && paymentIntentId ) {
-				handleUPEAddPayment( $( this ) );
-				return false;
 			}
 
 			return handlePaymentMethodCreation(
