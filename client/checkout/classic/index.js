--- conflicted
+++ resolved
@@ -435,12 +435,7 @@
 				return handlePaymentMethodCreation(
 					$( this ),
 					handleOrderPayment,
-<<<<<<< HEAD
-					isWCPaySepaChosen() ? sepaPayment : cardPayment
-=======
-					true,
 					paymentMethodDetails
->>>>>>> 15581aec
 				);
 			}
 		}
@@ -474,12 +469,7 @@
 			return handlePaymentMethodCreation(
 				$( 'form#add_payment_method' ),
 				handleAddCard,
-<<<<<<< HEAD
-				isWCPaySepaChosen() ? sepaPayment : cardPayment
-=======
-				false,
 				paymentMethodDetails
->>>>>>> 15581aec
 			);
 		}
 	} );
