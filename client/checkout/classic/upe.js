/* global jQuery */

/**
 * Internal dependencies
 */
import './style.scss';
import {
	PAYMENT_METHOD_NAME_BANCONTACT,
	PAYMENT_METHOD_NAME_BECS,
	PAYMENT_METHOD_NAME_EPS,
	PAYMENT_METHOD_NAME_GIROPAY,
	PAYMENT_METHOD_NAME_IDEAL,
	PAYMENT_METHOD_NAME_P24,
	PAYMENT_METHOD_NAME_SEPA,
	PAYMENT_METHOD_NAME_SOFORT,
} from '../constants.js';
import { getUPEConfig } from 'utils/checkout';
import WCPayAPI from '../api';
import enqueueFraudScripts from 'fraud-scripts';
import { getFontRulesFromPage, getAppearance } from '../upe-styles';
<<<<<<< HEAD
import {
	getTerms,
	isWCPayChosen,
	getPaymentIntentFromSession,
} from '../utils/upe';
=======
import { getTerms, getCookieValue, isWCPayChosen } from '../utils/upe';
import { decryptClientSecret } from '../utils/encryption';
>>>>>>> 60c82e3d
import enableStripeLinkPaymentMethod from '../stripe-link';
import apiRequest from '../utils/request';
import showErrorCheckout from '../utils/show-error-checkout';

jQuery( function ( $ ) {
	enqueueFraudScripts( getUPEConfig( 'fraudServices' ) );

	const publishableKey = getUPEConfig( 'publishableKey' );
	const isChangingPayment = getUPEConfig( 'isChangingPayment' );
	const isUPEEnabled = getUPEConfig( 'isUPEEnabled' );
	const paymentMethodsConfig = getUPEConfig( 'paymentMethodsConfig' );
	const enabledBillingFields = getUPEConfig( 'enabledBillingFields' );
	const isStripeLinkEnabled =
		paymentMethodsConfig.link !== undefined &&
		paymentMethodsConfig.card !== undefined;

	const gatewayUPEComponents = {};
	for ( const paymentMethodType in paymentMethodsConfig ) {
		gatewayUPEComponents[ paymentMethodType ] = {
			elements: null,
			upeElement: null,
			paymentIntentId: null,
			paymentIntentClientSecret: null,
			isUPEComplete: null,
			country: null,
		};
	}

	if ( ! publishableKey ) {
		// If no configuration is present, probably this is not the checkout page.
		return;
	}

	// Create an API object, which will be used throughout the checkout.
	const api = new WCPayAPI(
		{
			publishableKey,
			accountId: getUPEConfig( 'accountId' ),
			forceNetworkSavedCards: getUPEConfig( 'forceNetworkSavedCards' ),
			locale: getUPEConfig( 'locale' ),
			isUPEEnabled,
			isStripeLinkEnabled,
		},
		apiRequest
	);

	const hiddenBillingFields = {
		name:
			enabledBillingFields.includes( 'billing_first_name' ) ||
			enabledBillingFields.includes( 'billing_last_name' )
				? 'never'
				: 'auto',
		email: enabledBillingFields.includes( 'billing_email' )
			? 'never'
			: 'auto',
		phone: enabledBillingFields.includes( 'billing_phone' )
			? 'never'
			: 'auto',
		address: {
			country: enabledBillingFields.includes( 'billing_country' )
				? 'never'
				: 'auto',
			line1: enabledBillingFields.includes( 'billing_address_1' )
				? 'never'
				: 'auto',
			line2: enabledBillingFields.includes( 'billing_address_2' )
				? 'never'
				: 'auto',
			city: enabledBillingFields.includes( 'billing_city' )
				? 'never'
				: 'auto',
			state: enabledBillingFields.includes( 'billing_state' )
				? 'never'
				: 'auto',
			postalCode: enabledBillingFields.includes( 'billing_postcode' )
				? 'never'
				: 'auto',
		},
	};

	/**
	 * Block UI to indicate processing and avoid duplicate submission.
	 *
	 * @param {Object} $form The jQuery object for the form.
	 */
	const blockUI = ( $form ) => {
		$form.addClass( 'processing' ).block( {
			message: null,
			overlayCSS: {
				background: '#fff',
				opacity: 0.6,
			},
		} );
	};

	/**
	 * Unblock UI to remove overlay and loading icon
	 *
	 * @param {Object} $form The jQuery object for the form.
	 */
	const unblockUI = ( $form ) => {
		$form.removeClass( 'processing' ).unblock();
	};

	/**
	 * Finds selected payment gateway and returns matching Stripe payment method for gateway.
	 *
	 * @return {string} Stripe payment method type
	 */
	const getSelectedGatewayPaymentMethod = () => {
		const gatewayCardId = getUPEConfig( 'gatewayId' );
		let selectedGatewayId = null;

		// Handle payment method selection on the Checkout page or Add Payment Method page where class names differ.

		if ( $( 'li.wc_payment_method' ).length ) {
			selectedGatewayId = $(
				'li.wc_payment_method input.input-radio:checked'
			).attr( 'id' );
		} else if ( $( 'li.woocommerce-PaymentMethod' ).length ) {
			selectedGatewayId = $(
				'li.woocommerce-PaymentMethod input.input-radio:checked'
			).attr( 'id' );
		}

		if ( 'payment_method_woocommerce_payments' === selectedGatewayId ) {
			selectedGatewayId = 'payment_method_woocommerce_payments_card';
		}

		let selectedPaymentMethod = null;

		for ( const paymentMethodType in paymentMethodsConfig ) {
			if (
				`payment_method_${ gatewayCardId }_${ paymentMethodType }` ===
				selectedGatewayId
			) {
				selectedPaymentMethod = paymentMethodType;
				break;
			}
		}
		return selectedPaymentMethod;
	};

	/**
	 * Converts form fields object into Stripe `billing_details` object.
	 *
	 * @param {Object} fields Object mapping checkout billing fields to values.
	 * @return {Object} Stripe formatted `billing_details` object.
	 */
	const getBillingDetails = ( fields ) => {
		return {
			name:
				`${ fields.billing_first_name } ${ fields.billing_last_name }`.trim() ||
				'-',
			email:
				'string' === typeof fields.billing_email
					? fields.billing_email.trim()
					: '-',
			phone: fields.billing_phone || '-',
			address: {
				country: fields.billing_country || '-',
				line1: fields.billing_address_1 || '-',
				line2: fields.billing_address_2 || '-',
				city: fields.billing_city || '-',
				state: fields.billing_state || '-',
				postal_code: fields.billing_postcode || '-',
			},
		};
	};

	/**
	 * Mounts Stripe UPE element if feature is enabled.
	 *
	 * @param {string} paymentMethodType Stripe payment method type.
	 * @param {Object} upeDOMElement DOM element or HTML selector to use to mount UPE payment element.
	 * @param {boolean} isSetupIntent Set to true if we are on My Account adding a payment method.
	 */
	const mountUPEElement = async function (
		paymentMethodType,
		upeDOMElement,
		isSetupIntent = false
	) {
		// Do not mount UPE twice.
		const upeComponents = gatewayUPEComponents[ paymentMethodType ];
		let upeElement = upeComponents.upeElement;
		const paymentIntentId = upeComponents.paymentIntentId;
		if ( upeElement || paymentIntentId ) {
			return;
		}

		/*
		 * Trigger this event to ensure the tokenization-form.js init
		 * is executed.
		 *
		 * This script handles the radio input interaction when toggling
		 * between the user's saved card / entering new card details.
		 *
		 * Ref: https://github.com/woocommerce/woocommerce/blob/2429498/assets/js/frontend/tokenization-form.js#L109
		 */
		$( document.body ).trigger( 'wc-credit-card-form-init' );

		// If paying from order, we need to create Payment Intent from order not cart.
		const isOrderPay = getUPEConfig( 'isOrderPay' );
		const isCheckout = getUPEConfig( 'isCheckout' );
		let orderId;
		if ( isOrderPay ) {
			orderId = getUPEConfig( 'orderId' );
		}

		let { intentId, clientSecret } = isSetupIntent
			? getSetupIntentFromSession( paymentMethodType )
			: getPaymentIntentFromSession(
					paymentMethodsConfig,
					paymentMethodType
			  );

		const $upeContainer = $( upeDOMElement );
		blockUI( $upeContainer );

		if ( ! intentId ) {
			try {
				const newIntent = isSetupIntent
					? await api.initSetupIntent( paymentMethodType )
					: await api.createIntent( paymentMethodType, orderId );
				intentId = newIntent.id;
				clientSecret = newIntent.client_secret;
			} catch ( error ) {
				unblockUI( $upeContainer );
				showErrorCheckout( error.message );
				const gatewayErrorMessage =
					'<div>An error was encountered when preparing the payment form. Please try again later.</div>';
				$( '.payment_box.payment_method_woocommerce_payments' ).html(
					gatewayErrorMessage
				);
			}
		}

		// I repeat, do NOT mount UPE twice.
		if ( upeElement || paymentIntentId ) {
			unblockUI( $upeContainer );
			return;
		}

		gatewayUPEComponents[ paymentMethodType ].paymentIntentId = intentId;

		let appearance = getUPEConfig( 'upeAppearance' );

		if ( ! appearance ) {
			appearance = getAppearance();
			api.saveUPEAppearance( appearance );
		}

<<<<<<< HEAD
		const elements = api.getStripe().elements( {
			clientSecret,
=======
		elements = api.getStripe().elements( {
			clientSecret: decryptClientSecret( clientSecret ),
>>>>>>> 60c82e3d
			appearance,
			fonts: getFontRulesFromPage(),
			loader: 'never',
		} );
		gatewayUPEComponents[ paymentMethodType ].elements = elements;

		if ( isStripeLinkEnabled ) {
			enableStripeLinkPaymentMethod( {
				api: api,
				elements: elements,
				emailId: 'billing_email',
				complete_billing: () => {
					return true;
				},
				complete_shipping: () => {
					return (
						document.getElementById(
							'ship-to-different-address-checkbox'
						) &&
						document.getElementById(
							'ship-to-different-address-checkbox'
						).checked
					);
				},
				shipping_fields: {
					line1: 'shipping_address_1',
					line2: 'shipping_address_2',
					city: 'shipping_city',
					state: 'shipping_state',
					postal_code: 'shipping_postcode',
					country: 'shipping_country',
					first_name: 'shipping_first_name',
					last_name: 'shipping_last_name',
				},
				billing_fields: {
					line1: 'billing_address_1',
					line2: 'billing_address_2',
					city: 'billing_city',
					state: 'billing_state',
					postal_code: 'billing_postcode',
					country: 'billing_country',
					first_name: 'billing_first_name',
					last_name: 'billing_last_name',
				},
			} );
		}

		const upeSettings = {};
		if ( getUPEConfig( 'cartContainsSubscription' ) ) {
			upeSettings.terms = getTerms( paymentMethodsConfig, 'always' );
		}
		if ( isCheckout && ! ( isOrderPay || isChangingPayment ) ) {
			upeSettings.fields = {
				billingDetails: hiddenBillingFields,
			};
		}

		upeElement = elements.create( 'payment', {
			...upeSettings,
			wallets: {
				applePay: 'never',
				googlePay: 'never',
			},
		} );
		upeElement.mount( upeDOMElement );
		unblockUI( $upeContainer );
		upeElement.on( 'change', ( event ) => {
			const selectedUPEPaymentType = event.value.type;
			gatewayUPEComponents[ selectedUPEPaymentType ].country =
				event.value.country;
			gatewayUPEComponents[ selectedUPEPaymentType ].isUPEComplete =
				event.complete;
		} );
		gatewayUPEComponents[ paymentMethodType ].upeElement = upeElement;
	};

	// Only attempt to mount the card element once that section of the page has loaded. We can use the updated_checkout
	// event for this. This part of the page can also reload based on changes to checkout details, so we call unmount
	// first to ensure the card element is re-mounted correctly.
	$( document.body ).on( 'updated_checkout', () => {
		// If the card element selector doesn't exist, then do nothing (for example, when a 100% discount coupon is applied).
		// We also don't re-mount if already mounted in DOM.
		if (
			$( '.wcpay-upe-element' ).length &&
			! $( '.wcpay-upe-element' ).children().length &&
			isUPEEnabled
		) {
			const upeDOMElements = $( '.wcpay-upe-element' );
			for ( let i = 0; i < upeDOMElements.length; i++ ) {
				const upeDOMElement = upeDOMElements[ i ];
				const paymentMethodType = $( upeDOMElement ).attr(
					'data-payment-method-type'
				);

				const upeElement =
					gatewayUPEComponents[ paymentMethodType ].upeElement;
				if ( upeElement ) {
					upeElement.mount( upeDOMElement );
				} else {
					mountUPEElement( paymentMethodType, upeDOMElement );
				}
			}
		}
	} );

	if (
		$( 'form#add_payment_method' ).length ||
		$( 'form#order_review' ).length
	) {
		if (
			$( '.wcpay-upe-element' ).length &&
			! $( '.wcpay-upe-element' ).children().length &&
			isUPEEnabled
		) {
			// We use a setup intent if we are on the screens to add a new payment method or to change a subscription payment.
			const useSetUpIntent =
				$( 'form#add_payment_method' ).length || isChangingPayment;

			if ( isChangingPayment && getUPEConfig( 'newTokenFormId' ) ) {
				// Changing the method for a subscription takes two steps:
				// 1. Create the new payment method that will redirect back.
				// 2. Select the new payment method and resubmit the form to update the subscription.
				const token = getUPEConfig( 'newTokenFormId' );
				$( token ).prop( 'selected', true ).trigger( 'click' );
				$( 'form#order_review' ).submit();
			}
			const upeDOMElements = $( '.wcpay-upe-element' );
			for ( let i = 0; i < upeDOMElements.length; i++ ) {
				const upeDOMElement = upeDOMElements[ i ];
				const paymentMethodType = $( upeDOMElement ).attr(
					'data-payment-method-type'
				);
				mountUPEElement(
					paymentMethodType,
					upeDOMElement,
					useSetUpIntent
				);
			}
		}
	}

	/**
	 * Checks if UPE form is filled out. Displays errors if not.
	 *
	 * @param {Object} $form     The jQuery object for the form.
	 * @param {string} returnUrl The `return_url` param. Defaults to '#' (optional)
	 * @return {boolean} false if incomplete.
	 */
	const checkUPEForm = async ( $form, returnUrl = '#' ) => {
		const paymentMethodType = getSelectedGatewayPaymentMethod();
		const upeComponents = gatewayUPEComponents[ paymentMethodType ];
		const upeElement = upeComponents.upeElement;
		const elements = upeComponents.elements;
		const isUPEComplete = upeComponents.isUPEComplete;

		if ( ! upeElement ) {
			showErrorCheckout( 'Your payment information is incomplete.' );
			return false;
		}
		if ( ! isUPEComplete ) {
			// If UPE fields are not filled, confirm payment to trigger validation errors
			const { error } = await api.handlePaymentConfirmation(
				elements,
				{
					return_url: returnUrl,
				},
				null
			);
			$form.removeClass( 'processing' ).unblock();
			showErrorCheckout( error.message );
			return false;
		}
		return true;
	};
	/**
	 * Submits the confirmation of the intent to Stripe on Pay for Order page.
	 * Stripe redirects to Order Thank you page on sucess.
	 *
	 * @param {Object} $form The jQuery object for the form.
	 * @return {boolean} A flag for the event handler.
	 */
	const handleUPEOrderPay = async ( $form ) => {
		const isSavingPaymentMethod = $(
			'#wc-woocommerce_payments-new-payment-method'
		).is( ':checked' );
		const savePaymentMethod = isSavingPaymentMethod ? 'yes' : 'no';

		const returnUrl =
			getUPEConfig( 'orderReturnURL' ) +
			`&save_payment_method=${ savePaymentMethod }`;

		const orderId = getUPEConfig( 'orderId' );

		const isUPEFormValid = await checkUPEForm(
			$( '#order_review' ),
			returnUrl
		);
		if ( ! isUPEFormValid ) {
			return;
		}
		blockUI( $form );

		try {
			// Update payment intent with level3 data, customer and maybe setup for future use.
			const paymentMethodType = getSelectedGatewayPaymentMethod();
			const upeComponents = gatewayUPEComponents[ paymentMethodType ];
			await api.updateIntent(
				upeComponents.paymentIntentId,
				orderId,
				savePaymentMethod,
				$( '#wcpay_selected_upe_payment_type' ).val(),
				$( '#wcpay_payment_country' ).val()
			);

			const { error } = await api.handlePaymentConfirmation(
				upeComponents.elements,
				{
					return_url: returnUrl,
				},
				getPaymentIntentSecret( paymentMethodType )
			);
			if ( error ) {
				throw error;
			}
		} catch ( error ) {
			$form.removeClass( 'processing' ).unblock();
			showErrorCheckout( error.message );
		}
	};

	/**
	 * Submits the confirmation of the setup intent to Stripe on Add Payment Method page.
	 * Stripe redirects to Payment Methods page on sucess.
	 *
	 * @param {Object} $form The jQuery object for the form.
	 * @return {boolean} A flag for the event handler.
	 */
	const handleUPEAddPayment = async ( $form ) => {
		const returnUrl = getUPEConfig( 'addPaymentReturnURL' );
		const isUPEFormValid = await checkUPEForm( $form, returnUrl );

		if ( ! isUPEFormValid ) {
			return;
		}

		blockUI( $form );

		try {
			const paymentMethodType = getSelectedGatewayPaymentMethod();
			const upeComponents = gatewayUPEComponents[ paymentMethodType ];
			const { error } = await api.getStripe().confirmSetup( {
				elements: upeComponents.elements,
				confirmParams: {
					return_url: returnUrl,
				},
			} );
			if ( error ) {
				throw error;
			}
		} catch ( error ) {
			$form.removeClass( 'processing' ).unblock();
			showErrorCheckout( error.message );
		}
	};

	/**
	 * Submits checkout form via AJAX to create order and uses custom
	 * redirect URL in AJAX response to request payment confirmation from UPE
	 *
	 * @param {Object} $form The jQuery object for the form.
	 * @param {string} paymentMethodType Stripe payment method type ID.
	 * @return {boolean} A flag for the event handler.
	 */
	const handleUPECheckout = async ( $form, paymentMethodType ) => {
		const isUPEFormValid = await checkUPEForm( $form );
		if ( ! isUPEFormValid ) {
			return;
		}

		blockUI( $form );
		// Create object where keys are form field names and keys are form field values
		const formFields = $form.serializeArray().reduce( ( obj, field ) => {
			obj[ field.name ] = field.value;
			return obj;
		}, {} );
		try {
			const upeComponents = gatewayUPEComponents[ paymentMethodType ];
			formFields.wcpay_payment_country = upeComponents.country;
			const response = await api.processCheckout(
				upeComponents.paymentIntentId,
				formFields
			);
			const redirectUrl = response.redirect_url;
			const upeConfig = {
				elements: upeComponents.elements,
				confirmParams: {
					return_url: redirectUrl,
					payment_method_data: {
						billing_details: getBillingDetails( formFields ),
					},
				},
			};
			let error;
			if ( response.payment_needed ) {
				( { error } = await api.handlePaymentConfirmation(
					upeComponents.elements,
					upeConfig.confirmParams,
					getPaymentIntentSecret( paymentMethodType )
				) );
			} else {
				( { error } = await api.getStripe().confirmSetup( upeConfig ) );
			}
			if ( error ) {
				// Log payment errors on charge and then throw the error.
				const logError = await api.logPaymentError( error.charge );
				if ( logError ) {
					throw error;
				}
			}
		} catch ( error ) {
			$form.removeClass( 'processing' ).unblock();
			showErrorCheckout( error.message );
		}
	};

	/**
	 * Displays the authentication modal to the user if needed.
	 */
	const maybeShowAuthenticationModal = () => {
		const paymentMethodId = $( '#wcpay-payment-method' ).val();

		const savePaymentMethod = $(
			'#wc-woocommerce_payments-new-payment-method'
		).is( ':checked' );
		const confirmation = api.confirmIntent(
			window.location.href,
			savePaymentMethod ? paymentMethodId : null
		);

		// Boolean `true` means that there is nothing to confirm.
		if ( true === confirmation ) {
			return;
		}

		const { request, isOrderPage } = confirmation;

		if ( isOrderPage ) {
			blockUI( $( '#order_review' ) );
			$( '#payment' ).hide( 500 );
		}

		// Cleanup the URL.
		// https://stackoverflow.com/a/5298684
		history.replaceState(
			'',
			document.title,
			window.location.pathname + window.location.search
		);

		request
			.then( ( redirectUrl ) => {
				window.location = redirectUrl;
			} )
			.catch( ( error ) => {
				$( 'form.checkout' ).removeClass( 'processing' ).unblock();
				$( '#order_review' ).removeClass( 'processing' ).unblock();
				$( '#payment' ).show( 500 );

				let errorMessage = error.message;

				// If this is a generic error, we probably don't want to display the error message to the user,
				// so display a generic message instead.
				if ( error instanceof Error ) {
					errorMessage = getUPEConfig( 'genericErrorMessage' );
				}

				showErrorCheckout( errorMessage );
			} );
	};

	/**
	 * Checks if the customer is using a saved payment method.
	 *
	 * @param {string} paymentMethodType Stripe payment method type ID.
	 * @return {boolean} Boolean indicating whether or not a saved payment method is being used.
	 */
	function isUsingSavedPaymentMethod( paymentMethodType ) {
		const paymentMethodSelector =
			'#wc-woocommerce_payments_' +
			paymentMethodType +
			'-payment-token-new';
		return (
			$( paymentMethodSelector ).length &&
			! $( paymentMethodSelector ).is( ':checked' )
		);
	}

	/**
	 * Returns the cached setup intent.
	 *
	 * @param {string} paymentMethodType Stripe payment method type ID.
	 * @return {Object} The intent id and client secret required for mounting the UPE element.
	 */
	function getSetupIntentFromSession( paymentMethodType ) {
		const upeSetupIntentData =
			paymentMethodsConfig[ paymentMethodType ].upeSetupIntentData;
		if ( upeSetupIntentData ) {
			const intentId = upeSetupIntentData.split( '-' )[ 0 ];
			const clientSecret = upeSetupIntentData.split( '-' )[ 1 ];
			return { intentId, clientSecret };
		}

		return {};
	}

	/**
	 * Returns stripe intent secret that will be used to confirm payment
	 *
	 * @param {string} paymentMethodType Stripe payment method type ID.
	 * @return {string | null} The intent secret required to confirm payment during the rate limit error.
	 */
	function getPaymentIntentSecret( paymentMethodType ) {
		const upeComponents = gatewayUPEComponents[ paymentMethodType ];
		if ( upeComponents.paymentIntentClientSecret ) {
			return upeComponents.paymentIntentClientSecret;
		}
		const { clientSecret } = getPaymentIntentFromSession(
			paymentMethodsConfig,
			paymentMethodType
		);
		return clientSecret ? clientSecret : null;
	}

	// Handle the checkout form when WooCommerce Payments is chosen.
	const wcpayPaymentMethods = [
		PAYMENT_METHOD_NAME_BANCONTACT,
		PAYMENT_METHOD_NAME_BECS,
		PAYMENT_METHOD_NAME_EPS,
		PAYMENT_METHOD_NAME_GIROPAY,
		PAYMENT_METHOD_NAME_IDEAL,
		PAYMENT_METHOD_NAME_P24,
		PAYMENT_METHOD_NAME_SEPA,
		PAYMENT_METHOD_NAME_SOFORT,
	];
	const checkoutEvents = wcpayPaymentMethods
		.map( ( method ) => `checkout_place_order_${ method }` )
		.join( ' ' );
	$( 'form.checkout' ).on( checkoutEvents, function () {
		const paymentMethodType = getSelectedGatewayPaymentMethod();
		if ( ! isUsingSavedPaymentMethod( paymentMethodType ) ) {
			const paymentIntentId =
				gatewayUPEComponents[ paymentMethodType ].paymentIntentId;
			if ( isUPEEnabled && paymentIntentId ) {
				handleUPECheckout( $( this ), paymentMethodType );
				return false;
			}
		}
	} );

	// Handle the add payment method form for WooCommerce Payments.
	$( 'form#add_payment_method' ).on( 'submit', function () {
		if ( ! $( '#wcpay-setup-intent' ).val() ) {
			const paymentMethodType = getSelectedGatewayPaymentMethod();
			const paymentIntentId =
				gatewayUPEComponents[ paymentMethodType ].paymentIntentId;
			if ( isUPEEnabled && paymentIntentId ) {
				handleUPEAddPayment( $( this ) );
				return false;
			}
		}
	} );

	// Handle the Pay for Order form if WooCommerce Payments is chosen.
	$( '#order_review' ).on( 'submit', () => {
		const paymentMethodType = getSelectedGatewayPaymentMethod();
		if (
			! isUsingSavedPaymentMethod( paymentMethodType ) &&
			isWCPayChosen()
		) {
			if ( isChangingPayment ) {
				handleUPEAddPayment( $( '#order_review' ) );
				return false;
			}
			handleUPEOrderPay( $( '#order_review' ) );
			return false;
		}
	} );

	// Add terms parameter to UPE if save payment information checkbox is checked.
	$( document ).on(
		'change',
		'#wc-woocommerce_payments-new-payment-method',
		() => {
			const value = $( '#wc-woocommerce_payments-new-payment-method' ).is(
				':checked'
			)
				? 'always'
				: 'never';
			const paymentMethodType = getSelectedGatewayPaymentMethod();
			if ( ! paymentMethodType ) {
				return;
			}
			const upeElement =
				gatewayUPEComponents[ paymentMethodType ].upeElement;
			if ( isUPEEnabled && upeElement ) {
				upeElement.update( {
					terms: getTerms( paymentMethodsConfig, value ),
				} );
			}
		}
	);

	// On every page load, check to see whether we should display the authentication
	// modal and display it if it should be displayed.
	maybeShowAuthenticationModal();

	// Handle hash change - used when authenticating payment with SCA on checkout page.
	window.addEventListener( 'hashchange', () => {
		if ( window.location.hash.startsWith( '#wcpay-confirm-' ) ) {
			maybeShowAuthenticationModal();
		}
	} );
} );<|MERGE_RESOLUTION|>--- conflicted
+++ resolved
@@ -18,16 +18,12 @@
 import WCPayAPI from '../api';
 import enqueueFraudScripts from 'fraud-scripts';
 import { getFontRulesFromPage, getAppearance } from '../upe-styles';
-<<<<<<< HEAD
 import {
 	getTerms,
 	isWCPayChosen,
 	getPaymentIntentFromSession,
 } from '../utils/upe';
-=======
-import { getTerms, getCookieValue, isWCPayChosen } from '../utils/upe';
 import { decryptClientSecret } from '../utils/encryption';
->>>>>>> 60c82e3d
 import enableStripeLinkPaymentMethod from '../stripe-link';
 import apiRequest from '../utils/request';
 import showErrorCheckout from '../utils/show-error-checkout';
@@ -280,13 +276,8 @@
 			api.saveUPEAppearance( appearance );
 		}
 
-<<<<<<< HEAD
 		const elements = api.getStripe().elements( {
-			clientSecret,
-=======
-		elements = api.getStripe().elements( {
 			clientSecret: decryptClientSecret( clientSecret ),
->>>>>>> 60c82e3d
 			appearance,
 			fonts: getFontRulesFromPage(),
 			loader: 'never',
