/* global jQuery */

/**
 * Internal dependencies
 */
import './style.scss';
import {
	PAYMENT_METHOD_NAME_CARD,
	PAYMENT_METHOD_NAME_UPE,
} from '../constants.js';
import { getConfig, getCustomGatewayTitle } from 'utils/checkout';
import WCPayAPI from '../api';
import enqueueFraudScripts from 'fraud-scripts';
import { getFontRulesFromPage, getAppearance } from '../upe-styles';
<<<<<<< HEAD
import { getTerms, getCookieValue } from '../utils/upe';
import { handlePlatformCheckoutEmailInput } from '../utils/platform-checkout';
=======
import { getTerms } from '../utils/upe';
import { handlePlatformCheckoutEmailInput } from '../platform-checkout/email-input-iframe';
>>>>>>> abb50f8c

jQuery( function ( $ ) {
	enqueueFraudScripts( getConfig( 'fraudServices' ) );

	const publishableKey = getConfig( 'publishableKey' );
	const isChangingPayment = getConfig( 'isChangingPayment' );
	const isUPEEnabled = getConfig( 'isUPEEnabled' );
	const paymentMethodsConfig = getConfig( 'paymentMethodsConfig' );
	const enabledBillingFields = getConfig( 'enabledBillingFields' );
	const upePaymentIntentData = getConfig( 'upePaymentIntentData' );
	const upeSetupIntentData = getConfig( 'upeSetupIntentData' );

	if ( ! publishableKey ) {
		// If no configuration is present, probably this is not the checkout page.
		return;
	}

	// Create an API object, which will be used throughout the checkout.
	const api = new WCPayAPI(
		{
			publishableKey,
			accountId: getConfig( 'accountId' ),
			forceNetworkSavedCards: getConfig( 'forceNetworkSavedCards' ),
			locale: getConfig( 'locale' ),
			isUPEEnabled,
		},
		// A promise-based interface to jQuery.post.
		( url, args ) => {
			return new Promise( ( resolve, reject ) => {
				jQuery.post( url, args ).then( resolve ).fail( reject );
			} );
		}
	);

	// Object to add hidden elements to compute focus and invalid states for UPE.
	const hiddenElementsForUPE = {
		getHiddenContainer: function () {
			const hiddenDiv = document.createElement( 'div' );
			hiddenDiv.setAttribute( 'id', 'wcpay-hidden-div' );
			hiddenDiv.style.border = 0;
			hiddenDiv.style.clip = 'rect(0 0 0 0)';
			hiddenDiv.style.height = '1px';
			hiddenDiv.style.margin = '-1px';
			hiddenDiv.style.overflow = 'hidden';
			hiddenDiv.style.padding = '0';
			hiddenDiv.style.position = 'absolute';
			hiddenDiv.style.width = '1px';
			return hiddenDiv;
		},
		getHiddenInvalidRow: function () {
			const hiddenInvalidRow = document.createElement( 'p' );
			hiddenInvalidRow.classList.add(
				'form-row',
				'woocommerce-invalid',
				'woocommerce-invalid-required-field'
			);
			return hiddenInvalidRow;
		},
		appendHiddenClone: function ( container, idToClone, hiddenCloneId ) {
			const hiddenInput = jQuery( idToClone )
				.clone()
				.prop( 'id', hiddenCloneId );
			container.appendChild( hiddenInput.get( 0 ) );
			return hiddenInput;
		},
		init: function () {
			if ( ! $( ' #billing_first_name' ).length ) {
				return;
			}
			const hiddenDiv = this.getHiddenContainer();

			// // Hidden focusable element.
			$( hiddenDiv ).insertAfter( '#billing_first_name' );
			this.appendHiddenClone(
				hiddenDiv,
				'#billing_first_name',
				'wcpay-hidden-input'
			);

			// Hidden invalid element.
			const hiddenInvalidRow = this.getHiddenInvalidRow();
			this.appendHiddenClone(
				hiddenInvalidRow,
				'#billing_first_name',
				'wcpay-hidden-invalid-input'
			);
			hiddenDiv.appendChild( hiddenInvalidRow );

			// Remove transitions.
			$( '#wcpay-hidden-input' ).css( 'transition', 'none' );
			$( '#wcpay-hidden-input' ).trigger( 'focus' );
		},
		cleanup: function () {
			$( '#wcpay-hidden-div' ).remove();
		},
	};
	let elements = null;
	let upeElement = null;
	let paymentIntentId = null;
	let isUPEComplete = false;
	const hiddenBillingFields = {
		name:
			enabledBillingFields.includes( 'billing_first_name' ) ||
			enabledBillingFields.includes( 'billing_last_name' )
				? 'never'
				: 'auto',
		email: enabledBillingFields.includes( 'billing_email' )
			? 'never'
			: 'auto',
		phone: enabledBillingFields.includes( 'billing_phone' )
			? 'never'
			: 'auto',
		address: {
			country: enabledBillingFields.includes( 'billing_country' )
				? 'never'
				: 'auto',
			line1: enabledBillingFields.includes( 'billing_address_1' )
				? 'never'
				: 'auto',
			line2: enabledBillingFields.includes( 'billing_address_2' )
				? 'never'
				: 'auto',
			city: enabledBillingFields.includes( 'billing_city' )
				? 'never'
				: 'auto',
			state: enabledBillingFields.includes( 'billing_state' )
				? 'never'
				: 'auto',
			postalCode: enabledBillingFields.includes( 'billing_postcode' )
				? 'never'
				: 'auto',
		},
	};

	/**
	 * Block UI to indicate processing and avoid duplicate submission.
	 *
	 * @param {Object} $form The jQuery object for the form.
	 */
	const blockUI = ( $form ) => {
		$form.addClass( 'processing' ).block( {
			message: null,
			overlayCSS: {
				background: '#fff',
				opacity: 0.6,
			},
		} );
	};

	/**
	 * Unblock UI to remove overlay and loading icon
	 *
	 * @param {Object} $form The jQuery object for the form.
	 */
	const unblockUI = ( $form ) => {
		$form.removeClass( 'processing' ).unblock();
	};

	// Show error notice at top of checkout form.
	const showError = ( errorMessage ) => {
		let messageWrapper = '';
		if ( errorMessage.includes( 'woocommerce-error' ) ) {
			messageWrapper = errorMessage;
		} else {
			messageWrapper =
				'<ul class="woocommerce-error" role="alert">' +
				errorMessage +
				'</ul>';
		}
		const $container = $(
			'.woocommerce-notices-wrapper, form.checkout'
		).first();

		if ( ! $container.length ) {
			return;
		}

		// Adapted from WooCommerce core @ ea9aa8c, assets/js/frontend/checkout.js#L514-L529
		$(
			'.woocommerce-NoticeGroup-checkout, .woocommerce-error, .woocommerce-message'
		).remove();
		$container.prepend(
			'<div class="woocommerce-NoticeGroup woocommerce-NoticeGroup-checkout">' +
				messageWrapper +
				'</div>'
		);
		$container
			.find( '.input-text, select, input:checkbox' )
			.trigger( 'validate' )
			.blur();

		let scrollElement = $( '.woocommerce-NoticeGroup-checkout' );
		if ( ! scrollElement.length ) {
			scrollElement = $container;
		}

		$.scroll_to_notices( scrollElement );
		$( document.body ).trigger( 'checkout_error' );
	};

	// Show or hide save payment information checkbox
	const showNewPaymentMethodCheckbox = ( show = true ) => {
		if ( show ) {
			$( '.woocommerce-SavedPaymentMethods-saveNew' ).show();
		} else {
			$( '.woocommerce-SavedPaymentMethods-saveNew' ).hide();
			$( 'input#wc-woocommerce_payments-new-payment-method' ).prop(
				'checked',
				false
			);
			$( 'input#wc-woocommerce_payments-new-payment-method' ).trigger(
				'change'
			);
		}
	};

	// Set the selected UPE payment type field
	const setSelectedUPEPaymentType = ( paymentType ) => {
		$( '#wcpay_selected_upe_payment_type' ).val( paymentType );
	};

	// Set the payment country field
	const setPaymentCountry = ( country ) => {
		$( '#wcpay_payment_country' ).val( country );
	};

	/**
	 * Converts form fields object into Stripe `billing_details` object.
	 *
	 * @param {Object} fields Object mapping checkout billing fields to values.
	 * @return {Object} Stripe formatted `billing_details` object.
	 */
	const getBillingDetails = ( fields ) => {
		return {
			name:
				`${ fields.billing_first_name } ${ fields.billing_last_name }`.trim() ||
				'-',
			email: fields.billing_email || '-',
			phone: fields.billing_phone || '-',
			address: {
				country: fields.billing_country || '-',
				line1: fields.billing_address_1 || '-',
				line2: fields.billing_address_2 || '-',
				city: fields.billing_city || '-',
				state: fields.billing_state || '-',
				postal_code: fields.billing_postcode || '-',
			},
		};
	};

	/**
	 * Mounts Stripe UPE element if feature is enabled.
	 *
	 * @param {boolean} isSetupIntent {Boolean} isSetupIntent Set to true if we are on My Account adding a payment method.
	 */
	const mountUPEElement = async function ( isSetupIntent = false ) {
		// Do not mount UPE twice.
		if ( upeElement || paymentIntentId ) {
			return;
		}

		/*
		 * Trigger this event to ensure the tokenization-form.js init
		 * is executed.
		 *
		 * This script handles the radio input interaction when toggling
		 * between the user's saved card / entering new card details.
		 *
		 * Ref: https://github.com/woocommerce/woocommerce/blob/2429498/assets/js/frontend/tokenization-form.js#L109
		 */
		$( document.body ).trigger( 'wc-credit-card-form-init' );

		// If paying from order, we need to create Payment Intent from order not cart.
		const isOrderPay = getConfig( 'isOrderPay' );
		const isCheckout = getConfig( 'isCheckout' );
		let orderId;
		if ( isOrderPay ) {
			orderId = getConfig( 'orderId' );
		}

		let { intentId, clientSecret } = isSetupIntent
			? getSetupIntentFromSession()
			: getPaymentIntentFromSession();

		const $upeContainer = $( '#wcpay-upe-element' );
		blockUI( $upeContainer );

		if ( ! intentId ) {
			try {
				const newIntent = isSetupIntent
					? await api.initSetupIntent()
					: await api.createIntent( orderId );
				intentId = newIntent.id;
				clientSecret = newIntent.client_secret;
			} catch ( error ) {
				unblockUI( $upeContainer );
				showError( error.message );
				const gatewayErrorMessage =
					'<div>An error was encountered when preparing the payment form. Please try again later.</div>';
				$( '.payment_box.payment_method_woocommerce_payments' ).html(
					gatewayErrorMessage
				);
			}
		}

		// I repeat, do NOT mount UPE twice.
		if ( upeElement || paymentIntentId ) {
			unblockUI( $upeContainer );
			return;
		}

		paymentIntentId = intentId;

		let appearance = getConfig( 'upeAppearance' );

		if ( ! appearance ) {
			hiddenElementsForUPE.init();
			appearance = getAppearance();
			hiddenElementsForUPE.cleanup();
			api.saveUPEAppearance( appearance );
		}

		elements = api.getStripe().elements( {
			clientSecret,
			appearance,
			fonts: getFontRulesFromPage(),
		} );

		const upeSettings = {};
		if ( getConfig( 'cartContainsSubscription' ) ) {
			upeSettings.terms = getTerms( paymentMethodsConfig, 'always' );
		}
		if ( isCheckout && ! ( isOrderPay || isChangingPayment ) ) {
			upeSettings.fields = {
				billingDetails: hiddenBillingFields,
			};
		}

		upeElement = elements.create( 'payment', {
			...upeSettings,
			wallets: {
				applePay: 'never',
				googlePay: 'never',
			},
		} );
		upeElement.mount( '#wcpay-upe-element' );
		unblockUI( $upeContainer );
		upeElement.on( 'change', ( event ) => {
			const selectedUPEPaymentType = event.value.type;
			const isPaymentMethodReusable =
				paymentMethodsConfig[ selectedUPEPaymentType ].isReusable;
			showNewPaymentMethodCheckbox( isPaymentMethodReusable );
			setSelectedUPEPaymentType( selectedUPEPaymentType );
			setPaymentCountry( event.value.country );
			isUPEComplete = event.complete;
		} );
	};

	const renameGatewayTitle = () =>
		$( 'label[for=payment_method_woocommerce_payments]' ).text(
			getCustomGatewayTitle( paymentMethodsConfig )
		);

	// Only attempt to mount the card element once that section of the page has loaded. We can use the updated_checkout
	// event for this. This part of the page can also reload based on changes to checkout details, so we call unmount
	// first to ensure the card element is re-mounted correctly.
	$( document.body ).on( 'updated_checkout', () => {
		// If the card element selector doesn't exist, then do nothing (for example, when a 100% discount coupon is applied).
		// We also don't re-mount if already mounted in DOM.
		if (
			$( '#wcpay-upe-element' ).length &&
			! $( '#wcpay-upe-element' ).children().length &&
			isUPEEnabled
		) {
			if ( upeElement ) {
				upeElement.mount( '#wcpay-upe-element' );
			} else {
				mountUPEElement();
			}
			renameGatewayTitle();
		}
	} );

	if (
		$( 'form#add_payment_method' ).length ||
		$( 'form#order_review' ).length
	) {
		if (
			$( '#wcpay-upe-element' ).length &&
			! $( '#wcpay-upe-element' ).children().length &&
			isUPEEnabled &&
			! upeElement
		) {
			renameGatewayTitle();

			// We use a setup intent if we are on the screens to add a new payment method or to change a subscription payment.
			const useSetUpIntent =
				$( 'form#add_payment_method' ).length || isChangingPayment;

			if ( isChangingPayment && getConfig( 'newTokenFormId' ) ) {
				// Changing the method for a subscription takes two steps:
				// 1. Create the new payment method that will redirect back.
				// 2. Select the new payment method and resubmit the form to update the subscription.
				const token = getConfig( 'newTokenFormId' );
				$( token ).prop( 'selected', true ).trigger( 'click' );
				$( 'form#order_review' ).submit();
			}
			mountUPEElement( useSetUpIntent );
		}
	}

	/**
	 * Checks if UPE form is filled out. Displays errors if not.
	 *
	 * @param {Object} $form     The jQuery object for the form.
	 * @param {string} returnUrl The `return_url` param. Defaults to '#' (optional)
	 * @return {boolean} false if incomplete.
	 */
	const checkUPEForm = async ( $form, returnUrl = '#' ) => {
		if ( ! upeElement ) {
			showError( 'Your payment information is incomplete.' );
			return false;
		}
		if ( ! isUPEComplete ) {
			// If UPE fields are not filled, confirm payment to trigger validation errors
			const { error } = await api.getStripe().confirmPayment( {
				elements,
				confirmParams: {
					return_url: returnUrl,
				},
			} );
			$form.removeClass( 'processing' ).unblock();
			showError( error.message );
			return false;
		}
		return true;
	};
	/**
	 * Submits the confirmation of the intent to Stripe on Pay for Order page.
	 * Stripe redirects to Order Thank you page on sucess.
	 *
	 * @param {Object} $form The jQuery object for the form.
	 * @return {boolean} A flag for the event handler.
	 */
	const handleUPEOrderPay = async ( $form ) => {
		const isSavingPaymentMethod = $(
			'#wc-woocommerce_payments-new-payment-method'
		).is( ':checked' );
		const savePaymentMethod = isSavingPaymentMethod ? 'yes' : 'no';

		const returnUrl =
			getConfig( 'orderReturnURL' ) +
			`&save_payment_method=${ savePaymentMethod }`;

		const orderId = getConfig( 'orderId' );

		const isUPEFormValid = await checkUPEForm(
			$( '#order_review' ),
			returnUrl
		);
		if ( ! isUPEFormValid ) {
			return;
		}
		blockUI( $form );

		try {
			// Update payment intent with level3 data, customer and maybe setup for future use.
			await api.updateIntent(
				paymentIntentId,
				orderId,
				savePaymentMethod,
				$( '#wcpay_selected_upe_payment_type' ).val(),
				$( '#wcpay_payment_country' ).val()
			);

			const { error } = await api.getStripe().confirmPayment( {
				elements,
				confirmParams: {
					return_url: returnUrl,
				},
			} );
			if ( error ) {
				throw error;
			}
		} catch ( error ) {
			$form.removeClass( 'processing' ).unblock();
			showError( error.message );
		}
	};

	/**
	 * Submits the confirmation of the setup intent to Stripe on Add Payment Method page.
	 * Stripe redirects to Payment Methods page on sucess.
	 *
	 * @param {Object} $form The jQuery object for the form.
	 * @return {boolean} A flag for the event handler.
	 */
	const handleUPEAddPayment = async ( $form ) => {
		const returnUrl = getConfig( 'addPaymentReturnURL' );
		const isUPEFormValid = await checkUPEForm( $form, returnUrl );

		if ( ! isUPEFormValid ) {
			return;
		}

		blockUI( $form );

		try {
			const { error } = await api.getStripe().confirmSetup( {
				elements,
				confirmParams: {
					return_url: returnUrl,
				},
			} );
			if ( error ) {
				throw error;
			}
		} catch ( error ) {
			$form.removeClass( 'processing' ).unblock();
			showError( error.message );
		}
	};

	/**
	 * Submits checkout form via AJAX to create order and uses custom
	 * redirect URL in AJAX response to request payment confirmation from UPE
	 *
	 * @param {Object} $form The jQuery object for the form.
	 * @return {boolean} A flag for the event handler.
	 */
	const handleUPECheckout = async ( $form ) => {
		const isUPEFormValid = await checkUPEForm( $form );
		if ( ! isUPEFormValid ) {
			return;
		}

		blockUI( $form );
		// Create object where keys are form field names and keys are form field values
		const formFields = $form.serializeArray().reduce( ( obj, field ) => {
			obj[ field.name ] = field.value;
			return obj;
		}, {} );
		try {
			const response = await api.processCheckout(
				paymentIntentId,
				formFields
			);
			const redirectUrl = response.redirect_url;
			const upeConfig = {
				elements,
				confirmParams: {
					return_url: redirectUrl,
					payment_method_data: {
						billing_details: getBillingDetails( formFields ),
					},
				},
			};
			let error;
			if ( response.payment_needed ) {
				( { error } = await api
					.getStripe()
					.confirmPayment( upeConfig ) );
			} else {
				( { error } = await api.getStripe().confirmSetup( upeConfig ) );
			}
			if ( error ) {
				// Log payment errors on charge and then throw the error.
				const logError = await api.logPaymentError( error.charge );
				if ( logError ) {
					throw error;
				}
			}
		} catch ( error ) {
			$form.removeClass( 'processing' ).unblock();
			showError( error.message );
		}
	};

	/**
	 * Displays the authentication modal to the user if needed.
	 */
	const maybeShowAuthenticationModal = () => {
		const paymentMethodId = $( '#wcpay-payment-method' ).val();

		const savePaymentMethod = $(
			'#wc-woocommerce_payments-new-payment-method'
		).is( ':checked' );
		const confirmation = api.confirmIntent(
			window.location.href,
			savePaymentMethod ? paymentMethodId : null
		);

		// Boolean `true` means that there is nothing to confirm.
		if ( true === confirmation ) {
			return;
		}

		const { request, isOrderPage } = confirmation;

		if ( isOrderPage ) {
			blockUI( $( '#order_review' ) );
			$( '#payment' ).hide( 500 );
		}

		// Cleanup the URL.
		// https://stackoverflow.com/a/5298684
		history.replaceState(
			'',
			document.title,
			window.location.pathname + window.location.search
		);

		request
			.then( ( redirectUrl ) => {
				window.location = redirectUrl;
			} )
			.catch( ( error ) => {
				$( 'form.checkout' ).removeClass( 'processing' ).unblock();
				$( '#order_review' ).removeClass( 'processing' ).unblock();
				$( '#payment' ).show( 500 );

				let errorMessage = error.message;

				// If this is a generic error, we probably don't want to display the error message to the user,
				// so display a generic message instead.
				if ( error instanceof Error ) {
					errorMessage = getConfig( 'genericErrorMessage' );
				}

				showError( errorMessage );
			} );
	};

	/**
	 * Checks if the customer is using a saved payment method.
	 *
	 * @return {boolean} Boolean indicating whether or not a saved payment method is being used.
	 */
	function isUsingSavedPaymentMethod() {
		return (
			$( '#wc-woocommerce_payments-payment-token-new' ).length &&
			! $( '#wc-woocommerce_payments-payment-token-new' ).is( ':checked' )
		);
	}

	/**
	 * Returns the cached payment intent for the current cart state.
	 *
	 * @return {Object} The intent id and client secret required for mounting the UPE element.
	 */
	function getPaymentIntentFromSession() {
		const cartHash = getCookieValue( 'woocommerce_cart_hash' );

		if (
			cartHash &&
			upePaymentIntentData &&
			upePaymentIntentData.startsWith( cartHash )
		) {
			const intentId = upePaymentIntentData.split( '-' )[ 1 ];
			const clientSecret = upePaymentIntentData.split( '-' )[ 2 ];
			return { intentId, clientSecret };
		}

		return {};
	}

	/**
	 * Returns the cached setup intent.
	 *
	 * @return {Object} The intent id and client secret required for mounting the UPE element.
	 */
	function getSetupIntentFromSession() {
		if ( upeSetupIntentData ) {
			const intentId = upeSetupIntentData.split( '-' )[ 0 ];
			const clientSecret = upeSetupIntentData.split( '-' )[ 1 ];
			return { intentId, clientSecret };
		}

		return {};
	}

	// Handle the checkout form when WooCommerce Payments is chosen.
	const wcpayPaymentMethods = [
		PAYMENT_METHOD_NAME_CARD,
		PAYMENT_METHOD_NAME_UPE,
	];
	const checkoutEvents = wcpayPaymentMethods
		.map( ( method ) => `checkout_place_order_${ method }` )
		.join( ' ' );
	$( 'form.checkout' ).on( checkoutEvents, function () {
		if ( ! isUsingSavedPaymentMethod() ) {
			if ( isUPEEnabled && paymentIntentId ) {
				handleUPECheckout( $( this ) );
				return false;
			}
		}
	} );

	// Handle the add payment method form for WooCommerce Payments.
	$( 'form#add_payment_method' ).on( 'submit', function () {
		if (
			'woocommerce_payments' !==
			$(
				"#add_payment_method input:checked[name='payment_method']"
			).val()
		) {
			return;
		}

		if ( ! $( '#wcpay-setup-intent' ).val() ) {
			if ( isUPEEnabled && paymentIntentId ) {
				handleUPEAddPayment( $( this ) );
				return false;
			}
		}
	} );

	// Handle the Pay for Order form if WooCommerce Payments is chosen.
	$( '#order_review' ).on( 'submit', () => {
		if ( ! isUsingSavedPaymentMethod() ) {
			if ( isChangingPayment ) {
				handleUPEAddPayment( $( '#order_review' ) );
				return false;
			}
			handleUPEOrderPay( $( '#order_review' ) );
			return false;
		}
	} );

	// Add terms parameter to UPE if save payment information checkbox is checked.
	$( document ).on(
		'change',
		'#wc-woocommerce_payments-new-payment-method',
		() => {
			const value = $( '#wc-woocommerce_payments-new-payment-method' ).is(
				':checked'
			)
				? 'always'
				: 'never';
			if ( isUPEEnabled && upeElement ) {
				upeElement.update( {
					terms: getTerms( paymentMethodsConfig, value ),
				} );
			}
		}
	);

	// On every page load, check to see whether we should display the authentication
	// modal and display it if it should be displayed.
	maybeShowAuthenticationModal();

	// Handle hash change - used when authenticating payment with SCA on checkout page.
	window.addEventListener( 'hashchange', () => {
		if ( window.location.hash.startsWith( '#wcpay-confirm-' ) ) {
			maybeShowAuthenticationModal();
		}
	} );
	if ( getConfig( 'isPlatformCheckoutEnabled' ) ) {
		handlePlatformCheckoutEmailInput( '#billing_email', api );
	}
} );<|MERGE_RESOLUTION|>--- conflicted
+++ resolved
@@ -12,13 +12,8 @@
 import WCPayAPI from '../api';
 import enqueueFraudScripts from 'fraud-scripts';
 import { getFontRulesFromPage, getAppearance } from '../upe-styles';
-<<<<<<< HEAD
 import { getTerms, getCookieValue } from '../utils/upe';
-import { handlePlatformCheckoutEmailInput } from '../utils/platform-checkout';
-=======
-import { getTerms } from '../utils/upe';
 import { handlePlatformCheckoutEmailInput } from '../platform-checkout/email-input-iframe';
->>>>>>> abb50f8c
 
 jQuery( function ( $ ) {
 	enqueueFraudScripts( getConfig( 'fraudServices' ) );
