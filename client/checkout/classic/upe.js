/* global jQuery */

/**
 * Internal dependencies
 */
import './style.scss';
import {
	PAYMENT_METHOD_NAME_BANCONTACT,
	PAYMENT_METHOD_NAME_BECS,
	PAYMENT_METHOD_NAME_EPS,
	PAYMENT_METHOD_NAME_GIROPAY,
	PAYMENT_METHOD_NAME_IDEAL,
	PAYMENT_METHOD_NAME_P24,
	PAYMENT_METHOD_NAME_SEPA,
	PAYMENT_METHOD_NAME_SOFORT,
} from '../constants.js';
import { getUPEConfig } from 'utils/checkout';
import WCPayAPI from '../api';
import enqueueFraudScripts from 'fraud-scripts';
import { getFontRulesFromPage, getAppearance } from '../upe-styles';
import {
	getTerms,
	isWCPayChosen,
	getPaymentIntentFromSession,
} from '../utils/upe';
import { decryptClientSecret } from '../utils/encryption';
import enableStripeLinkPaymentMethod from '../stripe-link';
import apiRequest from '../utils/request';
import showErrorCheckout from '../utils/show-error-checkout';
import {
	getFingerprint,
	appendFingerprintInputToForm,
} from '../utils/fingerprint';

jQuery( function ( $ ) {
	enqueueFraudScripts( getUPEConfig( 'fraudServices' ) );

	const publishableKey = getUPEConfig( 'publishableKey' );
	const isChangingPayment = getUPEConfig( 'isChangingPayment' );
	const isUPEEnabled = getUPEConfig( 'isUPEEnabled' );
	const paymentMethodsConfig = getUPEConfig( 'paymentMethodsConfig' );
	const enabledBillingFields = getUPEConfig( 'enabledBillingFields' );
	const isStripeLinkEnabled =
		paymentMethodsConfig.link !== undefined &&
		paymentMethodsConfig.card !== undefined;

	const gatewayUPEComponents = {};
	for ( const paymentMethodType in paymentMethodsConfig ) {
		gatewayUPEComponents[ paymentMethodType ] = {
			elements: null,
			upeElement: null,
			paymentIntentId: null,
			paymentIntentClientSecret: null,
			isUPEComplete: null,
			country: null,
		};
	}

	if ( ! publishableKey ) {
		// If no configuration is present, probably this is not the checkout page.
		return;
	}

	// Create an API object, which will be used throughout the checkout.
	const api = new WCPayAPI(
		{
			publishableKey,
			accountId: getUPEConfig( 'accountId' ),
			forceNetworkSavedCards: getUPEConfig( 'forceNetworkSavedCards' ),
			locale: getUPEConfig( 'locale' ),
			isUPEEnabled,
			isStripeLinkEnabled,
		},
		apiRequest
	);

<<<<<<< HEAD
=======
	let elements = null;
	let upeElement = null;
	let paymentIntentId = null;
	let paymentIntentClientSecret = null;
	let isUPEComplete = false;
	let fingerprint = null;

>>>>>>> 35ea3961
	const hiddenBillingFields = {
		name:
			enabledBillingFields.includes( 'billing_first_name' ) ||
			enabledBillingFields.includes( 'billing_last_name' )
				? 'never'
				: 'auto',
		email: enabledBillingFields.includes( 'billing_email' )
			? 'never'
			: 'auto',
		phone: enabledBillingFields.includes( 'billing_phone' )
			? 'never'
			: 'auto',
		address: {
			country: enabledBillingFields.includes( 'billing_country' )
				? 'never'
				: 'auto',
			line1: enabledBillingFields.includes( 'billing_address_1' )
				? 'never'
				: 'auto',
			line2: enabledBillingFields.includes( 'billing_address_2' )
				? 'never'
				: 'auto',
			city: enabledBillingFields.includes( 'billing_city' )
				? 'never'
				: 'auto',
			state: enabledBillingFields.includes( 'billing_state' )
				? 'never'
				: 'auto',
			postalCode: enabledBillingFields.includes( 'billing_postcode' )
				? 'never'
				: 'auto',
		},
	};

	/**
	 * Block UI to indicate processing and avoid duplicate submission.
	 *
	 * @param {Object} $form The jQuery object for the form.
	 */
	const blockUI = ( $form ) => {
		$form.addClass( 'processing' ).block( {
			message: null,
			overlayCSS: {
				background: '#fff',
				opacity: 0.6,
			},
		} );
	};

	/**
	 * Unblock UI to remove overlay and loading icon
	 *
	 * @param {Object} $form The jQuery object for the form.
	 */
	const unblockUI = ( $form ) => {
		$form.removeClass( 'processing' ).unblock();
	};

	/**
	 * Finds selected payment gateway and returns matching Stripe payment method for gateway.
	 *
	 * @return {string} Stripe payment method type
	 */
	const getSelectedGatewayPaymentMethod = () => {
		const gatewayCardId = getUPEConfig( 'gatewayId' );
		let selectedGatewayId = null;

		// Handle payment method selection on the Checkout page or Add Payment Method page where class names differ.

		if ( $( 'li.wc_payment_method' ).length ) {
			selectedGatewayId = $(
				'li.wc_payment_method input.input-radio:checked'
			).attr( 'id' );
		} else if ( $( 'li.woocommerce-PaymentMethod' ).length ) {
			selectedGatewayId = $(
				'li.woocommerce-PaymentMethod input.input-radio:checked'
			).attr( 'id' );
		}

		if ( 'payment_method_woocommerce_payments' === selectedGatewayId ) {
			selectedGatewayId = 'payment_method_woocommerce_payments_card';
		}

		let selectedPaymentMethod = null;

		for ( const paymentMethodType in paymentMethodsConfig ) {
			if (
				`payment_method_${ gatewayCardId }_${ paymentMethodType }` ===
				selectedGatewayId
			) {
				selectedPaymentMethod = paymentMethodType;
				break;
			}
		}
		return selectedPaymentMethod;
	};

	/**
	 * Converts form fields object into Stripe `billing_details` object.
	 *
	 * @param {Object} fields Object mapping checkout billing fields to values.
	 * @return {Object} Stripe formatted `billing_details` object.
	 */
	const getBillingDetails = ( fields ) => {
		return {
			name:
				`${ fields.billing_first_name } ${ fields.billing_last_name }`.trim() ||
				'-',
			email:
				'string' === typeof fields.billing_email
					? fields.billing_email.trim()
					: '-',
			phone: fields.billing_phone || '-',
			address: {
				country: fields.billing_country || '-',
				line1: fields.billing_address_1 || '-',
				line2: fields.billing_address_2 || '-',
				city: fields.billing_city || '-',
				state: fields.billing_state || '-',
				postal_code: fields.billing_postcode || '-',
			},
		};
	};

	/**
	 * Mounts Stripe UPE element if feature is enabled.
	 *
	 * @param {string} paymentMethodType Stripe payment method type.
	 * @param {Object} upeDOMElement DOM element or HTML selector to use to mount UPE payment element.
	 * @param {boolean} isSetupIntent Set to true if we are on My Account adding a payment method.
	 */
	const mountUPEElement = async function (
		paymentMethodType,
		upeDOMElement,
		isSetupIntent = false
	) {
		// Do not mount UPE twice.
		const upeComponents = gatewayUPEComponents[ paymentMethodType ];
		let upeElement = upeComponents.upeElement;
		const paymentIntentId = upeComponents.paymentIntentId;
		if ( upeElement || paymentIntentId ) {
			return;
		}

		if ( ! fingerprint ) {
			try {
				const { visitorId } = await getFingerprint();
				fingerprint = visitorId;
			} catch ( error ) {
				// Do not mount element if fingerprinting is not available
				return;
			}
		}

		/*
		 * Trigger this event to ensure the tokenization-form.js init
		 * is executed.
		 *
		 * This script handles the radio input interaction when toggling
		 * between the user's saved card / entering new card details.
		 *
		 * Ref: https://github.com/woocommerce/woocommerce/blob/2429498/assets/js/frontend/tokenization-form.js#L109
		 */
		$( document.body ).trigger( 'wc-credit-card-form-init' );

		// If paying from order, we need to create Payment Intent from order not cart.
		const isOrderPay = getUPEConfig( 'isOrderPay' );
		const isCheckout = getUPEConfig( 'isCheckout' );
		let orderId;
		if ( isOrderPay ) {
			orderId = getUPEConfig( 'orderId' );
		}

		let { intentId, clientSecret } = isSetupIntent
			? getSetupIntentFromSession( paymentMethodType )
			: getPaymentIntentFromSession(
					paymentMethodsConfig,
					paymentMethodType
			  );

		const $upeContainer = $( upeDOMElement );
		blockUI( $upeContainer );

		if ( ! intentId ) {
			try {
				const newIntent = isSetupIntent
<<<<<<< HEAD
					? await api.initSetupIntent( paymentMethodType )
					: await api.createIntent( paymentMethodType, orderId );
=======
					? await api.initSetupIntent()
					: await api.createIntent( fingerprint, orderId );
>>>>>>> 35ea3961
				intentId = newIntent.id;
				clientSecret = newIntent.client_secret;
			} catch ( error ) {
				unblockUI( $upeContainer );
				showErrorCheckout( error.message );
				const gatewayErrorMessage =
					'<div>An error was encountered when preparing the payment form. Please try again later.</div>';
				$( '.payment_box.payment_method_woocommerce_payments' ).html(
					gatewayErrorMessage
				);
			}
		}

		// I repeat, do NOT mount UPE twice.
		if ( upeElement || paymentIntentId ) {
			unblockUI( $upeContainer );
			return;
		}

		gatewayUPEComponents[ paymentMethodType ].paymentIntentId = intentId;

		let appearance = getUPEConfig( 'upeAppearance' );

		if ( ! appearance ) {
			appearance = getAppearance();
			api.saveUPEAppearance( appearance );
		}

		const elements = api.getStripe().elements( {
			clientSecret: decryptClientSecret( clientSecret ),
			appearance,
			fonts: getFontRulesFromPage(),
			loader: 'never',
		} );
		gatewayUPEComponents[ paymentMethodType ].elements = elements;

		if ( isStripeLinkEnabled ) {
			enableStripeLinkPaymentMethod( {
				api: api,
				elements: elements,
				emailId: 'billing_email',
				complete_billing: () => {
					return true;
				},
				complete_shipping: () => {
					return (
						document.getElementById(
							'ship-to-different-address-checkbox'
						) &&
						document.getElementById(
							'ship-to-different-address-checkbox'
						).checked
					);
				},
				shipping_fields: {
					line1: 'shipping_address_1',
					line2: 'shipping_address_2',
					city: 'shipping_city',
					state: 'shipping_state',
					postal_code: 'shipping_postcode',
					country: 'shipping_country',
					first_name: 'shipping_first_name',
					last_name: 'shipping_last_name',
				},
				billing_fields: {
					line1: 'billing_address_1',
					line2: 'billing_address_2',
					city: 'billing_city',
					state: 'billing_state',
					postal_code: 'billing_postcode',
					country: 'billing_country',
					first_name: 'billing_first_name',
					last_name: 'billing_last_name',
				},
			} );
		}

		const upeSettings = {};
		if ( getUPEConfig( 'cartContainsSubscription' ) ) {
			upeSettings.terms = getTerms( paymentMethodsConfig, 'always' );
		}
		if ( isCheckout && ! ( isOrderPay || isChangingPayment ) ) {
			upeSettings.fields = {
				billingDetails: hiddenBillingFields,
			};
		}

		upeElement = elements.create( 'payment', {
			...upeSettings,
			wallets: {
				applePay: 'never',
				googlePay: 'never',
			},
		} );
		upeElement.mount( upeDOMElement );
		unblockUI( $upeContainer );
		upeElement.on( 'change', ( event ) => {
			const selectedUPEPaymentType = event.value.type;
			gatewayUPEComponents[ selectedUPEPaymentType ].country =
				event.value.country;
			gatewayUPEComponents[ selectedUPEPaymentType ].isUPEComplete =
				event.complete;
		} );
		gatewayUPEComponents[ paymentMethodType ].upeElement = upeElement;
	};

	// Only attempt to mount the card element once that section of the page has loaded. We can use the updated_checkout
	// event for this. This part of the page can also reload based on changes to checkout details, so we call unmount
	// first to ensure the card element is re-mounted correctly.
	$( document.body ).on( 'updated_checkout', () => {
		// If the card element selector doesn't exist, then do nothing (for example, when a 100% discount coupon is applied).
		// We also don't re-mount if already mounted in DOM.
		if (
			$( '.wcpay-upe-element' ).length &&
			! $( '.wcpay-upe-element' ).children().length &&
			isUPEEnabled
		) {
			const upeDOMElements = $( '.wcpay-upe-element' );
			for ( let i = 0; i < upeDOMElements.length; i++ ) {
				const upeDOMElement = upeDOMElements[ i ];
				const paymentMethodType = $( upeDOMElement ).attr(
					'data-payment-method-type'
				);

				const upeElement =
					gatewayUPEComponents[ paymentMethodType ].upeElement;
				if ( upeElement ) {
					upeElement.mount( upeDOMElement );
				} else {
					mountUPEElement( paymentMethodType, upeDOMElement );
				}
			}
		}
	} );

	if (
		$( 'form#add_payment_method' ).length ||
		$( 'form#order_review' ).length
	) {
		if (
			$( '.wcpay-upe-element' ).length &&
			! $( '.wcpay-upe-element' ).children().length &&
			isUPEEnabled
		) {
			// We use a setup intent if we are on the screens to add a new payment method or to change a subscription payment.
			const useSetUpIntent =
				$( 'form#add_payment_method' ).length || isChangingPayment;

			if ( isChangingPayment && getUPEConfig( 'newTokenFormId' ) ) {
				// Changing the method for a subscription takes two steps:
				// 1. Create the new payment method that will redirect back.
				// 2. Select the new payment method and resubmit the form to update the subscription.
				const token = getUPEConfig( 'newTokenFormId' );
				$( token ).prop( 'selected', true ).trigger( 'click' );
				$( 'form#order_review' ).submit();
			}
			const upeDOMElements = $( '.wcpay-upe-element' );
			for ( let i = 0; i < upeDOMElements.length; i++ ) {
				const upeDOMElement = upeDOMElements[ i ];
				const paymentMethodType = $( upeDOMElement ).attr(
					'data-payment-method-type'
				);
				mountUPEElement(
					paymentMethodType,
					upeDOMElement,
					useSetUpIntent
				);
			}
		}
	}

	/**
	 * Checks if UPE form is filled out. Displays errors if not.
	 *
	 * @param {Object} $form     The jQuery object for the form.
	 * @param {string} returnUrl The `return_url` param. Defaults to '#' (optional)
	 * @return {boolean} false if incomplete.
	 */
	const checkUPEForm = async ( $form, returnUrl = '#' ) => {
		const paymentMethodType = getSelectedGatewayPaymentMethod();
		const upeComponents = gatewayUPEComponents[ paymentMethodType ];
		const upeElement = upeComponents.upeElement;
		const elements = upeComponents.elements;
		const isUPEComplete = upeComponents.isUPEComplete;

		if ( ! upeElement ) {
			showErrorCheckout( 'Your payment information is incomplete.' );
			return false;
		}
		if ( ! isUPEComplete ) {
			// If UPE fields are not filled, confirm payment to trigger validation errors
			const { error } = await api.handlePaymentConfirmation(
				elements,
				{
					return_url: returnUrl,
				},
				null
			);
			$form.removeClass( 'processing' ).unblock();
			showErrorCheckout( error.message );
			return false;
		}
		return true;
	};
	/**
	 * Submits the confirmation of the intent to Stripe on Pay for Order page.
	 * Stripe redirects to Order Thank you page on sucess.
	 *
	 * @param {Object} $form The jQuery object for the form.
	 * @return {boolean} A flag for the event handler.
	 */
	const handleUPEOrderPay = async ( $form ) => {
		const isSavingPaymentMethod = $(
			'#wc-woocommerce_payments-new-payment-method'
		).is( ':checked' );
		const savePaymentMethod = isSavingPaymentMethod ? 'yes' : 'no';

		const returnUrl =
			getUPEConfig( 'orderReturnURL' ) +
			`&save_payment_method=${ savePaymentMethod }`;

		const orderId = getUPEConfig( 'orderId' );

		const isUPEFormValid = await checkUPEForm(
			$( '#order_review' ),
			returnUrl
		);
		if ( ! isUPEFormValid ) {
			return;
		}
		blockUI( $form );

		try {
			// Update payment intent with level3 data, customer and maybe setup for future use.
			const paymentMethodType = getSelectedGatewayPaymentMethod();
			const upeComponents = gatewayUPEComponents[ paymentMethodType ];
			await api.updateIntent(
				upeComponents.paymentIntentId,
				orderId,
				savePaymentMethod,
				$( '#wcpay_selected_upe_payment_type' ).val(),
				$( '#wcpay_payment_country' ).val()
			);

			const { error } = await api.handlePaymentConfirmation(
				upeComponents.elements,
				{
					return_url: returnUrl,
				},
				getPaymentIntentSecret( paymentMethodType )
			);
			if ( error ) {
				throw error;
			}
		} catch ( error ) {
			$form.removeClass( 'processing' ).unblock();
			showErrorCheckout( error.message );
		}
	};

	/**
	 * Submits the confirmation of the setup intent to Stripe on Add Payment Method page.
	 * Stripe redirects to Payment Methods page on sucess.
	 *
	 * @param {Object} $form The jQuery object for the form.
	 * @return {boolean} A flag for the event handler.
	 */
	const handleUPEAddPayment = async ( $form ) => {
		const returnUrl = getUPEConfig( 'addPaymentReturnURL' );
		const isUPEFormValid = await checkUPEForm( $form, returnUrl );

		if ( ! isUPEFormValid ) {
			return;
		}

		blockUI( $form );

		try {
			const paymentMethodType = getSelectedGatewayPaymentMethod();
			const upeComponents = gatewayUPEComponents[ paymentMethodType ];
			const { error } = await api.getStripe().confirmSetup( {
				elements: upeComponents.elements,
				confirmParams: {
					return_url: returnUrl,
				},
			} );
			if ( error ) {
				throw error;
			}
		} catch ( error ) {
			$form.removeClass( 'processing' ).unblock();
			showErrorCheckout( error.message );
		}
	};

	/**
	 * Submits checkout form via AJAX to create order and uses custom
	 * redirect URL in AJAX response to request payment confirmation from UPE
	 *
	 * @param {Object} $form The jQuery object for the form.
	 * @param {string} paymentMethodType Stripe payment method type ID.
	 * @return {boolean} A flag for the event handler.
	 */
	const handleUPECheckout = async ( $form, paymentMethodType ) => {
		const isUPEFormValid = await checkUPEForm( $form );
		if ( ! isUPEFormValid ) {
			return;
		}

		blockUI( $form );
		// Create object where keys are form field names and keys are form field values
		const formFields = $form.serializeArray().reduce( ( obj, field ) => {
			obj[ field.name ] = field.value;
			return obj;
		}, {} );
		try {
			const upeComponents = gatewayUPEComponents[ paymentMethodType ];
			formFields.wcpay_payment_country = upeComponents.country;
			const response = await api.processCheckout(
<<<<<<< HEAD
				upeComponents.paymentIntentId,
				formFields
=======
				paymentIntentId,
				formFields,
				fingerprint ? fingerprint : ''
>>>>>>> 35ea3961
			);
			const redirectUrl = response.redirect_url;
			const upeConfig = {
				elements: upeComponents.elements,
				confirmParams: {
					return_url: redirectUrl,
					payment_method_data: {
						billing_details: getBillingDetails( formFields ),
					},
				},
			};
			let error;
			if ( response.payment_needed ) {
				( { error } = await api.handlePaymentConfirmation(
					upeComponents.elements,
					upeConfig.confirmParams,
					getPaymentIntentSecret( paymentMethodType )
				) );
			} else {
				( { error } = await api.getStripe().confirmSetup( upeConfig ) );
			}
			if ( error ) {
				// Log payment errors on charge and then throw the error.
				const logError = await api.logPaymentError( error.charge );
				if ( logError ) {
					throw error;
				}
			}
		} catch ( error ) {
			$form.removeClass( 'processing' ).unblock();
			showErrorCheckout( error.message );
		}
	};

	/**
	 * Displays the authentication modal to the user if needed.
	 */
	const maybeShowAuthenticationModal = () => {
		const paymentMethodId = $( '#wcpay-payment-method' ).val();

		const savePaymentMethod = $(
			'#wc-woocommerce_payments-new-payment-method'
		).is( ':checked' );
		const confirmation = api.confirmIntent(
			window.location.href,
			savePaymentMethod ? paymentMethodId : null
		);

		// Boolean `true` means that there is nothing to confirm.
		if ( true === confirmation ) {
			return;
		}

		const { request, isOrderPage } = confirmation;

		if ( isOrderPage ) {
			blockUI( $( '#order_review' ) );
			$( '#payment' ).hide( 500 );
		}

		// Cleanup the URL.
		// https://stackoverflow.com/a/5298684
		history.replaceState(
			'',
			document.title,
			window.location.pathname + window.location.search
		);

		request
			.then( ( redirectUrl ) => {
				window.location = redirectUrl;
			} )
			.catch( ( error ) => {
				$( 'form.checkout' ).removeClass( 'processing' ).unblock();
				$( '#order_review' ).removeClass( 'processing' ).unblock();
				$( '#payment' ).show( 500 );

				let errorMessage = error.message;

				// If this is a generic error, we probably don't want to display the error message to the user,
				// so display a generic message instead.
				if ( error instanceof Error ) {
					errorMessage = getUPEConfig( 'genericErrorMessage' );
				}

				showErrorCheckout( errorMessage );
			} );
	};

	/**
	 * Checks if the customer is using a saved payment method.
	 *
	 * @param {string} paymentMethodType Stripe payment method type ID.
	 * @return {boolean} Boolean indicating whether or not a saved payment method is being used.
	 */
	function isUsingSavedPaymentMethod( paymentMethodType ) {
		const paymentMethodSelector =
			'#wc-woocommerce_payments_' +
			paymentMethodType +
			'-payment-token-new';
		return (
			$( paymentMethodSelector ).length &&
			! $( paymentMethodSelector ).is( ':checked' )
		);
	}

	/**
	 * Returns the cached setup intent.
	 *
	 * @param {string} paymentMethodType Stripe payment method type ID.
	 * @return {Object} The intent id and client secret required for mounting the UPE element.
	 */
	function getSetupIntentFromSession( paymentMethodType ) {
		const upeSetupIntentData =
			paymentMethodsConfig[ paymentMethodType ].upeSetupIntentData;
		if ( upeSetupIntentData ) {
			const intentId = upeSetupIntentData.split( '-' )[ 0 ];
			const clientSecret = upeSetupIntentData.split( '-' )[ 1 ];
			return { intentId, clientSecret };
		}

		return {};
	}

	/**
	 * Returns stripe intent secret that will be used to confirm payment
	 *
	 * @param {string} paymentMethodType Stripe payment method type ID.
	 * @return {string | null} The intent secret required to confirm payment during the rate limit error.
	 */
	function getPaymentIntentSecret( paymentMethodType ) {
		const upeComponents = gatewayUPEComponents[ paymentMethodType ];
		if ( upeComponents.paymentIntentClientSecret ) {
			return upeComponents.paymentIntentClientSecret;
		}
		const { clientSecret } = getPaymentIntentFromSession(
			paymentMethodsConfig,
			paymentMethodType
		);
		return clientSecret ? clientSecret : null;
	}

	// Handle the checkout form when WooCommerce Payments is chosen.
	const wcpayPaymentMethods = [
		PAYMENT_METHOD_NAME_BANCONTACT,
		PAYMENT_METHOD_NAME_BECS,
		PAYMENT_METHOD_NAME_EPS,
		PAYMENT_METHOD_NAME_GIROPAY,
		PAYMENT_METHOD_NAME_IDEAL,
		PAYMENT_METHOD_NAME_P24,
		PAYMENT_METHOD_NAME_SEPA,
		PAYMENT_METHOD_NAME_SOFORT,
	];
	const checkoutEvents = wcpayPaymentMethods
		.map( ( method ) => `checkout_place_order_${ method }` )
		.join( ' ' );
	$( 'form.checkout' ).on( checkoutEvents, function () {
		const paymentMethodType = getSelectedGatewayPaymentMethod();
		if ( ! isUsingSavedPaymentMethod( paymentMethodType ) ) {
			const paymentIntentId =
				gatewayUPEComponents[ paymentMethodType ].paymentIntentId;
			if ( isUPEEnabled && paymentIntentId ) {
				handleUPECheckout( $( this ), paymentMethodType );
				return false;
			}
		}

		appendFingerprintInputToForm( $( this ), fingerprint );
	} );

	// Handle the add payment method form for WooCommerce Payments.
	$( 'form#add_payment_method' ).on( 'submit', function () {
		if ( ! $( '#wcpay-setup-intent' ).val() ) {
			const paymentMethodType = getSelectedGatewayPaymentMethod();
			const paymentIntentId =
				gatewayUPEComponents[ paymentMethodType ].paymentIntentId;
			if ( isUPEEnabled && paymentIntentId ) {
				handleUPEAddPayment( $( this ) );
				return false;
			}
		}
	} );

	// Handle the Pay for Order form if WooCommerce Payments is chosen.
	$( '#order_review' ).on( 'submit', () => {
		const paymentMethodType = getSelectedGatewayPaymentMethod();
		if (
			! isUsingSavedPaymentMethod( paymentMethodType ) &&
			isWCPayChosen()
		) {
			if ( isChangingPayment ) {
				handleUPEAddPayment( $( '#order_review' ) );
				return false;
			}
			handleUPEOrderPay( $( '#order_review' ) );
			return false;
		}
	} );

	// Add terms parameter to UPE if save payment information checkbox is checked.
	$( document ).on(
		'change',
		'#wc-woocommerce_payments-new-payment-method',
		() => {
			const value = $( '#wc-woocommerce_payments-new-payment-method' ).is(
				':checked'
			)
				? 'always'
				: 'never';
			const paymentMethodType = getSelectedGatewayPaymentMethod();
			if ( ! paymentMethodType ) {
				return;
			}
			const upeElement =
				gatewayUPEComponents[ paymentMethodType ].upeElement;
			if ( isUPEEnabled && upeElement ) {
				upeElement.update( {
					terms: getTerms( paymentMethodsConfig, value ),
				} );
			}
		}
	);

	// On every page load, check to see whether we should display the authentication
	// modal and display it if it should be displayed.
	maybeShowAuthenticationModal();

	// Handle hash change - used when authenticating payment with SCA on checkout page.
	window.addEventListener( 'hashchange', () => {
		if ( window.location.hash.startsWith( '#wcpay-confirm-' ) ) {
			maybeShowAuthenticationModal();
		}
	} );
} );<|MERGE_RESOLUTION|>--- conflicted
+++ resolved
@@ -73,17 +73,8 @@
 		},
 		apiRequest
 	);
-
-<<<<<<< HEAD
-=======
-	let elements = null;
-	let upeElement = null;
-	let paymentIntentId = null;
-	let paymentIntentClientSecret = null;
-	let isUPEComplete = false;
 	let fingerprint = null;
 
->>>>>>> 35ea3961
 	const hiddenBillingFields = {
 		name:
 			enabledBillingFields.includes( 'billing_first_name' ) ||
@@ -270,13 +261,12 @@
 		if ( ! intentId ) {
 			try {
 				const newIntent = isSetupIntent
-<<<<<<< HEAD
 					? await api.initSetupIntent( paymentMethodType )
-					: await api.createIntent( paymentMethodType, orderId );
-=======
-					? await api.initSetupIntent()
-					: await api.createIntent( fingerprint, orderId );
->>>>>>> 35ea3961
+					: await api.createIntent(
+							fingerprint,
+							paymentMethodType,
+							orderId
+					  );
 				intentId = newIntent.id;
 				clientSecret = newIntent.client_secret;
 			} catch ( error ) {
@@ -596,14 +586,9 @@
 			const upeComponents = gatewayUPEComponents[ paymentMethodType ];
 			formFields.wcpay_payment_country = upeComponents.country;
 			const response = await api.processCheckout(
-<<<<<<< HEAD
 				upeComponents.paymentIntentId,
-				formFields
-=======
-				paymentIntentId,
 				formFields,
 				fingerprint ? fingerprint : ''
->>>>>>> 35ea3961
 			);
 			const redirectUrl = response.redirect_url;
 			const upeConfig = {
