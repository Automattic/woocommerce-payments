/* global jQuery */

/**
 * Internal dependencies
 */
import './style.scss';
import {
	PAYMENT_METHOD_NAME_CARD,
	PAYMENT_METHOD_NAME_UPE,
} from '../constants.js';
import { getConfig, getCustomGatewayTitle } from 'utils/checkout';
import WCPayAPI from '../api';
import enqueueFraudScripts from 'fraud-scripts';
import { getFontRulesFromPage, getAppearance } from '../upe-styles';
import { getTerms } from '../utils/upe';
import { getCookieValue } from '../../utils';
import { handlePlatformCheckoutEmailInput } from '../utils/platform-checkout';

jQuery( function ( $ ) {
	enqueueFraudScripts( getConfig( 'fraudServices' ) );

	const publishableKey = getConfig( 'publishableKey' );
	const isChangingPayment = getConfig( 'isChangingPayment' );
	const isUPEEnabled = getConfig( 'isUPEEnabled' );
	const paymentMethodsConfig = getConfig( 'paymentMethodsConfig' );
	const enabledBillingFields = getConfig( 'enabledBillingFields' );
	const cookieCartHash = getConfig( 'cookieCartHash' );
	const cookieUPEPaymentIntent = getConfig( 'cookieUPEPaymentIntent' );
	const cookieUPESetupIntent = getConfig( 'cookieUPESetupIntent' );

	if ( ! publishableKey ) {
		// If no configuration is present, probably this is not the checkout page.
		return;
	}

	// Create an API object, which will be used throughout the checkout.
	const api = new WCPayAPI(
		{
			publishableKey,
			accountId: getConfig( 'accountId' ),
			forceNetworkSavedCards: getConfig( 'forceNetworkSavedCards' ),
			locale: getConfig( 'locale' ),
			isUPEEnabled,
		},
		// A promise-based interface to jQuery.post.
		( url, args ) => {
			return new Promise( ( resolve, reject ) => {
				jQuery.post( url, args ).then( resolve ).fail( reject );
			} );
		}
	);

	// Object to add hidden elements to compute focus and invalid states for UPE.
	const hiddenElementsForUPE = {
		getHiddenContainer: function () {
			const hiddenDiv = document.createElement( 'div' );
			hiddenDiv.setAttribute( 'id', 'wcpay-hidden-div' );
			hiddenDiv.style.border = 0;
			hiddenDiv.style.clip = 'rect(0 0 0 0)';
			hiddenDiv.style.height = '1px';
			hiddenDiv.style.margin = '-1px';
			hiddenDiv.style.overflow = 'hidden';
			hiddenDiv.style.padding = '0';
			hiddenDiv.style.position = 'absolute';
			hiddenDiv.style.width = '1px';
			return hiddenDiv;
		},
		getHiddenInvalidRow: function () {
			const hiddenInvalidRow = document.createElement( 'p' );
			hiddenInvalidRow.classList.add(
				'form-row',
				'woocommerce-invalid',
				'woocommerce-invalid-required-field'
			);
			return hiddenInvalidRow;
		},
		appendHiddenClone: function ( container, idToClone, hiddenCloneId ) {
			const hiddenInput = jQuery( idToClone )
				.clone()
				.prop( 'id', hiddenCloneId );
			container.appendChild( hiddenInput.get( 0 ) );
			return hiddenInput;
		},
		init: function () {
			if ( ! $( ' #billing_first_name' ).length ) {
				return;
			}
			const hiddenDiv = this.getHiddenContainer();

			// // Hidden focusable element.
			$( hiddenDiv ).insertAfter( '#billing_first_name' );
			this.appendHiddenClone(
				hiddenDiv,
				'#billing_first_name',
				'wcpay-hidden-input'
			);

			// Hidden invalid element.
			const hiddenInvalidRow = this.getHiddenInvalidRow();
			this.appendHiddenClone(
				hiddenInvalidRow,
				'#billing_first_name',
				'wcpay-hidden-invalid-input'
			);
			hiddenDiv.appendChild( hiddenInvalidRow );

			// Remove transitions.
			$( '#wcpay-hidden-input' ).css( 'transition', 'none' );
			$( '#wcpay-hidden-input' ).trigger( 'focus' );
		},
		cleanup: function () {
			$( '#wcpay-hidden-div' ).remove();
		},
	};
	let elements = null;
	let upeElement = null;
	let clientSecret = null;
	let paymentIntentId = null;
	let isUPEComplete = false;
	const hiddenBillingFields = {
		name:
			enabledBillingFields.includes( 'billing_first_name' ) ||
			enabledBillingFields.includes( 'billing_last_name' )
				? 'never'
				: 'auto',
		email: enabledBillingFields.includes( 'billing_email' )
			? 'never'
			: 'auto',
		phone: enabledBillingFields.includes( 'billing_phone' )
			? 'never'
			: 'auto',
		address: {
			country: enabledBillingFields.includes( 'billing_country' )
				? 'never'
				: 'auto',
			line1: enabledBillingFields.includes( 'billing_address_1' )
				? 'never'
				: 'auto',
			line2: enabledBillingFields.includes( 'billing_address_2' )
				? 'never'
				: 'auto',
			city: enabledBillingFields.includes( 'billing_city' )
				? 'never'
				: 'auto',
			state: enabledBillingFields.includes( 'billing_state' )
				? 'never'
				: 'auto',
			postalCode: enabledBillingFields.includes( 'billing_postcode' )
				? 'never'
				: 'auto',
		},
	};

	/**
	 * Block UI to indicate processing and avoid duplicate submission.
	 *
	 * @param {Object} $form The jQuery object for the form.
	 */
	const blockUI = ( $form ) => {
		$form.addClass( 'processing' ).block( {
			message: null,
			overlayCSS: {
				background: '#fff',
				opacity: 0.6,
			},
		} );
	};

	/**
	 * Unblock UI to remove overlay and loading icon
	 *
	 * @param {Object} $form The jQuery object for the form.
	 */
	const unblockUI = ( $form ) => {
		$form.removeClass( 'processing' ).unblock();
	};

	// Show error notice at top of checkout form.
	const showError = ( errorMessage ) => {
		let messageWrapper = '';
		if ( errorMessage.includes( 'woocommerce-error' ) ) {
			messageWrapper = errorMessage;
		} else {
			messageWrapper =
				'<ul class="woocommerce-error" role="alert">' +
				errorMessage +
				'</ul>';
		}
		const $container = $(
			'.woocommerce-notices-wrapper, form.checkout'
		).first();

		if ( ! $container.length ) {
			return;
		}

		// Adapted from WooCommerce core @ ea9aa8c, assets/js/frontend/checkout.js#L514-L529
		$(
			'.woocommerce-NoticeGroup-checkout, .woocommerce-error, .woocommerce-message'
		).remove();
		$container.prepend(
			'<div class="woocommerce-NoticeGroup woocommerce-NoticeGroup-checkout">' +
				messageWrapper +
				'</div>'
		);
		$container
			.find( '.input-text, select, input:checkbox' )
			.trigger( 'validate' )
			.blur();

		let scrollElement = $( '.woocommerce-NoticeGroup-checkout' );
		if ( ! scrollElement.length ) {
			scrollElement = $container;
		}

		$.scroll_to_notices( scrollElement );
		$( document.body ).trigger( 'checkout_error' );
	};

	// Show or hide save payment information checkbox
	const showNewPaymentMethodCheckbox = ( show = true ) => {
		if ( show ) {
			$( '.woocommerce-SavedPaymentMethods-saveNew' ).show();
		} else {
			$( '.woocommerce-SavedPaymentMethods-saveNew' ).hide();
			$( 'input#wc-woocommerce_payments-new-payment-method' ).prop(
				'checked',
				false
			);
			$( 'input#wc-woocommerce_payments-new-payment-method' ).trigger(
				'change'
			);
		}
	};

	// Set the selected UPE payment type field
	const setSelectedUPEPaymentType = ( paymentType ) => {
		$( '#wcpay_selected_upe_payment_type' ).val( paymentType );
	};

	// Set the payment country field
	const setPaymentCountry = ( country ) => {
		$( '#wcpay_payment_country' ).val( country );
	};

	/**
	 * Converts form fields object into Stripe `billing_details` object.
	 *
	 * @param {Object} fields Object mapping checkout billing fields to values.
	 * @return {Object} Stripe formatted `billing_details` object.
	 */
	const getBillingDetails = ( fields ) => {
		return {
			name:
				`${ fields.billing_first_name } ${ fields.billing_last_name }`.trim() ||
				'-',
			email: fields.billing_email || '-',
			phone: fields.billing_phone || '-',
			address: {
				country: fields.billing_country || '-',
				line1: fields.billing_address_1 || '-',
				line2: fields.billing_address_2 || '-',
				city: fields.billing_city || '-',
				state: fields.billing_state || '-',
				postal_code: fields.billing_postcode || '-',
			},
		};
	};

	/**
	 * Mounts Stripe UPE element if feature is enabled.
	 *
	 * @param {boolean} isSetupIntent {Boolean} isSetupIntent Set to true if we are on My Account adding a payment method.
	 */
	const mountUPEElement = async function ( isSetupIntent = false ) {
		// Do not mount UPE twice.
		if ( upeElement || paymentIntentId ) {
			return;
		}

		/*
		 * Trigger this event to ensure the tokenization-form.js init
		 * is executed.
		 *
		 * This script handles the radio input interaction when toggling
		 * between the user's saved card / entering new card details.
		 *
		 * Ref: https://github.com/woocommerce/woocommerce/blob/2429498/assets/js/frontend/tokenization-form.js#L109
		 */
		$( document.body ).trigger( 'wc-credit-card-form-init' );

		// If paying from order, we need to create Payment Intent from order not cart.
		const isOrderPay = getConfig( 'isOrderPay' );
		const isCheckout = getConfig( 'isCheckout' );
		let orderId;
		if ( isOrderPay ) {
			orderId = getConfig( 'orderId' );
		}

		let { intentId, clientSecret } = isSetupIntent
			? getSetupIntentFromCookie()
			: getPaymentIntentFromCookie();

		const $upeContainer = $( '#wcpay-upe-element' );
		blockUI( $upeContainer );

<<<<<<< HEAD
		intentAction
			.then( ( response ) => {
				// I repeat, do NOT mount UPE twice.
				if ( upeElement || paymentIntentId ) {
					unblockUI( $upeContainer );
					return;
				}

				const { client_secret: secret, id: id } = response;
				paymentIntentId = id;
				clientSecret = secret;

				let appearance = getConfig( 'upeAppearance' );

				if ( ! appearance ) {
					hiddenElementsForUPE.init();
					appearance = getAppearance();
					hiddenElementsForUPE.cleanup();
					api.saveUPEAppearance( appearance );
				}

				elements = api.getStripe().elements( {
					clientSecret,
					appearance,
					fonts: getFontRulesFromPage(),
				} );

				const upeSettings = {};
				if ( getConfig( 'cartContainsSubscription' ) ) {
					upeSettings.terms = getTerms(
						paymentMethodsConfig,
						'always'
					);
				}
				if ( isCheckout && ! ( isOrderPay || isChangingPayment ) ) {
					upeSettings.fields = {
						billingDetails: hiddenBillingFields,
					};
				}

				upeElement = elements.create( 'payment', {
					...upeSettings,
					wallets: {
						applePay: 'never',
						googlePay: 'never',
					},
				} );
				upeElement.mount( '#wcpay-upe-element' );
				unblockUI( $upeContainer );
				upeElement.on( 'change', ( event ) => {
					const selectedUPEPaymentType = event.value.type;
					const isPaymentMethodReusable =
						paymentMethodsConfig[ selectedUPEPaymentType ]
							.isReusable;
					showNewPaymentMethodCheckbox( isPaymentMethodReusable );
					setSelectedUPEPaymentType( selectedUPEPaymentType );
					setPaymentCountry( event.value.country );
					isUPEComplete = event.complete;
				} );
			} )
			.catch( ( error ) => {
=======
		if ( ! intentId ) {
			try {
				const newIntent = isSetupIntent
					? await api.initSetupIntent()
					: await api.createIntent( orderId );
				intentId = newIntent.id;
				clientSecret = newIntent.client_secret;
			} catch ( error ) {
>>>>>>> 06f61ac6
				unblockUI( $upeContainer );
				showError( error.message );
				const gatewayErrorMessage =
					'<div>An error was encountered when preparing the payment form. Please try again later.</div>';
				$( '.payment_box.payment_method_woocommerce_payments' ).html(
					gatewayErrorMessage
				);
			}
		}

		// I repeat, do NOT mount UPE twice.
		if ( upeElement || paymentIntentId ) {
			unblockUI( $upeContainer );
			return;
		}

		paymentIntentId = intentId;

		let appearance = getConfig( 'upeAppearance' );

		if ( ! appearance ) {
			hiddenElementsForUPE.init();
			appearance = getAppearance();
			hiddenElementsForUPE.cleanup();
			api.saveUPEAppearance( appearance );
		}

		elements = api.getStripe().elements( {
			clientSecret,
			appearance,
			fonts: getFontRulesFromPage(),
		} );

		const upeSettings = {};
		if ( getConfig( 'cartContainsSubscription' ) ) {
			upeSettings.terms = getTerms( paymentMethodsConfig, 'always' );
		}
		if ( isCheckout && ! ( isOrderPay || isChangingPayment ) ) {
			upeSettings.fields = {
				billingDetails: hiddenBillingFields,
			};
		}

		upeElement = elements.create( 'payment', {
			...upeSettings,
			wallets: {
				applePay: 'never',
				googlePay: 'never',
			},
		} );
		upeElement.mount( '#wcpay-upe-element' );
		unblockUI( $upeContainer );
		upeElement.on( 'change', ( event ) => {
			const selectedUPEPaymentType = event.value.type;
			const isPaymentMethodReusable =
				paymentMethodsConfig[ selectedUPEPaymentType ].isReusable;
			showNewPaymentMethodCheckbox( isPaymentMethodReusable );
			setSelectedUPEPaymentType( selectedUPEPaymentType );
			setPaymentCountry( event.value.country );
			isUPEComplete = event.complete;
		} );
	};

	const renameGatewayTitle = () =>
		$( 'label[for=payment_method_woocommerce_payments]' ).text(
			getCustomGatewayTitle( paymentMethodsConfig )
		);

	// Only attempt to mount the card element once that section of the page has loaded. We can use the updated_checkout
	// event for this. This part of the page can also reload based on changes to checkout details, so we call unmount
	// first to ensure the card element is re-mounted correctly.
	$( document.body ).on( 'updated_checkout', () => {
		// If the card element selector doesn't exist, then do nothing (for example, when a 100% discount coupon is applied).
		// We also don't re-mount if already mounted in DOM.
		if (
			$( '#wcpay-upe-element' ).length &&
			! $( '#wcpay-upe-element' ).children().length &&
			isUPEEnabled
		) {
			if ( upeElement ) {
				upeElement.mount( '#wcpay-upe-element' );
			} else {
				mountUPEElement();
			}
			renameGatewayTitle();
		}
	} );

	if (
		$( 'form#add_payment_method' ).length ||
		$( 'form#order_review' ).length
	) {
		if (
			$( '#wcpay-upe-element' ).length &&
			! $( '#wcpay-upe-element' ).children().length &&
			isUPEEnabled &&
			! upeElement
		) {
			renameGatewayTitle();

			// We use a setup intent if we are on the screens to add a new payment method or to change a subscription payment.
			const useSetUpIntent =
				$( 'form#add_payment_method' ).length || isChangingPayment;

			if ( isChangingPayment && getConfig( 'newTokenFormId' ) ) {
				// Changing the method for a subscription takes two steps:
				// 1. Create the new payment method that will redirect back.
				// 2. Select the new payment method and resubmit the form to update the subscription.
				const token = getConfig( 'newTokenFormId' );
				$( token ).prop( 'selected', true ).trigger( 'click' );
				$( 'form#order_review' ).submit();
			}
			mountUPEElement( useSetUpIntent );
		}
	}

	/**
	 * Checks if UPE form is filled out. Displays errors if not.
	 *
	 * @param {Object} $form     The jQuery object for the form.
	 * @param {string} returnUrl The `return_url` param. Defaults to '#' (optional)
	 * @return {boolean} false if incomplete.
	 */
	const checkUPEForm = async ( $form, returnUrl = '#' ) => {
		if ( ! upeElement ) {
			showError( 'Your payment information is incomplete.' );
			return false;
		}
		if ( ! isUPEComplete ) {
			// If UPE fields are not filled, confirm payment to trigger validation errors
			const { error } = await api.getStripe().confirmPayment( {
				elements,
				confirmParams: {
					return_url: returnUrl,
				},
			} );
			$form.removeClass( 'processing' ).unblock();
			showError( error.message );
			return false;
		}
		return true;
	};
	/**
	 * Submits the confirmation of the intent to Stripe on Pay for Order page.
	 * Stripe redirects to Order Thank you page on sucess.
	 *
	 * @param {Object} $form The jQuery object for the form.
	 * @return {boolean} A flag for the event handler.
	 */
	const handleUPEOrderPay = async ( $form ) => {
		const isSavingPaymentMethod = $(
			'#wc-woocommerce_payments-new-payment-method'
		).is( ':checked' );
		const savePaymentMethod = isSavingPaymentMethod ? 'yes' : 'no';

		const returnUrl =
			getConfig( 'orderReturnURL' ) +
			`&save_payment_method=${ savePaymentMethod }`;

		const orderId = getConfig( 'orderId' );

		const isUPEFormValid = await checkUPEForm(
			$( '#order_review' ),
			returnUrl
		);
		if ( ! isUPEFormValid ) {
			return;
		}
		blockUI( $form );

		try {
			// Update payment intent with level3 data, customer and maybe setup for future use.
			await api.updateIntent(
				paymentIntentId,
				orderId,
				savePaymentMethod,
				$( '#wcpay_selected_upe_payment_type' ).val(),
				$( '#wcpay_payment_country' ).val()
			);

			const { error } = await api.getStripe().confirmPayment( {
				elements,
				confirmParams: {
					return_url: returnUrl,
				},
			} );
			if ( error ) {
				throw error;
			}
		} catch ( error ) {
			$form.removeClass( 'processing' ).unblock();
			showError( error.message );
		}
	};

	/**
	 * Submits the confirmation of the setup intent to Stripe on Add Payment Method page.
	 * Stripe redirects to Payment Methods page on sucess.
	 *
	 * @param {Object} $form The jQuery object for the form.
	 * @return {boolean} A flag for the event handler.
	 */
	const handleUPEAddPayment = async ( $form ) => {
		const returnUrl = getConfig( 'addPaymentReturnURL' );
		const isUPEFormValid = await checkUPEForm( $form, returnUrl );

		if ( ! isUPEFormValid ) {
			return;
		}

		blockUI( $form );

		try {
			const { error } = await api.getStripe().confirmSetup( {
				elements,
				confirmParams: {
					return_url: returnUrl,
				},
			} );
			if ( error ) {
				throw error;
			}
		} catch ( error ) {
			$form.removeClass( 'processing' ).unblock();
			showError( error.message );
		}
	};

	/**
	 * Submits checkout form via AJAX to create order and uses custom
	 * redirect URL in AJAX response to request payment confirmation from UPE
	 *
	 * @param {Object} $form The jQuery object for the form.
	 * @return {boolean} A flag for the event handler.
	 */
	const handleUPECheckout = async ( $form ) => {
		const isUPEFormValid = await checkUPEForm( $form );
		if ( ! isUPEFormValid ) {
			return;
		}

		blockUI( $form );
		// Create object where keys are form field names and keys are form field values
		const formFields = $form.serializeArray().reduce( ( obj, field ) => {
			obj[ field.name ] = field.value;
			return obj;
		}, {} );
		try {
			const response = await api.processCheckout(
				paymentIntentId,
				formFields
			);
			const redirectUrl = response.redirect_url;
			const upeConfig = {
				elements,
				confirmParams: {
					return_url: redirectUrl,
					payment_method_data: {
						billing_details: getBillingDetails( formFields ),
					},
				},
			};
			let error;
			if ( response.payment_needed ) {
				( { error } = await api
					.getStripe()
					.confirmPayment( upeConfig ) );
			} else {
				( { error } = await api.getStripe().confirmSetup( upeConfig ) );
			}
			if ( error ) {
				// Log payment errors on charge and then throw the error.
				const logError = await api.logPaymentError( error.charge );
				if ( logError ) {
					throw error;
				}
			}
		} catch ( error ) {
			$form.removeClass( 'processing' ).unblock();
			showError( error.message );
		}
	};

	/**
	 * Displays the authentication modal to the user if needed.
	 */
	const maybeShowAuthenticationModal = () => {
		const paymentMethodId = $( '#wcpay-payment-method' ).val();

		const savePaymentMethod = $(
			'#wc-woocommerce_payments-new-payment-method'
		).is( ':checked' );
		const confirmation = api.confirmIntent(
			window.location.href,
			savePaymentMethod ? paymentMethodId : null
		);

		// Boolean `true` means that there is nothing to confirm.
		if ( true === confirmation ) {
			return;
		}

		const { request, isOrderPage } = confirmation;

		if ( isOrderPage ) {
			blockUI( $( '#order_review' ) );
			$( '#payment' ).hide( 500 );
		}

		// Cleanup the URL.
		// https://stackoverflow.com/a/5298684
		history.replaceState(
			'',
			document.title,
			window.location.pathname + window.location.search
		);

		request
			.then( ( redirectUrl ) => {
				window.location = redirectUrl;
			} )
			.catch( ( error ) => {
				$( 'form.checkout' ).removeClass( 'processing' ).unblock();
				$( '#order_review' ).removeClass( 'processing' ).unblock();
				$( '#payment' ).show( 500 );

				let errorMessage = error.message;

				// If this is a generic error, we probably don't want to display the error message to the user,
				// so display a generic message instead.
				if ( error instanceof Error ) {
					errorMessage = getConfig( 'genericErrorMessage' );
				}

				showError( errorMessage );
			} );
	};

	/**
	 * Checks if the customer is using a saved payment method.
	 *
	 * @return {boolean} Boolean indicating whether or not a saved payment method is being used.
	 */
	function isUsingSavedPaymentMethod() {
		return (
			$( '#wc-woocommerce_payments-payment-token-new' ).length &&
			! $( '#wc-woocommerce_payments-payment-token-new' ).is( ':checked' )
		);
	}

	/**
	 * Returns the cached payment intent for the current cart state.
	 *
	 * @return {Object} The intent id and client secret required for mounting the UPE element.
	 */
	function getPaymentIntentFromCookie() {
		const cartHash = getCookieValue( cookieCartHash );
		const cookieVal = getCookieValue( cookieUPEPaymentIntent );

		if ( cartHash && cookieVal && cookieVal.startsWith( cartHash ) ) {
			const intentId = cookieVal.split( '-' )[ 1 ];
			const clientSecret = cookieVal.split( '-' )[ 2 ];
			return { intentId, clientSecret };
		}

		return {};
	}

	/**
	 * Returns the cached setup intent.
	 *
	 * @return {Object} The intent id and client secret required for mounting the UPE element.
	 */
	function getSetupIntentFromCookie() {
		const cookieVal = getCookieValue( cookieUPESetupIntent );

		if ( cookieVal ) {
			const intentId = cookieVal.split( '-' )[ 0 ];
			const clientSecret = cookieVal.split( '-' )[ 1 ];
			return { intentId, clientSecret };
		}

		return {};
	}

	// Handle the checkout form when WooCommerce Payments is chosen.
	const wcpayPaymentMethods = [
		PAYMENT_METHOD_NAME_CARD,
		PAYMENT_METHOD_NAME_UPE,
	];
	const checkoutEvents = wcpayPaymentMethods
		.map( ( method ) => `checkout_place_order_${ method }` )
		.join( ' ' );
	$( 'form.checkout' ).on( checkoutEvents, function () {
		if ( ! isUsingSavedPaymentMethod() ) {
			if ( isUPEEnabled && paymentIntentId ) {
				handleUPECheckout( $( this ) );
				return false;
			}
		}
	} );

	// Handle the add payment method form for WooCommerce Payments.
	$( 'form#add_payment_method' ).on( 'submit', function () {
		if (
			'woocommerce_payments' !==
			$(
				"#add_payment_method input:checked[name='payment_method']"
			).val()
		) {
			return;
		}

		if ( ! $( '#wcpay-setup-intent' ).val() ) {
			if ( isUPEEnabled && paymentIntentId ) {
				handleUPEAddPayment( $( this ) );
				return false;
			}
		}
	} );

	// Handle the Pay for Order form if WooCommerce Payments is chosen.
	$( '#order_review' ).on( 'submit', () => {
		if ( ! isUsingSavedPaymentMethod() ) {
			if ( isChangingPayment ) {
				handleUPEAddPayment( $( '#order_review' ) );
				return false;
			}
			handleUPEOrderPay( $( '#order_review' ) );
			return false;
		}
	} );

	// Add terms parameter to UPE if save payment information checkbox is checked.
	$( document ).on(
		'change',
		'#wc-woocommerce_payments-new-payment-method',
		() => {
			const value = $( '#wc-woocommerce_payments-new-payment-method' ).is(
				':checked'
			)
				? 'always'
				: 'never';
			if ( isUPEEnabled && upeElement ) {
				upeElement.update( {
					terms: getTerms( paymentMethodsConfig, value ),
				} );
			}
		}
	);

	// On every page load, check to see whether we should display the authentication
	// modal and display it if it should be displayed.
	maybeShowAuthenticationModal();

	// Handle hash change - used when authenticating payment with SCA on checkout page.
	window.addEventListener( 'hashchange', () => {
		if ( window.location.hash.startsWith( '#wcpay-confirm-' ) ) {
			maybeShowAuthenticationModal();
		}
	} );
	if ( getConfig( 'isPlatformCheckoutEnabled' ) ) {
		handlePlatformCheckoutEmailInput( '#billing_email' );
	}
} );<|MERGE_RESOLUTION|>--- conflicted
+++ resolved
@@ -114,7 +114,6 @@
 	};
 	let elements = null;
 	let upeElement = null;
-	let clientSecret = null;
 	let paymentIntentId = null;
 	let isUPEComplete = false;
 	const hiddenBillingFields = {
@@ -304,69 +303,6 @@
 		const $upeContainer = $( '#wcpay-upe-element' );
 		blockUI( $upeContainer );
 
-<<<<<<< HEAD
-		intentAction
-			.then( ( response ) => {
-				// I repeat, do NOT mount UPE twice.
-				if ( upeElement || paymentIntentId ) {
-					unblockUI( $upeContainer );
-					return;
-				}
-
-				const { client_secret: secret, id: id } = response;
-				paymentIntentId = id;
-				clientSecret = secret;
-
-				let appearance = getConfig( 'upeAppearance' );
-
-				if ( ! appearance ) {
-					hiddenElementsForUPE.init();
-					appearance = getAppearance();
-					hiddenElementsForUPE.cleanup();
-					api.saveUPEAppearance( appearance );
-				}
-
-				elements = api.getStripe().elements( {
-					clientSecret,
-					appearance,
-					fonts: getFontRulesFromPage(),
-				} );
-
-				const upeSettings = {};
-				if ( getConfig( 'cartContainsSubscription' ) ) {
-					upeSettings.terms = getTerms(
-						paymentMethodsConfig,
-						'always'
-					);
-				}
-				if ( isCheckout && ! ( isOrderPay || isChangingPayment ) ) {
-					upeSettings.fields = {
-						billingDetails: hiddenBillingFields,
-					};
-				}
-
-				upeElement = elements.create( 'payment', {
-					...upeSettings,
-					wallets: {
-						applePay: 'never',
-						googlePay: 'never',
-					},
-				} );
-				upeElement.mount( '#wcpay-upe-element' );
-				unblockUI( $upeContainer );
-				upeElement.on( 'change', ( event ) => {
-					const selectedUPEPaymentType = event.value.type;
-					const isPaymentMethodReusable =
-						paymentMethodsConfig[ selectedUPEPaymentType ]
-							.isReusable;
-					showNewPaymentMethodCheckbox( isPaymentMethodReusable );
-					setSelectedUPEPaymentType( selectedUPEPaymentType );
-					setPaymentCountry( event.value.country );
-					isUPEComplete = event.complete;
-				} );
-			} )
-			.catch( ( error ) => {
-=======
 		if ( ! intentId ) {
 			try {
 				const newIntent = isSetupIntent
@@ -375,7 +311,6 @@
 				intentId = newIntent.id;
 				clientSecret = newIntent.client_secret;
 			} catch ( error ) {
->>>>>>> 06f61ac6
 				unblockUI( $upeContainer );
 				showError( error.message );
 				const gatewayErrorMessage =
