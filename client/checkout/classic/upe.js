/* global jQuery */

/**
 * Internal dependencies
 */
import './style.scss';
import {
	PAYMENT_METHOD_NAME_BANCONTACT,
	PAYMENT_METHOD_NAME_BECS,
	PAYMENT_METHOD_NAME_EPS,
	PAYMENT_METHOD_NAME_GIROPAY,
	PAYMENT_METHOD_NAME_IDEAL,
	PAYMENT_METHOD_NAME_P24,
	PAYMENT_METHOD_NAME_SEPA,
	PAYMENT_METHOD_NAME_SOFORT,
} from '../constants.js';
import { getUPEConfig } from 'utils/checkout';
import WCPayAPI from '../api';
import enqueueFraudScripts from 'fraud-scripts';
import { getFontRulesFromPage, getAppearance } from '../upe-styles';
import { getTerms, getCookieValue, isWCPayChosen } from '../utils/upe';
import enableStripeLinkPaymentMethod from '../stripe-link';
import apiRequest from '../utils/request';
import showErrorCheckout from '../utils/show-error-checkout';

jQuery( function ( $ ) {
	enqueueFraudScripts( getUPEConfig( 'fraudServices' ) );

	const publishableKey = getUPEConfig( 'publishableKey' );
	const isChangingPayment = getUPEConfig( 'isChangingPayment' );
	const isUPEEnabled = getUPEConfig( 'isUPEEnabled' );
	const paymentMethodsConfig = getUPEConfig( 'paymentMethodsConfig' );
	const enabledBillingFields = getUPEConfig( 'enabledBillingFields' );
	const isStripeLinkEnabled =
		paymentMethodsConfig.link !== undefined &&
		paymentMethodsConfig.card !== undefined;

	const gatewayUPEComponents = {};
	for ( const paymentMethodType in paymentMethodsConfig ) {
		gatewayUPEComponents[ paymentMethodType ] = {
			elements: null,
			upeElement: null,
			paymentIntentId: null,
			isUPEComplete: null,
			country: null,
		};
	}

	if ( ! publishableKey ) {
		// If no configuration is present, probably this is not the checkout page.
		return;
	}

	// Create an API object, which will be used throughout the checkout.
	const api = new WCPayAPI(
		{
			publishableKey,
			accountId: getUPEConfig( 'accountId' ),
			forceNetworkSavedCards: getUPEConfig( 'forceNetworkSavedCards' ),
			locale: getUPEConfig( 'locale' ),
			isUPEEnabled,
			isStripeLinkEnabled,
		},
		apiRequest
	);

<<<<<<< HEAD
=======
	let elements = null;
	let upeElement = null;
	let paymentIntentId = null;
	let paymentIntentClientSecret = null;
	let isUPEComplete = false;
>>>>>>> 84c49848
	const hiddenBillingFields = {
		name:
			enabledBillingFields.includes( 'billing_first_name' ) ||
			enabledBillingFields.includes( 'billing_last_name' )
				? 'never'
				: 'auto',
		email: enabledBillingFields.includes( 'billing_email' )
			? 'never'
			: 'auto',
		phone: enabledBillingFields.includes( 'billing_phone' )
			? 'never'
			: 'auto',
		address: {
			country: enabledBillingFields.includes( 'billing_country' )
				? 'never'
				: 'auto',
			line1: enabledBillingFields.includes( 'billing_address_1' )
				? 'never'
				: 'auto',
			line2: enabledBillingFields.includes( 'billing_address_2' )
				? 'never'
				: 'auto',
			city: enabledBillingFields.includes( 'billing_city' )
				? 'never'
				: 'auto',
			state: enabledBillingFields.includes( 'billing_state' )
				? 'never'
				: 'auto',
			postalCode: enabledBillingFields.includes( 'billing_postcode' )
				? 'never'
				: 'auto',
		},
	};

	/**
	 * Block UI to indicate processing and avoid duplicate submission.
	 *
	 * @param {Object} $form The jQuery object for the form.
	 */
	const blockUI = ( $form ) => {
		$form.addClass( 'processing' ).block( {
			message: null,
			overlayCSS: {
				background: '#fff',
				opacity: 0.6,
			},
		} );
	};

	/**
	 * Unblock UI to remove overlay and loading icon
	 *
	 * @param {Object} $form The jQuery object for the form.
	 */
	const unblockUI = ( $form ) => {
		$form.removeClass( 'processing' ).unblock();
	};

	/**
	 * Finds selected payment gateway and returns matching Stripe payment method for gateway.
	 *
	 * @return {string} Stripe payment method type
	 */
	const getSelectedGatewayPaymentMethod = () => {
		const gatewayCardId = getUPEConfig( 'gatewayId' );
		let selectedGatewayId = null;

		// Handle payment method selection on the Checkout page or Add Payment Method page where class names differ.

		if ( $( 'li.wc_payment_method' ).length ) {
			selectedGatewayId = $(
				'li.wc_payment_method input.input-radio:checked'
			).attr( 'id' );
		} else if ( $( 'li.woocommerce-PaymentMethod' ).length ) {
			selectedGatewayId = $(
				'li.woocommerce-PaymentMethod input.input-radio:checked'
			).attr( 'id' );
		}

		if ( 'payment_method_woocommerce_payments' === selectedGatewayId ) {
			selectedGatewayId = 'payment_method_woocommerce_payments_card';
		}

		let selectedPaymentMethod = null;

		for ( const paymentMethodType in paymentMethodsConfig ) {
			if (
				`payment_method_${ gatewayCardId }_${ paymentMethodType }` ===
				selectedGatewayId
			) {
				selectedPaymentMethod = paymentMethodType;
				break;
			}
		}
		return selectedPaymentMethod;
	};

	/**
	 * Converts form fields object into Stripe `billing_details` object.
	 *
	 * @param {Object} fields Object mapping checkout billing fields to values.
	 * @return {Object} Stripe formatted `billing_details` object.
	 */
	const getBillingDetails = ( fields ) => {
		return {
			name:
				`${ fields.billing_first_name } ${ fields.billing_last_name }`.trim() ||
				'-',
			email:
				'string' === typeof fields.billing_email
					? fields.billing_email.trim()
					: '-',
			phone: fields.billing_phone || '-',
			address: {
				country: fields.billing_country || '-',
				line1: fields.billing_address_1 || '-',
				line2: fields.billing_address_2 || '-',
				city: fields.billing_city || '-',
				state: fields.billing_state || '-',
				postal_code: fields.billing_postcode || '-',
			},
		};
	};

	/**
	 * Mounts Stripe UPE element if feature is enabled.
	 *
	 * @param {string} paymentMethodType Stripe payment method type.
	 * @param {Object} upeDOMElement DOM element or HTML selector to use to mount UPE payment element.
	 * @param {boolean} isSetupIntent Set to true if we are on My Account adding a payment method.
	 */
	const mountUPEElement = async function (
		paymentMethodType,
		upeDOMElement,
		isSetupIntent = false
	) {
		// Do not mount UPE twice.
		const upeComponents = gatewayUPEComponents[ paymentMethodType ];
		let upeElement = upeComponents.upeElement;
		const paymentIntentId = upeComponents.paymentIntentId;
		if ( upeElement || paymentIntentId ) {
			return;
		}

		/*
		 * Trigger this event to ensure the tokenization-form.js init
		 * is executed.
		 *
		 * This script handles the radio input interaction when toggling
		 * between the user's saved card / entering new card details.
		 *
		 * Ref: https://github.com/woocommerce/woocommerce/blob/2429498/assets/js/frontend/tokenization-form.js#L109
		 */
		$( document.body ).trigger( 'wc-credit-card-form-init' );

		// If paying from order, we need to create Payment Intent from order not cart.
		const isOrderPay = getUPEConfig( 'isOrderPay' );
		const isCheckout = getUPEConfig( 'isCheckout' );
		let orderId;
		if ( isOrderPay ) {
			orderId = getUPEConfig( 'orderId' );
		}

		let { intentId, clientSecret } = isSetupIntent
			? getSetupIntentFromSession( paymentMethodType )
			: getPaymentIntentFromSession( paymentMethodType );

		const $upeContainer = $( upeDOMElement );
		blockUI( $upeContainer );

		if ( ! intentId ) {
			try {
				const newIntent = isSetupIntent
					? await api.initSetupIntent( paymentMethodType )
					: await api.createIntent( paymentMethodType, orderId );
				intentId = newIntent.id;
				clientSecret = newIntent.client_secret;
			} catch ( error ) {
				unblockUI( $upeContainer );
				showErrorCheckout( error.message );
				const gatewayErrorMessage =
					'<div>An error was encountered when preparing the payment form. Please try again later.</div>';
				$( '.payment_box.payment_method_woocommerce_payments' ).html(
					gatewayErrorMessage
				);
			}
		}

		// I repeat, do NOT mount UPE twice.
		if ( upeElement || paymentIntentId ) {
			unblockUI( $upeContainer );
			return;
		}

<<<<<<< HEAD
		gatewayUPEComponents[ paymentMethodType ].paymentIntentId = intentId;
=======
		paymentIntentId = intentId;
		paymentIntentClientSecret = clientSecret;
>>>>>>> 84c49848

		let appearance = getUPEConfig( 'upeAppearance' );

		if ( ! appearance ) {
			appearance = getAppearance();
			api.saveUPEAppearance( appearance );
		}

		const elements = api.getStripe().elements( {
			clientSecret,
			appearance,
			fonts: getFontRulesFromPage(),
			loader: 'never',
		} );
		gatewayUPEComponents[ paymentMethodType ].elements = elements;

		if ( isStripeLinkEnabled ) {
			enableStripeLinkPaymentMethod( {
				api: api,
				elements: elements,
				emailId: 'billing_email',
				complete_billing: () => {
					return true;
				},
				complete_shipping: () => {
					return (
						document.getElementById(
							'ship-to-different-address-checkbox'
						) &&
						document.getElementById(
							'ship-to-different-address-checkbox'
						).checked
					);
				},
				shipping_fields: {
					line1: 'shipping_address_1',
					line2: 'shipping_address_2',
					city: 'shipping_city',
					state: 'shipping_state',
					postal_code: 'shipping_postcode',
					country: 'shipping_country',
					first_name: 'shipping_first_name',
					last_name: 'shipping_last_name',
				},
				billing_fields: {
					line1: 'billing_address_1',
					line2: 'billing_address_2',
					city: 'billing_city',
					state: 'billing_state',
					postal_code: 'billing_postcode',
					country: 'billing_country',
					first_name: 'billing_first_name',
					last_name: 'billing_last_name',
				},
			} );
		}

		const upeSettings = {};
		if ( getUPEConfig( 'cartContainsSubscription' ) ) {
			upeSettings.terms = getTerms( paymentMethodsConfig, 'always' );
		}
		if ( isCheckout && ! ( isOrderPay || isChangingPayment ) ) {
			upeSettings.fields = {
				billingDetails: hiddenBillingFields,
			};
		}

		upeElement = elements.create( 'payment', {
			...upeSettings,
			wallets: {
				applePay: 'never',
				googlePay: 'never',
			},
		} );
		upeElement.mount( upeDOMElement );
		unblockUI( $upeContainer );
		upeElement.on( 'change', ( event ) => {
			const selectedUPEPaymentType = event.value.type;
			gatewayUPEComponents[ selectedUPEPaymentType ].country =
				event.value.country;
			gatewayUPEComponents[ selectedUPEPaymentType ].isUPEComplete =
				event.complete;
		} );
		gatewayUPEComponents[ paymentMethodType ].upeElement = upeElement;
	};

	// Only attempt to mount the card element once that section of the page has loaded. We can use the updated_checkout
	// event for this. This part of the page can also reload based on changes to checkout details, so we call unmount
	// first to ensure the card element is re-mounted correctly.
	$( document.body ).on( 'updated_checkout', () => {
		// If the card element selector doesn't exist, then do nothing (for example, when a 100% discount coupon is applied).
		// We also don't re-mount if already mounted in DOM.
		if (
			$( '.wcpay-upe-element' ).length &&
			! $( '.wcpay-upe-element' ).children().length &&
			isUPEEnabled
		) {
			const upeDOMElements = $( '.wcpay-upe-element' );
			for ( let i = 0; i < upeDOMElements.length; i++ ) {
				const upeDOMElement = upeDOMElements[ i ];
				const paymentMethodType = $( upeDOMElement ).attr(
					'data-payment-method-type'
				);

				const upeElement =
					gatewayUPEComponents[ paymentMethodType ].upeElement;
				if ( upeElement ) {
					upeElement.mount( upeDOMElement );
				} else {
					mountUPEElement( paymentMethodType, upeDOMElement );
				}
			}
		}
	} );

	if (
		$( 'form#add_payment_method' ).length ||
		$( 'form#order_review' ).length
	) {
		if (
			$( '.wcpay-upe-element' ).length &&
			! $( '.wcpay-upe-element' ).children().length &&
			isUPEEnabled
		) {
			// We use a setup intent if we are on the screens to add a new payment method or to change a subscription payment.
			const useSetUpIntent =
				$( 'form#add_payment_method' ).length || isChangingPayment;

			if ( isChangingPayment && getUPEConfig( 'newTokenFormId' ) ) {
				// Changing the method for a subscription takes two steps:
				// 1. Create the new payment method that will redirect back.
				// 2. Select the new payment method and resubmit the form to update the subscription.
				const token = getUPEConfig( 'newTokenFormId' );
				$( token ).prop( 'selected', true ).trigger( 'click' );
				$( 'form#order_review' ).submit();
			}
			const upeDOMElements = $( '.wcpay-upe-element' );
			for ( let i = 0; i < upeDOMElements.length; i++ ) {
				const upeDOMElement = upeDOMElements[ i ];
				const paymentMethodType = $( upeDOMElement ).attr(
					'data-payment-method-type'
				);
				mountUPEElement(
					paymentMethodType,
					upeDOMElement,
					useSetUpIntent
				);
			}
		}
	}

	/**
	 * Checks if UPE form is filled out. Displays errors if not.
	 *
	 * @param {Object} $form     The jQuery object for the form.
	 * @param {string} returnUrl The `return_url` param. Defaults to '#' (optional)
	 * @return {boolean} false if incomplete.
	 */
	const checkUPEForm = async ( $form, returnUrl = '#' ) => {
		const paymentMethodType = getSelectedGatewayPaymentMethod();
		const upeComponents = gatewayUPEComponents[ paymentMethodType ];
		const upeElement = upeComponents.upeElement;
		const elements = upeComponents.elements;
		const isUPEComplete = upeComponents.isUPEComplete;

		if ( ! upeElement ) {
			showErrorCheckout( 'Your payment information is incomplete.' );
			return false;
		}
		if ( ! isUPEComplete ) {
			// If UPE fields are not filled, confirm payment to trigger validation errors
			const { error } = await api.handlePaymentConfirmation(
				elements,
				{
					return_url: returnUrl,
				},
				null
			);
			$form.removeClass( 'processing' ).unblock();
			showErrorCheckout( error.message );
			return false;
		}
		return true;
	};
	/**
	 * Submits the confirmation of the intent to Stripe on Pay for Order page.
	 * Stripe redirects to Order Thank you page on sucess.
	 *
	 * @param {Object} $form The jQuery object for the form.
	 * @return {boolean} A flag for the event handler.
	 */
	const handleUPEOrderPay = async ( $form ) => {
		const isSavingPaymentMethod = $(
			'#wc-woocommerce_payments-new-payment-method'
		).is( ':checked' );
		const savePaymentMethod = isSavingPaymentMethod ? 'yes' : 'no';

		const returnUrl =
			getUPEConfig( 'orderReturnURL' ) +
			`&save_payment_method=${ savePaymentMethod }`;

		const orderId = getUPEConfig( 'orderId' );

		const isUPEFormValid = await checkUPEForm(
			$( '#order_review' ),
			returnUrl
		);
		if ( ! isUPEFormValid ) {
			return;
		}
		blockUI( $form );

		try {
			// Update payment intent with level3 data, customer and maybe setup for future use.
			const paymentMethodType = getSelectedGatewayPaymentMethod();
			const upeComponents = gatewayUPEComponents[ paymentMethodType ];
			await api.updateIntent(
				upeComponents.paymentIntentId,
				orderId,
				savePaymentMethod,
				$( '#wcpay_selected_upe_payment_type' ).val(),
				$( '#wcpay_payment_country' ).val()
			);

<<<<<<< HEAD
			const { error } = await api.getStripe().confirmPayment( {
				elements: upeComponents.elements,
				confirmParams: {
=======
			const { error } = await api.handlePaymentConfirmation(
				elements,
				{
>>>>>>> 84c49848
					return_url: returnUrl,
				},
				getPaymentIntentSecret()
			);
			if ( error ) {
				throw error;
			}
		} catch ( error ) {
			$form.removeClass( 'processing' ).unblock();
			showErrorCheckout( error.message );
		}
	};

	/**
	 * Submits the confirmation of the setup intent to Stripe on Add Payment Method page.
	 * Stripe redirects to Payment Methods page on sucess.
	 *
	 * @param {Object} $form The jQuery object for the form.
	 * @return {boolean} A flag for the event handler.
	 */
	const handleUPEAddPayment = async ( $form ) => {
		const returnUrl = getUPEConfig( 'addPaymentReturnURL' );
		const isUPEFormValid = await checkUPEForm( $form, returnUrl );

		if ( ! isUPEFormValid ) {
			return;
		}

		blockUI( $form );

		try {
			const paymentMethodType = getSelectedGatewayPaymentMethod();
			const upeComponents = gatewayUPEComponents[ paymentMethodType ];
			const { error } = await api.getStripe().confirmSetup( {
				elements: upeComponents.elements,
				confirmParams: {
					return_url: returnUrl,
				},
			} );
			if ( error ) {
				throw error;
			}
		} catch ( error ) {
			$form.removeClass( 'processing' ).unblock();
			showErrorCheckout( error.message );
		}
	};

	/**
	 * Submits checkout form via AJAX to create order and uses custom
	 * redirect URL in AJAX response to request payment confirmation from UPE
	 *
	 * @param {Object} $form The jQuery object for the form.
	 * @param {string} paymentMethodType Stripe payment method type ID.
	 * @return {boolean} A flag for the event handler.
	 */
	const handleUPECheckout = async ( $form, paymentMethodType ) => {
		const isUPEFormValid = await checkUPEForm( $form );
		if ( ! isUPEFormValid ) {
			return;
		}

		blockUI( $form );
		// Create object where keys are form field names and keys are form field values
		const formFields = $form.serializeArray().reduce( ( obj, field ) => {
			obj[ field.name ] = field.value;
			return obj;
		}, {} );
		try {
			const upeComponents = gatewayUPEComponents[ paymentMethodType ];
			formFields.wcpay_payment_country = upeComponents.country;
			const response = await api.processCheckout(
				upeComponents.paymentIntentId,
				formFields
			);
			const redirectUrl = response.redirect_url;
			const upeConfig = {
				elements: upeComponents.elements,
				confirmParams: {
					return_url: redirectUrl,
					payment_method_data: {
						billing_details: getBillingDetails( formFields ),
					},
				},
			};
			let error;
			if ( response.payment_needed ) {
				( { error } = await api.handlePaymentConfirmation(
					elements,
					upeConfig.confirmParams,
					getPaymentIntentSecret()
				) );
			} else {
				( { error } = await api.getStripe().confirmSetup( upeConfig ) );
			}
			if ( error ) {
				// Log payment errors on charge and then throw the error.
				const logError = await api.logPaymentError( error.charge );
				if ( logError ) {
					throw error;
				}
			}
		} catch ( error ) {
			$form.removeClass( 'processing' ).unblock();
			showErrorCheckout( error.message );
		}
	};

	/**
	 * Displays the authentication modal to the user if needed.
	 */
	const maybeShowAuthenticationModal = () => {
		const paymentMethodId = $( '#wcpay-payment-method' ).val();

		const savePaymentMethod = $(
			'#wc-woocommerce_payments-new-payment-method'
		).is( ':checked' );
		const confirmation = api.confirmIntent(
			window.location.href,
			savePaymentMethod ? paymentMethodId : null
		);

		// Boolean `true` means that there is nothing to confirm.
		if ( true === confirmation ) {
			return;
		}

		const { request, isOrderPage } = confirmation;

		if ( isOrderPage ) {
			blockUI( $( '#order_review' ) );
			$( '#payment' ).hide( 500 );
		}

		// Cleanup the URL.
		// https://stackoverflow.com/a/5298684
		history.replaceState(
			'',
			document.title,
			window.location.pathname + window.location.search
		);

		request
			.then( ( redirectUrl ) => {
				window.location = redirectUrl;
			} )
			.catch( ( error ) => {
				$( 'form.checkout' ).removeClass( 'processing' ).unblock();
				$( '#order_review' ).removeClass( 'processing' ).unblock();
				$( '#payment' ).show( 500 );

				let errorMessage = error.message;

				// If this is a generic error, we probably don't want to display the error message to the user,
				// so display a generic message instead.
				if ( error instanceof Error ) {
					errorMessage = getUPEConfig( 'genericErrorMessage' );
				}

				showErrorCheckout( errorMessage );
			} );
	};

	/**
	 * Checks if the customer is using a saved payment method.
	 *
	 * @param {string} paymentMethodType Stripe payment method type ID.
	 * @return {boolean} Boolean indicating whether or not a saved payment method is being used.
	 */
	function isUsingSavedPaymentMethod( paymentMethodType ) {
		const paymentMethodSelector =
			'#wc-woocommerce_payments_' +
			paymentMethodType +
			'-payment-token-new';
		return (
			$( paymentMethodSelector ).length &&
			! $( paymentMethodSelector ).is( ':checked' )
		);
	}

	/**
	 * Returns the cached payment intent for the current cart state.
	 *
	 * @param {string} paymentMethodType Stripe payment method type ID.
	 * @return {Object} The intent id and client secret required for mounting the UPE element.
	 */
	function getPaymentIntentFromSession( paymentMethodType ) {
		const cartHash = getCookieValue( 'woocommerce_cart_hash' );
		const upePaymentIntentData =
			paymentMethodsConfig[ paymentMethodType ].upePaymentIntentData;

		if (
			cartHash &&
			upePaymentIntentData &&
			upePaymentIntentData.startsWith( cartHash )
		) {
			const intentId = upePaymentIntentData.split( '-' )[ 1 ];
			const clientSecret = upePaymentIntentData.split( '-' )[ 2 ];
			return { intentId, clientSecret };
		}

		return {};
	}

	/**
	 * Returns the cached setup intent.
	 *
	 * @param {string} paymentMethodType Stripe payment method type ID.
	 * @return {Object} The intent id and client secret required for mounting the UPE element.
	 */
	function getSetupIntentFromSession( paymentMethodType ) {
		const upeSetupIntentData =
			paymentMethodsConfig[ paymentMethodType ].upeSetupIntentData;
		if ( upeSetupIntentData ) {
			const intentId = upeSetupIntentData.split( '-' )[ 0 ];
			const clientSecret = upeSetupIntentData.split( '-' )[ 1 ];
			return { intentId, clientSecret };
		}

		return {};
	}

	/**
	 * Returns stripe intent secret that will be used to confirm payment
	 *
	 * @return {string | null} The intent secret required to confirm payment during the rate limit error.
	 */
	function getPaymentIntentSecret() {
		if ( paymentIntentClientSecret ) {
			return paymentIntentClientSecret;
		}
		const { clientSecret } = getPaymentIntentFromSession();
		return clientSecret ? clientSecret : null;
	}

	// Handle the checkout form when WooCommerce Payments is chosen.
	const wcpayPaymentMethods = [
		PAYMENT_METHOD_NAME_BANCONTACT,
		PAYMENT_METHOD_NAME_BECS,
		PAYMENT_METHOD_NAME_EPS,
		PAYMENT_METHOD_NAME_GIROPAY,
		PAYMENT_METHOD_NAME_IDEAL,
		PAYMENT_METHOD_NAME_P24,
		PAYMENT_METHOD_NAME_SEPA,
		PAYMENT_METHOD_NAME_SOFORT,
	];
	const checkoutEvents = wcpayPaymentMethods
		.map( ( method ) => `checkout_place_order_${ method }` )
		.join( ' ' );
	$( 'form.checkout' ).on( checkoutEvents, function () {
		const paymentMethodType = getSelectedGatewayPaymentMethod();
		if ( ! isUsingSavedPaymentMethod( paymentMethodType ) ) {
			const paymentIntentId =
				gatewayUPEComponents[ paymentMethodType ].paymentIntentId;
			if ( isUPEEnabled && paymentIntentId ) {
				handleUPECheckout( $( this ), paymentMethodType );
				return false;
			}
		}
	} );

	// Handle the add payment method form for WooCommerce Payments.
	$( 'form#add_payment_method' ).on( 'submit', function () {
		if ( ! $( '#wcpay-setup-intent' ).val() ) {
			const paymentMethodType = getSelectedGatewayPaymentMethod();
			const paymentIntentId =
				gatewayUPEComponents[ paymentMethodType ].paymentIntentId;
			if ( isUPEEnabled && paymentIntentId ) {
				handleUPEAddPayment( $( this ) );
				return false;
			}
		}
	} );

	// Handle the Pay for Order form if WooCommerce Payments is chosen.
	$( '#order_review' ).on( 'submit', () => {
		const paymentMethodType = getSelectedGatewayPaymentMethod();
		if (
			! isUsingSavedPaymentMethod( paymentMethodType ) &&
			isWCPayChosen()
		) {
			if ( isChangingPayment ) {
				handleUPEAddPayment( $( '#order_review' ) );
				return false;
			}
			handleUPEOrderPay( $( '#order_review' ) );
			return false;
		}
	} );

	// Add terms parameter to UPE if save payment information checkbox is checked.
	$( document ).on(
		'change',
		'#wc-woocommerce_payments-new-payment-method',
		() => {
			const value = $( '#wc-woocommerce_payments-new-payment-method' ).is(
				':checked'
			)
				? 'always'
				: 'never';
			const paymentMethodType = getSelectedGatewayPaymentMethod();
			if ( ! paymentMethodType ) {
				return;
			}
			const upeElement =
				gatewayUPEComponents[ paymentMethodType ].upeElement;
			if ( isUPEEnabled && upeElement ) {
				upeElement.update( {
					terms: getTerms( paymentMethodsConfig, value ),
				} );
			}
		}
	);

	// On every page load, check to see whether we should display the authentication
	// modal and display it if it should be displayed.
	maybeShowAuthenticationModal();

	// Handle hash change - used when authenticating payment with SCA on checkout page.
	window.addEventListener( 'hashchange', () => {
		if ( window.location.hash.startsWith( '#wcpay-confirm-' ) ) {
			maybeShowAuthenticationModal();
		}
	} );
} );<|MERGE_RESOLUTION|>--- conflicted
+++ resolved
@@ -41,6 +41,7 @@
 			elements: null,
 			upeElement: null,
 			paymentIntentId: null,
+			paymentIntentClientSecret: null,
 			isUPEComplete: null,
 			country: null,
 		};
@@ -64,14 +65,6 @@
 		apiRequest
 	);
 
-<<<<<<< HEAD
-=======
-	let elements = null;
-	let upeElement = null;
-	let paymentIntentId = null;
-	let paymentIntentClientSecret = null;
-	let isUPEComplete = false;
->>>>>>> 84c49848
 	const hiddenBillingFields = {
 		name:
 			enabledBillingFields.includes( 'billing_first_name' ) ||
@@ -266,12 +259,7 @@
 			return;
 		}
 
-<<<<<<< HEAD
 		gatewayUPEComponents[ paymentMethodType ].paymentIntentId = intentId;
-=======
-		paymentIntentId = intentId;
-		paymentIntentClientSecret = clientSecret;
->>>>>>> 84c49848
 
 		let appearance = getUPEConfig( 'upeAppearance' );
 
@@ -496,18 +484,12 @@
 				$( '#wcpay_payment_country' ).val()
 			);
 
-<<<<<<< HEAD
-			const { error } = await api.getStripe().confirmPayment( {
-				elements: upeComponents.elements,
-				confirmParams: {
-=======
 			const { error } = await api.handlePaymentConfirmation(
-				elements,
+				upeComponents.elements,
 				{
->>>>>>> 84c49848
 					return_url: returnUrl,
 				},
-				getPaymentIntentSecret()
+				getPaymentIntentSecret( paymentMethodType )
 			);
 			if ( error ) {
 				throw error;
@@ -593,9 +575,9 @@
 			let error;
 			if ( response.payment_needed ) {
 				( { error } = await api.handlePaymentConfirmation(
-					elements,
+					upeComponents.elements,
 					upeConfig.confirmParams,
-					getPaymentIntentSecret()
+					getPaymentIntentSecret( paymentMethodType )
 				) );
 			} else {
 				( { error } = await api.getStripe().confirmSetup( upeConfig ) );
@@ -730,13 +712,17 @@
 	/**
 	 * Returns stripe intent secret that will be used to confirm payment
 	 *
+	 * @param {string} paymentMethodType Stripe payment method type ID.
 	 * @return {string | null} The intent secret required to confirm payment during the rate limit error.
 	 */
-	function getPaymentIntentSecret() {
-		if ( paymentIntentClientSecret ) {
-			return paymentIntentClientSecret;
-		}
-		const { clientSecret } = getPaymentIntentFromSession();
+	function getPaymentIntentSecret( paymentMethodType ) {
+		const upeComponents = gatewayUPEComponents[ paymentMethodType ];
+		if ( upeComponents.paymentIntentClientSecret ) {
+			return upeComponents.paymentIntentClientSecret;
+		}
+		const { clientSecret } = getPaymentIntentFromSession(
+			paymentMethodType
+		);
 		return clientSecret ? clientSecret : null;
 	}
 
