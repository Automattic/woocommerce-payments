/* global jQuery */

/**
 * Internal dependencies
 */
import './style.scss';
import {
	PAYMENT_METHOD_NAME_BANCONTACT,
	PAYMENT_METHOD_NAME_BECS,
	PAYMENT_METHOD_NAME_EPS,
	PAYMENT_METHOD_NAME_GIROPAY,
	PAYMENT_METHOD_NAME_IDEAL,
	PAYMENT_METHOD_NAME_P24,
	PAYMENT_METHOD_NAME_SEPA,
	PAYMENT_METHOD_NAME_SOFORT,
} from '../constants.js';
import { getUPEConfig } from 'utils/checkout';
import WCPayAPI from '../api';
import enqueueFraudScripts from 'fraud-scripts';
import { getFontRulesFromPage, getAppearance } from '../upe-styles';
import { getTerms, getCookieValue, isWCPayChosen } from '../utils/upe';
import enableStripeLinkPaymentMethod from '../stripe-link';
import apiRequest from '../utils/request';
import showErrorCheckout from '../utils/show-error-checkout';

jQuery( function ( $ ) {
	enqueueFraudScripts( getUPEConfig( 'fraudServices' ) );

	const publishableKey = getUPEConfig( 'publishableKey' );
	const isChangingPayment = getUPEConfig( 'isChangingPayment' );
	const isUPEEnabled = getUPEConfig( 'isUPEEnabled' );
	const paymentMethodsConfig = getUPEConfig( 'paymentMethodsConfig' );
	const enabledBillingFields = getUPEConfig( 'enabledBillingFields' );
	const isStripeLinkEnabled =
		paymentMethodsConfig.link !== undefined &&
		paymentMethodsConfig.card !== undefined;

	const gatewayUPEComponents = {};
	for ( const paymentMethodType in paymentMethodsConfig ) {
		gatewayUPEComponents[ paymentMethodType ] = {
			elements: null,
			upeElement: null,
			paymentIntentId: null,
			isUPEComplete: null,
			country: null,
		};
	}

	if ( ! publishableKey ) {
		// If no configuration is present, probably this is not the checkout page.
		return;
	}

	// Create an API object, which will be used throughout the checkout.
	const api = new WCPayAPI(
		{
			publishableKey,
			accountId: getUPEConfig( 'accountId' ),
			forceNetworkSavedCards: getUPEConfig( 'forceNetworkSavedCards' ),
			locale: getUPEConfig( 'locale' ),
			isUPEEnabled,
			isStripeLinkEnabled,
		},
		apiRequest
	);

	const hiddenBillingFields = {
		name:
			enabledBillingFields.includes( 'billing_first_name' ) ||
			enabledBillingFields.includes( 'billing_last_name' )
				? 'never'
				: 'auto',
		email: enabledBillingFields.includes( 'billing_email' )
			? 'never'
			: 'auto',
		phone: enabledBillingFields.includes( 'billing_phone' )
			? 'never'
			: 'auto',
		address: {
			country: enabledBillingFields.includes( 'billing_country' )
				? 'never'
				: 'auto',
			line1: enabledBillingFields.includes( 'billing_address_1' )
				? 'never'
				: 'auto',
			line2: enabledBillingFields.includes( 'billing_address_2' )
				? 'never'
				: 'auto',
			city: enabledBillingFields.includes( 'billing_city' )
				? 'never'
				: 'auto',
			state: enabledBillingFields.includes( 'billing_state' )
				? 'never'
				: 'auto',
			postalCode: enabledBillingFields.includes( 'billing_postcode' )
				? 'never'
				: 'auto',
		},
	};

	/**
	 * Block UI to indicate processing and avoid duplicate submission.
	 *
	 * @param {Object} $form The jQuery object for the form.
	 */
	const blockUI = ( $form ) => {
		$form.addClass( 'processing' ).block( {
			message: null,
			overlayCSS: {
				background: '#fff',
				opacity: 0.6,
			},
		} );
	};

	/**
	 * Unblock UI to remove overlay and loading icon
	 *
	 * @param {Object} $form The jQuery object for the form.
	 */
	const unblockUI = ( $form ) => {
		$form.removeClass( 'processing' ).unblock();
	};

<<<<<<< HEAD
	// Show error notice at top of checkout form.
	const showError = ( errorMessage ) => {
		let messageWrapper = '';
		if ( errorMessage.includes( 'woocommerce-error' ) ) {
			messageWrapper = errorMessage;
		} else {
			messageWrapper =
				'<ul class="woocommerce-error" role="alert">' +
				errorMessage +
				'</ul>';
		}
		const $container = $(
			'.woocommerce-notices-wrapper, form.checkout'
		).first();

		if ( ! $container.length ) {
			return;
		}

		// Adapted from WooCommerce core @ ea9aa8c, assets/js/frontend/checkout.js#L514-L529
		$(
			'.woocommerce-NoticeGroup-checkout, .woocommerce-error, .woocommerce-message'
		).remove();
		$container.prepend(
			'<div class="woocommerce-NoticeGroup woocommerce-NoticeGroup-checkout">' +
				messageWrapper +
				'</div>'
		);
		$container
			.find( '.input-text, select, input:checkbox' )
			.trigger( 'validate' )
			.blur();

		let scrollElement = $( '.woocommerce-NoticeGroup-checkout' );
		if ( ! scrollElement.length ) {
			scrollElement = $container;
		}

		$.scroll_to_notices( scrollElement );
		$( document.body ).trigger( 'checkout_error' );
	};

	/**
	 * Finds selected payment gateway and returns matching Stripe payment method for gateway.
	 *
	 * @return {string} Stripe payment method type
	 */
	const getSelectedGatewayPaymentMethod = () => {
		const gatewayCardId = getUPEConfig( 'gatewayId' );
		let selectedGatewayId = null;

		// Handle payment method selection on the Checkout page or Add Payment Method page where class names differ.

		if ( $( 'li.wc_payment_method' ).length ) {
			selectedGatewayId = $(
				'li.wc_payment_method input.input-radio:checked'
			).attr( 'id' );
		} else if ( $( 'li.woocommerce-PaymentMethod' ).length ) {
			selectedGatewayId = $(
				'li.woocommerce-PaymentMethod input.input-radio:checked'
			).attr( 'id' );
=======
	// Show or hide save payment information checkbox
	const showNewPaymentMethodCheckbox = ( show = true ) => {
		if ( show ) {
			$( '.woocommerce-SavedPaymentMethods-saveNew' ).show();
		} else {
			$( '.woocommerce-SavedPaymentMethods-saveNew' ).hide();
			$( 'input#wc-woocommerce_payments-new-payment-method' ).prop(
				'checked',
				false
			);
			$( 'input#wc-woocommerce_payments-new-payment-method' ).trigger(
				'change'
			);
>>>>>>> 425a7555
		}

		if ( 'payment_method_woocommerce_payments' === selectedGatewayId ) {
			selectedGatewayId = 'payment_method_woocommerce_payments_card';
		}

		let selectedPaymentMethod = null;

		for ( const paymentMethodType in paymentMethodsConfig ) {
			if (
				`payment_method_${ gatewayCardId }_${ paymentMethodType }` ===
				selectedGatewayId
			) {
				selectedPaymentMethod = paymentMethodType;
				break;
			}
		}
		return selectedPaymentMethod;
	};

	/**
	 * Converts form fields object into Stripe `billing_details` object.
	 *
	 * @param {Object} fields Object mapping checkout billing fields to values.
	 * @return {Object} Stripe formatted `billing_details` object.
	 */
	const getBillingDetails = ( fields ) => {
		return {
			name:
				`${ fields.billing_first_name } ${ fields.billing_last_name }`.trim() ||
				'-',
			email:
				'string' === typeof fields.billing_email
					? fields.billing_email.trim()
					: '-',
			phone: fields.billing_phone || '-',
			address: {
				country: fields.billing_country || '-',
				line1: fields.billing_address_1 || '-',
				line2: fields.billing_address_2 || '-',
				city: fields.billing_city || '-',
				state: fields.billing_state || '-',
				postal_code: fields.billing_postcode || '-',
			},
		};
	};

	/**
	 * Mounts Stripe UPE element if feature is enabled.
	 *
	 * @param {string} paymentMethodType Stripe payment method type.
	 * @param {Object} upeDOMElement DOM element or HTML selector to use to mount UPE payment element.
	 * @param {boolean} isSetupIntent Set to true if we are on My Account adding a payment method.
	 */
	const mountUPEElement = async function (
		paymentMethodType,
		upeDOMElement,
		isSetupIntent = false
	) {
		// Do not mount UPE twice.
		const upeComponents = gatewayUPEComponents[ paymentMethodType ];
		let upeElement = upeComponents.upeElement;
		const paymentIntentId = upeComponents.paymentIntentId;
		if ( upeElement || paymentIntentId ) {
			return;
		}

		/*
		 * Trigger this event to ensure the tokenization-form.js init
		 * is executed.
		 *
		 * This script handles the radio input interaction when toggling
		 * between the user's saved card / entering new card details.
		 *
		 * Ref: https://github.com/woocommerce/woocommerce/blob/2429498/assets/js/frontend/tokenization-form.js#L109
		 */
		$( document.body ).trigger( 'wc-credit-card-form-init' );

		// If paying from order, we need to create Payment Intent from order not cart.
		const isOrderPay = getUPEConfig( 'isOrderPay' );
		const isCheckout = getUPEConfig( 'isCheckout' );
		let orderId;
		if ( isOrderPay ) {
			orderId = getUPEConfig( 'orderId' );
		}

		let { intentId, clientSecret } = isSetupIntent
			? getSetupIntentFromSession( paymentMethodType )
			: getPaymentIntentFromSession( paymentMethodType );

		const $upeContainer = $( upeDOMElement );
		blockUI( $upeContainer );

		if ( ! intentId ) {
			try {
				const newIntent = isSetupIntent
					? await api.initSetupIntent( paymentMethodType )
					: await api.createIntent( paymentMethodType, orderId );
				intentId = newIntent.id;
				clientSecret = newIntent.client_secret;
			} catch ( error ) {
				unblockUI( $upeContainer );
				showErrorCheckout( error.message );
				const gatewayErrorMessage =
					'<div>An error was encountered when preparing the payment form. Please try again later.</div>';
				$( '.payment_box.payment_method_woocommerce_payments' ).html(
					gatewayErrorMessage
				);
			}
		}

		// I repeat, do NOT mount UPE twice.
		if ( upeElement || paymentIntentId ) {
			unblockUI( $upeContainer );
			return;
		}

		gatewayUPEComponents[ paymentMethodType ].paymentIntentId = intentId;

		let appearance = getUPEConfig( 'upeAppearance' );

		if ( ! appearance ) {
			appearance = getAppearance();
			api.saveUPEAppearance( appearance );
		}

		const elements = api.getStripe().elements( {
			clientSecret,
			appearance,
			fonts: getFontRulesFromPage(),
			loader: 'never',
		} );
		gatewayUPEComponents[ paymentMethodType ].elements = elements;

		if ( isStripeLinkEnabled ) {
			enableStripeLinkPaymentMethod( {
				api: api,
				elements: elements,
				emailId: 'billing_email',
				complete_billing: true,
				complete_shipping: () => {
					return ! document.getElementById(
						'ship-to-different-address-checkbox'
					).checked;
				},
				shipping_fields: {
					line1: 'shipping_address_1',
					line2: 'shipping_address_2',
					city: 'shipping_city',
					state: 'shipping_state',
					postal_code: 'shipping_postcode',
					country: 'shipping_country',
				},
				billing_fields: {
					line1: 'billing_address_1',
					line2: 'billing_address_2',
					city: 'billing_city',
					state: 'billing_state',
					postal_code: 'billing_postcode',
					country: 'billing_country',
				},
			} );
		}

		const upeSettings = {};
		if ( getUPEConfig( 'cartContainsSubscription' ) ) {
			upeSettings.terms = getTerms( paymentMethodsConfig, 'always' );
		}
		if ( isCheckout && ! ( isOrderPay || isChangingPayment ) ) {
			upeSettings.fields = {
				billingDetails: hiddenBillingFields,
			};
		}

		upeElement = elements.create( 'payment', {
			...upeSettings,
			wallets: {
				applePay: 'never',
				googlePay: 'never',
			},
		} );
		upeElement.mount( upeDOMElement );
		unblockUI( $upeContainer );
		upeElement.on( 'change', ( event ) => {
			const selectedUPEPaymentType = event.value.type;
			gatewayUPEComponents[ selectedUPEPaymentType ].country =
				event.value.country;
			gatewayUPEComponents[ selectedUPEPaymentType ].isUPEComplete =
				event.complete;
		} );
		gatewayUPEComponents[ paymentMethodType ].upeElement = upeElement;
	};

	// Only attempt to mount the card element once that section of the page has loaded. We can use the updated_checkout
	// event for this. This part of the page can also reload based on changes to checkout details, so we call unmount
	// first to ensure the card element is re-mounted correctly.
	$( document.body ).on( 'updated_checkout', () => {
		// If the card element selector doesn't exist, then do nothing (for example, when a 100% discount coupon is applied).
		// We also don't re-mount if already mounted in DOM.
		if (
			$( '.wcpay-upe-element' ).length &&
			! $( '.wcpay-upe-element' ).children().length &&
			isUPEEnabled
		) {
			const upeDOMElements = $( '.wcpay-upe-element' );
			for ( let i = 0; i < upeDOMElements.length; i++ ) {
				const upeDOMElement = upeDOMElements[ i ];
				const paymentMethodType = $( upeDOMElement ).attr(
					'data-payment-method-type'
				);

				const upeElement =
					gatewayUPEComponents[ paymentMethodType ].upeElement;
				if ( upeElement ) {
					upeElement.mount( upeDOMElement );
				} else {
					mountUPEElement( paymentMethodType, upeDOMElement );
				}
			}
		}
	} );

	if (
		$( 'form#add_payment_method' ).length ||
		$( 'form#order_review' ).length
	) {
		if (
			$( '.wcpay-upe-element' ).length &&
			! $( '.wcpay-upe-element' ).children().length &&
			isUPEEnabled
		) {
			// We use a setup intent if we are on the screens to add a new payment method or to change a subscription payment.
			const useSetUpIntent =
				$( 'form#add_payment_method' ).length || isChangingPayment;

			if ( isChangingPayment && getUPEConfig( 'newTokenFormId' ) ) {
				// Changing the method for a subscription takes two steps:
				// 1. Create the new payment method that will redirect back.
				// 2. Select the new payment method and resubmit the form to update the subscription.
				const token = getUPEConfig( 'newTokenFormId' );
				$( token ).prop( 'selected', true ).trigger( 'click' );
				$( 'form#order_review' ).submit();
			}
			const upeDOMElements = $( '.wcpay-upe-element' );
			for ( let i = 0; i < upeDOMElements.length; i++ ) {
				const upeDOMElement = upeDOMElements[ i ];
				const paymentMethodType = $( upeDOMElement ).attr(
					'data-payment-method-type'
				);
				mountUPEElement(
					paymentMethodType,
					upeDOMElement,
					useSetUpIntent
				);
			}
		}
	}

	/**
	 * Checks if UPE form is filled out. Displays errors if not.
	 *
	 * @param {Object} $form     The jQuery object for the form.
	 * @param {string} returnUrl The `return_url` param. Defaults to '#' (optional)
	 * @return {boolean} false if incomplete.
	 */
	const checkUPEForm = async ( $form, returnUrl = '#' ) => {
		const paymentMethodType = getSelectedGatewayPaymentMethod();
		const upeComponents = gatewayUPEComponents[ paymentMethodType ];
		const upeElement = upeComponents.upeElement;
		const elements = upeComponents.elements;
		const isUPEComplete = upeComponents.isUPEComplete;

		if ( ! upeElement ) {
			showErrorCheckout( 'Your payment information is incomplete.' );
			return false;
		}
		if ( ! isUPEComplete ) {
			// If UPE fields are not filled, confirm payment to trigger validation errors
			const { error } = await api.getStripe().confirmPayment( {
				elements,
				confirmParams: {
					return_url: returnUrl,
				},
			} );
			$form.removeClass( 'processing' ).unblock();
			showErrorCheckout( error.message );
			return false;
		}
		return true;
	};
	/**
	 * Submits the confirmation of the intent to Stripe on Pay for Order page.
	 * Stripe redirects to Order Thank you page on sucess.
	 *
	 * @param {Object} $form The jQuery object for the form.
	 * @return {boolean} A flag for the event handler.
	 */
	const handleUPEOrderPay = async ( $form ) => {
		const isSavingPaymentMethod = $(
			'#wc-woocommerce_payments-new-payment-method'
		).is( ':checked' );
		const savePaymentMethod = isSavingPaymentMethod ? 'yes' : 'no';

		const returnUrl =
			getUPEConfig( 'orderReturnURL' ) +
			`&save_payment_method=${ savePaymentMethod }`;

		const orderId = getUPEConfig( 'orderId' );

		const isUPEFormValid = await checkUPEForm(
			$( '#order_review' ),
			returnUrl
		);
		if ( ! isUPEFormValid ) {
			return;
		}
		blockUI( $form );

		try {
			// Update payment intent with level3 data, customer and maybe setup for future use.
			const paymentMethodType = getSelectedGatewayPaymentMethod();
			const upeComponents = gatewayUPEComponents[ paymentMethodType ];
			await api.updateIntent(
				upeComponents.paymentIntentId,
				orderId,
				savePaymentMethod,
				$( '#wcpay_selected_upe_payment_type' ).val(),
				$( '#wcpay_payment_country' ).val()
			);

			const { error } = await api.getStripe().confirmPayment( {
				elements: upeComponents.elements,
				confirmParams: {
					return_url: returnUrl,
				},
			} );
			if ( error ) {
				throw error;
			}
		} catch ( error ) {
			$form.removeClass( 'processing' ).unblock();
			showErrorCheckout( error.message );
		}
	};

	/**
	 * Submits the confirmation of the setup intent to Stripe on Add Payment Method page.
	 * Stripe redirects to Payment Methods page on sucess.
	 *
	 * @param {Object} $form The jQuery object for the form.
	 * @return {boolean} A flag for the event handler.
	 */
	const handleUPEAddPayment = async ( $form ) => {
		const returnUrl = getUPEConfig( 'addPaymentReturnURL' );
		const isUPEFormValid = await checkUPEForm( $form, returnUrl );

		if ( ! isUPEFormValid ) {
			return;
		}

		blockUI( $form );

		try {
			const paymentMethodType = getSelectedGatewayPaymentMethod();
			const upeComponents = gatewayUPEComponents[ paymentMethodType ];
			const { error } = await api.getStripe().confirmSetup( {
				elements: upeComponents.elements,
				confirmParams: {
					return_url: returnUrl,
				},
			} );
			if ( error ) {
				throw error;
			}
		} catch ( error ) {
			$form.removeClass( 'processing' ).unblock();
			showErrorCheckout( error.message );
		}
	};

	/**
	 * Submits checkout form via AJAX to create order and uses custom
	 * redirect URL in AJAX response to request payment confirmation from UPE
	 *
	 * @param {Object} $form The jQuery object for the form.
	 * @param {string} paymentMethodType Stripe payment method type ID.
	 * @return {boolean} A flag for the event handler.
	 */
	const handleUPECheckout = async ( $form, paymentMethodType ) => {
		const isUPEFormValid = await checkUPEForm( $form );
		if ( ! isUPEFormValid ) {
			return;
		}

		blockUI( $form );
		// Create object where keys are form field names and keys are form field values
		const formFields = $form.serializeArray().reduce( ( obj, field ) => {
			obj[ field.name ] = field.value;
			return obj;
		}, {} );
		try {
			const upeComponents = gatewayUPEComponents[ paymentMethodType ];
			formFields.wcpay_payment_country = upeComponents.country;
			const response = await api.processCheckout(
				upeComponents.paymentIntentId,
				formFields
			);
			const redirectUrl = response.redirect_url;
			const upeConfig = {
				elements: upeComponents.elements,
				confirmParams: {
					return_url: redirectUrl,
					payment_method_data: {
						billing_details: getBillingDetails( formFields ),
					},
				},
			};
			let error;
			if ( response.payment_needed ) {
				( { error } = await api
					.getStripe()
					.confirmPayment( upeConfig ) );
			} else {
				( { error } = await api.getStripe().confirmSetup( upeConfig ) );
			}
			if ( error ) {
				// Log payment errors on charge and then throw the error.
				const logError = await api.logPaymentError( error.charge );
				if ( logError ) {
					throw error;
				}
			}
		} catch ( error ) {
			$form.removeClass( 'processing' ).unblock();
			showErrorCheckout( error.message );
		}
	};

	/**
	 * Displays the authentication modal to the user if needed.
	 */
	const maybeShowAuthenticationModal = () => {
		const paymentMethodId = $( '#wcpay-payment-method' ).val();

		const savePaymentMethod = $(
			'#wc-woocommerce_payments-new-payment-method'
		).is( ':checked' );
		const confirmation = api.confirmIntent(
			window.location.href,
			savePaymentMethod ? paymentMethodId : null
		);

		// Boolean `true` means that there is nothing to confirm.
		if ( true === confirmation ) {
			return;
		}

		const { request, isOrderPage } = confirmation;

		if ( isOrderPage ) {
			blockUI( $( '#order_review' ) );
			$( '#payment' ).hide( 500 );
		}

		// Cleanup the URL.
		// https://stackoverflow.com/a/5298684
		history.replaceState(
			'',
			document.title,
			window.location.pathname + window.location.search
		);

		request
			.then( ( redirectUrl ) => {
				window.location = redirectUrl;
			} )
			.catch( ( error ) => {
				$( 'form.checkout' ).removeClass( 'processing' ).unblock();
				$( '#order_review' ).removeClass( 'processing' ).unblock();
				$( '#payment' ).show( 500 );

				let errorMessage = error.message;

				// If this is a generic error, we probably don't want to display the error message to the user,
				// so display a generic message instead.
				if ( error instanceof Error ) {
					errorMessage = getUPEConfig( 'genericErrorMessage' );
				}

				showErrorCheckout( errorMessage );
			} );
	};

	/**
	 * Checks if the customer is using a saved payment method.
	 *
	 * @param {string} paymentMethodType Stripe payment method type ID.
	 * @return {boolean} Boolean indicating whether or not a saved payment method is being used.
	 */
	function isUsingSavedPaymentMethod( paymentMethodType ) {
		const paymentMethodSelector =
			'#wc-woocommerce_payments_' +
			paymentMethodType +
			'-payment-token-new';
		return (
			$( paymentMethodSelector ).length &&
			! $( paymentMethodSelector ).is( ':checked' )
		);
	}

	/**
	 * Returns the cached payment intent for the current cart state.
	 *
	 * @param {string} paymentMethodType Stripe payment method type ID.
	 * @return {Object} The intent id and client secret required for mounting the UPE element.
	 */
	function getPaymentIntentFromSession( paymentMethodType ) {
		const cartHash = getCookieValue( 'woocommerce_cart_hash' );
		const upePaymentIntentData =
			paymentMethodsConfig[ paymentMethodType ].upePaymentIntentData;

		if (
			cartHash &&
			upePaymentIntentData &&
			upePaymentIntentData.startsWith( cartHash )
		) {
			const intentId = upePaymentIntentData.split( '-' )[ 1 ];
			const clientSecret = upePaymentIntentData.split( '-' )[ 2 ];
			return { intentId, clientSecret };
		}

		return {};
	}

	/**
	 * Returns the cached setup intent.
	 *
	 * @param {string} paymentMethodType Stripe payment method type ID.
	 * @return {Object} The intent id and client secret required for mounting the UPE element.
	 */
	function getSetupIntentFromSession( paymentMethodType ) {
		const upeSetupIntentData =
			paymentMethodsConfig[ paymentMethodType ].upeSetupIntentData;
		if ( upeSetupIntentData ) {
			const intentId = upeSetupIntentData.split( '-' )[ 0 ];
			const clientSecret = upeSetupIntentData.split( '-' )[ 1 ];
			return { intentId, clientSecret };
		}

		return {};
	}

	// Handle the checkout form when WooCommerce Payments is chosen.
	const wcpayPaymentMethods = [
		PAYMENT_METHOD_NAME_BANCONTACT,
		PAYMENT_METHOD_NAME_BECS,
		PAYMENT_METHOD_NAME_EPS,
		PAYMENT_METHOD_NAME_GIROPAY,
		PAYMENT_METHOD_NAME_IDEAL,
		PAYMENT_METHOD_NAME_P24,
		PAYMENT_METHOD_NAME_SEPA,
		PAYMENT_METHOD_NAME_SOFORT,
	];
	const checkoutEvents = wcpayPaymentMethods
		.map( ( method ) => `checkout_place_order_${ method }` )
		.join( ' ' );
	$( 'form.checkout' ).on( checkoutEvents, function () {
		const paymentMethodType = getSelectedGatewayPaymentMethod();
		if ( ! isUsingSavedPaymentMethod( paymentMethodType ) ) {
			const paymentIntentId =
				gatewayUPEComponents[ paymentMethodType ].paymentIntentId;
			if ( isUPEEnabled && paymentIntentId ) {
				handleUPECheckout( $( this ), paymentMethodType );
				return false;
			}
		}
	} );

	// Handle the add payment method form for WooCommerce Payments.
	$( 'form#add_payment_method' ).on( 'submit', function () {
		if ( ! $( '#wcpay-setup-intent' ).val() ) {
			const paymentMethodType = getSelectedGatewayPaymentMethod();
			const paymentIntentId =
				gatewayUPEComponents[ paymentMethodType ].paymentIntentId;
			if ( isUPEEnabled && paymentIntentId ) {
				handleUPEAddPayment( $( this ) );
				return false;
			}
		}
	} );

	// Handle the Pay for Order form if WooCommerce Payments is chosen.
	$( '#order_review' ).on( 'submit', () => {
		const paymentMethodType = getSelectedGatewayPaymentMethod();
		if (
			! isUsingSavedPaymentMethod( paymentMethodType ) &&
			isWCPayChosen()
		) {
			if ( isChangingPayment ) {
				handleUPEAddPayment( $( '#order_review' ) );
				return false;
			}
			handleUPEOrderPay( $( '#order_review' ) );
			return false;
		}
	} );

	// Add terms parameter to UPE if save payment information checkbox is checked.
	$( document ).on(
		'change',
		'#wc-woocommerce_payments-new-payment-method',
		() => {
			const value = $( '#wc-woocommerce_payments-new-payment-method' ).is(
				':checked'
			)
				? 'always'
				: 'never';
			const paymentMethodType = getSelectedGatewayPaymentMethod();
			if ( ! paymentMethodType ) {
				return;
			}
			const upeElement =
				gatewayUPEComponents[ paymentMethodType ].upeElement;
			if ( isUPEEnabled && upeElement ) {
				upeElement.update( {
					terms: getTerms( paymentMethodsConfig, value ),
				} );
			}
		}
	);

	// On every page load, check to see whether we should display the authentication
	// modal and display it if it should be displayed.
	maybeShowAuthenticationModal();

	// Handle hash change - used when authenticating payment with SCA on checkout page.
	window.addEventListener( 'hashchange', () => {
		if ( window.location.hash.startsWith( '#wcpay-confirm-' ) ) {
			maybeShowAuthenticationModal();
		}
	} );
} );<|MERGE_RESOLUTION|>--- conflicted
+++ resolved
@@ -122,49 +122,6 @@
 		$form.removeClass( 'processing' ).unblock();
 	};
 
-<<<<<<< HEAD
-	// Show error notice at top of checkout form.
-	const showError = ( errorMessage ) => {
-		let messageWrapper = '';
-		if ( errorMessage.includes( 'woocommerce-error' ) ) {
-			messageWrapper = errorMessage;
-		} else {
-			messageWrapper =
-				'<ul class="woocommerce-error" role="alert">' +
-				errorMessage +
-				'</ul>';
-		}
-		const $container = $(
-			'.woocommerce-notices-wrapper, form.checkout'
-		).first();
-
-		if ( ! $container.length ) {
-			return;
-		}
-
-		// Adapted from WooCommerce core @ ea9aa8c, assets/js/frontend/checkout.js#L514-L529
-		$(
-			'.woocommerce-NoticeGroup-checkout, .woocommerce-error, .woocommerce-message'
-		).remove();
-		$container.prepend(
-			'<div class="woocommerce-NoticeGroup woocommerce-NoticeGroup-checkout">' +
-				messageWrapper +
-				'</div>'
-		);
-		$container
-			.find( '.input-text, select, input:checkbox' )
-			.trigger( 'validate' )
-			.blur();
-
-		let scrollElement = $( '.woocommerce-NoticeGroup-checkout' );
-		if ( ! scrollElement.length ) {
-			scrollElement = $container;
-		}
-
-		$.scroll_to_notices( scrollElement );
-		$( document.body ).trigger( 'checkout_error' );
-	};
-
 	/**
 	 * Finds selected payment gateway and returns matching Stripe payment method for gateway.
 	 *
@@ -184,21 +141,6 @@
 			selectedGatewayId = $(
 				'li.woocommerce-PaymentMethod input.input-radio:checked'
 			).attr( 'id' );
-=======
-	// Show or hide save payment information checkbox
-	const showNewPaymentMethodCheckbox = ( show = true ) => {
-		if ( show ) {
-			$( '.woocommerce-SavedPaymentMethods-saveNew' ).show();
-		} else {
-			$( '.woocommerce-SavedPaymentMethods-saveNew' ).hide();
-			$( 'input#wc-woocommerce_payments-new-payment-method' ).prop(
-				'checked',
-				false
-			);
-			$( 'input#wc-woocommerce_payments-new-payment-method' ).trigger(
-				'change'
-			);
->>>>>>> 425a7555
 		}
 
 		if ( 'payment_method_woocommerce_payments' === selectedGatewayId ) {
