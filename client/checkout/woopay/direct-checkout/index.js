/* global jQuery */
/**
 * External dependencies
 */
import { dispatch, select } from '@wordpress/data';
import { addAction } from '@wordpress/hooks';
import { debounce } from 'lodash';
/**
 * Internal dependencies
 */
import { WC_STORE_CART } from 'wcpay/checkout/constants';
import { waitMilliseconds } from 'wcpay/checkout/woopay/direct-checkout/utils';
import WooPayDirectCheckout from 'wcpay/checkout/woopay/direct-checkout/woopay-direct-checkout';

let isThirdPartyCookieEnabled = false;

window.addEventListener( 'load', async () => {
	if ( ! WooPayDirectCheckout.isWooPayDirectCheckoutEnabled() ) {
		return;
	}

	WooPayDirectCheckout.init();

	isThirdPartyCookieEnabled = await WooPayDirectCheckout.isWooPayThirdPartyCookiesEnabled();
	const checkoutElements = WooPayDirectCheckout.getCheckoutRedirectElements();
	if ( isThirdPartyCookieEnabled ) {
		if ( await WooPayDirectCheckout.isUserLoggedIn() ) {
<<<<<<< HEAD
			WooPayDirectCheckout.redirectToWooPay( checkoutElements, true );
=======
			WooPayDirectCheckout.maybePrefetchEncryptedSessionData();
			WooPayDirectCheckout.redirectToWooPay( checkoutElements );
>>>>>>> 8a3d7336
		}

		return;
	}

<<<<<<< HEAD
	// Pass false to indicate we are not sure if the user is logged in or not.
	WooPayDirectCheckout.redirectToWooPay( checkoutElements, false );
} );
=======
	// Pass true to append '&checkout_redirect=1' and let WooPay decide the checkout flow.
	WooPayDirectCheckout.redirectToWooPay( checkoutElements, true );
} );

jQuery( ( $ ) => {
	$( document.body ).on( 'updated_cart_totals', async () => {
		if ( ! WooPayDirectCheckout.isWooPayDirectCheckoutEnabled() ) {
			return;
		}

		// When "updated_cart_totals" is triggered, the classic 'Proceed to Checkout' button is
		// re-rendered. So, the click-event listener needs to be re-attached to the new button.
		const checkoutButton = WooPayDirectCheckout.getClassicProceedToCheckoutButton();
		if ( isThirdPartyCookieEnabled ) {
			if ( await WooPayDirectCheckout.isUserLoggedIn() ) {
				WooPayDirectCheckout.maybePrefetchEncryptedSessionData();
				WooPayDirectCheckout.redirectToWooPay( [ checkoutButton ] );
			}

			return;
		}

		WooPayDirectCheckout.redirectToWooPay( [ checkoutButton ], true );
	} );
} );

/**
 * Determines whether the encrypted session data should be prefetched.
 *
 * @return {Promise<boolean|*>} True if the encrypted session data should be prefetched.
 */
const shouldPrefetchEncryptedSessionData = async () => {
	return (
		isThirdPartyCookieEnabled &&
		( await WooPayDirectCheckout.isUserLoggedIn() )
	);
};

/**
 * The callback function to be called when an item is added to the cart.
 * Note: the 'experimental__woocommerce_blocks-cart-add-item' hook is triggered
 * after an item is added to the cart. So, no special handling is needed here.
 *
 * @return {Promise<void>} A promise that resolves when the callback is complete.
 */
const addItemCallback = async () => {
	if ( ! ( await shouldPrefetchEncryptedSessionData() ) ) {
		WooPayDirectCheckout.setEncryptedSessionDataAsNotPrefetched();
		return;
	}

	WooPayDirectCheckout.maybePrefetchEncryptedSessionData();
};

/**
 * The callback function to be called when an item's quantity is updated.
 * Note: debounceSetItemQtyCallback is debounced to prevent multiple calls to
 * maybePrefetchEncryptedSessionData when the quantity of an item is being updated
 * multiple times in quick succession.
 *
 * @type {DebouncedFunc<(function({product: *}): Promise<void>)|*>} The debounced callback function.
 */
const debounceSetItemQtyCallback = debounce( async ( { product } ) => {
	if ( ! ( await shouldPrefetchEncryptedSessionData() ) ) {
		WooPayDirectCheckout.setEncryptedSessionDataAsNotPrefetched();
		return;
	}

	const cartStore = select( WC_STORE_CART );
	const cartDispatch = dispatch( WC_STORE_CART );

	// product's quantity is being updated so set itemIsPendingQuantity to true. Expect
	// the wcblocks-cart to set itemIsPendingQuantity to false after the quantity is updated.
	cartDispatch.itemIsPendingQuantity( product.key, true );

	// Set attempts to 60 (100 ms * 60 = 6 seconds).
	// This is also set to prevent an infinite loop.
	let attempts = 60;

	// Wait for the item's quantity to be updated or until attempts is 0.
	while ( cartStore.isItemPendingQuantity( product.key ) && attempts > 0 ) {
		attempts = attempts - 1;
		await waitMilliseconds( 100 );
	}

	const isItemQtyUpdatedBeforeOutOfAttempts = attempts > 0;
	if ( isItemQtyUpdatedBeforeOutOfAttempts ) {
		// Only prefetch the WooPay session data if the item's quantity is updated.
		WooPayDirectCheckout.maybePrefetchEncryptedSessionData();
	} else {
		// Force the WooPay session data to be fetched upon button click.
		WooPayDirectCheckout.setEncryptedSessionDataAsNotPrefetched();
	}
}, 400 );

/**
 * The callback function to be called when an item is removed from the cart.
 *
 * @param {Object} product The product that is being removed.
 * @return {Promise<void>} A promise that resolves when the callback is complete.
 */
const removeItemCallback = async ( { product } ) => {
	if ( ! ( await shouldPrefetchEncryptedSessionData() ) ) {
		WooPayDirectCheckout.setEncryptedSessionDataAsNotPrefetched();
		return;
	}

	const cartStore = select( WC_STORE_CART );
	const cartDispatch = dispatch( WC_STORE_CART );

	// product is being removed so set itemIsPendingDelete to true. Expect the
	// wcblocks-cart to set itemIsPendingDelete to false after the item is removed.
	cartDispatch.itemIsPendingDelete( product.key, true );

	// Set attempts to 60 (100 ms * 60 = 6 seconds).
	// This is also set to prevent an infinite loop.
	let attempts = 60;

	// Wait for the item to be removed or until attempts is 0.
	while ( cartStore.isItemPendingDelete( product.key ) && attempts > 0 ) {
		attempts = attempts - 1;
		await waitMilliseconds( 100 );
	}

	const isItemRemovedBeforeOutOfAttempts = attempts > 0;
	if ( isItemRemovedBeforeOutOfAttempts ) {
		// Only prefetch the WooPay session data if the item is removed.
		WooPayDirectCheckout.maybePrefetchEncryptedSessionData();
	} else {
		// Force the WooPay session data to be fetched upon button click.
		WooPayDirectCheckout.setEncryptedSessionDataAsNotPrefetched();
	}
};

// Note, although the following hooks are prefixed with 'experimental__', they will be
// graduated to stable in the near future (it'll include the 'experimental__' prefix).
addAction(
	'experimental__woocommerce_blocks-cart-add-item',
	'wcpay_woopay_direct_checkout',
	addItemCallback
);

addAction(
	'experimental__woocommerce_blocks-cart-set-item-quantity',
	'wcpay_woopay_direct_checkout',
	debounceSetItemQtyCallback
);

addAction(
	'experimental__woocommerce_blocks-cart-remove-item',
	'wcpay_woopay_direct_checkout',
	removeItemCallback
);
>>>>>>> 8a3d7336
<|MERGE_RESOLUTION|>--- conflicted
+++ resolved
@@ -25,24 +25,15 @@
 	const checkoutElements = WooPayDirectCheckout.getCheckoutRedirectElements();
 	if ( isThirdPartyCookieEnabled ) {
 		if ( await WooPayDirectCheckout.isUserLoggedIn() ) {
-<<<<<<< HEAD
+			WooPayDirectCheckout.maybePrefetchEncryptedSessionData();
 			WooPayDirectCheckout.redirectToWooPay( checkoutElements, true );
-=======
-			WooPayDirectCheckout.maybePrefetchEncryptedSessionData();
-			WooPayDirectCheckout.redirectToWooPay( checkoutElements );
->>>>>>> 8a3d7336
 		}
 
 		return;
 	}
 
-<<<<<<< HEAD
 	// Pass false to indicate we are not sure if the user is logged in or not.
 	WooPayDirectCheckout.redirectToWooPay( checkoutElements, false );
-} );
-=======
-	// Pass true to append '&checkout_redirect=1' and let WooPay decide the checkout flow.
-	WooPayDirectCheckout.redirectToWooPay( checkoutElements, true );
 } );
 
 jQuery( ( $ ) => {
@@ -193,5 +184,4 @@
 	'experimental__woocommerce_blocks-cart-remove-item',
 	'wcpay_woopay_direct_checkout',
 	removeItemCallback
-);
->>>>>>> 8a3d7336
+);