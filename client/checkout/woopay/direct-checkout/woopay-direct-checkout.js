--- conflicted
+++ resolved
@@ -88,11 +88,12 @@
 
 	/**
 	 * Resolves the redirect URL to the WooPay checkout page or throws an error if the request fails.
+	 * This function should only be called when we have determined the shopper is already logged in to WooPay.
 	 *
 	 * @return {string} The redirect URL.
 	 * @throws {Error} If the session data could not be sent to WooPay.
 	 */
-	static async resolveWooPayRedirectUrl() {
+	static async getWooPayCheckoutUrl() {
 		// We're intentionally adding a try-catch block to catch any errors
 		// that might occur other than the known validation errors.
 		try {
@@ -133,14 +134,17 @@
 	}
 
 	/**
-	 * Gets the necessary merchant data to create session from WooPay request.
+	 * Gets the necessary merchant data to create session from WooPay request or throws an error if the request fails.
+	 * This function should only be called if we still need to determine if the shopper is logged into WooPay or not.
 	 *
 	 * @return {string} WooPay redirect URL with parameters.
 	 */
-	static async getWooPayRedirectUrl() {
+	static async getWooPaySessionCheckUrl() {
 		const redirectData = await this.getWooPayRedirectDataFromMerchant();
 		if ( redirectData.success === false ) {
-			return false;
+			throw new Error(
+				'Could not retrieve redirect data from merchant.'
+			);
 		}
 		const setCacheSessionPromise = await this.getSessionConnect().setCacheSessionDataCallback(
 			redirectData
@@ -150,15 +154,15 @@
 			setCacheSessionResult?.is_error ||
 			! setCacheSessionResult?.redirect_url
 		) {
-			return false;
+			throw new Error( 'Could not retrieve session data from WooPay.' );
 		}
 
 		const { redirect_url: redirectUrl } = setCacheSessionResult;
-		if ( this.validateRedirectUrl( redirectUrl, 'cache_checkout_key' ) ) {
-			return redirectUrl;
-		}
-
-		return false;
+		if ( ! this.validateRedirectUrl( redirectUrl, 'cache_checkout_key' ) ) {
+			throw new Error( 'Invalid WooPay session URL: ' + redirectUrl );
+		}
+
+		return redirectUrl;
 	}
 
 	/**
@@ -189,9 +193,9 @@
 	 * Adds a click-event listener to the given elements that redirects to the WooPay checkout page.
 	 *
 	 * @param {*[]} elements The elements to add a click-event listener to.
-	 * @param {boolean} useCheckoutRedirect Whether to use the `checkout_redirect` flag to let WooPay handle the checkout flow.
-	 */
-	static redirectToWooPay( elements, useCheckoutRedirect ) {
+	 * @param {boolean} userIsLoggedIn True if we determined the user is already logged in, false otherwise.
+	 */
+	static redirectToWooPay( elements, userIsLoggedIn ) {
 		elements.forEach( ( element ) => {
 			element.addEventListener( 'click', async ( event ) => {
 				// Store href before the async call to not lose the reference.
@@ -204,21 +208,13 @@
 				}
 
 				event.preventDefault();
-				// Store href before the async call to not lose the reference.
-				const currTargetHref = event.currentTarget.href;
-
-<<<<<<< HEAD
-				const redirectUrl = await this.getWooPayRedirectUrl();
-				this.teardown();
-
-				if ( redirectUrl !== false ) {
-					window.location.href = redirectUrl;
-				} else {
-=======
+
 				try {
-					let woopayRedirectUrl = await this.resolveWooPayRedirectUrl();
-					if ( useCheckoutRedirect ) {
-						woopayRedirectUrl += '&checkout_redirect=1';
+					let woopayRedirectUrl = '';
+					if ( userIsLoggedIn ) {
+						woopayRedirectUrl = await this.getWooPayCheckoutUrl();
+					} else {
+						woopayRedirectUrl = await this.getWooPaySessionCheckUrl();
 					}
 
 					this.teardown();
@@ -229,7 +225,6 @@
 					console.warn( error ); // eslint-disable-line no-console
 
 					this.teardown();
->>>>>>> 179e43c4
 					window.location.href = currTargetHref;
 				}
 			} );
