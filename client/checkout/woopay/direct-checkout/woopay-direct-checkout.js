--- conflicted
+++ resolved
@@ -237,10 +237,7 @@
 	 * @param {*[]} elements The elements to add a click-event listener to.
 	 * @param {boolean} userIsLoggedIn True if we determined the user is already logged in, false otherwise.
 	 */
-<<<<<<< HEAD
 	static redirectToWooPay( elements, userIsLoggedIn = false ) {
-=======
-	static redirectToWooPay( elements, useCheckoutRedirect = false ) {
 		/**
 		 * Adds a loading spinner to the given element.
 		 *
@@ -278,7 +275,6 @@
 			return isCheckoutButton && isParentProceedToCheckout;
 		};
 
->>>>>>> 3ab1e66e
 		elements.forEach( ( element ) => {
 			const elementState = {
 				is_loading: false,
