/**
 * Internal dependencies
 */
import { getConfig } from 'wcpay/utils/checkout';
import request from 'wcpay/checkout/utils/request';
import { buildAjaxURL } from 'wcpay/payment-request/utils';
import UserConnect from 'wcpay/checkout/woopay/connect/user-connect';
import SessionConnect from 'wcpay/checkout/woopay/connect/session-connect';

/**
 * The WooPayDirectCheckout class is responsible for injecting the WooPayConnectIframe into the
 * page and for handling the communication between the WooPayConnectIframe and the page.
 */
class WooPayDirectCheckout {
	static userConnect;
	static sessionConnect;
	static encryptedSessionDataPromise;
	static redirectElements = {
		CLASSIC_CART_PROCEED_BUTTON: '.wc-proceed-to-checkout',
		BLOCKS_CART_PROCEED_BUTTON:
			'.wp-block-woocommerce-proceed-to-checkout-block',
	};

	/**
	 * Initializes the WooPay direct checkout feature.
	 */
	static init() {
		this.getSessionConnect();
	}

	/**
	 * Gets the user connect instance.
	 *
	 * @return {*} The instance of a WooPay user connect.
	 */
	static getUserConnect() {
		if ( ! this.userConnect ) {
			this.userConnect = new UserConnect();
		}

		return this.userConnect;
	}

	/**
	 * Gets the session connect.
	 *
	 * @return {*} The instance of a WooPay session connect.
	 */
	static getSessionConnect() {
		if ( ! this.sessionConnect ) {
			this.sessionConnect = new SessionConnect();
		}

		return this.sessionConnect;
	}

	/**
	 * Teardown WooPayDirectCheckout.
	 */
	static teardown() {
		this.sessionConnect?.detachMessageListener();
		this.userConnect?.detachMessageListener();

		this.sessionConnect = null;
		this.userConnect = null;
	}

	/**
	 * Checks if WooPay is enabled.
	 *
	 * @return {boolean} True if WooPay is enabled.
	 */
	static isWooPayDirectCheckoutEnabled() {
		return getConfig( 'isWooPayDirectCheckoutEnabled' );
	}

	/**
	 * Checks if the user is logged in.
	 *
	 * @return {Promise<*>} Resolves to true if the user is logged in.
	 */
	static async isUserLoggedIn() {
		return this.getUserConnect().isUserLoggedIn();
	}

	/**
	 * Checks if third-party cookies are enabled.
	 *
	 * @return {Promise<*>} Resolves to true if third-party cookies are enabled.
	 */
	static async isWooPayThirdPartyCookiesEnabled() {
		return this.getSessionConnect().isWooPayThirdPartyCookiesEnabled();
	}

	/**
	 * Resolves the redirect URL to the WooPay checkout page or throws an error if the request fails.
	 * This function should only be called when we have determined the shopper is already logged in to WooPay.
	 *
	 * @return {string} The redirect URL.
	 * @throws {Error} If the session data could not be sent to WooPay.
	 */
	static async getWooPayCheckoutUrl() {
		// We're intentionally adding a try-catch block to catch any errors
		// that might occur other than the known validation errors.
		try {
			let encryptedSessionData;
			if ( this.isEncryptedSessionDataPrefetched() ) {
				encryptedSessionData = await this.encryptedSessionDataPromise;
			} else {
				encryptedSessionData = await this.getEncryptedSessionData();
			}
			if ( ! this.isValidEncryptedSessionData( encryptedSessionData ) ) {
				throw new Error(
					'Could not retrieve encrypted session data from store.'
				);
			}

			const woopaySessionData = await this.getSessionConnect().sendRedirectSessionDataToWooPay(
				encryptedSessionData
			);
			if ( ! woopaySessionData?.redirect_url ) {
				throw new Error( 'Could not retrieve WooPay checkout URL.' );
			}

			const { redirect_url: redirectUrl } = woopaySessionData;
			if (
				! this.validateRedirectUrl(
					redirectUrl,
					'platform_checkout_key'
				)
			) {
				throw new Error( 'Invalid WooPay session URL: ' + redirectUrl );
			}

			return woopaySessionData.redirect_url;
		} catch ( error ) {
			throw new Error( error.message );
		}
	}

	/**
	 * Checks if the encrypted session object is valid.
	 *
	 * @param {Object} encryptedSessionData The encrypted session data.
	 * @return {boolean} True if the session is valid.
	 */
	static isValidEncryptedSessionData( encryptedSessionData ) {
		return (
			encryptedSessionData &&
			encryptedSessionData?.blog_id &&
			encryptedSessionData?.data?.session &&
			encryptedSessionData?.data?.iv &&
			encryptedSessionData?.data?.hash
		);
	}

	/**
	 * Gets the necessary merchant data to create session from WooPay request or throws an error if the request fails.
	 * This function should only be called if we still need to determine if the shopper is logged into WooPay or not.
	 *
	 * @return {string} WooPay redirect URL with parameters.
	 */
	static async getWooPayCacheSessionUrl() {
		const redirectData = await this.getWooPayMinimumSesssionDataFromMerchant();
		if ( redirectData?.success === false ) {
			throw new Error(
				'Could not retrieve redirect data from merchant.'
			);
		}
		const setCacheSessionPromise = await this.getSessionConnect().setCacheSessionDataCallback(
			redirectData
		);
		const setCacheSessionResult = await setCacheSessionPromise;
		if (
			setCacheSessionResult?.is_error ||
			! setCacheSessionResult?.redirect_url
		) {
			throw new Error( 'Could not retrieve session data from WooPay.' );
		}

		const { redirect_url: redirectUrl } = setCacheSessionResult;
		if ( ! this.validateRedirectUrl( redirectUrl, 'cache_checkout_key' ) ) {
			throw new Error( 'Invalid WooPay session URL: ' + redirectUrl );
		}

		return redirectUrl;
	}

	/**
	 * Gets the checkout redirect elements.
	 *
	 * @return {*[]} The checkout redirect elements.
	 */
	static getCheckoutRedirectElements() {
		const elements = [];
		const addElementBySelector = ( selector ) => {
			const element = document.querySelector( selector );
			if ( element ) {
				elements.push( element );
			}
		};

		// For every new element added here, ensure the selector is added to the redirectElements object.
		addElementBySelector(
			this.redirectElements.CLASSIC_CART_PROCEED_BUTTON
		);
		addElementBySelector(
			this.redirectElements.BLOCKS_CART_PROCEED_BUTTON
		);

		return elements;
	}

	/**
	 * Gets the classic 'Proceed to Checkout' button.
	 *
	 * @return {Element} The classic 'Proceed to Checkout' button.
	 */
	static getClassicProceedToCheckoutButton() {
		return document.querySelector(
			this.redirectElements.CLASSIC_CART_PROCEED_BUTTON
		);
	}

	/**
	 * Adds a click-event listener to the given elements that redirects to the WooPay checkout page.
	 *
	 * @param {*[]} elements The elements to add a click-event listener to.
	 * @param {boolean} userIsLoggedIn True if we determined the user is already logged in, false otherwise.
	 */
<<<<<<< HEAD
	static redirectToWooPay( elements, userIsLoggedIn ) {
=======
	static redirectToWooPay( elements, useCheckoutRedirect = false ) {
>>>>>>> 8a3d7336
		elements.forEach( ( element ) => {
			element.addEventListener( 'click', async ( event ) => {
				// Store href before the async call to not lose the reference.
				const currTargetHref = event.currentTarget.querySelector( 'a' )
					?.href;

				// If there's no link where to redirect the user, do not break the expected behavior.
				if ( ! currTargetHref ) {
					this.teardown();
					return;
				}

				event.preventDefault();

				try {
					let woopayRedirectUrl = '';
					if ( userIsLoggedIn ) {
						woopayRedirectUrl = await this.getWooPayCheckoutUrl();
					} else {
						woopayRedirectUrl = await this.getWooPayCacheSessionUrl();
					}

					this.teardown();
					// TODO: Add telemetry as to _how long_ it took to get to this step.
					window.location.href = woopayRedirectUrl;
				} catch ( error ) {
					// TODO: Add telemetry as to _why_ we've short-circuited the WooPay checkout flow.
					console.warn( error ); // eslint-disable-line no-console

					this.teardown();
					window.location.href = currTargetHref;
				}
			} );
		} );
	}

	/**
	 * Gets the WooPay session.
	 *
	 * @return {Promise<Promise<*>|*>} Resolves to the WooPay session response.
	 */
	static async getEncryptedSessionData() {
		return request(
			buildAjaxURL( getConfig( 'wcAjaxUrl' ), 'get_woopay_session' ),
			{
				_ajax_nonce: getConfig( 'woopaySessionNonce' ),
			}
		);
	}

	/**
<<<<<<< HEAD
	 * Gets the WooPay redirect data.
	 *
	 * @return {Promise<Promise<*>|*>} Resolves to the WooPay redirect response.
	 */
	static async getWooPayMinimumSesssionDataFromMerchant() {
		if ( getConfig( 'woopayMinimumSessionData' ) ) {
			return getConfig( 'woopayMinimumSessionData' );
		}

		return request(
			buildAjaxURL(
				getConfig( 'wcAjaxUrl' ),
				'get_woopay_minimum_session_data'
			),
			{
				_ajax_nonce: getConfig( 'woopaySessionNonce' ),
			}
		);
	}

	/**
	 * Validates a WooPay redirect URL.
	 *
	 * @param {string} redirectUrl The URL to validate.
	 * @param {string} requiredParam The URL parameter that is required in the URL.
	 *
	 * @return {boolean} True if URL is valid, false otherwise.
	 */
	static validateRedirectUrl( redirectUrl, requiredParam ) {
		try {
			const parsedUrl = new URL( redirectUrl );
			if (
				parsedUrl.origin !== getConfig( 'woopayHost' ) ||
				! parsedUrl.searchParams.has( requiredParam )
			) {
				return false;
			}

			return true;
		} catch ( error ) {
			return false;
		}
=======
	 * Prefetches the encrypted session data if not on the product page.
	 */
	static maybePrefetchEncryptedSessionData() {
		const isProductPage =
			window?.wcpayWooPayDirectCheckout?.params?.is_product_page;
		if ( typeof isProductPage === 'undefined' || isProductPage ) {
			return;
		}

		this.encryptedSessionDataPromise = new Promise( ( resolve ) => {
			resolve( this.getEncryptedSessionData() );
		} );
	}

	/**
	 * Sets the encrypted session data as not prefetched.
	 */
	static setEncryptedSessionDataAsNotPrefetched() {
		this.encryptedSessionDataPromise = null;
	}

	/**
	 * Checks if the encrypted session data has been prefetched.
	 *
	 * @return {boolean} True if the encrypted session data has been prefetched.
	 */
	static isEncryptedSessionDataPrefetched() {
		return typeof this.encryptedSessionDataPromise?.then === 'function';
>>>>>>> 8a3d7336
	}
}

export default WooPayDirectCheckout;<|MERGE_RESOLUTION|>--- conflicted
+++ resolved
@@ -228,11 +228,7 @@
 	 * @param {*[]} elements The elements to add a click-event listener to.
 	 * @param {boolean} userIsLoggedIn True if we determined the user is already logged in, false otherwise.
 	 */
-<<<<<<< HEAD
-	static redirectToWooPay( elements, userIsLoggedIn ) {
-=======
-	static redirectToWooPay( elements, useCheckoutRedirect = false ) {
->>>>>>> 8a3d7336
+	static redirectToWooPay( elements, userIsLoggedIn = false ) {
 		elements.forEach( ( element ) => {
 			element.addEventListener( 'click', async ( event ) => {
 				// Store href before the async call to not lose the reference.
@@ -284,7 +280,6 @@
 	}
 
 	/**
-<<<<<<< HEAD
 	 * Gets the WooPay redirect data.
 	 *
 	 * @return {Promise<Promise<*>|*>} Resolves to the WooPay redirect response.
@@ -327,7 +322,9 @@
 		} catch ( error ) {
 			return false;
 		}
-=======
+	}
+
+	/**
 	 * Prefetches the encrypted session data if not on the product page.
 	 */
 	static maybePrefetchEncryptedSessionData() {
@@ -356,7 +353,6 @@
 	 */
 	static isEncryptedSessionDataPrefetched() {
 		return typeof this.encryptedSessionDataPromise?.then === 'function';
->>>>>>> 8a3d7336
 	}
 }
 
