--- conflicted
+++ resolved
@@ -29,15 +29,12 @@
 
 jest.mock( '../use-express-checkout-product-handler', () => jest.fn() );
 
-<<<<<<< HEAD
+jest.spyOn( window, 'alert' ).mockImplementation( () => {} );
+
 global.fetch = jest.fn( () => Promise.resolve( { json: () => ( {} ) } ) );
-=======
-jest.spyOn( window, 'alert' ).mockImplementation( () => {} );
-
 global.window.wc_add_to_cart_variation_params = {
 	i18n_make_a_selection_text: 'Mock text',
 };
->>>>>>> af41db79
 
 describe( 'WoopayExpressCheckoutButton', () => {
 	const buttonSettings = {
@@ -129,31 +126,10 @@
 	} );
 
 	describe( 'Product Page', () => {
-<<<<<<< HEAD
-		test( 'should enable the button when add to cart button is enabled', () => {
+		test( 'should shown an alert when clicking the button when add to cart button is disabled', () => {
 			getConfig.mockImplementation( ( v ) => {
 				return v === 'isWoopayFirstPartyAuthEnabled' ? false : 'foo';
 			} );
-			render(
-				<WoopayExpressCheckoutButton
-					isPreview={ false }
-					buttonSettings={ buttonSettings }
-					api={ api }
-					isProductPage={ true }
-					emailSelector="#email"
-				/>
-			);
-
-			const expressButton = screen.queryByRole( 'button', {
-				name: 'WooPay',
-			} );
-			expect( expressButton ).toBeEnabled();
-		} );
-
-		test( 'should disable the button when add to cart button is disabled', () => {
-=======
-		test( 'should shown an alert when clicking the button when add to cart button is disabled', () => {
->>>>>>> af41db79
 			useExpressCheckoutProductHandler.mockImplementation( () => ( {
 				addToCart: mockAddToCart,
 				isAddToCartDisabled: true,
