/**
 * External dependencies
 */
import { __ } from '@wordpress/i18n';
import React, { useCallback, useEffect, useState, useRef } from 'react';
import classNames from 'classnames';

/**
 * Internal dependencies
 */
import WoopayIcon from './woopay-icon';
import WoopayIconLight from './woopay-icon-light';
import { expressCheckoutIframe } from './express-checkout-iframe';
import useExpressCheckoutProductHandler from './use-express-checkout-product-handler';
import { recordUserEvent, getTracksIdentity } from 'tracks';
import { getConfig } from 'wcpay/utils/checkout';
import { showErrorMessage } from 'wcpay/checkout/woopay/express-button/utils';
import interpolateComponents from '@automattic/interpolate-components';
import { appendRedirectionParams } from 'wcpay/checkout/woopay/utils';
import WooPayFirstPartyAuth from 'wcpay/checkout/woopay/express-button/woopay-first-party-auth';

const BUTTON_WIDTH_THRESHOLD = 140;

const ButtonTypeTextMap = {
	default: __( 'WooPay', 'woocommerce-payments' ),
	buy: __( 'Buy with WooPay', 'woocommerce-payments' ),
	donate: __( 'Donate with WooPay', 'woocommerce-payments' ),
	book: __( 'Book with WooPay', 'woocommerce-payments' ),
};

export const WoopayExpressCheckoutButton = ( {
	listenForCartChanges = {},
	isPreview = false,
	buttonSettings,
	api,
	isProductPage = false,
	emailSelector = '#email',
} ) => {
	const buttonWidthTypes = {
		narrow: 'narrow',
		wide: 'wide',
	};
	const onClickCallbackRef = useRef( null );
	const buttonRef = useRef( null );
	const isLoadingRef = useRef( false );
	const { type: buttonType, height, size, theme, context } = buttonSettings;
	const [ isLoading, setIsLoading ] = useState( false );
	const [ buttonWidthType, setButtonWidthType ] = useState(
		buttonWidthTypes.wide
	);

	const buttonText =
		ButtonTypeTextMap[ buttonType || 'default' ] ??
		ButtonTypeTextMap.default;

	const ThemedWooPayIcon = theme === 'dark' ? WoopayIcon : WoopayIconLight;

	const { addToCart, getProductData } = useExpressCheckoutProductHandler(
		api
	);
	const getProductDataRef = useRef( getProductData );
	const addToCartRef = useRef( addToCart );

	useEffect( () => {
		if ( ! buttonRef.current ) {
			return;
		}

		const buttonWidth = buttonRef.current.getBoundingClientRect().width;
		const isButtonWide = buttonWidth > BUTTON_WIDTH_THRESHOLD;
		setButtonWidthType(
			isButtonWide ? buttonWidthTypes.wide : buttonWidthTypes.narrow
		);
	}, [ buttonWidthTypes.narrow, buttonWidthTypes.wide ] );

	useEffect( () => {
		if ( ! isPreview ) {
			recordUserEvent( 'woopay_button_load', {
				source: context,
			} );
		}
	}, [ isPreview, context ] );

	const canAddProductToCart = useCallback( () => {
		if ( ! isProductPage ) {
			return true;
		}

		const addToCartButton = document.querySelector(
			'.single_add_to_cart_button'
		);

		if (
			addToCartButton &&
			( addToCartButton.disabled ||
				addToCartButton.classList.contains( 'disabled' ) )
		) {
			if (
				addToCartButton.classList.contains(
					'wc-variation-is-unavailable'
				)
			) {
				window.alert(
					window?.wc_add_to_cart_variation_params
						?.i18n_unavailable_text ||
						__(
							'Sorry, this product is unavailable. Please choose a different combination.',
							'woocommerce-payments'
						)
				);
			} else {
				window.alert(
					__(
						'Please select your product options before proceeding.',
						'woocommerce-payments'
					)
				);
			}

			return false;
		}

		return true;
	}, [ isProductPage ] );

	const onClickOtpFlow = useCallback(
		( e ) => {
			e?.preventDefault();

			if ( isPreview ) {
				return; // eslint-disable-line no-useless-return
			}

			recordUserEvent( 'woopay_button_click', {
				source: context,
			} );

			if ( ! canAddProductToCart() ) {
				return;
			}

			if ( isProductPage ) {
				const productData = getProductDataRef.current();
				if ( ! productData ) {
					return;
				}

				addToCartRef.current( productData ).then( ( res ) => {
					if ( res.error ) {
						if ( res.submit ) {
							// Some extensions needs to submit the form
							// to show error messages.
							document.querySelector( 'form.cart' ).submit();
						}
						return;
					}

					expressCheckoutIframe( api, context, emailSelector );
				} );
			} else {
				expressCheckoutIframe( api, context, emailSelector );
			}
		},
		[
			api,
			context,
			emailSelector,
			isPreview,
			isProductPage,
			canAddProductToCart,
		]
	);

	const onClickFirstPartyAuthFlow = useCallback(
		( e ) => {
			e.preventDefault();

<<<<<<< HEAD
		const getWoopayOtpUrl = () => {
			const urlParams = new URLSearchParams();
			urlParams.append( 'testMode', getConfig( 'testMode' ) );
			urlParams.append( 'source_url', window.location.href );
=======
			if ( isPreview || isLoadingRef.current ) {
				return;
			}

			recordUserEvent( 'woopay_button_click', {
				source: context,
			} );
>>>>>>> ba474043

			if ( ! canAddProductToCart() ) {
				return;
			}

<<<<<<< HEAD
		const iframe = document.createElement( 'iframe' );
		iframe.src = getWoopayOtpUrl();
		iframe.height = 0;
		iframe.style.visibility = 'hidden';
		iframe.style.position = 'absolute';
		iframe.style.top = '0';

		// Append TracksUserID to the iframe if it's available
		getTracksIdentity().then( ( tracksUserId ) => {
			if ( ! tracksUserId ) return;
			const urlObj = new URL( iframe.src );
			urlObj.searchParams.append( 'tracksUserIdentity', tracksUserId );
			iframe.src = urlObj.toString();
		} );

		iframe.addEventListener( 'error', () => {
			initWoopayRef.current = onClickFallback;
		} );

		iframe.addEventListener( 'load', () => {
			// Change button's onClick handle to use express checkout flow.
			initWoopayRef.current = ( e ) => {
				e.preventDefault();

				if (
					isPreview ||
					( isLoadingRef.current && ! initialOnClickEventRef.current )
				) {
					return;
				}
=======
			// Set isLoadingRef to true to prevent multiple clicks.
			isLoadingRef.current = true;
			setIsLoading( true );
>>>>>>> ba474043

			if ( isProductPage ) {
				const productData = getProductDataRef.current();

				if ( ! productData ) {
					return;
				}

				if ( typeof listenForCartChanges?.stop === 'function' ) {
					// Temporarily stop listening for cart changes to prevent
					// rendering a new button + iFrame when the cart is updated.
					listenForCartChanges.stop();
				}

				addToCartRef.current( productData ).then( () => {
					if ( typeof listenForCartChanges?.start === 'function' ) {
						// Start listening for cart changes, again.
						listenForCartChanges.start();
					}
					WooPayFirstPartyAuth.getWooPaySessionFromMerchant( {
						_ajax_nonce: getConfig( 'woopaySessionNonce' ),
					} )
						.then( async ( response ) => {
							if (
								response?.blog_id &&
								response?.data?.session
							) {
								const sessionResponse = await WooPayFirstPartyAuth.sendPreemptiveSessionDataToWooPay(
									response
								);

								if ( sessionResponse?.is_error ) {
									onClickOtpFlow( null );

									onClickCallbackRef.current = onClickOtpFlow;
									isLoadingRef.current = false;
									setIsLoading( false );
									return;
								}

								window.location.href = appendRedirectionParams(
									sessionResponse.redirect_url
								);
							} else {
								onClickCallbackRef.current = onClickOtpFlow;
								throw new Error( response?.data );
							}
						} )
						.catch( () => {
							const errorMessage = __(
								'Something went wrong. Please try again.',
								'woocommerce-payments'
							);
							showErrorMessage( context, errorMessage );
							isLoadingRef.current = false;
							setIsLoading( false );
						} );
				} );
			} else {
				WooPayFirstPartyAuth.getWooPaySessionFromMerchant( {
					_ajax_nonce: getConfig( 'woopaySessionNonce' ),
					order_id: getConfig( 'order_id' ),
					key: getConfig( 'key' ),
					billing_email: getConfig( 'billing_email' ),
				} )
					.then( async ( response ) => {
						if ( response?.blog_id && response?.data?.session ) {
							const sessionResponse = await WooPayFirstPartyAuth.sendPreemptiveSessionDataToWooPay(
								response
							);

							if ( sessionResponse?.is_error ) {
								onClickOtpFlow( null );

								onClickCallbackRef.current = onClickOtpFlow;
								isLoadingRef.current = false;
								setIsLoading( false );
								return;
							}

							window.location.href = appendRedirectionParams(
								sessionResponse.redirect_url
							);
						} else {
							onClickCallbackRef.current = onClickOtpFlow;
							throw new Error( response?.data );
						}
					} )
					?.catch( () => {
						const errorMessage = __(
							'Something went wrong. Please try again.',
							'woocommerce-payments'
						);
						showErrorMessage( context, errorMessage );
						isLoadingRef.current = false;
						setIsLoading( false );
					} );
			}
		},
		[
			canAddProductToCart,
			context,
			isPreview,
			isProductPage,
			listenForCartChanges,
			onClickOtpFlow,
		]
	);

	useEffect( () => {
		if ( getConfig( 'isWoopayFirstPartyAuthEnabled' ) ) {
			onClickCallbackRef.current = onClickFirstPartyAuthFlow;
			WooPayFirstPartyAuth.init();
		} else {
			onClickCallbackRef.current = onClickOtpFlow;
		}
	}, [ onClickFirstPartyAuthFlow, onClickOtpFlow ] );

	useEffect( () => {
		const handlePageShow = ( event ) => {
			// Re-enable the button after navigating back/forward to the page if bfcache is used.
			if ( event?.persisted ) {
				isLoadingRef.current = false;
				setIsLoading( false );
			}
		};

		window.addEventListener( 'pageshow', handlePageShow );

		return () => {
			window.removeEventListener( 'pageshow', handlePageShow );
		};
	}, [] );

	return (
		<button
			ref={ buttonRef }
			key={ `${ buttonType }-${ theme }-${ size }` }
			aria-label={ buttonText }
			onClick={ ( e ) => onClickCallbackRef.current( e ) }
			className={ classNames( 'woopay-express-button', {
				'is-loading': isLoading,
			} ) }
			data-type={ buttonType }
			data-size={ size }
			data-theme={ theme }
			data-width-type={ buttonWidthType }
			style={ { height: `${ height }px` } }
			disabled={ isLoading }
		>
			{ isLoading ? (
				<span className="wc-block-components-spinner" />
			) : (
				<>
					{ interpolateComponents( {
						mixedString: buttonText.replace(
							ButtonTypeTextMap.default,
							'{{wooPayLogo /}}'
						),
						components: {
							wooPayLogo: <ThemedWooPayIcon />,
						},
					} ) }
				</>
			) }
		</button>
	);
};<|MERGE_RESOLUTION|>--- conflicted
+++ resolved
@@ -12,7 +12,7 @@
 import WoopayIconLight from './woopay-icon-light';
 import { expressCheckoutIframe } from './express-checkout-iframe';
 import useExpressCheckoutProductHandler from './use-express-checkout-product-handler';
-import { recordUserEvent, getTracksIdentity } from 'tracks';
+import { recordUserEvent } from 'tracks';
 import { getConfig } from 'wcpay/utils/checkout';
 import { showErrorMessage } from 'wcpay/checkout/woopay/express-button/utils';
 import interpolateComponents from '@automattic/interpolate-components';
@@ -175,12 +175,6 @@
 		( e ) => {
 			e.preventDefault();
 
-<<<<<<< HEAD
-		const getWoopayOtpUrl = () => {
-			const urlParams = new URLSearchParams();
-			urlParams.append( 'testMode', getConfig( 'testMode' ) );
-			urlParams.append( 'source_url', window.location.href );
-=======
 			if ( isPreview || isLoadingRef.current ) {
 				return;
 			}
@@ -188,48 +182,14 @@
 			recordUserEvent( 'woopay_button_click', {
 				source: context,
 			} );
->>>>>>> ba474043
 
 			if ( ! canAddProductToCart() ) {
 				return;
 			}
 
-<<<<<<< HEAD
-		const iframe = document.createElement( 'iframe' );
-		iframe.src = getWoopayOtpUrl();
-		iframe.height = 0;
-		iframe.style.visibility = 'hidden';
-		iframe.style.position = 'absolute';
-		iframe.style.top = '0';
-
-		// Append TracksUserID to the iframe if it's available
-		getTracksIdentity().then( ( tracksUserId ) => {
-			if ( ! tracksUserId ) return;
-			const urlObj = new URL( iframe.src );
-			urlObj.searchParams.append( 'tracksUserIdentity', tracksUserId );
-			iframe.src = urlObj.toString();
-		} );
-
-		iframe.addEventListener( 'error', () => {
-			initWoopayRef.current = onClickFallback;
-		} );
-
-		iframe.addEventListener( 'load', () => {
-			// Change button's onClick handle to use express checkout flow.
-			initWoopayRef.current = ( e ) => {
-				e.preventDefault();
-
-				if (
-					isPreview ||
-					( isLoadingRef.current && ! initialOnClickEventRef.current )
-				) {
-					return;
-				}
-=======
 			// Set isLoadingRef to true to prevent multiple clicks.
 			isLoadingRef.current = true;
 			setIsLoading( true );
->>>>>>> ba474043
 
 			if ( isProductPage ) {
 				const productData = getProductDataRef.current();
