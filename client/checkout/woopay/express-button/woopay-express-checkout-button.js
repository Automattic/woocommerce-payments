/**
 * External dependencies
 */
import { sprintf, __ } from '@wordpress/i18n';
import React, { useCallback, useEffect, useState, useRef } from 'react';

/**
 * Internal dependencies
 */
import WoopayIcon from './woopay-icon';
import WoopayIconLight from './woopay-icon-light';
import { expressCheckoutIframe } from './express-checkout-iframe';
import useExpressCheckoutProductHandler from './use-express-checkout-product-handler';
import wcpayTracks from 'tracks';
import { getConfig } from 'wcpay/utils/checkout';
import request from 'wcpay/checkout/utils/request';
import { showErrorMessage } from 'wcpay/checkout/woopay/express-button/woopay-utils';
import { buildAjaxURL } from 'wcpay/payment-request/utils';

const BUTTON_WIDTH_THRESHOLD = 140;

export const WoopayExpressCheckoutButton = ( {
	listenForCartChanges = {},
	isPreview = false,
	buttonSettings,
	api,
	isProductPage = false,
	emailSelector = '#email',
} ) => {
	const buttonWidthTypes = {
		narrow: 'narrow',
		wide: 'wide',
	};
	const sessionDataPromiseRef = useRef( null );
	const initWoopayRef = useRef( null );
	const buttonRef = useRef( null );
	const isLoadingRef = useRef( false );
	const { type: buttonType, height, size, theme, context } = buttonSettings;
	const [ buttonWidthType, setButtonWidthType ] = useState(
		buttonWidthTypes.wide
	);

	const text =
		buttonType !== 'default'
			? sprintf(
					__( `%s with`, 'woocommerce-payments' ),
					buttonType.charAt( 0 ).toUpperCase() +
						buttonType.slice( 1 ).toLowerCase()
			  )
			: '';
	const ThemedWooPayIcon = theme === 'dark' ? WoopayIcon : WoopayIconLight;

	const {
		addToCart,
		getProductData,
		isAddToCartDisabled,
	} = useExpressCheckoutProductHandler( api, isProductPage );
	const getProductDataRef = useRef( getProductData );
	const addToCartRef = useRef( addToCart );

	useEffect( () => {
		if ( ! buttonRef.current ) {
			return;
		}

		const buttonWidth = buttonRef.current.getBoundingClientRect().width;
		const isButtonWide = buttonWidth > BUTTON_WIDTH_THRESHOLD;
		setButtonWidthType(
			isButtonWide ? buttonWidthTypes.wide : buttonWidthTypes.narrow
		);
	}, [ buttonWidthTypes.narrow, buttonWidthTypes.wide ] );

	useEffect( () => {
		if ( ! isPreview ) {
			wcpayTracks.recordUserEvent(
				wcpayTracks.events.WOOPAY_BUTTON_LOAD,
				{
					source: context,
				}
			);
		}
	}, [ isPreview, context ] );

	const newIframe = useCallback( () => {
		if ( ! getConfig( 'isWoopayFirstPartyAuthEnabled' ) ) {
			return;
		}

		const getWoopayOtpUrl = () => {
			const tracksUserId = JSON.stringify(
				getConfig( 'tracksUserIdentity' )
			);

			const urlParams = new URLSearchParams();
			urlParams.append( 'testMode', getConfig( 'testMode' ) );
			urlParams.append( 'source_url', window.location.href );
			urlParams.append( 'tracksUserIdentity', tracksUserId );

			return getConfig( 'woopayHost' ) + '/otp/?' + urlParams.toString();
		};

		const iframe = document.createElement( 'iframe' );
		iframe.src = getWoopayOtpUrl();
		iframe.height = 0;
		iframe.style.visibility = 'hidden';
		iframe.style.position = 'absolute';
		iframe.style.top = '0';

		iframe.addEventListener( 'load', () => {
			// Change button's onClick handle to use express checkout flow.
			initWoopayRef.current = ( e ) => {
				e.preventDefault();

				if ( isPreview || isLoadingRef.current ) {
					return;
				}

				// Set isLoadingRef to true to prevent multiple clicks.
				isLoadingRef.current = true;

				wcpayTracks.recordUserEvent(
					wcpayTracks.events.WOOPAY_BUTTON_CLICK,
					{
						source: context,
					}
				);

				if ( isProductPage ) {
					const productData = getProductDataRef.current();

					if ( ! productData ) {
						return;
					}

					if ( listenForCartChanges.stop ) {
						// Temporarily stop listening for cart changes to prevent
						// rendering a new button + iFrame when the cart is updated.
						listenForCartChanges.stop();
					}

					addToCartRef.current( productData ).then( () => {
						if ( listenForCartChanges.start ) {
							// Start listening for cart changes, again.
							listenForCartChanges.start();
						}
						request(
							buildAjaxURL(
								getConfig( 'wcAjaxUrl' ),
								'get_woopay_session'
							),
							{
								_ajax_nonce: getConfig( 'woopaySessionNonce' ),
							}
						)
							.then( ( response ) => {
								iframe.contentWindow.postMessage(
									{
										action: 'setPreemptiveSessionData',
										value: response,
									},
									getConfig( 'woopayHost' )
								);
							} )
							.catch( () => {
								const errorMessage = __(
									'Something went wrong. Please try again.',
									'woocommerce-payments'
								);
								showErrorMessage( context, errorMessage );
								isLoadingRef.current = false;
							} );
					} );
				} else {
					// Non-product pages already have pre-fetched session data.
					sessionDataPromiseRef.current
						?.then( ( response ) => {
							iframe.contentWindow.postMessage(
								{
									action: 'setPreemptiveSessionData',
									value: response,
								},
								getConfig( 'woopayHost' )
							);
						} )
						.catch( () => {
							const errorMessage = __(
								'Something went wrong. Please try again.',
								'woocommerce-payments'
							);
							showErrorMessage( context, errorMessage );
							isLoadingRef.current = false;
						} );
				}
			};
		} );

<<<<<<< HEAD
		return iframe;
	}, [ isProductPage, context, isPreview, listenForCartChanges ] );

	useEffect( () => {
		if ( isPreview || ! getConfig( 'isWoopayFirstPartyAuthEnabled' ) ) {
			return;
		}

		if ( ! isProductPage ) {
			// Start to pre-fetch session data for non-product pages.
			sessionDataPromiseRef.current = request(
				buildAjaxURL( getConfig( 'wcAjaxUrl' ), 'get_woopay_session' ),
				{
					_ajax_nonce: getConfig( 'woopaySessionNonce' ),
				}
			).then( ( response ) => response );
		}

		buttonRef.current.parentElement.style.position = 'relative';
		buttonRef.current.parentElement.appendChild( newIframe() );
=======
		if ( isProductPage ) {
			if ( isAddToCartDisabled ) {
				alert(
					window.wc_add_to_cart_variation_params
						.i18n_make_a_selection_text
				);
				return;
			}

			const productData = getProductData();
>>>>>>> af41db79

		const onMessage = ( event ) => {
			const isFromWoopayHost = getConfig( 'woopayHost' ).startsWith(
				event.origin
			);
			const isSessionDataSuccess =
				event.data.action === 'set_preemptive_session_data_success';
			const istSessionDataError =
				event.data.action === 'set_preemptive_session_data_error';
			const isSessionDataResponse =
				isSessionDataSuccess || istSessionDataError;
			if ( ! isFromWoopayHost || ! isSessionDataResponse ) {
				return;
			}

<<<<<<< HEAD
			if ( isSessionDataSuccess ) {
				window.location.href = event.data.value.redirect_url;
			} else if ( istSessionDataError ) {
				const errorMessage = __(
					'WooPay is unavailable at this time. Please try again.',
					'woocommerce-payments'
				);
				showErrorMessage( context, errorMessage );
				isLoadingRef.current = false;
			}
		};

		window.addEventListener( 'message', onMessage );

		return () => {
			window.removeEventListener( 'message', onMessage );
		};
	}, [ context, isPreview, isProductPage, newIframe ] );

	useEffect( () => {
		// Set button's default onClick handle to use modal checkout flow.
		initWoopayRef.current = ( e ) => {
			e.preventDefault();

			if ( isPreview ) {
				return; // eslint-disable-line no-useless-return
			}

			wcpayTracks.recordUserEvent(
				wcpayTracks.events.WOOPAY_BUTTON_CLICK,
				{
					source: context,
				}
			);

			if ( isProductPage ) {
				const productData = getProductDataRef.current();
				if ( ! productData ) {
					return;
				}

				addToCartRef
					.current( productData )
					.then( () => {
						expressCheckoutIframe( api, context, emailSelector );
					} )
					.catch( () => {
						// handle error.
					} );
			} else {
				expressCheckoutIframe( api, context, emailSelector );
			}
		};
	}, [ api, context, emailSelector, isPreview, isProductPage ] );
=======
			addToCart( productData )
				.then( ( res ) => {
					if ( res.error ) {
						if ( res.submit ) {
							// Some extensions needs to submit the form
							// to show error messages.
							document.querySelector( 'form.cart' ).submit();
						}
						return;
					}

					expressCheckoutIframe( api, context, emailSelector );
				} )
				.catch( () => {
					// handle error.
				} );
		} else {
			expressCheckoutIframe( api, context, emailSelector );
		}
	};
>>>>>>> af41db79

	return (
		<button
			ref={ buttonRef }
			key={ `${ buttonType }-${ theme }-${ size }` }
			aria-label={ buttonType !== 'default' ? text : __( 'WooPay' ) }
			onClick={ ( e ) => initWoopayRef.current( e ) }
			className="woopay-express-button"
			data-type={ buttonType }
			data-size={ size }
			data-theme={ theme }
			data-width-type={ buttonWidthType }
			style={ { height: `${ height }px` } }
		>
			{ text }
			<ThemedWooPayIcon />
		</button>
	);
};<|MERGE_RESOLUTION|>--- conflicted
+++ resolved
@@ -194,7 +194,6 @@
 			};
 		} );
 
-<<<<<<< HEAD
 		return iframe;
 	}, [ isProductPage, context, isPreview, listenForCartChanges ] );
 
@@ -215,18 +214,6 @@
 
 		buttonRef.current.parentElement.style.position = 'relative';
 		buttonRef.current.parentElement.appendChild( newIframe() );
-=======
-		if ( isProductPage ) {
-			if ( isAddToCartDisabled ) {
-				alert(
-					window.wc_add_to_cart_variation_params
-						.i18n_make_a_selection_text
-				);
-				return;
-			}
-
-			const productData = getProductData();
->>>>>>> af41db79
 
 		const onMessage = ( event ) => {
 			const isFromWoopayHost = getConfig( 'woopayHost' ).startsWith(
@@ -242,7 +229,6 @@
 				return;
 			}
 
-<<<<<<< HEAD
 			if ( isSessionDataSuccess ) {
 				window.location.href = event.data.value.redirect_url;
 			} else if ( istSessionDataError ) {
@@ -279,6 +265,14 @@
 			);
 
 			if ( isProductPage ) {
+				if ( isAddToCartDisabled ) {
+					alert(
+						window.wc_add_to_cart_variation_params
+							.i18n_make_a_selection_text
+					);
+					return;
+				}
+
 				const productData = getProductDataRef.current();
 				if ( ! productData ) {
 					return;
@@ -286,7 +280,16 @@
 
 				addToCartRef
 					.current( productData )
-					.then( () => {
+					.then( ( res ) => {
+						if ( res.error ) {
+							if ( res.submit ) {
+								// Some extensions needs to submit the form
+								// to show error messages.
+								document.querySelector( 'form.cart' ).submit();
+							}
+							return;
+						}
+
 						expressCheckoutIframe( api, context, emailSelector );
 					} )
 					.catch( () => {
@@ -296,29 +299,14 @@
 				expressCheckoutIframe( api, context, emailSelector );
 			}
 		};
-	}, [ api, context, emailSelector, isPreview, isProductPage ] );
-=======
-			addToCart( productData )
-				.then( ( res ) => {
-					if ( res.error ) {
-						if ( res.submit ) {
-							// Some extensions needs to submit the form
-							// to show error messages.
-							document.querySelector( 'form.cart' ).submit();
-						}
-						return;
-					}
-
-					expressCheckoutIframe( api, context, emailSelector );
-				} )
-				.catch( () => {
-					// handle error.
-				} );
-		} else {
-			expressCheckoutIframe( api, context, emailSelector );
-		}
-	};
->>>>>>> af41db79
+	}, [
+		api,
+		context,
+		emailSelector,
+		isPreview,
+		isProductPage,
+		isAddToCartDisabled,
+	] );
 
 	return (
 		<button
