/**
 * External dependencies
 */
import { useEffect, useState } from 'react';
import validator from 'validator';

const useExpressCheckoutProductHandler = ( api, isProductPage = false ) => {
	const [ isAddToCartDisabled, setIsAddToCartDisabled ] = useState( false );

	const getAttributes = () => {
		const select = document
			.querySelector( '.variations_form' )
			?.querySelectorAll( '.variations select' );
		const attributes = {};

		if ( select ) {
			select.forEach( ( s ) => {
				const attributeName = s.name;
				const value = s.value || '';

				attributes[ attributeName ] = value;
			} );
		}

		return attributes;
	};

	const validateGiftCardFields = ( data ) => {
		const requiredFields = [
			'wc_gc_giftcard_to',
			'wc_gc_giftcard_from',
			'wc_gc_giftcard_to_multiple',
		];

		for ( const requiredField of requiredFields ) {
			if (
				data.hasOwnProperty( requiredField ) &&
				! data[ requiredField ]
			) {
				alert( 'Please fill out all required fields' );
				return false;
			}
		}

		if ( data.hasOwnProperty( 'wc_gc_giftcard_to_multiple' ) ) {
			if (
				! data.wc_gc_giftcard_to_multiple
					.split( ',' )
					.every( ( email ) => validator.isEmail( email.trim() ) )
			) {
				alert( 'Please type only valid emails' );
				return false;
			}
		}

		if ( data.hasOwnProperty( 'wc_gc_giftcard_to' ) ) {
			if ( ! validator.isEmail( data.wc_gc_giftcard_to ) ) {
				alert( 'Please type only valid emails' );
				return false;
			}
		}

		return true;
	};

	const getProductData = () => {
		const productId = document.querySelector( '.single_add_to_cart_button' )
			.value;

<<<<<<< HEAD
		// Check if product is a bundle product.
		const bundleForm = document.querySelector( '.bundle_form' );
		// Check if product is a gravity form.
		const gravityForm = document
			.querySelector( '[name="wc_gforms_form_id"]' )
			?.closest( 'form.cart' );
=======
>>>>>>> bf89de20
		// Check if product is a variable product.
		const variation = document.querySelector( '.single_variation_wrap' );

		let data = {
			product_id: productId,
			qty: document.querySelector( '.quantity .qty' ).value,
		};

<<<<<<< HEAD
		if ( bundleForm || gravityForm ) {
			const formData = new FormData( bundleForm || gravityForm );
=======
		if ( variation ) {
			data.product_id = variation.querySelector(
				'input[name="product_id"]'
			).value;
			data.attributes = document.querySelector( '.variations_form' )
				? getAttributes()
				: [];
		} else {
			const formData = new FormData(
				document.querySelector( 'form.cart' )
			);
>>>>>>> bf89de20

			const attributes = {};

			for ( const fields of formData.entries() ) {
				attributes[ fields[ 0 ] ] = fields[ 1 ];
			}

			data = {
				...data,
				...attributes,
			};
		}

		const addOnForm = document.querySelector( 'form.cart' );

		if ( addOnForm ) {
			const formData = new FormData( addOnForm );

			formData.forEach( ( value, name ) => {
				if (
					/^addon-/.test( name ) ||
					/^wc_gc_giftcard_/.test( name )
				) {
					if ( /\[\]$/.test( name ) ) {
						const fieldName = name.substring( 0, name.length - 2 );

						if ( data[ fieldName ] ) {
							data[ fieldName ].push( value );
						} else {
							data[ fieldName ] = [ value ];
						}
					} else {
						data[ name ] = value;
					}
				}
			} );

			if ( ! validateGiftCardFields( data ) ) {
				return false;
			}
		}

		return data;
	};

	const addToCart = ( data ) => {
		return api.expressCheckoutAddToCart( data );
	};

	useEffect( () => {
		if ( ! isProductPage ) {
			return;
		}

		const getIsAddToCartDisabled = () => {
			const addToCartButton = document.querySelector(
				'.single_add_to_cart_button'
			);

			return (
				addToCartButton.disabled ||
				addToCartButton.classList.contains( 'disabled' )
			);
		};

		setIsAddToCartDisabled( getIsAddToCartDisabled() );

		const enableAddToCartButton = () => {
			setIsAddToCartDisabled( false );
		};

		const disableAddToCartButton = () => {
			setIsAddToCartDisabled( true );
		};

		const bundleForm = document.querySelector( '.bundle_form' );
		const variationForm = document.querySelector( '.variations_form' );

		if ( bundleForm ) {
			// eslint-disable-next-line no-undef
			jQuery( bundleForm )
				.on( 'woocommerce-product-bundle-show', enableAddToCartButton )
				.on(
					'woocommerce-product-bundle-hide',
					disableAddToCartButton
				);
		} else if ( variationForm ) {
			// eslint-disable-next-line no-undef
			jQuery( variationForm )
				.on( 'show_variation', enableAddToCartButton )
				.on( 'hide_variation', disableAddToCartButton );
		}

		return () => {
			if ( bundleForm ) {
				// eslint-disable-next-line no-undef
				jQuery( bundleForm )
					.off(
						'woocommerce-product-bundle-show',
						enableAddToCartButton
					)
					.off(
						'woocommerce-product-bundle-hide',
						disableAddToCartButton
					);
			} else if ( variationForm ) {
				// eslint-disable-next-line no-undef
				jQuery( variationForm )
					.off( 'show_variation', enableAddToCartButton )
					.off( 'hide_variation', disableAddToCartButton );
			}
		};
	}, [ isProductPage, setIsAddToCartDisabled ] );

	return {
		addToCart,
		getProductData,
		isAddToCartDisabled,
	};
};

export default useExpressCheckoutProductHandler;<|MERGE_RESOLUTION|>--- conflicted
+++ resolved
@@ -67,15 +67,6 @@
 		const productId = document.querySelector( '.single_add_to_cart_button' )
 			.value;
 
-<<<<<<< HEAD
-		// Check if product is a bundle product.
-		const bundleForm = document.querySelector( '.bundle_form' );
-		// Check if product is a gravity form.
-		const gravityForm = document
-			.querySelector( '[name="wc_gforms_form_id"]' )
-			?.closest( 'form.cart' );
-=======
->>>>>>> bf89de20
 		// Check if product is a variable product.
 		const variation = document.querySelector( '.single_variation_wrap' );
 
@@ -84,10 +75,6 @@
 			qty: document.querySelector( '.quantity .qty' ).value,
 		};
 
-<<<<<<< HEAD
-		if ( bundleForm || gravityForm ) {
-			const formData = new FormData( bundleForm || gravityForm );
-=======
 		if ( variation ) {
 			data.product_id = variation.querySelector(
 				'input[name="product_id"]'
@@ -99,7 +86,6 @@
 			const formData = new FormData(
 				document.querySelector( 'form.cart' )
 			);
->>>>>>> bf89de20
 
 			const attributes = {};
 
