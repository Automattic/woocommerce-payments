/* stylelint-disable selector-id-pattern */
#contact_details {
	float: none;
}

#contact_details + #customer_details {
	display: block;
}
/* stylelint-enable selector-id-pattern */

#contact-fields,
.woopay-billing-email {
	.wc-block-components-text-input,
	.woocommerce-input-wrapper {
		display: inline-block;
		position: relative;
		width: 100%;

		.wc-block-components-spinner {
			right: 10px;
			width: 24px;
		}
	}
}

.woopay-login-session-iframe {
	width: 100%;
	height: 100vh;
	position: fixed;
	top: 50%;
	left: 50%;
	transform: translate( -50%, -50% );
	z-index: 355000;
	border: 0;
	background: #fff;
	visibility: hidden;
	&.open {
		transition: top 500ms;
		visibility: visible;
	}
}

@media screen and ( min-width: 768px ) {
	.woopay-login-session-iframe-wrapper {
		position: fixed;
		background: rgba( 117, 117, 117, 0.6 );
		top: 0;
		left: 0;
		width: 100vw;
		height: 100vh;
		content: ' ';
		display: block;
		z-index: 355000;

		.woopay-login-session-iframe {
			transition: none;
			height: 90vh;
			max-height: 520px;
			position: absolute;
			max-width: 374px;
			border-radius: 8px;
		}
	}
}

.woopay-otp-iframe {
	transition: top 500ms;
	width: 100%;
	height: 100dvh; /* stylelint-disable-line unit-no-unknown */
	position: fixed;
	top: 100%;
	left: 0;
	z-index: 355000;
	border: 0;
	background: #fff;
	&.open {
		top: 0;
	}
}

.woopay-otp-iframe-wrapper {
	.arrow {
		position: fixed;
		top: 100%;
	}
}

@media screen and ( min-width: 768px ) {
	.woopay-otp-iframe-wrapper {
		position: fixed;
		background: rgba( 117, 117, 117, 0.6 );
		top: 0;
		left: 0;
		width: 100vw;
		height: 100vh;
		content: ' ';
		display: block;
		z-index: 355000;

		.woopay-otp-iframe {
			transition: none;
			height: 90vh;
			max-height: 650px;
			position: absolute;
			max-width: 374px;
			border-radius: 8px;
			right: 50px;
			left: auto;
		}

		.arrow {
			position: absolute;
			right: calc( 15px / 2 );
			background: transparent;
			width: 0;
			height: 0;
			z-index: 355001;
			border-top: 15px solid transparent;
			border-bottom: 15px solid transparent;
			border-right: 15px solid #fff;
		}
	}
}

.woopay-express-button {
	font-size: 16px;
	font-weight: 500;
	font-family: 'SF Pro Text', 'Helvetica Neue', 'Helvetica', 'Roboto', 'Arial',
		sans-serif;
	letter-spacing: 0.8px;
	height: 40px;
	background: $white !important;
	border: 1px solid $white !important;
	color: $studio-black !important;
	width: 100%;
	border-radius: 4px;
	padding-top: 1px;
	padding-bottom: 1px;
	display: flex !important;
	align-items: center;
	justify-content: center;
	white-space: nowrap;
	text-transform: none;
	list-style-type: none;

	&:not( :disabled ):hover {
		background: #e0e0e0 !important;
		cursor: pointer;
	}

	&:disabled {
		opacity: 0.5;
		cursor: not-allowed;
	}

	&.is-loading,
	&.is-loading:hover,
	&.is-loading:disabled {
		opacity: 1 !important;
	}

	svg {
		fill: $studio-woocommerce-purple-60;
		position: relative;
		top: 1px;
	}

	&[data-type='buy'],
	&[data-type='book'],
	&[data-type='donate'] {
		svg {
			flex-shrink: 0.4;
			margin-left: 3px;
		}
	}

	&[data-width-type='wide'] {
		svg {
			flex-shrink: 1;
			margin-left: 6px;
		}
	}

	&[data-theme='dark'] {
		background: $studio-woocommerce-purple-60 !important;
		color: $white !important;
		border-color: $studio-woocommerce-purple-60 !important;

		svg {
			fill: $white;
		}
		&:not( :disabled ):hover {
			background: #533582 !important;
		}
	}

	&[data-theme='light-outline'] {
		border-color: $studio-black !important;
		&:not( :disabled ):hover {
			background: #e0e0e0 !important;
		}
	}

	&[data-size='medium'] {
		font-size: 18px;
		height: 48px;

		svg {
			top: 2px;
			width: auto;
			height: 27px;
		}

		&[data-type='buy'],
		&[data-type='book'],
		&[data-type='donate'] {
			svg {
				flex-shrink: 0.6;
				margin-left: 3px;
			}
		}

		&[data-width-type='wide'] {
			&[data-type='buy'],
			&[data-type='book'],
			&[data-type='donate'] {
				svg {
					flex-shrink: 1;
					margin-left: 6px;
				}
			}
		}
	}

	&[data-size='large'] {
<<<<<<< HEAD
		font-size: 20px;
		height: 56px;
=======
		font-size: 13px;
		height: 55px;
>>>>>>> 2c37ea23

		svg {
			top: 3px;
			width: auto;
			height: 32px;
		}

		&[data-type='buy'],
		&[data-type='book'],
		&[data-type='donate'] {
			svg {
				flex-shrink: 0.6;
				margin-left: 3px;
				margin-bottom: 0.25rem;
			}
		}

		&[data-width-type='wide'] {
			&[data-type='buy'],
			&[data-type='book'],
			&[data-type='donate'] {
				svg {
					flex-shrink: 1;
					margin-left: 8px;
					margin-bottom: 0;
				}
			}
		}
	}
}

@keyframes spinner__animation {
	0% {
		animation-timing-function: cubic-bezier(
			0.5856,
			0.0703,
			0.4143,
			0.9297
		);
		transform: rotate( 0deg );
	}
	100% {
		transform: rotate( 360deg );
	}
}

/**
 * Sourced from https://github.com/woocommerce/woocommerce-blocks/blob/4dfe904f761423c1ac494f0d6319c602965b5efe/assets/js/base/components/spinner/style.scss.
 * Depending on the wc-blocks version, these styles are not loaded, so they need to be included here.
 */
.wc-block-components-spinner {
	position: absolute;
	width: 100%;
	height: 100%;
	color: inherit;
	box-sizing: content-box;
	text-align: center;
	font-size: 1.25em;

	&::after {
		content: ' ';
		position: absolute;
		top: 50%;
		left: 50%;
		margin: -0.5em 0 0 -0.5em;
		width: 1em;
		height: 1em;
		box-sizing: border-box;
		transform-origin: 50% 50%;
		transform: translateZ( 0 ) scale( 0.5 );
		backface-visibility: hidden;
		border-radius: 50%;
		border: 0.2em solid currentColor;
		border-left-color: transparent;
		animation: spinner__animation 1s infinite linear;
	}
}<|MERGE_RESOLUTION|>--- conflicted
+++ resolved
@@ -233,13 +233,8 @@
 	}
 
 	&[data-size='large'] {
-<<<<<<< HEAD
 		font-size: 20px;
-		height: 56px;
-=======
-		font-size: 13px;
 		height: 55px;
->>>>>>> 2c37ea23
 
 		svg {
 			top: 3px;
