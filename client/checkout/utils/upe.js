--- conflicted
+++ resolved
@@ -302,7 +302,6 @@
 };
 
 /**
-<<<<<<< HEAD
  * Check whether Stripe Link is enabled.
  *
  * @param {Object} paymentMethodsConfig Checkout payment methods configuration settings object.
@@ -348,11 +347,10 @@
  */
 export const blocksShowLinkButtonHandler = ( linkAutofill ) => {
 	const emailInput = document.getElementById( 'email' );
-	const buttonDisplay = emailInput.value ? 'inline-block' : 'none';
 
 	const stripeLinkButton = document.createElement( 'button' );
 	stripeLinkButton.setAttribute( 'class', 'wcpay-stripelink-modal-trigger' );
-	stripeLinkButton.style.display = buttonDisplay;
+	stripeLinkButton.style.display = emailInput.value ? 'inline-block' : 'none';
 	stripeLinkButton.addEventListener( 'click', ( event ) => {
 		event.preventDefault();
 		linkAutofill.launch( {
@@ -361,7 +359,9 @@
 	} );
 
 	emailInput.parentNode.appendChild( stripeLinkButton );
-=======
+};
+
+/**
  * Converts form fields object into Stripe `billing_details` object.
  *
  * @param {Object} fields Object mapping checkout billing fields to values.
@@ -420,5 +420,4 @@
 	delete billingAsShippingAddress.phone;
 
 	return billingAsShippingAddress;
->>>>>>> 0883b09a
 };