--- conflicted
+++ resolved
@@ -383,11 +383,8 @@
 		getConfig( 'wcBlocksUPEAppearance' )
 	);
 	const [ fontRules ] = useState( getFontRulesFromPage() );
-<<<<<<< HEAD
 	const paymentMethodsConfig = getUPEConfig( 'paymentMethodsConfig' );
-=======
 	const [ fingerprint ] = useFingerprint();
->>>>>>> 35ea3961
 
 	useEffect( () => {
 		async function generateUPEAppearance() {
@@ -407,8 +404,10 @@
 		}
 		async function createIntent( paymentMethodId ) {
 			try {
-<<<<<<< HEAD
-				const response = await api.createIntent( paymentMethodId );
+				const response = await api.createIntent(
+					fingerprint,
+					paymentMethodId
+				);
 				const cartHash = getCookieValue( 'woocommerce_cart_hash' );
 				if ( cartHash ) {
 					paymentMethodsConfig[
@@ -420,9 +419,6 @@
 						'-' +
 						response.client_secret;
 				}
-=======
-				const response = await api.createIntent( fingerprint );
->>>>>>> 35ea3961
 				setPaymentIntentId( response.id );
 				setClientSecret( response.client_secret );
 			} catch ( error ) {
@@ -451,25 +447,16 @@
 		}
 
 		setHasRequestedIntent( true );
-<<<<<<< HEAD
 		getOrCreateIntent( props.paymentMethodId );
 	}, [
 		props.paymentMethodId,
 		paymentIntentId,
 		paymentMethodsConfig,
-=======
-		createIntent();
-	}, [
-		paymentIntentId,
->>>>>>> 35ea3961
 		hasRequestedIntent,
 		api,
 		errorMessage,
 		appearance,
-<<<<<<< HEAD
-=======
 		fingerprint,
->>>>>>> 35ea3961
 	] );
 
 	if ( ! clientSecret ) {
