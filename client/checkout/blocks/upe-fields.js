--- conflicted
+++ resolved
@@ -20,7 +20,6 @@
  */
 import './style.scss';
 import confirmUPEPayment from './confirm-upe-payment.js';
-<<<<<<< HEAD
 import { getConfig, getUPEConfig } from 'utils/checkout';
 import {
 	getTerms,
@@ -28,12 +27,7 @@
 	getCookieValue,
 } from '../utils/upe';
 import { WC_STORE_CART } from '../constants.js';
-=======
-import { getConfig } from 'utils/checkout';
-import { getTerms } from '../utils/upe';
 import { decryptClientSecret } from '../utils/encryption';
-import { PAYMENT_METHOD_NAME_CARD, WC_STORE_CART } from '../constants.js';
->>>>>>> 60c82e3d
 import enableStripeLinkPaymentMethod from 'wcpay/checkout/stripe-link';
 import { useDispatch, useSelect } from '@wordpress/data';
 import { getAppearance, getFontRulesFromPage } from '../upe-styles';
