/**
 * External dependencies
 */
import {
	Elements,
	useStripe,
	useElements,
	PaymentElement,
} from '@stripe/react-stripe-js';
import {
	getPaymentMethods,
	// eslint-disable-next-line import/no-unresolved
} from '@woocommerce/blocks-registry';
import { useEffect, useState } from '@wordpress/element';
import { __ } from '@wordpress/i18n';

/**
 * Internal dependencies
 */
import './style.scss';
import confirmUPEPayment from './confirm-upe-payment.js';
import { getConfig } from 'utils/checkout';
import {
	getStripeElementOptions,
	useCustomerData,
	isLinkEnabled,
	blocksShowLinkButtonHandler,
} from '../utils/upe';
import { decryptClientSecret } from '../utils/encryption';
import { PAYMENT_METHOD_NAME_CARD } from '../constants.js';
import enableStripeLinkPaymentMethod from 'wcpay/checkout/stripe-link';
import { getAppearance, getFontRulesFromPage } from '../upe-styles';
import { useFingerprint } from './hooks';
import {
	BLOCKS_SHIPPING_ADDRESS_FIELDS,
	BLOCKS_BILLING_ADDRESS_FIELDS,
} from '../constants';

const WCPayUPEFields = ( {
	api,
	activePaymentMethod,
	billing: { billingData },
	shippingData,
	eventRegistration: {
		onPaymentProcessing,
		onCheckoutAfterProcessingWithSuccess,
	},
	emitResponse,
	paymentIntentId,
	paymentIntentSecret,
	errorMessage,
	shouldSavePayment,
	fingerprint,
} ) => {
	const stripe = useStripe();
	const elements = useElements();

	const [ isUPEComplete, setIsUPEComplete ] = useState( false );
	const [ selectedUPEPaymentType, setSelectedUPEPaymentType ] = useState(
		''
	);
	const [ paymentCountry, setPaymentCountry ] = useState( null );

	const paymentMethodsConfig = getConfig( 'paymentMethodsConfig' );
	const testMode = getConfig( 'testMode' );
	const testCopy = (
		<p>
			<strong>Test mode:</strong> use the test VISA card 4242424242424242
			with any expiry date and CVC.
		</p>
	);

	const gatewayConfig = getPaymentMethods()[ PAYMENT_METHOD_NAME_CARD ];
	const customerData = useCustomerData();

	useEffect( () => {
		if ( isLinkEnabled( paymentMethodsConfig ) ) {
			enableStripeLinkPaymentMethod( {
				api: api,
				elements: elements,
				emailId: 'email',
				fill_field_method: ( address, nodeId, key ) => {
					const setAddress =
						BLOCKS_SHIPPING_ADDRESS_FIELDS[ key ] === nodeId
							? customerData.setShippingAddress
							: customerData.setBillingData ||
							  customerData.setBillingAddress;
					const customerAddress =
						BLOCKS_SHIPPING_ADDRESS_FIELDS[ key ] === nodeId
							? customerData.shippingAddress
							: customerData.billingData ||
							  customerData.billingAddress;

					if ( key === 'line1' ) {
						customerAddress.address_1 = address.address[ key ];
					} else if ( key === 'line2' ) {
						customerAddress.address_2 = address.address[ key ];
					} else if ( key === 'postal_code' ) {
						customerAddress.postcode = address.address[ key ];
					} else {
						customerAddress[ key ] = address.address[ key ];
					}

					setAddress( customerAddress );

					function getEmail() {
						return document.getElementById( 'email' ).value;
					}

					if ( customerData.billingData ) {
						customerData.billingData.email = getEmail();
						customerData.setBillingData( customerData.billingData );
					} else {
						customerData.billingAddress.email = getEmail();
						customerData.setBillingAddress(
							customerData.billingAddress
						);
					}
				},
<<<<<<< HEAD
				show_button: blocksShowLinkButtonHandler,
=======
				show_button: ( linkAutofill ) => {
					jQuery( '#email' )
						.parent()
						.append(
							'<button class="wcpay-stripelink-modal-trigger"></button>'
						);
					if ( jQuery( '#email' ).val() !== '' ) {
						jQuery( '.wcpay-stripelink-modal-trigger' ).show();
					}

					//Handle StripeLink button click.
					jQuery( '.wcpay-stripelink-modal-trigger' ).on(
						'click',
						( event ) => {
							event.preventDefault();
							// Trigger modal.
							linkAutofill.launch( {
								email: jQuery( '#email' ).val(),
							} );
						}
					);
				},
>>>>>>> 5138775c
				complete_shipping: () => {
					return (
						document.getElementById( 'shipping-address_1' ) !== null
					);
				},
				shipping_fields: BLOCKS_SHIPPING_ADDRESS_FIELDS,
				billing_fields: BLOCKS_BILLING_ADDRESS_FIELDS,
				complete_billing: () => {
					return (
						document.getElementById( 'billing-address_1' ) !== null
					);
				},
			} );
		}
		// eslint-disable-next-line react-hooks/exhaustive-deps
	}, [ elements ] );

	// When it's time to process the payment, generate a Stripe payment method object.
	useEffect(
		() =>
			onPaymentProcessing( () => {
				if ( PAYMENT_METHOD_NAME_CARD !== activePaymentMethod ) {
					return;
				}

				if ( ! isUPEComplete ) {
					return {
						type: 'error',
						message: __(
							'Your payment information is incomplete.',
							'woocommerce-payments'
						),
					};
				}

				if ( errorMessage ) {
					return {
						type: 'error',
						message: errorMessage,
					};
				}

				if (
					gatewayConfig.supports.showSaveOption &&
					shouldSavePayment &&
					! paymentMethodsConfig[ selectedUPEPaymentType ].isReusable
				) {
					return {
						type: 'error',
						message: __(
							'This payment method can not be saved for future use.',
							'woocommerce-payments'
						),
					};
				}

				const fraudPreventionToken = document
					.querySelector( '#wcpay-fraud-prevention-token' )
					?.getAttribute( 'value' );

				return {
					type: 'success',
					meta: {
						paymentMethodData: {
							paymentMethod: PAYMENT_METHOD_NAME_CARD,
							wc_payment_intent_id: paymentIntentId,
							wcpay_selected_upe_payment_type: selectedUPEPaymentType,
							'wcpay-fraud-prevention-token':
								fraudPreventionToken ?? '',
							'wcpay-fingerprint': fingerprint,
						},
					},
				};
			} ),
		// not sure if we need to disable this, but kept it as-is to ensure nothing breaks. Please consider passing all the deps.
		// eslint-disable-next-line react-hooks/exhaustive-deps
		[
			activePaymentMethod,
			isUPEComplete,
			selectedUPEPaymentType,
			shouldSavePayment,
			fingerprint,
		]
	);

	// Once the server has completed payment processing, confirm the intent if necessary.
	useEffect(
		() =>
			onCheckoutAfterProcessingWithSuccess(
				( { orderId, processingResponse: { paymentDetails } } ) => {
					async function updateIntent() {
						if ( api.handleDuplicatePayments( paymentDetails ) ) {
							return;
						}

						await api.updateIntent(
							paymentIntentId,
							orderId,
							shouldSavePayment ? 'yes' : 'no',
							selectedUPEPaymentType,
							paymentCountry,
							fingerprint
						);

						return confirmUPEPayment(
							api,
							paymentDetails.redirect_url,
							paymentDetails.payment_needed,
							paymentIntentSecret,
							elements,
							billingData,
							shippingData,
							emitResponse,
							selectedUPEPaymentType
						);
					}

					return updateIntent();
				}
			),
		// not sure if we need to disable this, but kept it as-is to ensure nothing breaks. Please consider passing all the deps.
		// eslint-disable-next-line react-hooks/exhaustive-deps
		[
			elements,
			stripe,
			api,
			paymentIntentId,
			shouldSavePayment,
			selectedUPEPaymentType,
			paymentCountry,
		]
	);

	// Checks whether there are errors within a field, and saves them for later reporting.
	const upeOnChange = ( event ) => {
		// Update WC Blocks gateway config based on selected UPE payment method.
		gatewayConfig.supports.showSaveOption =
			paymentMethodsConfig[ event.value.type ].showSaveOption;

		setIsUPEComplete( event.complete );
		setSelectedUPEPaymentType( event.value.type );
		setPaymentCountry( event.value.country );
	};

	return (
		<>
			{ testMode ? testCopy : '' }
			<PaymentElement
				options={ getStripeElementOptions(
					shouldSavePayment,
					paymentMethodsConfig
				) }
				onChange={ upeOnChange }
				className="wcpay-payment-element"
			/>
		</>
	);
};

/**
 * Wraps WCPayFields within the necessary Stripe consumer components.
 *
 * @param {Object} props All props given by WooCommerce Blocks.
 * @return {Object}     The wrapped React element.
 */
const ConsumableWCPayFields = ( { api, ...props } ) => {
	const stripe = api.getStripe();
	const [ paymentIntentId, setPaymentIntentId ] = useState( null );
	const [ clientSecret, setClientSecret ] = useState( null );
	const [ hasRequestedIntent, setHasRequestedIntent ] = useState( false );
	const [ errorMessage, setErrorMessage ] = useState( null );
	const [ appearance, setAppearance ] = useState(
		getConfig( 'wcBlocksUPEAppearance' )
	);
	const [ fontRules ] = useState( getFontRulesFromPage() );
	const [ fingerprint, fingerprintErrorMessage ] = useFingerprint();

	useEffect( () => {
		async function generateUPEAppearance() {
			// Generate UPE input styles.
			const upeAppearance = getAppearance( true );
			await api.saveUPEAppearance( upeAppearance, 'true' );

			// Update appearance state
			setAppearance( upeAppearance );
		}
		if ( ! appearance ) {
			generateUPEAppearance();
		}

		if ( fingerprintErrorMessage ) {
			setErrorMessage( fingerprintErrorMessage );
			return;
		}

		if ( paymentIntentId || hasRequestedIntent || ! fingerprint ) {
			return;
		}

		async function createIntent() {
			try {
				const response = await api.createIntent( fingerprint );
				setPaymentIntentId( response.id );
				setClientSecret( response.client_secret );
			} catch ( error ) {
				setErrorMessage(
					error.message
						? error.message
						: 'There was an error loading the payment gateway.'
				);
			}
		}
		setHasRequestedIntent( true );
		createIntent();
	}, [
		paymentIntentId,
		hasRequestedIntent,
		api,
		errorMessage,
		appearance,
		fingerprint,
		fingerprintErrorMessage,
	] );

	if ( ! clientSecret ) {
		if ( errorMessage ) {
			return (
				<div className="woocommerce-error">
					<div className="components-notice__content">
						{ errorMessage }
					</div>
				</div>
			);
		}

		return null;
	}

	return (
		<Elements
			stripe={ stripe }
			options={ {
				clientSecret: decryptClientSecret( clientSecret ),
				appearance,
				fonts: fontRules,
				loader: 'never',
			} }
		>
			<WCPayUPEFields
				api={ api }
				paymentIntentId={ paymentIntentId }
				paymentIntentSecret={ clientSecret }
				errorMessage={ errorMessage }
				fingerprint={ fingerprint }
				{ ...props }
			/>
		</Elements>
	);
};

export default ConsumableWCPayFields;<|MERGE_RESOLUTION|>--- conflicted
+++ resolved
@@ -117,32 +117,7 @@
 						);
 					}
 				},
-<<<<<<< HEAD
 				show_button: blocksShowLinkButtonHandler,
-=======
-				show_button: ( linkAutofill ) => {
-					jQuery( '#email' )
-						.parent()
-						.append(
-							'<button class="wcpay-stripelink-modal-trigger"></button>'
-						);
-					if ( jQuery( '#email' ).val() !== '' ) {
-						jQuery( '.wcpay-stripelink-modal-trigger' ).show();
-					}
-
-					//Handle StripeLink button click.
-					jQuery( '.wcpay-stripelink-modal-trigger' ).on(
-						'click',
-						( event ) => {
-							event.preventDefault();
-							// Trigger modal.
-							linkAutofill.launch( {
-								email: jQuery( '#email' ).val(),
-							} );
-						}
-					);
-				},
->>>>>>> 5138775c
 				complete_shipping: () => {
 					return (
 						document.getElementById( 'shipping-address_1' ) !== null
