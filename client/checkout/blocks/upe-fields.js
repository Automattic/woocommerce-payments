/* global jQuery */

/**
 * External dependencies
 */
import {
	Elements,
	useStripe,
	useElements,
	PaymentElement,
} from '@stripe/react-stripe-js';
import {
	getPaymentMethods,
	// eslint-disable-next-line import/no-unresolved
} from '@woocommerce/blocks-registry';
import { useEffect, useState } from '@wordpress/element';

/**
 * Internal dependencies
 */
import './style.scss';
import confirmUPEPayment from './confirm-upe-payment.js';
import { getConfig } from 'utils/checkout';
import { getTerms } from '../utils/upe';
<<<<<<< HEAD
import { PAYMENT_METHOD_NAME_CARD, WC_STORE_CART } from '../constants.js';
import enableStripeLinkPaymentMethod from 'wcpay/checkout/stripe-link';
import { useDispatch, useSelect } from '@wordpress/data';

const useCustomerData = () => {
	const { customerData, isInitialized } = useSelect( ( select ) => {
		const store = select( WC_STORE_CART );
		return {
			customerData: store.getCustomerData(),
			isInitialized: store.hasFinishedResolution( 'getCartData' ),
		};
	} );
	const { setShippingAddress, setBillingData } = useDispatch( WC_STORE_CART );

	return {
		isInitialized,
		billingData: customerData.billingData,
		shippingAddress: customerData.shippingAddress,
		setBillingData,
		setShippingAddress,
	};
};
=======
import { PAYMENT_METHOD_NAME_CARD } from '../constants.js';
import { getAppearance, getFontRulesFromPage } from '../upe-styles';
>>>>>>> 01355e16

const WCPayUPEFields = ( {
	api,
	activePaymentMethod,
	billing: { billingData },
	eventRegistration: {
		onPaymentProcessing,
		onCheckoutAfterProcessingWithSuccess,
	},
	emitResponse,
	paymentIntentId,
	errorMessage,
	shouldSavePayment,
} ) => {
	const stripe = useStripe();
	const elements = useElements();

	const [ isUPEComplete, setIsUPEComplete ] = useState( false );
	const [ selectedUPEPaymentType, setSelectedUPEPaymentType ] = useState(
		''
	);
	const [ paymentCountry, setPaymentCountry ] = useState( null );

	const paymentMethodsConfig = getConfig( 'paymentMethodsConfig' );
	const testMode = getConfig( 'testMode' );
	const testCopy = (
		<p>
			<strong>Test mode:</strong> use the test VISA card 4242424242424242
			with any expiry date and CVC.
		</p>
	);

	const gatewayConfig = getPaymentMethods()[ PAYMENT_METHOD_NAME_CARD ];
	const customerData = useCustomerData();

	useEffect( () => {
		if (
			paymentMethodsConfig.link !== undefined &&
			paymentMethodsConfig.card !== undefined
		) {
			const shippingAddressFields = {
				line1: 'shipping-address_1',
				line2: 'shipping-address_2',
				city: 'shipping-city',
				state: 'components-form-token-input-1',
				postal_code: 'shipping-postcode',
				country: 'components-form-token-input-0',
			};
			const billingAddressFields = {
				line1: 'billing-address_1',
				line2: 'billing-address_2',
				city: 'billing-city',
				state: 'components-form-token-input-3',
				postal_code: 'billing-postcode',
				country: 'components-form-token-input-2',
			};

			enableStripeLinkPaymentMethod( {
				api: api,
				elements: elements,
				emailId: 'email',
				fill_field_method: ( address, nodeId, key ) => {
					const setAddress =
						shippingAddressFields[ key ] === nodeId
							? customerData.setShippingAddress
							: customerData.setBillingData;
					const customerAddress =
						shippingAddressFields[ key ] === nodeId
							? customerData.shippingAddress
							: customerData.billingData;

					if ( 'line1' === key ) {
						customerAddress.address_1 = address.address[ key ];
					} else if ( 'line2' === key ) {
						customerAddress.address_2 = address.address[ key ];
					} else if ( 'postal_code' === key ) {
						customerAddress.postcode = address.address[ key ];
					} else {
						customerAddress[ key ] = address.address[ key ];
					}

					setAddress( customerAddress );

					function getEmail() {
						return document.getElementById( 'email' ).value;
					}

					customerData.billingData.email = getEmail();
					customerData.setBillingData( customerData.billingData );
				},
				show_button: ( linkAutofill ) => {
					jQuery( '#email' )
						.parent()
						.append(
							'<button class="wcpay-stripelink-modal-trigger"></button>'
						);
					if ( '' !== jQuery( '#email' ).val() ) {
						jQuery( '.wcpay-stripelink-modal-trigger' ).show();
					}

					//Handle StripeLink button click.
					jQuery( '.wcpay-stripelink-modal-trigger' ).on(
						'click',
						( event ) => {
							event.preventDefault();

							// Trigger modal.
							linkAutofill.launch( {
								email: jQuery( '#email' ).val(),
							} );
						}
					);
				},
				complete_shipping: true,
				shipping_fields: shippingAddressFields,
				billing_fields: billingAddressFields,
				complete_billing: () => {
					return ! document.getElementById( 'checkbox-control-0' )
						.checked;
				},
			} );
		}
		// eslint-disable-next-line react-hooks/exhaustive-deps
	}, [ elements ] );

	// When it's time to process the payment, generate a Stripe payment method object.
	useEffect(
		() =>
			onPaymentProcessing( () => {
				if ( PAYMENT_METHOD_NAME_CARD !== activePaymentMethod ) {
					return;
				}

				if ( ! isUPEComplete ) {
					return {
						type: 'error',
						message: 'Your payment information is incomplete.',
					};
				}

				if ( errorMessage ) {
					return {
						type: 'error',
						message: errorMessage,
					};
				}

				if (
					gatewayConfig.supports.showSaveOption &&
					shouldSavePayment &&
					! paymentMethodsConfig[ selectedUPEPaymentType ].isReusable
				) {
					return {
						type: 'error',
						message:
							'This payment method can not be saved for future use.',
					};
				}

				return {
					type: 'success',
					meta: {
						paymentMethodData: {
							paymentMethod: PAYMENT_METHOD_NAME_CARD,
							wc_payment_intent_id: paymentIntentId,
							wcpay_selected_upe_payment_type: selectedUPEPaymentType,
						},
					},
				};
			} ),
		// not sure if we need to disable this, but kept it as-is to ensure nothing breaks. Please consider passing all the deps.
		// eslint-disable-next-line react-hooks/exhaustive-deps
		[
			activePaymentMethod,
			isUPEComplete,
			selectedUPEPaymentType,
			shouldSavePayment,
		]
	);

	// Once the server has completed payment processing, confirm the intent if necessary.
	useEffect(
		() =>
			onCheckoutAfterProcessingWithSuccess(
				( { orderId, processingResponse: { paymentDetails } } ) => {
					async function updateIntent() {
						await api.updateIntent(
							paymentIntentId,
							orderId,
							shouldSavePayment ? 'yes' : 'no',
							selectedUPEPaymentType,
							paymentCountry
						);

						return confirmUPEPayment(
							api,
							paymentDetails.redirect_url,
							paymentDetails.payment_needed,
							elements,
							billingData,
							emitResponse
						);
					}

					return updateIntent();
				}
			),
		// not sure if we need to disable this, but kept it as-is to ensure nothing breaks. Please consider passing all the deps.
		// eslint-disable-next-line react-hooks/exhaustive-deps
		[
			elements,
			stripe,
			api,
			paymentIntentId,
			shouldSavePayment,
			selectedUPEPaymentType,
			paymentCountry,
		]
	);

	// Checks whether there are errors within a field, and saves them for later reporting.
	const upeOnChange = ( event ) => {
		// Update WC Blocks gateway config based on selected UPE payment method.
		if (
			getConfig( 'isSavedCardsEnabled' ) &&
			! getConfig( 'cartContainsSubscription' )
		) {
			gatewayConfig.supports.showSaveOption =
				paymentMethodsConfig[ event.value.type ].isReusable;
		}

		setIsUPEComplete( event.complete );
		setSelectedUPEPaymentType( event.value.type );
		setPaymentCountry( event.value.country );
	};

	const elementOptions = {
		fields: {
			billingDetails: {
				name: 'never',
				email: 'never',
				phone: 'never',
				address: {
					country: 'never',
					line1: 'never',
					line2: 'never',
					city: 'never',
					state: 'never',
					postalCode: 'never',
				},
			},
		},
		wallets: {
			applePay: 'never',
			googlePay: 'never',
		},
	};

	const showTerms =
		shouldSavePayment || getConfig( 'cartContainsSubscription' )
			? 'always'
			: 'never';
	elementOptions.terms = getTerms( paymentMethodsConfig, showTerms );

	return (
		<>
			{ testMode ? testCopy : '' }
			<PaymentElement
				options={ elementOptions }
				onChange={ upeOnChange }
				className="wcpay-payment-element"
			/>
		</>
	);
};

/**
 * Wraps WCPayFields within the necessary Stripe consumer components.
 *
 * @param {Object} props All props given by WooCommerce Blocks.
 * @return {Object}     The wrapped React element.
 */
const ConsumableWCPayFields = ( { api, ...props } ) => {
	const stripe = api.getStripe();
	const [ paymentIntentId, setPaymentIntentId ] = useState( null );
	const [ clientSecret, setClientSecret ] = useState( null );
	const [ hasRequestedIntent, setHasRequestedIntent ] = useState( false );
	const [ errorMessage, setErrorMessage ] = useState( null );
	const [ appearance, setAppearance ] = useState(
		getConfig( 'wcBlocksUPEAppearance' )
	);
	const [ fontRules ] = useState( getFontRulesFromPage() );

	useEffect( () => {
		async function generateUPEAppearance() {
			// Generate UPE input styles.
			const upeAppearance = getAppearance( true );
			await api.saveUPEAppearance( upeAppearance, true );

			// Update appearance state
			setAppearance( upeAppearance );
		}
		if ( ! appearance ) {
			generateUPEAppearance();
		}

		if ( paymentIntentId || hasRequestedIntent ) {
			return;
		}

		async function createIntent() {
			try {
				const response = await api.createIntent();
				setPaymentIntentId( response.id );
				setClientSecret( response.client_secret );
			} catch ( error ) {
				setErrorMessage(
					error.message
						? error.message
						: 'There was an error loading the payment gateway.'
				);
			}
		}
		setHasRequestedIntent( true );
		createIntent();
	}, [ paymentIntentId, hasRequestedIntent, api, errorMessage, appearance ] );

	if ( ! clientSecret ) {
		if ( errorMessage ) {
			return (
				<div className="woocommerce-error">
					<div className="components-notice__content">
						{ errorMessage }
					</div>
				</div>
			);
		}

		return null;
	}

	const options = {
		clientSecret,
		appearance,
		fonts: fontRules,
	};

	return (
		<Elements stripe={ stripe } options={ options }>
			<WCPayUPEFields
				api={ api }
				paymentIntentId={ paymentIntentId }
				errorMessage={ errorMessage }
				{ ...props }
			/>
		</Elements>
	);
};

export default ConsumableWCPayFields;<|MERGE_RESOLUTION|>--- conflicted
+++ resolved
@@ -22,10 +22,10 @@
 import confirmUPEPayment from './confirm-upe-payment.js';
 import { getConfig } from 'utils/checkout';
 import { getTerms } from '../utils/upe';
-<<<<<<< HEAD
 import { PAYMENT_METHOD_NAME_CARD, WC_STORE_CART } from '../constants.js';
 import enableStripeLinkPaymentMethod from 'wcpay/checkout/stripe-link';
 import { useDispatch, useSelect } from '@wordpress/data';
+import { getAppearance, getFontRulesFromPage } from '../upe-styles';
 
 const useCustomerData = () => {
 	const { customerData, isInitialized } = useSelect( ( select ) => {
@@ -45,10 +45,6 @@
 		setShippingAddress,
 	};
 };
-=======
-import { PAYMENT_METHOD_NAME_CARD } from '../constants.js';
-import { getAppearance, getFontRulesFromPage } from '../upe-styles';
->>>>>>> 01355e16
 
 const WCPayUPEFields = ( {
 	api,
