/**
 * External dependencies
 */
import {
	Elements,
	ElementsConsumer,
	CardElement,
} from '@stripe/react-stripe-js';
import { useEffect, useState } from '@wordpress/element';
import { getConfig } from 'utils/checkout';

/**
 * Internal dependencies
 */
import './style.scss';
import generatePaymentMethod from './generate-payment-method.js';
import { PAYMENT_METHOD_NAME_CARD } from '../constants.js';
import { useFingerprint, usePaymentCompleteHandler } from './hooks';

const WCPayFields = ( {
	api,
	activePaymentMethod,
	stripe,
	elements,
	billing: { billingData },
	eventRegistration: {
		onPaymentProcessing,
		onCheckoutAfterProcessingWithSuccess,
	},
	emitResponse,
	shouldSavePayment,
} ) => {
	const [ errorMessage, setErrorMessage ] = useState( null );
<<<<<<< HEAD
	const isTestMode = getConfig( 'testMode' );
	const testingInstructions = (
		<p>
			<strong>Test mode:</strong> use the test VISA card 4242424242424242
			with any expiry date and CVC, or any test card numbers listed{ ' ' }
			<a href="https://woocommerce.com/document/payments/testing/#test-cards">
				here
			</a>
			.
		</p>
	);
=======
	const [ fingerprint ] = useFingerprint();
>>>>>>> 35ea3961

	// When it's time to process the payment, generate a Stripe payment method object.
	useEffect(
		() =>
			onPaymentProcessing( () => {
				if ( PAYMENT_METHOD_NAME_CARD !== activePaymentMethod ) {
					return;
				}

				if ( errorMessage ) {
					return {
						type: 'error',
						message: errorMessage,
					};
				}

				const cardElement = elements.getElement( CardElement );
				const paymentElements = {
					type: 'card',
					card: cardElement,
				};

				return generatePaymentMethod(
					api,
					paymentElements,
					billingData,
					fingerprint
				);
			} ),
		// not sure if we need to disable this, but kept it as-is to ensure nothing breaks. Please consider passing all the deps.
		// eslint-disable-next-line react-hooks/exhaustive-deps
		[ elements, stripe, activePaymentMethod, billingData, fingerprint ]
	);

	// Once the server has completed payment processing, confirm the intent of necessary.
	usePaymentCompleteHandler(
		api,
		stripe,
		elements,
		onCheckoutAfterProcessingWithSuccess,
		emitResponse,
		shouldSavePayment
	);

	// Checks whether there are errors within a field, and saves them for later reporting.
	const checkForErrors = ( { error } ) => {
		setErrorMessage( error ? error.message : null );
	};

	const elementOptions = {
		hidePostalCode: true,
		classes: {
			base: 'wcpay-card-mounted',
		},
	};

	return (
		<>
			{ isTestMode ? testingInstructions : '' }
			<div className="wc-block-gateway-container wc-inline-card-element">
				<CardElement
					options={ elementOptions }
					onChange={ checkForErrors }
				/>
			</div>
		</>
	);
};

/**
 * Wraps WCPayFields within the necessary Stripe consumer components.
 *
 * @param {Object} props All props given by WooCommerce Blocks.
 * @return {Object}     The wrapped React element.
 */
const ConsumableWCPayFields = ( { api, ...props } ) => (
	<Elements stripe={ api.getStripe() }>
		<ElementsConsumer>
			{ ( { elements, stripe } ) => (
				<WCPayFields
					api={ api }
					elements={ elements }
					stripe={ stripe }
					{ ...props }
				/>
			) }
		</ElementsConsumer>
	</Elements>
);

export default ConsumableWCPayFields;<|MERGE_RESOLUTION|>--- conflicted
+++ resolved
@@ -31,7 +31,7 @@
 	shouldSavePayment,
 } ) => {
 	const [ errorMessage, setErrorMessage ] = useState( null );
-<<<<<<< HEAD
+	const [ fingerprint ] = useFingerprint();
 	const isTestMode = getConfig( 'testMode' );
 	const testingInstructions = (
 		<p>
@@ -43,9 +43,6 @@
 			.
 		</p>
 	);
-=======
-	const [ fingerprint ] = useFingerprint();
->>>>>>> 35ea3961
 
 	// When it's time to process the payment, generate a Stripe payment method object.
 	useEffect(
