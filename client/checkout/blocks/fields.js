--- conflicted
+++ resolved
@@ -31,8 +31,6 @@
 	shouldSavePayment,
 } ) => {
 	const [ errorMessage, setErrorMessage ] = useState( null );
-<<<<<<< HEAD
-	const [ fingerprint ] = useFingerprint();
 	const isTestMode = getConfig( 'testMode' );
 	const testingInstructions = (
 		<p>
@@ -44,13 +42,12 @@
 			.
 		</p>
 	);
-=======
+
 	const [ fingerprint, fingerprintErrorMessage ] = useFingerprint();
 
 	useEffect( () => {
 		setErrorMessage( fingerprintErrorMessage );
 	}, [ fingerprintErrorMessage ] );
->>>>>>> fd164a04
 
 	// When it's time to process the payment, generate a Stripe payment method object.
 	useEffect(
