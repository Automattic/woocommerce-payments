--- conflicted
+++ resolved
@@ -10,11 +10,8 @@
 import GiropayIcon from './gateway-icons/giropay';
 import SofortIcon from './gateway-icons/sofort';
 import SepaIcon from './gateway-icons/sepa';
-<<<<<<< HEAD
 import P24Icon from './gateway-icons/p24';
-=======
 import IdealIcon from './gateway-icons/ideal';
->>>>>>> e8fd67a3
 
 export default {
 	card: {
@@ -53,7 +50,6 @@
 		),
 		Icon: SepaIcon,
 	},
-<<<<<<< HEAD
 	p24: {
 		id: 'p24',
 		label: __( 'Przelewy24 (P24)', 'woocommerce-payments' ),
@@ -62,7 +58,7 @@
 			'woocommerce-payments'
 		),
 		Icon: P24Icon,
-=======
+  },
 	ideal: {
 		id: 'ideal',
 		label: __( 'iDEAL', 'woocommerce-payments' ),
@@ -71,6 +67,5 @@
 			'woocommerce-payments'
 		),
 		Icon: IdealIcon,
->>>>>>> e8fd67a3
 	},
 };