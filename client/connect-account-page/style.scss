<<<<<<< HEAD
.wcpay-connect-account-page-payment-methods {
	svg {
		display: inline-block;
		margin-right: 0.5em;
		margin-bottom: 0.5em;
	}
}

.connect-page-onboarding-steps {
	@include breakpoint( '>660px' ) {
		display: flex;
		flex-direction: row;
	}

	.connect-page-onboarding-steps-item {
		margin-top: 30px;

		@include breakpoint( '>660px' ) {
			margin-top: 0;
			margin-right: 80px;
		}
	}
}

.wcpay-connect-account-page-step-number {
	background-color: $studio-woocommerce-purple-50;
	color: $white;
	font-size: 20px;
	border-radius: 50%;
	min-height: 32px;
	min-width: 32px;
	display: inline-block;
	text-align: center;
	line-height: 32px;
}

=======
>>>>>>> 7aba40a8
.connect-account {
	.connect-account__card {
		.woocommerce-card__body {
			line-height: 1.5;
			p,
			h2 {
				text-align: center;
			}
			h2 {
				font-size: 20px;
				font-size: 1.2rem;
				font-weight: 300;
				margin: 16px 0 8px;
			}
		}

		.hero-image {
			margin: 16px auto 24px;
			display: block;
		}

		.connect-account__description {
			margin: 0 0 16px;
			font-weight: 300;
			font-size: 14px;
			color: $studio-gray-60;
		}

		.connect-account__terms {
			margin: 0 0 16px;
			font-weight: 300;
			font-size: 12px;
			color: $studio-gray-60;
		}

		.connect-account__action {
			margin-top: 16px;

			.is-button {
				height: 32px;
				line-height: 30px;
				padding: 0 20px 2px;
			}
		}
	}
}<|MERGE_RESOLUTION|>--- conflicted
+++ resolved
@@ -1,42 +1,3 @@
-<<<<<<< HEAD
-.wcpay-connect-account-page-payment-methods {
-	svg {
-		display: inline-block;
-		margin-right: 0.5em;
-		margin-bottom: 0.5em;
-	}
-}
-
-.connect-page-onboarding-steps {
-	@include breakpoint( '>660px' ) {
-		display: flex;
-		flex-direction: row;
-	}
-
-	.connect-page-onboarding-steps-item {
-		margin-top: 30px;
-
-		@include breakpoint( '>660px' ) {
-			margin-top: 0;
-			margin-right: 80px;
-		}
-	}
-}
-
-.wcpay-connect-account-page-step-number {
-	background-color: $studio-woocommerce-purple-50;
-	color: $white;
-	font-size: 20px;
-	border-radius: 50%;
-	min-height: 32px;
-	min-width: 32px;
-	display: inline-block;
-	text-align: center;
-	line-height: 32px;
-}
-
-=======
->>>>>>> 7aba40a8
 .connect-account {
 	.connect-account__card {
 		.woocommerce-card__body {
