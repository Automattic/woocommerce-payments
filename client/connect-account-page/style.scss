--- conflicted
+++ resolved
@@ -103,28 +103,6 @@
 		}
 	}
 
-<<<<<<< HEAD
-		.connect-account__card-body {
-			padding: 0;
-
-			.woocommerce-payments-banner {
-				box-shadow: none;
-			}
-
-			.content {
-				padding: 0 24px 24px 24px;
-
-				a {
-					text-decoration: none;
-				}
-
-				hr {
-					position: relative;
-					left: -24px;
-					width: calc( 100% + 48px );
-				}
-			}
-=======
 	&__step {
 		padding: $gap-small 0;
 
@@ -149,7 +127,6 @@
 			line-height: 16px;
 			font-weight: 700;
 			color: $studio-gray-70;
->>>>>>> 435ba7a0
 		}
 
 		p {
