/** @format **/

/**
 * External dependencies
 */
import React, { useEffect, useState, useRef } from 'react';
import { render } from '@wordpress/element';
import {
	Button,
	Card,
	CardBody,
	Panel,
	PanelBody,
} from '@wordpress/components';
import apiFetch from '@wordpress/api-fetch';
import { addQueryArgs } from '@wordpress/url';
import { Loader } from '@woocommerce/onboarding';

/**
 * Internal dependencies
 */
import { recordEvent } from 'tracks';
import Page from 'components/page';
import BannerNotice from 'components/banner-notice';
import Incentive from './incentive';
import InfoNotice from './info-notice-modal';
import OnboardingLocationCheckModal from './modal';
import LogoImg from 'assets/images/woopayments.svg?asset';
import strings from './strings';
import './style.scss';
import InlineNotice from 'components/inline-notice';
import { WooPaymentMethodsLogos } from 'components/payment-method-logos';
<<<<<<< HEAD
import WooPaymentsLogo from 'assets/images/logo.svg?asset';
import { __ } from '@wordpress/i18n';

interface AccountData {
	status: string;
}
=======
import { sanitizeHTML } from 'wcpay/utils/sanitize';
import { isInDevMode } from 'wcpay/utils';
import ResetAccountModal from 'wcpay/overview/modal/reset-account';
import { trackAccountReset } from 'wcpay/onboarding/tracking';
import SandboxModeSwitchToLiveNotice from 'wcpay/components/sandbox-mode-switch-to-live-notice';
>>>>>>> 28a3248a

const SandboxModeNotice = () => (
	<BannerNotice icon status="warning" isDismissible={ false }>
		{ strings.sandboxModeNotice }
	</BannerNotice>
);

const TestDriveLoader: React.FunctionComponent< {
	progress: number;
} > = ( { progress } ) => (
	<Loader className="connect-account-page__preloader">
		<img src={ WooPaymentsLogo } alt="" />
		<Loader.Layout>
			<Loader.Title>
				{ __(
					'Creating your sandbox account',
					'woocommerce-payments'
				) }
			</Loader.Title>
			<Loader.ProgressBar progress={ progress ?? 0 } />
			<Loader.Sequence interval={ 0 }>
				{ __(
					'In just a few moments, you will be ready to test payments on your store.'
				) }
			</Loader.Sequence>
		</Loader.Layout>
	</Loader>
);

const ConnectAccountPage: React.FC = () => {
	const firstName = wcSettings.admin?.currentUserData?.first_name;
	const incentive = wcpaySettings.connectIncentive;
	const [ modalVisible, setModalVisible ] = useState( false );

	const [ errorMessage, setErrorMessage ] = useState< string >(
		wcpaySettings.errorMessage
	);
	const [ isSubmitted, setSubmitted ] = useState( false );
	const [ isTestDriveModeSubmitted, setTestDriveModeSubmitted ] = useState(
		false
	);
	const [ isTestDriveModeModalShown, setTestDriveModeModalShown ] = useState(
		false
	);
	const [ testDriveLoaderProgress, setTestDriveLoaderProgress ] = useState(
		5
	);

	// Create a reference object.
	const loaderProgressRef = useRef( testDriveLoaderProgress );
	loaderProgressRef.current = testDriveLoaderProgress;

	const {
		connectUrl,
		overviewUrl,
		connect: { availableCountries, country },
		devMode,
		onboardingTestMode,
		isJetpackConnected,
		isAccountConnected,
		isAccountValid,
	} = wcpaySettings;

	const isCountrySupported = !! availableCountries[ country ];

	const urlParams = new URLSearchParams( window.location.search );

	const determineTrackingSource = () => {
		// If we have a source query param in the current request, use that.
		const urlSource = urlParams.get( 'source' )?.replace( /[^\w-]+/g, '' );
		if ( !! urlSource && 'unknown' !== urlSource ) {
			return urlSource;
		}

		// Next, search for a source in the Connect URL as that is determined server-side and it is reliable.
		if ( connectUrl.includes( 'source=' ) ) {
			const url = new URL( connectUrl );
			const source = url.searchParams.get( 'source' );
			if ( !! source && 'unknown' !== source ) {
				return source;
			}
		}
		// Finally, make some guesses based on the 'from' query param.
		// We generally should not reach this step, but it's a fallback with reliable guesses.
		const urlFrom = urlParams.get( 'from' ) || '';
		let sourceGuess = 'wcpay-connect-page';
		switch ( urlFrom ) {
			case 'WCADMIN_PAYMENT_TASK':
				sourceGuess = 'wcadmin-payment-task';
				break;
			case 'WCADMIN_PAYMENT_SETTINGS':
				sourceGuess = 'wcadmin-settings-page';
				break;
			case 'WCADMIN_PAYMENT_INCENTIVE':
				sourceGuess = 'wcadmin-incentive-page';
				break;
		}

		return sourceGuess;
	};

	const determineTrackingFrom = () => {
		return urlParams.get( 'from' )?.replace( /[^\w-]+/g, '' ) || '';
	};

	const updateLoaderProgress = ( maxPercent: number, step: number ) => {
		if ( loaderProgressRef.current < maxPercent ) {
			const newProgress = loaderProgressRef.current + step;
			setTestDriveLoaderProgress( newProgress );
		}
	};

	const checkAccountStatus = () => {
		// Fetch account status from the cache.
		apiFetch( {
			path: `/wc/v3/payments/accounts`,
			method: 'GET',
		} ).then( ( account ) => {
			// Simulate the update of the loader progress bar by 4% per check.
			// Limit to a maximum of 15 checks or 30 seconds.
			updateLoaderProgress( 100, 4 );

			// If the account status is complete or progress percentage is above 95, redirect to the overview page.
			// Otherwise, schedule another check after 2 seconds.
			if (
				( account as AccountData ).status === 'complete' ||
				loaderProgressRef.current > 95
			) {
				setTestDriveLoaderProgress( 100 );
				const redirectUrl = addQueryArgs( overviewUrl, {
					'sandbox-onboarded': true,
				} );
				window.location.href = redirectUrl;
			} else {
				setTimeout( checkAccountStatus, 2000 );
			}
		} );
	};

	const trackConnectAccountClicked = ( sandboxMode: boolean ) => {
		recordEvent( 'wcpay_connect_account_clicked', {
			wpcom_connection: wcpaySettings.isJetpackConnected ? 'Yes' : 'No',
			is_new_onboarding_flow: isNewFlowEnabled,
			...( incentive && {
				incentive_id: incentive.id,
			} ),
			sandbox_mode: sandboxMode,
			path: 'payments_connect_v2',
			source: determineTrackingSource(),
		} );
	};

	const handleSetupTestDriveMode = async () => {
		setTestDriveLoaderProgress( 5 );
		setTestDriveModeSubmitted( true );
		trackConnectAccountClicked( true );

		// Scroll the page to the top to ensure the logo is visible.
		window.scrollTo( {
			top: 0,
		} );

		const url = addQueryArgs( connectUrl, {
			test_mode: true,
			test_drive: true,
		} );

		const updateProgress = setInterval( updateLoaderProgress, 2500, 40, 5 );

		// If Jetpack is connected, we should proceed with AJAX onboarding.
		// Otherwise, redirect to the Jetpack connect screen.
		if ( wcpaySettings.isJetpackConnected ) {
			setTestDriveModeModalShown( true );
			fetch( url, {
				method: 'GET',
				redirect: 'follow',
				credentials: 'same-origin',
				headers: {
					'Content-Type': 'application/json',
				},
			} ).then( ( response ) => {
				clearInterval( updateProgress );
				setTestDriveLoaderProgress( 40 );

				// Check the response url for the `wcpay-connection-success` parameter,
				// indicating a successful connection.
				const urlParams = new URLSearchParams( response.url );
				const connected =
					urlParams.get( 'wcpay-connection-success' ) || '';

				// The account has been successfully onboarded.
				// Start checking the account status every 2 seconds.
				// Once the status is complete, redirect to the Overview page.
				if ( connected === '1' ) {
					checkAccountStatus();
				} else {
					// Set the error message.
					setErrorMessage(
						__(
							'An error occurred while creating a sandbox account. Please try again!',
							'woocommerce-payments'
						)
					);

					// Scroll window to the top
					window.scrollTo( {
						top: 0,
					} );

					// Hide loader.
					setTestDriveModeModalShown( false );
					setTestDriveModeSubmitted( false );
				}
			} );
		} else {
			window.location.href = url;
		}
	};

	const forceOnboardTestDrive = () => {
		const urlParams = new URLSearchParams( window.location.search );
		const forceOnboard = urlParams.get( 'force-test-onboard' ) || false;

		// If the force test onboard is present and Jetpack is connected
		// we should start onboarding Test Drive account automatically.
		if ( forceOnboard && wcpaySettings.isJetpackConnected ) {
			handleSetupTestDriveMode();
		}
	};

	useEffect( () => {
		recordEvent( 'page_view', {
			path: 'payments_connect_v2',
			...( incentive && {
				incentive_id: incentive.id,
			} ),
			from: determineTrackingFrom(),
			source: determineTrackingSource(),
		} );

		forceOnboardTestDrive();
		// We only want to run this once.
		// eslint-disable-next-line react-hooks/exhaustive-deps
	}, [] );

	const handleLocationCheck = () => {
		// Reset the 'Set up' button state if merchant decided to stop
		const handleModalDeclined = () => {
			setSubmitted( false );
		};
		// Redirect the merchant if merchant decided to continue
		const handleModalConfirmed = () => {
			window.location.href = addQueryArgs( connectUrl, {
				source: determineTrackingSource(),
				from: 'WCPAY_CONNECT',
			} );
		};

		// Populate translated list of supported countries we want to render in the modal window.
		const countries = Object.values( availableCountries )
			.sort()
			.map( ( countryName ) => {
				return { title: countryName };
			} );

		const container = document.createElement( 'div' );
		container.id = 'wcpay-onboarding-location-check-container';
		render(
			<OnboardingLocationCheckModal
				countries={ countries }
				onDeclined={ handleModalDeclined }
				onConfirmed={ handleModalConfirmed }
			/>,
			container
		);
		document.body.appendChild( container );
	};

<<<<<<< HEAD
=======
	const trackConnectAccountClicked = ( sandboxMode: boolean ) => {
		recordEvent( 'wcpay_connect_account_clicked', {
			wpcom_connection: isJetpackConnected ? 'Yes' : 'No',
			...( incentive && {
				incentive_id: incentive.id,
			} ),
			sandbox_mode: sandboxMode,
			path: 'payments_connect_v2',
			from: determineTrackingFrom(),
			source: determineTrackingSource(),
		} );
	};

>>>>>>> 28a3248a
	const handleSetup = async () => {
		setSubmitted( true );

		trackConnectAccountClicked( false );

		// If there is an incentive available, request promo activation before redirecting.
		// Display an error message if the request fails.
		if ( incentive ) {
			try {
				const activatePromoRequest = await apiFetch< {
					success: boolean;
				} >( {
					path: `/wc-analytics/admin/notes/experimental-activate-promo/${ incentive.id }`,
					method: 'POST',
				} );
				if ( ! activatePromoRequest?.success ) throw new Error();
			} catch ( _ ) {
				setErrorMessage( strings.incentive.error );
			}
		}

		// Inform the merchant if country specified in business address is not yet supported, but allow to proceed.
		if ( ! isCountrySupported ) {
			return handleLocationCheck();
		}

		window.location.href = addQueryArgs( connectUrl, {
			source: determineTrackingSource(),
			from: 'WCPAY_CONNECT',
		} );
	};

<<<<<<< HEAD
=======
	const handleEnableSandboxMode = async () => {
		setSandboxModeClicked( true );

		trackConnectAccountClicked( true );

		window.location.href = addQueryArgs( connectUrl, {
			test_mode: 'true',
			create_builder_account: 'true',
			source: determineTrackingSource(),
			from: 'WCPAY_CONNECT',
		} );
	};

	const handleReset = () => {
		trackAccountReset();

		window.location.href = addQueryArgs( wcpaySettings.connectUrl, {
			'wcpay-reset-account': 'true',
			from: 'WCPAY_CONNECT',
			source: determineTrackingSource(),
		} );
	};

	// Determine if we have the account session error message since we want to customize the UX a little bit.
	let isAccountSetupSessionError = false;
	if ( errorMessage && errorMessage.includes( 'account setup session' ) ) {
		isAccountSetupSessionError = true;
	}

	let ctaLabel = strings.button.jetpack_not_connected;
	if ( isJetpackConnected ) {
		ctaLabel = strings.button.account_not_connected;
		// If we have the account setup session error, best not to push too much with the CTA copy.
		if (
			! isAccountSetupSessionError &&
			isAccountConnected &&
			! isAccountValid
		) {
			ctaLabel = strings.button.account_invalid;
		}
	}

	// If there is no error message from elsewhere, but we have:
	// - a broken Jetpack connection and a connected account;
	// - or working Jetpack connection and a connected but invalid account.
	// show a generic error message.
	if (
		! errorMessage &&
		( ( ! isJetpackConnected && isAccountConnected ) ||
			( isJetpackConnected && isAccountConnected && ! isAccountValid ) )
	) {
		setErrorMessage( strings.setupErrorNotice );
	}

>>>>>>> 28a3248a
	return (
		<Page isNarrow className="connect-account-page">
			{ errorMessage && (
				<BannerNotice
					status="error"
					icon={ true }
					isDismissible={ false }
				>
					<div
						// eslint-disable-next-line react/no-danger
						dangerouslySetInnerHTML={ sanitizeHTML( errorMessage ) }
					></div>
				</BannerNotice>
			) }
			{ wcpaySettings.onBoardingDisabled ? (
				<Card>
					<CardBody>{ strings.onboardingDisabled }</CardBody>
				</Card>
			) : (
				<>
					{ ! isCountrySupported && (
						<BannerNotice status="error" isDismissible={ false }>
							{ strings.nonSupportedCountry }
						</BannerNotice>
					) }
					{
						// Show general sandbox notice when no account is connected but sandbox mode is active.
						! isAccountConnected && devMode ? (
							<SandboxModeNotice />
						) : (
							// If we already have a sandbox account connected (but in an invalid state) and
							// a working Jetpack connection (to be able to delete the current account)
							// show the switch to live sandbox notice.
							isAccountConnected &&
							! isAccountValid &&
							onboardingTestMode &&
							isJetpackConnected && (
								<SandboxModeSwitchToLiveNotice
									from="WCPAY_CONNECT"
									source="wcpay-connect-page"
								/>
							)
						)
					}
					<Card>
						<div className="connect-account-page__heading">
							<img src={ LogoImg } alt="logo" />
							<h2>{ strings.heading( firstName ) }</h2>
						</div>
						<div className="connect-account-page__content">
							<InfoNotice />
						</div>
						<div className="connect-account-page__payment-methods">
							<WooPaymentMethodsLogos maxElements={ 10 } />
							<div className="connect-account-page__payment-methods__description">
								<div>
									<p>
										{
											strings.paymentMethods.deposits
												.title
										}
									</p>
									<span>
										{
											strings.paymentMethods.deposits
												.value
										}
									</span>
								</div>
								<div className="connect-account-page__payment-methods__description__divider"></div>
								<div>
									<p>
										{ strings.paymentMethods.capture.title }
									</p>
									<span>
										{ strings.paymentMethods.capture.value }
									</span>
								</div>
								<div className="connect-account-page__payment-methods__description__divider"></div>
								<div>
									<p>
										{
											strings.paymentMethods.recurring
												.title
										}
									</p>
									<span>
										{
											strings.paymentMethods.recurring
												.value
										}
									</span>
								</div>
							</div>
						</div>
						<div className="connect-account-page__buttons">
							<Button
								variant="primary"
								isBusy={ isSubmitted }
								disabled={
									isSubmitted || isAccountSetupSessionError
								}
								onClick={ handleSetup }
							>
								{ ctaLabel }
							</Button>
							{
								// Only show the reset button if an account is connected and didn't complete KYC, or if we are in dev mode.
								isAccountConnected &&
									( ! wcpaySettings.accountStatus
										.detailsSubmitted ||
										isInDevMode() ) && (
										<Button
											variant={ 'tertiary' }
											onClick={ () =>
												setModalVisible( true )
											}
										>
											{ strings.button.reset }
										</Button>
									)
							}
						</div>
					</Card>
<<<<<<< HEAD
					{ incentive && <Incentive { ...incentive } /> }
					<Panel className="connect-account-page__sandbox-mode-panel">
						<PanelBody
							title={ strings.sandboxMode.title }
							initialOpen={ false }
						>
							<InlineNotice
								icon
								status="info"
								isDismissible={ false }
							>
								{ strings.sandboxMode.description }
							</InlineNotice>
							<Button
								variant="secondary"
								isBusy={ isTestDriveModeSubmitted }
								disabled={ isTestDriveModeSubmitted }
								onClick={ handleSetupTestDriveMode }
							>
								{ strings.button.sandbox }
							</Button>
						</PanelBody>
					</Panel>
=======
					{
						// Only show the incentive if an account is NOT connected.
						! isAccountConnected && incentive && (
							<Incentive { ...incentive } />
						)
					}
					{
						// Only show the sandbox mode panel if an account is NOT connected.
						! isAccountConnected && (
							<Panel className="connect-account-page__sandbox-mode-panel">
								<PanelBody
									title={ strings.sandboxMode.title }
									initialOpen={ false }
								>
									<InlineNotice
										icon
										status="info"
										isDismissible={ false }
									>
										{ strings.sandboxMode.description }
									</InlineNotice>
									<Button
										variant="secondary"
										isBusy={ isSandboxModeClicked }
										disabled={ isSandboxModeClicked }
										onClick={ handleEnableSandboxMode }
									>
										{ strings.button.sandbox }
									</Button>
								</PanelBody>
							</Panel>
						)
					}
					<ResetAccountModal
						isVisible={ modalVisible }
						onDismiss={ () => setModalVisible( false ) }
						onSubmit={ handleReset }
					/>
>>>>>>> 28a3248a
				</>
			) }
			{ isTestDriveModeModalShown && (
				<TestDriveLoader progress={ testDriveLoaderProgress } />
			) }
		</Page>
	);
};

export default ConnectAccountPage;<|MERGE_RESOLUTION|>--- conflicted
+++ resolved
@@ -15,6 +15,7 @@
 import apiFetch from '@wordpress/api-fetch';
 import { addQueryArgs } from '@wordpress/url';
 import { Loader } from '@woocommerce/onboarding';
+import { __ } from '@wordpress/i18n';
 
 /**
  * Internal dependencies
@@ -30,20 +31,16 @@
 import './style.scss';
 import InlineNotice from 'components/inline-notice';
 import { WooPaymentMethodsLogos } from 'components/payment-method-logos';
-<<<<<<< HEAD
 import WooPaymentsLogo from 'assets/images/logo.svg?asset';
-import { __ } from '@wordpress/i18n';
-
-interface AccountData {
-	status: string;
-}
-=======
 import { sanitizeHTML } from 'wcpay/utils/sanitize';
 import { isInDevMode } from 'wcpay/utils';
 import ResetAccountModal from 'wcpay/overview/modal/reset-account';
 import { trackAccountReset } from 'wcpay/onboarding/tracking';
 import SandboxModeSwitchToLiveNotice from 'wcpay/components/sandbox-mode-switch-to-live-notice';
->>>>>>> 28a3248a
+
+interface AccountData {
+	status: string;
+}
 
 const SandboxModeNotice = () => (
 	<BannerNotice icon status="warning" isDismissible={ false }>
@@ -98,7 +95,6 @@
 
 	const {
 		connectUrl,
-		overviewUrl,
 		connect: { availableCountries, country },
 		devMode,
 		onboardingTestMode,
@@ -149,6 +145,19 @@
 		return urlParams.get( 'from' )?.replace( /[^\w-]+/g, '' ) || '';
 	};
 
+	const trackConnectAccountClicked = ( sandboxMode: boolean ) => {
+		recordEvent( 'wcpay_connect_account_clicked', {
+			wpcom_connection: isJetpackConnected ? 'Yes' : 'No',
+			...( incentive && {
+				incentive_id: incentive.id,
+			} ),
+			sandbox_mode: sandboxMode,
+			path: 'payments_connect_v2',
+			from: determineTrackingFrom(),
+			source: determineTrackingSource(),
+		} );
+	};
+
 	const updateLoaderProgress = ( maxPercent: number, step: number ) => {
 		if ( loaderProgressRef.current < maxPercent ) {
 			const newProgress = loaderProgressRef.current + step;
@@ -173,26 +182,16 @@
 				loaderProgressRef.current > 95
 			) {
 				setTestDriveLoaderProgress( 100 );
-				const redirectUrl = addQueryArgs( overviewUrl, {
-					'sandbox-onboarded': true,
+
+				window.location.href = addQueryArgs( connectUrl, {
+					test_drive: 'true',
+					'sandbox-onboarded': 'true',
+					source: determineTrackingSource(),
+					from: 'WCPAY_CONNECT',
 				} );
-				window.location.href = redirectUrl;
 			} else {
 				setTimeout( checkAccountStatus, 2000 );
 			}
-		} );
-	};
-
-	const trackConnectAccountClicked = ( sandboxMode: boolean ) => {
-		recordEvent( 'wcpay_connect_account_clicked', {
-			wpcom_connection: wcpaySettings.isJetpackConnected ? 'Yes' : 'No',
-			is_new_onboarding_flow: isNewFlowEnabled,
-			...( incentive && {
-				incentive_id: incentive.id,
-			} ),
-			sandbox_mode: sandboxMode,
-			path: 'payments_connect_v2',
-			source: determineTrackingSource(),
 		} );
 	};
 
@@ -230,9 +229,9 @@
 
 				// Check the response url for the `wcpay-connection-success` parameter,
 				// indicating a successful connection.
-				const urlParams = new URLSearchParams( response.url );
+				const responseUrlParams = new URLSearchParams( response.url );
 				const connected =
-					urlParams.get( 'wcpay-connection-success' ) || '';
+					responseUrlParams.get( 'wcpay-connection-success' ) || '';
 
 				// The account has been successfully onboarded.
 				// Start checking the account status every 2 seconds.
@@ -264,7 +263,6 @@
 	};
 
 	const forceOnboardTestDrive = () => {
-		const urlParams = new URLSearchParams( window.location.search );
 		const forceOnboard = urlParams.get( 'force-test-onboard' ) || false;
 
 		// If the force test onboard is present and Jetpack is connected
@@ -322,22 +320,6 @@
 		document.body.appendChild( container );
 	};
 
-<<<<<<< HEAD
-=======
-	const trackConnectAccountClicked = ( sandboxMode: boolean ) => {
-		recordEvent( 'wcpay_connect_account_clicked', {
-			wpcom_connection: isJetpackConnected ? 'Yes' : 'No',
-			...( incentive && {
-				incentive_id: incentive.id,
-			} ),
-			sandbox_mode: sandboxMode,
-			path: 'payments_connect_v2',
-			from: determineTrackingFrom(),
-			source: determineTrackingSource(),
-		} );
-	};
-
->>>>>>> 28a3248a
 	const handleSetup = async () => {
 		setSubmitted( true );
 
@@ -370,21 +352,6 @@
 		} );
 	};
 
-<<<<<<< HEAD
-=======
-	const handleEnableSandboxMode = async () => {
-		setSandboxModeClicked( true );
-
-		trackConnectAccountClicked( true );
-
-		window.location.href = addQueryArgs( connectUrl, {
-			test_mode: 'true',
-			create_builder_account: 'true',
-			source: determineTrackingSource(),
-			from: 'WCPAY_CONNECT',
-		} );
-	};
-
 	const handleReset = () => {
 		trackAccountReset();
 
@@ -426,7 +393,6 @@
 		setErrorMessage( strings.setupErrorNotice );
 	}
 
->>>>>>> 28a3248a
 	return (
 		<Page isNarrow className="connect-account-page">
 			{ errorMessage && (
@@ -551,31 +517,6 @@
 							}
 						</div>
 					</Card>
-<<<<<<< HEAD
-					{ incentive && <Incentive { ...incentive } /> }
-					<Panel className="connect-account-page__sandbox-mode-panel">
-						<PanelBody
-							title={ strings.sandboxMode.title }
-							initialOpen={ false }
-						>
-							<InlineNotice
-								icon
-								status="info"
-								isDismissible={ false }
-							>
-								{ strings.sandboxMode.description }
-							</InlineNotice>
-							<Button
-								variant="secondary"
-								isBusy={ isTestDriveModeSubmitted }
-								disabled={ isTestDriveModeSubmitted }
-								onClick={ handleSetupTestDriveMode }
-							>
-								{ strings.button.sandbox }
-							</Button>
-						</PanelBody>
-					</Panel>
-=======
 					{
 						// Only show the incentive if an account is NOT connected.
 						! isAccountConnected && incentive && (
@@ -599,9 +540,9 @@
 									</InlineNotice>
 									<Button
 										variant="secondary"
-										isBusy={ isSandboxModeClicked }
-										disabled={ isSandboxModeClicked }
-										onClick={ handleEnableSandboxMode }
+										isBusy={ isTestDriveModeSubmitted }
+										disabled={ isTestDriveModeSubmitted }
+										onClick={ handleSetupTestDriveMode }
 									>
 										{ strings.button.sandbox }
 									</Button>
@@ -614,7 +555,6 @@
 						onDismiss={ () => setModalVisible( false ) }
 						onSubmit={ handleReset }
 					/>
->>>>>>> 28a3248a
 				</>
 			) }
 			{ isTestDriveModeModalShown && (
