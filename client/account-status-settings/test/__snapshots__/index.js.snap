--- conflicted
+++ resolved
@@ -5,11 +5,7 @@
   <div>
     <div>
       <span
-<<<<<<< HEAD
-        class="chip chip-primary"
-=======
-        class="chip chip-success is-compact"
->>>>>>> 47dc8d9e
+        class="chip chip-success"
       >
         Complete
       </span>
@@ -70,11 +66,7 @@
   <div>
     <div>
       <span
-<<<<<<< HEAD
-        class="chip chip-primary"
-=======
-        class="chip chip-success is-compact"
->>>>>>> 47dc8d9e
+        class="chip chip-success"
       >
         Complete
       </span>
