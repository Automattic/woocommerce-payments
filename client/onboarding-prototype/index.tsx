/**
 * External dependencies
 */
import React from 'react';

/**
 * Internal dependencies
 */
import { OnboardingContextProvider } from './context';
import { Stepper } from 'components/stepper';
import { OnboardingSteps } from './types';
import { OnboardingForm } from './form';
import ModeChoice from './steps/mode-choice';
import PersonalDetails from './steps/personal-details';
import BusinessDetails from './steps/business-details';
import StoreDetails from './steps/store-details';
import Loading from './steps/loading';
import strings from './strings';
import './style.scss';

interface Props {
	name: OnboardingSteps;
}
const Step: React.FC< Props > = ( { name, children } ) => {
	return (
		<>
			<h1>{ strings.steps[ name ].heading }</h1>
			<h1>{ strings.steps[ name ].subheading }</h1>
			{ children }
		</>
	);
};

const OnboardingStepper = () => {
	return (
<<<<<<< HEAD
		<Stepper onComplete={ handleComplete }>
			<Step name="mode">
				<ModeChoice />
			</Step>
=======
		<Stepper>
>>>>>>> d08617fd
			<Step name="personal">
				<OnboardingForm>
					<PersonalDetails />
				</OnboardingForm>
			</Step>
			<Step name="business">
				<OnboardingForm>
					<BusinessDetails />
				</OnboardingForm>
			</Step>
			<Step name="store">
				<OnboardingForm>
					<StoreDetails />
				</OnboardingForm>
			</Step>
			<Step name="loading">
				<Loading />
			</Step>
		</Stepper>
	);
};

const OnboardingPrototype: React.FC = () => {
	return (
		<div className="wcpay-onboarding-prototype">
			<OnboardingContextProvider>
				<OnboardingStepper />
			</OnboardingContextProvider>
		</div>
	);
};

export default OnboardingPrototype;<|MERGE_RESOLUTION|>--- conflicted
+++ resolved
@@ -33,14 +33,10 @@
 
 const OnboardingStepper = () => {
 	return (
-<<<<<<< HEAD
-		<Stepper onComplete={ handleComplete }>
+		<Stepper>
 			<Step name="mode">
 				<ModeChoice />
 			</Step>
-=======
-		<Stepper>
->>>>>>> d08617fd
 			<Step name="personal">
 				<OnboardingForm>
 					<PersonalDetails />
