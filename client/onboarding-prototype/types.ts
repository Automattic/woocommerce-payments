/**
 * Internal dependencies
 */

export type OnboardingFields = {
	email?: string;
	'individual.first_name'?: string;
	'individual.last_name'?: string;
	phone?: string;
	business_name?: string;
	url?: string;
	country?: string;
	business_type?: string;
	'company.structure'?: string;
	mcc?: string;
	annual_revenue?: string;
	go_live_timeframe?: string;
};

<<<<<<< HEAD
export type OnboardingSteps = 'mode' | 'personal' | 'business' | 'store';
=======
export interface EligibleResult {
	result: 'eligible' | 'not_eligible';
}

export interface EligibleData {
	business: {
		country: string;
		type: string;
		mcc: string;
		annual_revenue: string;
		go_live_timeframe: string;
	};
}

export type OnboardingSteps = 'personal' | 'business' | 'store' | 'loading';
>>>>>>> d08617fd
<|MERGE_RESOLUTION|>--- conflicted
+++ resolved
@@ -1,6 +1,13 @@
 /**
  * Internal dependencies
  */
+
+export type OnboardingSteps =
+	| 'mode'
+	| 'personal'
+	| 'business'
+	| 'store'
+	| 'loading';
 
 export type OnboardingFields = {
 	email?: string;
@@ -17,9 +24,6 @@
 	go_live_timeframe?: string;
 };
 
-<<<<<<< HEAD
-export type OnboardingSteps = 'mode' | 'personal' | 'business' | 'store';
-=======
 export interface EligibleResult {
 	result: 'eligible' | 'not_eligible';
 }
@@ -32,7 +36,4 @@
 		annual_revenue: string;
 		go_live_timeframe: string;
 	};
-}
-
-export type OnboardingSteps = 'personal' | 'business' | 'store' | 'loading';
->>>>>>> d08617fd
+}