/** @format */

/**
 * External dependencies
 */

import moment from 'moment';

/**
 * Internal dependencies
 */
import { getTasks, taskSort } from '../tasks';

const mockActiveDisputes = [
	{
		wcpay_disputes_cache_id: 4,
		stripe_account_id: 'acct_test',
		dispute_id: 'dp_1',
		charge_id: 'ch_mock',
		amount: 1000,
		currency: 'usd',
		reason: 'fraudulent',
		source: 'visa',
		order_number: 1,
		customer_name: 'Mock customer',
		customer_email: 'mock@customer.net',
		customer_country: 'US',
		status: 'needs_response',
		created: '2019-11-01 23:59:59',
		due_by: '2023-02-01 23:59:59',
		order: {
			number: '1',
			customer_url: 'https://shop.local',
			url: 'http://test.local/order/1',
		},
	},
	{
		wcpay_disputes_cache_id: 4,
		stripe_account_id: 'acct_test',
		dispute_id: 'dp_2',
		charge_id: 'ch_mock',
		amount: 1000,
		currency: 'usd',
		reason: 'fraudulent',
		source: 'visa',
		order_number: 2,
		customer_name: 'Mock customer',
		customer_email: 'mock@customer.net',
		customer_country: 'US',
		status: 'needs_response',
		created: '2019-11-01 23:59:59',
		due_by: '2023-02-03 23:59:59',
		order: {
			number: '1',
			customer_url: 'https://shop.local',
			url: 'http://test.local/order/1',
		},
	},
	{
		wcpay_disputes_cache_id: 4,
		stripe_account_id: 'acct_test',
		dispute_id: 'dp_3',
		charge_id: 'ch_mock',
		amount: 1000,
		currency: 'eur',
		reason: 'fraudulent',
		source: 'visa',
		order_number: 2,
		customer_name: 'Mock customer',
		customer_email: 'mock@customer.net',
		customer_country: 'US',
		status: 'needs_response',
		created: '2019-11-01 23:59:59',
		due_by: '2023-02-07 23:59:59',
		order: {
			number: '1',
			customer_url: 'https://shop.local',
			url: 'http://test.local/order/1',
		},
	},
	{
		wcpay_disputes_cache_id: 1234,
		stripe_account_id: 'acct_test',
		dispute_id: 'dp_1',
		charge_id: 'ch_mock',
		amount: 1000,
		currency: 'usd',
		reason: 'fraudulent',
		source: 'visa',
		order_number: 1,
		customer_name: 'Mock customer',
		customer_email: 'mock@customer.net',
		customer_country: 'US',
		status: 'needs_response',
		created: '2019-11-01 23:59:59',
		due_by: '', // Adding this to cover an edge case where due_by is an empty string. This should be ignored by the task list.
		order: {
			number: '1',
			customer_url: 'https://shop.local',
			url: 'http://test.local/order/1',
		},
	},
];

describe( 'getTasks()', () => {
	// Get current timezone
	const currentTimezone = moment.tz.guess();

	beforeEach( () => {
		// set local timezone to EST (not daylight savings time)
		// Note Etc/GMT+5 === UTC-5
		moment.tz.setDefault( 'Etc/GMT+5' );
		// mock Date.now that moment library uses to get current date for testing purposes
		Date.now = jest.fn( () => new Date( '2023-02-01T08:00:00.000Z' ) );

		global.wcpaySettings = {
			zeroDecimalCurrencies: [],
			connect: {
				country: 'US',
			},
			currentUserEmail: 'mock@example.com',
			currencyData: {
				US: {
					code: 'USD',
					symbol: '$',
					symbolPosition: 'left',
					thousandSeparator: ',',
					decimalSeparator: '.',
					precision: 2,
				},
			},
		};
	} );
	afterEach( () => {
		// roll it back
		Date.now = () => new Date();
		moment.tz.setDefault( currentTimezone );
	} );
	it( 'should include business details when flag is set', () => {
		const actual = getTasks( {
			accountStatus: {
				status: 'restricted_soon',
				currentDeadline: 1620857083,
				pastDue: false,
				accountLink: 'http://example.com',
				progressiveOnboarding: {
					isEnabled: false,
				},
			},
			showUpdateDetailsTask: true,
			isAccountOverviewTasksEnabled: true,
		} );

		expect( actual ).toEqual(
			expect.arrayContaining( [
				expect.objectContaining( {
					key: 'update-business-details',
					completed: false,
				} ),
			] )
		);
	} );

	it( 'should omit business details when flag is not set', () => {
		const actual = getTasks( {
			accountStatus: {
				status: 'restricted',
				currentDeadline: 1620857083,
				pastDue: true,
				accountLink: 'http://example.com',
				progressiveOnboarding: {
					isEnabled: false,
				},
			},
			showUpdateDetailsTask: false,
			isAccountOverviewTasksEnabled: true,
		} );

		expect( actual ).toEqual(
			expect.not.arrayContaining( [
				expect.objectContaining( {
					key: 'update-business-details',
				} ),
			] )
		);
	} );

	it( 'handles when account is complete', () => {
		const actual = getTasks( {
			accountStatus: {
				status: 'complete',
				currentDeadline: 0,
				pastDue: false,
				accountLink: 'http://example.com',
				progressiveOnboarding: {
					isEnabled: false,
				},
			},
			showUpdateDetailsTask: true,
			isAccountOverviewTasksEnabled: true,
		} );

		expect( actual ).toEqual(
			expect.arrayContaining( [
				expect.objectContaining( {
					key: 'update-business-details',
					completed: true,
				} ),
			] )
		);
	} );

	it( 'adds WPCOM user reconnect task when the url is specified', () => {
		const actual = getTasks( {
			accountStatus: {
				status: 'complete',
				progressiveOnboarding: {
					isEnabled: false,
				},
			},
			wpcomReconnectUrl: 'http://example.com',
			isAccountOverviewTasksEnabled: true,
		} );

		expect( actual ).toEqual(
			expect.arrayContaining( [
				expect.objectContaining( {
					key: 'reconnect-wpcom-user',
					completed: false,
				} ),
			] )
		);
	} );

	it( 'should omit the WPCOM user reconnect task when the url is not specified', () => {
		const actual = getTasks( {
			accountStatus: {
				status: 'complete',
				progressiveOnboarding: {
					isEnabled: false,
				},
			},
			wpcomReconnectUrl: null,
			isAccountOverviewTasksEnabled: true,
		} );

		expect( actual ).toEqual(
			expect.not.arrayContaining( [
				expect.objectContaining( {
					key: 'reconnect-wpcom-user',
				} ),
			] )
		);
	} );

	it( 'returns the expected keys when the account overview flag is enabled', () => {
		const tasks = getTasks( {
			isAccountOverviewTasksEnabled: true,
			showUpdateDetailsTask: true,
			wpcomReconnectUrl: 'http://example.com',
			accountStatus: {
				progressiveOnboarding: {
					isEnabled: false,
				},
			},
		} );

		expect( tasks ).toEqual(
			expect.arrayContaining( [
				expect.objectContaining( { key: 'update-business-details' } ),
				expect.objectContaining( { key: 'reconnect-wpcom-user' } ),
			] )
		);
	} );

	it( 'returns the expected keys when the account is not onboarded', () => {
		const tasks = getTasks( {
			isAccountOverviewTasksEnabled: true,
			showUpdateDetailsTask: true,
			wpcomReconnectUrl: 'http://example.com',
			accountStatus: {
				error: true,
			},
		} );

		expect( tasks ).toEqual(
			expect.arrayContaining( [
				expect.objectContaining( { key: 'reconnect-wpcom-user' } ),
			] )
		);
	} );

	it( 'returns the expected keys when the account overview flag is disabled', () => {
		const tasks = getTasks( {
			showUpdateDetailsTask: true,
			wpcomReconnectUrl: 'http://example.com',
			accountStatus: {
				progressiveOnboarding: {
					isEnabled: false,
				},
			},
		} );

		expect( tasks ).toEqual(
			expect.not.arrayContaining( [
				expect.objectContaining( { key: 'update-business-details' } ),
				expect.objectContaining( { key: 'reconnect-wpcom-user' } ),
			] )
		);
	} );

	it( 'should not include the dispute resolution task if no active disputes', () => {
		const activeDisputes = [];
		const actual = getTasks( {
			accountStatus: {
				status: 'restricted_soon',
				currentDeadline: 1620857083,
				pastDue: false,
				accountLink: 'http://example.com',
				progressiveOnboarding: {
					isEnabled: false,
				},
			},
			activeDisputes,
		} );

		expect( actual ).toEqual( [] );
	} );

	it( 'should not include the dispute resolution task if dispute due_by > 7 days', () => {
		// Set Date.now to - 7 days to reduce urgency of disputes.
		Date.now = jest.fn( () => new Date( '2023-01-24T08:00:00.000Z' ) );
		const actual = getTasks( {
			accountStatus: {
				status: 'restricted_soon',
				currentDeadline: 1620857083,
				pastDue: false,
				accountLink: 'http://example.com',
				progressiveOnboarding: {
					isEnabled: false,
				},
			},
			activeDisputes: mockActiveDisputes,
		} );

		expect( actual ).toEqual( [] );
	} );

	it( 'should include the dispute resolution task with 1 urgent dispute', () => {
		const actual = getTasks( {
			accountStatus: {
				status: 'restricted_soon',
				currentDeadline: 1620857083,
				pastDue: false,
				accountLink: 'http://example.com',
				progressiveOnboarding: {
					isEnabled: false,
				},
			},
			activeDisputes: [ mockActiveDisputes[ 0 ] ],
		} );

		expect( actual ).toEqual(
			expect.arrayContaining( [
				expect.objectContaining( {
					key: 'dispute-resolution-task-dp_1',
					completed: false,
					level: 1,
					title: 'Respond to a dispute for $10.00 – Last day',
					content: 'Respond today by 6:59 PM', // shown in local timezone.
					actionLabel: 'Respond now',
				} ),
			] )
		);
	} );

	it( 'should include the dispute resolution task', () => {
		// Set Date.now to - 5 days to reduce urgency of dispute.
		Date.now = jest.fn( () => new Date( '2023-01-27T08:00:00.000Z' ) );
		const actual = getTasks( {
			accountStatus: {
				status: 'restricted_soon',
				currentDeadline: 1620857083,
				pastDue: false,
				accountLink: 'http://example.com',
				progressiveOnboarding: {
					isEnabled: false,
				},
			},
			activeDisputes: [ mockActiveDisputes[ 0 ] ],
		} );

		expect( actual ).toEqual(
			expect.arrayContaining( [
				expect.objectContaining( {
					key: 'dispute-resolution-task-dp_1',
					completed: false,
					level: 1,
					title: 'Respond to a dispute for $10.00',
					content: 'By Feb 1, 2023 – 6 days left to respond',
					actionLabel: 'Respond now',
				} ),
			] )
		);
	} );

	it( 'should include the dispute resolution task with multiple disputes from multiple currencies and 1 urgent dispute', () => {
		const actual = getTasks( {
			accountStatus: {
				status: 'restricted_soon',
				currentDeadline: 1620857083,
				pastDue: false,
				accountLink: 'http://example.com',
				progressiveOnboarding: {
					isEnabled: false,
				},
			},
			activeDisputes: mockActiveDisputes,
		} );

		expect( actual ).toEqual(
			expect.arrayContaining( [
				expect.objectContaining( {
					key: 'dispute-resolution-task-dp_1-dp_2-dp_3',
					completed: false,
					level: 1,
					title: 'Respond to 3 active disputes',
					content: 'Final day to respond to 1 of the disputes',
					actionLabel: 'See disputes',
				} ),
			] )
		);
	} );

	it( 'should include the dispute resolution task with multiple disputes from a single currency', () => {
		const actual = getTasks( {
			accountStatus: {
				status: 'restricted_soon',
				currentDeadline: 1620857083,
				pastDue: false,
				accountLink: 'http://example.com',
				progressiveOnboarding: {
					isEnabled: false,
				},
			},
			activeDisputes: mockActiveDisputes.slice( 0, 2 ),
		} );

		expect( actual ).toEqual(
			expect.arrayContaining( [
				expect.objectContaining( {
					key: 'dispute-resolution-task-dp_1-dp_2',
					completed: false,
					level: 1,
					title: 'Respond to 2 active disputes for a total of $20.00',
					content: 'Final day to respond to 1 of the disputes',
					actionLabel: 'See disputes',
				} ),
			] )
		);
	} );

	it( 'should include the dispute resolution task with multiple disputes', () => {
		// Set Date.now to - 5 days to reduce urgency of disputes.
		Date.now = jest.fn( () => new Date( '2023-01-27T08:00:00.000Z' ) );
		const actual = getTasks( {
			accountStatus: {
				status: 'restricted_soon',
				currentDeadline: 1620857083,
				pastDue: false,
				accountLink: 'http://example.com',
				progressiveOnboarding: {
					isEnabled: false,
				},
			},
			activeDisputes: mockActiveDisputes,
		} );

		expect( actual ).toEqual(
			expect.arrayContaining( [
				expect.objectContaining( {
					key: 'dispute-resolution-task-dp_1-dp_2-dp_3',
					completed: false,
					level: 1,
<<<<<<< HEAD
					title:
						'Respond to 3 active disputes for a total of $20.00, €10.00',
					content: 'Last week to respond to 1 of the disputes',
=======
					title: 'Respond to 3 active disputes',
					content: 'Last week to respond to 2 of the disputes',
>>>>>>> 2b9e1a06
					actionLabel: 'See disputes',
				} ),
			] )
		);
	} );

	it( 'should include the po task', () => {
		global.wcpaySettings = {
			accountStatus: {
				status: 'restricted_soon',
				progressiveOnboarding: {
					isEnabled: true,
					isComplete: false,
					tpv: 10000,
					firstTransactionDate: '2023-02-02',
				},
				created: '2022-01-31',
			},
		};
		const actual = getTasks( {
			accountStatus: {
				status: 'restricted_soon',
				currentDeadline: 1620857083,
				pastDue: false,
				accountLink: 'http://example.com',
				progressiveOnboarding: {
					isEnabled: true,
				},
			},
		} );

		expect( actual ).toEqual(
			expect.arrayContaining( [
				expect.objectContaining( {
					key: 'verify-bank-details-po',
					completed: false,
					level: 3,
					title:
						'Verify your bank account to start receiving deposits',
				} ),
			] )
		);
	} );
} );

describe( 'taskSort()', () => {
	beforeEach( () => {
		// mock Date.now that moment library uses to get current date for testing purposes
		Date.now = jest.fn( () => new Date( '2023-02-01T12:33:37.000Z' ) );

		global.wcpaySettings = {
			zeroDecimalCurrencies: [],
			connect: {
				country: 'US',
			},
			currentUserEmail: 'mock@example.com',
			currencyData: {
				US: {
					code: 'USD',
					symbol: '$',
					symbolPosition: 'left',
					thousandSeparator: ',',
					decimalSeparator: '.',
					precision: 2,
				},
			},
		};
	} );
	afterEach( () => {
		// roll it back
		Date.now = () => new Date();
	} );
	it( 'should sort the tasks without po', () => {
		const unsortedTasks = getTasks( {
			accountStatus: {
				status: 'restricted_soon',
				currentDeadline: 1620857083,
				pastDue: false,
				accountLink: 'http://example.com',
				progressiveOnboarding: {
					isEnabled: false,
				},
			},
			isAccountOverviewTasksEnabled: true,
			activeDisputes: mockActiveDisputes,
		} );
		unsortedTasks.unshift( {
			key: 'test-element',
			completed: true,
			level: 3,
		} );
		expect( unsortedTasks[ 0 ] ).toEqual(
			expect.objectContaining( {
				key: 'test-element',
				completed: true,
				level: 3,
			} )
		);
		const sortedTasks = unsortedTasks.sort( taskSort );
		expect( sortedTasks[ 0 ] ).toEqual(
			expect.objectContaining( {
				key: 'dispute-resolution-task-dp_1-dp_2-dp_3',
				completed: false,
				level: 1,
			} )
		);
	} );
	it( 'should sort the tasks with po', () => {
		global.wcpaySettings = {
			accountStatus: {
				status: 'restricted_soon',
				progressiveOnboarding: {
					isEnabled: true,
					isComplete: false,
					tpv: 10000,
					firstTransactionDate: '2023-02-02',
				},
				created: '2022-01-31',
			},
		};
		const unsortedTasks = getTasks( {
			accountStatus: {
				status: 'restricted_soon',
				currentDeadline: 1620857083,
				pastDue: false,
				accountLink: 'http://example.com',
				progressiveOnboarding: {
					isEnabled: true,
				},
			},
			isAccountOverviewTasksEnabled: true,
		} );
		unsortedTasks.unshift( {
			key: 'test-element',
			completed: true,
			level: 3,
		} );
		expect( unsortedTasks[ 0 ] ).toEqual(
			expect.objectContaining( {
				key: 'test-element',
				completed: true,
				level: 3,
			} )
		);
		const sortedTasks = unsortedTasks.sort( taskSort );
		expect( sortedTasks[ 0 ] ).toEqual(
			expect.objectContaining( {
				key: 'verify-bank-details-po',
				completed: false,
				level: 3,
				title: 'Verify your bank account to start receiving deposits',
			} )
		);
	} );
} );<|MERGE_RESOLUTION|>--- conflicted
+++ resolved
@@ -482,14 +482,8 @@
 					key: 'dispute-resolution-task-dp_1-dp_2-dp_3',
 					completed: false,
 					level: 1,
-<<<<<<< HEAD
-					title:
-						'Respond to 3 active disputes for a total of $20.00, €10.00',
+					title: 'Respond to 3 active disputes',
 					content: 'Last week to respond to 1 of the disputes',
-=======
-					title: 'Respond to 3 active disputes',
-					content: 'Last week to respond to 2 of the disputes',
->>>>>>> 2b9e1a06
 					actionLabel: 'See disputes',
 				} ),
 			] )
