--- conflicted
+++ resolved
@@ -82,7 +82,6 @@
 				window.location.href = wpcomReconnectUrl;
 			},
 		},
-<<<<<<< HEAD
 		! isInTestMode() &&
 			( ! isSiteUsingHttps() || 'yes' !== isSSLCheckoutEnforced ) && {
 				key: 'force-secure-checkout',
@@ -92,7 +91,7 @@
 					'woocommerce-payments'
 				),
 				completed: false,
-				action: () => {
+				onClick: () => {
 					window.open(
 						'https://docs.woocommerce.com/document/ssl-and-https/#section-7',
 						'_blank'
@@ -100,9 +99,7 @@
 				},
 				actionLabel: __( 'Read more', 'woocommerce-payments' ),
 			},
-=======
 		additionalMethodsSetup.isTaskVisible &&
 			createAdditionalMethodsSetupTask( additionalMethodsSetup ),
->>>>>>> 2b24d9c0
 	].filter( Boolean );
 };