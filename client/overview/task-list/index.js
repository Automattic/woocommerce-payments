/** @format **/

/**
 * External dependencies
 */
import { __ } from '@wordpress/i18n';
import { Card, CardBody, CardHeader } from '@wordpress/components';
import { Badge } from '@woocommerce/components';
import { CollapsibleList, TaskItem, Text } from '@woocommerce/experimental';

/**
 * Internal dependencies.
 */

const TaskList = ( { tasks } ) => {
	const pendingTaskCount = tasks.filter( ( task ) => ! task.completed )
		.length;
	return (
		<Card
			size="large"
			className="woocommerce-task-card woocommerce-homescreen-card"
		>
			<CardHeader size="medium">
				<div className="wooocommerce-task-card__header">
					<Text variant="title.small">
						{ __( 'Things to do', 'woocommerce-payments' ) }
					</Text>
					{ 0 < pendingTaskCount && (
						<Badge count={ pendingTaskCount } />
					) }
				</div>
			</CardHeader>
			<CardBody>
				<CollapsibleList
					collapsed={ false }
					collapseLabel={ __( 'Hide tasks', 'woocommerce-payments' ) }
					expandLabel={ __( 'Show tasks', 'woocommerce-payments' ) }
				>
					{ tasks.map( ( task ) => (
						<TaskItem
							key={ task.key }
							title={ task.title }
							actionLabel={ task.actionLabel }
							completed={ task.completed }
							content={ task.content || task.additionalInfo }
							expanded
<<<<<<< HEAD
							onClick={ task.onClick }
							action={ task.action }
=======
							action={ task.onClick }
>>>>>>> 2b24d9c0
							time={ task.time }
							level={ task.level }
						/>
					) ) }
				</CollapsibleList>
			</CardBody>
		</Card>
	);
};

export default TaskList;<|MERGE_RESOLUTION|>--- conflicted
+++ resolved
@@ -44,12 +44,7 @@
 							completed={ task.completed }
 							content={ task.content || task.additionalInfo }
 							expanded
-<<<<<<< HEAD
-							onClick={ task.onClick }
-							action={ task.action }
-=======
 							action={ task.onClick }
->>>>>>> 2b24d9c0
 							time={ task.time }
 							level={ task.level }
 						/>
