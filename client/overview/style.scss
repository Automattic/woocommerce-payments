@import '@woocommerce/experimental/build-style/style.css';
.woocommerce-inbox-message__wrapper {
	.woocommerce-inbox-message__content {
		padding-bottom: 24px;
	}
	.woocommerce-inbox-message__actions {
		padding-top: 16px;
	}
}

// Adapted from woocommerce-admin:client/homescreen/style.scss
.components-card.woocommerce-task-card {
	.components-card__body.is-size-large {
		padding: 0;
	}

	.components-card__footer.is-size-large {
		padding: 0 $gap-smaller;
	}

	.wcpay-task-list.woocommerce-experimental-list {
		position: relative;

		.woocommerce-experimental-list__item {
			position: initial;
		}
	}
}

.wcpay-overview {
	.components-notice {
		margin: 24px 0;
	}

	.wcpay-connection-success {
		position: relative;
		text-align: center;
		padding: $gap-large;

		&__dropdown {
			position: absolute;
			top: 0 + $gap-large;
			right: 0 + $gap-large;

			.dashicons-ellipsis {
				transform: rotate( 90deg );
			}
		}

		.dashicons-button {
			margin-right: 0;
			visibility: hidden;
		}

		img {
			max-height: 73px;
			max-width: 100%;
		}

		h2 {
			font-size: 20px;
			font-weight: 400;
			letter-spacing: 0.7px;
			line-height: 28px;

			@media ( min-width: 783px ) {
				padding: 0 10%;
			}
		}

		p {
			color: $gray-700;
		}
	}

<<<<<<< HEAD
	// Gutenberg compatibility adjustments. The component changed its classes and
	// styling in @wordpress/components 19.11.0. We're currently using 11.1.5.
	// To be removed when we upgrade this package.
	.components-popover {
		position: fixed;
=======
	// To be removed when @wordpress/components is upgraded to 17.0.0.
	.components-visually-hidden {
		border: 0;
		clip: rect( 1px, 1px, 1px, 1px );
		-webkit-clip-path: inset( 50% );
		clip-path: inset( 50% );
		height: 1px;
		margin: -1px;
		overflow: hidden;
		padding: 0;
		position: absolute;
		width: 1px;
		word-wrap: normal;
>>>>>>> 096a519e
	}
}<|MERGE_RESOLUTION|>--- conflicted
+++ resolved
@@ -73,13 +73,13 @@
 		}
 	}
 
-<<<<<<< HEAD
 	// Gutenberg compatibility adjustments. The component changed its classes and
 	// styling in @wordpress/components 19.11.0. We're currently using 11.1.5.
 	// To be removed when we upgrade this package.
 	.components-popover {
 		position: fixed;
-=======
+  }
+  
 	// To be removed when @wordpress/components is upgraded to 17.0.0.
 	.components-visually-hidden {
 		border: 0;
@@ -93,6 +93,5 @@
 		position: absolute;
 		width: 1px;
 		word-wrap: normal;
->>>>>>> 096a519e
 	}
 }