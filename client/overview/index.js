/** @format **/

/**
 * External dependencies
 */
import React from 'react';
import { Card, Notice } from '@wordpress/components';
import { getQuery } from '@woocommerce/navigation';
import { __ } from '@wordpress/i18n';

/**
 * Internal dependencies.
 */
import Page from 'components/page';
import { TestModeNotice, topics } from 'components/test-mode-notice';
import AccountStatus from 'components/account-status';
import Welcome from 'components/welcome';
import AccountBalances from 'components/account-balances';
import DepositsOverview from 'components/deposits-overview';
import ActiveLoanSummary from 'components/active-loan-summary';
import ErrorBoundary from 'components/error-boundary';
import TaskList from './task-list';
import { getTasks, taskSort } from './task-list/tasks';
import InboxNotifications from './inbox-notifications';
import ConnectionSuccessNotice from './connection-sucess-notice';
import SetupRealPayments from './setup-real-payments';
import ProgressiveOnboardingEligibilityModal from './modal/progressive-onboarding-eligibility';
import JetpackIdcNotice from 'components/jetpack-idc-notice';
import FRTDiscoverabilityBanner from 'components/fraud-risk-tools-banner';
import { useDisputes, useSettings } from 'wcpay/data';
import './style.scss';

const OverviewPageError = () => {
	const queryParams = getQuery();
	const showLoginError = '1' === queryParams[ 'wcpay-login-error' ];
	if ( ! wcpaySettings.errorMessage && ! showLoginError ) {
		return null;
	}
	return (
		<Notice
			status="error"
			isDismissible={ false }
			className="wcpay-login-error"
		>
			{ wcpaySettings.errorMessage ||
				__(
					'There was a problem redirecting you to the account dashboard. Please try again.',
					'woocommerce-payments'
				) }
		</Notice>
	);
};

const OverviewPage = () => {
	const {
		accountStatus,
		overviewTasksVisibility,
		showUpdateDetailsTask,
		wpcomReconnectUrl,
		featureFlags: { accountOverviewTaskList },
	} = wcpaySettings;
<<<<<<< HEAD
	const numDisputesNeedingResponse =
		parseInt( wcpaySettings.numDisputesNeedingResponse, 10 ) || 0;
	const someDisputesNeedAttention = 0 < numDisputesNeedingResponse;
	const { disputes: activeDisputes } = useDisputes( {
		filter: 'awaiting_response',
	} );
=======

>>>>>>> b39314fb
	const { isLoading: settingsIsLoading, settings } = useSettings();

	const { disputes: activeDisputes } = useDisputes( {
		filter: 'awaiting_response',
	} );

	const tasksUnsorted = getTasks( {
		accountStatus,
		showUpdateDetailsTask,
		wpcomReconnectUrl,
		isAccountOverviewTasksEnabled: Boolean( accountOverviewTaskList ),
		activeDisputes,
	} );
	const tasks =
		Array.isArray( tasksUnsorted ) && tasksUnsorted.sort( taskSort );
	const queryParams = getQuery();

	const showConnectionSuccess =
		'1' === queryParams[ 'wcpay-connection-success' ];

	const showLoanOfferError = '1' === queryParams[ 'wcpay-loan-offer-error' ];
	const showServerLinkError =
		'1' === queryParams[ 'wcpay-server-link-error' ];
	const showProgressiveOnboardingEligibilityModal =
		showConnectionSuccess &&
		accountStatus.progressiveOnboarding.isEnabled &&
		! accountStatus.progressiveOnboarding.isComplete &&
		'pending_verification' !== accountStatus.status;
	const accountRejected =
		accountStatus.status && accountStatus.status.startsWith( 'rejected' );

	const activeAccountFees = Object.entries( wcpaySettings.accountFees )
		.map( ( [ key, value ] ) => {
			const isPaymentMethodEnabled =
				! settingsIsLoading &&
				0 <
					settings.enabled_payment_method_ids.filter(
						( enabledMethod ) => {
							return enabledMethod === key;
						}
					).length;
			if (
				settingsIsLoading ||
				! isPaymentMethodEnabled ||
				0 === value.discount.length
			) {
				return null;
			}
			return { payment_method: key, fee: value };
		} )
		.filter( ( e ) => e && e.fee !== undefined );

	return (
		<Page isNarrow className="wcpay-overview">
			<OverviewPageError />

			<JetpackIdcNotice />

			{ showLoanOfferError && (
				<Notice status="error" isDismissible={ false }>
					{ __(
						'There was a problem redirecting you to the loan offer. Please check that it is not expired and try again.',
						'woocommerce-payments'
					) }
				</Notice>
			) }

			{ showServerLinkError && (
				<Notice status="error" isDismissible={ false }>
					{ __(
						'There was a problem redirecting you to the requested link. Please check that it is valid and try again.',
						'woocommerce-payments'
					) }
				</Notice>
			) }

			<TestModeNotice topic={ topics.overview } />

			<ErrorBoundary>
				<FRTDiscoverabilityBanner />
			</ErrorBoundary>

			{ showConnectionSuccess && <ConnectionSuccessNotice /> }

			{ ! accountRejected && (
				<ErrorBoundary>
					<>
						<Card>
							<Welcome />
							<AccountBalances />
						</Card>

						<DepositsOverview />
					</>
				</ErrorBoundary>
			) }

			{ !! accountOverviewTaskList &&
				0 < tasks.length &&
				! accountRejected && (
					<ErrorBoundary>
						<TaskList
							tasks={ tasks }
							overviewTasksVisibility={ overviewTasksVisibility }
						/>
					</ErrorBoundary>
				) }

			{ wcpaySettings.onboardingTestMode && (
				<ErrorBoundary>
					<SetupRealPayments />
				</ErrorBoundary>
			) }

			<ErrorBoundary>
				<AccountStatus
					accountStatus={ wcpaySettings.accountStatus }
					accountFees={ activeAccountFees }
				/>
			</ErrorBoundary>

			{ wcpaySettings.accountLoans.has_active_loan && (
				<ErrorBoundary>
					<ActiveLoanSummary />
				</ErrorBoundary>
			) }

			{ ! accountRejected && (
				<ErrorBoundary>
					<InboxNotifications />
				</ErrorBoundary>
			) }

			{ showProgressiveOnboardingEligibilityModal && (
				<ErrorBoundary>
					<ProgressiveOnboardingEligibilityModal />
				</ErrorBoundary>
			) }
		</Page>
	);
};

export default OverviewPage;<|MERGE_RESOLUTION|>--- conflicted
+++ resolved
@@ -59,16 +59,7 @@
 		wpcomReconnectUrl,
 		featureFlags: { accountOverviewTaskList },
 	} = wcpaySettings;
-<<<<<<< HEAD
-	const numDisputesNeedingResponse =
-		parseInt( wcpaySettings.numDisputesNeedingResponse, 10 ) || 0;
-	const someDisputesNeedAttention = 0 < numDisputesNeedingResponse;
-	const { disputes: activeDisputes } = useDisputes( {
-		filter: 'awaiting_response',
-	} );
-=======
-
->>>>>>> b39314fb
+
 	const { isLoading: settingsIsLoading, settings } = useSettings();
 
 	const { disputes: activeDisputes } = useDisputes( {
