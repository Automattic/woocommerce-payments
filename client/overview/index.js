/** @format **/

/**
 * External dependencies
 */

/**
 * Internal dependencies.
 */
import Page from 'components/page';
import { TestModeNotice, topics } from 'components/test-mode-notice';
import AccountStatus from 'components/account-status';
import TaskList from './task-list';
import { getTasks } from './task-list/tasks';
import './style.scss';
import DepositsInformation from 'components/deposits-information';

const OverviewPage = () => {
	const { accountStatus, showUpdateDetailsTask } = wcpaySettings;
	const tasks = getTasks( { accountStatus, showUpdateDetailsTask } );
	return (
		<Page className="overview">
			<TestModeNotice topic={ topics.overview } />
<<<<<<< HEAD
			<DepositsInformation />
=======
			<AccountStatus
				accountStatus={ wcpaySettings.accountStatus }
				accountFees={ wcpaySettings.accountFees }
			/>
>>>>>>> 516a65ff
			{ 0 < tasks.length && <TaskList tasks={ tasks } /> }
		</Page>
	);
};

export default OverviewPage;<|MERGE_RESOLUTION|>--- conflicted
+++ resolved
@@ -21,14 +21,11 @@
 	return (
 		<Page className="overview">
 			<TestModeNotice topic={ topics.overview } />
-<<<<<<< HEAD
 			<DepositsInformation />
-=======
 			<AccountStatus
 				accountStatus={ wcpaySettings.accountStatus }
 				accountFees={ wcpaySettings.accountFees }
 			/>
->>>>>>> 516a65ff
 			{ 0 < tasks.length && <TaskList tasks={ tasks } /> }
 		</Page>
 	);
