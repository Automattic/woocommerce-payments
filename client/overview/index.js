/** @format **/

/**
 * External dependencies
 */

/**
 * Internal dependencies.
 */
import Page from 'components/page';
import { TestModeNotice, topics } from 'components/test-mode-notice';
import AccountStatus from 'components/account-status';
import TaskList from './task-list';
import { getTasks } from './task-list/tasks';
import './style.scss';

const OverviewPage = () => {
	const { accountStatus, showUpdateDetailsTask } = wcpaySettings;
	const tasks = getTasks( { accountStatus, showUpdateDetailsTask } );
	return (
		<Page className="overview">
			<TestModeNotice topic={ topics.overview } />
<<<<<<< HEAD
			<AccountStatus
				accountStatus={ wcpaySettings.accountStatus }
				accountFees={ wcpaySettings.accountFees }
			/>
			<TaskList />
=======
			{ 0 < tasks.length && <TaskList tasks={ tasks } /> }
>>>>>>> f8d39281
		</Page>
	);
};

export default OverviewPage;<|MERGE_RESOLUTION|>--- conflicted
+++ resolved
@@ -20,15 +20,11 @@
 	return (
 		<Page className="overview">
 			<TestModeNotice topic={ topics.overview } />
-<<<<<<< HEAD
 			<AccountStatus
 				accountStatus={ wcpaySettings.accountStatus }
 				accountFees={ wcpaySettings.accountFees }
 			/>
-			<TaskList />
-=======
 			{ 0 < tasks.length && <TaskList tasks={ tasks } /> }
->>>>>>> f8d39281
 		</Page>
 	);
 };
