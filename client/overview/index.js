--- conflicted
+++ resolved
@@ -9,24 +9,18 @@
  */
 import Page from 'components/page';
 import { TestModeNotice, topics } from 'components/test-mode-notice';
-<<<<<<< HEAD
 import AccountStatus from 'components/account-status';
-=======
 import TaskList from './task-list';
->>>>>>> 0bec587e
 
 const OverviewPage = () => {
 	return (
 		<Page>
 			<TestModeNotice topic={ topics.overview } />
-<<<<<<< HEAD
 			<AccountStatus
 				accountStatus={ wcpaySettings.accountStatus }
 				accountFees={ wcpaySettings.accountFees }
 			/>
-=======
 			<TaskList />
->>>>>>> 0bec587e
 		</Page>
 	);
 };
