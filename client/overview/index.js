--- conflicted
+++ resolved
@@ -24,12 +24,7 @@
 import ConnectionSuccessNotice from './connection-sucess-notice';
 import JetpackIdcNotice from 'components/jetpack-idc-notice';
 import AccountBalances from 'components/account-balances';
-<<<<<<< HEAD
 import FRTDiscoverabilityBanner from 'wcpay/components/fraud-risk-tools-banner';
-
-import './style.scss';
-=======
->>>>>>> f9db1704
 import { useSettings } from 'wcpay/data';
 import './style.scss';
 
@@ -124,15 +119,13 @@
 
 			<TestModeNotice topic={ topics.overview } />
 
-<<<<<<< HEAD
 			{ wcpaySettings.isFraudProtectionSettingsEnabled && (
 				<ErrorBoundary>
 					<FRTDiscoverabilityBanner />
 				</ErrorBoundary>
 			) }
-=======
+
 			{ showConnectionSuccess && <ConnectionSuccessNotice /> }
->>>>>>> f9db1704
 
 			{ ! accountRejected && (
 				<ErrorBoundary>
