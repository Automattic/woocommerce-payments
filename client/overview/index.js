/** @format **/

/**
 * External dependencies
 */
import React from 'react';
import { Card, Notice } from '@wordpress/components';
import { getQuery } from '@woocommerce/navigation';
import { __ } from '@wordpress/i18n';

/**
 * Internal dependencies.
 */
import Page from 'components/page';
import { TestModeNotice, topics } from 'components/test-mode-notice';
import AccountStatus from 'components/account-status';
import Welcome from 'components/welcome';
import AccountBalances from 'components/account-balances';
import ActiveDisputesNotice from 'components/active-disputes-notice';
import DepositsOverview from 'components/deposits-overview';
import ActiveLoanSummary from 'components/active-loan-summary';
import ErrorBoundary from 'components/error-boundary';
import TaskList from './task-list';
import { getTasks, taskSort } from './task-list/tasks';
import InboxNotifications from './inbox-notifications';
import ConnectionSuccessNotice from './connection-sucess-notice';
import SetupRealPayments from './setup-real-payments';
import ProgressiveOnboardingEligibilityModal from './modal/progressive-onboarding-eligibility';
import JetpackIdcNotice from 'components/jetpack-idc-notice';
import FRTDiscoverabilityBanner from 'components/fraud-risk-tools-banner';
import { useSettings } from 'wcpay/data';
import './style.scss';

const OverviewPageError = () => {
	const queryParams = getQuery();
	const showLoginError = '1' === queryParams[ 'wcpay-login-error' ];
	if ( ! wcpaySettings.errorMessage && ! showLoginError ) {
		return null;
	}
	return (
		<Notice
			status="error"
			isDismissible={ false }
			className="wcpay-login-error"
		>
			{ wcpaySettings.errorMessage ||
				__(
					'There was a problem redirecting you to the account dashboard. Please try again.',
					'woocommerce-payments'
				) }
		</Notice>
	);
};

const OverviewPage = () => {
	const {
		accountStatus,
		overviewTasksVisibility,
		showUpdateDetailsTask,
		wpcomReconnectUrl,
		featureFlags: { accountOverviewTaskList },
	} = wcpaySettings;
	const numDisputesNeedingResponse =
		parseInt( wcpaySettings.numDisputesNeedingResponse, 10 ) || 0;
	const { isLoading: settingsIsLoading, settings } = useSettings();

	const tasksUnsorted = getTasks( {
		accountStatus,
		showUpdateDetailsTask,
		wpcomReconnectUrl,
		isAccountOverviewTasksEnabled: Boolean( accountOverviewTaskList ),
		numDisputesNeedingResponse,
	} );
	const tasks =
		Array.isArray( tasksUnsorted ) && tasksUnsorted.sort( taskSort );
	const queryParams = getQuery();

	const showConnectionSuccess =
		'1' === queryParams[ 'wcpay-connection-success' ];

	const showLoanOfferError = '1' === queryParams[ 'wcpay-loan-offer-error' ];
	const showServerLinkError =
		'1' === queryParams[ 'wcpay-server-link-error' ];
	const showProgressiveOnboardingEligibilityModal =
		showConnectionSuccess &&
		accountStatus.progressiveOnboarding.isEnabled &&
		! accountStatus.progressiveOnboarding.isComplete &&
		'pending_verification' !== accountStatus.status;
	const accountRejected =
		accountStatus.status && accountStatus.status.startsWith( 'rejected' );

	const activeAccountFees = Object.entries( wcpaySettings.accountFees )
		.map( ( [ key, value ] ) => {
			const isPaymentMethodEnabled =
				! settingsIsLoading &&
				0 <
					settings.enabled_payment_method_ids.filter(
						( enabledMethod ) => {
							return enabledMethod === key;
						}
					).length;
			if (
				settingsIsLoading ||
				! isPaymentMethodEnabled ||
				0 === value.discount.length
			) {
				return null;
			}
			return { payment_method: key, fee: value };
		} )
		.filter( ( e ) => e && e.fee !== undefined );

	return (
		<Page isNarrow className="wcpay-overview">
			<OverviewPageError />

			<JetpackIdcNotice />

			{ showLoanOfferError && (
				<Notice status="error" isDismissible={ false }>
					{ __(
						'There was a problem redirecting you to the loan offer. Please check that it is not expired and try again.',
						'woocommerce-payments'
					) }
				</Notice>
			) }

			{ showServerLinkError && (
				<Notice status="error" isDismissible={ false }>
					{ __(
						'There was a problem redirecting you to the requested link. Please check that it is valid and try again.',
						'woocommerce-payments'
					) }
				</Notice>
			) }

			<TestModeNotice topic={ topics.overview } />

			<ErrorBoundary>
				<FRTDiscoverabilityBanner />
			</ErrorBoundary>

			{ showConnectionSuccess && <ConnectionSuccessNotice /> }

			{ ! accountRejected && (
				<ErrorBoundary>
					<>
<<<<<<< HEAD
						{ someDisputesNeedAttention ? (
							// If there are disputes that need a response, we want to show the
							// welcome header and the notice at the top of the page, in a separate card
							// to the balances tab panel.
							<>
								<Card>
									<Welcome />
									<ActiveDisputesNotice />
								</Card>
								<Card>
									<AccountBalances />
								</Card>
							</>
						) : (
							<Card>
								<Welcome />
								<AccountBalances />
							</Card>
						) }
=======
						<Card>
							<Welcome />
							<AccountBalances />
						</Card>
>>>>>>> 8b31b067

						<DepositsOverview />
					</>
				</ErrorBoundary>
			) }

			{ !! accountOverviewTaskList &&
				0 < tasks.length &&
				! accountRejected && (
					<ErrorBoundary>
						<TaskList
							tasks={ tasks }
							overviewTasksVisibility={ overviewTasksVisibility }
						/>
					</ErrorBoundary>
				) }

			{ wcpaySettings.onboardingTestMode && (
				<ErrorBoundary>
					<SetupRealPayments />
				</ErrorBoundary>
			) }

			<ErrorBoundary>
				<AccountStatus
					accountStatus={ wcpaySettings.accountStatus }
					accountFees={ activeAccountFees }
				/>
			</ErrorBoundary>

			{ wcpaySettings.accountLoans.has_active_loan && (
				<ErrorBoundary>
					<ActiveLoanSummary />
				</ErrorBoundary>
			) }

			{ ! accountRejected && (
				<ErrorBoundary>
					<InboxNotifications />
				</ErrorBoundary>
			) }

			{ showProgressiveOnboardingEligibilityModal && (
				<ErrorBoundary>
					<ProgressiveOnboardingEligibilityModal />
				</ErrorBoundary>
			) }
		</Page>
	);
};

export default OverviewPage;<|MERGE_RESOLUTION|>--- conflicted
+++ resolved
@@ -145,32 +145,10 @@
 			{ ! accountRejected && (
 				<ErrorBoundary>
 					<>
-<<<<<<< HEAD
-						{ someDisputesNeedAttention ? (
-							// If there are disputes that need a response, we want to show the
-							// welcome header and the notice at the top of the page, in a separate card
-							// to the balances tab panel.
-							<>
-								<Card>
-									<Welcome />
-									<ActiveDisputesNotice />
-								</Card>
-								<Card>
-									<AccountBalances />
-								</Card>
-							</>
-						) : (
-							<Card>
-								<Welcome />
-								<AccountBalances />
-							</Card>
-						) }
-=======
 						<Card>
 							<Welcome />
 							<AccountBalances />
 						</Card>
->>>>>>> 8b31b067
 
 						<DepositsOverview />
 					</>
