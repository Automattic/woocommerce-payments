--- conflicted
+++ resolved
@@ -3,15 +3,11 @@
 /**
  * External dependencies
  */
-import React from 'react';
+import React, { useState } from 'react';
 import { Card, Notice } from '@wordpress/components';
 import { getQuery } from '@woocommerce/navigation';
-<<<<<<< HEAD
-import { __, sprintf } from '@wordpress/i18n';
+import { __ } from '@wordpress/i18n';
 import { useDispatch } from '@wordpress/data';
-=======
-import { __ } from '@wordpress/i18n';
->>>>>>> 28a3248a
 
 /**
  * Internal dependencies.
@@ -57,77 +53,6 @@
 	);
 };
 
-<<<<<<< HEAD
-const OverviewSandboxModeNotice = ( { ctaAction = () => {} } ) => {
-	return (
-		<BannerNotice status="warning" isDismissible={ false }>
-			{ interpolateComponents( {
-				mixedString: sprintf(
-					/* translators: %1$s: WooPayments */
-					__(
-						// eslint-disable-next-line max-len
-						'{{strong}}%1$s is in sandbox mode.{{/strong}} To accept real payments, {{switchToLiveLink}}set up a live %1$s account.{{/switchToLiveLink}} {{learnMoreIcon/}}',
-						'woocommerce-payments'
-					),
-					'WooPayments'
-				),
-				components: {
-					strong: <strong />,
-					learnMoreIcon: (
-						<ClickTooltip
-							buttonIcon={ <HelpOutlineIcon /> }
-							buttonLabel={ __(
-								'Learn more about sandbox mode',
-								'woocommerce-payments'
-							) }
-							maxWidth={ '250px' }
-							content={
-								<>
-									{ interpolateComponents( {
-										mixedString: sprintf(
-											/* translators: %1$s: WooPayments */
-											__(
-												// eslint-disable-next-line max-len
-												'Sandbox mode gives you access to all %1$s features while checkout transactions are simulated. {{learnMoreLink}}Learn more{{/learnMoreLink}}',
-												'woocommerce-payments'
-											),
-											'WooPayments'
-										),
-										components: {
-											learnMoreLink: (
-												// eslint-disable-next-line jsx-a11y/anchor-has-content
-												<Link
-													href={
-														// eslint-disable-next-line max-len
-														'https://woocommerce.com/document/woopayments/testing-and-troubleshooting/sandbox-mode/'
-													}
-													target="_blank"
-													rel="noreferrer"
-													type="external"
-													onClick={ () =>
-														recordEvent(
-															'wcpay_overview_sandbox_mode_learn_more_clicked'
-														)
-													}
-												/>
-											),
-										},
-									} ) }
-								</>
-							}
-						/>
-					),
-					switchToLiveLink: (
-						<Button variant="link" onClick={ ctaAction } />
-					),
-				},
-			} ) }
-		</BannerNotice>
-	);
-};
-
-=======
->>>>>>> 28a3248a
 const OverviewPage = () => {
 	const {
 		accountStatus,
@@ -140,22 +65,14 @@
 		wpcomReconnectUrl,
 	} = wcpaySettings;
 
-<<<<<<< HEAD
 	const { createSuccessNotice } = useDispatch( 'core/notices' );
 
-	const isDevMode = wcpaySettings.devMode;
+	const isOnboardingTestMode = wcpaySettings.onboardingTestMode;
 	const { isLoading: settingsIsLoading } = useSettings();
-	const [ livePaymentsModalVisible, setLivePaymentsModalVisible ] = useState(
-		false
-	);
 	const [
 		isTestDriveSuccessDisplayed,
 		setTestDriveSuccessDisplayed,
 	] = useState( false );
-=======
-	const isOnboardingTestMode = wcpaySettings.onboardingTestMode;
-	const { isLoading: settingsIsLoading } = useSettings();
->>>>>>> 28a3248a
 	const settings = useGetSettings();
 
 	const { disputes: activeDisputes } = useDisputes( {
