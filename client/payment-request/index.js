--- conflicted
+++ resolved
@@ -3,12 +3,8 @@
  * External dependencies
  */
 import { __ } from '@wordpress/i18n';
-<<<<<<< HEAD
 import { applyFilters, doAction } from '@wordpress/hooks';
-=======
-import { doAction } from '@wordpress/hooks';
 import { debounce } from 'lodash';
->>>>>>> 08a145b8
 /**
  * Internal dependencies
  */
