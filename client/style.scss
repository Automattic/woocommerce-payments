--- conflicted
+++ resolved
@@ -95,16 +95,13 @@
  */
 .wcpay-test-mode-notice.components-notice.is-warning {
 	margin: 24px 0;
-<<<<<<< HEAD
+	padding: 12px;
 	background-color: $studio-yellow-5;
-=======
-	padding: 12px;
-	background-color: $warning;
 }
 
 .wcpay-payment-details {
 	.woocommerce-card__header {
-		border-bottom: 1px solid $gray-5;
+		border-bottom: 1px solid $studio-gray-5;
 	}
 }
 
@@ -138,5 +135,4 @@
 		margin: 0;
 		color: $studio-gray-80;
 	}
->>>>>>> 5f9f6be3
 }