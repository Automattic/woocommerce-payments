/**
 * External dependencies
 */
<<<<<<< HEAD
import { sprintf, __ } from '@wordpress/i18n';
=======
>>>>>>> cc6fa05c
import React, { useState } from 'react';
import ReactDOM from 'react-dom';

/**
 * Internal dependencies
 */
import EnabledCurrencies from './enabled-currencies-list';
<<<<<<< HEAD
import PreviewModal from './preview-modal';
=======
import StoreSettings from './store-settings';
import SingleCurrencySettings from './single-currency-settings';
import MultiCurrencySettingsContext from './context';
>>>>>>> cc6fa05c

const currencyContainer = document.getElementById(
	'wcpay_enabled_currencies_list'
);

const storeSettingsSection = document.querySelector(
	'#wcpay_currencies_settings_section'
);

const submitButton = document.querySelector( 'p.submit' );

let storeSettingsContainer;

const displayStoreSettingsSection = ( isDisplaying ) => {
	storeSettingsSection.style.display = isDisplaying ? 'block' : 'none';
	submitButton.style.display = isDisplaying ? 'block' : 'none';
	if ( storeSettingsContainer ) {
		storeSettingsContainer.style.display = isDisplaying ? 'block' : 'none';
	}
};

const MultiCurrencySettingsPage = () => {
	const [
		isSingleCurrencyScreenOpen,
		setSingleCurrencyScreenOpen,
	] = useState( false );
	const [
		currencyCodeToShowSettingsFor,
		setCurrencyCodeToShowSettingsFor,
	] = useState( null );
	const handleOpenSingleCurrencySettings = ( code ) => {
		displayStoreSettingsSection( false );
		setCurrencyCodeToShowSettingsFor( code );
		setSingleCurrencyScreenOpen( true );
	};
	const handleCloseSingleCurrencySettings = () => {
		const display =
			0 < enabledCurrenciesListItemsExceptPlaceholders().length;
		displayStoreSettingsSection( display );
		setSingleCurrencyScreenOpen( false );
		setCurrencyCodeToShowSettingsFor( null );
	};

	return (
		<MultiCurrencySettingsContext.Provider
			value={ {
				isSingleCurrencyScreenOpen: isSingleCurrencyScreenOpen,
				currencyCodeToShowSettingsFor: currencyCodeToShowSettingsFor,
				openSingleCurrencySettings: handleOpenSingleCurrencySettings,
				closeSingleCurrencySettings: handleCloseSingleCurrencySettings,
			} }
		>
			{ ! isSingleCurrencyScreenOpen ? (
				<EnabledCurrencies />
			) : (
				<SingleCurrencySettings />
			) }
		</MultiCurrencySettingsContext.Provider>
	);
};

/**
 * Mount React Component
 */
if ( currencyContainer ) {
	ReactDOM.render( <MultiCurrencySettingsPage />, currencyContainer );

	// Create the Store Settings container
	storeSettingsContainer = document.createElement( 'div' );
	storeSettingsContainer.classList.add( 'wcpay_currencies_store_settings' );

	// Add it after currencyContainer
	currencyContainer.parentNode.insertBefore(
		storeSettingsContainer,
		currencyContainer.nextSibling
	);

	// Set by default to display none, will be displayed in toggleSettingsSectionDisplay if needed
	storeSettingsContainer.style.display = 'none';

	ReactDOM.render( <StoreSettings />, storeSettingsContainer );
}

/**
 * Store settings section
 */
const enabledCurrenciesList = document.querySelector(
	'.enabled-currencies-list'
);

if ( storeSettingsSection ) {
	const toggleSettingsSectionDisplay = () => {
		const display =
			0 < enabledCurrenciesListItemsExceptPlaceholders().length;
		displayStoreSettingsSection( display );
	};

	const enabledCurrenciesObserver = new MutationObserver(
		toggleSettingsSectionDisplay
	);

	enabledCurrenciesObserver.observe( enabledCurrenciesList, {
		childList: true,
	} );

	// Place the Store Settings element inside of storeSettingsContainer
	const storeSettingsContent = storeSettingsSection.getElementsByTagName(
		'td'
	)[ 0 ];

	// Obtain the container inside of StoreSettings component
	const storeSettingsContentContainer = storeSettingsContainer.getElementsByClassName(
		'store-settings__card-body'
	)[ 0 ];
	storeSettingsContentContainer.appendChild( storeSettingsContent );

	// Position and style Submit button
	submitButton.style.textAlign = 'right';
	submitButton.style.display = 'flex';
	submitButton.classList.add( 'wcpay-settings-layout' );
	submitButton.classList.remove( 'submit' );

	toggleSettingsSectionDisplay();

	const previewPanePlaceholder = document.querySelector(
		'#preview-pane-placeholder'
	);

	const PreviewModalHelper = () => {
		const [ isPreviewModalOpen, setPreviewModalOpen ] = useState( false );

		/* eslint-disable jsx-a11y/anchor-is-valid */
		return (
			<>
				<a
					href="#"
					onClick={ () => {
						setPreviewModalOpen( true );
					} }
				>
					{ __( 'Preview', 'woocommerce-payments' ) }
				</a>
				<PreviewModal
					isPreviewModalOpen={ isPreviewModalOpen }
					setPreviewModalOpen={ setPreviewModalOpen }
					isAutomaticSwitchEnabledValue={ true }
					isStorefrontSwitcherEnabledValue={ false }
				/>
			</>
		);
		/* eslint-enable jsx-a11y/anchor-is-valid */
	};

	if ( previewPanePlaceholder ) {
		ReactDOM.render( <PreviewModalHelper />, previewPanePlaceholder );
	}
}

function enabledCurrenciesListItemsExceptPlaceholders() {
	return Array.from( enabledCurrenciesList.children ).filter( ( item ) => {
		return (
			false === item.classList.contains( 'enabled-currency-placeholder' )
		);
	} );
}

const enabledCurrenciesOnboarding = document.querySelector(
	'#wcpay_enabled_currencies_onboarding_cta'
);

if ( enabledCurrenciesOnboarding ) {
	submitButton.style.display = 'none';
}<|MERGE_RESOLUTION|>--- conflicted
+++ resolved
@@ -1,10 +1,7 @@
 /**
  * External dependencies
  */
-<<<<<<< HEAD
 import { sprintf, __ } from '@wordpress/i18n';
-=======
->>>>>>> cc6fa05c
 import React, { useState } from 'react';
 import ReactDOM from 'react-dom';
 
@@ -12,13 +9,10 @@
  * Internal dependencies
  */
 import EnabledCurrencies from './enabled-currencies-list';
-<<<<<<< HEAD
 import PreviewModal from './preview-modal';
-=======
 import StoreSettings from './store-settings';
 import SingleCurrencySettings from './single-currency-settings';
 import MultiCurrencySettingsContext from './context';
->>>>>>> cc6fa05c
 
 const currencyContainer = document.getElementById(
 	'wcpay_enabled_currencies_list'
