/** @format */
/**
 * External dependencies
 */
import classNames from 'classnames';
import { __, sprintf } from '@wordpress/i18n';
import { Button, Icon } from '@wordpress/components';

/**
 * Internal dependencies
 */
import DeleteButton from './delete-button';

const EnabledCurrenciesListItem = ( {
<<<<<<< HEAD
	// eslint-disable-next-line camelcase
	currency: { code, flag, id, is_default, name, symbol, rate },
	defaultCurrency: {
		code: defaultCode,
		is_zero_decimal: isDefaultZeroDecimal,
	},
=======
	currency: { code, flag, id, is_default: isDefault, name, symbol, rate },
	defaultCurrencyCode,
>>>>>>> 5aaa56b1
	onDeleteClick,
} ) => {
	const getEditUrl = ( currencyId ) => {
		return `admin.php?page=wc-settings&tab=wcpay_multi_currency&section=${ currencyId.toLowerCase() }`;
	};

	const formatCurrencyRate = () => {
		const formattedRate = isDefaultZeroDecimal
			? Number.parseFloat( rate * 1000 ).toFixed( 2 )
			: Number.parseFloat( rate ).toFixed( 2 );

		// eslint-disable-next-line camelcase
		if ( is_default ) {
			return __( 'Default currency', 'woocommerce-payments' );
		}

		return isDefaultZeroDecimal
			? `1,000 ${ defaultCode } → ${ formattedRate } ${ code }`
			: `1 ${ defaultCode } → ${ formattedRate } ${ code }`;
	};

	return (
		<li className={ classNames( 'enabled-currency', id ) }>
			<div className="enabled-currency__container">
				<div className="enabled-currency__flag">{ flag }</div>
				<div className="enabled-currency__label">{ name }</div>
				<div className="enabled-currency__code">
					({ symbol } { code })
				</div>
			</div>
			<div className="enabled-currency__rate">
<<<<<<< HEAD
				{ formatCurrencyRate() }
=======
				{ isDefault
					? __( 'Default currency', 'woocommerce-payments' )
					: `1 ${ defaultCurrencyCode } → ${ formattedRate } ${ code }` }
>>>>>>> 5aaa56b1
			</div>
			<div className="enabled-currency__actions">
				<Button
					isLink
					href={ getEditUrl( id ) }
					aria-label={ sprintf(
						__(
							/* translators: %1: Currency to be edited. */
							'Edit %1$s',
							'woocommerce-payments'
						),
						name
					) }
					className="enabled-currency__action edit"
				>
					<Icon icon="edit" />
				</Button>
				{ onDeleteClick && (
					<DeleteButton
						className="enabled-currency__action delete"
						onClick={ onDeleteClick }
						label={ name }
						code={ code }
					/>
				) }
			</div>
		</li>
	);
};

export default EnabledCurrenciesListItem;<|MERGE_RESOLUTION|>--- conflicted
+++ resolved
@@ -12,17 +12,12 @@
 import DeleteButton from './delete-button';
 
 const EnabledCurrenciesListItem = ( {
-<<<<<<< HEAD
 	// eslint-disable-next-line camelcase
-	currency: { code, flag, id, is_default, name, symbol, rate },
+	currency: { code, flag, id, is_default: isDefault, name, symbol, rate },
 	defaultCurrency: {
 		code: defaultCode,
 		is_zero_decimal: isDefaultZeroDecimal,
 	},
-=======
-	currency: { code, flag, id, is_default: isDefault, name, symbol, rate },
-	defaultCurrencyCode,
->>>>>>> 5aaa56b1
 	onDeleteClick,
 } ) => {
 	const getEditUrl = ( currencyId ) => {
@@ -35,7 +30,7 @@
 			: Number.parseFloat( rate ).toFixed( 2 );
 
 		// eslint-disable-next-line camelcase
-		if ( is_default ) {
+		if ( isDefault ) {
 			return __( 'Default currency', 'woocommerce-payments' );
 		}
 
@@ -54,13 +49,7 @@
 				</div>
 			</div>
 			<div className="enabled-currency__rate">
-<<<<<<< HEAD
 				{ formatCurrencyRate() }
-=======
-				{ isDefault
-					? __( 'Default currency', 'woocommerce-payments' )
-					: `1 ${ defaultCurrencyCode } → ${ formattedRate } ${ code }` }
->>>>>>> 5aaa56b1
 			</div>
 			<div className="enabled-currency__actions">
 				<Button
