/** @format */
/**
 * External dependencies
 */
import classNames from 'classnames';
import { __, sprintf } from '@wordpress/i18n';
import { Button, Icon } from '@wordpress/components';
import { decodeEntities } from '@wordpress/html-entities';

/**
 * Internal dependencies
 */
import DeleteButton from './delete-button';

<<<<<<< HEAD
const EnabledCurrenciesListItem = ( {
	// eslint-disable-next-line camelcase
	currency: { code, flag, id, is_default, name, symbol },
	onDeleteClick,
} ) => {
	const defaultText = __( 'Default currency', 'woocommerce-payments' );
	// eslint-disable-next-line camelcase
	const currencyCode = is_default ? `${ code } - ${ defaultText }` : code;
=======
const defaultText = __( 'Default currency', 'woocommerce-payments' );

// TODO: The currency.symbol may be a HTML element, so that needs to be fixed.
// TODO: currency can be deconstructed into its properties.
const EnabledCurrenciesListItem = ( { currency, onDeleteClick } ) => {
	const code = currency.is_default
		? `${ currency.code } - ${ defaultText }`
		: currency.code;
>>>>>>> c498d4ab

	const getEditUrl = ( currencyId ) => {
		return `admin.php?page=wc-settings&tab=wcpay_multi_currency&section=${ currencyId.toLowerCase() }`;
	};

	return (
<<<<<<< HEAD
		<li className={ classNames( 'enabled-currency', id ) }>
=======
		<li className={ classNames( 'enabled-currency', currency.id ) }>
>>>>>>> c498d4ab
			<div className="enabled-currency__container">
				<div className="enabled-currency__flag">{ flag }</div>
				<div className="enabled-currency__label">{ name }</div>
				<div className="enabled-currency__code">
					({ decodeEntities( symbol ) } { currencyCode })
				</div>
			</div>
			<div className="enabled-currency__actions">
				<Button
					isLink
					href={ getEditUrl( id ) }
					aria-label={ sprintf(
						__(
							/* translators: %1: Currency to be edited. */
							'Edit %1$s',
							'woocommerce-payments'
						),
						name
					) }
					className="enabled-currency__action edit"
				>
					<Icon icon="edit" />
				</Button>
				{ onDeleteClick && (
					<DeleteButton
						className="enabled-currency__action delete"
						onClick={ onDeleteClick }
						label={ name }
						code={ code }
					/>
				) }
			</div>
		</li>
	);
};

export default EnabledCurrenciesListItem;<|MERGE_RESOLUTION|>--- conflicted
+++ resolved
@@ -12,7 +12,7 @@
  */
 import DeleteButton from './delete-button';
 
-<<<<<<< HEAD
+
 const EnabledCurrenciesListItem = ( {
 	// eslint-disable-next-line camelcase
 	currency: { code, flag, id, is_default, name, symbol },
@@ -21,27 +21,13 @@
 	const defaultText = __( 'Default currency', 'woocommerce-payments' );
 	// eslint-disable-next-line camelcase
 	const currencyCode = is_default ? `${ code } - ${ defaultText }` : code;
-=======
-const defaultText = __( 'Default currency', 'woocommerce-payments' );
-
-// TODO: The currency.symbol may be a HTML element, so that needs to be fixed.
-// TODO: currency can be deconstructed into its properties.
-const EnabledCurrenciesListItem = ( { currency, onDeleteClick } ) => {
-	const code = currency.is_default
-		? `${ currency.code } - ${ defaultText }`
-		: currency.code;
->>>>>>> c498d4ab
 
 	const getEditUrl = ( currencyId ) => {
 		return `admin.php?page=wc-settings&tab=wcpay_multi_currency&section=${ currencyId.toLowerCase() }`;
 	};
 
 	return (
-<<<<<<< HEAD
 		<li className={ classNames( 'enabled-currency', id ) }>
-=======
-		<li className={ classNames( 'enabled-currency', currency.id ) }>
->>>>>>> c498d4ab
 			<div className="enabled-currency__container">
 				<div className="enabled-currency__flag">{ flag }</div>
 				<div className="enabled-currency__label">{ name }</div>
