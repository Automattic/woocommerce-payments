--- conflicted
+++ resolved
@@ -33,10 +33,7 @@
           aria-hidden="true"
           focusable="false"
           height="24"
-<<<<<<< HEAD
-=======
           role="img"
->>>>>>> f7a83436
           viewBox="0 0 24 24"
           width="24"
           xmlns="http://www.w3.org/2000/svg"
@@ -895,10 +892,7 @@
           aria-hidden="true"
           focusable="false"
           height="24"
-<<<<<<< HEAD
-=======
           role="img"
->>>>>>> f7a83436
           viewBox="0 0 24 24"
           width="24"
           xmlns="http://www.w3.org/2000/svg"
