// Jest Snapshot v1, https://goo.gl/fbAQLP

exports[`Single currency settings screen Page renders correctly 1`] = `
<div>
  <div
    class="single-currency-settings"
  >
    <div
      class="wcpay-settings-layout"
    >
      <h2
        class="single-currency-settings-breadcrumb"
      >
        <button
          class="components-button is-link"
          type="button"
        >
          Enabled currencies
        </button>
         
        &gt; 
        Euro
         (
        EUR
        )
         
        🇪🇺
      </h2>
      <div
        class="settings-section"
      >
        <div
          class="settings-section__details"
        >
          <h2>
            Currency settings
          </h2>
          <p>
            Choose between automatic or manual exchange rates and modify formatting rules to refine the display of your prices.
          </p>
        </div>
        <div
          class="settings-section__controls"
        >
          <div
            class="components-surface components-card single-currency-settings-currency-settings css-nsno0f-View-Surface-getBorders-primary-Card-rounded em57xhy0"
            data-wp-c16t="true"
            data-wp-component="Card"
          >
            <div
              class="css-mgwsf4-View-Content em57xhy0"
            >
              <div
                class="components-card__body components-card-body css-1nwhnu3-View-Body-borderRadius-medium em57xhy0"
                data-wp-c16t="true"
                data-wp-component="CardBody"
              >
                <h3>
                  Exchange rate
                </h3>
                <fieldset>
                  <ul>
                    <li>
                      <label
                        for="single-currency-settings__automatic_rate_radio"
                      >
                        <div
                          class="single-currency-settings-radio-wrapper"
                        >
                          <input
                            checked=""
                            class="exchange-rate-selector"
                            id="single-currency-settings__automatic_rate_radio"
                            name="wcpay_multi_currency_exchange_rate_aud"
                            type="radio"
                            value="automatic"
                          />
                          <h4>
                            Fetch rates automatically
                          </h4>
                        </div>
                        <p
                          class="single-currency-settings-description single-currency-settings-description-inset"
                        >
                          Current rate: 1 USD = 0.826381 EUR (Last updated: September 24, 2021 01:14)
                        </p>
                      </label>
                    </li>
                    <li>
                      <label
                        for="single-currency-settings__manual_rate_radio"
                      >
                        <div
                          class="single-currency-settings-radio-wrapper"
                        >
                          <input
                            class="exchange-rate-selector"
                            id="single-currency-settings__manual_rate_radio"
                            name="wcpay_multi_currency_exchange_rate_aud"
                            type="radio"
                            value="manual"
                          />
                          <h4>
                            Manual
                          </h4>
                        </div>
                        <p
                          class="single-currency-settings-description single-currency-settings-description-inset"
                        >
                          Enter your fixed rate of exchange
                        </p>
                      </label>
                    </li>
                    
                  </ul>
                </fieldset>
                <h3>
                  Formatting rules
                </h3>
                <fieldset>
                  <ul>
                    <li>
                      <h4>
                        Price rounding
                      </h4>
                      <select
                        data-testid="price_rounding"
                      >
                        <option
                          value="0"
                        >
                          None
                        </option>
                        <option
                          value="0.25"
                        >
                          0.25
                        </option>
                        <option
                          value="0.5"
                        >
                          0.50
                        </option>
                        <option
                          value="1"
                        >
                          1.00 (recommended)
                        </option>
                        <option
                          value="5"
                        >
                          5.00
                        </option>
                        <option
                          value="10"
                        >
                          10.00
                        </option>
                      </select>
                      <p
                        class="single-currency-settings-description"
                      >
                        Make your EUR prices consistent by rounding them up after they're converted.
                        <button
                          class="components-button is-link"
                          type="button"
                        >
                          Learn more
                        </button>
                      </p>
                    </li>
                    <li>
                      <h4>
                        Charm pricing
                      </h4>
                      <select
                        data-testid="price_charm"
                      >
                        <option
                          value="0"
                        >
                          None
                        </option>
                        <option
                          value="-0.01"
                        >
                          -0.01
                        </option>
                        <option
                          value="-0.05"
                        >
                          -0.05
                        </option>
                      </select>
                      <p
                        class="single-currency-settings-description"
                      >
                        Reduce the converted price for a specific amount
                        <button
                          class="components-button is-link"
                          type="button"
                        >
                          Learn more
                        </button>
                      </p>
                    </li>
                  </ul>
                </fieldset>
              </div>
            </div>
            <div
              aria-hidden="true"
              class="components-elevation css-91yjwm-View-Elevation-sx-Base-elevationClassName em57xhy0"
              data-wp-c16t="true"
              data-wp-component="Elevation"
            />
            <div
              aria-hidden="true"
              class="components-elevation css-91yjwm-View-Elevation-sx-Base-elevationClassName em57xhy0"
              data-wp-c16t="true"
              data-wp-component="Elevation"
            />
          </div>
        </div>
      </div>
      <div
        class="settings-section"
      >
        <div
          class="settings-section__details"
        >
          <h2>
            Preview
          </h2>
          <p>
            Enter a price in your default currency (United States (US) dollar) to see it converted to Euro using the exchange rate and formatting rules above.
          </p>
        </div>
        <div
          class="settings-section__controls"
        >
          <div
            class="single-currency-settings-preview-wrapper"
          >
            <div
              class="components-surface components-card css-nsno0f-View-Surface-getBorders-primary-Card-rounded em57xhy0"
              data-wp-c16t="true"
              data-wp-component="Card"
            >
              <div
                class="css-mgwsf4-View-Content em57xhy0"
              >
                <div
                  class="components-card__body components-card-body css-1nwhnu3-View-Body-borderRadius-medium em57xhy0"
                  data-wp-c16t="true"
                  data-wp-component="CardBody"
                >
                  <div>
<<<<<<< HEAD
                    <h4>
                      United States (US) dollar
                    </h4>
                    <div>
                      <div
                        class="components-base-control with-value"
=======
                    <div
                      class="components-base-control with-value css-ij2po-Wrapper-boxSizingReset ej5x27r4"
                    >
                      <div
                        class="components-base-control__field css-10urnh1-StyledField-deprecatedMarginField ej5x27r3"
>>>>>>> 8101fd96
                      >
                        <div
                          class="components-base-control__field"
                        >
                          <div
                            class="text-control-with-affixes text-control-with-suffix"
                          >
                            <input
                              aria-describedby="inspector-text-control-with-affixes-0__suffix"
                              class="components-text-control__input"
                              data-testid="store_currency_value"
                              id="inspector-text-control-with-affixes-0"
                              type="text"
                              value="20"
                            />
                            <span
                              class="text-control-with-affixes__suffix"
                              id="inspector-text-control-with-affixes-0__suffix"
                            >
                              $
                            </span>
                          </div>
                        </div>
                      </div>
                    </div>
                  </div>
                  <div>
                    <h4>
                      Euro
                    </h4>
                    <div>
                      <strong
                        data-testid="calculated_value"
                      >
                        €17.00
                      </strong>
                    </div>
                  </div>
                </div>
              </div>
              <div
                aria-hidden="true"
                class="components-elevation css-91yjwm-View-Elevation-sx-Base-elevationClassName em57xhy0"
                data-wp-c16t="true"
                data-wp-component="Elevation"
              />
              <div
                aria-hidden="true"
                class="components-elevation css-91yjwm-View-Elevation-sx-Base-elevationClassName em57xhy0"
                data-wp-c16t="true"
                data-wp-component="Elevation"
              />
            </div>
          </div>
        </div>
      </div>
      <div
        class="settings-section single-currency-settings-save-settings-section"
      >
        <div
          class="settings-section__details"
        />
        <div
          class="settings-section__controls"
        >
          <button
            class="components-button is-primary"
            type="button"
          >
            Save changes
          </button>
        </div>
      </div>
    </div>
  </div>
</div>
`;<|MERGE_RESOLUTION|>--- conflicted
+++ resolved
@@ -256,23 +256,15 @@
                   data-wp-component="CardBody"
                 >
                   <div>
-<<<<<<< HEAD
                     <h4>
                       United States (US) dollar
                     </h4>
                     <div>
                       <div
-                        class="components-base-control with-value"
-=======
-                    <div
                       class="components-base-control with-value css-ij2po-Wrapper-boxSizingReset ej5x27r4"
-                    >
-                      <div
+                      >
+                        <div
                         class="components-base-control__field css-10urnh1-StyledField-deprecatedMarginField ej5x27r3"
->>>>>>> 8101fd96
-                      >
-                        <div
-                          class="components-base-control__field"
                         >
                           <div
                             class="text-control-with-affixes text-control-with-suffix"
