--- conflicted
+++ resolved
@@ -20,13 +20,9 @@
 		country: string;
 		availableStates: Array< Record< string, string > >;
 	};
-<<<<<<< HEAD
+	currentUserEmail: string;
 };
 
 interface Window {
 	wcTracks: any;
-}
-=======
-	currentUserEmail: string;
-};
->>>>>>> 4146bddf
+}