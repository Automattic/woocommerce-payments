declare interface RequirementError {
	code: string;
	reason: string;
	requirement: string;
}

declare const wcpaySettings: {
	connectUrl: string;
	isSubscriptionsActive: boolean;
	featureFlags: {
		customSearch: boolean;
		customDepositSchedules: boolean;
		isAuthAndCaptureEnabled: boolean;
		simplifyDepositsUi?: boolean;
	};
	fraudServices: unknown[];
	isJetpackConnected: boolean;
	isJetpackIdcActive: boolean;
	accountStatus: {
		email?: string;
		created: string;
		error?: boolean;
		status?: string;
		country?: string;
		paymentsEnabled?: boolean;
		deposits?: Array< any >;
		depositsStatus?: string;
		currentDeadline?: bigint;
		pastDue?: boolean;
		accountLink: string;
		hasSubmittedVatData?: boolean;
		requirements?: {
			errors?: Array< RequirementError >;
		};
		progressiveOnboarding: {
			isEnabled: boolean;
			isComplete: boolean;
			tpv: number;
			firstTransactionDate?: string;
		};
	};
	accountLoans: {
		has_active_loan: boolean;
		has_past_loans: boolean;
		loans: Array< string >;
	};
	connect: {
		country: string;
		availableStates: Array< Record< string, string > >;
	};
	accountEmail: string;
	currentUserEmail: string;
	zeroDecimalCurrencies: string[];
	restUrl: string;
	shouldUseExplicitPrice: boolean;
	numDisputesNeedingResponse: string;
<<<<<<< HEAD
	fraudProtection: {
		isWelcomeTourDismissed?: boolean;
	};
=======
	accountDefaultCurrency: string;
>>>>>>> 0ff92e03
};

declare const wcTracks: any;<|MERGE_RESOLUTION|>--- conflicted
+++ resolved
@@ -54,13 +54,10 @@
 	restUrl: string;
 	shouldUseExplicitPrice: boolean;
 	numDisputesNeedingResponse: string;
-<<<<<<< HEAD
 	fraudProtection: {
 		isWelcomeTourDismissed?: boolean;
 	};
-=======
 	accountDefaultCurrency: string;
->>>>>>> 0ff92e03
 };
 
 declare const wcTracks: any;