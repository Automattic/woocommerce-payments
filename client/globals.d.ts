/**
 * Internal dependencies
 */
import { MccsDisplayTreeItem, Country } from 'onboarding-prototype/types';

declare global {
	const wcpaySettings: {
		connectUrl: string;
		isSubscriptionsActive: boolean;
		featureFlags: {
			customSearch: boolean;
			isAuthAndCaptureEnabled: boolean;
			simplifyDepositsUi?: boolean;
			paymentTimeline: boolean;
		};
		fraudServices: unknown[];
		isJetpackConnected: boolean;
		isJetpackIdcActive: boolean;
		accountStatus: {
			email?: string;
			created: string;
			error?: boolean;
			status?: string;
			country?: string;
			paymentsEnabled?: boolean;
			deposits?: {
				status: string;
				interval: string;
				weekly_anchor: string;
				monthly_anchor: null | number;
				delay_days: null | number;
				completed_waiting_period: boolean;
				minimum_deposit_amounts: Record< string, number >;
			};
			depositsStatus?: string;
			currentDeadline?: bigint;
			pastDue?: boolean;
			accountLink: string;
			hasSubmittedVatData?: boolean;
			requirements?: {
				errors?: {
					code: string;
					reason: string;
					requirement: string;
				}[];
			};
			progressiveOnboarding: {
				isEnabled: boolean;
				isComplete: boolean;
				tpv: number;
				firstTransactionDate?: string;
			};
		};
		accountLoans: {
			has_active_loan: boolean;
			has_past_loans: boolean;
			loans: Array< string >;
		};
		connect: {
			country: string;
			availableStates: Array< Record< string, string > >;
		};
		accountEmail: string;
		currentUserEmail: string;
		zeroDecimalCurrencies: string[];
		restUrl: string;
		shouldUseExplicitPrice: boolean;
		numDisputesNeedingResponse: string;
		fraudProtection: {
			isWelcomeTourDismissed?: boolean;
		};
		accountDefaultCurrency: string;
		isFraudProtectionSettingsEnabled: boolean;
		frtDiscoverBannerSettings: string;
		onboardingTestMode: boolean;
		onboardingFieldsData?: {
			business_types: Country[];
			mccs_display_tree: MccsDisplayTreeItem[];
		};
		fraudProtection: {
			declineOnAVSFailure: boolean;
			declineOnCVCFailure: boolean;
		};
	};
<<<<<<< HEAD
	accountLoans: {
		has_active_loan: boolean;
		has_past_loans: boolean;
		loans: Array< string >;
	};
	connect: {
		country: string;
		availableStates: Array< Record< string, string > >;
	};
	accountEmail: string;
	currentUserEmail: string;
	zeroDecimalCurrencies: string[];
	restUrl: string;
	shouldUseExplicitPrice: boolean;
	numDisputesNeedingResponse: string;
	fraudProtection: {
		isWelcomeTourDismissed?: boolean;
	};
	accountDefaultCurrency: string;
	isFraudProtectionSettingsEnabled: boolean;
	frtDiscoverBannerSettings: string;
	onboardingTestMode: boolean;
	storeCurrency: string;
	isMultiCurrencyEnabled: string;
};

declare const wcTracks: any;

declare const wcSettings: Record< string, any >;
=======

	const wcTracks: any;

	const wcSettings: {
		adminUrl: string;
	};
}
>>>>>>> 8811cc5f
<|MERGE_RESOLUTION|>--- conflicted
+++ resolved
@@ -50,6 +50,10 @@
 				tpv: number;
 				firstTransactionDate?: string;
 			};
+			fraudProtection: {
+				declineOnAVSFailure: boolean;
+				declineOnCVCFailure: boolean;
+			};
 		};
 		accountLoans: {
 			has_active_loan: boolean;
@@ -77,47 +81,11 @@
 			business_types: Country[];
 			mccs_display_tree: MccsDisplayTreeItem[];
 		};
-		fraudProtection: {
-			declineOnAVSFailure: boolean;
-			declineOnCVCFailure: boolean;
-		};
+		storeCurrency: string;
+		isMultiCurrencyEnabled: string;
 	};
-<<<<<<< HEAD
-	accountLoans: {
-		has_active_loan: boolean;
-		has_past_loans: boolean;
-		loans: Array< string >;
-	};
-	connect: {
-		country: string;
-		availableStates: Array< Record< string, string > >;
-	};
-	accountEmail: string;
-	currentUserEmail: string;
-	zeroDecimalCurrencies: string[];
-	restUrl: string;
-	shouldUseExplicitPrice: boolean;
-	numDisputesNeedingResponse: string;
-	fraudProtection: {
-		isWelcomeTourDismissed?: boolean;
-	};
-	accountDefaultCurrency: string;
-	isFraudProtectionSettingsEnabled: boolean;
-	frtDiscoverBannerSettings: string;
-	onboardingTestMode: boolean;
-	storeCurrency: string;
-	isMultiCurrencyEnabled: string;
-};
-
-declare const wcTracks: any;
-
-declare const wcSettings: Record< string, any >;
-=======
 
 	const wcTracks: any;
 
-	const wcSettings: {
-		adminUrl: string;
-	};
-}
->>>>>>> 8811cc5f
+	const wcSettings: Record< string, any >;
+}