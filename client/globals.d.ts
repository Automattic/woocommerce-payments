--- conflicted
+++ resolved
@@ -82,13 +82,10 @@
 			business_types: Country[];
 			mccs_display_tree: MccsDisplayTreeItem[];
 		};
-<<<<<<< HEAD
+		storeCurrency: string;
+		isMultiCurrencyEnabled: string;
 		errorMessage: string;
 		onBoardingDisabled: boolean;
-=======
-		storeCurrency: string;
-		isMultiCurrencyEnabled: string;
->>>>>>> b7634468
 	};
 
 	const wcTracks: any;
