--- conflicted
+++ resolved
@@ -73,7 +73,6 @@
 			isWelcomeTourDismissed?: boolean;
 		};
 		accountDefaultCurrency: string;
-		isFraudProtectionSettingsEnabled: boolean;
 		frtDiscoverBannerSettings: string;
 		onboardingTestMode: boolean;
 		onboardingFieldsData?: {
@@ -83,29 +82,6 @@
 		storeCurrency: string;
 		isMultiCurrencyEnabled: string;
 	};
-<<<<<<< HEAD
-	accountLoans: {
-		has_active_loan: boolean;
-		has_past_loans: boolean;
-		loans: Array< string >;
-	};
-	connect: {
-		country: string;
-		availableStates: Array< Record< string, string > >;
-	};
-	accountEmail: string;
-	currentUserEmail: string;
-	zeroDecimalCurrencies: string[];
-	restUrl: string;
-	shouldUseExplicitPrice: boolean;
-	numDisputesNeedingResponse: string;
-	fraudProtection: {
-		isWelcomeTourDismissed?: boolean;
-	};
-	accountDefaultCurrency: string;
-};
-=======
->>>>>>> d95dd912
 
 	const wcTracks: any;
 
