/**
 * Internal dependencies
 */
import { MccsDisplayTreeItem, Country } from 'onboarding-prototype/types';

declare global {
	const wcpaySettings: {
		connectUrl: string;
		isSubscriptionsActive: boolean;
		featureFlags: {
			customSearch: boolean;
			isAuthAndCaptureEnabled: boolean;
			paymentTimeline: boolean;
		};
		fraudServices: unknown[];
		isJetpackConnected: boolean;
		isJetpackIdcActive: boolean;
		accountStatus: {
			email?: string;
			created: string;
			error?: boolean;
			status?: string;
			country?: string;
			paymentsEnabled?: boolean;
			deposits?: {
				status: string;
				interval: string;
				weekly_anchor: string;
				monthly_anchor: null | number;
				delay_days: null | number;
				completed_waiting_period: boolean;
				minimum_deposit_amounts: Record< string, number >;
			};
			depositsStatus?: string;
			currentDeadline?: bigint;
			pastDue?: boolean;
			accountLink: string;
			hasSubmittedVatData?: boolean;
			requirements?: {
				errors?: {
					code: string;
					reason: string;
					requirement: string;
				}[];
			};
			progressiveOnboarding: {
				isEnabled: boolean;
				isComplete: boolean;
				tpv: number;
				firstTransactionDate?: string;
			};
			fraudProtection: {
				declineOnAVSFailure: boolean;
				declineOnCVCFailure: boolean;
			};
		};
		accountLoans: {
			has_active_loan: boolean;
			has_past_loans: boolean;
			loans: Array< string >;
		};
		connect: {
			country: string;
			availableStates: Array< Record< string, string > >;
		};
		accountEmail: string;
		currentUserEmail: string;
		zeroDecimalCurrencies: string[];
		restUrl: string;
		shouldUseExplicitPrice: boolean;
		numDisputesNeedingResponse: string;
		fraudProtection: {
			isWelcomeTourDismissed?: boolean;
		};
		accountDefaultCurrency: string;
<<<<<<< HEAD
=======
		isFraudProtectionSettingsEnabled: boolean;
		isFRTReviewFeatureActive: boolean;
>>>>>>> 9da96c94
		frtDiscoverBannerSettings: string;
		onboardingTestMode: boolean;
		onboardingFieldsData?: {
			business_types: Country[];
			mccs_display_tree: MccsDisplayTreeItem[];
		};
		storeCurrency: string;
		isMultiCurrencyEnabled: string;
	};

	const wcTracks: any;

	const wcSettings: Record< string, any >;
}<|MERGE_RESOLUTION|>--- conflicted
+++ resolved
@@ -73,11 +73,7 @@
 			isWelcomeTourDismissed?: boolean;
 		};
 		accountDefaultCurrency: string;
-<<<<<<< HEAD
-=======
-		isFraudProtectionSettingsEnabled: boolean;
 		isFRTReviewFeatureActive: boolean;
->>>>>>> 9da96c94
 		frtDiscoverBannerSettings: string;
 		onboardingTestMode: boolean;
 		onboardingFieldsData?: {
