/**
 * External dependencies
 */
import { __ } from '@wordpress/i18n';
import { decodeEntities } from '@wordpress/html-entities';

/**
 * Internal dependencies
 */
import { getPaymentRequestData } from '../frontend-utils';

/**
 * GooglePay/ApplePay expect the prices to be formatted in cents.
 * But WooCommerce has a setting to define the number of decimals for amounts.
 * Using this function to ensure the prices provided to GooglePay/ApplePay
 * are always provided accurately, regardless of the number of decimals.
 *
 * @param {number} price the price to format.
 * @param {{currency_minor_unit: {number}}} priceObject the price object returned by the Store API
 *
 * @return {number} the price amount for GooglePay/ApplePay, always expressed in cents.
 */
export const transformPrice = ( price, priceObject ) => {
	const currencyDecimals =
		getPaymentRequestData( 'checkout' )?.currency_decimals ?? 2;

	// making sure the decimals are always correctly represented for GooglePay/ApplePay, since they don't allow us to specify the decimals.
	return price * 10 ** ( currencyDecimals - priceObject.currency_minor_unit );
};

/**
 * Transforms the data from the Store API Cart response to `displayItems` for the Stripe PRB.
 * See https://docs.stripe.com/js/appendix/payment_item_object for the data structure
 *
 * @param {Object} cartData Store API Cart response object.
 * @return {{pending: boolean, label: string, amount: integer}} `displayItems` for Stripe.
 */
export const transformCartDataForDisplayItems = ( cartData ) => {
	const displayItems = cartData.items.map( ( item ) => ( {
		amount: transformPrice(
			parseInt( item.prices.price, 10 ),
			item.prices
		),
		label: [
			item.name,
			item.quantity > 1 && `(x${ item.quantity })`,
			item.variation &&
				item.variation
					.map(
						( variation ) =>
							`${ variation.attribute }: ${ variation.value }`
					)
					.join( ', ' ),
		]
			.filter( Boolean )
			.join( ' ' ),
	} ) );

	const taxAmount = parseInt( cartData.totals.total_tax || '0', 10 );
	if ( taxAmount ) {
		displayItems.push( {
			amount: transformPrice( taxAmount, cartData.totals ),
			label: __( 'Tax', 'woocommerce-payments' ),
		} );
	}

	const shippingAmount = parseInt(
		cartData.totals.total_shipping || '0',
		10
	);
	if ( shippingAmount ) {
		displayItems.push( {
			amount: transformPrice( shippingAmount, cartData.totals ),
			label: __( 'Shipping', 'woocommerce-payments' ),
		} );
	}

	const refundAmount = parseInt( cartData.totals.total_refund || '0', 10 );
	if ( refundAmount ) {
		displayItems.push( {
			amount: -transformPrice( refundAmount, cartData.totals ),
			label: __( 'Refund', 'woocommerce-payments' ),
		} );
	}

	return displayItems;
};

/**
 * Transforms the data from the Store API Cart response to `shippingOptions` for the Stripe PRB.
 *
 * @param {Object} cartData Store API Cart response object.
 * @return {{id: string, label: string, amount: integer, detail: string}} `shippingOptions` for Stripe.
 */
export const transformCartDataForShippingOptions = ( cartData ) =>
	cartData.shipping_rates[ 0 ].shipping_rates.map( ( rate ) => ( {
		id: rate.rate_id,
		label: decodeEntities( rate.name ),
		amount: transformPrice( parseInt( rate.price, 10 ), rate ),
		detail: [
			rate.meta_data.find(
				( metadata ) => metadata.key === 'pickup_address'
			)?.value,
			rate.meta_data.find(
				( metadata ) => metadata.key === 'pickup_details'
			)?.value,
		]
			.filter( Boolean )
<<<<<<< HEAD
=======
			.map( decodeEntities )
>>>>>>> 12ce9c7d
			.join( ' - ' ),
	} ) );<|MERGE_RESOLUTION|>--- conflicted
+++ resolved
@@ -106,9 +106,6 @@
 			)?.value,
 		]
 			.filter( Boolean )
-<<<<<<< HEAD
-=======
 			.map( decodeEntities )
->>>>>>> 12ce9c7d
 			.join( ' - ' ),
 	} ) );