/* global jQuery */
/**
 * External dependencies
 */
import { __ } from '@wordpress/i18n';
import {
	doAction,
	addAction,
	removeAction,
	applyFilters,
} from '@wordpress/hooks';

/**
 * Internal dependencies
 */
import {
	setPaymentRequestBranding,
	trackPaymentRequestButtonClick,
	trackPaymentRequestButtonLoad,
} from './tracking';
import {
	transformStripePaymentMethodForStoreApi,
	transformStripeShippingAddressForStoreApi,
} from './transformers/stripe-to-wc';
import {
	transformCartDataForDisplayItems,
	transformCartDataForShippingOptions,
} from './transformers/wc-to-stripe';
import paymentRequestButtonUi from './button-ui';
import {
	getPaymentRequest,
	displayLoginConfirmationDialog,
	getPaymentRequestData,
	waitForAction,
} from './frontend-utils';
import PaymentRequestCartApi from './cart-api';
import debounce from './debounce';

const noop = () => null;

/**
 * Class to handle Stripe payment forms.
 */
export default class WooPaymentsPaymentRequest {
	/**
	 * Whether the payment was aborted by the customer.
	 */
	isPaymentAborted = false;

	/**
	 * Whether global listeners have been added.
	 */
	areListenersInitialized = false;

	/**
	 * The cart data represented if the product were to be added to the cart (or, on cart/checkout pages, the cart data itself).
	 * This is useful on product pages to understand if shipping is needed.
	 */
	cachedCartData = undefined;

	/**
	 * API to interface with the cart.
	 *
	 * @type {PaymentRequestCartApi}
	 */
	paymentRequestCartApi = undefined;

	/**
	 * WCPayAPI instance.
	 *
	 * @type {WCPayAPI}
	 */
	wcpayApi = undefined;

	/**
	 * On page load for product pages, we might get some data from the backend (which might get overwritten later).
	 */
	initialProductData = undefined;

	constructor( { wcpayApi, paymentRequestCartApi, productData } ) {
		this.wcpayApi = wcpayApi;
		this.paymentRequestCartApi = paymentRequestCartApi;
		this.initialProductData = productData;
	}

	/**
	 * Starts the payment request
	 */
	async startPaymentRequest() {
		// reference to this class' instance, to be used inside callbacks to avoid `this` misunderstandings.
		const _self = this;
		// TODO: is this creating multiple handlers to events on different `paymentRequest` objects?
		const paymentRequest = getPaymentRequest( {
			stripe: this.wcpayApi.getStripe(),
			cartData: this.cachedCartData,
			productData: this.initialProductData,
		} );

		// Check the availability of the Payment Request API first.
		const paymentPermissionResult = await paymentRequest.canMakePayment();
		if ( ! paymentPermissionResult ) {
			doAction( 'wcpay.payment-request.availability', {
				paymentRequestType: null,
			} );
			return;
		}

		const buttonBranding = paymentPermissionResult.applePay
			? 'apple_pay'
			: 'google_pay';

		doAction( 'wcpay.payment-request.availability', {
			paymentRequestType: buttonBranding,
		} );

		setPaymentRequestBranding( buttonBranding );
		trackPaymentRequestButtonLoad(
			getPaymentRequestData( 'button_context' )
		);

		// On PDP pages, we need to use an anonymous cart to check out.
		// On cart, checkout, place order pages we instead use the cart itself.
		if ( getPaymentRequestData( 'button_context' ) === 'product' ) {
			await this.paymentRequestCartApi.createAnonymousCart();
		}

		const paymentRequestButton = this.wcpayApi
			.getStripe()
			.elements()
			.create( 'paymentRequestButton', {
				paymentRequest: paymentRequest,
				style: {
					paymentRequestButton: {
						type: getPaymentRequestData( 'button' ).type,
						theme: getPaymentRequestData( 'button' ).theme,
						height: getPaymentRequestData( 'button' ).height + 'px',
					},
				},
			} );
		paymentRequestButtonUi.showButton( paymentRequestButton );

		if ( getPaymentRequestData( 'button_context' ) === 'pay_for_order' ) {
			paymentRequestButton.on( 'click', () => {
				trackPaymentRequestButtonClick( 'pay_for_order' );
			} );
		}

		if ( getPaymentRequestData( 'button_context' ) === 'product' ) {
			this.attachPaymentRequestButtonEventListeners();
<<<<<<< HEAD
			removeAction(
				'wcpay.payment-request.update-button-data',
				'automattic/wcpay/payment-request'
			);
			addAction(
				'wcpay.payment-request.update-button-data',
				'automattic/wcpay/payment-request',
				async () => {
					const newCartData = await _self.getCartData();
					// checking if items needed shipping, before assigning new cart data.
					const didItemsNeedShipping =
						_self.initialProductData?.needs_shipping ||
						_self.cachedCartData?.needs_shipping;

					_self.cachedCartData = newCartData;

					/**
					 * If the customer aborted the payment request, we need to re init the payment request button to ensure the shipping
					 * options are re-fetched. If the customer didn't abort the payment request, and the product's shipping status is
					 * consistent, we can simply update the payment request button with the new total and display items.
					 */
					if (
						! _self.isPaymentAborted &&
						didItemsNeedShipping === newCartData.needs_shipping
					) {
						paymentRequest.update( {
							total: {
								label: getPaymentRequestData( 'total_label' ),
								amount:
									parseInt(
										newCartData.totals.total_price,
										10
									) -
									parseInt(
										newCartData.totals.total_refund || 0,
										10
									),
							},
							displayItems: transformCartDataForDisplayItems(
								newCartData
=======
		}

		removeAction(
			'wcpay.payment-request.update-button-data',
			'automattic/wcpay/payment-request'
		);
		addAction(
			'wcpay.payment-request.update-button-data',
			'automattic/wcpay/payment-request',
			async () => {
				const newCartData = await _self.getCartData();
				// checking if items needed shipping, before assigning new cart data.
				const didItemsNeedShipping =
					_self.initialProductData?.needs_shipping ||
					_self.cachedCartData?.needs_shipping;

				_self.cachedCartData = newCartData;

				/**
				 * If the customer aborted the payment request, we need to re init the payment request button to ensure the shipping
				 * options are re-fetched. If the customer didn't abort the payment request, and the product's shipping status is
				 * consistent, we can simply update the payment request button with the new total and display items.
				 */
				if (
					! _self.isPaymentAborted &&
					didItemsNeedShipping === newCartData.needs_shipping
				) {
					paymentRequest.update( {
						total: {
							label: getPaymentRequestData( 'total_label' ),
							amount: parseInt(
								newCartData.totals.total_price,
								10
>>>>>>> 64475b4e
							),
						},
						displayItems: transformCartDataForDisplayItems(
							newCartData
						),
					} );
				} else {
					_self.init().then( noop );
				}
			}
		);

		if ( getPaymentRequestData( 'button_context' ) === 'product' ) {
			const $addToCartButton = jQuery( '.single_add_to_cart_button' );

			paymentRequestButton.on( 'click', ( event ) => {
				trackPaymentRequestButtonClick( 'product' );

				// If login is required for checkout, display redirect confirmation dialog.
				if ( getPaymentRequestData( 'login_confirmation' ) ) {
					event.preventDefault();
					displayLoginConfirmationDialog( buttonBranding );
					return;
				}

				// First check if product can be added to cart.
				if ( $addToCartButton.is( '.disabled' ) ) {
					event.preventDefault(); // Prevent showing payment request modal.
					if (
						$addToCartButton.is( '.wc-variation-is-unavailable' )
					) {
						window.alert(
							window.wc_add_to_cart_variation_params
								?.i18n_unavailable_text ||
								__(
									'Sorry, this product is unavailable. Please choose a different combination.',
									'woocommerce-payments'
								)
						);
					} else {
						window.alert(
							window?.wc_add_to_cart_variation_params
								?.i18n_make_a_selection_text ||
								__(
									'Please select some product options before adding this product to your cart.',
									'woocommerce-payments'
								)
						);
					}
					return;
				}

				_self.paymentRequestCartApi.addProductToCart();
			} );
		}

		paymentRequest.on( 'cancel', () => {
			_self.isPaymentAborted = true;

			if ( getPaymentRequestData( 'button_context' ) === 'product' ) {
				// clearing the cart to avoid issues with products with low or limited availability
				// being held hostage by customers cancelling the PRB.
				_self.paymentRequestCartApi.emptyCart();
			}
		} );

		paymentRequest.on( 'shippingaddresschange', async ( event ) => {
			try {
				// Please note that the `event.shippingAddress` might not contain all the fields.
				// Some fields might not be present (like `line_1` or `line_2`) due to semi-anonymized data.
				const cartData = await _self.paymentRequestCartApi.updateCustomer(
					transformStripeShippingAddressForStoreApi(
						event.shippingAddress
					)
				);

				event.updateWith( {
					// Possible statuses: https://docs.stripe.com/js/appendix/payment_response#payment_response_object-complete
					status: 'success',
					shippingOptions: transformCartDataForShippingOptions(
						cartData
					),
					total: {
						label: getPaymentRequestData( 'total_label' ),
						amount:
							parseInt( cartData.totals.total_price, 10 ) -
							parseInt( cartData.totals.total_refund || 0, 10 ),
					},
					displayItems: transformCartDataForDisplayItems( cartData ),
				} );

				_self.cachedCartData = cartData;
			} catch ( error ) {
				// Possible statuses: https://docs.stripe.com/js/appendix/payment_response#payment_response_object-complete
				event.updateWith( {
					status: 'fail',
				} );
			}
		} );

		paymentRequest.on( 'shippingoptionchange', async ( event ) => {
			try {
				const cartData = await _self.paymentRequestCartApi.selectShippingRate(
					{ package_id: 0, rate_id: event.shippingOption.id }
				);

				event.updateWith( {
					status: 'success',
					total: {
						label: getPaymentRequestData( 'total_label' ),
						amount:
							parseInt( cartData.totals.total_price, 10 ) -
							parseInt( cartData.totals.total_refund || 0, 10 ),
					},
					displayItems: transformCartDataForDisplayItems( cartData ),
				} );
				_self.cachedCartData = cartData;
			} catch ( error ) {
				event.updateWith( { status: 'fail' } );
			}
		} );

		paymentRequest.on( 'paymentmethod', async ( event ) => {
			// TODO: this works for PDPs - need to handle checkout scenarios for cart, checkout.
			try {
				const response = await _self.paymentRequestCartApi.placeOrder( {
					// adding extension data as a separate action,
					// so that we make it harder for external plugins to modify or intercept checkout data.
					...transformStripePaymentMethodForStoreApi( event ),
					extensions: applyFilters(
						'wcpay.payment-request.cart-place-order-extension-data',
						{}
					),
				} );

				const confirmationRequest = _self.wcpayApi.confirmIntent(
					response.payment_result.redirect_url
				);
				// We need to call `complete` before redirecting to close the dialog for 3DS.
				event.complete( 'success' );

				let redirectUrl = '';

				// `true` means there is no intent to confirm.
				if ( confirmationRequest === true ) {
					redirectUrl = response.payment_result.redirect_url;
				} else {
					redirectUrl = await confirmationRequest;
				}

				jQuery.blockUI( {
					message: null,
					overlayCSS: {
						background: '#fff',
						opacity: 0.6,
					},
				} );

				window.location = redirectUrl;
			} catch ( error ) {
				event.complete( 'fail' );

				jQuery( '.woocommerce-error' ).remove();

				const $container = jQuery(
					'.woocommerce-notices-wrapper'
				).first();

				if ( $container.length ) {
					$container.append(
						jQuery( '<div class="woocommerce-error" />' ).text(
							error.message
						)
					);

					jQuery( 'html, body' ).animate(
						{
							scrollTop: $container
								.find( '.woocommerce-error' )
								.offset().top,
						},
						600
					);
				}
			}
		} );
	}

	attachPaymentRequestButtonEventListeners() {
		if ( this.areListenersInitialized ) {
			return;
		}

		this.areListenersInitialized = true;
		// Block the payment request button as soon as an "input" event is fired, to avoid sync issues
		// when the customer clicks on the button before the debounced event is processed.
		const $quantityInput = jQuery( '.quantity' );
		const handleQuantityChange = () => {
			paymentRequestButtonUi.blockButton();
		};
		$quantityInput.on( 'input', '.qty', handleQuantityChange );
		$quantityInput.on(
			'input',
			'.qty',
			debounce( 250, async () => {
				doAction( 'wcpay.payment-request.update-button-data' );
				await waitForAction(
					'wcpay.payment-request.update-button-data'
				);
				paymentRequestButtonUi.unblockButton();
			} )
		);
	}

	async getCartData() {
		if ( getPaymentRequestData( 'button_context' ) !== 'product' ) {
			return await this.paymentRequestCartApi.getCart();
		}

		// creating a new cart and clearing it afterwards,
		// to avoid scenarios where the stock for a product with limited (or low) availability is added to the cart,
		// preventing other customers from purchasing.
		const temporaryCart = new PaymentRequestCartApi();
		await temporaryCart.createAnonymousCart();

		const cartData = await temporaryCart.addProductToCart();

		// no need to wait for the request to end, it can be done asynchronously.
		// using `.finally( noop )` to avoid annoying IDE warnings.
		temporaryCart.emptyCart().finally( noop );

		return cartData;
	}

	/**
	 * Initialize event handlers and UI state
	 */
	async init() {
		if ( ! this.cachedCartData ) {
			try {
				this.cachedCartData = await this.getCartData();
			} catch ( e ) {
				// if something fails here, we can likely fall back on the `initialProductData`.
			}
		}

		this.startPaymentRequest().then( noop );

		// After initializing a new payment request, we need to reset the isPaymentAborted flag.
		this.isPaymentAborted = false;

		// once cart data has been fetched, we can safely clear cached product data.
		if ( this.cachedCartData ) {
			this.initialProductData = undefined;
		}
	}
}<|MERGE_RESOLUTION|>--- conflicted
+++ resolved
@@ -147,48 +147,6 @@
 
 		if ( getPaymentRequestData( 'button_context' ) === 'product' ) {
 			this.attachPaymentRequestButtonEventListeners();
-<<<<<<< HEAD
-			removeAction(
-				'wcpay.payment-request.update-button-data',
-				'automattic/wcpay/payment-request'
-			);
-			addAction(
-				'wcpay.payment-request.update-button-data',
-				'automattic/wcpay/payment-request',
-				async () => {
-					const newCartData = await _self.getCartData();
-					// checking if items needed shipping, before assigning new cart data.
-					const didItemsNeedShipping =
-						_self.initialProductData?.needs_shipping ||
-						_self.cachedCartData?.needs_shipping;
-
-					_self.cachedCartData = newCartData;
-
-					/**
-					 * If the customer aborted the payment request, we need to re init the payment request button to ensure the shipping
-					 * options are re-fetched. If the customer didn't abort the payment request, and the product's shipping status is
-					 * consistent, we can simply update the payment request button with the new total and display items.
-					 */
-					if (
-						! _self.isPaymentAborted &&
-						didItemsNeedShipping === newCartData.needs_shipping
-					) {
-						paymentRequest.update( {
-							total: {
-								label: getPaymentRequestData( 'total_label' ),
-								amount:
-									parseInt(
-										newCartData.totals.total_price,
-										10
-									) -
-									parseInt(
-										newCartData.totals.total_refund || 0,
-										10
-									),
-							},
-							displayItems: transformCartDataForDisplayItems(
-								newCartData
-=======
 		}
 
 		removeAction(
@@ -219,11 +177,15 @@
 					paymentRequest.update( {
 						total: {
 							label: getPaymentRequestData( 'total_label' ),
-							amount: parseInt(
-								newCartData.totals.total_price,
-								10
->>>>>>> 64475b4e
-							),
+							amount:
+									parseInt(
+										newCartData.totals.total_price,
+										10
+									) -
+									parseInt(
+										newCartData.totals.total_refund || 0,
+										10
+									),
 						},
 						displayItems: transformCartDataForDisplayItems(
 							newCartData
