/**
 * External dependencies
 */
import React from 'react';
import {
	render,
	screen,
	waitFor,
	queryByAttribute,
} from '@testing-library/react';
import userEvent from '@testing-library/user-event';
// eslint-disable-next-line import/no-unresolved
import { extensionCartUpdate } from '@woocommerce/blocks-checkout';

/**
 * Internal dependencies
 */
import CheckoutPageSaveUser from '../checkout-page-save-user';
import useWooPayUser from '../../hooks/use-woopay-user';
import useSelectedPaymentMethod from '../../hooks/use-selected-payment-method';
import { getConfig } from 'utils/checkout';
import { useDispatch } from '@wordpress/data';

jest.mock( '../../hooks/use-woopay-user', () => jest.fn() );
jest.mock( '../../hooks/use-selected-payment-method', () => jest.fn() );
jest.mock( 'utils/checkout', () => ( {
	getConfig: jest.fn(),
} ) );
jest.mock(
	'@woocommerce/blocks-checkout',
	() => ( {
		extensionCartUpdate: jest.fn(),
		ValidationInputError: () => {
			return <div>Dummy error element</div>;
		},
	} ),
	{ virtual: true }
);
<<<<<<< HEAD
jest.mock( '@wordpress/data', () => ( {
	useDispatch: jest.fn().mockReturnValue( {
		setBillingAddress: jest.fn(),
		setShippingAddress: jest.fn(),
	} ),
	dispatch: jest.fn().mockReturnValue( {
		onLoad: jest.fn(),
	} ),
	registerStore: jest.fn(),
} ) );
=======

jest.mock( '@wordpress/data' );
>>>>>>> 26d444d9

jest.mock( 'tracks', () => ( {
	recordUserEvent: jest.fn().mockReturnValue( true ),
	events: {
		WOOPAY_EMAIL_CHECK: 'checkout_email_address_woopay_check',
		WOOPAY_OFFERED: 'checkout_woopay_save_my_info_offered',
		WOOPAY_SKIPPED: 'woopay_skipped',
		WOOPAY_BUTTON_LOAD: 'woopay_button_load',
		WOOPAY_BUTTON_CLICK: 'woopay_button_click',
		WOOPAY_SAVE_MY_INFO_COUNTRY_CLICK:
			'checkout_woopay_save_my_info_country_click',
		WOOPAY_SAVE_MY_INFO_CLICK: 'checkout_save_my_info_click',
		WOOPAY_SAVE_MY_INFO_MOBILE_ENTER:
			'checkout_woopay_save_my_info_mobile_enter',
		WOOPAY_SAVE_MY_INFO_TOS_CLICK: 'checkout_save_my_info_tos_click',
		WOOPAY_SAVE_MY_INFO_PRIVACY_CLICK:
			'checkout_save_my_info_privacy_policy_click',
		WOOPAY_SAVE_MY_INFO_TOOLTIP_CLICK:
			'checkout_save_my_info_tooltip_click',
		WOOPAY_SAVE_MY_INFO_TOOLTIP_LEARN_MORE_CLICK:
			'checkout_save_my_info_tooltip_learn_more_click',
	},
} ) );

jest.mock(
	'@woocommerce/block-data',
	() => ( {
		VALIDATION_STORE_KEY: 'wc/store/validation',
	} ),
	{ virtual: true }
);

const BlocksCheckoutEnvironmentMock = ( { children } ) => (
	<div>
		<button className="wc-block-components-checkout-place-order-button">
			Place order
		</button>
		<input type="text" id="phone" value="+12015555551" />
		<input type="text" id="shipping-phone" value="+12015555552" />
		<input type="text" id="billing-phone" value="+12015555553" />
		{ children }
	</div>
);

describe( 'CheckoutPageSaveUser', () => {
	beforeEach( () => {
		useDispatch.mockImplementation( () => {
			return {
				setValidationErrors: jest.fn(),
				clearValidationError: jest.fn(),
				setBillingAddress: jest.fn(),
				setShippingAddress: jest.fn(),
			};
		} );

		useWooPayUser.mockImplementation( () => false );
		extensionCartUpdate.mockResolvedValue( {} );
		extensionCartUpdate.mockClear();

		useSelectedPaymentMethod.mockImplementation( () => ( {
			isWCPayChosen: true,
			isNewPaymentTokenChosen: true,
		} ) );

		getConfig.mockImplementation(
			( setting ) => setting === 'forceNetworkSavedCards'
		);

		window.wcpaySettings = {
			accountStatus: {
				country: 'US',
			},
		};
	} );

	afterEach( () => {
		jest.resetAllMocks();
	} );

	it( 'should render checkbox for saving WooPay user when user is not registered and selected payment method is card', () => {
		render( <CheckoutPageSaveUser /> );
		expect(
			screen.queryByLabelText(
				'Securely save my information for 1-click checkout'
			)
		).toBeInTheDocument();
		expect(
			screen.queryByLabelText(
				'Securely save my information for 1-click checkout'
			)
		).not.toBeChecked();
	} );

	it( 'should not render checkbox for saving WooPay user when user is already registered', () => {
		useWooPayUser.mockImplementation( () => true );

		render( <CheckoutPageSaveUser /> );
		expect(
			screen.queryByLabelText(
				'Securely save my information for 1-click checkout'
			)
		).not.toBeInTheDocument();
	} );

	it( 'should not render checkbox for saving WooPay user when forceNetworkSavedCards is false', () => {
		getConfig.mockImplementation( () => false );

		render( <CheckoutPageSaveUser /> );
		expect(
			screen.queryByLabelText(
				'Securely save my information for 1-click checkout'
			)
		).not.toBeInTheDocument();
	} );

	it( 'should render checkbox for saving WooPay user when selected payment method is not card', () => {
		useSelectedPaymentMethod.mockImplementation( () => ( {
			isWCPayChosen: false,
		} ) );

		render( <CheckoutPageSaveUser /> );
		expect(
			screen.queryByLabelText(
				'Securely save my information for 1-click checkout'
			)
		).not.toBeInTheDocument();
	} );

	it( 'should render the save user form when checkbox is checked for classic checkout', () => {
		render( <CheckoutPageSaveUser /> );

		const label = screen.getByLabelText(
			'Securely save my information for 1-click checkout'
		);

		expect( label ).not.toBeChecked();
		expect(
			screen.queryByTestId( 'save-user-form' )
		).not.toBeInTheDocument();

		// click on the checkbox
		userEvent.click( label );

		expect( label ).toBeChecked();
		expect( screen.queryByTestId( 'save-user-form' ) ).toBeInTheDocument();
	} );

	it( 'should render the save user form when checkbox is checked for blocks checkout', () => {
		render( <CheckoutPageSaveUser isBlocksCheckout={ true } />, {
			wrapper: BlocksCheckoutEnvironmentMock,
		} );

		const label = screen.getByLabelText(
			'Securely save my information for 1-click checkout'
		);

		expect( label ).not.toBeChecked();
		expect(
			screen.queryByTestId( 'save-user-form' )
		).not.toBeInTheDocument();

		// click on the checkbox
		userEvent.click( label );

		expect( label ).toBeChecked();
		expect( screen.queryByTestId( 'save-user-form' ) ).toBeInTheDocument();
	} );

	it( 'should not call `extensionCartUpdate` on classic checkout when checkbox is clicked', () => {
		extensionCartUpdate.mockResolvedValue( {} );

		render( <CheckoutPageSaveUser isBlocksCheckout={ false } /> );

		expect( extensionCartUpdate ).not.toHaveBeenCalled();

		// click on the checkbox
		userEvent.click(
			screen.queryByLabelText(
				'Securely save my information for 1-click checkout'
			)
		);

		expect( extensionCartUpdate ).not.toHaveBeenCalled();
	} );

	it( 'call `extensionCartUpdate` on blocks checkout when checkbox is clicked', async () => {
		render( <CheckoutPageSaveUser isBlocksCheckout={ true } />, {
			wrapper: BlocksCheckoutEnvironmentMock,
		} );

		const label = screen.getByLabelText(
			'Securely save my information for 1-click checkout'
		);

		expect( label ).not.toBeChecked();
		expect( extensionCartUpdate ).not.toHaveBeenCalled();

		// click on the checkbox to select
		userEvent.click( label );

		expect( label ).toBeChecked();
		await waitFor( () =>
			expect( extensionCartUpdate ).toHaveBeenCalledWith( {
				namespace: 'woopay',
				data: {
					save_user_in_woopay: true,
					woopay_source_url: 'http://localhost/',
					woopay_is_blocks: true,
					woopay_viewport: '0x0',
					woopay_user_phone_field: {
						full: '+12015555551',
					},
				},
			} )
		);

		// click on the checkbox to unselect
		userEvent.click( label );

		expect( label ).not.toBeChecked();
		await waitFor( () =>
			expect( extensionCartUpdate ).toHaveBeenCalledWith( {
				namespace: 'woopay',
				data: {},
			} )
		);
	} );

	it( 'fills the phone input on blocks checkout with phone number field fallback', async () => {
		const { container } = render(
			<CheckoutPageSaveUser isBlocksCheckout={ true } />,
			{
				wrapper: BlocksCheckoutEnvironmentMock,
			}
		);

		const getPhoneInput = () =>
			queryByAttribute(
				'id',
				container,
				'woopay_user_phone_field_no_country_code'
			);

		const saveMyInfoCheckbox = screen.getByLabelText(
			'Securely save my information for 1-click checkout'
		);
		// initial state
		expect( saveMyInfoCheckbox ).not.toBeChecked();

		// click on the checkbox to show the phone field, input should be filled with the first phone input field
		userEvent.click( saveMyInfoCheckbox );
		expect( saveMyInfoCheckbox ).toBeChecked();
		expect( getPhoneInput().value ).toEqual( '2015555551' );

		// click on the checkbox to hide/show it again (and reset the previously entered values)
		userEvent.click( saveMyInfoCheckbox );
		document.getElementById( 'phone' ).remove();
		await waitFor( () => expect( extensionCartUpdate ).toHaveBeenCalled() );

		userEvent.click( saveMyInfoCheckbox );
		expect( saveMyInfoCheckbox ).toBeChecked();
		expect( getPhoneInput().value ).toEqual( '2015555552' );

		// click on the checkbox to hide/show it again (and reset the previously entered values)
		userEvent.click( saveMyInfoCheckbox );
		document.getElementById( 'shipping-phone' ).remove();
		await waitFor( () => expect( extensionCartUpdate ).toHaveBeenCalled() );

		userEvent.click( saveMyInfoCheckbox );
		expect( saveMyInfoCheckbox ).toBeChecked();
		expect( getPhoneInput().value ).toEqual( '2015555553' );

		// click on the checkbox to hide/show it again (and reset the previously entered values)
		userEvent.click( saveMyInfoCheckbox );
		document.getElementById( 'billing-phone' ).remove();
		await waitFor( () => expect( extensionCartUpdate ).toHaveBeenCalled() );

		userEvent.click( saveMyInfoCheckbox );
		expect( saveMyInfoCheckbox ).toBeChecked();
		expect( getPhoneInput().value ).toEqual( '' );
		await waitFor( () => expect( extensionCartUpdate ).toHaveBeenCalled() );
	} );

	it( 'call `extensionCartUpdate` on blocks checkout when checkbox is clicked with a phone without country code', async () => {
		render( <CheckoutPageSaveUser isBlocksCheckout={ true } />, {
			wrapper: BlocksCheckoutEnvironmentMock,
		} );

		const label = screen.getByLabelText(
			'Securely save my information for 1-click checkout'
		);

		expect( label ).not.toBeChecked();
		expect( extensionCartUpdate ).not.toHaveBeenCalled();

		// click on the checkbox to select
		userEvent.click( label );

		expect( label ).toBeChecked();
		await waitFor( () =>
			expect( extensionCartUpdate ).toHaveBeenCalledWith( {
				namespace: 'woopay',
				data: {
					save_user_in_woopay: true,
					woopay_source_url: 'http://localhost/',
					woopay_is_blocks: true,
					woopay_viewport: '0x0',
					woopay_user_phone_field: {
						full: '+12015555551',
					},
				},
			} )
		);

		// click on the checkbox to unselect
		userEvent.click( label );

		expect( label ).not.toBeChecked();
		await waitFor( () =>
			expect( extensionCartUpdate ).toHaveBeenCalledWith( {
				namespace: 'woopay',
				data: {},
			} )
		);
	} );
} );<|MERGE_RESOLUTION|>--- conflicted
+++ resolved
@@ -36,7 +36,7 @@
 	} ),
 	{ virtual: true }
 );
-<<<<<<< HEAD
+
 jest.mock( '@wordpress/data', () => ( {
 	useDispatch: jest.fn().mockReturnValue( {
 		setBillingAddress: jest.fn(),
@@ -47,10 +47,6 @@
 	} ),
 	registerStore: jest.fn(),
 } ) );
-=======
-
-jest.mock( '@wordpress/data' );
->>>>>>> 26d444d9
 
 jest.mock( 'tracks', () => ( {
 	recordUserEvent: jest.fn().mockReturnValue( true ),
@@ -119,6 +115,15 @@
 			( setting ) => setting === 'forceNetworkSavedCards'
 		);
 
+		window.wcSettings = {
+			wcVersion: '9.1.2',
+			storePages: {
+				checkout: {
+					permalink: 'http://localhost/',
+				},
+			},
+		};
+
 		window.wcpaySettings = {
 			accountStatus: {
 				country: 'US',
