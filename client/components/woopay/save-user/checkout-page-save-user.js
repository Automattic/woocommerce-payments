--- conflicted
+++ resolved
@@ -4,18 +4,13 @@
  */
 import React, { useEffect, useState, useCallback } from 'react';
 import { __ } from '@wordpress/i18n';
-<<<<<<< HEAD
-// eslint-disable-next-line import/no-unresolved
-import { extensionCartUpdate } from '@woocommerce/blocks-checkout';
-import { validatePhoneNumber } from '@woocommerce/components/build/phone-number-input/validation';
-=======
 import { useDispatch } from '@wordpress/data';
 import {
 	extensionCartUpdate,
 	ValidationInputError,
 } from '@woocommerce/blocks-checkout'; // eslint-disable-line import/no-unresolved
 import { VALIDATION_STORE_KEY } from '@woocommerce/block-data'; // eslint-disable-line import/no-unresolved
->>>>>>> 26d444d9
+import { validatePhoneNumber } from '@woocommerce/components/build/phone-number-input/validation';
 
 /**
  * Internal dependencies
@@ -29,6 +24,7 @@
 import useSelectedPaymentMethod from '../hooks/use-selected-payment-method';
 import { recordUserEvent } from 'tracks';
 import './style.scss';
+import { compare } from 'compare-versions';
 
 const CheckoutPageSaveUser = ( { isBlocksCheckout } ) => {
 	const errorId = 'invalid-woopay-phone-number';
@@ -50,6 +46,12 @@
 	);
 	const viewportWidth = window.document.documentElement.clientWidth;
 	const viewportHeight = window.document.documentElement.clientHeight;
+	const wooCommerceVersionString = window.wcSettings?.wcVersion;
+	const wcVersionGreaterThan91 = compare(
+		wooCommerceVersionString,
+		'9.1',
+		'>='
+	);
 
 	const getPhoneFieldValue = () => {
 		let phoneFieldValue = '';
@@ -206,7 +208,10 @@
 	}
 
 	return (
-		<Container isBlocksCheckout={ isBlocksCheckout }>
+		<Container
+			isBlocksCheckout={ isBlocksCheckout }
+			wcVersionGreaterThan91={ wcVersionGreaterThan91 }
+		>
 			<div className="save-details">
 				<div className="save-details-header">
 					<div
@@ -225,6 +230,10 @@
 								id="save_user_in_woopay"
 								value="true"
 								className={ `save-details-checkbox ${
+									wcVersionGreaterThan91
+										? 'without-margin-right'
+										: ''
+								} ${
 									isBlocksCheckout
 										? 'wc-block-components-checkbox__input'
 										: ''
@@ -267,27 +276,12 @@
 							name="woopay_viewport"
 							value={ `${ viewportWidth }x${ viewportHeight }` }
 						/>
-<<<<<<< HEAD
-						<PhoneInput
-							value={ phoneNumber }
-							onValueChange={ setPhoneNumber }
-							onValidationChange={ onPhoneValidationChange }
-							onCountryDropdownClick={
-								handleCountryDropdownClick
-							}
-							inputProps={ {
-								name:
-									'woopay_user_phone_field[no-country-code]',
-								id: 'woopay_user_phone_field_no_country_code',
-							} }
-							isBlocksCheckout={ isBlocksCheckout }
-=======
 						<div
 							className={
 								isPhoneValid === false ? 'has-error' : ''
 							}
 						>
-							<PhoneNumberInput
+							<PhoneInput
 								value={ phoneNumber }
 								onValueChange={ setPhoneNumber }
 								onValidationChange={ onPhoneValidationChange }
@@ -297,6 +291,8 @@
 								inputProps={ {
 									name:
 										'woopay_user_phone_field[no-country-code]',
+									id:
+										'woopay_user_phone_field_no_country_code',
 								} }
 								isBlocksCheckout={ isBlocksCheckout }
 							/>
@@ -304,7 +300,6 @@
 						<ValidationInputError
 							elementId={ errorId }
 							propertyName={ errorId }
->>>>>>> 26d444d9
 						/>
 						<AdditionalInformation />
 						<Agreement />
