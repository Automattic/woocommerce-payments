/**
 * External dependencies
 */
import React, { useContext } from 'react';
import { __ } from '@wordpress/i18n';
import interpolateComponents from 'interpolate-components';

/**
 * Internal dependencies
 */
import { useCurrencies, useEnabledCurrencies } from '../../data';
import WCPaySettingsContext from '../../settings/wcpay-settings-context';
import InlineNotice from '../inline-notice';

const CurrencyInformationForMethods = ( { selectedMethods } ) => {
	const { isLoading: isLoadingCurrencyInformation } = useCurrencies();
	const { enabledCurrencies } = useEnabledCurrencies();

	if ( isLoadingCurrencyInformation ) {
		return null;
	}

	// if EUR is already enabled, no need to display the info message
	const enabledCurrenciesIds = Object.values( enabledCurrencies ).map(
		( currency ) => currency.id
	);
	if ( enabledCurrenciesIds.includes( 'eur' ) ) {
		return null;
	}

	const enabledMethodsRequiringEuros = selectedMethods.filter( ( method ) =>
<<<<<<< HEAD
		[ 'giropay', 'sepa_debit', 'p24', 'sofort' ].includes( method )
=======
		[ 'giropay', 'sepa_debit', 'sofort', 'ideal' ].includes( method )
>>>>>>> e8fd67a3
	);

	if ( 0 === enabledMethodsRequiringEuros.length ) {
		return null;
	}

	return (
		<InlineNotice status="info" isDismissible={ false }>
			{ interpolateComponents( {
				mixedString: __(
					"The selected methods require an additional currency, so {{strong}}we'll add Euro (€) to your store{{/strong}}. " +
						'You can view & manage currencies later in settings.',
					'woocommerce-payments'
				),
				components: {
					strong: <strong />,
				},
			} ) }
		</InlineNotice>
	);
};

const CurrencyInformationForMethodsWrapper = ( props ) => {
	const {
		featureFlags: { multiCurrency },
	} = useContext( WCPaySettingsContext );

	// prevents loading currency data when the feature flag is disabled
	if ( ! multiCurrency ) return null;

	return <CurrencyInformationForMethods { ...props } />;
};

export default CurrencyInformationForMethodsWrapper;<|MERGE_RESOLUTION|>--- conflicted
+++ resolved
@@ -29,11 +29,7 @@
 	}
 
 	const enabledMethodsRequiringEuros = selectedMethods.filter( ( method ) =>
-<<<<<<< HEAD
-		[ 'giropay', 'sepa_debit', 'p24', 'sofort' ].includes( method )
-=======
-		[ 'giropay', 'sepa_debit', 'sofort', 'ideal' ].includes( method )
->>>>>>> e8fd67a3
+		[ 'giropay', 'sepa_debit', 'p24', 'sofort', 'ideal' ].includes( method )
 	);
 
 	if ( 0 === enabledMethodsRequiringEuros.length ) {
