/**
 * External dependencies
 */
import { __, _n } from '@wordpress/i18n';
import { Notice } from '@wordpress/components';

/**
 * Internal dependencies
 */
import { isInTestMode, getPaymentSettingsUrl } from 'utils';

// The topics (i.e. pages) that have test mode notices.
export const topics = {
	transactions: __(
		'Viewing test transactions. To view live transactions, disable test mode in WooCommerce Payments settings.',
		'woocommerce-payments'
	),
	paymentDetails: __( 'Test payment:', 'woocommerce-payments' ),
	deposits: __(
		'Viewing test deposits. To view live deposits, disable test mode in WooCommerce Payments settings.',
		'woocommerce-payments'
	),
	depositDetails: __( 'Test deposit:', 'woocommerce-payments' ),
	disputes: __(
		'Viewing test disputes. To view live disputes, disable test mode in WooCommerce Payments settings.',
		'woocommerce-payments'
	),
	disputeDetails: __( 'Test dispute:', 'woocommerce-payments' ),
};

// These are all the topics used for details pages where the notice is slightly different.
const detailsTopics = [
	topics.paymentDetails,
	topics.disputeDetails,
	topics.depositDetails,
];

/**
 * Returns an <a> tag with the href attribute set to the Payments settings
 * page, and the provided text.
 *
 * @param {string} topic The notice message topic.
 *
 * @return {*} An HTML <a> component with a link to wcpay settings page.
 */
export const getPaymentsSettingsUrlComponent = () => {
	return (
		<a href={ getPaymentSettingsUrl() }>
			{ __(
				'View WooCommerce Payments settings.',
				'woocommerce-payments'
			) }
		</a>
	);
};

/**
 * Returns notice details depending on the topic provided.
 *
 * @param {string} topic The notice message topic.
 *
 * @return {string} The specific details the notice is supposed to contain.
 */
export const getTopicDetails = ( topic ) => {
	return _n(
		'WooCommerce Payments was in test mode when this order was placed.',
		'WooCommerce Payments was in test mode when these orders were placed.',
		topics.depositDetails === topic ? 2 : 1,
		'woocommerce-payments'
	);
};

/**
 * Returns the correct notice message wrapped in a span for a given topic.
 *
 * The message is wrapped in a span to make it easier to apply styling to
 * different parts of the text, i.e. to include multiple HTML elements.
 *
 * @param {string} topic The notice message topic.
 *
 * @return {string} The correct notice message.
 */
export const getNoticeMessage = ( topic ) => {
	const urlComponent = getPaymentsSettingsUrlComponent();

	if ( detailsTopics.includes( topic ) ) {
		return (
			<span>
				<b>{ topic }</b> { getTopicDetails( topic ) } { urlComponent }
			</span>
		);
	}

	return (
		<span>
			{ topic } { urlComponent }
		</span>
	);
};

<<<<<<< HEAD
export const TestModeNotice = ( { topic } ) => {
	return (
		isInTestMode() && (
			<Notice
				className="wcpay-test-mode-notice"
				status="warning"
				isDismissible={ false }
			>
				{ getNoticeMessage( topic ) }
			</Notice>
		)
=======
/**
 * Returns a Notice element with the appropriate message based on the topic provided.
 *
 * @param {string} topic The notice topic, also represents a page, e.g. 'transactions'.
 *
 * @return {Notice} The notice element containing the appropriate message.
 */
export const getNotice = ( topic ) => {
	return (
		<Notice
			className="wcpay-test-mode-notice"
			status="warning"
			isDismissible={ false }
		>
			{ getNoticeMessage( topic ) }
		</Notice>
	);
};

/**
 * Adds a test notice that will be displayed when test mode is enabled.
 *
 * @param {Function | React.Component} Component The component to add the notice to.
 * @param {string} pageTopic                   The topic for this notice, e.g. 'transactions'.
 *
 * @return {Function} The wrapped component, including a notice when applicable.
 */
export const withTestNotice = ( Component, pageTopic ) => {
	return ( props, ownProps ) => (
		<div>
			{ isInTestMode() ? getNotice( pageTopic ) : null }
			{ Component( props, ownProps ) }
		</div>
>>>>>>> d8d7cf85
	);
};<|MERGE_RESOLUTION|>--- conflicted
+++ resolved
@@ -98,7 +98,6 @@
 	);
 };
 
-<<<<<<< HEAD
 export const TestModeNotice = ( { topic } ) => {
 	return (
 		isInTestMode() && (
@@ -110,40 +109,5 @@
 				{ getNoticeMessage( topic ) }
 			</Notice>
 		)
-=======
-/**
- * Returns a Notice element with the appropriate message based on the topic provided.
- *
- * @param {string} topic The notice topic, also represents a page, e.g. 'transactions'.
- *
- * @return {Notice} The notice element containing the appropriate message.
- */
-export const getNotice = ( topic ) => {
-	return (
-		<Notice
-			className="wcpay-test-mode-notice"
-			status="warning"
-			isDismissible={ false }
-		>
-			{ getNoticeMessage( topic ) }
-		</Notice>
-	);
-};
-
-/**
- * Adds a test notice that will be displayed when test mode is enabled.
- *
- * @param {Function | React.Component} Component The component to add the notice to.
- * @param {string} pageTopic                   The topic for this notice, e.g. 'transactions'.
- *
- * @return {Function} The wrapped component, including a notice when applicable.
- */
-export const withTestNotice = ( Component, pageTopic ) => {
-	return ( props, ownProps ) => (
-		<div>
-			{ isInTestMode() ? getNotice( pageTopic ) : null }
-			{ Component( props, ownProps ) }
-		</div>
->>>>>>> d8d7cf85
 	);
 };