--- conflicted
+++ resolved
@@ -21,18 +21,16 @@
 					&nbsp;&bull;&bull;&bull;&bull;&nbsp;{ paymentMethod.last4 }
 				</Fragment>
 			);
-<<<<<<< HEAD
 		case 'bancontact':
 			return (
 				<Fragment>
 					&nbsp;&bull;&bull;&bull;&bull;&nbsp;
 					{ paymentMethod.iban_last4 }
 				</Fragment>
-=======
+			);
 		case 'p24':
 			return (
 				<Fragment>{ p24BankList[ paymentMethod.bank ] ?? '' }</Fragment>
->>>>>>> 8f84227e
 			);
 		case 'giropay':
 			return <Fragment>{ paymentMethod.bank_code }</Fragment>;
