.payment-method {
	flex-wrap: wrap;
	justify-content: space-between;
	align-items: center;

	@include breakpoint( '>660px' ) {
		flex-wrap: nowrap;
	}

	&__text {
		flex: 1 1 100%;
		order: 1;

		@include breakpoint( '>660px' ) {
			flex: 1 1 auto;
			margin-right: 25px;
			order: 3;
		}
	}

	&__label {
		display: inline-block;
		font-size: 14px;
		font-weight: 600;
		line-height: 20px;

		&#{&} {
			&#{&} {
				color: var( --wp-admin-theme-color );
				margin-bottom: 4px;
				text-decoration: none;
			}
		}
	}

	&__description {
		color: $studio-gray-50;
		font-size: 13px;
		line-height: 16px;
		margin-bottom: 14px;

		@include breakpoint( '>660px' ) {
			margin-bottom: 0;
		}
	}

	&__actions {
		align-items: center;
		display: flex;
		justify-content: center;
		order: 3;

		@include breakpoint( '>660px' ) {
			order: 4;
		}
	}

	&__action {
		&#{&} {
			&#{&} {
				margin-right: 25px;

				& + & {
					margin-right: 0;
				}
			}
		}

		&.manage {
			&#{&} {
				color: var( --wp-admin-theme-color );
				text-decoration: none;
			}
		}

		&.delete {
			svg {
				fill: #a2aab2;
			}
		}
	}

	&__icon {
		border-radius: 2px;
		display: none;
		flex: 0 0 63.69px;
		height: 40px;
		margin: 1px 17px 1px 1px; // 1px to accommodate for box-shadow

		@include breakpoint( '>660px' ) {
			display: flex;
			order: 2;
		}
	}

<<<<<<< HEAD
	&.woocommerce_payments &__icon {
		background-image: url( '../../../assets/images/payment-methods/cc.svg' );
		box-shadow: none;
	}

	&.woocommerce_payments_giropay &__icon {
		background-image: url( '../../../assets/images/payment-methods/giropay.svg' );
	}

	&.woocommerce_payments_sepa &__icon {
		background-image: url( '../../../assets/images/payment-methods/sepa.svg' );
	}

	&.woocommerce_payments_sofort &__icon {
		background-image: url( '../../../assets/images/payment-methods/sofort.svg' );
=======
	&.has-icon-border &__icon {
		box-shadow: 0 0 0 1px #ddd;
>>>>>>> 670a492a
	}

	.orderable-list__drag-handle {
		margin-left: -10px;
		order: 2;

		@include breakpoint( '>660px' ) {
			margin-left: 0;
			order: 1;
		}
	}
}<|MERGE_RESOLUTION|>--- conflicted
+++ resolved
@@ -93,26 +93,8 @@
 		}
 	}
 
-<<<<<<< HEAD
-	&.woocommerce_payments &__icon {
-		background-image: url( '../../../assets/images/payment-methods/cc.svg' );
-		box-shadow: none;
-	}
-
-	&.woocommerce_payments_giropay &__icon {
-		background-image: url( '../../../assets/images/payment-methods/giropay.svg' );
-	}
-
-	&.woocommerce_payments_sepa &__icon {
-		background-image: url( '../../../assets/images/payment-methods/sepa.svg' );
-	}
-
-	&.woocommerce_payments_sofort &__icon {
-		background-image: url( '../../../assets/images/payment-methods/sofort.svg' );
-=======
 	&.has-icon-border &__icon {
 		box-shadow: 0 0 0 1px #ddd;
->>>>>>> 670a492a
 	}
 
 	.orderable-list__drag-handle {
