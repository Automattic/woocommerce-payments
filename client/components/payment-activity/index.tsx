--- conflicted
+++ resolved
@@ -8,13 +8,10 @@
 /**
  * Internal dependencies.
  */
-<<<<<<< HEAD
 import Survey from './survey';
 import { WcPayOverviewSurveyContextProvider } from './survey/context';
-=======
+import PaymentsActivityData from './payments-activity-data';
 import './style.scss';
-import PaymentsActivityData from './payments-activity-data';
->>>>>>> bc9c49cb
 
 const PaymentActivity: React.FC = () => {
 	const isOverviewSurveySubmitted =
