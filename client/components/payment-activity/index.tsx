--- conflicted
+++ resolved
@@ -5,16 +5,12 @@
 import { Card, CardBody, CardFooter, CardHeader } from '@wordpress/components';
 import { __ } from '@wordpress/i18n';
 
-<<<<<<< HEAD
 /**
  * Internal dependencies.
  */
 import Survey from './survey';
 import { WcPayOverviewSurveyContextProvider } from './survey/context';
-import './style.scss';
 
-=======
->>>>>>> 570537f6
 const PaymentActivity: React.FC = () => {
 	const isOverviewSurveySubmitted =
 		wcpaySettings.isOverviewSurveySubmitted ?? false;
