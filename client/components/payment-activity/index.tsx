/**
 * External dependencies
 */
import * as React from 'react';
import { useState } from 'react';
import {
	Card,
	CardBody,
	CardHeader,
	Flex,
	SelectControl,
} from '@wordpress/components';
import { __ } from '@wordpress/i18n';
import interpolateComponents from '@automattic/interpolate-components';
import moment from 'moment';

/**
 * Internal dependencies
 */

import DateRange from './date-range';
import EmptyStateAsset from 'assets/images/payment-activity-empty-state.svg?asset';
import PaymentActivityDataComponent from './payment-activity-data';
import Survey from './survey';
import { WcPayOverviewSurveyContextProvider } from './survey/context';
import { usePaymentActivityData } from 'wcpay/data';
import './style.scss';

interface DateRangeProps {
	start: moment.Moment | undefined;
	end: moment.Moment | undefined;
}

const PaymentActivityEmptyState: React.FC = () => (
	<Card>
		<CardHeader>
			{ __( 'Your payment activity', 'woocommerce-payments' ) }
		</CardHeader>
		<CardBody className="wcpay-payment-activity__card__body">
			<div className="wcpay-payment-activity__card__body__empty-state-wrapper">
				<img src={ EmptyStateAsset } alt="" />
				<p>
					{ interpolateComponents( {
						mixedString: __(
							'{{strong}}No payments…yet!{{/strong}}'
						),
						components: {
							strong: <strong />,
						},
					} ) }
				</p>
				<p>
					{ __(
						"Once your first order comes in, you'll start seeing your payment activity right here.",
						'woocommerce-payments'
					) }
				</p>
			</div>
		</CardBody>
	</Card>
);

const PaymentActivity: React.FC = () => {
	const isOverviewSurveySubmitted =
		wcpaySettings.isOverviewSurveySubmitted ?? false;

	const yesterdayEndOfDay = moment()
		.clone()
		.subtract( 1, 'd' )
		.set( { hour: 23, minute: 59, second: 59, millisecond: 0 } );

	const todayEndOfDay = moment()
		.clone()
		.set( { hour: 23, minute: 59, second: 59, millisecond: 0 } );

	const [ dateRangeState, setDateRangeState ] = useState( {
		start: moment().clone().subtract( 7, 'd' ),
		end: yesterdayEndOfDay,
	} as DateRangeProps );

	const [ dateRangePresetState, setDateRangePresetState ] = useState(
		'last_7_days'
	);

	const dateRangePresets = [
		{
			value: 'today',
			label: 'Today',
		},
		{
			value: 'last_7_days',
			label: 'Last 7 days',
		},
		{
			value: 'last_4_weeks',
			label: 'Last 4 weeks',
		},
		{
			value: 'last_3_months',
			label: 'Last 3 months',
		},
		{
			value: 'last_12_months',
			label: 'Last 12 months',
		},
		{
			value: 'month_to_date',
			label: 'Month to date',
		},
		{
			value: 'quarter_to_date',
			label: 'Quarter to date',
		},
		{
			value: 'year_to_date',
			label: 'Year to date',
		},
		{
			value: 'all_time',
			label: 'All time',
		},
	];

	const dateRangePresetOnChangeHandler = ( newDateRangePreset: string ) => {
		let start, end;
		const now = moment();
		setDateRangePresetState( newDateRangePreset );

		switch ( newDateRangePreset ) {
			case 'today': {
				start = now
					.clone()
					.set( { hour: 0, minute: 0, second: 0, millisecond: 0 } );
				end = todayEndOfDay;
				break;
			}
			case 'last_7_days': {
				start = now
					.clone()
					.subtract( 7, 'days' )
					.set( { hour: 0, minute: 0, second: 0, millisecond: 0 } );
				end = yesterdayEndOfDay;
				break;
			}
			case 'last_4_weeks': {
				start = now
					.clone()
					.subtract( 4, 'weeks' )
					.set( { hour: 0, minute: 0, second: 0, millisecond: 0 } );
				end = yesterdayEndOfDay;
				break;
			}
			case 'last_3_months': {
				start = now
					.clone()
					.subtract( 3, 'months' )
					.set( { hour: 0, minute: 0, second: 0, millisecond: 0 } );
				end = yesterdayEndOfDay;
				break;
			}
			case 'last_12_months': {
				start = now
					.clone()
					.subtract( 12, 'months' )
					.set( { hour: 0, minute: 0, second: 0, millisecond: 0 } );
				end = yesterdayEndOfDay;
				break;
			}
			case 'month_to_date': {
				start = now.clone().set( {
					date: 1,
					hour: 0,
					minute: 0,
					second: 0,
					millisecond: 0,
				} );
				end = todayEndOfDay;
				break;
			}
			case 'quarter_to_date': {
				start = now.clone().set( {
					month: Math.floor( now.month() / 3 ) * 3,
					date: 1,
					hour: 0,
					minute: 0,
					second: 0,
					millisecond: 0,
				} );
				end = todayEndOfDay;
				break;
			}
			case 'year_to_date': {
				start = now.clone().set( {
					month: 0,
					date: 1,
					hour: 0,
					minute: 0,
					second: 0,
					millisecond: 0,
				} );
				end = todayEndOfDay;
				break;
			}
			case 'all_time':
				start = moment(
					wcpaySettings.accountStatus.created,
					'YYYY-MM-DD HH:mm:ss'
				);
				end = todayEndOfDay;
				break;
		}

		setDateRangeState( { start, end } );
	};

	const { paymentActivityData, isLoading } = usePaymentActivityData( {
<<<<<<< HEAD
		date_start: dateRangeState.start
			? dateRangeState.start.format( 'YYYY-MM-DDTHH:mm:ss' )
			: '',
		date_end: dateRangeState.end
			? dateRangeState.end.format( 'YYYY-MM-DDTHH:mm:ss' )
			: '',
=======
		// In future this will be bound to currency picker via useSelectedCurrency().
		// Can hard-code other store settings to test.
		currency: wcpaySettings.accountDefaultCurrency,
		...getDateRange(),
>>>>>>> 91a340d8
		timezone: moment( new Date() ).format( 'Z' ),
	} );

	// When not loading and data is undefined, do not show widget.
	// This should only happen in 2 occasions:
	// 1. Initially on page load, and
	// 2. When we get an error from server.
	const showWidget = isLoading || paymentActivityData !== undefined;
	if ( ! showWidget ) {
		return <></>;
	}

	return (
		<Card>
			<CardHeader className="wcpay-payment-activity__card__header">
				<h1>
					{ __( 'Your payment activity', 'woocommerce-payments' ) }
				</h1>
				<Flex className="wcpay-payment-activity-filters">
					<SelectControl
						value={ dateRangePresetState }
						onChange={ dateRangePresetOnChangeHandler }
						options={ dateRangePresets }
					/>
					<DateRange
						start={ dateRangeState.start }
						end={ dateRangeState.end }
					/>
				</Flex>
			</CardHeader>
			<CardBody className="wcpay-payment-activity__card__body">
				<PaymentActivityDataComponent
					paymentActivityData={ paymentActivityData }
					isLoading={ isLoading }
				/>
			</CardBody>

			{ ! isOverviewSurveySubmitted && (
				<WcPayOverviewSurveyContextProvider>
					<Survey />
				</WcPayOverviewSurveyContextProvider>
			) }
		</Card>
	);
};

const PaymentActivityWrapper: React.FC = () => {
	if ( wcpaySettings.lifetimeTPV <= 0 ) {
		return <PaymentActivityEmptyState />;
	}

	return <PaymentActivity />;
};

export default PaymentActivityWrapper;<|MERGE_RESOLUTION|>--- conflicted
+++ resolved
@@ -214,19 +214,15 @@
 	};
 
 	const { paymentActivityData, isLoading } = usePaymentActivityData( {
-<<<<<<< HEAD
+		// In future this will be bound to currency picker via useSelectedCurrency().
+		// Can hard-code other store settings to test.
+		currency: wcpaySettings.accountDefaultCurrency,
 		date_start: dateRangeState.start
 			? dateRangeState.start.format( 'YYYY-MM-DDTHH:mm:ss' )
 			: '',
 		date_end: dateRangeState.end
 			? dateRangeState.end.format( 'YYYY-MM-DDTHH:mm:ss' )
 			: '',
-=======
-		// In future this will be bound to currency picker via useSelectedCurrency().
-		// Can hard-code other store settings to test.
-		currency: wcpaySettings.accountDefaultCurrency,
-		...getDateRange(),
->>>>>>> 91a340d8
 		timezone: moment( new Date() ).format( 'Z' ),
 	} );
 
