--- conflicted
+++ resolved
@@ -43,7 +43,8 @@
 		'dispute_reversal',
 		'card_reader_fee',
 	],
-<<<<<<< HEAD
+
+	charge: [ 'charge', 'payment' ],
 
 	refunds: [
 		'refund',
@@ -51,9 +52,6 @@
 		'payment_refund',
 		'payment_failure_refund',
 	],
-=======
-	charge: [ 'charge', 'payment' ],
->>>>>>> 251a5603
 };
 
 const getSearchParams = ( searchTerms: string[] ) => {
