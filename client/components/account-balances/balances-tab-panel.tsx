/**
 * External dependencies
 */
import * as React from 'react';
import { Flex, TabPanel } from '@wordpress/components';
import { __, _n, sprintf } from '@wordpress/i18n';
import interpolateComponents from '@automattic/interpolate-components';

/**
 * Internal dependencies.
 */
import { useAllDepositsOverviews } from 'wcpay/data';
import { useSelectedCurrency } from 'wcpay/overview/hooks';
import { getCurrencyTabTitle } from './utils';
import BalanceBlock from './balance-block';
import BalanceTooltip from './balance-tooltip';
import { documentationUrls, fundLabelStrings } from './strings';

/**
 * BalanceTab
 *
 * @typedef {Object} BalanceTab
 *
 * @param {string} name           Name of the tab.
 * @param {string} title          Title of the tab.
 * @param {string} currencyCode   Currency code of the tab.
 * @param {number} availableFunds Available funds of the tab.
 * @param {number} pendingFunds   Pending funds of the tab.
 * @param {number} delayDays	  The account's pending period in days.
 */
type BalanceTab = {
	name: string;
	title: string;
	currencyCode: string;
	availableFunds: number;
	pendingFunds: number;
	delayDays: number;
};

/**
 * Renders an account balances panel with tab navigation for each deposit currency.
 *
 * @return {JSX.Element} Rendered balances panel with tab navigation for each currency.
 */
const AccountBalancesTabPanel: React.FC = () => {
	const {
		overviews,
		isLoading,
	} = useAllDepositsOverviews() as AccountOverview.OverviewsResponse;
	const { selectedCurrency, setSelectedCurrency } = useSelectedCurrency();

	if ( ! isLoading && overviews.currencies.length === 0 ) {
		return null;
	}

	const onTabSelect = ( tabName: BalanceTab[ 'name' ] ) => {
		setSelectedCurrency( tabName );
	};

	// While the data is loading, we show the default currency tab.
	let depositCurrencyTabs: BalanceTab[] = [
		{
			name: wcpaySettings.accountDefaultCurrency,
			title: getCurrencyTabTitle( wcpaySettings.accountDefaultCurrency ),
			currencyCode: wcpaySettings.accountDefaultCurrency,
			availableFunds: 0,
			pendingFunds: 0,
			delayDays: 0,
		},
	];

	const { currencies, account } = overviews;

	if ( ! isLoading && currencies.length !== 0 ) {
		depositCurrencyTabs = currencies.map(
			( overview: AccountOverview.Overview ) => ( {
				name: overview.currency,
				title: getCurrencyTabTitle( overview.currency ),
				currencyCode: overview.currency,
				availableFunds: overview.available?.amount ?? 0,
				pendingFunds: overview.pending?.amount ?? 0,
				delayDays: account.deposits_schedule.delay_days,
			} )
		);
	}

<<<<<<< HEAD
	// Selected currency is not valid if it is not in the list of deposit currencies.
	const isSelectedCurrencyValid =
		selectedCurrency &&
		depositCurrencyTabs.some( ( tab ) => tab.name === selectedCurrency );

	// Wrap TabPanel to allow a full re-render when the selected currency changes.
	// since TabPanel will not allow controlled tab selection, we use the initialTabName prop.
	const TabPanelComp: React.FC = () => {
		return (
			<TabPanel
				tabs={ depositCurrencyTabs }
				onSelect={ onTabSelect }
				initialTabName={
					isSelectedCurrencyValid ? selectedCurrency : undefined
				}
			>
				{ ( tab: BalanceTab ) => (
					<Flex
						gap={ 0 }
						className="wcpay-account-balances__balances"
					>
						<BalanceBlock
							type="available"
							amount={ tab.availableFunds }
							currencyCode={ tab.currencyCode }
							isLoading={ isLoading }
						/>
						<BalanceBlock
							type="pending"
							amount={ tab.pendingFunds }
							currencyCode={ tab.currencyCode }
							isLoading={ isLoading }
						/>
					</Flex>
				) }
			</TabPanel>
		);
	};

	return <TabPanelComp />;
=======
	return (
		<TabPanel tabs={ depositCurrencyTabs }>
			{ ( tab: BalanceTab ) => (
				<Flex gap={ 0 } className="wcpay-account-balances__balances">
					<BalanceBlock
						id={ `wcpay-account-balances-${ tab.currencyCode }-available` }
						title={ fundLabelStrings.available }
						amount={ tab.availableFunds }
						currencyCode={ tab.currencyCode }
						isLoading={ isLoading }
						tooltip={
							<BalanceTooltip
								label={ `${ fundLabelStrings.available } tooltip` }
								content={
									tab.availableFunds < 0
										? interpolateComponents( {
												mixedString: __(
													'{{learnMoreLink}}Learn more{{/learnMoreLink}} about why your account balance may be negative.',
													'woocommerce-payments'
												),
												components: {
													learnMoreLink: (
														// eslint-disable-next-line jsx-a11y/anchor-has-content
														<a
															rel="external noopener noreferrer"
															target="_blank"
															href={
																documentationUrls.negativeBalance
															}
														/>
													),
												},
										  } )
										: interpolateComponents( {
												mixedString: __(
													'The amount of funds available to be deposited. {{learnMoreLink}}Learn more.{{/learnMoreLink}}',
													'woocommerce-payments'
												),
												components: {
													learnMoreLink: (
														// eslint-disable-next-line jsx-a11y/anchor-has-content
														<a
															rel="external noopener noreferrer"
															target="_blank"
															href={
																documentationUrls.depositSchedule
															}
														/>
													),
												},
										  } )
								}
							/>
						}
					/>
					<BalanceBlock
						id={ `wcpay-account-balances-${ tab.currencyCode }-pending` }
						title={ fundLabelStrings.pending }
						amount={ tab.pendingFunds }
						currencyCode={ tab.currencyCode }
						isLoading={ isLoading }
						tooltip={
							<BalanceTooltip
								label={ `${ fundLabelStrings.pending } tooltip` }
								content={ interpolateComponents( {
									mixedString: sprintf(
										_n(
											'The amount of funds still in the %d day pending period. {{learnMoreLink}}Learn more.{{/learnMoreLink}}',
											'The amount of funds still in the %d day pending period. {{learnMoreLink}}Learn more.{{/learnMoreLink}}',
											tab.delayDays,
											'woocommerce-payments'
										),
										tab.delayDays
									),
									components: {
										learnMoreLink: (
											// eslint-disable-next-line jsx-a11y/anchor-has-content
											<a
												rel="external noopener noreferrer"
												target="_blank"
												href={
													documentationUrls.depositSchedule
												}
											/>
										),
									},
								} ) }
							/>
						}
					/>
				</Flex>
			) }
		</TabPanel>
	);
>>>>>>> f18f38c0
};

export default AccountBalancesTabPanel;<|MERGE_RESOLUTION|>--- conflicted
+++ resolved
@@ -84,7 +84,6 @@
 		);
 	}
 
-<<<<<<< HEAD
 	// Selected currency is not valid if it is not in the list of deposit currencies.
 	const isSelectedCurrencyValid =
 		selectedCurrency &&
@@ -107,16 +106,90 @@
 						className="wcpay-account-balances__balances"
 					>
 						<BalanceBlock
-							type="available"
+							id={ `wcpay-account-balances-${ tab.currencyCode }-available` }
+							title={ fundLabelStrings.available }
 							amount={ tab.availableFunds }
 							currencyCode={ tab.currencyCode }
 							isLoading={ isLoading }
+							tooltip={
+								<BalanceTooltip
+									label={ `${ fundLabelStrings.available } tooltip` }
+									content={
+										tab.availableFunds < 0
+											? interpolateComponents( {
+													mixedString: __(
+														'{{learnMoreLink}}Learn more{{/learnMoreLink}} about why your account balance may be negative.',
+														'woocommerce-payments'
+													),
+													components: {
+														learnMoreLink: (
+															// eslint-disable-next-line jsx-a11y/anchor-has-content
+															<a
+																rel="external noopener noreferrer"
+																target="_blank"
+																href={
+																	documentationUrls.negativeBalance
+																}
+															/>
+														),
+													},
+											  } )
+											: interpolateComponents( {
+													mixedString: __(
+														'The amount of funds available to be deposited. {{learnMoreLink}}Learn more.{{/learnMoreLink}}',
+														'woocommerce-payments'
+													),
+													components: {
+														learnMoreLink: (
+															// eslint-disable-next-line jsx-a11y/anchor-has-content
+															<a
+																rel="external noopener noreferrer"
+																target="_blank"
+																href={
+																	documentationUrls.depositSchedule
+																}
+															/>
+														),
+													},
+											  } )
+									}
+								/>
+							}
 						/>
 						<BalanceBlock
-							type="pending"
+							id={ `wcpay-account-balances-${ tab.currencyCode }-pending` }
+							title={ fundLabelStrings.pending }
 							amount={ tab.pendingFunds }
 							currencyCode={ tab.currencyCode }
 							isLoading={ isLoading }
+							tooltip={
+								<BalanceTooltip
+									label={ `${ fundLabelStrings.pending } tooltip` }
+									content={ interpolateComponents( {
+										mixedString: sprintf(
+											_n(
+												'The amount of funds still in the %d day pending period. {{learnMoreLink}}Learn more.{{/learnMoreLink}}',
+												'The amount of funds still in the %d day pending period. {{learnMoreLink}}Learn more.{{/learnMoreLink}}',
+												tab.delayDays,
+												'woocommerce-payments'
+											),
+											tab.delayDays
+										),
+										components: {
+											learnMoreLink: (
+												// eslint-disable-next-line jsx-a11y/anchor-has-content
+												<a
+													rel="external noopener noreferrer"
+													target="_blank"
+													href={
+														documentationUrls.depositSchedule
+													}
+												/>
+											),
+										},
+									} ) }
+								/>
+							}
 						/>
 					</Flex>
 				) }
@@ -125,102 +198,6 @@
 	};
 
 	return <TabPanelComp />;
-=======
-	return (
-		<TabPanel tabs={ depositCurrencyTabs }>
-			{ ( tab: BalanceTab ) => (
-				<Flex gap={ 0 } className="wcpay-account-balances__balances">
-					<BalanceBlock
-						id={ `wcpay-account-balances-${ tab.currencyCode }-available` }
-						title={ fundLabelStrings.available }
-						amount={ tab.availableFunds }
-						currencyCode={ tab.currencyCode }
-						isLoading={ isLoading }
-						tooltip={
-							<BalanceTooltip
-								label={ `${ fundLabelStrings.available } tooltip` }
-								content={
-									tab.availableFunds < 0
-										? interpolateComponents( {
-												mixedString: __(
-													'{{learnMoreLink}}Learn more{{/learnMoreLink}} about why your account balance may be negative.',
-													'woocommerce-payments'
-												),
-												components: {
-													learnMoreLink: (
-														// eslint-disable-next-line jsx-a11y/anchor-has-content
-														<a
-															rel="external noopener noreferrer"
-															target="_blank"
-															href={
-																documentationUrls.negativeBalance
-															}
-														/>
-													),
-												},
-										  } )
-										: interpolateComponents( {
-												mixedString: __(
-													'The amount of funds available to be deposited. {{learnMoreLink}}Learn more.{{/learnMoreLink}}',
-													'woocommerce-payments'
-												),
-												components: {
-													learnMoreLink: (
-														// eslint-disable-next-line jsx-a11y/anchor-has-content
-														<a
-															rel="external noopener noreferrer"
-															target="_blank"
-															href={
-																documentationUrls.depositSchedule
-															}
-														/>
-													),
-												},
-										  } )
-								}
-							/>
-						}
-					/>
-					<BalanceBlock
-						id={ `wcpay-account-balances-${ tab.currencyCode }-pending` }
-						title={ fundLabelStrings.pending }
-						amount={ tab.pendingFunds }
-						currencyCode={ tab.currencyCode }
-						isLoading={ isLoading }
-						tooltip={
-							<BalanceTooltip
-								label={ `${ fundLabelStrings.pending } tooltip` }
-								content={ interpolateComponents( {
-									mixedString: sprintf(
-										_n(
-											'The amount of funds still in the %d day pending period. {{learnMoreLink}}Learn more.{{/learnMoreLink}}',
-											'The amount of funds still in the %d day pending period. {{learnMoreLink}}Learn more.{{/learnMoreLink}}',
-											tab.delayDays,
-											'woocommerce-payments'
-										),
-										tab.delayDays
-									),
-									components: {
-										learnMoreLink: (
-											// eslint-disable-next-line jsx-a11y/anchor-has-content
-											<a
-												rel="external noopener noreferrer"
-												target="_blank"
-												href={
-													documentationUrls.depositSchedule
-												}
-											/>
-										),
-									},
-								} ) }
-							/>
-						}
-					/>
-				</Flex>
-			) }
-		</TabPanel>
-	);
->>>>>>> f18f38c0
 };
 
 export default AccountBalancesTabPanel;