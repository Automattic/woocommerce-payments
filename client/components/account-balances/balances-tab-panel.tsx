--- conflicted
+++ resolved
@@ -59,45 +59,6 @@
 		setSelectedCurrency( tabName );
 	};
 
-<<<<<<< HEAD
-	// While the data is loading, we show the default currency tab.
-	let depositCurrencyTabs: BalanceTab[] = [
-		{
-			name: wcpaySettings.accountDefaultCurrency,
-			title: getCurrencyTabTitle( wcpaySettings.accountDefaultCurrency ),
-			currencyCode: wcpaySettings.accountDefaultCurrency,
-			availableFunds: 0,
-			pendingFunds: 0,
-			delayDays: 0,
-			instantBalance: undefined,
-		},
-	];
-
-	const { currencies, account } = overviews;
-
-	if ( ! isLoading && currencies.length !== 0 ) {
-		depositCurrencyTabs = currencies.map(
-			( overview: AccountOverview.Overview ) => ( {
-				name: overview.currency,
-				title: getCurrencyTabTitle( overview.currency ),
-				currencyCode: overview.currency,
-				availableFunds: overview.available?.amount ?? 0,
-				pendingFunds: overview.pending?.amount ?? 0,
-				delayDays: account.deposits_schedule.delay_days,
-				instantBalance: overview.instant,
-			} )
-		);
-	}
-
-	// Selected currency is not valid if it is not in the list of deposit currencies.
-	const isSelectedCurrencyValid =
-		selectedCurrency &&
-		depositCurrencyTabs.some( ( tab ) => tab.name === selectedCurrency );
-
-	// Wrap TabPanel to allow a full re-render when the selected currency changes.
-	// since TabPanel will not allow controlled tab selection, we use the initialTabName prop.
-	const TabPanelComp: React.FC = () => {
-=======
 	if ( isLoading ) {
 		// While the data is loading, we show a loading currency tab.
 		const loadingTabs: BalanceTab[] = [
@@ -112,115 +73,9 @@
 				delayDays: 0,
 			},
 		];
->>>>>>> 04c9281e
 		return (
 			<TabPanel tabs={ loadingTabs }>
 				{ ( tab: BalanceTab ) => (
-<<<<<<< HEAD
-					<>
-						<Flex
-							gap={ 0 }
-							className="wcpay-account-balances__balances"
-						>
-							<BalanceBlock
-								id={ `wcpay-account-balances-${ tab.currencyCode }-available` }
-								title={ fundLabelStrings.available }
-								amount={ tab.availableFunds }
-								currencyCode={ tab.currencyCode }
-								isLoading={ isLoading }
-								tooltip={
-									<BalanceTooltip
-										label={ `${ fundLabelStrings.available } tooltip` }
-										content={
-											tab.availableFunds < 0
-												? interpolateComponents( {
-														mixedString: __(
-															'{{learnMoreLink}}Learn more{{/learnMoreLink}} about why your account balance may be negative.',
-															'woocommerce-payments'
-														),
-														components: {
-															learnMoreLink: (
-																// eslint-disable-next-line jsx-a11y/anchor-has-content
-																<a
-																	rel="external noopener noreferrer"
-																	target="_blank"
-																	href={
-																		documentationUrls.negativeBalance
-																	}
-																/>
-															),
-														},
-												  } )
-												: interpolateComponents( {
-														mixedString: __(
-															'The amount of funds available to be deposited. {{learnMoreLink}}Learn more.{{/learnMoreLink}}',
-															'woocommerce-payments'
-														),
-														components: {
-															learnMoreLink: (
-																// eslint-disable-next-line jsx-a11y/anchor-has-content
-																<a
-																	rel="external noopener noreferrer"
-																	target="_blank"
-																	href={
-																		documentationUrls.depositSchedule
-																	}
-																/>
-															),
-														},
-												  } )
-										}
-									/>
-								}
-							/>
-							<BalanceBlock
-								id={ `wcpay-account-balances-${ tab.currencyCode }-pending` }
-								title={ fundLabelStrings.pending }
-								amount={ tab.pendingFunds }
-								currencyCode={ tab.currencyCode }
-								isLoading={ isLoading }
-								tooltip={
-									<BalanceTooltip
-										label={ `${ fundLabelStrings.pending } tooltip` }
-										content={ interpolateComponents( {
-											mixedString: sprintf(
-												_n(
-													'The amount of funds still in the %d day pending period. {{learnMoreLink}}Learn more.{{/learnMoreLink}}',
-													'The amount of funds still in the %d day pending period. {{learnMoreLink}}Learn more.{{/learnMoreLink}}',
-													tab.delayDays,
-													'woocommerce-payments'
-												),
-												tab.delayDays
-											),
-											components: {
-												learnMoreLink: (
-													// eslint-disable-next-line jsx-a11y/anchor-has-content
-													<a
-														rel="external noopener noreferrer"
-														target="_blank"
-														href={
-															documentationUrls.depositSchedule
-														}
-													/>
-												),
-											},
-										} ) }
-									/>
-								}
-							/>
-						</Flex>
-						{ tab.instantBalance && tab.instantBalance.amount > 0 && (
-							<Flex
-								gap={ 0 }
-								className="wcpay-account-balances__instant-deposit"
-							>
-								<InstantDepositButton
-									instantBalance={ tab.instantBalance }
-								/>
-							</Flex>
-						) }
-					</>
-=======
 					<Flex
 						gap={ 0 }
 						className="wcpay-account-balances__balances"
@@ -240,7 +95,6 @@
 							isLoading
 						/>
 					</Flex>
->>>>>>> 04c9281e
 				) }
 			</TabPanel>
 		);
@@ -256,6 +110,7 @@
 			availableFunds: overview.available?.amount ?? 0,
 			pendingFunds: overview.pending?.amount ?? 0,
 			delayDays: account.deposits_schedule.delay_days,
+			instantBalance: overview.instant,
 		} )
 	);
 
@@ -273,92 +128,107 @@
 			}
 		>
 			{ ( tab: BalanceTab ) => (
-				<Flex gap={ 0 } className="wcpay-account-balances__balances">
-					<BalanceBlock
-						id={ `wcpay-account-balances-${ tab.currencyCode }-available` }
-						title={ fundLabelStrings.available }
-						amount={ tab.availableFunds }
-						currencyCode={ tab.currencyCode }
-						tooltip={
-							<BalanceTooltip
-								label={ `${ fundLabelStrings.available } tooltip` }
-								content={
-									tab.availableFunds < 0
-										? interpolateComponents( {
-												mixedString: __(
-													'{{learnMoreLink}}Learn more{{/learnMoreLink}} about why your account balance may be negative.',
-													'woocommerce-payments'
-												),
-												components: {
-													learnMoreLink: (
-														// eslint-disable-next-line jsx-a11y/anchor-has-content
-														<a
-															rel="external noopener noreferrer"
-															target="_blank"
-															href={
-																documentationUrls.negativeBalance
-															}
-														/>
+				<>
+					<Flex
+						gap={ 0 }
+						className="wcpay-account-balances__balances"
+					>
+						<BalanceBlock
+							id={ `wcpay-account-balances-${ tab.currencyCode }-available` }
+							title={ fundLabelStrings.available }
+							amount={ tab.availableFunds }
+							currencyCode={ tab.currencyCode }
+							tooltip={
+								<BalanceTooltip
+									label={ `${ fundLabelStrings.available } tooltip` }
+									content={
+										tab.availableFunds < 0
+											? interpolateComponents( {
+													mixedString: __(
+														'{{learnMoreLink}}Learn more{{/learnMoreLink}} about why your account balance may be negative.',
+														'woocommerce-payments'
 													),
-												},
-										  } )
-										: interpolateComponents( {
-												mixedString: __(
-													'The amount of funds available to be deposited. {{learnMoreLink}}Learn more.{{/learnMoreLink}}',
-													'woocommerce-payments'
-												),
-												components: {
-													learnMoreLink: (
-														// eslint-disable-next-line jsx-a11y/anchor-has-content
-														<a
-															rel="external noopener noreferrer"
-															target="_blank"
-															href={
-																documentationUrls.depositSchedule
-															}
-														/>
+													components: {
+														learnMoreLink: (
+															// eslint-disable-next-line jsx-a11y/anchor-has-content
+															<a
+																rel="external noopener noreferrer"
+																target="_blank"
+																href={
+																	documentationUrls.negativeBalance
+																}
+															/>
+														),
+													},
+											  } )
+											: interpolateComponents( {
+													mixedString: __(
+														'The amount of funds available to be deposited. {{learnMoreLink}}Learn more.{{/learnMoreLink}}',
+														'woocommerce-payments'
 													),
-												},
-										  } )
-								}
+													components: {
+														learnMoreLink: (
+															// eslint-disable-next-line jsx-a11y/anchor-has-content
+															<a
+																rel="external noopener noreferrer"
+																target="_blank"
+																href={
+																	documentationUrls.depositSchedule
+																}
+															/>
+														),
+													},
+											  } )
+									}
+								/>
+							}
+						/>
+						<BalanceBlock
+							id={ `wcpay-account-balances-${ tab.currencyCode }-pending` }
+							title={ fundLabelStrings.pending }
+							amount={ tab.pendingFunds }
+							currencyCode={ tab.currencyCode }
+							tooltip={
+								<BalanceTooltip
+									label={ `${ fundLabelStrings.pending } tooltip` }
+									content={ interpolateComponents( {
+										mixedString: sprintf(
+											_n(
+												'The amount of funds still in the %d day pending period. {{learnMoreLink}}Learn more.{{/learnMoreLink}}',
+												'The amount of funds still in the %d day pending period. {{learnMoreLink}}Learn more.{{/learnMoreLink}}',
+												tab.delayDays,
+												'woocommerce-payments'
+											),
+											tab.delayDays
+										),
+										components: {
+											learnMoreLink: (
+												// eslint-disable-next-line jsx-a11y/anchor-has-content
+												<a
+													rel="external noopener noreferrer"
+													target="_blank"
+													href={
+														documentationUrls.depositSchedule
+													}
+												/>
+											),
+										},
+									} ) }
+								/>
+							}
+						/>
+					</Flex>
+					{ tab.instantBalance && tab.instantBalance.amount > 0 && (
+						<Flex
+							gap={ 0 }
+							className="wcpay-account-balances__instant-deposit"
+						>
+							<InstantDepositButton
+								instantBalance={ tab.instantBalance }
 							/>
-						}
-					/>
-					<BalanceBlock
-						id={ `wcpay-account-balances-${ tab.currencyCode }-pending` }
-						title={ fundLabelStrings.pending }
-						amount={ tab.pendingFunds }
-						currencyCode={ tab.currencyCode }
-						tooltip={
-							<BalanceTooltip
-								label={ `${ fundLabelStrings.pending } tooltip` }
-								content={ interpolateComponents( {
-									mixedString: sprintf(
-										_n(
-											'The amount of funds still in the %d day pending period. {{learnMoreLink}}Learn more.{{/learnMoreLink}}',
-											'The amount of funds still in the %d day pending period. {{learnMoreLink}}Learn more.{{/learnMoreLink}}',
-											tab.delayDays,
-											'woocommerce-payments'
-										),
-										tab.delayDays
-									),
-									components: {
-										learnMoreLink: (
-											// eslint-disable-next-line jsx-a11y/anchor-has-content
-											<a
-												rel="external noopener noreferrer"
-												target="_blank"
-												href={
-													documentationUrls.depositSchedule
-												}
-											/>
-										),
-									},
-								} ) }
-							/>
-						}
-					/>
-				</Flex>
+						</Flex>
+					) }
+				</>
 			) }
 		</TabPanel>
 	);
