/**
 * External dependencies
 */
import React from 'react';
<<<<<<< HEAD
import { Card, CardHeader } from '@wordpress/components';
=======
import { Card, Flex, TabPanel } from '@wordpress/components';

>>>>>>> b1f120bd
/**
 * Internal dependencies
 */
import AccountBalancesHeader from './header';
import './style.scss';
import AccountBalancesTabPanel from './balances-tab-panel';

/**
 * Renders an overview of the account's balances.
 *
 * @return {JSX.Element} Rendered element with the account balances card.
 */
const AccountBalances: React.FC = () => {
	return (
		<Card className="wcpay-account-balances">
			<AccountBalancesHeader />

			<AccountBalancesTabPanel />
		</Card>
	);
};

export default AccountBalances;<|MERGE_RESOLUTION|>--- conflicted
+++ resolved
@@ -2,12 +2,8 @@
  * External dependencies
  */
 import React from 'react';
-<<<<<<< HEAD
-import { Card, CardHeader } from '@wordpress/components';
-=======
-import { Card, Flex, TabPanel } from '@wordpress/components';
+import { Card } from '@wordpress/components';
 
->>>>>>> b1f120bd
 /**
  * Internal dependencies
  */
