// Jest Snapshot v1, https://goo.gl/fbAQLP

exports[`AccountBalances renders 1`] = `
<div>
  <div
    class="components-surface components-card wcpay-account-balances css-nsno0f-View-Surface-getBorders-primary-Card-rounded em57xhy0"
    data-wp-c16t="true"
    data-wp-component="Card"
  >
    <div
      class="css-mgwsf4-View-Content em57xhy0"
    >
      <div
        class="components-flex components-card__header components-card-header wcpay-account-balances__header css-1g5oj2q-View-Flex-sx-Base-sx-Items-ItemsRow-Header-borderRadius-borderColor-medium em57xhy0"
        data-wp-c16t="true"
        data-wp-component="CardHeader"
      >
        <div
          class="components-flex wcpay-account-balances__header__flex css-1giw1wa-View-Flex-sx-Base-sx-Items-ItemsRow em57xhy0"
          data-wp-c16t="true"
          data-wp-component="Flex"
        >
          <div
            class="components-flex-item wcpay-account-balances__header__flex__greeting css-mw3lhz-View-Item-sx-Base em57xhy0"
            data-wp-c16t="true"
            data-wp-component="FlexItem"
          >
            Good afternoon, Tester 👋
          </div>
          <div
            class="components-flex-item css-mw3lhz-View-Item-sx-Base em57xhy0"
            data-wp-c16t="true"
            data-wp-component="FlexItem"
          >
            <img
              alt="Woo Payments logo"
              class="wcpay-account-balances__header__flex__logo"
              src="assets/images/woopayments.svg"
              width="107"
            />
          </div>
        </div>
      </div>
      <div>
        <div
          aria-orientation="horizontal"
          class="components-tab-panel__tabs"
          role="tablist"
        >
          <button
            aria-controls="tab-panel-0-usd-view"
            aria-selected="true"
            class="components-button components-tab-panel__tabs-item is-active"
            id="tab-panel-0-usd"
            role="tab"
            type="button"
          >
            USD Balance
          </button>
        </div>
        <div
          aria-labelledby="tab-panel-0-usd"
          class="components-tab-panel__tab-content"
          id="tab-panel-0-usd-view"
          role="tabpanel"
        >
          <div
            class="components-flex wcpay-account-balances__balances css-1ng0jhd-View-Flex-sx-Base-sx-Items-ItemsRow em57xhy0"
            data-wp-c16t="true"
            data-wp-component="Flex"
          >
            <div
              class="wcpay-account-balances__balances__item"
            >
              <p
                class="wcpay-account-balances__balances__item__title"
                id="wcpay-account-balances-usd-available"
              >
                <span>
                  Available funds
                </span>
                <button
                  class="wcpay-tooltip__content-wrapper wcpay-tooltip--click__content-wrapper"
                  type="button"
                >
                  <div
<<<<<<< HEAD
                    class="wcpay-tooltip__content-wrapper"
=======
                    aria-label="Available funds tooltip"
                    class="wcpay-account-balances__balances__item__tooltip-button"
                    role="button"
                    tabindex="0"
>>>>>>> 856b03d3
                  >
                    <div
                      aria-label="Available funds tooltip"
                      class="wcpay-account-balances__balances__item__tooltip-button"
                      role="button"
                    >
                      <svg
                        class="gridicon gridicons-help-outline wcpay-account-balances__balances__item__tooltip-button__icon needs-offset"
                        height="18"
                        viewBox="0 0 24 24"
                        width="18"
                        xmlns="http://www.w3.org/2000/svg"
                      >
                        <g>
                          <path
                            d="M12 4c4.411 0 8 3.589 8 8s-3.589 8-8 8-8-3.589-8-8 3.589-8 8-8m0-2C6.477 2 2 6.477 2 12s4.477 10 10 10 10-4.477 10-10S17.523 2 12 2zm4 8a4 4 0 00-8 0h2c0-1.103.897-2 2-2s2 .897 2 2-.897 2-2 2a1 1 0 00-1 1v2h2v-1.141A3.991 3.991 0 0016 10zm-3 6h-2v2h2v-2z"
                          />
                        </g>
                      </svg>
                    </div>
                  </div>
                </button>
              </p>
              <p
                aria-labelledby="wcpay-account-balances-usd-available"
                class="wcpay-account-balances__balances__item__amount"
              >
                $2.00
              </p>
            </div>
            <div
              class="wcpay-account-balances__balances__item"
            >
              <p
                class="wcpay-account-balances__balances__item__title"
                id="wcpay-account-balances-usd-pending"
              >
                <span>
                  Pending funds
                </span>
                <button
                  class="wcpay-tooltip__content-wrapper wcpay-tooltip--click__content-wrapper"
                  type="button"
                >
                  <div
<<<<<<< HEAD
                    class="wcpay-tooltip__content-wrapper"
=======
                    aria-label="Pending funds tooltip"
                    class="wcpay-account-balances__balances__item__tooltip-button"
                    role="button"
                    tabindex="0"
>>>>>>> 856b03d3
                  >
                    <div
                      aria-label="Pending funds tooltip"
                      class="wcpay-account-balances__balances__item__tooltip-button"
                      role="button"
                    >
                      <svg
                        class="gridicon gridicons-help-outline wcpay-account-balances__balances__item__tooltip-button__icon needs-offset"
                        height="18"
                        viewBox="0 0 24 24"
                        width="18"
                        xmlns="http://www.w3.org/2000/svg"
                      >
                        <g>
                          <path
                            d="M12 4c4.411 0 8 3.589 8 8s-3.589 8-8 8-8-3.589-8-8 3.589-8 8-8m0-2C6.477 2 2 6.477 2 12s4.477 10 10 10 10-4.477 10-10S17.523 2 12 2zm4 8a4 4 0 00-8 0h2c0-1.103.897-2 2-2s2 .897 2 2-.897 2-2 2a1 1 0 00-1 1v2h2v-1.141A3.991 3.991 0 0016 10zm-3 6h-2v2h2v-2z"
                          />
                        </g>
                      </svg>
                    </div>
                  </div>
                </button>
              </p>
              <p
                aria-labelledby="wcpay-account-balances-usd-pending"
                class="wcpay-account-balances__balances__item__amount"
              >
                $1.00
              </p>
            </div>
          </div>
        </div>
      </div>
    </div>
    <div
      aria-hidden="true"
      class="components-elevation css-91yjwm-View-Elevation-sx-Base-elevationClassName em57xhy0"
      data-wp-c16t="true"
      data-wp-component="Elevation"
    />
    <div
      aria-hidden="true"
      class="components-elevation css-91yjwm-View-Elevation-sx-Base-elevationClassName em57xhy0"
      data-wp-c16t="true"
      data-wp-component="Elevation"
    />
  </div>
</div>
`;<|MERGE_RESOLUTION|>--- conflicted
+++ resolved
@@ -84,19 +84,13 @@
                   type="button"
                 >
                   <div
-<<<<<<< HEAD
                     class="wcpay-tooltip__content-wrapper"
-=======
-                    aria-label="Available funds tooltip"
-                    class="wcpay-account-balances__balances__item__tooltip-button"
-                    role="button"
-                    tabindex="0"
->>>>>>> 856b03d3
                   >
                     <div
                       aria-label="Available funds tooltip"
                       class="wcpay-account-balances__balances__item__tooltip-button"
                       role="button"
+                    tabindex="0"
                     >
                       <svg
                         class="gridicon gridicons-help-outline wcpay-account-balances__balances__item__tooltip-button__icon needs-offset"
@@ -137,19 +131,13 @@
                   type="button"
                 >
                   <div
-<<<<<<< HEAD
                     class="wcpay-tooltip__content-wrapper"
-=======
-                    aria-label="Pending funds tooltip"
-                    class="wcpay-account-balances__balances__item__tooltip-button"
-                    role="button"
-                    tabindex="0"
->>>>>>> 856b03d3
                   >
                     <div
                       aria-label="Pending funds tooltip"
                       class="wcpay-account-balances__balances__item__tooltip-button"
                       role="button"
+                    tabindex="0"
                     >
                       <svg
                         class="gridicon gridicons-help-outline wcpay-account-balances__balances__item__tooltip-button__icon needs-offset"
