// Jest Snapshot v1, https://goo.gl/fbAQLP

exports[`AccountBalances renders 1`] = `
<div>
  <div
    class="components-card is-size-medium wcpay-account-balances css-1xs3c37-CardUI e1q7k77g0"
  >
    <div
      class="components-flex components-card__header is-size-medium wcpay-account-balances__header e1q7k77g1 css-1ufeymn-Flex-HeaderUI eboqfv50"
    >
      <div
        class="components-flex wcpay-account-balances__header__flex css-1rdm0qk-Flex eboqfv50"
      >
        <div
          class="components-flex__item wcpay-account-balances__header__flex__greeting css-1s295sp-Item eboqfv51"
        >
          Good afternoon, Tester 👋
        </div>
        <div
          class="components-flex__item css-1s295sp-Item eboqfv51"
        >
          <img
            alt="Woo Payments logo"
            class="wcpay-account-balances__header__flex__logo"
            src="assets/images/woopayments.svg"
            width="107"
          />
        </div>
      </div>
    </div>
    <div>
      <div
        aria-orientation="horizontal"
        class="components-tab-panel__tabs"
        role="tablist"
      >
        <button
          aria-controls="tab-panel-0-usd-view"
          aria-selected="true"
          class="components-button components-tab-panel__tabs-item is-active"
          id="tab-panel-0-usd"
          role="tab"
          type="button"
        >
          USD Balance
        </button>
      </div>
      <div
        aria-labelledby="tab-panel-0-usd"
        class="components-tab-panel__tab-content"
        id="tab-panel-0-usd-view"
        role="tabpanel"
      >
        <div
          class="components-flex wcpay-account-balances__balances css-1xu3jp0-Flex eboqfv50"
        >
          <div
            class="wcpay-account-balances__balances__item"
          >
            <p
              class="wcpay-account-balances__balances__item__title"
              id="wcpay-account-balances-usd-available"
            >
              <span>
                Available funds
              </span>
              <button
                class="wcpay-tooltip__content-wrapper wcpay-tooltip--click__content-wrapper"
                type="button"
              >
                <div
                  class="wcpay-tooltip__content-wrapper"
                >
                  <div
                    aria-label="Available funds tooltip"
                    class="wcpay-account-balances__balances__item__tooltip-button"
                    role="button"
                  >
                    <svg
                      class="gridicon gridicons-help-outline wcpay-account-balances__balances__item__tooltip-button__icon needs-offset"
                      height="18"
                      viewBox="0 0 24 24"
                      width="18"
                      xmlns="http://www.w3.org/2000/svg"
                    >
                      <g>
                        <path
                          d="M12 4c4.41 0 8 3.59 8 8s-3.59 8-8 8-8-3.59-8-8 3.59-8 8-8m0-2C6.477 2 2 6.477 2 12s4.477 10 10 10 10-4.477 10-10S17.523 2 12 2zm4 8c0-2.21-1.79-4-4-4s-4 1.79-4 4h2c0-1.103.897-2 2-2s2 .897 2 2-.897 2-2 2c-.552 0-1 .448-1 1v2h2v-1.14c1.722-.447 3-1.998 3-3.86zm-3 6h-2v2h2v-2z"
                        />
                      </g>
                    </svg>
                  </div>
                </div>
              </button>
            </p>
            <p
              aria-labelledby="wcpay-account-balances-usd-available"
              class="wcpay-account-balances__balances__item__amount"
            >
              $2.00
            </p>
          </div>
          <div
            class="wcpay-account-balances__balances__item"
          >
            <p
              class="wcpay-account-balances__balances__item__title"
              id="wcpay-account-balances-usd-pending"
            >
              <span>
                Pending funds
              </span>
              <button
                class="wcpay-tooltip__content-wrapper wcpay-tooltip--click__content-wrapper"
                type="button"
              >
                <div
                  class="wcpay-tooltip__content-wrapper"
                >
                  <div
                    aria-label="Pending funds tooltip"
                    class="wcpay-account-balances__balances__item__tooltip-button"
                    role="button"
                  >
                    <svg
                      class="gridicon gridicons-help-outline wcpay-account-balances__balances__item__tooltip-button__icon needs-offset"
                      height="18"
                      viewBox="0 0 24 24"
                      width="18"
                      xmlns="http://www.w3.org/2000/svg"
                    >
                      <g>
                        <path
                          d="M12 4c4.41 0 8 3.59 8 8s-3.59 8-8 8-8-3.59-8-8 3.59-8 8-8m0-2C6.477 2 2 6.477 2 12s4.477 10 10 10 10-4.477 10-10S17.523 2 12 2zm4 8c0-2.21-1.79-4-4-4s-4 1.79-4 4h2c0-1.103.897-2 2-2s2 .897 2 2-.897 2-2 2c-.552 0-1 .448-1 1v2h2v-1.14c1.722-.447 3-1.998 3-3.86zm-3 6h-2v2h2v-2z"
                        />
                      </g>
                    </svg>
                  </div>
                </div>
              </button>
            </p>
            <p
              aria-labelledby="wcpay-account-balances-usd-pending"
              class="wcpay-account-balances__balances__item__amount"
            >
              $1.00
            </p>
          </div>
<<<<<<< HEAD
          <div
            class="wcpay-account-balances__balances__item"
          >
            <p
              class="wcpay-account-balances__balances__item__title"
              id="wcpay-account-balances-usd-reserved"
            >
              <span>
                Reserved funds
              </span>
              <button
                class="wcpay-tooltip__content-wrapper wcpay-tooltip--click__content-wrapper"
                type="button"
              >
                <div
                  class="wcpay-tooltip__content-wrapper"
                >
                  <div
                    aria-label="Reserved funds tooltip"
                    class="wcpay-account-balances__balances__item__tooltip-button"
                    role="button"
                  >
                    <svg
                      class="gridicon gridicons-help-outline wcpay-account-balances__balances__item__tooltip-button__icon needs-offset"
                      height="18"
                      viewBox="0 0 24 24"
                      width="18"
                      xmlns="http://www.w3.org/2000/svg"
                    >
                      <g>
                        <path
                          d="M12 4c4.41 0 8 3.59 8 8s-3.59 8-8 8-8-3.59-8-8 3.59-8 8-8m0-2C6.477 2 2 6.477 2 12s4.477 10 10 10 10-4.477 10-10S17.523 2 12 2zm4 8c0-2.21-1.79-4-4-4s-4 1.79-4 4h2c0-1.103.897-2 2-2s2 .897 2 2-.897 2-2 2c-.552 0-1 .448-1 1v2h2v-1.14c1.722-.447 3-1.998 3-3.86zm-3 6h-2v2h2v-2z"
                        />
                      </g>
                    </svg>
                  </div>
                </div>
              </button>
            </p>
            <p
              aria-labelledby="wcpay-account-balances-usd-reserved"
              class="wcpay-account-balances__balances__item__amount"
            >
              $0.00
            </p>
          </div>
=======
>>>>>>> b40ed437
        </div>
      </div>
    </div>
  </div>
</div>
`;<|MERGE_RESOLUTION|>--- conflicted
+++ resolved
@@ -146,55 +146,6 @@
               $1.00
             </p>
           </div>
-<<<<<<< HEAD
-          <div
-            class="wcpay-account-balances__balances__item"
-          >
-            <p
-              class="wcpay-account-balances__balances__item__title"
-              id="wcpay-account-balances-usd-reserved"
-            >
-              <span>
-                Reserved funds
-              </span>
-              <button
-                class="wcpay-tooltip__content-wrapper wcpay-tooltip--click__content-wrapper"
-                type="button"
-              >
-                <div
-                  class="wcpay-tooltip__content-wrapper"
-                >
-                  <div
-                    aria-label="Reserved funds tooltip"
-                    class="wcpay-account-balances__balances__item__tooltip-button"
-                    role="button"
-                  >
-                    <svg
-                      class="gridicon gridicons-help-outline wcpay-account-balances__balances__item__tooltip-button__icon needs-offset"
-                      height="18"
-                      viewBox="0 0 24 24"
-                      width="18"
-                      xmlns="http://www.w3.org/2000/svg"
-                    >
-                      <g>
-                        <path
-                          d="M12 4c4.41 0 8 3.59 8 8s-3.59 8-8 8-8-3.59-8-8 3.59-8 8-8m0-2C6.477 2 2 6.477 2 12s4.477 10 10 10 10-4.477 10-10S17.523 2 12 2zm4 8c0-2.21-1.79-4-4-4s-4 1.79-4 4h2c0-1.103.897-2 2-2s2 .897 2 2-.897 2-2 2c-.552 0-1 .448-1 1v2h2v-1.14c1.722-.447 3-1.998 3-3.86zm-3 6h-2v2h2v-2z"
-                        />
-                      </g>
-                    </svg>
-                  </div>
-                </div>
-              </button>
-            </p>
-            <p
-              aria-labelledby="wcpay-account-balances-usd-reserved"
-              class="wcpay-account-balances__balances__item__amount"
-            >
-              $0.00
-            </p>
-          </div>
-=======
->>>>>>> b40ed437
         </div>
       </div>
     </div>
