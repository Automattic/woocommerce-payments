/**
 * External dependencies
 */
import React from 'react';
import { render, screen, fireEvent, within } from '@testing-library/react';

/**
 * Internal dependencies
 */
import AccountBalances from '../';
import AccountBalancesHeader from '../header';
import AccountBalancesTabPanel from '../balances-tab-panel';

import { getGreeting, getCurrencyTabTitle } from '../utils';
import { useCurrentWpUser } from '../hooks';
import { useAllDepositsOverviews } from 'wcpay/data';
<<<<<<< HEAD
import { useSelectedCurrency } from 'wcpay/overview/hooks';
=======
import { documentationUrls } from '../strings';
>>>>>>> f18f38c0

const mockUser = {
	id: 123,
	first_name: 'Tester',
	username: 'admin',
	name: 'admin',
	nickname: 'Tester-nickname',
	last_name: 'Tester-lastname',
	email: 'tester@test.com',
	locale: 'en',
};

const mockAccount: AccountOverview.Account = {
	default_currency: 'USD',
	deposits_blocked: false,
	deposits_disabled: false,
	deposits_schedule: {
		delay_days: 17,
		interval: 'weekly',
		weekly_anchor: 'Monday',
		monthly_anchor: 1,
	},
};

// Mock the wcpaySettings localized variables needed by these tests.
declare const global: {
	wcpaySettings: {
		accountDefaultCurrency: string;
		zeroDecimalCurrencies: string[];
		currencyData: Record< string, any >;
		connect: {
			country: string;
		};
	};
};
const mockWcPaySettings = {
	accountDefaultCurrency: 'USD',
	zeroDecimalCurrencies: [],
	connect: {
		country: 'US',
	},
	currencyData: {
		US: {
			code: 'USD',
			symbol: '$',
			symbolPosition: 'left',
			thousandSeparator: ',',
			decimalSeparator: '.',
			precision: 2,
		},
	},
};

jest.mock( '../utils', () => ( {
	getTimeOfDayString: jest.fn(),
	getGreeting: jest.fn(),
	getCurrencyTabTitle: jest.fn(),
} ) );

jest.mock( '../hooks', () => ( {
	useCurrentWpUser: jest.fn(),
} ) );

jest.mock( 'wcpay/data', () => ( {
	useAllDepositsOverviews: jest.fn(),
} ) );

jest.mock( 'wcpay/overview/hooks', () => ( {
	useSelectedCurrency: jest.fn(),
} ) );

const mockGetGreeting = getGreeting as jest.MockedFunction<
	typeof getGreeting
>;
const mockUseCurrentWpUser = useCurrentWpUser as jest.MockedFunction<
	typeof useCurrentWpUser
>;
const mockGetCurrencyTabTitle = getCurrencyTabTitle as jest.MockedFunction<
	typeof getCurrencyTabTitle
>;
const mockUseAllDepositsOverviews = useAllDepositsOverviews as jest.MockedFunction<
	typeof useAllDepositsOverviews
>;
const mockUseSelectedCurrency = useSelectedCurrency as jest.MockedFunction<
	typeof useSelectedCurrency
>;

// Mocks the DepositsOverviews hook to return the given currencies.
const mockOverviews = ( currencies: AccountOverview.Overview[] ) => {
	mockUseAllDepositsOverviews.mockReturnValue( {
		overviews: {
			currencies: currencies,
			account: mockAccount,
		},
		isLoading: null === currencies || ! currencies.length,
	} );
};

// Mocks the useSelectedCurrency hook to return no previously selected currency.
const mockSetSelectedCurrency = jest.fn();
mockUseSelectedCurrency.mockReturnValue( {
	selectedCurrency: undefined,
	setSelectedCurrency: mockSetSelectedCurrency,
} );

// Creates a mock Overview object for the given currency code and balance amounts.
const createMockOverview = (
	currencyCode: string,
	pendingAmount: number,
	availableAmount: number
): AccountOverview.Overview => {
	return {
		currency: currencyCode,
		pending: {
			amount: pendingAmount,
			currency: currencyCode,
			source_types: [],
		},
		available: {
			amount: availableAmount,
			currency: currencyCode,
			source_types: [],
		},
		lastPaid: {
			id: '123',
			type: 'deposit',
			amount: 0,
			automatic: false,
			currency: null,
			bankAccount: null,
			created: Date.now(),
			date: Date.now(),
			fee: 0,
			fee_percentage: 0,
			status: 'paid',
		},
		nextScheduled: {
			id: '456',
			type: 'deposit',
			amount: 0,
			automatic: true,
			currency: null,
			bankAccount: null,
			created: Date.now(),
			date: Date.now(),
			fee: 0,
			fee_percentage: 0,
			status: 'scheduled',
		},
		instant: {
			currency: currencyCode,
			amount: 0,
			fee: 0,
			net: 0,
			fee_percentage: 0,
			transaction_ids: [],
		},
	};
};

describe( 'AccountBalances', () => {
	beforeEach( () => {
		global.wcpaySettings = mockWcPaySettings;
	} );

	test( 'renders', () => {
		const expectedGreeting = 'Good afternoon, Tester 👋';
		mockGetGreeting.mockReturnValue( expectedGreeting );
		mockUseCurrentWpUser.mockReturnValue( {
			user: mockUser,
			isLoading: false,
		} );
		mockGetCurrencyTabTitle.mockReturnValue( 'USD Balance' );
		mockOverviews( [ createMockOverview( 'usd', 100, 200 ) ] );

		const { container } = render( <AccountBalances /> );
		expect( container ).toMatchSnapshot();
	} );
} );

describe( 'AccountBalancesHeader', () => {
	test( 'renders the correct greeting in the header', () => {
		const expectedGreeting = 'Good afternoon, Tester 👋';
		mockGetGreeting.mockReturnValue( expectedGreeting );
		mockUseCurrentWpUser.mockReturnValue( {
			user: mockUser,
			isLoading: false,
		} );
		const { getByText } = render( <AccountBalancesHeader /> );
		getByText( expectedGreeting );
	} );
} );

describe( 'AccountBalancesTabPanel', () => {
	beforeEach( () => {
		global.wcpaySettings = mockWcPaySettings;
	} );

	test( 'renders the correct tab title and currency data', () => {
		mockGetCurrencyTabTitle.mockReturnValue( 'USD Balance' );
		mockOverviews( [ createMockOverview( 'usd', 10000, 20000 ) ] );

		// Use a query method returned by the render function: (you could also use `container` which will represent `document`)
		const { getByText, getByLabelText } = render(
			<AccountBalancesTabPanel />
		);

		// Check the tab title is rendered correctly.
		getByText( 'Available funds' );
		getByText( 'Pending funds' );

		const availableAmount = getByLabelText( 'Available funds' );
		const pendingAmount = getByLabelText( 'Pending funds' );

		// Check the available and pending amounts are rendered correctly.
		expect( availableAmount ).toHaveTextContent( '$200.00' );
		expect( pendingAmount ).toHaveTextContent( '$100.00' );
	} );

	test( 'renders JPY currency correctly', () => {
		mockGetCurrencyTabTitle.mockReturnValue( 'JPY Balance' );
		mockOverviews( [ createMockOverview( 'jpy', 12300, 4560 ) ] );

		const { getByText, getByLabelText } = render(
			<AccountBalancesTabPanel />
		);

		// Check the tab title is rendered correctly.
		getByText( 'Available funds' );
		getByText( 'Pending funds' );

		const availableAmount = getByLabelText( 'Available funds' );
		const pendingAmount = getByLabelText( 'Pending funds' );

		// Check the available and pending amounts are rendered correctly.
		expect( availableAmount ).toHaveTextContent( '¥46' );
		expect( pendingAmount ).toHaveTextContent( '¥123' );
	} );

	test( 'renders with selected currency correctly', () => {
		mockGetCurrencyTabTitle.mockImplementation(
			( currencyCode: string ) => {
				return `${ currencyCode.toUpperCase() } Balance`;
			}
		);
		mockOverviews( [
			createMockOverview( 'eur', 7660, 2739 ),
			createMockOverview( 'usd', 84875, 47941 ),
			createMockOverview( 'jpy', 2000, 9000 ),
		] );
		mockUseSelectedCurrency.mockReturnValue( {
			selectedCurrency: 'jpy',
			setSelectedCurrency: mockSetSelectedCurrency,
		} );

		const { getByLabelText, getByRole } = render(
			<AccountBalancesTabPanel />
		);

		// Check the active tab is rendered correctly.
		getByRole( 'tab', {
			selected: true,
			name: /JPY Balance/,
		} );

		const pendingAmount = getByLabelText( 'Pending funds' );
		const availableAmount = getByLabelText( 'Available funds' );

		// Check the available and pending amounts are rendered correctly.
		expect( pendingAmount ).toHaveTextContent( '¥20' );
		expect( availableAmount ).toHaveTextContent( '¥90' );
	} );

	test( 'renders default tab with invalid selected currency', () => {
		mockGetCurrencyTabTitle.mockImplementation(
			( currencyCode: string ) => {
				return `${ currencyCode.toUpperCase() } Balance`;
			}
		);
		mockOverviews( [
			createMockOverview( 'eur', 7660, 2739 ),
			createMockOverview( 'usd', 84875, 47941 ),
			createMockOverview( 'jpy', 2000, 9000 ),
		] );
		mockUseSelectedCurrency.mockReturnValue( {
			// Invalid currency code.
			selectedCurrency: '1234',
			setSelectedCurrency: mockSetSelectedCurrency,
		} );

		const { getByLabelText, getByRole } = render(
			<AccountBalancesTabPanel />
		);

		// Check the default active tab is rendered correctly.
		getByRole( 'tab', {
			selected: true,
			name: /EUR Balance/,
		} );

		const pendingAmount = getByLabelText( 'Pending funds' );
		const availableAmount = getByLabelText( 'Available funds' );

		// Check the available and pending amounts are rendered correctly.
		expect( pendingAmount ).toHaveTextContent( '€76.60' );
		expect( availableAmount ).toHaveTextContent( '€27.39' );
	} );

	test( 'renders multiple currency tabs', () => {
		mockGetCurrencyTabTitle.mockImplementation(
			( currencyCode: string ) => {
				return `${ currencyCode.toUpperCase() } Balance`;
			}
		);
		mockOverviews( [
			createMockOverview( 'eur', 7660, 2739 ),
			createMockOverview( 'usd', 84875, 47941 ),
			createMockOverview( 'jpy', 2000, 9000 ),
		] );

		const { getByLabelText } = render( <AccountBalancesTabPanel /> );

		// Get all the tab elements to check the tab titles are rendered correctly and for testing tab switching.
		const tabTitles = screen.getAllByRole( 'tab' );

		expect( tabTitles[ 0 ] ).toHaveTextContent( 'EUR Balance' );
		expect( tabTitles[ 1 ] ).toHaveTextContent( 'USD Balance' );
		expect( tabTitles[ 2 ] ).toHaveTextContent( 'JPY Balance' );

		// Check the first tab (EUR).
		const eurAvailableAmount = getByLabelText( 'Available funds' );
		const eurPendingAmount = getByLabelText( 'Pending funds' );

		// Check the available and pending amounts are rendered correctly for the first tab.
		expect( eurAvailableAmount ).toHaveTextContent( '€27.39' );
		expect( eurPendingAmount ).toHaveTextContent( '€76.60' );

		/**
		 * Change the tab to the second tab (USD).
		 */
		fireEvent.click( tabTitles[ 1 ] );
		expect( mockSetSelectedCurrency ).toHaveBeenCalledTimes( 1 );
		expect( mockSetSelectedCurrency ).toHaveBeenCalledWith( 'usd' );
		const usdAvailableAmount = getByLabelText( 'Available funds' );
		const usdPendingAmount = getByLabelText( 'Pending funds' );

		// Check the available and pending amounts are rendered correctly for the first tab.
		expect( usdAvailableAmount ).toHaveTextContent( '$479.41' );
		expect( usdPendingAmount ).toHaveTextContent( '$848.75' );

		/**
		 * Change the tab to the third tab (JPY).
		 */
		fireEvent.click( tabTitles[ 2 ] );
		expect( mockSetSelectedCurrency ).toHaveBeenCalledTimes( 2 );
		expect( mockSetSelectedCurrency ).toHaveBeenLastCalledWith( 'jpy' );
		const jpyAvailableAmount = getByLabelText( 'Available funds' );
		const jpyPendingAmount = getByLabelText( 'Pending funds' );

		// Check the available and pending amounts are rendered correctly for the first tab.
		expect( jpyAvailableAmount ).toHaveTextContent( '¥90' );
		expect( jpyPendingAmount ).toHaveTextContent( '¥20' );
	} );

	test( 'renders the correct tooltip text for the available balance', () => {
		mockOverviews( [ createMockOverview( 'usd', 10000, 20000 ) ] );
		render( <AccountBalancesTabPanel /> );

		// Check the tooltips are rendered correctly.
		const tooltipButton = screen.getByRole( 'button', {
			name: 'Available funds tooltip',
		} );
		fireEvent.click( tooltipButton );
		const tooltip = screen.getByRole( 'tooltip', {
			name: /The amount of funds available to be deposited./,
		} );
		expect( within( tooltip ).getByRole( 'link' ) ).toHaveAttribute(
			'href',
			documentationUrls.depositSchedule
		);
	} );

	test( 'renders the correct tooltip text for a negative available balance', () => {
		mockOverviews( [ createMockOverview( 'usd', 10000, -20000 ) ] );
		render( <AccountBalancesTabPanel /> );

		// Check the tooltips are rendered correctly.
		const tooltipButton = screen.getByRole( 'button', {
			name: 'Available funds tooltip',
		} );
		fireEvent.click( tooltipButton );
		const tooltip = screen.getByRole( 'tooltip', {
			// Regex optional group for `(opens in a new tab)`.
			name: /Learn more( \(.*?\))? about why your account balance may be negative./,
		} );
		expect( within( tooltip ).getByRole( 'link' ) ).toHaveAttribute(
			'href',
			documentationUrls.negativeBalance
		);
	} );

	test( 'renders the correct tooltip text for the pending balance', () => {
		const delayDays = mockAccount.deposits_schedule.delay_days;
		mockOverviews( [ createMockOverview( 'usd', 10000, 20000 ) ] );
		render( <AccountBalancesTabPanel /> );

		// Check the tooltips are rendered correctly.
		const tooltipButton = screen.getByRole( 'button', {
			name: 'Pending funds tooltip',
		} );
		fireEvent.click( tooltipButton );
		const tooltip = screen.getByRole( 'tooltip', {
			// Using a regex here to allow partial matching of the tooltip text.
			name: new RegExp(
				`The amount of funds still in the ${ delayDays } day pending period.`
			),
		} );
		expect( within( tooltip ).getByRole( 'link' ) ).toHaveAttribute(
			'href',
			documentationUrls.depositSchedule
		);
	} );
} );<|MERGE_RESOLUTION|>--- conflicted
+++ resolved
@@ -14,11 +14,8 @@
 import { getGreeting, getCurrencyTabTitle } from '../utils';
 import { useCurrentWpUser } from '../hooks';
 import { useAllDepositsOverviews } from 'wcpay/data';
-<<<<<<< HEAD
+import { documentationUrls } from '../strings';
 import { useSelectedCurrency } from 'wcpay/overview/hooks';
-=======
-import { documentationUrls } from '../strings';
->>>>>>> f18f38c0
 
 const mockUser = {
 	id: 123,
