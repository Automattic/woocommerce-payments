/**
 * External dependencies
 */
import { useEffect, useRef, useState } from 'react';

// hook for handling API calls to get and create platform checkout user.
const usePlatformCheckoutUser = () => {
<<<<<<< HEAD
	const isRegisteredUser = false;
=======
	const [ isRegisteredUser, setIsRegisteredUser ] = useState( false );
	const windowRef = useRef( window );

	useEffect( () => {
		const handlePlatformCheckoutUserCheck = ( e ) => {
			setIsRegisteredUser( e.detail.isRegisteredUser );
		};

		const currentWindowRef = windowRef.current;
		currentWindowRef.addEventListener(
			'PlatformCheckoutUserCheck',
			handlePlatformCheckoutUserCheck
		);

		return () => {
			currentWindowRef.removeEventListener(
				'PlatformCheckoutUserCheck',
				handlePlatformCheckoutUserCheck
			);
		};
	}, [] );
>>>>>>> 95c6c95f

	return isRegisteredUser;
};

export default usePlatformCheckoutUser;<|MERGE_RESOLUTION|>--- conflicted
+++ resolved
@@ -5,9 +5,6 @@
 
 // hook for handling API calls to get and create platform checkout user.
 const usePlatformCheckoutUser = () => {
-<<<<<<< HEAD
-	const isRegisteredUser = false;
-=======
 	const [ isRegisteredUser, setIsRegisteredUser ] = useState( false );
 	const windowRef = useRef( window );
 
@@ -29,7 +26,6 @@
 			);
 		};
 	}, [] );
->>>>>>> 95c6c95f
 
 	return isRegisteredUser;
 };
