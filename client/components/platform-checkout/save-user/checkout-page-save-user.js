--- conflicted
+++ resolved
@@ -22,16 +22,11 @@
 	const [ isSaveDetailsChecked, setIsSaveDetailsChecked ] = useState( false );
 	// eslint-disable-next-line no-unused-vars
 	const [ phoneNumber, setPhoneNumber ] = useState( '' );
-<<<<<<< HEAD
-	const { isRegisteredUser } = usePlatformCheckoutUser();
+	const isRegisteredUser = usePlatformCheckoutUser();
 	const {
 		isWCPayChosen,
 		isNewPaymentTokenChosen,
 	} = useSelectedPaymentMethod();
-=======
-	const isRegisteredUser = usePlatformCheckoutUser();
-	const { isWCPayChosen } = useSelectedPaymentMethod();
->>>>>>> 95c6c95f
 
 	if (
 		! getConfig( 'forceNetworkSavedCards' ) ||
