/* eslint-disable max-len */
/**
 * External dependencies
 */
import React, { useEffect, useState, useCallback } from 'react';
import { __ } from '@wordpress/i18n';
import { useDispatch } from '@wordpress/data';
// eslint-disable-next-line import/no-unresolved
import { extensionCartUpdate } from '@woocommerce/blocks-checkout';
import { Icon, info } from '@wordpress/icons';
import interpolateComponents from 'interpolate-components';

/**
 * Internal dependencies
 */
import PhoneNumberInput from 'settings/phone-input';
import { getConfig } from 'utils/checkout';
import AdditionalInformation from './additional-information';
import Agreement from './agreement';
import Container from './container';
import LockIcon from '../icons/lock';
import usePlatformCheckoutUser from '../hooks/use-platform-checkout-user';
import useSelectedPaymentMethod from '../hooks/use-selected-payment-method';
import { WC_STORE_CART } from '../../../checkout/constants';
import WooPayIcon from '../../../../assets/images/woopay.svg';
import './style.scss';

const CheckoutPageSaveUser = ( { isBlocksCheckout } ) => {
	const [ isSaveDetailsChecked, setIsSaveDetailsChecked ] = useState( false );
	const [ phoneNumber, setPhoneNumber ] = useState( '' );
	const [ isPhoneValid, onPhoneValidationChange ] = useState( null );
	const [ userDataSent, setUserDataSent ] = useState( false );
	const [ isInfoFlyoutVisible, setIsInfoFlyoutVisible ] = useState( false );
	const setInfoFlyoutVisible = useCallback(
		() => setIsInfoFlyoutVisible( true ),
		[]
	);
	const setInfoFlyoutNotVisible = useCallback(
		() => setIsInfoFlyoutVisible( false ),
		[]
	);
	const isRegisteredUser = usePlatformCheckoutUser();
	const { isWCPayChosen, isNewPaymentTokenChosen } = useSelectedPaymentMethod(
		isBlocksCheckout
	);
	const cart = useDispatch( WC_STORE_CART );
	const viewportWidth = window.document.documentElement.clientWidth;
	const viewportHeight = window.document.documentElement.clientHeight;

	const getPhoneFieldValue = () => {
		let phoneFieldValue = '';
		if ( isBlocksCheckout ) {
			phoneFieldValue =
				document.getElementById( 'phone' )?.value ||
				document.getElementById( 'shipping-phone' )?.value ||
				'';
		} else {
			// for classic checkout.
			phoneFieldValue =
				document.getElementById( 'billing_phone' )?.value || '';
		}

		// Take out any non-digit characters, except +.
		phoneFieldValue = phoneFieldValue.replace( /[^\d+]*/g, '' );

		return phoneFieldValue;
	};

	const sendExtensionData = useCallback(
		( shouldClearData = false ) => {
			const shippingPhone = document.getElementById( 'shipping-phone' )
				?.value;
			const billingPhone = document.getElementById( 'phone' )?.value;
			const data = shouldClearData
				? {}
				: {
						save_user_in_platform_checkout: isSaveDetailsChecked,
						platform_checkout_source_url: window.location.href,
						platform_checkout_is_blocks: true,
						platform_checkout_viewport: `${ viewportWidth }x${ viewportHeight }`,
						platform_checkout_user_phone_field: {
							full: phoneNumber,
						},
				  };

			extensionCartUpdate( {
				namespace: 'platform-checkout',
				data: data,
			} ).then( () => {
				setUserDataSent( ! shouldClearData );
				// Cart returned from `extensionCartUpdate` clears these as these fields are not sent to backend by blocks when added.
				// Setting them explicitly here to the previous user input.
				cart.setShippingAddress( {
					phone: shippingPhone,
				} );
				cart.setBillingAddress( {
					phone: billingPhone,
				} );
			} );
		},
		[
			isSaveDetailsChecked,
			phoneNumber,
			cart,
			viewportWidth,
			viewportHeight,
		]
	);

	const handleCheckboxClick = ( e ) => {
		const isChecked = e.target.checked;
		if ( isChecked ) {
			setPhoneNumber( getPhoneFieldValue() );
		} else {
			setPhoneNumber( null );
			if ( isBlocksCheckout ) {
				sendExtensionData( true );
			}
		}
		setIsSaveDetailsChecked( isChecked );
	};

	useEffect( () => {
		const formSubmitButton = isBlocksCheckout
			? document.querySelector(
					'button.wc-block-components-checkout-place-order-button'
			  )
			: document.querySelector(
					'form.woocommerce-checkout button[type="submit"]'
			  );

		if ( ! formSubmitButton ) {
			return;
		}

		const updateFormSubmitButton = () => {
			if ( isSaveDetailsChecked && isPhoneValid ) {
				formSubmitButton.removeAttribute( 'disabled' );

				// Set extension data if checkbox is selected and phone number is valid in blocks checkout.
				if ( isBlocksCheckout ) {
					sendExtensionData( false );
				}
			}

			if ( isSaveDetailsChecked && ! isPhoneValid ) {
				formSubmitButton.setAttribute( 'disabled', 'disabled' );
			}
		};

		updateFormSubmitButton();

		return () => {
			// Clean up
			formSubmitButton.removeAttribute( 'disabled' );
		};
	}, [
		isBlocksCheckout,
		isPhoneValid,
		isSaveDetailsChecked,
		sendExtensionData,
	] );

	// In classic checkout the saved tokens are under WCPay, so we need to check if new token is selected or not,
	// under WCPay. For blocks checkout considering isWCPayChosen is enough.
	const isWCPayWithNewTokenChosen = isBlocksCheckout
		? isWCPayChosen
		: isWCPayChosen && isNewPaymentTokenChosen;

	if (
		! getConfig( 'forceNetworkSavedCards' ) ||
		! isWCPayWithNewTokenChosen ||
		isRegisteredUser
	) {
		// Clicking the place order button sets the extension data in backend. If user changes the payment method
		// due to an error, we need to clear the extension data in backend.
		if ( isBlocksCheckout && userDataSent ) {
			sendExtensionData( true );
		}
		return null;
	}

	return (
		<Container isBlocksCheckout={ isBlocksCheckout }>
			<div className="save-details">
				<div className="save-details-header">
					<div
						className={
							isBlocksCheckout
								? 'wc-block-components-checkbox'
								: ''
						}
					>
						<label htmlFor="save_user_in_platform_checkout">
							<input
								type="checkbox"
								checked={ isSaveDetailsChecked }
								onChange={ handleCheckboxClick }
								name="save_user_in_platform_checkout"
								id="save_user_in_platform_checkout"
								value="true"
								className={ `save-details-checkbox ${
									isBlocksCheckout
										? 'wc-block-components-checkbox__input'
										: ''
								}` }
								aria-checked={ isSaveDetailsChecked }
							/>
							{ isBlocksCheckout && (
								<svg
									className="wc-block-components-checkbox__mark"
									aria-hidden="true"
									xmlns="http://www.w3.org/2000/svg"
									viewBox="0 0 24 20"
								>
									<path d="M9 16.2L4.8 12l-1.4 1.4L9 19 21 7l-1.4-1.4L9 16.2z" />
								</svg>
							) }
							<span>
								{ __(
									'Save my information for a faster and secure checkout',
									'woocommerce-payments'
								) }
							</span>
						</label>
					</div>
					<img
						src={ WooPayIcon }
						alt="WooPay"
						className="woopay-logo"
					/>
					<Icon
						icon={ info }
						size={ 20 }
						className={ `info-icon ${
							isInfoFlyoutVisible ? 'focused' : ''
						}` }
						onMouseOver={ setInfoFlyoutVisible }
						onMouseOut={ setInfoFlyoutNotVisible }
					/>
					<div
						className="save-details-flyout"
						onMouseOver={ setInfoFlyoutVisible }
						onFocus={ setInfoFlyoutVisible }
						onMouseOut={ setInfoFlyoutNotVisible }
						onBlur={ setInfoFlyoutNotVisible }
					>
						<div>
							<LockIcon />
						</div>
						<span>
							{ interpolateComponents( {
								mixedString: __(
									'We use {{woopayBold/}} to securely store your information in this WooCommerce store and others. ' +
										"Next time at checkout, we'll send you a code by SMS to authenticate your purchase. {{learnMore/}}",
									'woocommerce-payments'
								),
								components: {
									woopayBold: <b>WooPay</b>,
									learnMore: (
										<a
											target="_blank"
											href="https://woocommerce.com/document/woopay-customer-documentation/"
											rel="noopener noreferrer"
										>
											{ __(
												'Learn more',
												'woocommerce-payments'
											) }
										</a>
									),
								},
							} ) }
						</span>
					</div>
				</div>
<<<<<<< HEAD
				<div
					className={ `save-details-form form-row ${
						isSaveDetailsChecked ? 'visible' : ''
					}` }
					data-testid="save-user-form"
				>
					<input
						type="hidden"
						name="platform_checkout_source_url"
						value={ window.location.href }
					/>
					<input
						type="hidden"
						name="platform_checkout_viewport"
						value={ `${ viewportWidth }x${ viewportHeight }` }
					/>
					<PhoneNumberInput
						value={
							null === phoneNumber
								? getPhoneFieldValue()
								: phoneNumber
						}
						onValueChange={ setPhoneNumber }
						onValidationChange={ onPhoneValidationChange }
						inputProps={ {
							name:
								'platform_checkout_user_phone_field[no-country-code]',
						} }
						isBlocksCheckout={ isBlocksCheckout }
					/>
					{ ! isPhoneValid && (
						<p className="error-text">
							{ __(
								'Please enter a valid mobile phone number.',
								'woocommerce-payments'
							) }
						</p>
					) }
					<AdditionalInformation />
					<Agreement />
				</div>
=======
				{ isSaveDetailsChecked && (
					<div
						className="save-details-form form-row"
						data-testid="save-user-form"
					>
						<PhoneNumberInput
							value={
								null === phoneNumber
									? getPhoneFieldValue()
									: phoneNumber
							}
							onValueChange={ setPhoneNumber }
							onValidationChange={ onPhoneValidationChange }
							inputProps={ {
								name:
									'platform_checkout_user_phone_field[no-country-code]',
							} }
							isBlocksCheckout={ isBlocksCheckout }
						/>
						{ ! isPhoneValid && (
							<p className="error-text">
								{ __(
									'Please enter a valid mobile phone number.',
									'woocommerce-payments'
								) }
							</p>
						) }
						<AdditionalInformation />
						<Agreement />
					</div>
				) }
>>>>>>> ef6339ff
			</div>
		</Container>
	);
};

export default CheckoutPageSaveUser;<|MERGE_RESOLUTION|>--- conflicted
+++ resolved
@@ -274,54 +274,21 @@
 						</span>
 					</div>
 				</div>
-<<<<<<< HEAD
-				<div
-					className={ `save-details-form form-row ${
-						isSaveDetailsChecked ? 'visible' : ''
-					}` }
-					data-testid="save-user-form"
-				>
-					<input
-						type="hidden"
-						name="platform_checkout_source_url"
-						value={ window.location.href }
-					/>
-					<input
-						type="hidden"
-						name="platform_checkout_viewport"
-						value={ `${ viewportWidth }x${ viewportHeight }` }
-					/>
-					<PhoneNumberInput
-						value={
-							null === phoneNumber
-								? getPhoneFieldValue()
-								: phoneNumber
-						}
-						onValueChange={ setPhoneNumber }
-						onValidationChange={ onPhoneValidationChange }
-						inputProps={ {
-							name:
-								'platform_checkout_user_phone_field[no-country-code]',
-						} }
-						isBlocksCheckout={ isBlocksCheckout }
-					/>
-					{ ! isPhoneValid && (
-						<p className="error-text">
-							{ __(
-								'Please enter a valid mobile phone number.',
-								'woocommerce-payments'
-							) }
-						</p>
-					) }
-					<AdditionalInformation />
-					<Agreement />
-				</div>
-=======
 				{ isSaveDetailsChecked && (
 					<div
 						className="save-details-form form-row"
 						data-testid="save-user-form"
 					>
+						<input
+							type="hidden"
+							name="platform_checkout_source_url"
+							value={ window.location.href }
+						/>
+						<input
+							type="hidden"
+							name="platform_checkout_viewport"
+							value={ `${ viewportWidth }x${ viewportHeight }` }
+						/>
 						<PhoneNumberInput
 							value={
 								null === phoneNumber
@@ -348,7 +315,6 @@
 						<Agreement />
 					</div>
 				) }
->>>>>>> ef6339ff
 			</div>
 		</Container>
 	);
