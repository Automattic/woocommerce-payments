--- conflicted
+++ resolved
@@ -12,11 +12,7 @@
  */
 import { HoverTooltip, ClickTooltip } from '..';
 
-<<<<<<< HEAD
-describe( 'Tooltip', () => {
-=======
 describe( 'HoverTooltip', () => {
->>>>>>> 5ec318c2
 	beforeEach( () => {
 		jest.useFakeTimers();
 	} );
@@ -92,119 +88,8 @@
 		expect( handleHideMock ).toHaveBeenCalled();
 	} );
 
-<<<<<<< HEAD
-	it( 'renders and hides its content when clicked and ignoreMouseHover = true', () => {
-		const handleHideMock = jest.fn();
-		render(
-			<Tooltip
-				content="Tooltip content"
-				onHide={ handleHideMock }
-				ignoreMouseHover
-			>
-				<span>Trigger element</span>
-			</Tooltip>
-		);
-
-		jest.runAllTimers();
-
-		expect(
-			screen.queryByText( 'Tooltip content' )
-		).not.toBeInTheDocument();
-
-		act( () => {
-			userEvent.click( screen.getByText( 'Trigger element' ) );
-			jest.runAllTimers();
-		} );
-
-		expect( screen.queryByText( 'Tooltip content' ) ).toBeInTheDocument();
-		expect( handleHideMock ).not.toHaveBeenCalled();
-
-		act( () => {
-			userEvent.click( screen.getByText( 'Trigger element' ) );
-			jest.runAllTimers();
-		} );
-
-		expect(
-			screen.queryByText( 'Tooltip content' )
-		).not.toBeInTheDocument();
-		expect( handleHideMock ).toHaveBeenCalled();
-	} );
-
 	it( 'renders and hides its content when hovered', () => {
 		const handleHideMock = jest.fn();
-		render(
-			<Tooltip content="Tooltip content" onHide={ handleHideMock }>
-				<span>Trigger element</span>
-			</Tooltip>
-		);
-
-		expect(
-			screen.queryByText( 'Tooltip content' )
-		).not.toBeInTheDocument();
-
-		act( () => {
-			fireEvent.mouseOver( screen.getByText( 'Trigger element' ) );
-			jest.runAllTimers();
-		} );
-
-		expect( screen.queryByText( 'Tooltip content' ) ).toBeInTheDocument();
-		expect( handleHideMock ).not.toHaveBeenCalled();
-
-		act( () => {
-			fireEvent.mouseLeave( screen.getByText( 'Trigger element' ) );
-			jest.advanceTimersByTime( 1000 );
-		} );
-
-		expect(
-			screen.queryByText( 'Tooltip content' )
-		).not.toBeInTheDocument();
-		expect( handleHideMock ).toHaveBeenCalled();
-	} );
-
-	it( 'remains hidden when hovered ignoreMouseHover = true', () => {
-		const handleHideMock = jest.fn();
-		render(
-			<Tooltip
-				content="Tooltip content"
-				onHide={ handleHideMock }
-				ignoreMouseHover
-			>
-				<span>Trigger element</span>
-			</Tooltip>
-		);
-
-		expect(
-			screen.queryByText( 'Tooltip content' )
-		).not.toBeInTheDocument();
-
-		act( () => {
-			fireEvent.mouseOver( screen.getByText( 'Trigger element' ) );
-			jest.runAllTimers();
-		} );
-
-		expect(
-			screen.queryByText( 'Tooltip content' )
-		).not.toBeInTheDocument();
-		expect( handleHideMock ).not.toHaveBeenCalled();
-
-		act( () => {
-			fireEvent.mouseLeave( screen.getByText( 'Trigger element' ) );
-			jest.advanceTimersByTime( 1000 );
-		} );
-
-		expect(
-			screen.queryByText( 'Tooltip content' )
-		).not.toBeInTheDocument();
-		expect( handleHideMock ).not.toHaveBeenCalled();
-	} );
-
-	it( 'asks other Tooltips to hide, when multiple are opened', () => {
-		const handleHide1Mock = jest.fn();
-		const handleHide2Mock = jest.fn();
-=======
-	it( 'renders and hides its content when hovered', () => {
-		const handleHideMock = jest.fn();
->>>>>>> 5ec318c2
 		render(
 			<HoverTooltip content="Tooltip content" onHide={ handleHideMock }>
 				<span>Trigger element</span>
