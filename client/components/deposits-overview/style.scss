.wcpay-deposits-overview {
	&__heading {
		display: flex;
		flex-direction: column;
		gap: 8px;
		padding: 16px 24px;

		&__title {
			font-weight: 600;
			font-size: 16px;
			line-height: 24px;
			color: $gray-900;
		}

		&__description {
			font-size: 13px;
			line-height: 16px;
			color: $gray-700;
		}
	}
<<<<<<< HEAD
	&__footer {
		:not( :first-child ) {
			margin-left: 12px;
		}
		a:not( .components-button ) {
			text-decoration: none;
		}
	}
=======

	&__table {
		color: $gray-900;
		align-items: center;

		&__row {
			&__header {
				box-shadow: inset 0 -1px 0 #ddd;
				font-weight: 600;
				div {
					padding: 8px 24px;
				}
			}
		}

		&__cell {
			display: flex;
			font-size: 13px;
			align-items: center;
			padding: 16px 24px;

			svg {
				fill: $gray-900;
				position: relative;
				left: 2.5px;
				margin-right: 24px;
			}

			&:first-child {
				width: 35%;
			}

			&:last-child {
				margin-left: auto;
			}
		}
	}
}

@media screen and ( max-width: 605px ) {
	.wcpay-deposits-overview__table__cell:first-child {
		width: 45%;
	}
>>>>>>> 8884edeb
}<|MERGE_RESOLUTION|>--- conflicted
+++ resolved
@@ -18,17 +18,6 @@
 			color: $gray-700;
 		}
 	}
-<<<<<<< HEAD
-	&__footer {
-		:not( :first-child ) {
-			margin-left: 12px;
-		}
-		a:not( .components-button ) {
-			text-decoration: none;
-		}
-	}
-=======
-
 	&__table {
 		color: $gray-900;
 		align-items: center;
@@ -65,11 +54,18 @@
 			}
 		}
 	}
+	&__footer {
+		:not( :first-child ) {
+			margin-left: 12px;
+		}
+		a:not( .components-button ) {
+			text-decoration: none;
+		}
+	}
 }
 
 @media screen and ( max-width: 605px ) {
 	.wcpay-deposits-overview__table__cell:first-child {
 		width: 45%;
 	}
->>>>>>> 8884edeb
 }