// Jest Snapshot v1, https://goo.gl/fbAQLP

exports[`Deposits Overview footer renders Component Renders 1`] = `
<div>
  <div
    class="components-flex components-card__footer is-size-medium wcpay-deposits-overview__footer e1q7k77g4 css-oliaol-Flex-FooterUI eboqfv50"
  >
    <div
      class="components-flex css-18koiq9-Flex eboqfv50"
    >
      <a
        class="components-button is-secondary"
        href="admin.php?page=wc-admin&path=%2Fpayments%2Fdeposits"
      >
        View full deposits history
      </a>
      <a
        data-link-type="wp-admin"
        href="admin.php?page=wc-settings&tab=checkout&section=woocommerce_payments#deposit-schedule"
      >
        Change deposit schedule
      </a>
    </div>
  </div>
</div>
`;

exports[`Deposits Overview information Component Renders 1`] = `
<div>
  <div
    class="components-card is-size-medium css-1xs3c37-CardUI e1q7k77g0"
  >
    <div
      class="components-flex components-card__header is-size-medium e1q7k77g1 css-1ufeymn-Flex-HeaderUI eboqfv50"
    >
      Deposits
    </div>
    <div
      class="wcpay-deposits-overview__heading"
    >
      <span
        class="wcpay-deposits-overview__heading__title"
      >
        Next deposit
      </span>
      <div
        class="wcpay-deposits-overview__heading__description"
      >
        <span
          class="wcpay-deposits-overview__heading__description__text"
        >
          The amount may change while payments are still accumulating
        </span>
      </div>
    </div>
    <div
      class="wcpay-deposits-overview__table"
    >
      <div
        class="components-flex wcpay-deposits-overview__table__row__header css-1rdm0qk-Flex eboqfv50"
      >
        <div
          class="components-flex__item wcpay-deposits-overview__table__cell css-1s295sp-Item eboqfv51"
        >
          Estimated dispatch date
        </div>
        <div
          class="components-flex__item wcpay-deposits-overview__table__cell css-1s295sp-Item eboqfv51"
        >
          Status
        </div>
        <div
          class="components-flex__item wcpay-deposits-overview__table__cell css-1s295sp-Item eboqfv51"
        >
          Amount
        </div>
      </div>
      <div
        class="components-flex wcpay-deposits-overview__table__row css-1rdm0qk-Flex eboqfv50"
      >
        <div
          class="components-flex__item wcpay-deposits-overview__table__cell css-1s295sp-Item eboqfv51"
        >
          <svg
            aria-hidden="true"
            focusable="false"
            role="img"
            size="17"
            viewBox="0 0 24 24"
            xmlns="http://www.w3.org/2000/svg"
          >
            <path
              d="M19 3H5c-1.1 0-2 .9-2 2v14c0 1.1.9 2 2 2h14c1.1 0 2-.9 2-2V5c0-1.1-.9-2-2-2zm.5 16c0 .3-.2.5-.5.5H5c-.3 0-.5-.2-.5-.5V7h15v12zM9 10H7v2h2v-2zm0 4H7v2h2v-2zm4-4h-2v2h2v-2zm4 0h-2v2h2v-2zm-4 4h-2v2h2v-2zm4 0h-2v2h2v-2z"
            />
          </svg>
          —
        </div>
        <div
          class="components-flex__item wcpay-deposits-overview__table__cell css-1s295sp-Item eboqfv51"
        >
          <span
            class="deposit-status-chip chip-estimated is-compact"
          >
            Estimated
          </span>
        </div>
        <div
          class="components-flex__item wcpay-deposits-overview__table__cell css-1s295sp-Item eboqfv51"
        >
          $1.00
        </div>
      </div>
    </div>
    <div
      class="wcpay-deposits-overview__heading"
    >
      <span
        class="wcpay-deposits-overview__heading__title"
      >
        Deposit history
      </span>
<<<<<<< HEAD
      <span
        class="wcpay-deposits-overview__heading__description"
      >
        Your deposits are dispatched automatically.
      </span>
=======
      <div
        class="wcpay-deposits-overview__heading__description"
      >
        <span
          class="wcpay-deposits-overview__heading__description__text"
        >
          Your deposits are dispatched 
          <strong>
            automatically every Monday
          </strong>
        </span>
      </div>
>>>>>>> 7ad5d3ff
    </div>
    <div
      class="wcpay-deposits-overview__table"
    >
      <div
        class="components-flex wcpay-deposits-overview__table__row__header css-1rdm0qk-Flex eboqfv50"
      >
        <div
          class="components-flex__item wcpay-deposits-overview__table__cell css-1s295sp-Item eboqfv51"
        >
          Dispatch date
        </div>
        <div
          class="components-flex__item wcpay-deposits-overview__table__cell css-1s295sp-Item eboqfv51"
        >
          Status
        </div>
        <div
          class="components-flex__item wcpay-deposits-overview__table__cell css-1s295sp-Item eboqfv51"
        >
          Amount
        </div>
      </div>
      <div
        class="components-flex wcpay-deposits-overview__table__row css-1rdm0qk-Flex eboqfv50"
      >
        <div
          class="components-flex__item wcpay-deposits-overview__table__cell css-1s295sp-Item eboqfv51"
        >
          <svg
            aria-hidden="true"
            focusable="false"
            role="img"
            size="17"
            viewBox="0 0 24 24"
            xmlns="http://www.w3.org/2000/svg"
          >
            <path
              d="M19 3H5c-1.1 0-2 .9-2 2v14c0 1.1.9 2 2 2h14c1.1 0 2-.9 2-2V5c0-1.1-.9-2-2-2zm.5 16c0 .3-.2.5-.5.5H5c-.3 0-.5-.2-.5-.5V7h15v12zM9 10H7v2h2v-2zm0 4H7v2h2v-2zm4-4h-2v2h2v-2zm4 0h-2v2h2v-2zm-4 4h-2v2h2v-2zm4 0h-2v2h2v-2z"
            />
          </svg>
          <a
            data-link-type="wc-admin"
            href="admin.php?page=wc-admin&path=%2Fpayments%2Fdeposits%2Fdetails&id=po_mock1"
          >
            January 2, 2020
          </a>
        </div>
        <div
          class="components-flex__item wcpay-deposits-overview__table__cell css-1s295sp-Item eboqfv51"
        >
          <span
            class="deposit-status-chip chip-sent is-compact"
          >
            Sent
          </span>
        </div>
        <div
          class="components-flex__item wcpay-deposits-overview__table__cell css-1s295sp-Item eboqfv51"
        >
          $20.00
        </div>
      </div>
      <div
        class="components-flex wcpay-deposits-overview__table__row css-1rdm0qk-Flex eboqfv50"
      >
        <div
          class="components-flex__item wcpay-deposits-overview__table__cell css-1s295sp-Item eboqfv51"
        >
          <svg
            aria-hidden="true"
            focusable="false"
            role="img"
            size="17"
            viewBox="0 0 24 24"
            xmlns="http://www.w3.org/2000/svg"
          >
            <path
              d="M19 3H5c-1.1 0-2 .9-2 2v14c0 1.1.9 2 2 2h14c1.1 0 2-.9 2-2V5c0-1.1-.9-2-2-2zm.5 16c0 .3-.2.5-.5.5H5c-.3 0-.5-.2-.5-.5V7h15v12zM9 10H7v2h2v-2zm0 4H7v2h2v-2zm4-4h-2v2h2v-2zm4 0h-2v2h2v-2zm-4 4h-2v2h2v-2zm4 0h-2v2h2v-2z"
            />
          </svg>
          <a
            data-link-type="wc-admin"
            href="admin.php?page=wc-admin&path=%2Fpayments%2Fdeposits%2Fdetails&id=po_mock2"
          >
            January 3, 2020
          </a>
        </div>
        <div
          class="components-flex__item wcpay-deposits-overview__table__cell css-1s295sp-Item eboqfv51"
        >
          <span
            class="deposit-status-chip chip-processing is-compact"
          >
            Processing
          </span>
        </div>
        <div
          class="components-flex__item wcpay-deposits-overview__table__cell css-1s295sp-Item eboqfv51"
        >
          $30.00
        </div>
      </div>
    </div>
    <div
      class="components-flex components-card__footer is-size-medium wcpay-deposits-overview__footer e1q7k77g4 css-oliaol-Flex-FooterUI eboqfv50"
    >
      <div
        class="components-flex css-18koiq9-Flex eboqfv50"
      >
        <a
          class="components-button is-secondary"
          href="admin.php?page=wc-admin&path=%2Fpayments%2Fdeposits"
        >
          View full deposits history
        </a>
        <a
          data-link-type="wp-admin"
          href="admin.php?page=wc-settings&tab=checkout&section=woocommerce_payments#deposit-schedule"
        >
          Change deposit schedule
        </a>
      </div>
    </div>
  </div>
</div>
`;

exports[`Suspended Deposit Notice Renders Component Renders 1`] = `
<div>
  <div
    class="wcpay-banner-notice wcpay-banner-warning-notice wcpay-deposits-overview__suspended-notice components-notice is-warning"
  >
    <div
      class="components-notice__content"
    >
      <div
        class="components-flex css-18koiq9-Flex eboqfv50"
      >
        <div
          class="components-flex__item wcpay-banner-notice__icon wcpay-banner-warning-notice__icon css-1s295sp-Item eboqfv51"
        >
          <svg
            class="gridicon gridicons-notice-outline"
            height="24"
            viewBox="0 0 24 24"
            width="24"
            xmlns="http://www.w3.org/2000/svg"
          >
            <g>
              <path
                d="M12 4c4.41 0 8 3.59 8 8s-3.59 8-8 8-8-3.59-8-8 3.59-8 8-8m0-2C6.477 2 2 6.477 2 12s4.477 10 10 10 10-4.477 10-10S17.523 2 12 2zm1 13h-2v2h2v-2zm-2-2h2l.5-6h-3l.5 6z"
              />
            </g>
          </svg>
        </div>
        <div
          class="components-flex__item wcpay-banner-notice__content wcpay-banner-warning-notice__content css-1s295sp-Item eboqfv51"
        >
          Your deposits are 
          <strong>
            temporarily suspended
          </strong>
          . 
          <a
            data-link-type="wc-admin"
            href="https://woocommerce.com/document/payments/faq/deposits-suspended/"
          >
            Learn more
          </a>
        </div>
      </div>
    </div>
  </div>
</div>
`;<|MERGE_RESOLUTION|>--- conflicted
+++ resolved
@@ -119,13 +119,6 @@
       >
         Deposit history
       </span>
-<<<<<<< HEAD
-      <span
-        class="wcpay-deposits-overview__heading__description"
-      >
-        Your deposits are dispatched automatically.
-      </span>
-=======
       <div
         class="wcpay-deposits-overview__heading__description"
       >
@@ -138,7 +131,6 @@
           </strong>
         </span>
       </div>
->>>>>>> 7ad5d3ff
     </div>
     <div
       class="wcpay-deposits-overview__table"
