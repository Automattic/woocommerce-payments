/**
 * External dependencies
 */
import React from 'react';
import { render } from '@testing-library/react';

/**
 * Internal dependencies
 */
import DepositsOverview from '..';
import RecentDepositsList from '../recent-deposits-list';
import DepositSchedule from '../deposit-schedule';
import { SuspendedDepositNotice } from '../deposit-notices';
import {
	useSelectedCurrencyOverview,
	useSelectedCurrency,
} from 'wcpay/overview/hooks';
import {
	useDepositIncludesLoan,
	useDeposits,
	useAllDepositsOverviews,
} from 'wcpay/data';
import type { CachedDeposit } from 'wcpay/types/deposits';
import type * as AccountOverview from 'wcpay/types/account-overview';

jest.mock( 'wcpay/data', () => ( {
	useDepositIncludesLoan: jest.fn(),
	useInstantDeposit: jest.fn(),
	useDeposits: jest.fn(),
	useAllDepositsOverviews: jest.fn(),
} ) );

jest.mock( 'wcpay/overview/hooks', () => ( {
	useSelectedCurrencyOverview: jest.fn(),
	useSelectedCurrency: jest.fn(),
} ) );

const mockAccount: AccountOverview.Account = {
	default_currency: 'USD',
	deposits_blocked: false,
	deposits_disabled: false,
	deposits_schedule: {
		delay_days: 0,
		interval: 'weekly',
		weekly_anchor: 'Monday',
		monthly_anchor: 1,
	},
};

declare const global: {
	wcpaySettings: {
		accountStatus: {
			deposits: {
				restrictions: string;
				completed_waiting_period: boolean;
				minimum_scheduled_deposit_amounts: {
					[ currencyCode: string ]: number;
				};
			};
		};
		accountDefaultCurrency: string;
		zeroDecimalCurrencies: string[];
		currencyData: Record< string, any >;
		connect: {
			country: string;
		};
	};
};

const mockDeposits = [
	{
		id: 'po_mock1',
		date: '2020-01-02 17:46:02',
		type: 'deposit',
		amount: 2000,
		status: 'paid',
		bankAccount: 'MOCK BANK •••• 1234 (USD)',
		currency: 'USD',
	} as CachedDeposit,
	{
		id: 'po_mock2',
		date: '2020-01-03 17:46:02',
		type: 'withdrawal',
		amount: 3000,
		status: 'pending',
		bankAccount: 'MOCK BANK •••• 1234 (USD)',
		currency: 'USD',
	} as CachedDeposit,
];

// Creates a mock Overview object for the given currency code and balance amounts.
const createMockOverview = (
	currencyCode: string
): AccountOverview.Overview => {
	return {
		currency: currencyCode,
		pending: {
			amount: 0,
			currency: currencyCode,
			source_types: [],
		},
		available: {
			amount: 0,
			currency: currencyCode,
			source_types: [],
		},
		lastPaid: {
			id: '0',
			type: 'deposit',
			amount: 0,
			automatic: false,
			currency: null,
			bankAccount: null,
			created: Date.now(),
			date: Date.now(),
			fee: 0,
			fee_percentage: 0,
			status: 'paid',
		},
		instant: {
			currency: currencyCode,
			amount: 0,
			fee: 0,
			net: 0,
			fee_percentage: 0,
		},
	};
};

const createMockNewAccountOverview = (
	currencyCode: string,
	pendingBalance?: number,
	availableBalance?: number
): AccountOverview.Overview => {
	return {
		currency: currencyCode,
		pending: {
			amount: pendingBalance || 0,
			currency: currencyCode,
			source_types: [],
		},
		available: {
			amount: availableBalance || 0,
			currency: currencyCode,
			source_types: [],
		},
		lastPaid: undefined,
		instant: undefined,
	};
};

const mockUseDepositIncludesLoan = useDepositIncludesLoan as jest.MockedFunction<
	typeof useDepositIncludesLoan
>;
const mockUseSelectedCurrencyOverview = useSelectedCurrencyOverview as jest.MockedFunction<
	typeof useSelectedCurrencyOverview
>;
const mockUseAllDepositsOverviews = useAllDepositsOverviews as jest.MockedFunction<
	typeof useAllDepositsOverviews
>;
const mockUseDeposits = useDeposits as jest.MockedFunction<
	typeof useDeposits
>;
const mockUseSelectedCurrency = useSelectedCurrency as jest.MockedFunction<
	typeof useSelectedCurrency
>;

// Mocks the DepositsOverviews hook to return the given currencies.
const mockOverviews = ( currencies: AccountOverview.Overview[] ) => {
	mockUseSelectedCurrencyOverview.mockReturnValue( {
		account: mockAccount,
		overview: currencies[ 0 ],
		isLoading: null === currencies || ! currencies.length,
	} );
};
// Mocks the useSelectedCurrency hook to return no previously selected currency.
const mockSetSelectedCurrency = jest.fn();
mockUseSelectedCurrency.mockReturnValue( {
	selectedCurrency: undefined,
	setSelectedCurrency: mockSetSelectedCurrency,
} );

// Mocks the DepositsOverviews hook to return the given currencies.
const mockDepositOverviews = ( currencies: AccountOverview.Overview[] ) => {
	mockUseAllDepositsOverviews.mockReturnValue( {
		overviews: {
			currencies: currencies,
			account: mockAccount,
		},
		isLoading: null === currencies || ! currencies.length,
	} );
};

describe( 'Deposits Overview information', () => {
	beforeEach( () => {
		global.wcpaySettings = {
			accountStatus: {
				deposits: {
					restrictions: 'deposits_unrestricted',
					completed_waiting_period: true,
					minimum_scheduled_deposit_amounts: {
						eur: 500,
						usd: 500,
					},
				},
			},
			accountDefaultCurrency: 'USD',
			zeroDecimalCurrencies: [],
			connect: {
				country: 'US',
			},
			currencyData: {
				US: {
					code: 'USD',
					symbol: '$',
					symbolPosition: 'left',
					thousandSeparator: ',',
					decimalSeparator: '.',
					precision: 2,
				},
				EU: {
					code: 'EUR',
					symbol: '€',
					symbolPosition: 'left',
					thousandSeparator: '.',
					decimalSeparator: ',',
					precision: 2,
				},
			},
		};
		mockUseDepositIncludesLoan.mockReturnValue( {
			includesFinancingPayout: false,
			isLoading: false,
		} );
		mockAccount.deposits_blocked = false;
	} );
	afterEach( () => {
		jest.clearAllMocks();
	} );

	test( 'Component Renders', () => {
		mockOverviews( [ createMockOverview( 'usd' ) ] );
		mockUseDeposits.mockReturnValue( {
			depositsCount: 0,
			deposits: mockDeposits,
			isLoading: false,
		} );
		mockDepositOverviews( [ createMockNewAccountOverview( 'usd' ) ] );
		mockUseSelectedCurrency.mockReturnValue( {
			selectedCurrency: 'usd',
			setSelectedCurrency: mockSetSelectedCurrency,
		} );

		const { container, getByText } = render( <DepositsOverview /> );
		// Check that the button and link is rendered.
		getByText( 'View full deposits history' );
		getByText( 'Change deposit schedule' );
		expect( container ).toMatchSnapshot();
	} );

	test( `Component doesn't render for new accounts with no pending funds`, () => {
		global.wcpaySettings.accountStatus.deposits.completed_waiting_period = false;
		mockOverviews( [ createMockNewAccountOverview( 'eur' ) ] );
		mockDepositOverviews( [ createMockNewAccountOverview( 'eur' ) ] );
		mockUseDeposits.mockReturnValue( {
			depositsCount: 0,
			deposits: [],
			isLoading: false,
		} );
		mockUseSelectedCurrency.mockReturnValue( {
			selectedCurrency: 'eur',
			setSelectedCurrency: mockSetSelectedCurrency,
		} );
		const { container } = render( <DepositsOverview /> );
		expect( container ).toBeEmptyDOMElement();
	} );

	test( `Component renders for new accounts with pending funds but no available funds`, () => {
		global.wcpaySettings.accountStatus.deposits.completed_waiting_period = false;
		mockOverviews( [ createMockNewAccountOverview( 'eur', 5000, 0 ) ] );
		mockDepositOverviews( [
			createMockNewAccountOverview( 'eur', 5000, 0 ),
		] );
		mockUseDeposits.mockReturnValue( {
			depositsCount: 0,
			deposits: [],
			isLoading: false,
		} );
		mockUseSelectedCurrency.mockReturnValue( {
			selectedCurrency: 'eur',
			setSelectedCurrency: mockSetSelectedCurrency,
		} );
		const { getByText, queryByText } = render( <DepositsOverview /> );
		getByText( /Your first deposit is held for/, {
			ignore: '.a11y-speak-region',
		} );
		expect( queryByText( 'Change deposit schedule' ) ).toBeFalsy();
		expect( queryByText( 'View full deposits history' ) ).toBeFalsy();
	} );

	test( 'Confirm notice renders if deposits blocked', () => {
		mockAccount.deposits_blocked = true;
		mockOverviews( [ createMockOverview( 'usd' ) ] );
		mockUseDeposits.mockReturnValue( {
			depositsCount: 0,
			deposits: mockDeposits,
			isLoading: false,
		} );
		mockDepositOverviews( [ createMockNewAccountOverview( 'usd' ) ] );
		mockUseSelectedCurrency.mockReturnValue( {
			selectedCurrency: 'usd',
			setSelectedCurrency: mockSetSelectedCurrency,
		} );

		const { getByText, queryByText } = render( <DepositsOverview /> );

		getByText( /Your deposits are temporarily suspended/ );

		// Check that the buttons are rendered as expected.
		getByText( 'View full deposits history' );
		// This one is not rendered when deposits are blocked.
		expect( queryByText( 'Change deposit schedule' ) ).toBeFalsy();
	} );

	test( 'Confirm recent deposits renders ', () => {
		const { getByText } = render(
			<RecentDepositsList deposits={ mockDeposits } />
		);
		getByText( 'January 2, 2020' );
	} );

	test( 'Confirm recent deposits does not render when no deposits', () => {
		const { container } = render( <RecentDepositsList deposits={ [] } /> );

		expect( container ).toBeEmptyDOMElement();
	} );

	// Capital loans notice temporarily disabled, tests skipped until resolved. See #7689.
	test.skip( 'Renders capital loan notice if deposit includes financing payout', () => {
		mockUseDepositIncludesLoan.mockReturnValue( {
			includesFinancingPayout: true,
			isLoading: false,
		} );
		mockDepositOverviews( [ createMockNewAccountOverview( 'eur' ) ] );
		mockUseSelectedCurrency.mockReturnValue( {
			selectedCurrency: 'eur',
			setSelectedCurrency: mockSetSelectedCurrency,
		} );

		const { getByRole, getByText } = render( <DepositsOverview /> );

		getByText(
			'deposit will include funds from your WooCommerce Capital loan',
			{
				exact: false,
				ignore: '.a11y-speak-region',
			}
		);
		expect(
			getByRole( 'link', {
				name: 'Learn more',
			} )
		).toHaveAttribute(
			'href',
			'https://woo.com/document/woopayments/stripe-capital/overview/'
		);
	} );

	// Capital loans notice temporarily disabled, tests skipped until resolved. See #7689.
	test.skip( `Doesn't render capital loan notice if deposit does not include financing payout`, () => {
		mockUseDepositIncludesLoan.mockReturnValue( {
			includesFinancingPayout: false,
			isLoading: false,
		} );
		mockDepositOverviews( [ createMockNewAccountOverview( 'eur' ) ] );
		mockUseSelectedCurrency.mockReturnValue( {
			selectedCurrency: 'eur',
			setSelectedCurrency: mockSetSelectedCurrency,
		} );

		const { queryByRole, queryByText } = render( <DepositsOverview /> );

		expect(
			queryByText(
				'deposit will include funds from your WooCommerce Capital loan',
				{
					exact: false,
					ignore: '.a11y-speak-region',
				}
			)
		).toBeFalsy();
		expect(
			queryByRole( 'link', {
				name: 'Learn more',
			} )
		).toBeFalsy();
	} );

	test( 'Confirm new account waiting period notice does not show if outside waiting period', () => {
		global.wcpaySettings.accountStatus.deposits.completed_waiting_period = true;
		const accountOverview = createMockNewAccountOverview(
			'eur',
			12300,
			45600
		);
		mockOverviews( [ accountOverview ] );
		mockDepositOverviews( [ accountOverview ] );
		mockUseSelectedCurrency.mockReturnValue( {
			selectedCurrency: 'eur',
			setSelectedCurrency: mockSetSelectedCurrency,
		} );

		const { queryByText } = render( <DepositsOverview /> );
		expect( queryByText( /Your first deposit is held for/ ) ).toBeFalsy();
	} );

	test( 'Confirm new account waiting period notice shows if within waiting period', () => {
		global.wcpaySettings.accountStatus.deposits.completed_waiting_period = false;
		const accountOverview = createMockNewAccountOverview(
			'eur',
			12300,
			45600
		);
		mockOverviews( [ accountOverview ] );
		mockDepositOverviews( [ accountOverview ] );
		mockUseSelectedCurrency.mockReturnValue( {
			selectedCurrency: 'eur',
			setSelectedCurrency: mockSetSelectedCurrency,
		} );

		const { getByText, getByRole } = render( <DepositsOverview /> );
		getByText( /Your first deposit is held for/, {
			ignore: '.a11y-speak-region',
		} );
		expect( getByRole( 'link', { name: /Why\?/ } ) ).toHaveAttribute(
			'href',
			'https://woo.com/document/woopayments/deposits/deposit-schedule/#new-accounts'
		);
	} );
} );

describe( 'Deposit Schedule renders', () => {
	test( 'with a weekly schedule', () => {
		const { container } = render(
			<DepositSchedule
				depositsSchedule={ mockAccount.deposits_schedule }
			/>
		);
		const descriptionText = container.textContent;

		expect( descriptionText ).toContain( 'every Monday' );
	} );
	test( 'with a monthly schedule on the 14th', () => {
		mockAccount.deposits_schedule.interval = 'monthly';
		mockAccount.deposits_schedule.monthly_anchor = 14;

		const { container } = render(
			<DepositSchedule
				depositsSchedule={ mockAccount.deposits_schedule }
			/>
		);
		const descriptionText = container.textContent;

		expect( descriptionText ).toContain( 'on the 14th of every month' );
	} );
	test( 'with a monthly schedule on the last day', () => {
		mockAccount.deposits_schedule.interval = 'monthly';
		mockAccount.deposits_schedule.monthly_anchor = 31;

		const { container } = render(
			<DepositSchedule
				depositsSchedule={ mockAccount.deposits_schedule }
			/>
		);
		const descriptionText = container.textContent;

		expect( descriptionText ).toContain( 'on the last day of every month' );
	} );
	test( 'with a monthly schedule on the 2nd', () => {
		mockAccount.deposits_schedule.interval = 'monthly';
		mockAccount.deposits_schedule.monthly_anchor = 2;

		const { container } = render(
			<DepositSchedule
				depositsSchedule={ mockAccount.deposits_schedule }
			/>
		);
		const descriptionText = container.textContent;

		expect( descriptionText ).toContain( 'on the 2nd of every month' );
	} );
	test( 'with a daily schedule', () => {
		mockAccount.deposits_schedule.interval = 'daily';

		const { container } = render(
			<DepositSchedule
				depositsSchedule={ mockAccount.deposits_schedule }
			/>
		);
		const descriptionText = container.textContent;

		expect( descriptionText ).toContain( 'every day' );
	} );
	test( 'with a daily schedule', () => {
		mockAccount.deposits_schedule.interval = 'manual';

		const { container } = render(
			<DepositSchedule
				depositsSchedule={ mockAccount.deposits_schedule }
			/>
		);

		// Check that a manual schedule is not rendered.
		expect( container ).toBeEmptyDOMElement();
	} );
} );

describe( 'Suspended Deposit Notice Renders', () => {
	test( 'Component Renders', () => {
		const { container } = render( <SuspendedDepositNotice /> );
		expect( container ).toMatchSnapshot();
	} );
} );

describe( 'Paused Deposit notice Renders', () => {
	test( 'When total balance is negative', () => {
		const accountOverview = createMockNewAccountOverview(
			'usd',
			50, // Pending and available balance total to -50
			-100
		);
		mockOverviews( [ accountOverview ] );
		mockDepositOverviews( [ accountOverview ] );

		mockUseSelectedCurrency.mockReturnValue( {
			selectedCurrency: 'usd',
			setSelectedCurrency: mockSetSelectedCurrency,
		} );

		const { getByText } = render( <DepositsOverview /> );
		getByText( /Deposits may be interrupted/, {
			ignore: '.a11y-speak-region',
		} );
	} );
	test( 'When available balance is positive', () => {
		const accountOverview = createMockNewAccountOverview(
			'usd',
			100,
			100 // Positive 100 available balance
		);
		mockOverviews( [ accountOverview ] );
		mockDepositOverviews( [ accountOverview ] );

		const { queryByText } = render( <DepositsOverview /> );
		expect( queryByText( /Deposits may be interrupted/ ) ).toBeFalsy();
	} );
<<<<<<< HEAD
	test( 'When available balance is negative', () => {
		const accountOverview = createMockNewAccountOverview(
			'usd',
			100,
			-100 // Negative 100 available balance
		);
		mockOverviews( [ accountOverview ] );
		mockDepositOverviews( [ accountOverview ] );

		const { queryByText } = render( <DepositsOverview /> );
		expect( queryByText( /Deposits may be interrupted/ ) ).toBeFalsy();
=======
} );

describe( 'Minimum Deposit Amount Notice', () => {
	beforeAll( () => {
		mockUseDeposits.mockReturnValue( {
			depositsCount: 0,
			deposits: [],
			isLoading: false,
		} );
	} );

	afterAll( () => {
		jest.clearAllMocks();
	} );

	test( 'When available balance is below the minimum threshold', () => {
		const accountOverview = createMockNewAccountOverview( 'eur', 100, 100 );
		mockOverviews( [ accountOverview ] );
		mockDepositOverviews( [ accountOverview ] );

		mockUseSelectedCurrency.mockReturnValue( {
			selectedCurrency: 'eur',
			setSelectedCurrency: mockSetSelectedCurrency,
		} );

		const { getByText } = render( <DepositsOverview /> );
		getByText(
			/Deposits are paused while your available funds balance remains below €5.00/,
			{
				ignore: '.a11y-speak-region',
			}
		);
	} );

	test( 'When available balance is above the minimum threshold', () => {
		const accountOverview = createMockNewAccountOverview( 'eur', 100, 500 );
		mockOverviews( [ accountOverview ] );
		mockDepositOverviews( [ accountOverview ] );

		mockUseSelectedCurrency.mockReturnValue( {
			selectedCurrency: 'eur',
			setSelectedCurrency: mockSetSelectedCurrency,
		} );

		const { queryByText } = render( <DepositsOverview /> );
		expect(
			queryByText(
				/Deposits are paused while your available funds balance remains below/
			)
		).toBeFalsy();
>>>>>>> bcbb2eb5
	} );
} );<|MERGE_RESOLUTION|>--- conflicted
+++ resolved
@@ -554,7 +554,6 @@
 		const { queryByText } = render( <DepositsOverview /> );
 		expect( queryByText( /Deposits may be interrupted/ ) ).toBeFalsy();
 	} );
-<<<<<<< HEAD
 	test( 'When available balance is negative', () => {
 		const accountOverview = createMockNewAccountOverview(
 			'usd',
@@ -566,7 +565,7 @@
 
 		const { queryByText } = render( <DepositsOverview /> );
 		expect( queryByText( /Deposits may be interrupted/ ) ).toBeFalsy();
-=======
+	} );
 } );
 
 describe( 'Minimum Deposit Amount Notice', () => {
@@ -617,6 +616,5 @@
 				/Deposits are paused while your available funds balance remains below/
 			)
 		).toBeFalsy();
->>>>>>> bcbb2eb5
 	} );
 } );