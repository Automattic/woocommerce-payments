--- conflicted
+++ resolved
@@ -9,18 +9,13 @@
  */
 import DepositsOverview from '..';
 import NextDepositDetails from '../next-deposit';
-<<<<<<< HEAD
 import {
 	useAllDepositsOverviews,
 	useDeposits,
-	useInstantDeposit,
 } from 'wcpay/data';
 import { CachedDeposit } from 'wcpay/types/deposits';
 import RecentDeposits from 'wcpay/components/deposits-overview/recent-deposits';
-=======
 import DepositsOverviewFooter from '../footer';
-import { useAllDepositsOverviews } from 'wcpay/data';
->>>>>>> 50ab8e33
 
 jest.mock( 'wcpay/data', () => ( {
 	useAllDepositsOverviews: jest.fn(),
@@ -229,7 +224,6 @@
 		expect( getByText( 'Estimated' ) ).toBeTruthy();
 		expect( getByText( '—' ) ).toBeTruthy();
 	} );
-<<<<<<< HEAD
 
 	test( 'Confirm recent deposits renders ', () => {
 		mockUseDeposits.mockReturnValue( {
@@ -260,7 +254,7 @@
 		);
 
 		expect( container ).toBeEmptyDOMElement();
-=======
+	} );
 } );
 
 describe( 'Deposits Overview footer renders', () => {
@@ -271,6 +265,5 @@
 		// Check that the button and link is rendered.
 		getByText( 'View full deposits history' );
 		getByText( 'Change deposit schedule' );
->>>>>>> 50ab8e33
 	} );
 } );