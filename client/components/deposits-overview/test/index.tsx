--- conflicted
+++ resolved
@@ -14,12 +14,6 @@
 import DepositsOverviewFooter from '../footer';
 import DepositSchedule from '../deposit-schedule';
 import SuspendedDepositNotice from '../suspended-deposit-notice';
-<<<<<<< HEAD
-import { useDepositIncludesLoan, useDeposits } from 'wcpay/data';
-import { useSelectedCurrencyOverview } from 'wcpay/overview/hooks';
-import strings from '../strings';
-import * as AccountOverview from 'wcpay/types/account-overview';
-=======
 import {
 	useSelectedCurrencyOverview,
 	useSelectedCurrency,
@@ -29,7 +23,7 @@
 	useDeposits,
 	useAllDepositsOverviews,
 } from 'wcpay/data';
->>>>>>> 0883b09a
+import * as AccountOverview from 'wcpay/types/account-overview';
 
 jest.mock( 'wcpay/data', () => ( {
 	useDepositIncludesLoan: jest.fn(),
@@ -328,24 +322,6 @@
 		expect( getByText( 'October 1, 2021' ) ).toBeTruthy();
 	} );
 
-<<<<<<< HEAD
-=======
-	test( 'Confirm next deposit default status and date', () => {
-		const overview = createMockOverview( 'usd', 100, 0, 'rubbish' );
-		mockDepositOverviews( [ createMockNewAccountOverview( 'eur' ) ] );
-		mockUseSelectedCurrency.mockReturnValue( {
-			selectedCurrency: 'eur',
-			setSelectedCurrency: mockSetSelectedCurrency,
-		} );
-
-		const { getByText } = render(
-			<NextDepositDetails isLoading={ false } overview={ overview } />
-		);
-		expect( getByText( 'Unknown' ) ).toBeTruthy();
-		expect( getByText( '—' ) ).toBeTruthy();
-	} );
-
->>>>>>> 0883b09a
 	test( 'Confirm recent deposits renders ', () => {
 		const { getByText } = render(
 			<RecentDepositsList deposits={ mockDeposits } />
