/**
 * External dependencies
 */
import React from 'react';
import { render } from '@testing-library/react';

/**
 * Internal dependencies
 */
import DepositsOverview from '..';
import RecentDepositsList from '../recent-deposits-list';
import DepositsOverviewFooter from '../footer';
import DepositSchedule from '../deposit-schedule';
import { SuspendedDepositNotice } from '../deposit-notices';
import {
	useSelectedCurrencyOverview,
	useSelectedCurrency,
} from 'wcpay/overview/hooks';
import {
	useDepositIncludesLoan,
	useDeposits,
	useAllDepositsOverviews,
} from 'wcpay/data';
import type { CachedDeposit, DepositStatus } from 'wcpay/types/deposits';
import type * as AccountOverview from 'wcpay/types/account-overview';

jest.mock( 'wcpay/data', () => ( {
	useDepositIncludesLoan: jest.fn(),
	useInstantDeposit: jest.fn(),
	useDeposits: jest.fn(),
	useAllDepositsOverviews: jest.fn(),
} ) );

jest.mock( 'wcpay/overview/hooks', () => ( {
	useSelectedCurrencyOverview: jest.fn(),
	useSelectedCurrency: jest.fn(),
} ) );

const mockAccount: AccountOverview.Account = {
	default_currency: 'USD',
	deposits_blocked: false,
	deposits_disabled: false,
	deposits_schedule: {
		delay_days: 0,
		interval: 'weekly',
		weekly_anchor: 'Monday',
		monthly_anchor: 1,
	},
};

declare const global: {
	wcpaySettings: {
		accountStatus: {
			deposits: {
				completed_waiting_period: boolean;
			};
		};
		accountDefaultCurrency: string;
		zeroDecimalCurrencies: string[];
		currencyData: Record< string, any >;
		connect: {
			country: string;
		};
	};
};

const mockDeposits = [
	{
		id: 'po_mock1',
		date: '2020-01-02 17:46:02',
		type: 'deposit',
		amount: 2000,
		status: 'paid',
		bankAccount: 'MOCK BANK •••• 1234 (USD)',
		currency: 'USD',
	} as CachedDeposit,
	{
		id: 'po_mock2',
		date: '2020-01-03 17:46:02',
		type: 'withdrawal',
		amount: 3000,
		status: 'pending',
		bankAccount: 'MOCK BANK •••• 1234 (USD)',
		currency: 'USD',
	} as CachedDeposit,
];

// Creates a mock Overview object for the given currency code and balance amounts.
const createMockOverview = (
	currencyCode: string,
	depositAmount: number,
	depositDate: number,
	depositStatus: DepositStatus
): AccountOverview.Overview => {
	return {
		currency: currencyCode,
		pending: {
			amount: 0,
			currency: currencyCode,
			source_types: [],
		},
		available: {
			amount: 0,
			currency: currencyCode,
			source_types: [],
		},
		lastPaid: {
			id: '0',
			type: 'deposit',
			amount: 0,
			automatic: false,
			currency: null,
			bankAccount: null,
			created: Date.now(),
			date: Date.now(),
			fee: 0,
			fee_percentage: 0,
			status: 'paid',
		},
		nextScheduled: {
			id: '456',
			type: 'deposit',
			amount: depositAmount,
			automatic: true,
			currency: currencyCode,
			bankAccount: null,
			created: Date.now(),
			date: depositDate,
			fee: 0,
			fee_percentage: 0,
			status: depositStatus,
		},
		instant: {
			currency: currencyCode,
			amount: 0,
			fee: 0,
			net: 0,
			fee_percentage: 0,
			transaction_ids: [],
		},
	};
};

const createMockNewAccountOverview = (
	currencyCode: string,
	pendingBalance?: number,
	availableBalance?: number
): AccountOverview.Overview => {
	return {
		currency: currencyCode,
		pending: {
			amount: pendingBalance || 0,
			currency: currencyCode,
			source_types: [],
		},
		available: {
			amount: availableBalance || 0,
			currency: currencyCode,
			source_types: [],
		},
		lastPaid: undefined,
		nextScheduled: undefined,
		instant: undefined,
	};
};

const mockUseDepositIncludesLoan = useDepositIncludesLoan as jest.MockedFunction<
	typeof useDepositIncludesLoan
>;
const mockUseSelectedCurrencyOverview = useSelectedCurrencyOverview as jest.MockedFunction<
	typeof useSelectedCurrencyOverview
>;
const mockUseAllDepositsOverviews = useAllDepositsOverviews as jest.MockedFunction<
	typeof useAllDepositsOverviews
>;
const mockUseDeposits = useDeposits as jest.MockedFunction<
	typeof useDeposits
>;
const mockUseSelectedCurrency = useSelectedCurrency as jest.MockedFunction<
	typeof useSelectedCurrency
>;

// Mocks the DepositsOverviews hook to return the given currencies.
const mockOverviews = ( currencies: AccountOverview.Overview[] ) => {
	mockUseSelectedCurrencyOverview.mockReturnValue( {
		account: mockAccount,
		overview: currencies[ 0 ],
		isLoading: null === currencies || ! currencies.length,
	} );
};
// Mocks the useSelectedCurrency hook to return no previously selected currency.
const mockSetSelectedCurrency = jest.fn();
mockUseSelectedCurrency.mockReturnValue( {
	selectedCurrency: undefined,
	setSelectedCurrency: mockSetSelectedCurrency,
} );

// Mocks the DepositsOverviews hook to return the given currencies.
const mockDepositOverviews = ( currencies: AccountOverview.Overview[] ) => {
	mockUseAllDepositsOverviews.mockReturnValue( {
		overviews: {
			currencies: currencies,
			account: mockAccount,
		},
		isLoading: null === currencies || ! currencies.length,
	} );
};

describe( 'Deposits Overview information', () => {
	beforeEach( () => {
		global.wcpaySettings = {
			accountStatus: {
				deposits: {
					completed_waiting_period: true,
				},
			},
			accountDefaultCurrency: 'USD',
			zeroDecimalCurrencies: [],
			connect: {
				country: 'US',
			},
			currencyData: {
				US: {
					code: 'USD',
					symbol: '$',
					symbolPosition: 'left',
					thousandSeparator: ',',
					decimalSeparator: '.',
					precision: 2,
				},
				EU: {
					code: 'EUR',
					symbol: '€',
					symbolPosition: 'left',
					thousandSeparator: '.',
					decimalSeparator: ',',
					precision: 2,
				},
			},
		};
		mockUseDepositIncludesLoan.mockReturnValue( {
			includesFinancingPayout: false,
			isLoading: false,
		} );
	} );
	afterEach( () => {
		jest.clearAllMocks();
	} );

	test( 'Component Renders', () => {
		mockOverviews( [ createMockOverview( 'usd', 100, 0, 'pending' ) ] );
		mockUseDeposits.mockReturnValue( {
			depositsCount: 0,
			deposits: mockDeposits,
			isLoading: false,
		} );
		mockDepositOverviews( [ createMockNewAccountOverview( 'usd' ) ] );
		mockUseSelectedCurrency.mockReturnValue( {
			selectedCurrency: 'usd',
			setSelectedCurrency: mockSetSelectedCurrency,
		} );

		const { container } = render( <DepositsOverview /> );
		expect( container ).toMatchSnapshot();
	} );

	test( 'Component renders without errors for new account', () => {
		mockOverviews( [ createMockNewAccountOverview( 'eur' ) ] );
		mockDepositOverviews( [ createMockNewAccountOverview( 'eur' ) ] );
		mockUseDeposits.mockReturnValue( {
			depositsCount: 0,
			deposits: [],
			isLoading: false,
		} );
		mockUseSelectedCurrency.mockReturnValue( {
			selectedCurrency: 'eur',
			setSelectedCurrency: mockSetSelectedCurrency,
		} );
		const { container } = render( <DepositsOverview /> );
		expect( container ).toMatchSnapshot();
	} );

	test( 'Confirm recent deposits renders ', () => {
		const { getByText } = render(
			<RecentDepositsList deposits={ mockDeposits } />
		);
		getByText( 'January 2, 2020' );
	} );

	test( 'Confirm recent deposits does not render when no deposits', () => {
		const { container } = render( <RecentDepositsList deposits={ [] } /> );

		expect( container ).toBeEmptyDOMElement();
	} );

<<<<<<< HEAD
	// test( 'Renders capital loan notice if deposit includes financing payout', () => {
	// 	const overview = createMockOverview( 'usd', 100, 0, 'estimated' );
	// 	mockUseDepositIncludesLoan.mockReturnValue( {
	// 		includesFinancingPayout: true,
	// 		isLoading: false,
	// 	} );
	// 	mockDepositOverviews( [ createMockNewAccountOverview( 'eur' ) ] );
	// 	mockUseSelectedCurrency.mockReturnValue( {
	// 		selectedCurrency: 'eur',
	// 		setSelectedCurrency: mockSetSelectedCurrency,
	// 	} );

	// 	const { getByRole, getByText } = render(
	// 		<NextDepositDetails isLoading={ false } overview={ overview } />
	// 	);

	// 	getByText(
	// 		'deposit will include funds from your WooCommerce Capital loan',
	// 		{
	// 			exact: false,
	// 			ignore: '.a11y-speak-region',
	// 		}
	// 	);
	// 	expect(
	// 		getByRole( 'link', {
	// 			name: 'Learn more',
	// 		} )
	// 	).toHaveAttribute(
	// 		'href',
	// 		'https://woocommerce.com/document/woopayments/stripe-capital/overview/'
	// 	);
	// } );

	// test( `Doesn't render capital loan notice if deposit does not include financing payout`, () => {
	// 	const overview = createMockOverview( 'usd', 100, 0, 'estimated' );
	// 	mockUseDepositIncludesLoan.mockReturnValue( {
	// 		includesFinancingPayout: false,
	// 		isLoading: false,
	// 	} );
	// 	mockDepositOverviews( [ createMockNewAccountOverview( 'eur' ) ] );
	// 	mockUseSelectedCurrency.mockReturnValue( {
	// 		selectedCurrency: 'eur',
	// 		setSelectedCurrency: mockSetSelectedCurrency,
	// 	} );

	// 	const { queryByRole, queryByText } = render(
	// 		<NextDepositDetails isLoading={ false } overview={ overview } />
	// 	);

	// 	expect(
	// 		queryByText(
	// 			'deposit will include funds from your WooCommerce Capital loan',
	// 			{
	// 				exact: false,
	// 				ignore: '.a11y-speak-region',
	// 			}
	// 		)
	// 	).toBeFalsy();
	// 	expect(
	// 		queryByRole( 'link', {
	// 			name: 'Learn more',
	// 		} )
	// 	).toBeFalsy();
	// } );
=======
	test( 'Renders capital loan notice if deposit includes financing payout', () => {
		const overview = createMockOverview( 'usd', 100, 0, 'estimated' );
		mockUseDepositIncludesLoan.mockReturnValue( {
			includesFinancingPayout: true,
			isLoading: false,
		} );
		mockDepositOverviews( [ createMockNewAccountOverview( 'eur' ) ] );
		mockUseSelectedCurrency.mockReturnValue( {
			selectedCurrency: 'eur',
			setSelectedCurrency: mockSetSelectedCurrency,
		} );

		const { getByRole, getByText } = render(
			<NextDepositDetails isLoading={ false } overview={ overview } />
		);

		getByText(
			'deposit will include funds from your WooCommerce Capital loan',
			{
				exact: false,
				ignore: '.a11y-speak-region',
			}
		);
		expect(
			getByRole( 'link', {
				name: 'Learn more',
			} )
		).toHaveAttribute(
			'href',
			'https://woo.com/document/woopayments/stripe-capital/overview/'
		);
	} );

	test( `Doesn't render capital loan notice if deposit does not include financing payout`, () => {
		const overview = createMockOverview( 'usd', 100, 0, 'estimated' );
		mockUseDepositIncludesLoan.mockReturnValue( {
			includesFinancingPayout: false,
			isLoading: false,
		} );
		mockDepositOverviews( [ createMockNewAccountOverview( 'eur' ) ] );
		mockUseSelectedCurrency.mockReturnValue( {
			selectedCurrency: 'eur',
			setSelectedCurrency: mockSetSelectedCurrency,
		} );

		const { queryByRole, queryByText } = render(
			<NextDepositDetails isLoading={ false } overview={ overview } />
		);

		expect(
			queryByText(
				'deposit will include funds from your WooCommerce Capital loan',
				{
					exact: false,
					ignore: '.a11y-speak-region',
				}
			)
		).toBeFalsy();
		expect(
			queryByRole( 'link', {
				name: 'Learn more',
			} )
		).toBeFalsy();
	} );
>>>>>>> f0d1ae05

	test( 'Confirm new account waiting period notice does not show', () => {
		global.wcpaySettings.accountStatus.deposits.completed_waiting_period = true;
		const accountOverview = createMockNewAccountOverview(
			'eur',
			12300,
			45600
		);
		mockOverviews( [ accountOverview ] );
		mockDepositOverviews( [ accountOverview ] );
		mockUseSelectedCurrency.mockReturnValue( {
			selectedCurrency: 'eur',
			setSelectedCurrency: mockSetSelectedCurrency,
		} );

		const { queryByText } = render( <DepositsOverview /> );
		expect(
			queryByText( 'Your first deposit is held for seven business days' )
		).toBeFalsy();
	} );

	test( 'Confirm new account waiting period notice shows', () => {
		global.wcpaySettings.accountStatus.deposits.completed_waiting_period = false;
		const accountOverview = createMockNewAccountOverview(
			'eur',
			12300,
			45600
		);
		mockOverviews( [ accountOverview ] );
		mockDepositOverviews( [ accountOverview ] );
		mockUseSelectedCurrency.mockReturnValue( {
			selectedCurrency: 'eur',
			setSelectedCurrency: mockSetSelectedCurrency,
		} );

		const { getByText, getByRole } = render( <DepositsOverview /> );
		getByText( /Your first deposit is held for seven business days/, {
			ignore: '.a11y-speak-region',
		} );
		expect( getByRole( 'link', { name: /Why\?/ } ) ).toHaveAttribute(
			'href',
			'https://woo.com/document/woopayments/deposits/deposit-schedule/#new-accounts'
		);
	} );
} );

describe( 'Deposits Overview footer renders', () => {
	test( 'Component Renders', () => {
		const { container, getByText } = render( <DepositsOverviewFooter /> );
		expect( container ).toMatchSnapshot();

		// Check that the button and link is rendered.
		getByText( 'View full deposits history' );
		getByText( 'Change deposit schedule' );
	} );
} );

describe( 'Deposit Schedule renders', () => {
	test( 'with a weekly schedule', () => {
		const { container } = render(
			<DepositSchedule
				depositsSchedule={ mockAccount.deposits_schedule }
			/>
		);
		const descriptionText = container.textContent;

		expect( descriptionText ).toContain( 'every Monday' );
	} );
	test( 'with a monthly schedule on the 14th', () => {
		mockAccount.deposits_schedule.interval = 'monthly';
		mockAccount.deposits_schedule.monthly_anchor = 14;

		const { container } = render(
			<DepositSchedule
				depositsSchedule={ mockAccount.deposits_schedule }
			/>
		);
		const descriptionText = container.textContent;

		expect( descriptionText ).toContain( 'on the 14th of every month' );
	} );
	test( 'with a monthly schedule on the last day', () => {
		mockAccount.deposits_schedule.interval = 'monthly';
		mockAccount.deposits_schedule.monthly_anchor = 31;

		const { container } = render(
			<DepositSchedule
				depositsSchedule={ mockAccount.deposits_schedule }
			/>
		);
		const descriptionText = container.textContent;

		expect( descriptionText ).toContain( 'on the last day of every month' );
	} );
	test( 'with a monthly schedule on the 2nd', () => {
		mockAccount.deposits_schedule.interval = 'monthly';
		mockAccount.deposits_schedule.monthly_anchor = 2;

		const { container } = render(
			<DepositSchedule
				depositsSchedule={ mockAccount.deposits_schedule }
			/>
		);
		const descriptionText = container.textContent;

		expect( descriptionText ).toContain( 'on the 2nd of every month' );
	} );
	test( 'with a daily schedule', () => {
		mockAccount.deposits_schedule.interval = 'daily';

		const { container } = render(
			<DepositSchedule
				depositsSchedule={ mockAccount.deposits_schedule }
			/>
		);
		const descriptionText = container.textContent;

		expect( descriptionText ).toContain( 'every day' );
	} );
	test( 'with a daily schedule', () => {
		mockAccount.deposits_schedule.interval = 'manual';

		const { container } = render(
			<DepositSchedule
				depositsSchedule={ mockAccount.deposits_schedule }
			/>
		);

		// Check that a manual schedule is not rendered.
		expect( container ).toBeEmptyDOMElement();
	} );
} );

describe( 'Suspended Deposit Notice Renders', () => {
	test( 'Component Renders', () => {
		const { container } = render( <SuspendedDepositNotice /> );
		expect( container ).toMatchSnapshot();
	} );
} );

describe( 'Paused Deposit notice Renders', () => {
	test( 'When available balance is negative', () => {
		mockUseDeposits.mockReturnValue( {
			depositsCount: 0,
			deposits: mockDeposits,
			isLoading: false,
		} );
		mockOverviews( [
			// Negative 100 available balance
			createMockNewAccountOverview( 'usd', 100, -100 ),
		] );

		mockUseSelectedCurrency.mockReturnValue( {
			selectedCurrency: 'usd',
			setSelectedCurrency: mockSetSelectedCurrency,
		} );

		const { getByText } = render( <DepositsOverview /> );
		getByText( /Deposits may be interrupted/, {
			ignore: '.a11y-speak-region',
		} );
	} );
	test( 'When available balance is positive', () => {
		mockUseDeposits.mockReturnValue( {
			depositsCount: 0,
			deposits: mockDeposits,
			isLoading: false,
		} );
		mockOverviews( [
			// Positive 100 available balance
			createMockNewAccountOverview( 'usd', 100, 100 ),
		] );
		mockUseSelectedCurrency.mockReturnValue( {
			selectedCurrency: 'usd',
			setSelectedCurrency: mockSetSelectedCurrency,
		} );

		const { queryByText } = render( <DepositsOverview /> );
		expect( queryByText( /Deposits may be interrupted/ ) ).toBeFalsy();
	} );
} );<|MERGE_RESOLUTION|>--- conflicted
+++ resolved
@@ -293,7 +293,6 @@
 		expect( container ).toBeEmptyDOMElement();
 	} );
 
-<<<<<<< HEAD
 	// test( 'Renders capital loan notice if deposit includes financing payout', () => {
 	// 	const overview = createMockOverview( 'usd', 100, 0, 'estimated' );
 	// 	mockUseDepositIncludesLoan.mockReturnValue( {
@@ -323,7 +322,7 @@
 	// 		} )
 	// 	).toHaveAttribute(
 	// 		'href',
-	// 		'https://woocommerce.com/document/woopayments/stripe-capital/overview/'
+	// 		'https://woo.com/document/woopayments/stripe-capital/overview/'
 	// 	);
 	// } );
 
@@ -358,72 +357,6 @@
 	// 		} )
 	// 	).toBeFalsy();
 	// } );
-=======
-	test( 'Renders capital loan notice if deposit includes financing payout', () => {
-		const overview = createMockOverview( 'usd', 100, 0, 'estimated' );
-		mockUseDepositIncludesLoan.mockReturnValue( {
-			includesFinancingPayout: true,
-			isLoading: false,
-		} );
-		mockDepositOverviews( [ createMockNewAccountOverview( 'eur' ) ] );
-		mockUseSelectedCurrency.mockReturnValue( {
-			selectedCurrency: 'eur',
-			setSelectedCurrency: mockSetSelectedCurrency,
-		} );
-
-		const { getByRole, getByText } = render(
-			<NextDepositDetails isLoading={ false } overview={ overview } />
-		);
-
-		getByText(
-			'deposit will include funds from your WooCommerce Capital loan',
-			{
-				exact: false,
-				ignore: '.a11y-speak-region',
-			}
-		);
-		expect(
-			getByRole( 'link', {
-				name: 'Learn more',
-			} )
-		).toHaveAttribute(
-			'href',
-			'https://woo.com/document/woopayments/stripe-capital/overview/'
-		);
-	} );
-
-	test( `Doesn't render capital loan notice if deposit does not include financing payout`, () => {
-		const overview = createMockOverview( 'usd', 100, 0, 'estimated' );
-		mockUseDepositIncludesLoan.mockReturnValue( {
-			includesFinancingPayout: false,
-			isLoading: false,
-		} );
-		mockDepositOverviews( [ createMockNewAccountOverview( 'eur' ) ] );
-		mockUseSelectedCurrency.mockReturnValue( {
-			selectedCurrency: 'eur',
-			setSelectedCurrency: mockSetSelectedCurrency,
-		} );
-
-		const { queryByRole, queryByText } = render(
-			<NextDepositDetails isLoading={ false } overview={ overview } />
-		);
-
-		expect(
-			queryByText(
-				'deposit will include funds from your WooCommerce Capital loan',
-				{
-					exact: false,
-					ignore: '.a11y-speak-region',
-				}
-			)
-		).toBeFalsy();
-		expect(
-			queryByRole( 'link', {
-				name: 'Learn more',
-			} )
-		).toBeFalsy();
-	} );
->>>>>>> f0d1ae05
 
 	test( 'Confirm new account waiting period notice does not show', () => {
 		global.wcpaySettings.accountStatus.deposits.completed_waiting_period = true;
