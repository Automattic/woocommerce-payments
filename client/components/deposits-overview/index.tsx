/**
 * External dependencies
 */
import * as React from 'react';
import { Card, CardHeader } from '@wordpress/components';
import { __ } from '@wordpress/i18n';
import { createInterpolateElement } from '@wordpress/element';
import NoticeOutlineIcon from 'gridicons/dist/notice-outline';

/**
 * Internal dependencies.
 */
import { useSelectedCurrencyOverview } from 'wcpay/overview/hooks';
import strings from './strings';
import NextDepositDetails from './next-deposit';
import RecentDepositsList from './recent-deposits-list';
import DepositsOverviewFooter from './footer';
import DepositOverviewSectionHeading from './section-heading';
import DepositSchedule from './deposit-schedule';
import SuspendedDepositNotice from './suspended-deposit-notice';
import BannerNotice from 'wcpay/components/banner-notice';
import './style.scss';

const DepositsOverview = (): JSX.Element => {
	const { account, overview, isLoading } = useSelectedCurrencyOverview();
	const completedWaitingPeriod =
		wcpaySettings.accountStatus.deposits?.completed_waiting_period;

	const userHasNotFinishedNewAccountWaitingPeriodNotice = createInterpolateElement(
		/* translators: <link> - link to WCPay deposit schedule docs. */
		__(
			'Your first deposit is held for seven business days. <link>Why?</link>',
			'woocommerce-payments'
		),
		{
			link: (
				// eslint-disable-next-line jsx-a11y/anchor-has-content
				<a
					target="_blank"
					rel="noopener noreferrer"
					href="https://woocommerce.com/document/woocommerce-payments/deposits/deposit-schedule/#section-1"
				/>
			),
		}
	);

	return (
		<Card className="wcpay-deposits-overview">
			<CardHeader>{ strings.heading }</CardHeader>

<<<<<<< HEAD
			<p>Deposits History Section Goes here</p>
=======
			{ /* Only show the next deposit section if the page is loading or if deposits are not blocked. */ }
			{ ( isLoading || ! account?.deposits_blocked ) && (
				<>
					<DepositOverviewSectionHeading
						title={ strings.nextDeposit.title }
						text={ strings.nextDeposit.description }
						isLoading={ isLoading }
					/>
					<NextDepositDetails
						isLoading={ isLoading }
						overview={ overview }
					/>
					{ ! completedWaitingPeriod && (
						<BannerNotice
							status="warning"
							icon={ <NoticeOutlineIcon /> }
							className="new-account-waiting-period-notice"
							children={
								userHasNotFinishedNewAccountWaitingPeriodNotice
							}
							isDismissible={ false }
						/>
					) }
				</>
			) }

			{ ! isLoading &&
				!! account &&
				( account.deposits_blocked ? (
					<DepositOverviewSectionHeading
						title={ strings.depositHistoryHeading }
						children={ <SuspendedDepositNotice /> }
					/>
				) : (
					<DepositOverviewSectionHeading
						title={ strings.depositHistoryHeading }
						text={
							<DepositSchedule { ...account.deposits_schedule } />
						}
					/>
				) ) }

			{ overview?.currency && (
				<RecentDepositsList currency={ overview.currency } />
			) }

>>>>>>> 5a140a40
			<DepositsOverviewFooter />
		</Card>
	);
};

export default DepositsOverview;<|MERGE_RESOLUTION|>--- conflicted
+++ resolved
@@ -48,9 +48,6 @@
 		<Card className="wcpay-deposits-overview">
 			<CardHeader>{ strings.heading }</CardHeader>
 
-<<<<<<< HEAD
-			<p>Deposits History Section Goes here</p>
-=======
 			{ /* Only show the next deposit section if the page is loading or if deposits are not blocked. */ }
 			{ ( isLoading || ! account?.deposits_blocked ) && (
 				<>
@@ -97,7 +94,6 @@
 				<RecentDepositsList currency={ overview.currency } />
 			) }
 
->>>>>>> 5a140a40
 			<DepositsOverviewFooter />
 		</Card>
 	);
