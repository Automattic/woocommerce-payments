--- conflicted
+++ resolved
@@ -15,16 +15,6 @@
 const DepositsOverview = (): JSX.Element => {
 	const { account, overview, isLoading } = useSelectedCurrencyOverview();
 
-<<<<<<< HEAD
-	if ( isLoading ) {
-		return <DepositsOverviewDetails isLoading={ isLoading } />;
-	}
-=======
-	const { currencies } = overviews;
-
-	const overview = currencies[ 0 ]; // TODO: To handle multiple currencies we'll need to fetch the currently selected currency.
->>>>>>> 428df141
-
 	return (
 		<Card>
 			<CardHeader>{ strings.heading }</CardHeader>
