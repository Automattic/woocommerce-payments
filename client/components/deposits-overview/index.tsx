/**
 * External dependencies
 */
import * as React from 'react';
import { Card, CardHeader, ExternalLink } from '@wordpress/components';
import { __ } from '@wordpress/i18n';
import { createInterpolateElement } from '@wordpress/element';
import NoticeOutlineIcon from 'gridicons/dist/notice-outline';

/**
 * Internal dependencies.
 */
import { useAllDepositsOverviews } from 'wcpay/data';
import strings from './strings';
import NextDepositDetails from './next-deposit';
<<<<<<< HEAD
import BannerNotice from 'wcpay/components/banner-notice';
import DepositsOverviewFooter from './footer';
import './style.scss';
=======
import RecentDepositsList from './recent-deposits-list';
import DepositsOverviewFooter from './footer';
import DepositOverviewSectionHeading from './section-heading';
import DepositSchedule from './deposit-schedule';
import SuspendedDepositNotice from './suspended-deposit-notice';
>>>>>>> 42059445

const DepositsOverview = (): JSX.Element => {
	const {
		overviews,
		isLoading,
	} = useAllDepositsOverviews() as AccountOverview.OverviewsResponse;

<<<<<<< HEAD
	const completedWaitingPeriod = (
		wcpaySettings.accountStatus.deposits || {}
	).completed_waiting_period;

	const { currencies } = overviews;

	const overview = currencies[ 0 ]; // TODO: To handle multiple currencies we'll need to fetch the currently selected currency.

	const userHasNotFinishedNewAccountWaitingPeriodNotice = createInterpolateElement(
		/* translators: <link> - link to WCPay deposit schedule docs. */
		__(
			'Your first deposit is held for seven business days. <link>Why?</link>',
			'woocommerce-payments'
		),
		{
			link: (
				<ExternalLink href="https://woocommerce.com/document/woocommerce-payments/deposits/deposit-schedule/#section-1" />
			),
		}
	);

=======
	const { currencies, account } = overviews;

	const overview = currencies[ 0 ]; // TODO: To handle multiple currencies we'll need to fetch the currently selected currency.
	const currency = 'usd'; // TODO: hardcoded curency for recent deposits.
>>>>>>> 42059445
	return (
		<Card className="wcpay-deposits-overview">
			<CardHeader>{ strings.heading }</CardHeader>

<<<<<<< HEAD
			{ ! completedWaitingPeriod && (
				<BannerNotice
					status="warning"
					icon={ <NoticeOutlineIcon /> }
					className="new-account-waiting-period-notice"
					children={ userHasNotFinishedNewAccountWaitingPeriodNotice }
					isDismissible={ false }
				/>
			) }

			<p>Deposits History Section Goes here</p>
=======
			{ /* Only show the next deposit section if the page is loading or if deposits are not blocked. */ }
			{ ( isLoading || ! account.deposits_blocked ) && (
				<>
					<DepositOverviewSectionHeading
						title={ strings.nextDeposit.title }
						text={ strings.nextDeposit.description }
						isLoading={ isLoading }
					/>
					<NextDepositDetails
						isLoading={ isLoading }
						overview={ overview }
					/>
				</>
			) }

			{ ! isLoading &&
				( account.deposits_blocked ? (
					<DepositOverviewSectionHeading
						title={ strings.depositHistoryHeading }
						children={ <SuspendedDepositNotice /> }
					/>
				) : (
					<DepositOverviewSectionHeading
						title={ strings.depositHistoryHeading }
						text={
							<DepositSchedule { ...account.deposits_schedule } />
						}
					/>
				) ) }
>>>>>>> 42059445

			<RecentDepositsList currency={ currency } />

			<DepositsOverviewFooter />
		</Card>
	);
};

export default DepositsOverview;<|MERGE_RESOLUTION|>--- conflicted
+++ resolved
@@ -13,17 +13,13 @@
 import { useAllDepositsOverviews } from 'wcpay/data';
 import strings from './strings';
 import NextDepositDetails from './next-deposit';
-<<<<<<< HEAD
-import BannerNotice from 'wcpay/components/banner-notice';
-import DepositsOverviewFooter from './footer';
-import './style.scss';
-=======
 import RecentDepositsList from './recent-deposits-list';
 import DepositsOverviewFooter from './footer';
 import DepositOverviewSectionHeading from './section-heading';
 import DepositSchedule from './deposit-schedule';
 import SuspendedDepositNotice from './suspended-deposit-notice';
->>>>>>> 42059445
+import BannerNotice from 'wcpay/components/banner-notice';
+import './style.scss';
 
 const DepositsOverview = (): JSX.Element => {
 	const {
@@ -31,14 +27,14 @@
 		isLoading,
 	} = useAllDepositsOverviews() as AccountOverview.OverviewsResponse;
 
-<<<<<<< HEAD
 	const completedWaitingPeriod = (
 		wcpaySettings.accountStatus.deposits || {}
 	).completed_waiting_period;
 
-	const { currencies } = overviews;
+	const { currencies, account } = overviews;
 
 	const overview = currencies[ 0 ]; // TODO: To handle multiple currencies we'll need to fetch the currently selected currency.
+	const currency = 'usd'; // TODO: hardcoded curency for recent deposits.
 
 	const userHasNotFinishedNewAccountWaitingPeriodNotice = createInterpolateElement(
 		/* translators: <link> - link to WCPay deposit schedule docs. */
@@ -53,29 +49,10 @@
 		}
 	);
 
-=======
-	const { currencies, account } = overviews;
-
-	const overview = currencies[ 0 ]; // TODO: To handle multiple currencies we'll need to fetch the currently selected currency.
-	const currency = 'usd'; // TODO: hardcoded curency for recent deposits.
->>>>>>> 42059445
 	return (
 		<Card className="wcpay-deposits-overview">
 			<CardHeader>{ strings.heading }</CardHeader>
 
-<<<<<<< HEAD
-			{ ! completedWaitingPeriod && (
-				<BannerNotice
-					status="warning"
-					icon={ <NoticeOutlineIcon /> }
-					className="new-account-waiting-period-notice"
-					children={ userHasNotFinishedNewAccountWaitingPeriodNotice }
-					isDismissible={ false }
-				/>
-			) }
-
-			<p>Deposits History Section Goes here</p>
-=======
 			{ /* Only show the next deposit section if the page is loading or if deposits are not blocked. */ }
 			{ ( isLoading || ! account.deposits_blocked ) && (
 				<>
@@ -88,6 +65,17 @@
 						isLoading={ isLoading }
 						overview={ overview }
 					/>
+					{ ! completedWaitingPeriod && (
+						<BannerNotice
+							status="warning"
+							icon={ <NoticeOutlineIcon /> }
+							className="new-account-waiting-period-notice"
+							children={
+								userHasNotFinishedNewAccountWaitingPeriodNotice
+							}
+							isDismissible={ false }
+						/>
+					) }
 				</>
 			) }
 
@@ -105,7 +93,6 @@
 						}
 					/>
 				) ) }
->>>>>>> 42059445
 
 			<RecentDepositsList currency={ currency } />
 
