--- conflicted
+++ resolved
@@ -23,17 +23,10 @@
  * @param {OverviewProps} props Deposits overview
  * @return {JSX.Element} Rendered element with deposits overview
  */
-<<<<<<< HEAD
-const DepositsOverviewDetails: React.FunctionComponent< OverviewProps > = (
-	props
-) => {
-	const { isLoading, overview }: OverviewProps = props;
-
-=======
 const DepositsOverviewDetails: React.FunctionComponent< OverviewProps > = ( {
 	isLoading,
+	overview,
 } ) => {
->>>>>>> ee786d3e
 	return (
 		<Card>
 			<CardHeader>{ strings.heading }</CardHeader>
