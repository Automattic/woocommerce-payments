/**
 * External dependencies
 */
import * as React from 'react';
import { Card, CardHeader } from '@wordpress/components';

/**
 * Internal dependencies.
 */
import { useAllDepositsOverviews } from 'wcpay/data';
import strings from './strings';
import NextDepositDetails from './next-deposit';
<<<<<<< HEAD
import RecentDeposits from './recent-deposits';
=======
import RecentDepositsList from './recent-deposits-list';
>>>>>>> 7ad5d3ff
import DepositsOverviewFooter from './footer';
import DepositOverviewSectionHeading from './section-heading';
import DepositSchedule from './deposit-schedule';
import SuspendedDepositNotice from './suspended-deposit-notice';

const DepositsOverview = (): JSX.Element => {
	const {
		overviews,
		isLoading,
	} = useAllDepositsOverviews() as AccountOverview.OverviewsResponse;

	const { currencies, account } = overviews;

	const overview = currencies[ 0 ]; // TODO: To handle multiple currencies we'll need to fetch the currently selected currency.
	const currency = 'usd'; // TODO: hardcoded curency for recent deposits.
	return (
		<Card>
			<CardHeader>{ strings.heading }</CardHeader>

<<<<<<< HEAD
			<RecentDeposits
				currency={ currency }
				account={ overviews.account }
			/>
=======
			{ /* Only show the next deposit section if the page is loading or if deposits are not blocked. */ }
			{ ( isLoading || ! account.deposits_blocked ) && (
				<>
					<DepositOverviewSectionHeading
						title={ strings.nextDeposit.title }
						text={ strings.nextDeposit.description }
						isLoading={ isLoading }
					/>
					<NextDepositDetails
						isLoading={ isLoading }
						overview={ overview }
					/>
				</>
			) }

			{ ! isLoading &&
				( account.deposits_blocked ? (
					<DepositOverviewSectionHeading
						title={ strings.depositHistoryHeading }
						children={ <SuspendedDepositNotice /> }
					/>
				) : (
					<DepositOverviewSectionHeading
						title={ strings.depositHistoryHeading }
						text={
							<DepositSchedule { ...account.deposits_schedule } />
						}
					/>
				) ) }

			<RecentDepositsList currency={ currency } />

>>>>>>> 7ad5d3ff
			<DepositsOverviewFooter />
		</Card>
	);
};

export default DepositsOverview;<|MERGE_RESOLUTION|>--- conflicted
+++ resolved
@@ -10,11 +10,7 @@
 import { useAllDepositsOverviews } from 'wcpay/data';
 import strings from './strings';
 import NextDepositDetails from './next-deposit';
-<<<<<<< HEAD
-import RecentDeposits from './recent-deposits';
-=======
 import RecentDepositsList from './recent-deposits-list';
->>>>>>> 7ad5d3ff
 import DepositsOverviewFooter from './footer';
 import DepositOverviewSectionHeading from './section-heading';
 import DepositSchedule from './deposit-schedule';
@@ -34,12 +30,6 @@
 		<Card>
 			<CardHeader>{ strings.heading }</CardHeader>
 
-<<<<<<< HEAD
-			<RecentDeposits
-				currency={ currency }
-				account={ overviews.account }
-			/>
-=======
 			{ /* Only show the next deposit section if the page is loading or if deposits are not blocked. */ }
 			{ ( isLoading || ! account.deposits_blocked ) && (
 				<>
@@ -72,7 +62,6 @@
 
 			<RecentDepositsList currency={ currency } />
 
->>>>>>> 7ad5d3ff
 			<DepositsOverviewFooter />
 		</Card>
 	);
