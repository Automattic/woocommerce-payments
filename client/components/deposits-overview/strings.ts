--- conflicted
+++ resolved
@@ -21,6 +21,10 @@
 			'Deposits pending or in-transit may take 1-2 business days to appear in your bank account once dispatched',
 			'woocommerce-payments'
 		),
+		negativeBalance: __(
+			'Deposits may be interrupted while your WooCommerce Payments balance remains negative. WHY?!',
+			'woocommerce-payments'
+		),
 	},
 	viewAllDeposits: __( 'View full deposits history', 'woocommerce-payments' ),
 	changeDepositSchedule: __(
@@ -36,17 +40,9 @@
 		status: __( 'Status', 'woocommerce-payments' ),
 		amount: __( 'Amount', 'woocommerce-payments' ),
 	},
-<<<<<<< HEAD
-	notices: {
-		negativeBalance: __(
-			'Deposits may be interrupted while your WooCommerce Payments balance remains negative. WHY?!',
-			'woocommerce-payments'
-		),
-=======
 	depositHistoryHeading: __( 'Deposit history', 'woocommerce-payments' ),
 	documentationUrls: {
 		capital:
 			'https://woocommerce.com/document/woocommerce-payments/stripe-capital/overview',
->>>>>>> 6a8bf805
 	},
 };