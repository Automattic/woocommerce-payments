--- conflicted
+++ resolved
@@ -12,16 +12,11 @@
 			'woocommerce-payments'
 		),
 	},
-<<<<<<< HEAD
-	allDepositsButton: __(
-		'View full deposits history',
-		'woocommerce-payments'
-	),
+	viewAllDeposits: __( 'View full deposits history', 'woocommerce-payments' ),
 	changeDepositSchedule: __(
 		'Change deposit schedule',
 		'woocommerce-payments'
 	),
-=======
 	tableHeaders: {
 		nextDepositDate: __(
 			'Estimated dispatch date',
@@ -30,5 +25,4 @@
 		status: __( 'Status', 'woocommerce-payments' ),
 		amount: __( 'Amount', 'woocommerce-payments' ),
 	},
->>>>>>> 8884edeb
 };