/**
 * External dependencies
 */
import { __ } from '@wordpress/i18n';

export default {
	heading: __( 'Deposits', 'woocommerce-payments' ),
	nextDeposit: {
		title: __( 'Next deposits', 'woocommerce-payments' ),
		description: __(
			'The amount may change while payments are still accumulating',
			'woocommerce-payments'
		),
	},
<<<<<<< HEAD
	recentDeposits: {
		title: __( 'Deposit history', 'woocommerce-payments' ),
		description: __(
			'Your deposits are dispatched automatically.',
			'woocommerce-payments'
		),
	},
=======
	viewAllDeposits: __( 'View full deposits history', 'woocommerce-payments' ),
	changeDepositSchedule: __(
		'Change deposit schedule',
		'woocommerce-payments'
	),
>>>>>>> 0991a804
	tableHeaders: {
		nextDepositDate: __(
			'Estimated dispatch date',
			'woocommerce-payments'
		),
		recentDepositDate: __( 'Dispatch date', 'woocommerce-payments' ),
		status: __( 'Status', 'woocommerce-payments' ),
		amount: __( 'Amount', 'woocommerce-payments' ),
	},
};<|MERGE_RESOLUTION|>--- conflicted
+++ resolved
@@ -12,7 +12,6 @@
 			'woocommerce-payments'
 		),
 	},
-<<<<<<< HEAD
 	recentDeposits: {
 		title: __( 'Deposit history', 'woocommerce-payments' ),
 		description: __(
@@ -20,13 +19,11 @@
 			'woocommerce-payments'
 		),
 	},
-=======
 	viewAllDeposits: __( 'View full deposits history', 'woocommerce-payments' ),
 	changeDepositSchedule: __(
 		'Change deposit schedule',
 		'woocommerce-payments'
 	),
->>>>>>> 0991a804
 	tableHeaders: {
 		nextDepositDate: __(
 			'Estimated dispatch date',
