/**
 * External dependencies
 */
import React from 'react';
import { __, sprintf } from '@wordpress/i18n';
import interpolateComponents from '@automattic/interpolate-components';
import { Link } from '@woocommerce/components';
import { tip } from '@wordpress/icons';

/**
 * Internal dependencies
 */
import InlineNotice from 'components/inline-notice';

/**
 * Renders a notice informing the user that their deposits are suspended.
 */
export const SuspendedDepositNotice: React.FC = () => {
	return (
		<InlineNotice
			className="wcpay-deposits-overview__suspended-notice"
			icon
			isDismissible={ false }
			status="warning"
		>
			{ interpolateComponents( {
				/** translators: {{strong}}: placeholders are opening and closing strong tags. {{suspendLink}}: is a <a> link element */
				mixedString: __(
					'Your deposits are {{strong}}temporarily suspended{{/strong}}. {{suspendLink}}Learn more{{/suspendLink}}',
					'woocommerce-payments'
				),
				components: {
					strong: <strong />,
					suspendLink: (
						<Link
							href={
								'https://woo.com/document/woopayments/deposits/why-deposits-suspended/'
							}
						/>
					),
				},
			} ) }
		</InlineNotice>
	);
};

/**
 * Renders a notice informing the user that the next deposit will include funds from a loan disbursement.
 */
export const DepositIncludesLoanPayoutNotice: React.FC = () => (
	<InlineNotice icon status="warning" isDismissible={ false }>
		{ interpolateComponents( {
			mixedString: __(
				'This deposit will include funds from your WooCommerce Capital loan. {{learnMoreLink}}Learn more{{/learnMoreLink}}',
				'woocommerce-payments'
			),
			components: {
				learnMoreLink: (
					// Link content is in the format string above. Consider disabling jsx-a11y/anchor-has-content.
					// eslint-disable-next-line jsx-a11y/anchor-has-content
					<a
						href={
							'https://woo.com/document/woopayments/stripe-capital/overview/'
						}
						target="_blank"
						rel="noreferrer"
					/>
				),
			},
		} ) }
	</InlineNotice>
);

/**
 * Renders a notice informing the user of the new account deposit waiting period.
 */
export const NewAccountWaitingPeriodNotice: React.FC = () => (
	<InlineNotice
		status="warning"
		icon
		className="new-account-waiting-period-notice"
		isDismissible={ false }
	>
		{ interpolateComponents( {
			mixedString: __(
				'Your first deposit is held for seven business days. {{whyLink}}Why?{{/whyLink}}',
				'woocommerce-payments'
			),
			components: {
				whyLink: (
					// Link content is in the format string above. Consider disabling jsx-a11y/anchor-has-content.
					// eslint-disable-next-line jsx-a11y/anchor-has-content
					<a
						target="_blank"
						rel="noopener noreferrer"
						href="https://woo.com/document/woopayments/deposits/deposit-schedule/#new-accounts"
					/>
				),
			},
		} ) }
	</InlineNotice>
);

/**
 * Renders a notice informing the user of the number of days it may take for deposits to appear in their bank account.
 */
export const DepositTransitDaysNotice: React.FC = () => (
	<InlineNotice
		icon={ tip }
		isDismissible={ false }
		className="wcpay-deposit-transit-days-notice"
	>
		{ __(
			'It may take 1-3 business days for deposits to reach your bank account.',
			'woocommerce-payments'
		) }
	</InlineNotice>
);

/**
 * Renders a notice informing the user that their deposits may be paused due to a negative balance.
 */
export const NegativeBalanceDepositsPausedNotice: React.FC = () => (
	<InlineNotice
		status="warning"
		icon
		className="negative-balance-deposits-paused-notice"
		isDismissible={ false }
	>
		{ interpolateComponents( {
			mixedString: sprintf(
				/* translators: %s: WooPayments */
				__(
					'Deposits may be interrupted while your %s balance remains negative. {{whyLink}}Why?{{/whyLink}}',
					'woocommerce-payments'
				),
				'WooPayments'
			),
			components: {
				whyLink: (
					// Link content is in the format string above. Consider disabling jsx-a11y/anchor-has-content.
					// eslint-disable-next-line jsx-a11y/anchor-has-content
					<a
						target="_blank"
						rel="noopener noreferrer"
						href="https://woo.com/document/woopayments/fees-and-debits/account-showing-negative-balance/"
					/>
				),
			},
		} ) }
	</InlineNotice>
);

/**
<<<<<<< HEAD
 * Renders a notice informing the user that their available balance is below the minimum deposit threshold.
 */
export const DepositMinimumBalanceNotice: React.FC< {
	/**
	 * The minimum deposit amount formatted as a currency string (e.g. $5.00 USD).
	 */
	minimumDepositAmountFormatted: string;
} > = ( { minimumDepositAmountFormatted } ) => {
	return (
		<InlineNotice status="warning" icon isDismissible={ false }>
			{ interpolateComponents( {
				mixedString: sprintf(
					/* translators: %s: a formatted currency amount, e.g. $5.00 USD */
					__(
						'Deposits are paused while your available funds balance remains below %s. {{learnMoreLink}}Learn more{{/learnMoreLink}}',
						'woocommerce-payments'
					),
					minimumDepositAmountFormatted
				),
				components: {
					learnMoreLink: (
						// Link content is in the format string above.
						// eslint-disable-next-line jsx-a11y/anchor-has-content
						<a
							target="_blank"
							rel="noopener noreferrer"
							href="https://woo.com/document/woopayments/deposits/deposit-schedule/#minimum-deposit-amounts"
						/>
					),
				},
			} ) }
		</InlineNotice>
	);
};
=======
 * Renders a notice informing the user that deposits only occur when there are funds available.
 */
export const NoFundsAvailableForDepositNotice: React.FC = () => (
	<InlineNotice status="warning" icon isDismissible={ false }>
		{ interpolateComponents( {
			mixedString: __(
				'You have no funds available to deposit. {{whyLink}}Why?{{/whyLink}}',
				'woocommerce-payments'
			),
			components: {
				whyLink: (
					// Link content is in the format string above. Consider disabling jsx-a11y/anchor-has-content.
					// eslint-disable-next-line jsx-a11y/anchor-has-content
					<a
						target="_blank"
						rel="noopener noreferrer"
						href="https://woo.com/document/woopayments/deposits/deposit-schedule/#pending-funds"
					/>
				),
			},
		} ) }
	</InlineNotice>
);
>>>>>>> cdbb1d15
<|MERGE_RESOLUTION|>--- conflicted
+++ resolved
@@ -152,7 +152,6 @@
 );
 
 /**
-<<<<<<< HEAD
  * Renders a notice informing the user that their available balance is below the minimum deposit threshold.
  */
 export const DepositMinimumBalanceNotice: React.FC< {
@@ -187,7 +186,8 @@
 		</InlineNotice>
 	);
 };
-=======
+
+/**
  * Renders a notice informing the user that deposits only occur when there are funds available.
  */
 export const NoFundsAvailableForDepositNotice: React.FC = () => (
@@ -210,5 +210,4 @@
 			},
 		} ) }
 	</InlineNotice>
-);
->>>>>>> cdbb1d15
+);