--- conflicted
+++ resolved
@@ -24,11 +24,8 @@
 import { getDepositDate } from 'deposits/utils';
 import { useAllDepositsOverviews, useDepositIncludesLoan } from 'wcpay/data';
 import BannerNotice from 'wcpay/components/banner-notice';
-<<<<<<< HEAD
+import { useSelectedCurrency } from 'wcpay/overview/hooks';
 import * as AccountOverview from 'wcpay/types/account-overview';
-=======
-import { useSelectedCurrency } from 'wcpay/overview/hooks';
->>>>>>> 0883b09a
 
 type NextDepositProps = {
 	isLoading: boolean;
