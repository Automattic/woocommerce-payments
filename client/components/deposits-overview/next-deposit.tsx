/**
 * External dependencies
 */
import * as React from 'react';
import {
	CardBody,
	CardDivider,
	Flex,
	FlexItem,
	Icon,
} from '@wordpress/components';
import { calendar } from '@wordpress/icons';
import InfoOutlineIcon from 'gridicons/dist/info-outline';
import NoticeOutlineIcon from 'gridicons/dist/notice-outline';
import interpolateComponents from '@automattic/interpolate-components';
import { __ } from '@wordpress/i18n';

/**
 * Internal dependencies.
 */
import strings from './strings';
import Loadable from 'components/loadable';
import { getNextDeposit } from './utils';
import DepositStatusPill from 'components/deposit-status-pill';
import { getDepositDate } from 'deposits/utils';
import { useDepositIncludesLoan } from 'wcpay/data';
import BannerNotice from 'wcpay/components/banner-notice';

type NextDepositProps = {
	isLoading: boolean;
	overview?: AccountOverview.Overview;
};

/**
 * Renders the Next Deposit details component.
 *
 * This component included the next deposit heading, table and notice.
 *
 * @param {NextDepositProps} props Next Deposit details props.
 * @return {JSX.Element} Rendered element with Next Deposit details.
 */
const NextDepositDetails: React.FC< NextDepositProps > = ( {
	isLoading,
	overview,
} ): JSX.Element => {
	const tableClass = 'wcpay-deposits-overview__table';
	const nextDeposit = getNextDeposit( overview );
	const nextDepositDate = getDepositDate(
		nextDeposit.date > 0 ? nextDeposit : null
	);

	// Next deposit related notices logic.
	const { includesFinancingPayout } = useDepositIncludesLoan(
		nextDeposit.id
	);
	const completedWaitingPeriod =
		wcpaySettings.accountStatus.deposits?.completed_waiting_period;

	return (
		<>
			{ /* Next Deposit Heading */ }
			<CardBody className="wcpay-deposits-overview__heading">
				<span className="wcpay-deposits-overview__heading__title">
					<Loadable
						isLoading={ isLoading }
						value={ strings.nextDeposit.title }
					/>
				</span>

				<span className="wcpay-deposits-overview__heading__description">
					<Loadable
						isLoading={ isLoading }
						value={ strings.nextDeposit.description }
					/>
				</span>
			</CardBody>
			{ /* Next Deposit Table */ }
			<CardBody className={ `${ tableClass }__container` }>
				<Flex className={ `${ tableClass }__row__header` }>
					<FlexItem className={ `${ tableClass }__cell` }>
						<Loadable
							isLoading={ isLoading }
							value={ strings.tableHeaders.nextDepositDate }
						/>
					</FlexItem>
					<FlexItem className={ `${ tableClass }__cell` }>
						<Loadable
							isLoading={ isLoading }
							value={ strings.tableHeaders.status }
						/>
					</FlexItem>
					<FlexItem className={ `${ tableClass }__cell` }>
						<Loadable
							isLoading={ isLoading }
							value={ strings.tableHeaders.amount }
						/>
					</FlexItem>
				</Flex>
			</CardBody>
			<CardDivider />
			<CardBody className={ `${ tableClass }__container` }>
				<Flex className={ `${ tableClass }__row` }>
					<FlexItem className={ `${ tableClass }__cell` }>
						{ ! isLoading && (
							<Icon icon={ calendar } size={ 17 } />
						) }
						<Loadable
							isLoading={ isLoading }
							placeholder="MMMM DD, YYYY"
							value={ nextDepositDate }
						/>
					</FlexItem>
					<FlexItem className={ `${ tableClass }__cell` }>
						<Loadable
							isLoading={ isLoading }
							placeholder="Estimated"
							children={
								<DepositStatusPill
									status={ nextDeposit.status }
								/>
							}
						/>
					</FlexItem>
					<FlexItem className={ `${ tableClass }__cell` }>
						<Loadable
							isLoading={ isLoading }
							placeholder="$00,000.00"
							value={ nextDeposit.formattedAmount }
						/>
					</FlexItem>
				</Flex>
			</CardBody>
			{ /* Notices */ }
			{ ! isLoading && (
				<CardBody
					className={ 'wcpay-deposits-overview__notices__container' }
				>
					{ /* Deposit includes capital funds notice */ }
					{ includesFinancingPayout && (
						<BannerNotice
							status="warning"
							icon={ <InfoOutlineIcon /> }
							isDismissible={ false }
						>
							{ interpolateComponents( {
								mixedString:
									strings.notices.depositIncludesLoan +
									__(
										' {{learnMoreLink}}Learn more{{/learnMoreLink}}',
										'woocommerce-payments'
									),
								components: {
									learnMoreLink: (
										// eslint-disable-next-line jsx-a11y/anchor-has-content
										<a
											href={
												strings.documentationUrls
													.capital
											}
											target="_blank"
											rel="noreferrer"
										/>
									),
								},
							} ) }
						</BannerNotice>
<<<<<<< HEAD
					</div>
				) }

				{ /* Notice(s) */ }
				{ ! isLoading && nextDeposit.amount < 0 && (
					<div className="wcpay-deposits-overview__notices">
						<BannerNotice
							status="info"
							icon={ <InfoOutlineIcon /> }
							isDismissible={ false }
						>
							{ interpolateComponents( {
								mixedString:
									strings.notices.negativeBalance +
									__(
										' {{whyLink}}Why?{{/whyLink}}',
										'woocommerce-payments'
									),
=======
					) }
					{ /* New account waiting period notice */ }
					{ ! completedWaitingPeriod && (
						<BannerNotice
							status="warning"
							icon={ <NoticeOutlineIcon /> }
							className="new-account-waiting-period-notice"
							isDismissible={ false }
						>
							{ interpolateComponents( {
								mixedString: __(
									'Your first deposit is held for seven business days. {{whyLink}}Why?{{/whyLink}}',
									'woocommerce-payments'
								),
>>>>>>> 67f847c7
								components: {
									whyLink: (
										// eslint-disable-next-line jsx-a11y/anchor-has-content
										<a
<<<<<<< HEAD
											href="https://woocommerce.com/document/woocommerce-payments/fees-and-debits/account-showing-negative-balance/"
											target="_blank"
											rel="noreferrer"
=======
											target="_blank"
											rel="noopener noreferrer"
											href="https://woocommerce.com/document/woocommerce-payments/deposits/deposit-schedule/#section-1"
>>>>>>> 67f847c7
										/>
									),
								},
							} ) }
						</BannerNotice>
<<<<<<< HEAD
					</div>
				) }
			</CardBody>
=======
					) }
				</CardBody>
			) }
>>>>>>> 67f847c7
		</>
	);
};

export default NextDepositDetails;<|MERGE_RESOLUTION|>--- conflicted
+++ resolved
@@ -164,26 +164,6 @@
 								},
 							} ) }
 						</BannerNotice>
-<<<<<<< HEAD
-					</div>
-				) }
-
-				{ /* Notice(s) */ }
-				{ ! isLoading && nextDeposit.amount < 0 && (
-					<div className="wcpay-deposits-overview__notices">
-						<BannerNotice
-							status="info"
-							icon={ <InfoOutlineIcon /> }
-							isDismissible={ false }
-						>
-							{ interpolateComponents( {
-								mixedString:
-									strings.notices.negativeBalance +
-									__(
-										' {{whyLink}}Why?{{/whyLink}}',
-										'woocommerce-payments'
-									),
-=======
 					) }
 					{ /* New account waiting period notice */ }
 					{ ! completedWaitingPeriod && (
@@ -198,34 +178,21 @@
 									'Your first deposit is held for seven business days. {{whyLink}}Why?{{/whyLink}}',
 									'woocommerce-payments'
 								),
->>>>>>> 67f847c7
 								components: {
 									whyLink: (
 										// eslint-disable-next-line jsx-a11y/anchor-has-content
 										<a
-<<<<<<< HEAD
-											href="https://woocommerce.com/document/woocommerce-payments/fees-and-debits/account-showing-negative-balance/"
-											target="_blank"
-											rel="noreferrer"
-=======
 											target="_blank"
 											rel="noopener noreferrer"
 											href="https://woocommerce.com/document/woocommerce-payments/deposits/deposit-schedule/#section-1"
->>>>>>> 67f847c7
 										/>
 									),
 								},
 							} ) }
 						</BannerNotice>
-<<<<<<< HEAD
-					</div>
-				) }
-			</CardBody>
-=======
 					) }
 				</CardBody>
 			) }
->>>>>>> 67f847c7
 		</>
 	);
 };
