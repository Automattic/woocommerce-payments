--- conflicted
+++ resolved
@@ -30,15 +30,11 @@
  */
 const NextDepositDetails: React.FC< NextDepositProps > = ( {
 	isLoading,
-<<<<<<< HEAD
 	overview,
-}: NextDepositProps ): JSX.Element => {
+} ): JSX.Element => {
 	const tableClass = 'wcpay-deposits-overview__table';
 	const nextDeposit = getNextDeposit( overview );
 
-=======
-} ): JSX.Element => {
->>>>>>> ee786d3e
 	return (
 		<>
 			{ /* Next Deposit Heading */ }
