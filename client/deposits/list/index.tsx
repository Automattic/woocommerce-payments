--- conflicted
+++ resolved
@@ -271,20 +271,9 @@
 					}
 				);
 
-<<<<<<< HEAD
 				createNotice(
 					'success',
 					sprintf(
-=======
-					recordEvent( events.DEPOSITS_DOWNLOAD_CSV_CLICK, {
-						exported_deposits: exportedDeposits,
-						total_deposits: exportedDeposits,
-						download_type: 'endpoint',
-					} );
-				} catch {
-					createNotice(
-						'error',
->>>>>>> aa1e97d5
 						__(
 							'Your export will be emailed to %s',
 							'woocommerce-payments'
@@ -293,14 +282,11 @@
 					)
 				);
 
-				wcpayTracks.recordEvent(
-					wcpayTracks.events.DEPOSITS_DOWNLOAD_CSV_CLICK,
-					{
-						exported_deposits: exportedDeposits,
-						total_deposits: exportedDeposits,
-						download_type: 'endpoint',
-					}
-				);
+				recordEvent( events.DEPOSITS_DOWNLOAD_CSV_CLICK, {
+					exported_deposits: exportedDeposits,
+					total_deposits: exportedDeposits,
+					download_type: 'endpoint',
+				} );
 			} catch {
 				createNotice(
 					'error',
