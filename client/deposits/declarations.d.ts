/**
 * The types for the `@woocommerce/components` package are being declared here
 * because it does not have its own types (as of version 5.1.2).
 * We should remove this file once we've updated to a version of `@woocommerce/components` with type defs.
 */
declare module '@woocommerce/components' {
	const SummaryListPlaceholder: ( props: {
		numberOfItems: number;
	} ) => JSX.Element;

	const SummaryList: ( props: {
		label: string;
		children?: () => any;
	} ) => JSX.Element;

	const OrderStatus: ( {
		order: { status },
		className,
		orderStatusMap,
		labelPositionToLeft,
	}: {
		order: {
			status: string;
		};
		className?: string;
		// eslint-disable-next-line @typescript-eslint/ban-types
		orderStatusMap: Object;
		labelPositionToLeft?: boolean;
	} ) => JSX.Element;

	type LinkParams = {
		href: string;
		children?: React.ReactNode;
		type?: string;
<<<<<<< HEAD
		target?: string;
=======
		onClick?: ( ...props: any ) => any;
>>>>>>> 4d49c84c
	};
	const Link: ( props: LinkParams ) => JSX.Element;

	interface TourKitStep {
		slug?: string;
		referenceElements?: {
			desktop?: string;
			mobile?: string;
		};
		meta: {
			[ key: string ]: unknown;
		};
		options?: {
			classNames?: {
				desktop?: string | string[];
				mobile?: string | string[];
			};
		};
	}

	interface PillProps {
		className: string;
	}

	const Pill: React.FC< PillProps >;

	interface TourKitOptions {
		classNames?: string | string[];
		callbacks?: unknown;
		effects?: {
			spotlight?: {
				interactivity?: unknown;
				styles?: React.CSSProperties;
			};
			arrowIndicator?: boolean;
			overlay?: boolean;
			autoScroll?: ScrollIntoViewOptions | boolean;
			liveResize?: unknown;
		};
		popperModifiers?: unknown[];
		portalParentElement?: HTMLElement | null;
	}

	interface TourKitProps {
		config: {
			steps: TourKitStep[];
			options?: {
				effects: {
					overlay: boolean;
					autoScroll: ScrollIntoViewOptions;
				};
			};
			placement?: 'top';
			closeHandler: () => void;
		};
	}

	const TourKit: ( props: any ) => JSX.Element;
}<|MERGE_RESOLUTION|>--- conflicted
+++ resolved
@@ -32,11 +32,7 @@
 		href: string;
 		children?: React.ReactNode;
 		type?: string;
-<<<<<<< HEAD
-		target?: string;
-=======
 		onClick?: ( ...props: any ) => any;
->>>>>>> 4d49c84c
 	};
 	const Link: ( props: LinkParams ) => JSX.Element;
 
