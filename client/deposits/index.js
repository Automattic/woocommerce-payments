/** @format **/

/**
 * External dependencies
 */
/**
 * Internal dependencies.
 */
<<<<<<< HEAD
import { useDeposits } from 'data';
import { displayType, displayStatus } from './strings';
import { formatStringValue } from '../util';
import DetailsLink, { getDetailsURL } from 'components/details-link';
import ClickableCell from 'components/clickable-cell';

const currency = new Currency();

// TODO make date, amount sortable - when date is sortable, the background of the info buttons should match
const columns = [
	{ key: 'details', label: '', required: true, cellClassName: 'info-button' },
	{
		key: 'date',
		label: __( 'Date', 'woocommerce-payments' ),
		required: true,
		isLeftAligned: true,
		defaultOrder: 'desc',
		cellClassName: 'date-time',
	},
	{ key: 'type', label: __( 'Type', 'woocommerce-payments' ), required: true },
	{ key: 'amount', label: __( 'Amount', 'woocommerce-payments' ), isNumeric: true, required: true },
	{ key: 'status', label: __( 'Status', 'woocommerce-payments' ), required: true },
	// TODO { key: 'transactions', label: __( 'Transactions', 'woocommerce-payments' ), isNumeric: true },
	{ key: 'bankAccount', label: __( 'Bank Account', 'woocommerce-payments' ) },
];

export const DepositsList = () => {
	const { deposits, isLoading } = useDeposits( getQuery() );

	const rows = deposits.map( ( deposit ) => {
		const clickable = ( children ) => <ClickableCell href={ getDetailsURL( deposit.id, 'deposits' ) }>{ children }</ClickableCell>;
		const detailsLink = <DetailsLink id={ deposit.id } parentSegment="deposits" />;

		const dateDisplay = (
			<Link href={ getDetailsURL( deposit.id, 'deposits' ) }>
				{ dateI18n( 'M j, Y / g:iA', moment.utc( deposit.date ).local() ) }
			</Link>
		);

		// Map deposit to table row.
		const data = {
			details: { value: deposit.id, display: detailsLink },
			date: { value: deposit.date, display: dateDisplay },
			type: { value: deposit.type, display: clickable( displayType[ deposit.type ] ) },
			amount: { value: deposit.amount / 100, display: clickable( currency.formatCurrency( deposit.amount / 100 ) ) },
			status: { value: deposit.status, display: clickable( displayStatus[ deposit.status ] || formatStringValue( deposit.status ) ) },
			bankAccount: { value: deposit.bankAccount, display: clickable( deposit.bankAccount ) },
		};

		return columns.map( ( { key } ) => data[ key ] || { display: null } );
	} );
=======
import Page from 'components/page';
import DepositsOverview from './overview';
import DepositsList from './list';
>>>>>>> 6e19910d

const DepositsPage = () => {
	return (
		<Page>
			<DepositsOverview />
			<DepositsList />
		</Page>
	);
};

export default DepositsPage;<|MERGE_RESOLUTION|>--- conflicted
+++ resolved
@@ -6,63 +6,9 @@
 /**
  * Internal dependencies.
  */
-<<<<<<< HEAD
-import { useDeposits } from 'data';
-import { displayType, displayStatus } from './strings';
-import { formatStringValue } from '../util';
-import DetailsLink, { getDetailsURL } from 'components/details-link';
-import ClickableCell from 'components/clickable-cell';
-
-const currency = new Currency();
-
-// TODO make date, amount sortable - when date is sortable, the background of the info buttons should match
-const columns = [
-	{ key: 'details', label: '', required: true, cellClassName: 'info-button' },
-	{
-		key: 'date',
-		label: __( 'Date', 'woocommerce-payments' ),
-		required: true,
-		isLeftAligned: true,
-		defaultOrder: 'desc',
-		cellClassName: 'date-time',
-	},
-	{ key: 'type', label: __( 'Type', 'woocommerce-payments' ), required: true },
-	{ key: 'amount', label: __( 'Amount', 'woocommerce-payments' ), isNumeric: true, required: true },
-	{ key: 'status', label: __( 'Status', 'woocommerce-payments' ), required: true },
-	// TODO { key: 'transactions', label: __( 'Transactions', 'woocommerce-payments' ), isNumeric: true },
-	{ key: 'bankAccount', label: __( 'Bank Account', 'woocommerce-payments' ) },
-];
-
-export const DepositsList = () => {
-	const { deposits, isLoading } = useDeposits( getQuery() );
-
-	const rows = deposits.map( ( deposit ) => {
-		const clickable = ( children ) => <ClickableCell href={ getDetailsURL( deposit.id, 'deposits' ) }>{ children }</ClickableCell>;
-		const detailsLink = <DetailsLink id={ deposit.id } parentSegment="deposits" />;
-
-		const dateDisplay = (
-			<Link href={ getDetailsURL( deposit.id, 'deposits' ) }>
-				{ dateI18n( 'M j, Y / g:iA', moment.utc( deposit.date ).local() ) }
-			</Link>
-		);
-
-		// Map deposit to table row.
-		const data = {
-			details: { value: deposit.id, display: detailsLink },
-			date: { value: deposit.date, display: dateDisplay },
-			type: { value: deposit.type, display: clickable( displayType[ deposit.type ] ) },
-			amount: { value: deposit.amount / 100, display: clickable( currency.formatCurrency( deposit.amount / 100 ) ) },
-			status: { value: deposit.status, display: clickable( displayStatus[ deposit.status ] || formatStringValue( deposit.status ) ) },
-			bankAccount: { value: deposit.bankAccount, display: clickable( deposit.bankAccount ) },
-		};
-
-		return columns.map( ( { key } ) => data[ key ] || { display: null } );
-	} );
-=======
 import Page from 'components/page';
 import DepositsOverview from './overview';
 import DepositsList from './list';
->>>>>>> 6e19910d
 
 const DepositsPage = () => {
 	return (
