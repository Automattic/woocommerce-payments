--- conflicted
+++ resolved
@@ -15,13 +15,8 @@
  */
 import { useDeposits } from 'data';
 import { displayType, displayStatus } from './strings';
-<<<<<<< HEAD
-import { formatStringValue } from 'util';
+import { formatStringValue } from '../util';
 import DetailsIcon, { getDetailsURL } from 'components/details-icon';
-=======
-import { formatStringValue } from '../util';
-import DetailsLink, { getDetailsURL } from 'components/details-link';
->>>>>>> 2e2f9dfb
 
 const currency = new Currency();
 
