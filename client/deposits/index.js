/** @format **/

/**
 * External dependencies
 */

/**
 * Internal dependencies.
 */
import Page from 'components/page';
import { TestModeNotice, topics } from 'components/test-mode-notice';
import DepositsList from './list';
import {
	EmptyStateList,
	EmptyStateTableHeaders,
} from '../empty-state-table/list';
import EmptyStateTable from 'empty-state-table';
import ListBanner from '../empty-state-table/deposits-banner.svg';
import { Experiment } from '@woocommerce/explat';

const DepositsPage = () => {
	const defaultExperience = (
		<>
			<TestModeNotice topic={ topics.deposits } />
			<DepositsList />
		</>
	);

	const treatmentExperience = wcpaySettings.accountStatus.status ? (
		defaultExperience
	) : (
		<EmptyStateTable
			headers={ EmptyStateTableHeaders }
			title="Deposit history"
			content={ <EmptyStateList listBanner={ ListBanner } /> }
		/>
	);

	return (
		<Page>
			<Experiment
<<<<<<< HEAD
				name="wcpay_empty_state_preview_mode_v1"
				treatmentExperience={ treatmentExperience }
				defaultExperience={ defaultExperience }
=======
				name="wcpay_empty_state_preview_mode_v2"
				treatmentExperience={
					<>
						<EmptyStateTable
							headers={ EmptyStateTableHeaders }
							title="Deposit history"
							content={
								<EmptyStateList listBanner={ ListBanner } />
							}
						/>
					</>
				}
				defaultExperience={
					<>
						<TestModeNotice topic={ topics.deposits } />
						<DepositsList />
					</>
				}
>>>>>>> 1a12c631
			/>
		</Page>
	);
};

export default DepositsPage;<|MERGE_RESOLUTION|>--- conflicted
+++ resolved
@@ -39,30 +39,9 @@
 	return (
 		<Page>
 			<Experiment
-<<<<<<< HEAD
-				name="wcpay_empty_state_preview_mode_v1"
+				name="wcpay_empty_state_preview_mode_v2"
 				treatmentExperience={ treatmentExperience }
 				defaultExperience={ defaultExperience }
-=======
-				name="wcpay_empty_state_preview_mode_v2"
-				treatmentExperience={
-					<>
-						<EmptyStateTable
-							headers={ EmptyStateTableHeaders }
-							title="Deposit history"
-							content={
-								<EmptyStateList listBanner={ ListBanner } />
-							}
-						/>
-					</>
-				}
-				defaultExperience={
-					<>
-						<TestModeNotice topic={ topics.deposits } />
-						<DepositsList />
-					</>
-				}
->>>>>>> 1a12c631
 			/>
 		</Page>
 	);
