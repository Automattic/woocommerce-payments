// Jest Snapshot v1, https://goo.gl/fbAQLP

exports[`Instant deposit button and modal button renders correctly with balance 1`] = `
<div>
  <button
    class="components-button is-secondary is-secondary"
    type="button"
  >
    Instant deposit
  </button>
</div>
`;

exports[`Instant deposit button and modal button renders correctly with no balance 1`] = `
<div>
  <button
    class="components-button is-secondary is-button is-default"
    disabled=""
    type="button"
  >
    Instant deposit
  </button>
</div>
`;

exports[`Instant deposit button and modal modal renders correctly 1`] = `
<div
  aria-labelledby="components-modal-header-0"
  class="components-modal__frame wcpay-instant-deposits-modal"
  role="dialog"
  tabindex="-1"
>
  <div
    class="components-modal__content"
    role="document"
  >
    <div
      class="components-modal__header"
    >
      <div
        class="components-modal__header-heading-container"
      >
        <h1
          class="components-modal__header-heading"
          id="components-modal-header-0"
        >
          Instant deposit
        </h1>
      </div>
      <button
        aria-label="Close dialog"
        class="components-button has-icon"
        type="button"
      >
        <svg
          aria-hidden="true"
          focusable="false"
          height="24"
          role="img"
          viewBox="0 0 24 24"
          width="24"
          xmlns="http://www.w3.org/2000/svg"
        >
          <path
            d="M13 11.8l6.1-6.3-1-1-6.1 6.2-6.1-6.2-1 1 6.1 6.3-6.5 6.7 1 1 6.5-6.6 6.5 6.6 1-1z"
          />
        </svg>
      </button>
    </div>
    <p>
      Need cash in a hurry? Instant deposits are available within 30 minutes for a nominal 1.5% service fee. 
      <a
        href="https://docs.woocommerce.com/document/payments/"
        rel="noopener noreferrer"
        target="_blank"
      >
        Learn more
      </a>
    </p>
    <ul>
      <li
        class="wcpay-instant-deposits-modal__balance"
      >
        Balance available for instant deposit: 
        <span>
          $123.45
        </span>
      </li>
      <li
        class="wcpay-instant-deposits-modal__fee"
      >
        1.5% service fee: 
        <span>
          -
          $1.23
        </span>
      </li>
      <li
        class="wcpay-instant-deposits-modal__net"
      >
        Net deposit amount: 
        <span>
          $122.22
        </span>
      </li>
    </ul>
    <button
      class="components-button is-primary"
      type="button"
    >
      Deposit $122.22 now
    </button>
<<<<<<< HEAD
=======
    <button
      class="components-button is-secondary"
      type="button"
    >
      Close
    </button>
>>>>>>> 7f56bb71
  </div>
</div>
`;<|MERGE_RESOLUTION|>--- conflicted
+++ resolved
@@ -110,15 +110,6 @@
     >
       Deposit $122.22 now
     </button>
-<<<<<<< HEAD
-=======
-    <button
-      class="components-button is-secondary"
-      type="button"
-    >
-      Close
-    </button>
->>>>>>> 7f56bb71
   </div>
 </div>
 `;