/**
 * External dependencies
 */
import { __, sprintf, _n } from '@wordpress/i18n';
import moment from 'moment';
import { createInterpolateElement } from '@wordpress/element';

/**
<<<<<<< HEAD
 * Internal dependencies
 */
import { formatDate } from 'utils';
=======
 * Internal dependencies.
 */
import { getAdminUrl } from 'wcpay/utils';

const formatDate = ( format, date ) =>
	dateI18n(
		format,
		moment.utc( date ).toISOString(),
		true // TODO Change call to gmdateI18n and remove this deprecated param once WP 5.4 support ends.
	);
>>>>>>> facbc1cd

export const getDepositDate = ( deposit ) =>
	deposit ? formatDate( 'F j, Y', deposit.date ) : '—';

export const getBalanceDepositCount = ( balance ) =>
	sprintf(
		_n(
			'%d deposit',
			'%d deposits',
			balance.deposits_count,
			'woocommerce-payments'
		),
		balance.deposits_count
	);

export const getNextDepositLabelFormatted = ( deposit ) => {
	const baseLabel = deposit
		? `${ __( 'Est.', 'woocommerce-payments' ) } ${ formatDate(
				'M j, Y',
				deposit.date
		  ) }`
		: '—';
	if ( deposit && 'in_transit' === deposit.status ) {
		return `${ baseLabel } - ${ __(
			'In transit',
			'woocommerce-payments'
		) }`;
	}
	return baseLabel;
};

const formatDepositSchedule = ( schedule ) => {
	switch ( schedule.interval ) {
		case 'manual':
			return __( 'Deposits set to manual.', 'woocommerce-payments' );
		case 'daily':
			return __( 'Deposits set to daily.', 'woocommerce-payments' );
		case 'weekly':
			return sprintf(
				/** translators: %s day of the week e.g. Monday */
				__( 'Deposits set to every %s.', 'woocommerce-payments' ),
				// moment().day() is locale based when using strings. Since Stripe's response is in English,
				// we need to temporarily set the locale to add the day before formatting
				moment()
					.locale( 'en' )
					.day( schedule.weekly_anchor )
					.locale( moment.locale() )
					.format( 'dddd' )
			);
		case 'monthly':
			// If locale is set up as en_US or en_GB the ordinal will not show up
			// More details can be found in https://github.com/WordPress/gutenberg/issues/15221/
			// Using 'en' as the locale should be enough to workaround it
			// TODO: Remove workaround when issue is resolved
			const fixedLocale = moment.locale().startsWith( 'en' )
				? 'en'
				: moment.locale();
			return sprintf(
				/** translators: %s day of the month */
				__(
					'Deposits set to monthly on the %s.',
					'woocommerce-payments'
				),
				moment()
					.locale( fixedLocale )
					.date( schedule.monthly_anchor )
					.format( 'Do' )
			);
	}
};

export const getDepositScheduleDescriptor = ( {
	account: {
		deposits_schedule: schedule,
		deposits_disabled: disabled,
		deposits_blocked: blocked,
	},
	last_deposit: last,
} ) => {
	const isCustomDepositSchedulesEnabled =
		window.wcpaySettings?.featureFlags?.customDepositSchedules;

	const hasCompletedWaitingPeriod =
		window.wcpaySettings?.accountStatus?.deposits
			?.completed_waiting_period ?? false;

	if (
		disabled ||
		blocked ||
		( ! isCustomDepositSchedulesEnabled && 'manual' === schedule.interval )
	) {
		const learnMoreHref =
			'https://woocommerce.com/document/payments/faq/deposits-suspended/';
		return createInterpolateElement(
			/* translators: <a> - suspended accounts FAQ URL */
			__(
				'Deposits temporarily suspended (<a>learn more</a>).',
				'woocommerce-payments'
			),
			{
				a: (
					// eslint-disable-next-line jsx-a11y/anchor-has-content
					<a
						href={ learnMoreHref }
						target="_blank"
						rel="noopener noreferrer"
					/>
				),
			}
		);
	}

	if ( ! last ) {
		const learnMoreHref =
			'https://woocommerce.com/document/payments/faq/deposit-schedule/';
		return createInterpolateElement(
			sprintf(
				/** translators: %s - deposit schedule, <a> - waiting period doc URL */
				__(
					'%s Your first deposit is held for seven days (<a>learn more</a>).',
					'woocommerce-payments'
				),
				formatDepositSchedule( schedule )
			),
			{
				a: (
					// eslint-disable-next-line jsx-a11y/anchor-has-content
					<a
						href={ learnMoreHref }
						target="_blank"
						rel="noopener noreferrer"
					/>
				),
			}
		);
	}

	if ( hasCompletedWaitingPeriod && ! blocked && ! disabled ) {
		return createInterpolateElement(
			sprintf(
				/** translators: %s - deposit schedule, <a> - Settings page URL */
				__( '%s <a>Change</a>', 'woocommerce-payments' ),
				formatDepositSchedule( schedule )
			),
			{
				a: (
					// eslint-disable-next-line jsx-a11y/anchor-has-content
					<a
						href={ getAdminUrl( {
							page: 'wc-settings',
							section: 'woocommerce_payments',
							tab: 'checkout',
						} ) }
					/>
				),
			}
		);
	}

	return formatDepositSchedule( schedule );
};<|MERGE_RESOLUTION|>--- conflicted
+++ resolved
@@ -6,22 +6,9 @@
 import { createInterpolateElement } from '@wordpress/element';
 
 /**
-<<<<<<< HEAD
- * Internal dependencies
- */
-import { formatDate } from 'utils';
-=======
  * Internal dependencies.
  */
-import { getAdminUrl } from 'wcpay/utils';
-
-const formatDate = ( format, date ) =>
-	dateI18n(
-		format,
-		moment.utc( date ).toISOString(),
-		true // TODO Change call to gmdateI18n and remove this deprecated param once WP 5.4 support ends.
-	);
->>>>>>> facbc1cd
+import { formatDate, getAdminUrl } from 'wcpay/utils';
 
 export const getDepositDate = ( deposit ) =>
 	deposit ? formatDate( 'F j, Y', deposit.date ) : '—';
