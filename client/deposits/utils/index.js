/**
 * External dependencies
 */
import { __, sprintf, _n } from '@wordpress/i18n';
import { dateI18n } from '@wordpress/date';
import moment from 'moment';
import { createInterpolateElement } from '@wordpress/element';

/**
 * Internal dependencies.
 */
import { getAdminUrl } from 'wcpay/utils';

const formatDate = ( format, date ) =>
	dateI18n(
		format,
		moment.utc( date ).toISOString(),
		true // TODO Change call to gmdateI18n and remove this deprecated param once WP 5.4 support ends.
	);

export const getDepositDate = ( deposit ) =>
	deposit ? formatDate( 'F j, Y', deposit.date ) : '—';

export const getBalanceDepositCount = ( balance ) =>
	sprintf(
		_n(
			'%d deposit',
			'%d deposits',
			balance.deposits_count,
			'woocommerce-payments'
		),
		balance.deposits_count
	);

export const getNextDepositLabelFormatted = ( deposit ) => {
	const baseLabel = deposit
		? `${ __( 'Est.', 'woocommerce-payments' ) } ${ formatDate(
				'M j, Y',
				deposit.date
		  ) }`
		: '—';
	if ( deposit && 'in_transit' === deposit.status ) {
		return `${ baseLabel } - ${ __(
			'In transit',
			'woocommerce-payments'
		) }`;
	}
	return baseLabel;
};

const formatDepositSchedule = ( schedule ) => {
	switch ( schedule.interval ) {
		case 'manual':
			return __( 'Deposits set to manual.', 'woocommerce-payments' );
		case 'daily':
			return __( 'Deposits set to daily.', 'woocommerce-payments' );
		case 'weekly':
			return sprintf(
				/** translators: %s day of the week e.g. Monday */
				__( 'Deposits set to every %s.', 'woocommerce-payments' ),
				// moment().day() is locale based when using strings. Since Stripe's response is in English,
				// we need to temporarily set the locale to add the day before formatting
				moment()
					.locale( 'en' )
					.day( schedule.weekly_anchor )
					.locale( moment.locale() )
					.format( 'dddd' )
			);
		case 'monthly':
			// If locale is set up as en_US or en_GB the ordinal will not show up
			// More details can be found in https://github.com/WordPress/gutenberg/issues/15221/
			// Using 'en' as the locale should be enough to workaround it
			// TODO: Remove workaround when issue is resolved
			const fixedLocale = moment.locale().startsWith( 'en' )
				? 'en'
				: moment.locale();
			return sprintf(
				/** translators: %s day of the month */
				__(
					'Deposits set to monthly on the %s.',
					'woocommerce-payments'
				),
				moment()
					.locale( fixedLocale )
					.date( schedule.monthly_anchor )
					.format( 'Do' )
			);
	}
};

export const getDepositScheduleDescriptor = ( {
	account: {
		deposits_schedule: schedule,
		deposits_disabled: disabled,
		deposits_blocked: blocked,
	},
	last_deposit: last,
} ) => {
<<<<<<< HEAD
	if ( disabled || blocked ) {
		const learnMoreHref =
			'https://woocommerce.com/document/payments/faq/deposits-suspended/';
=======
	const isCustomDepositSchedulesEnabled =
		window.wcpaySettings?.featureFlags?.customDepositSchedules;

	const hasCompletedWaitingPeriod =
		window.wcpaySettings?.accountStatus?.deposits
			?.completed_waiting_period ?? false;

	const learnMoreHref =
		'https://woocommerce.com/document/payments/faq/deposit-schedule/';

	if (
		disabled ||
		blocked ||
		( ! isCustomDepositSchedulesEnabled && 'manual' === schedule.interval )
	) {
>>>>>>> 8085bf00
		return createInterpolateElement(
			/* translators: <a> - suspended accounts FAQ URL */
			__(
				'Deposits temporarily suspended (<a>learn more</a>).',
				'woocommerce-payments'
			),
			{
				a: (
					// eslint-disable-next-line jsx-a11y/anchor-has-content
					<a
						href={
							'https://woocommerce.com/document/payments/faq/deposits-suspended/'
						}
						target="_blank"
						rel="noopener noreferrer"
					/>
				),
			}
		);
	}

	if ( ! last ) {
		return createInterpolateElement(
			sprintf(
				/** translators: %s - deposit schedule, <a> - waiting period doc URL */
				__(
					'%s Your first deposit is held for seven days (<a>learn more</a>).',
					'woocommerce-payments'
				),
				formatDepositSchedule( schedule )
			),
			{
				a: (
					// eslint-disable-next-line jsx-a11y/anchor-has-content
					<a
						href={ learnMoreHref }
						target="_blank"
						rel="noopener noreferrer"
					/>
				),
			}
		);
	}

	if ( hasCompletedWaitingPeriod && ! blocked && ! disabled ) {
		return createInterpolateElement(
			sprintf(
				/** translators: %s - deposit schedule, <a> - Settings page URL */
				__(
					'%s <a>Change this</a> or <learn_more_href/>.',
					'woocommerce-payments'
				),
				formatDepositSchedule( schedule )
			),
			{
				a: (
					// eslint-disable-next-line jsx-a11y/anchor-has-content
					<a
						href={
							getAdminUrl( {
								page: 'wc-settings',
								section: 'woocommerce_payments',
								tab: 'checkout',
							} ) + '#deposit-schedule'
						}
					/>
				),
				learn_more_href: (
					// eslint-disable-next-line jsx-a11y/anchor-has-content
					<a
						href={ learnMoreHref }
						target="_blank"
						rel="noopener noreferrer"
					>
						{ __( 'learn more', 'woocommerce-payments' ) }
					</a>
				),
			}
		);
	}

	return formatDepositSchedule( schedule );
};<|MERGE_RESOLUTION|>--- conflicted
+++ resolved
@@ -96,14 +96,6 @@
 	},
 	last_deposit: last,
 } ) => {
-<<<<<<< HEAD
-	if ( disabled || blocked ) {
-		const learnMoreHref =
-			'https://woocommerce.com/document/payments/faq/deposits-suspended/';
-=======
-	const isCustomDepositSchedulesEnabled =
-		window.wcpaySettings?.featureFlags?.customDepositSchedules;
-
 	const hasCompletedWaitingPeriod =
 		window.wcpaySettings?.accountStatus?.deposits
 			?.completed_waiting_period ?? false;
@@ -111,12 +103,7 @@
 	const learnMoreHref =
 		'https://woocommerce.com/document/payments/faq/deposit-schedule/';
 
-	if (
-		disabled ||
-		blocked ||
-		( ! isCustomDepositSchedulesEnabled && 'manual' === schedule.interval )
-	) {
->>>>>>> 8085bf00
+	if ( disabled || blocked ) {
 		return createInterpolateElement(
 			/* translators: <a> - suspended accounts FAQ URL */
 			__(
