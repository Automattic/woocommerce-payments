--- conflicted
+++ resolved
@@ -39,18 +39,12 @@
 			availablePaymentMethods
 				.filter( ( method ) =>
 					[
-<<<<<<< HEAD
 						'bancontact',
-						'giropay',
-						'sofort',
-						'sepa_debit',
-=======
 						'giropay',
 						'sofort',
 						'sepa_debit',
 						'ideal',
 						'p24',
->>>>>>> 8f84227e
 					].includes( method )
 				)
 				.reduce(
