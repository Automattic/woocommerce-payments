.upe-preview-methods-selector {
<<<<<<< HEAD
	max-width: 700px;
=======
	max-width: 680px;
	min-width: 510px;
>>>>>>> 2b24d9c0
	margin: 0 auto;
}<|MERGE_RESOLUTION|>--- conflicted
+++ resolved
@@ -1,9 +1,5 @@
 .upe-preview-methods-selector {
-<<<<<<< HEAD
 	max-width: 700px;
-=======
-	max-width: 680px;
 	min-width: 510px;
->>>>>>> 2b24d9c0
 	margin: 0 auto;
 }