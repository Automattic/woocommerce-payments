// Jest Snapshot v1, https://goo.gl/fbAQLP

exports[`Documents list renders correctly 1`] = `
<div>
  <div
    class=" woocommerce-payments-page"
  >
    <div
      class="woocommerce-filters-documents"
    >
      <h2
        class="screen-reader-text"
      >
        Filters
      </h2>
      <div
        class="woocommerce-filters"
      >
        <div
          class="woocommerce-filters__basic-filters"
        >
          <div
            class="woocommerce-filters-filter"
          >
            <span
              class="woocommerce-filters-label"
            >
              Show
              :
            </span>
            <div
              class="components-dropdown"
            >
              <button
                aria-expanded="false"
                class="components-button woocommerce-dropdown-button"
                type="button"
              >
                <div
                  class="woocommerce-dropdown-button__labels"
                >
                  <span>
                    All documents
                  </span>
                </div>
              </button>
            </div>
          </div>
        </div>
      </div>
    </div>
    <div
      class="woocommerce-card woocommerce-table woocommerce-analytics__card documents-list woocommerce-report-table has-search has-menu has-action"
    >
      <div
        class="woocommerce-card__header"
      >
        <div
          class="woocommerce-card__title-wrapper"
        >
          <h2
            class="woocommerce-card__title woocommerce-card__header-item"
          >
            Documents
          </h2>
        </div>
        <div
          class="woocommerce-card__action woocommerce-card__header-item"
        />
        <div
          class="woocommerce-card__menu woocommerce-card__header-item"
        >
          <div
            class="woocommerce-ellipsis-menu"
          >
            <div
              class="components-dropdown"
            >
              <button
                aria-expanded="false"
                class="components-button woocommerce-ellipsis-menu__toggle has-text has-icon"
                title="Choose which values to display"
                type="button"
              >
                <svg
                  aria-hidden="true"
                  class="dashicon dashicons-ellipsis"
                  focusable="false"
                  height="20"
                  role="img"
                  viewBox="0 0 20 20"
                  width="20"
                  xmlns="http://www.w3.org/2000/svg"
                >
                  <path
                    d="M5 10c0 1.1-.9 2-2 2s-2-.9-2-2 .9-2 2-2 2 .9 2 2zm12-2c-1.1 0-2 .9-2 2s.9 2 2 2 2-.9 2-2-.9-2-2-2zm-7 0c-1.1 0-2 .9-2 2s.9 2 2 2 2-.9 2-2-.9-2-2-2z"
                  />
                </svg>
                <svg
                  aria-hidden="true"
                  focusable="false"
                  height="24"
                  role="img"
                  viewBox="0 0 24 24"
                  width="24"
                  xmlns="http://www.w3.org/2000/svg"
                >
                  <path
                    d="M4 9v1.5h16V9H4zm12 5.5h4V13h-4v1.5zm-6 0h4V13h-4v1.5zm-6 0h4V13H4v1.5z"
                  />
                </svg>
              </button>
            </div>
          </div>
        </div>
      </div>
      <div
        class="woocommerce-card__body"
      >
        <div
          aria-hidden="false"
          aria-labelledby="caption-0"
          class="woocommerce-table__table"
          role="group"
        >
          <table>
            <caption
              class="woocommerce-table__caption screen-reader-text"
              id="caption-0"
            >
              Documents
            </caption>
            <tbody>
              <tr>
                <th
                  aria-sort="descending"
                  class="woocommerce-table__header date is-left-aligned is-sortable is-sorted"
                  role="columnheader"
                  scope="col"
                >
                  <button
                    aria-describedby="header-0-0"
                    class="components-button"
                    type="button"
                  >
                    <svg
                      aria-hidden="true"
                      focusable="false"
                      height="24"
                      role="img"
                      viewBox="0 0 24 24"
                      width="24"
                      xmlns="http://www.w3.org/2000/svg"
                    >
                      <path
                        d="M17.5 11.6L12 16l-5.5-4.4.9-1.2L12 14l4.5-3.6 1 1.2z"
                      />
                    </svg>
                    <span
                      aria-hidden="true"
                    >
                      Date
                    </span>
                    <span
                      class="screen-reader-text"
                    >
                      Date and time
                    </span>
                  </button>
                  <span
                    class="screen-reader-text"
                    id="header-0-0"
                  >
                    Sort by Date and time in ascending order
                  </span>
                </th>
                <th
                  class="woocommerce-table__header is-left-aligned"
                  role="columnheader"
                  scope="col"
                >
                  <span
                    aria-hidden="true"
                  >
                    Type
                  </span>
                  <span
                    class="screen-reader-text"
                  >
                    Type
                  </span>
                </th>
                <th
                  class="woocommerce-table__header"
                  role="columnheader"
                  scope="col"
                >
                  <span
                    aria-hidden="true"
                  >
                    Description
                  </span>
                  <span
                    class="screen-reader-text"
                  >
                    Description
                  </span>
                </th>
                <th
                  class="woocommerce-table__header is-numeric"
                  role="columnheader"
                  scope="col"
                >
                  <span
                    aria-hidden="true"
                  />
                  <span
                    class="screen-reader-text"
                  >
                    Download
                  </span>
                </th>
              </tr>
              <tr>
                <th
                  class="woocommerce-table__item date is-left-aligned is-sorted"
                  scope="row"
                >
                  Jan 2, 2020
                </th>
                <td
                  class="woocommerce-table__item is-left-aligned"
                >
                  VAT Invoice
                </td>
                <td
                  class="woocommerce-table__item"
                >
                  VAT invoice without proper period dates
                </td>
                <td
                  class="woocommerce-table__item is-numeric"
                >
<<<<<<< HEAD
                  <button
                    class="components-button is-link"
                    type="button"
=======
                  <a
                    href="https://site.com/wp-json/wc/v3/payments/documents/vat_invoice_123456?_wpnonce=random_wp_rest_nonce"
                    rel="noopener noreferrer"
                    style="display: inline;"
                    target="_blank"
>>>>>>> 772794a0
                  >
                    Download
                  </button>
                </td>
              </tr>
              <tr>
                <th
                  class="woocommerce-table__item date is-left-aligned is-sorted"
                  scope="row"
                >
                  Jan 4, 2020
                </th>
                <td
                  class="woocommerce-table__item is-left-aligned"
                >
                  VAT Invoice
                </td>
                <td
                  class="woocommerce-table__item"
                >
                  VAT invoice without proper period dates
                </td>
                <td
                  class="woocommerce-table__item is-numeric"
                >
<<<<<<< HEAD
                  <button
                    class="components-button is-link"
                    type="button"
=======
                  <a
                    href="https://site.com/wp-json/wc/v3/payments/documents/vat_invoice_654321?_wpnonce=random_wp_rest_nonce"
                    rel="noopener noreferrer"
                    style="display: inline;"
                    target="_blank"
>>>>>>> 772794a0
                  >
                    Download
                  </button>
                </td>
              </tr>
            </tbody>
          </table>
        </div>
        <ul
          class="woocommerce-table__summary"
        >
          <li
            class="woocommerce-table__summary-item"
          >
            <span
              class="woocommerce-table__summary-value"
            >
              10
            </span>
            <span
              class="woocommerce-table__summary-label"
            >
              documents
            </span>
          </li>
        </ul>
      </div>
    </div>
  </div>
</div>
`;

exports[`Documents list renders table summary only when the documents summary data is available with a single document 1`] = `
<div>
  <div
    class=" woocommerce-payments-page"
  >
    <div
      class="woocommerce-filters-documents"
    >
      <h2
        class="screen-reader-text"
      >
        Filters
      </h2>
      <div
        class="woocommerce-filters"
      >
        <div
          class="woocommerce-filters__basic-filters"
        >
          <div
            class="woocommerce-filters-filter"
          >
            <span
              class="woocommerce-filters-label"
            >
              Show
              :
            </span>
            <div
              class="components-dropdown"
            >
              <button
                aria-expanded="false"
                class="components-button woocommerce-dropdown-button"
                type="button"
              >
                <div
                  class="woocommerce-dropdown-button__labels"
                >
                  <span>
                    All documents
                  </span>
                </div>
              </button>
            </div>
          </div>
        </div>
      </div>
    </div>
    <div
      class="woocommerce-card woocommerce-table woocommerce-analytics__card documents-list woocommerce-report-table has-search has-menu has-action"
    >
      <div
        class="woocommerce-card__header"
      >
        <div
          class="woocommerce-card__title-wrapper"
        >
          <h2
            class="woocommerce-card__title woocommerce-card__header-item"
          >
            Documents
          </h2>
        </div>
        <div
          class="woocommerce-card__action woocommerce-card__header-item"
        />
        <div
          class="woocommerce-card__menu woocommerce-card__header-item"
        >
          <div
            class="woocommerce-ellipsis-menu"
          >
            <div
              class="components-dropdown"
            >
              <button
                aria-expanded="false"
                class="components-button woocommerce-ellipsis-menu__toggle has-text has-icon"
                title="Choose which values to display"
                type="button"
              >
                <svg
                  aria-hidden="true"
                  class="dashicon dashicons-ellipsis"
                  focusable="false"
                  height="20"
                  role="img"
                  viewBox="0 0 20 20"
                  width="20"
                  xmlns="http://www.w3.org/2000/svg"
                >
                  <path
                    d="M5 10c0 1.1-.9 2-2 2s-2-.9-2-2 .9-2 2-2 2 .9 2 2zm12-2c-1.1 0-2 .9-2 2s.9 2 2 2 2-.9 2-2-.9-2-2-2zm-7 0c-1.1 0-2 .9-2 2s.9 2 2 2 2-.9 2-2-.9-2-2-2z"
                  />
                </svg>
                <svg
                  aria-hidden="true"
                  focusable="false"
                  height="24"
                  role="img"
                  viewBox="0 0 24 24"
                  width="24"
                  xmlns="http://www.w3.org/2000/svg"
                >
                  <path
                    d="M4 9v1.5h16V9H4zm12 5.5h4V13h-4v1.5zm-6 0h4V13h-4v1.5zm-6 0h4V13H4v1.5z"
                  />
                </svg>
              </button>
            </div>
          </div>
        </div>
      </div>
      <div
        class="woocommerce-card__body"
      >
        <div
          aria-hidden="false"
          aria-labelledby="caption-7"
          class="woocommerce-table__table"
          role="group"
        >
          <table>
            <caption
              class="woocommerce-table__caption screen-reader-text"
              id="caption-7"
            >
              Documents
            </caption>
            <tbody>
              <tr>
                <th
                  aria-sort="descending"
                  class="woocommerce-table__header date is-left-aligned is-sortable is-sorted"
                  role="columnheader"
                  scope="col"
                >
                  <button
                    aria-describedby="header-7-0"
                    class="components-button"
                    type="button"
                  >
                    <svg
                      aria-hidden="true"
                      focusable="false"
                      height="24"
                      role="img"
                      viewBox="0 0 24 24"
                      width="24"
                      xmlns="http://www.w3.org/2000/svg"
                    >
                      <path
                        d="M17.5 11.6L12 16l-5.5-4.4.9-1.2L12 14l4.5-3.6 1 1.2z"
                      />
                    </svg>
                    <span
                      aria-hidden="true"
                    >
                      Date
                    </span>
                    <span
                      class="screen-reader-text"
                    >
                      Date and time
                    </span>
                  </button>
                  <span
                    class="screen-reader-text"
                    id="header-7-0"
                  >
                    Sort by Date and time in ascending order
                  </span>
                </th>
                <th
                  class="woocommerce-table__header is-left-aligned"
                  role="columnheader"
                  scope="col"
                >
                  <span
                    aria-hidden="true"
                  >
                    Type
                  </span>
                  <span
                    class="screen-reader-text"
                  >
                    Type
                  </span>
                </th>
                <th
                  class="woocommerce-table__header"
                  role="columnheader"
                  scope="col"
                >
                  <span
                    aria-hidden="true"
                  >
                    Description
                  </span>
                  <span
                    class="screen-reader-text"
                  >
                    Description
                  </span>
                </th>
                <th
                  class="woocommerce-table__header is-numeric"
                  role="columnheader"
                  scope="col"
                >
                  <span
                    aria-hidden="true"
                  />
                  <span
                    class="screen-reader-text"
                  >
                    Download
                  </span>
                </th>
              </tr>
              <tr>
                <th
                  class="woocommerce-table__item date is-left-aligned is-sorted"
                  scope="row"
                >
                  Jan 2, 2020
                </th>
                <td
                  class="woocommerce-table__item is-left-aligned"
                >
                  VAT Invoice
                </td>
                <td
                  class="woocommerce-table__item"
                >
                  VAT invoice without proper period dates
                </td>
                <td
                  class="woocommerce-table__item is-numeric"
                >
<<<<<<< HEAD
                  <button
                    class="components-button is-link"
                    type="button"
=======
                  <a
                    href="https://site.com/wp-json/wc/v3/payments/documents/vat_invoice_123456?_wpnonce=random_wp_rest_nonce"
                    rel="noopener noreferrer"
                    style="display: inline;"
                    target="_blank"
>>>>>>> 772794a0
                  >
                    Download
                  </button>
                </td>
              </tr>
              <tr>
                <th
                  class="woocommerce-table__item date is-left-aligned is-sorted"
                  scope="row"
                >
                  Jan 4, 2020
                </th>
                <td
                  class="woocommerce-table__item is-left-aligned"
                >
                  VAT Invoice
                </td>
                <td
                  class="woocommerce-table__item"
                >
                  VAT invoice without proper period dates
                </td>
                <td
                  class="woocommerce-table__item is-numeric"
                >
<<<<<<< HEAD
                  <button
                    class="components-button is-link"
                    type="button"
=======
                  <a
                    href="https://site.com/wp-json/wc/v3/payments/documents/vat_invoice_654321?_wpnonce=random_wp_rest_nonce"
                    rel="noopener noreferrer"
                    style="display: inline;"
                    target="_blank"
>>>>>>> 772794a0
                  >
                    Download
                  </button>
                </td>
              </tr>
            </tbody>
          </table>
        </div>
        <ul
          class="woocommerce-table__summary"
        >
          <li
            class="woocommerce-table__summary-item"
          >
            <span
              class="woocommerce-table__summary-value"
            >
              1
            </span>
            <span
              class="woocommerce-table__summary-label"
            >
              document
            </span>
          </li>
        </ul>
      </div>
    </div>
  </div>
</div>
`;<|MERGE_RESOLUTION|>--- conflicted
+++ resolved
@@ -241,17 +241,9 @@
                 <td
                   class="woocommerce-table__item is-numeric"
                 >
-<<<<<<< HEAD
                   <button
                     class="components-button is-link"
                     type="button"
-=======
-                  <a
-                    href="https://site.com/wp-json/wc/v3/payments/documents/vat_invoice_123456?_wpnonce=random_wp_rest_nonce"
-                    rel="noopener noreferrer"
-                    style="display: inline;"
-                    target="_blank"
->>>>>>> 772794a0
                   >
                     Download
                   </button>
@@ -277,17 +269,9 @@
                 <td
                   class="woocommerce-table__item is-numeric"
                 >
-<<<<<<< HEAD
                   <button
                     class="components-button is-link"
                     type="button"
-=======
-                  <a
-                    href="https://site.com/wp-json/wc/v3/payments/documents/vat_invoice_654321?_wpnonce=random_wp_rest_nonce"
-                    rel="noopener noreferrer"
-                    style="display: inline;"
-                    target="_blank"
->>>>>>> 772794a0
                   >
                     Download
                   </button>
@@ -561,17 +545,9 @@
                 <td
                   class="woocommerce-table__item is-numeric"
                 >
-<<<<<<< HEAD
                   <button
                     class="components-button is-link"
                     type="button"
-=======
-                  <a
-                    href="https://site.com/wp-json/wc/v3/payments/documents/vat_invoice_123456?_wpnonce=random_wp_rest_nonce"
-                    rel="noopener noreferrer"
-                    style="display: inline;"
-                    target="_blank"
->>>>>>> 772794a0
                   >
                     Download
                   </button>
@@ -597,17 +573,9 @@
                 <td
                   class="woocommerce-table__item is-numeric"
                 >
-<<<<<<< HEAD
                   <button
                     class="components-button is-link"
                     type="button"
-=======
-                  <a
-                    href="https://site.com/wp-json/wc/v3/payments/documents/vat_invoice_654321?_wpnonce=random_wp_rest_nonce"
-                    rel="noopener noreferrer"
-                    style="display: inline;"
-                    target="_blank"
->>>>>>> 772794a0
                   >
                     Download
                   </button>
