export * from './normalize';

interface MyWindow extends Window {
	wcpayExpressCheckoutParams: WCPayExpressCheckoutParams;
}

declare let window: MyWindow;

/**
 * An /incomplete/ representation of the data that is loaded into the frontend for the Express Checkout.
 */
export interface WCPayExpressCheckoutParams {
	ajax_url: string;

	/**
	 * Express Checkout Button style configuration.
	 */
	button: {
		type: string;
		theme: string;
		height: string;
		locale: string;
		branded_type: string;
	};

	/**
	 * Indicates in which context the button is being displayed.
	 */
	button_context: 'checkout' | 'cart' | 'product' | 'pay_for_order';
	checkout: {
		country_code: string;
		currency_code: string;
		needs_payer_phone: boolean;
		needs_shipping: boolean;
	};

	/**
	 * Indicaters whether the page has a Cart or Checkout Block on it.
	 */
	has_block: boolean;

	/**
	 * True if we're on the checkout page.
	 */
	is_checkout_page: boolean;

	/**
	 * True if we're on a product page.
	 */
	is_product_page: boolean;

	/**
	 * True if we're on the pay for order page.
	 */
	is_pay_for_order_page: boolean;
	nonce: {
		add_to_cart: string;
		checkout: string;
		empty_cart: string;
		get_cart_details: string;
		get_selected_product_data: string;
		pay_for_order: string;
		platform_tracker: string;
		shipping: string;
		update_shipping: string;
	};

	/**
	 * Product specific options.
	 */
	product: {
		needs_shipping: boolean;
		currency: string;
		shippingOptions: {
			id: string;
			label: string;
			detail: string;
			amount: number;
		};
	};

	/**
	 * Settings for the user authentication dialog and redirection.
	 */
	login_confirmation: { message: string; redirect_url: string } | false;

	stripe: {
		accountId: string;
		locale: string;
		publishableKey: string;
	};
	total_label: string;
	wc_ajax_url: string;
}

declare global {
	interface Window {
		wcpayExpressCheckoutParams?: WCPayExpressCheckoutParams;
	}
}

export const getExpressCheckoutData = <
	K extends keyof WCPayExpressCheckoutParams
>(
	key: K
) => {
	if ( key in window.wcpayExpressCheckoutParams ) {
		return window.wcpayExpressCheckoutParams[ key ];
	}

	return null;
};

/**
 * Get error messages from WooCommerce notice from server response.
 *
 * @param notice Error notice.
 * @return Error messages.
 */
export const getErrorMessageFromNotice = ( notice: string ) => {
	const div = document.createElement( 'div' );
	div.innerHTML = notice.trim();
	return div.firstChild ? div.firstChild.textContent : '';
};

/**
<<<<<<< HEAD
 * Displays a `confirm` dialog which leads to a redirect.
 *
 * @param paymentRequestType Can be either apple_pay, google_pay or payment_request_api.
 */
export const displayLoginConfirmation = ( paymentRequestType: string ) => {
	const loginConfirmation = getExpressCheckoutData( 'login_confirmation' );

	if ( ! loginConfirmation ) {
		return;
	}

	let message = loginConfirmation.message;

	// Replace dialog text with specific payment request type "Apple Pay" or "Google Pay".
	if ( paymentRequestType !== 'payment_request_api' ) {
		message = message.replace(
			/\*\*.*?\*\*/,
			paymentRequestType === 'apple_pay' ? 'Apple Pay' : 'Google Pay'
		);
	}

	// Remove asterisks from string.
	message = message.replace( /\*\*/g, '' );

	if ( confirm( message ) ) {
		// Redirect to my account page.
		window.location.href = loginConfirmation.redirect_url;
	}
=======
 * Returns the appearance settings for the Express Checkout buttons.
 * Currently only configures border radius for the buttons.
 */
export const getExpressCheckoutButtonAppearance = () => {
	return {
		// variables: { borderRadius: '99999px' },
	};
};

/**
 * Returns the style settings for the Express Checkout buttons.
 */
export const getExpressCheckoutButtonStyleSettings = () => {
	const buttonSettings = getExpressCheckoutData( 'button' );

	const mapWooPaymentsThemeToButtonTheme = (
		buttonType: string,
		theme: string
	) => {
		switch ( theme ) {
			case 'dark':
				return 'black';
			case 'light':
				return 'white';
			case 'light-outline':
				if ( buttonType === 'googlePay' ) {
					return 'white';
				}

				return 'white-outline';
			default:
				return 'black';
		}
	};

	const googlePayType =
		buttonSettings?.type === 'default'
			? 'plain'
			: buttonSettings?.type ?? 'buy';

	const applePayType =
		buttonSettings?.type === 'default'
			? 'plain'
			: buttonSettings?.type ?? 'plain';

	return {
		paymentMethods: {
			applePay: 'always',
			googlePay: 'always',
			link: 'auto',
		},
		layout: { overflow: 'never' },
		buttonTheme: {
			googlePay: mapWooPaymentsThemeToButtonTheme(
				'googlePay',
				buttonSettings?.theme ?? 'black'
			),
			applePay: mapWooPaymentsThemeToButtonTheme(
				'applePay',
				buttonSettings?.theme ?? 'black'
			),
		},
		buttonType: {
			googlePay: googlePayType,
			applePay: applePayType,
		},
		// Allowed height must be 40px to 55px.
		buttonHeight: Math.min(
			Math.max( parseInt( buttonSettings?.height ?? '48', 10 ), 40 ),
			55
		),
	};
>>>>>>> 50a20903
};<|MERGE_RESOLUTION|>--- conflicted
+++ resolved
@@ -124,7 +124,6 @@
 };
 
 /**
-<<<<<<< HEAD
  * Displays a `confirm` dialog which leads to a redirect.
  *
  * @param paymentRequestType Can be either apple_pay, google_pay or payment_request_api.
@@ -153,7 +152,9 @@
 		// Redirect to my account page.
 		window.location.href = loginConfirmation.redirect_url;
 	}
-=======
+};
+
+/**
  * Returns the appearance settings for the Express Checkout buttons.
  * Currently only configures border radius for the buttons.
  */
@@ -226,5 +227,4 @@
 			55
 		),
 	};
->>>>>>> 50a20903
 };