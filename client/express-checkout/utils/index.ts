--- conflicted
+++ resolved
@@ -193,14 +193,8 @@
 
 	return {
 		variables: {
-<<<<<<< HEAD
 			borderRadius: `${ borderRadius }px`,
-=======
-			borderRadius: `${
-				buttonSettings?.radius ?? getDefaultBorderRadius()
-			}px`,
 			spacingUnit: '6px',
->>>>>>> d09d0314
 		},
 	};
 };
