--- conflicted
+++ resolved
@@ -21,9 +21,6 @@
 	supports: {
 		features: getConfig( 'features' ),
 	},
-<<<<<<< HEAD
-	canMakePayment: () => wcpayConfig?.isExpressCheckoutElementEnabled,
-=======
 	canMakePayment: () => {
 		if ( typeof wcpayExpressCheckoutParams === 'undefined' ) {
 			return false;
@@ -35,7 +32,6 @@
 
 		return false;
 	},
->>>>>>> 68b65c1f
 } );
 
 export default expressCheckoutElementPaymentMethod;