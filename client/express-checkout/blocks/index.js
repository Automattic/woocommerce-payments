/**
 * External dependencies
 */
import { __ } from '@wordpress/i18n';

/**
 * Internal dependencies
 */
import { PAYMENT_METHOD_NAME_EXPRESS_CHECKOUT_ELEMENT } from 'wcpay/checkout/constants';
import { getConfig } from 'wcpay/utils/checkout';
import ApplePayPreview from './components/apple-pay-preview';
import ExpressCheckoutContainer from './components/express-checkout-container';
import GooglePayPreview from './components/google-pay-preview';
import { checkPaymentMethodIsAvailable } from '../utils/checkPaymentMethodIsAvailable';

const expressCheckoutElementApplePay = ( api ) => ( {
	paymentMethodId: PAYMENT_METHOD_NAME_EXPRESS_CHECKOUT_ELEMENT,
	name: PAYMENT_METHOD_NAME_EXPRESS_CHECKOUT_ELEMENT + '_applePay',
	title: 'WooPayments - Apple Pay',
	description: __(
		"An easy, secure way to pay that's accepted on millions of stores.",
		'woocommerce-payments'
	),
	gatewayId: 'woocommerce_payments',
	content: (
		<ExpressCheckoutContainer api={ api } expressPaymentMethod="applePay" />
	),
	edit: <ApplePayPreview />,
	supports: {
		features: getConfig( 'features' ),
	},
	canMakePayment: ( { cart } ) => {
		if ( typeof wcpayExpressCheckoutParams === 'undefined' ) {
			return false;
		}

		return new Promise( ( resolve ) => {
			checkPaymentMethodIsAvailable( 'applePay', cart, resolve );
		} );
	},
} );

<<<<<<< HEAD
const expressCheckoutElementGooglePay = ( api ) => ( {
	paymentMethodId: PAYMENT_METHOD_NAME_EXPRESS_CHECKOUT_ELEMENT,
	name: PAYMENT_METHOD_NAME_EXPRESS_CHECKOUT_ELEMENT + '_googlePay',
	title: 'WooPayments - Google Pay',
	description: __(
		'Simplify checkout with fewer steps to pay.',
		'woocommerce-payments'
	),
	gatewayId: 'woocommerce_payments',
	content: (
		<ExpressCheckoutContainer
			api={ api }
			expressPaymentMethod="googlePay"
		/>
	),
	edit: <GooglePayPreview />,
	supports: {
		features: getConfig( 'features' ),
	},
	canMakePayment: () => {
		if ( typeof wcpayExpressCheckoutParams === 'undefined' ) {
			return false;
		}
=======
const expressCheckoutElementGooglePay = ( api ) => {
	return {
		paymentMethodId: PAYMENT_METHOD_NAME_EXPRESS_CHECKOUT_ELEMENT,
		name: PAYMENT_METHOD_NAME_EXPRESS_CHECKOUT_ELEMENT + '_googlePay',
		content: (
			<ExpressCheckoutContainer
				api={ api }
				expressPaymentMethod="googlePay"
			/>
		),
		edit: <GooglePayPreview />,
		supports: {
			features: getConfig( 'features' ),
		},
		canMakePayment: ( { cart } ) => {
			if ( typeof wcpayExpressCheckoutParams === 'undefined' ) {
				return false;
			}
>>>>>>> ad5f41bf

			return new Promise( ( resolve ) => {
				checkPaymentMethodIsAvailable( 'googlePay', cart, resolve );
			} );
		},
	};
};

export { expressCheckoutElementApplePay, expressCheckoutElementGooglePay };<|MERGE_RESOLUTION|>--- conflicted
+++ resolved
@@ -40,35 +40,16 @@
 	},
 } );
 
-<<<<<<< HEAD
-const expressCheckoutElementGooglePay = ( api ) => ( {
-	paymentMethodId: PAYMENT_METHOD_NAME_EXPRESS_CHECKOUT_ELEMENT,
-	name: PAYMENT_METHOD_NAME_EXPRESS_CHECKOUT_ELEMENT + '_googlePay',
-	title: 'WooPayments - Google Pay',
-	description: __(
-		'Simplify checkout with fewer steps to pay.',
-		'woocommerce-payments'
-	),
-	gatewayId: 'woocommerce_payments',
-	content: (
-		<ExpressCheckoutContainer
-			api={ api }
-			expressPaymentMethod="googlePay"
-		/>
-	),
-	edit: <GooglePayPreview />,
-	supports: {
-		features: getConfig( 'features' ),
-	},
-	canMakePayment: () => {
-		if ( typeof wcpayExpressCheckoutParams === 'undefined' ) {
-			return false;
-		}
-=======
 const expressCheckoutElementGooglePay = ( api ) => {
 	return {
 		paymentMethodId: PAYMENT_METHOD_NAME_EXPRESS_CHECKOUT_ELEMENT,
 		name: PAYMENT_METHOD_NAME_EXPRESS_CHECKOUT_ELEMENT + '_googlePay',
+    title: 'WooPayments - Google Pay',
+    description: __(
+      'Simplify checkout with fewer steps to pay.',
+      'woocommerce-payments'
+    ),
+    gatewayId: 'woocommerce_payments',
 		content: (
 			<ExpressCheckoutContainer
 				api={ api }
@@ -83,7 +64,6 @@
 			if ( typeof wcpayExpressCheckoutParams === 'undefined' ) {
 				return false;
 			}
->>>>>>> ad5f41bf
 
 			return new Promise( ( resolve ) => {
 				checkPaymentMethodIsAvailable( 'googlePay', cart, resolve );
