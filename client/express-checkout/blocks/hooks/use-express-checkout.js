--- conflicted
+++ resolved
@@ -3,13 +3,7 @@
  */
 import { useCallback } from '@wordpress/element';
 import { useStripe, useElements } from '@stripe/react-stripe-js';
-<<<<<<< HEAD
-import {
-	getExpressCheckoutButtonStyleSettings,
-	normalizeLineItems,
-} from 'wcpay/express-checkout/utils';
-import { onConfirmHandler } from 'wcpay/express-checkout/event-handlers';
-=======
+
 /**
  * Internal dependencies
  */
@@ -23,7 +17,6 @@
 	onConfirmHandler,
 	onReadyHandler,
 } from 'wcpay/express-checkout/event-handlers';
->>>>>>> 05e7d862
 
 export const useExpressCheckout = ( {
 	api,
