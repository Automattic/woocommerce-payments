/**
 * External dependencies
 */
import { ExpressCheckoutElement } from '@stripe/react-stripe-js';
/**
 * Internal dependencies
 */
import {
	shippingAddressChangeHandler,
	shippingRateChangeHandler,
} from '../../event-handlers';
import { useExpressCheckout } from '../hooks/use-express-checkout';
import { PAYMENT_METHOD_NAME_EXPRESS_CHECKOUT_ELEMENT } from 'wcpay/checkout/constants';

const getPaymentMethodsOverride = ( enabledPaymentMethod ) => {
	const allDisabled = {
		amazonPay: 'never',
		applePay: 'never',
		googlePay: 'never',
		link: 'never',
		paypal: 'never',
	};

	const enabledParam = [ 'applePay', 'googlePay' ].includes(
		enabledPaymentMethod
	)
		? 'always'
		: 'auto';

	return {
		paymentMethods: {
			...allDisabled,
			[ enabledPaymentMethod ]: enabledParam,
		},
	};
};

// Visual adjustments to horizontally align the buttons.
const adjustButtonHeights = ( buttonOptions, expressPaymentMethod ) => {
	// Apple Pay has a nearly imperceptible height difference. We increase it by 1px here.
	if ( buttonOptions.buttonTheme.applePay === 'black' ) {
		if ( expressPaymentMethod === 'applePay' ) {
<<<<<<< HEAD
=======
			// The maximum allowed size is 55px.
>>>>>>> 32b1a908
			buttonOptions.buttonHeight = Math.min(
				buttonOptions.buttonHeight + 0.4,
				55
			);
		}
	}

	// GooglePay with the white theme has a 2px height difference due to its border.
	if (
		expressPaymentMethod === 'googlePay' &&
		buttonOptions.buttonTheme.googlePay === 'white'
	) {
		buttonOptions.buttonHeight = buttonOptions.buttonHeight - 2;
	}

	return buttonOptions;
};

/**
 * ExpressCheckout express payment method component.
 *
 * @param {Object} props PaymentMethodProps.
 *
 * @return {ReactNode} Stripe Elements component.
 */
const ExpressCheckoutComponent = ( {
	api,
	billing,
	shippingData,
	setExpressPaymentError,
	onClick,
	onClose,
	expressPaymentMethod = '',
	buttonAttributes,
} ) => {
	const {
		buttonOptions,
		onButtonClick,
		onConfirm,
		onReady,
		onCancel,
		elements,
	} = useExpressCheckout( {
		api,
		billing,
		shippingData,
		onClick,
		onClose,
		setExpressPaymentError,
	} );

	const onShippingAddressChange = ( event ) =>
		shippingAddressChangeHandler( api, event, elements );

	const onShippingRateChange = ( event ) =>
		shippingRateChangeHandler( api, event, elements );

	const onElementsReady = ( event ) => {
		const paymentMethodContainer = document.getElementById(
			`express-payment-method-${ PAYMENT_METHOD_NAME_EXPRESS_CHECKOUT_ELEMENT }_${ expressPaymentMethod }`
		);

		const availablePaymentMethods = event.availablePaymentMethods || {};

		if (
			paymentMethodContainer &&
			! availablePaymentMethods[ expressPaymentMethod ]
		) {
			paymentMethodContainer.remove();
		}

		// Any actions that WooPayments needs to perform.
		onReady( event );
	};

	// The Cart & Checkout blocks provide unified styles across all buttons,
	// which should override the extension specific settings.
	const withBlockOverride = () => {
		const override = {};
		if ( typeof buttonAttributes !== 'undefined' ) {
			override.buttonHeight = Number( buttonAttributes.height );
			override.theme = buttonAttributes?.darkMode ? 'light' : 'dark';
		}
		return {
			...buttonOptions,
			...override,
		};
	};

	return (
		<ExpressCheckoutElement
			options={ {
				...withBlockOverride( buttonOptions ),
				...adjustButtonHeights(
					withBlockOverride( buttonOptions ),
					expressPaymentMethod
				),
				...getPaymentMethodsOverride( expressPaymentMethod ),
			} }
			onClick={ onButtonClick }
			onConfirm={ onConfirm }
			onReady={ onElementsReady }
			onCancel={ onCancel }
			onShippingAddressChange={ onShippingAddressChange }
			onShippingRateChange={ onShippingRateChange }
		/>
	);
};

export default ExpressCheckoutComponent;<|MERGE_RESOLUTION|>--- conflicted
+++ resolved
@@ -40,10 +40,7 @@
 	// Apple Pay has a nearly imperceptible height difference. We increase it by 1px here.
 	if ( buttonOptions.buttonTheme.applePay === 'black' ) {
 		if ( expressPaymentMethod === 'applePay' ) {
-<<<<<<< HEAD
-=======
 			// The maximum allowed size is 55px.
->>>>>>> 32b1a908
 			buttonOptions.buttonHeight = Math.min(
 				buttonOptions.buttonHeight + 0.4,
 				55
