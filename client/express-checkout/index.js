/* global jQuery, wcpayExpressCheckoutParams */

/**
 * Internal dependencies
 */
import WCPayAPI from '../checkout/api';
import '../checkout/express-checkout-buttons.scss';
<<<<<<< HEAD
import {
	onConfirmHandler,
	shippingAddressChangeHandler,
	shippingRateChangeHandler,
} from './event-handlers';
import { normalizeShippinRate } from './utils';
=======
import { getExpressCheckoutData } from './utils/index';
import {
	shippingAddressChangeHandler,
	shippingRateChangeHandler,
	onConfirmHandler,
} from './event-handlers';
>>>>>>> 0728307d

jQuery( ( $ ) => {
	// Don't load if blocks checkout is being loaded.
	if (
		wcpayExpressCheckoutParams.has_block &&
		! wcpayExpressCheckoutParams.is_pay_for_order
	) {
		return;
	}

	const publishableKey = wcpayExpressCheckoutParams.stripe.publishableKey;

	if ( ! publishableKey ) {
		// If no configuration is present, probably this is not the checkout page.
		return;
	}

	const api = new WCPayAPI(
		{
			publishableKey,
			accountId: wcpayExpressCheckoutParams.stripe.accountId,
			locale: wcpayExpressCheckoutParams.stripe.locale,
		},
		// A promise-based interface to jQuery.post.
		( url, args ) => {
			return new Promise( ( resolve, reject ) => {
				jQuery.post( url, args ).then( resolve ).fail( reject );
			} );
		}
	);

	/**
	 * Object to handle Stripe payment forms.
	 */
	const wcpayECE = {
		/**
		 * Whether the payment was aborted by the customer.
		 */
		paymentAborted: false,

		getAttributes: function () {
			const select = $( '.variations_form' ).find( '.variations select' );
			const data = {};
			let count = 0;
			let chosen = 0;

			select.each( function () {
				const attributeName =
					$( this ).data( 'attribute_name' ) ||
					$( this ).attr( 'name' );
				const value = $( this ).val() || '';

				if ( value.length > 0 ) {
					chosen++;
				}

				count++;
				data[ attributeName ] = value;
			} );

			return {
				count: count,
				chosenCount: chosen,
				data: data,
			};
		},

		/**
		 * Handles payment error.
		 *
		 * @param {string} message Error message to display.
		 */
<<<<<<< HEAD
		abortPayment: ( message ) => {
=======
		abortPayment: ( payment, message ) => {
			payment.paymentFailed();
			wcpayECE.unblock();

>>>>>>> 0728307d
			$( '.woocommerce-error' ).remove();

			const $container = $( '.woocommerce-notices-wrapper' ).first();

			if ( $container.length ) {
				$container.append(
					$( '<div class="woocommerce-error" />' ).text( message )
				);

				$( 'html, body' ).animate(
					{
						scrollTop: $container
							.find( '.woocommerce-error' )
							.offset().top,
					},
					600
				);
			}
		},

		/**
		 * Complete payment.
		 *
		 * @param {string} url Order thank you page URL.
		 */
		completePayment: ( url ) => {
			wcpayECE.block();
			window.location = url;
		},

		block: () => {
			$.blockUI( {
				message: null,
				overlayCSS: {
					background: '#fff',
					opacity: 0.6,
				},
			} );
		},

		unblock: () => {
			$.unblockUI();
		},

		/**
		 * Adds the item to the cart and return cart details.
		 *
		 * @return {Promise} Promise for the request to the server.
		 */
		addToCart: () => {
			let productId = $( '.single_add_to_cart_button' ).val();

			// Check if product is a variable product.
			if ( $( '.single_variation_wrap' ).length ) {
				productId = $( '.single_variation_wrap' )
					.find( 'input[name="product_id"]' )
					.val();
			}

			if ( $( '.wc-bookings-booking-form' ).length ) {
				productId = $( '.wc-booking-product-id' ).val();
			}

			const data = {
				product_id: productId,
				qty: $( '.quantity .qty' ).val(),
				attributes: $( '.variations_form' ).length
					? wcpayECE.getAttributes().data
					: [],
			};

			// Add extension data to the POST body
			const formData = $( 'form.cart' ).serializeArray();
			$.each( formData, ( i, field ) => {
				if ( /^(addon-|wc_)/.test( field.name ) ) {
					if ( /\[\]$/.test( field.name ) ) {
						const fieldName = field.name.substring(
							0,
							field.name.length - 2
						);
						if ( data[ fieldName ] ) {
							data[ fieldName ].push( field.value );
						} else {
							data[ fieldName ] = [ field.value ];
						}
					} else {
						data[ field.name ] = field.value;
					}
				}
			} );

			return api.paymentRequestAddToCart( data );
		},

		/**
		 * Starts the Express Checkout Element
		 *
		 * @param {Object} options ECE options.
		 */
		startExpressCheckoutElement: ( options ) => {
			const shippingRates = options.displayItems
				.filter( ( i ) => i.label === 'Shipping' )
				.map( ( i ) => ( {
					id: `rate-${ i.label }`,
					amount: i.amount,
					displayName: i.label,
				} ) );

			// This is a bit of a hack, but we need some way to get the shipping information before rendering the button, and
			// since we don't have any address information at this point it seems best to rely on what came with the cart response.
			// Relying on what's provided in the cart response seems safest since it should always include a valid shipping
			// rate if one is required and available.
			// If no shipping rate is found we can't render the button so we just exit.
			if ( options.requestShipping && ! shippingRates ) {
				return;
			}

			const elements = api.getStripe().elements( {
				mode: options?.mode ?? 'payment',
				amount: options?.total,
				currency: options?.currency,
				paymentMethodCreation: 'manual',
			} );

			const eceButton = wcpayECE.createButton( elements, {
				buttonType: {
					googlePay: getExpressCheckoutData( 'button' ).type,
					applePay: getExpressCheckoutData( 'button' ).type,
				},
			} );

			wcpayECE.showButton( eceButton );

<<<<<<< HEAD
			eceButton.on( 'click', ( event ) => {
				// TODO: handle cases where we need login confirmation.

				// TODO: This is not ideal but should work and it's how it's implemented right now for PRBs.
				wcpayECE.addToCart();

				const opts = {
					emailRequired: true,
					phoneNumberRequired: true,
					shippingAddressRequired: false,
				};

				if ( wcpayExpressCheckoutParams.product.needs_shipping ) {
					opts.shippingAddressRequired = true;

					// Sets a "pending" shipping rate. Must be updated on the `shippingaddresschange` event.
					opts.shippingRates = [
						normalizeShippinRate(
							wcpayExpressCheckoutParams.product.shippingOptions
						),
					];
				}
				event.resolve( opts );
			} );

			eceButton.on( 'shippingaddresschange', ( event ) => {
				shippingAddressChangeHandler( api, event, elements );
			} );

			eceButton.on( 'shippingratechange', ( event ) => {
				shippingRateChangeHandler( api, event, elements );
			} );

			eceButton.on( 'confirm', ( event ) => {
				// TODO: Block UI

				onConfirmHandler(
					api,
					api.getStripe(),
					elements,
					wcpayECE.completePayment,
					wcpayECE.abortPayment,
					event
				);
=======
			eceButton.on( 'click', function ( event ) {
				const clickOptions = {
					lineItems: options.displayItems.map( ( i ) => ( {
						...i,
						name: i.label,
					} ) ),
					emailRequired: true,
					shippingAddressRequired: options.requestShipping,
					phoneNumberRequired: options.requestPhone,
					shippingRates,
				};
				wcpayECE.block();
				event.resolve( clickOptions );
>>>>>>> 0728307d
			} );

			eceButton.on( 'shippingaddresschange', ( event ) =>
				shippingAddressChangeHandler( api, event, elements )
			);

			eceButton.on( 'shippingratechange', async ( event ) =>
				shippingRateChangeHandler( api, event, elements )
			);

			eceButton.on( 'confirm', async ( event ) =>
				onConfirmHandler(
					api,
					api.getStripe(),
					elements,
					( redirectUrl ) => ( window.location = redirectUrl ),
					wcpayECE.abortPayment,
					event
				)
			);

			eceButton.on( 'cancel', () => {
				wcpayECE.unblock();
				wcpayECE.paymentAborted = true;
			} );
		},

		getSelectedProductData: () => {
			let productId = $( '.single_add_to_cart_button' ).val();

			// Check if product is a variable product.
			if ( $( '.single_variation_wrap' ).length ) {
				productId = $( '.single_variation_wrap' )
					.find( 'input[name="product_id"]' )
					.val();
			}

			if ( $( '.wc-bookings-booking-form' ).length ) {
				productId = $( '.wc-booking-product-id' ).val();
			}

			const addons =
				$( '#product-addons-total' ).data( 'price_data' ) || [];
			const addonValue = addons.reduce(
				( sum, addon ) => sum + addon.cost,
				0
			);

			// WC Deposits Support.
			const depositObject = {};
			if ( $( 'input[name=wc_deposit_option]' ).length ) {
				depositObject.wc_deposit_option = $(
					'input[name=wc_deposit_option]:checked'
				).val();
			}
			if ( $( 'input[name=wc_deposit_payment_plan]' ).length ) {
				depositObject.wc_deposit_payment_plan = $(
					'input[name=wc_deposit_payment_plan]:checked'
				).val();
			}

			const data = {
				product_id: productId,
				qty: $( '.quantity .qty' ).val(),
				attributes: $( '.variations_form' ).length
					? wcpayECE.getAttributes().data
					: [],
				addon_value: addonValue,
				...depositObject,
			};

			return api.paymentRequestGetSelectedProductData( data );
		},

		/**
		 * Creates Stripe Express Checkout Element.
		 *
		 * @param {Object} elements       Stripe elements instance.
		 * @param {Object} options 		  Options for creating the Express Checkout Element.
		 *
		 * @return {Object} Stripe Express Checkout Element.
		 */
		createButton: ( elements, options ) => {
			return elements.create( 'expressCheckout', options );
		},

		getElements: () => {
			return $(
				'.wcpay-payment-request-wrapper,#wcpay-express-checkout-button-separator'
			);
		},

		hide: () => {
			wcpayECE.getElements().hide();
		},

		show: () => {
			wcpayECE.getElements().show();
		},

		showButton: ( eceButton ) => {
			if ( $( '#wcpay-express-checkout-element' ).length ) {
				wcpayECE.show();
				eceButton.mount( '#wcpay-express-checkout-element' );
			}
		},

		blockButton: () => {
			// check if element isn't already blocked before calling block() to avoid blinking overlay issues
			// blockUI.isBlocked is either undefined or 0 when element is not blocked
			if (
				$( '#wcpay-express-checkout-button' ).data(
					'blockUI.isBlocked'
				)
			) {
				return;
			}

			$( '#wcpay-express-checkout-button' ).block( { message: null } );
		},

		unblockButton: () => {
			wcpayECE.show();
			$( '#wcpay-express-checkout-button' ).unblock();
		},

		/**
		 * Initialize event handlers and UI state
		 */
		init: () => {
			if ( wcpayExpressCheckoutParams.is_pay_for_order ) {
				if ( ! window.wcpayECEPayForOrderParams ) {
					return;
				}

				wcpayECE.startExpressCheckoutElement();
			} else if ( wcpayExpressCheckoutParams.is_product_page ) {
				wcpayECE.startExpressCheckoutElement( {
					mode: 'payment',
					total: wcpayExpressCheckoutParams.product.total.amount,
					currency: getExpressCheckoutData( 'checkout' )
						?.currency_code,
					requestShipping:
						wcpayExpressCheckoutParams.product.needs_shipping,
					requestPhone:
						getExpressCheckoutData( 'checkout' )
							?.needs_payer_phone ?? false,
					displayItems:
						wcpayExpressCheckoutParams.product.displayItems,
				} );
			} else {
				// If this is the cart or checkout page, we need to request the
				// cart details.
				api.paymentRequestGetCartDetails().then( ( cart ) => {
					wcpayECE.startExpressCheckoutElement( {
						mode: 'payment',
						total: cart.total.amount,
						currency: getExpressCheckoutData( 'checkout' )
							?.currency_code,
						requestShipping: cart.needs_shipping,
						requestPhone:
							getExpressCheckoutData( 'checkout' )
								?.needs_payer_phone ?? false,
						displayItems: cart.displayItems,
					} );
				} );
			}

			// After initializing a new element, we need to reset the paymentAborted flag.
			wcpayECE.paymentAborted = false;
		},
	};

	// We don't need to initialize ECE on the checkout page now because it will be initialized by updated_checkout event.
	if (
		! wcpayExpressCheckoutParams.is_checkout_page ||
		wcpayExpressCheckoutParams.is_pay_for_order
	) {
		wcpayECE.init();
	}

	// We need to refresh ECE data when total is updated.
	$( document.body ).on( 'updated_cart_totals', () => {
		wcpayECE.init();
	} );

	// We need to refresh ECE data when total is updated.
	$( document.body ).on( 'updated_checkout', () => {
		wcpayECE.init();
	} );
} );<|MERGE_RESOLUTION|>--- conflicted
+++ resolved
@@ -5,21 +5,12 @@
  */
 import WCPayAPI from '../checkout/api';
 import '../checkout/express-checkout-buttons.scss';
-<<<<<<< HEAD
+import { getExpressCheckoutData } from './utils/index';
 import {
 	onConfirmHandler,
 	shippingAddressChangeHandler,
 	shippingRateChangeHandler,
 } from './event-handlers';
-import { normalizeShippinRate } from './utils';
-=======
-import { getExpressCheckoutData } from './utils/index';
-import {
-	shippingAddressChangeHandler,
-	shippingRateChangeHandler,
-	onConfirmHandler,
-} from './event-handlers';
->>>>>>> 0728307d
 
 jQuery( ( $ ) => {
 	// Don't load if blocks checkout is being loaded.
@@ -88,18 +79,15 @@
 		},
 
 		/**
-		 * Handles payment error.
-		 *
+		 * Abort the payment and display error messages.
+		 *
+		 * @param {PaymentResponse} payment Payment response instance.
 		 * @param {string} message Error message to display.
 		 */
-<<<<<<< HEAD
-		abortPayment: ( message ) => {
-=======
 		abortPayment: ( payment, message ) => {
 			payment.paymentFailed();
 			wcpayECE.unblock();
 
->>>>>>> 0728307d
 			$( '.woocommerce-error' ).remove();
 
 			const $container = $( '.woocommerce-notices-wrapper' ).first();
@@ -200,6 +188,7 @@
 		 * @param {Object} options ECE options.
 		 */
 		startExpressCheckoutElement: ( options ) => {
+			// FIXME: Get the shipping options for the product object via getExpressCheckoutData( 'product' ) when on the product page.
 			const shippingRates = options.displayItems
 				.filter( ( i ) => i.label === 'Shipping' )
 				.map( ( i ) => ( {
@@ -233,53 +222,13 @@
 
 			wcpayECE.showButton( eceButton );
 
-<<<<<<< HEAD
-			eceButton.on( 'click', ( event ) => {
+			eceButton.on( 'click', function ( event ) {
 				// TODO: handle cases where we need login confirmation.
 
 				// TODO: This is not ideal but should work and it's how it's implemented right now for PRBs.
-				wcpayECE.addToCart();
-
-				const opts = {
-					emailRequired: true,
-					phoneNumberRequired: true,
-					shippingAddressRequired: false,
-				};
-
-				if ( wcpayExpressCheckoutParams.product.needs_shipping ) {
-					opts.shippingAddressRequired = true;
-
-					// Sets a "pending" shipping rate. Must be updated on the `shippingaddresschange` event.
-					opts.shippingRates = [
-						normalizeShippinRate(
-							wcpayExpressCheckoutParams.product.shippingOptions
-						),
-					];
-				}
-				event.resolve( opts );
-			} );
-
-			eceButton.on( 'shippingaddresschange', ( event ) => {
-				shippingAddressChangeHandler( api, event, elements );
-			} );
-
-			eceButton.on( 'shippingratechange', ( event ) => {
-				shippingRateChangeHandler( api, event, elements );
-			} );
-
-			eceButton.on( 'confirm', ( event ) => {
-				// TODO: Block UI
-
-				onConfirmHandler(
-					api,
-					api.getStripe(),
-					elements,
-					wcpayECE.completePayment,
-					wcpayECE.abortPayment,
-					event
-				);
-=======
-			eceButton.on( 'click', function ( event ) {
+				// TODO: Add an if-statement to check if we're on the product page.
+				// wcpayECE.addToCart();
+
 				const clickOptions = {
 					lineItems: options.displayItems.map( ( i ) => ( {
 						...i,
@@ -292,7 +241,6 @@
 				};
 				wcpayECE.block();
 				event.resolve( clickOptions );
->>>>>>> 0728307d
 			} );
 
 			eceButton.on( 'shippingaddresschange', ( event ) =>
@@ -308,7 +256,7 @@
 					api,
 					api.getStripe(),
 					elements,
-					( redirectUrl ) => ( window.location = redirectUrl ),
+					wcpayECE.completePayment,
 					wcpayECE.abortPayment,
 					event
 				)
