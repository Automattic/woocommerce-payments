/* global jQuery, wcpayExpressCheckoutParams */
import { __ } from '@wordpress/i18n';

/**
 * Internal dependencies
 */
import WCPayAPI from '../checkout/api';
import '../checkout/express-checkout-buttons.scss';
import { getExpressCheckoutData, normalizeLineItems } from './utils/index';
import {
	onConfirmHandler,
	shippingAddressChangeHandler,
	shippingRateChangeHandler,
} from './event-handlers';

jQuery( ( $ ) => {
	// Don't load if blocks checkout is being loaded.
	if (
		wcpayExpressCheckoutParams.has_block &&
		! wcpayExpressCheckoutParams.is_pay_for_order
	) {
		return;
	}

	const publishableKey = wcpayExpressCheckoutParams.stripe.publishableKey;

	if ( ! publishableKey ) {
		// If no configuration is present, probably this is not the checkout page.
		return;
	}

	const api = new WCPayAPI(
		{
			publishableKey,
			accountId: wcpayExpressCheckoutParams.stripe.accountId,
			locale: wcpayExpressCheckoutParams.stripe.locale,
		},
		// A promise-based interface to jQuery.post.
		( url, args ) => {
			return new Promise( ( resolve, reject ) => {
				jQuery.post( url, args ).then( resolve ).fail( reject );
			} );
		}
	);

	/**
	 * Object to handle Stripe payment forms.
	 */
	const wcpayECE = {
		getAttributes: function () {
			const select = $( '.variations_form' ).find( '.variations select' );
			const data = {};
			let count = 0;
			let chosen = 0;

			select.each( function () {
				const attributeName =
					$( this ).data( 'attribute_name' ) ||
					$( this ).attr( 'name' );
				const value = $( this ).val() || '';

				if ( value.length > 0 ) {
					chosen++;
				}

				count++;
				data[ attributeName ] = value;
			} );

			return {
				count: count,
				chosenCount: chosen,
				data: data,
			};
		},

		/**
		 * Abort the payment and display error messages.
		 *
		 * @param {PaymentResponse} payment Payment response instance.
		 * @param {string} message Error message to display.
		 */
		abortPayment: ( payment, message ) => {
			payment.paymentFailed();
			wcpayECE.unblock();

			$( '.woocommerce-error' ).remove();

			const $container = $( '.woocommerce-notices-wrapper' ).first();

			if ( $container.length ) {
				$container.append(
					$( '<div class="woocommerce-error" />' ).text( message )
				);

				$( 'html, body' ).animate(
					{
						scrollTop: $container
							.find( '.woocommerce-error' )
							.offset().top,
					},
					600
				);
			}
		},

		/**
		 * Complete payment.
		 *
		 * @param {string} url Order thank you page URL.
		 */
		completePayment: ( url ) => {
			wcpayECE.block();
			window.location = url;
		},

		block: () => {
			$.blockUI( {
				message: null,
				overlayCSS: {
					background: '#fff',
					opacity: 0.6,
				},
			} );
		},

		unblock: () => {
			$.unblockUI();
		},

		/**
		 * Adds the item to the cart and return cart details.
		 *
		 * @return {Promise} Promise for the request to the server.
		 */
		addToCart: () => {
			let productId = $( '.single_add_to_cart_button' ).val();

			// Check if product is a variable product.
			if ( $( '.single_variation_wrap' ).length ) {
				productId = $( '.single_variation_wrap' )
					.find( 'input[name="product_id"]' )
					.val();
			}

			if ( $( '.wc-bookings-booking-form' ).length ) {
				productId = $( '.wc-booking-product-id' ).val();
			}

			const data = {
				product_id: productId,
				qty: $( '.quantity .qty' ).val(),
				attributes: $( '.variations_form' ).length
					? wcpayECE.getAttributes().data
					: [],
			};

			// Add extension data to the POST body
			const formData = $( 'form.cart' ).serializeArray();
			$.each( formData, ( i, field ) => {
				if ( /^(addon-|wc_)/.test( field.name ) ) {
					if ( /\[\]$/.test( field.name ) ) {
						const fieldName = field.name.substring(
							0,
							field.name.length - 2
						);
						if ( data[ fieldName ] ) {
							data[ fieldName ].push( field.value );
						} else {
							data[ fieldName ] = [ field.value ];
						}
					} else {
						data[ field.name ] = field.value;
					}
				}
			} );

			return api.paymentRequestAddToCart( data );
		},

		/**
		 * Starts the Express Checkout Element
		 *
		 * @param {Object} options ECE options.
		 */
		startExpressCheckoutElement: ( options ) => {
			const getShippingRates = () => {
				if ( ! options.requestShipping ) {
					return [];
				}

				if ( getExpressCheckoutData( 'is_product_page' ) ) {
					// Despite the name of the property, this seems to be just a single option that's not in an array.
					const {
						shippingOptions: shippingOption,
					} = getExpressCheckoutData( 'product' );

					return [
						{
							id: shippingOption.id,
							amount: shippingOption.amount,
							displayName: shippingOption.label,
						},
					];
				}

				return options.displayItems
					.filter(
						( i ) =>
							i.label === __( 'Shipping', 'woocommerce-payments' )
					)
					.map( ( i ) => ( {
						id: `rate-${ i.label }`,
						amount: i.amount,
						displayName: i.label,
					} ) );
			};

			const shippingRates = getShippingRates();

			// This is a bit of a hack, but we need some way to get the shipping information before rendering the button, and
			// since we don't have any address information at this point it seems best to rely on what came with the cart response.
			// Relying on what's provided in the cart response seems safest since it should always include a valid shipping
			// rate if one is required and available.
			// If no shipping rate is found we can't render the button so we just exit.
			if ( options.requestShipping && ! shippingRates ) {
				return;
			}

			const elements = api.getStripe().elements( {
				mode: options?.mode ?? 'payment',
				amount: options?.total,
				currency: options?.currency,
				paymentMethodCreation: 'manual',
			} );

			const eceButton = wcpayECE.createButton( elements, {
				buttonType: {
					googlePay: getExpressCheckoutData( 'button' ).type,
					applePay: getExpressCheckoutData( 'button' ).type,
				},
			} );

			wcpayECE.showButton( eceButton );

			eceButton.on( 'click', function ( event ) {
				// TODO: handle cases where we need login confirmation.

				if ( getExpressCheckoutData( 'is_product_page' ) ) {
					wcpayECE.addToCart();
				}

				const clickOptions = {
					lineItems: normalizeLineItems( options.displayItems ),
					emailRequired: true,
					shippingAddressRequired: options.requestShipping,
					phoneNumberRequired: options.requestPhone,
					shippingRates,
				};
				wcpayECE.block();
				event.resolve( clickOptions );
			} );

			eceButton.on( 'shippingaddresschange', async ( event ) =>
				shippingAddressChangeHandler( api, event, elements )
			);

			eceButton.on( 'shippingratechange', async ( event ) =>
				shippingRateChangeHandler( api, event, elements )
			);

			eceButton.on( 'confirm', async ( event ) =>
				onConfirmHandler(
					api,
					api.getStripe(),
					elements,
					wcpayECE.completePayment,
					wcpayECE.abortPayment,
					event
				)
			);

			eceButton.on( 'cancel', async () => {
				wcpayECE.unblock();
<<<<<<< HEAD
				wcpayECE.paymentAborted = true;
=======
>>>>>>> 64475b4e
			} );
		},

		getSelectedProductData: () => {
			let productId = $( '.single_add_to_cart_button' ).val();

			// Check if product is a variable product.
			if ( $( '.single_variation_wrap' ).length ) {
				productId = $( '.single_variation_wrap' )
					.find( 'input[name="product_id"]' )
					.val();
			}

			if ( $( '.wc-bookings-booking-form' ).length ) {
				productId = $( '.wc-booking-product-id' ).val();
			}

			const addons =
				$( '#product-addons-total' ).data( 'price_data' ) || [];
			const addonValue = addons.reduce(
				( sum, addon ) => sum + addon.cost,
				0
			);

			// WC Deposits Support.
			const depositObject = {};
			if ( $( 'input[name=wc_deposit_option]' ).length ) {
				depositObject.wc_deposit_option = $(
					'input[name=wc_deposit_option]:checked'
				).val();
			}
			if ( $( 'input[name=wc_deposit_payment_plan]' ).length ) {
				depositObject.wc_deposit_payment_plan = $(
					'input[name=wc_deposit_payment_plan]:checked'
				).val();
			}

			const data = {
				product_id: productId,
				qty: $( '.quantity .qty' ).val(),
				attributes: $( '.variations_form' ).length
					? wcpayECE.getAttributes().data
					: [],
				addon_value: addonValue,
				...depositObject,
			};

			return api.paymentRequestGetSelectedProductData( data );
		},

		/**
		 * Creates Stripe Express Checkout Element.
		 *
		 * @param {Object} elements       Stripe elements instance.
		 * @param {Object} options 		  Options for creating the Express Checkout Element.
		 *
		 * @return {Object} Stripe Express Checkout Element.
		 */
		createButton: ( elements, options ) => {
			return elements.create( 'expressCheckout', options );
		},

		getElements: () => {
			return $(
				'.wcpay-payment-request-wrapper,#wcpay-express-checkout-button-separator'
			);
		},

		hide: () => {
			wcpayECE.getElements().hide();
		},

		show: () => {
			wcpayECE.getElements().show();
		},

		showButton: ( eceButton ) => {
			if ( $( '#wcpay-express-checkout-element' ).length ) {
				wcpayECE.show();
				eceButton.mount( '#wcpay-express-checkout-element' );
			}
		},

		blockButton: () => {
			// check if element isn't already blocked before calling block() to avoid blinking overlay issues
			// blockUI.isBlocked is either undefined or 0 when element is not blocked
			if (
				$( '#wcpay-express-checkout-button' ).data(
					'blockUI.isBlocked'
				)
			) {
				return;
			}

			$( '#wcpay-express-checkout-button' ).block( { message: null } );
		},

		unblockButton: () => {
			wcpayECE.show();
			$( '#wcpay-express-checkout-button' ).unblock();
		},

		/**
		 * Initialize event handlers and UI state
		 */
		init: () => {
			if ( wcpayExpressCheckoutParams.is_pay_for_order ) {
				if ( ! window.wcpayECEPayForOrderParams ) {
					return;
				}

				wcpayECE.startExpressCheckoutElement();
			} else if ( wcpayExpressCheckoutParams.is_product_page ) {
				wcpayECE.startExpressCheckoutElement( {
					mode: 'payment',
					total: getExpressCheckoutData( 'product' )?.total.amount,
					currency: getExpressCheckoutData( 'product' )?.currency,
					requestShipping:
						getExpressCheckoutData( 'product' )?.needs_shipping ??
						false,
					requestPhone:
						getExpressCheckoutData( 'checkout' )
							?.needs_payer_phone ?? false,
					displayItems:
						wcpayExpressCheckoutParams.product.displayItems,
				} );
			} else {
				// If this is the cart or checkout page, we need to request the
				// cart details.
				api.paymentRequestGetCartDetails().then( ( cart ) => {
					wcpayECE.startExpressCheckoutElement( {
						mode: 'payment',
						total: cart.total.amount,
						currency: getExpressCheckoutData( 'checkout' )
							?.currency_code,
						requestShipping: cart.needs_shipping,
						requestPhone:
							getExpressCheckoutData( 'checkout' )
								?.needs_payer_phone ?? false,
						displayItems: cart.displayItems,
					} );
				} );
			}
		},
	};

	// We don't need to initialize ECE on the checkout page now because it will be initialized by updated_checkout event.
	if (
		! wcpayExpressCheckoutParams.is_checkout_page ||
		wcpayExpressCheckoutParams.is_pay_for_order
	) {
		wcpayECE.init();
	}

	// We need to refresh ECE data when total is updated.
	$( document.body ).on( 'updated_cart_totals', () => {
		wcpayECE.init();
	} );

	// We need to refresh ECE data when total is updated.
	$( document.body ).on( 'updated_checkout', () => {
		wcpayECE.init();
	} );
} );<|MERGE_RESOLUTION|>--- conflicted
+++ resolved
@@ -282,10 +282,6 @@
 
 			eceButton.on( 'cancel', async () => {
 				wcpayECE.unblock();
-<<<<<<< HEAD
-				wcpayECE.paymentAborted = true;
-=======
->>>>>>> 64475b4e
 			} );
 		},
 
