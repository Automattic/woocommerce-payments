--- conflicted
+++ resolved
@@ -251,13 +251,8 @@
 			'Allow customers to pay over time with Klarna. Available to all customers paying in %s.',
 			'woocommerce-payments'
 		),
-<<<<<<< HEAD
 		icon: KlarnaIcon,
-		currencies: [ 'EUR', 'GBP', 'USD' ],
-=======
-		icon: iconComponent( KlarnaIcon, 'Klarna' ),
 		currencies: [ 'EUR', 'GBP', 'USD', 'DKK', 'NOK', 'SEK' ],
->>>>>>> 9df23da4
 		stripe_key: 'klarna_payments',
 		allows_manual_capture: false,
 		allows_pay_later: true,
