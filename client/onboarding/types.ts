--- conflicted
+++ resolved
@@ -2,11 +2,7 @@
  * Internal dependencies
  */
 
-<<<<<<< HEAD
-export type OnboardingSteps = 'business' | 'store' | 'embedded';
-=======
 export type OnboardingSteps = 'business' | 'store' | 'embedded' | 'loading';
->>>>>>> 0b881265
 
 export type OnboardingFields = {
 	country?: string;
@@ -17,20 +13,7 @@
 	go_live_timeframe?: string;
 };
 
-<<<<<<< HEAD
-export interface OnboardingProps {
-	country?: string;
-	type?: string;
-	structure?: string;
-	mcc?: string;
-	annual_revenue?: string;
-	go_live_timeframe?: string;
-}
-
-export interface PoEligibleResult {
-=======
 export interface PoEligibleResponse {
->>>>>>> 0b881265
 	result: 'eligible' | 'not_eligible';
 }
 
@@ -81,12 +64,9 @@
 	accountCreated: boolean;
 	publishableKey: string;
 	locale: string;
-<<<<<<< HEAD
-=======
 }
 
 export interface FinalizeOnboardingResponse {
 	success: boolean;
 	params: Record< string, string >;
->>>>>>> 0b881265
 }