/** @format */

/**
 * External dependencies
 */
import React, { useState, useContext, useEffect } from 'react';
import { __ } from '@wordpress/i18n';
import { Card, CardBody } from '@wordpress/components';

/**
 * Internal dependencies
 */
import WizardTaskItem from 'additional-methods-setup/wizard/task-item';
import WizardTaskContext from 'additional-methods-setup/wizard/task/context';
import CustomSelectControl from 'components/custom-select-control';
import { LoadableBlock } from 'components/loadable';
import { useBusinessTypes, useRequiredVerificationInfo } from 'data/onboarding';
import strings from '../../strings';
import Requirements from 'wcpay/onboarding/requirements';
import { getRequiredVerificationInfo } from 'wcpay/data/onboarding/resolvers';

const AddBusinessInfoTask = () => {
	const { isCompleted, setCompleted } = useContext( WizardTaskContext );
	const { businessTypes, isLoading } = useBusinessTypes();
<<<<<<< HEAD
	const {
		requiredFields,
		isRequirementsLoading,
	} = useRequiredVerificationInfo( 'US', 'individual', '' );
	const accountCountry = businessTypes.find(
		( b ) => b.key === wcpaySettings.connect.country
	);
	const [ businessCountry, setBusinessCountry ] = useState( accountCountry );
=======

	const [ businessCountry, setBusinessCountry ] = useState( '' );
>>>>>>> e52ab6ec
	const [ businessType, setBusinessType ] = useState( '' );
	const [ businessStructure, setBusinessStructure ] = useState( '' );
	const [ displayStructures, setDisplayStructures ] = useState( false );

	useEffect( () => {
		setBusinessCountry(
			businessTypes.find(
				( country ) => country.key === wcpaySettings.connect.country
			)
		);
	}, [ businessTypes ] );

	const handleBusinessCountryUpdate = ( country ) => {
		setBusinessCountry( country );
		setBusinessType( '' );
		setBusinessStructure( '' );
		setDisplayStructures( false );
		setCompleted( false );
	};

	const handleBusinessTypeUpdate = ( type ) => {
		setBusinessType( type );
		setBusinessStructure( '' );
		setDisplayStructures( 0 < type.structures.length );

		if ( 0 === type.structures.length ) {
			getRequiredVerificationInfo( { country: 'US', type: 'company' } );
			setCompleted( true );
		}
	};

	const handleBusinessStructureUpdate = ( structure ) => {
		setBusinessStructure( structure );
		getRequiredVerificationInfo( { country: 'US', type: 'company' } );
		setCompleted( true );
	};

	return (
		<WizardTaskItem
			className="complete-business-info-task"
			index={ 1 }
			title={ strings.onboarding.heading }
		>
			<p className="complete-business-info-task__subheading">
				{ strings.onboarding.description }
			</p>
			<LoadableBlock isLoading={ isLoading } numLines={ 4 }>
				<CustomSelectControl
					label={ __( 'Country', 'woocommerce-payments' ) }
					value={ businessCountry }
					onChange={ ( { selectedItem } ) =>
						handleBusinessCountryUpdate( selectedItem )
					}
					options={ businessTypes }
				/>
				<p className="complete-business-info-task__description">
					{ strings.onboarding.countryDescription }
				</p>
				{ businessCountry && (
					<CustomSelectControl
						label={ __( 'Business type', 'woocommerce-payments' ) }
						value={ businessType }
						options={ businessCountry.types }
						placeholder={ __(
							'What type of business do you run?',
							'woocommerce-payments'
						) }
						onChange={ ( { selectedItem } ) =>
							handleBusinessTypeUpdate( selectedItem )
						}
					>
						{ ( item ) => (
							<div>
								<div>{ item.name }</div>
								<div className="complete-business-info-task__option-description">
									{ item.description }
								</div>
							</div>
						) }
					</CustomSelectControl>
				) }
				{ businessType && displayStructures && (
					<CustomSelectControl
						label={ __(
							'Business Structure',
							'woocommerce-payments'
						) }
						value={ businessStructure }
						options={ businessType.structures }
						placeholder={ __(
							'What’s the legal structure of your business?',
							'woocommerce-payments'
						) }
						onChange={ ( { selectedItem } ) =>
							handleBusinessStructureUpdate( selectedItem )
						}
					/>
				) }
			</LoadableBlock>
			<LoadableBlock isLoading={ isLoading } numLines={ 4 } />
			{ isCompleted && (
				<>
					{ isRequirementsLoading ? (
						<LoadableBlock
							isLoading={ isRequirementsLoading }
							numLines={ 20 }
						></LoadableBlock>
					) : (
						<Card size="large" className="wcpay-required-info-card">
							<CardBody>
								<p>
									<b>
										{ __(
											"To verify your details, we'll require:",
											'woocommerce-payments'
										) }
									</b>
								</p>
								<Requirements
									type={ businessType }
									keys={ requiredFields }
								/>
							</CardBody>
						</Card>
					) }
				</>
			) }
		</WizardTaskItem>
	);
};

export default AddBusinessInfoTask;<|MERGE_RESOLUTION|>--- conflicted
+++ resolved
@@ -22,19 +22,12 @@
 const AddBusinessInfoTask = () => {
 	const { isCompleted, setCompleted } = useContext( WizardTaskContext );
 	const { businessTypes, isLoading } = useBusinessTypes();
-<<<<<<< HEAD
 	const {
 		requiredFields,
 		isRequirementsLoading,
 	} = useRequiredVerificationInfo( 'US', 'individual', '' );
-	const accountCountry = businessTypes.find(
-		( b ) => b.key === wcpaySettings.connect.country
-	);
-	const [ businessCountry, setBusinessCountry ] = useState( accountCountry );
-=======
 
 	const [ businessCountry, setBusinessCountry ] = useState( '' );
->>>>>>> e52ab6ec
 	const [ businessType, setBusinessType ] = useState( '' );
 	const [ businessStructure, setBusinessStructure ] = useState( '' );
 	const [ displayStructures, setDisplayStructures ] = useState( false );
