/**
 * External dependencies
 */
import React, { useEffect } from 'react';

/**
 * Internal dependencies
 */
import Page from 'components/page';
import { OnboardingContextProvider } from './context';
import { Stepper } from 'components/stepper';
import { getMccFromIndustry } from 'onboarding/utils';
import { OnboardingForm } from './form';
import Step from './step';
import BusinessDetails from './steps/business-details';
import EmbeddedKyc from './steps/embedded-kyc';
import StoreDetails from './steps/store-details';
import { trackStarted } from './tracking';
import { getAdminUrl } from 'wcpay/utils';
import './style.scss';
import LoadingStep from 'wcpay/onboarding/steps/loading';

const OnboardingStepper = () => {
	const handleExit = () => {
		const urlParams = new URLSearchParams( window.location.search );

		window.location.href = getAdminUrl( {
			page: 'wc-admin',
			path: '/payments/connect',
			source:
				urlParams.get( 'source' )?.replace( /[^\w-]+/g, '' ) ||
				'unknown',
			from: 'WCPAY_ONBOARDING_WIZARD',
		} );
	};

	const handleStepChange = () => window.scroll( 0, 0 );

	return (
		<Stepper onStepChange={ handleStepChange } onExit={ handleExit }>
			<Step name="business">
				<OnboardingForm>
					<BusinessDetails />
				</OnboardingForm>
			</Step>
			<Step name="store">
				<OnboardingForm>
					<StoreDetails />
				</OnboardingForm>
			</Step>
<<<<<<< HEAD
			<Step name="embedded" showHeading={ false }>
				<EmbeddedKyc />
			</Step>
=======
			{ wcpaySettings?.featureFlags?.isEmbeddedKycEnabled ? (
				<Step name="embedded" showHeading={ false }>
					<EmbeddedKyc />
				</Step>
			) : (
				<LoadingStep name={ 'loading' } />
			) }
>>>>>>> 0b881265
		</Stepper>
	);
};

const getComingSoonShareKey = () => {
	const {
		woocommerce_share_key: shareKey,
		woocommerce_coming_soon: comingSoon,
		woocommerce_private_link: privateLink,
	} = wcSettings?.admin?.siteVisibilitySettings || {};

	if ( comingSoon !== 'yes' || privateLink === 'no' ) {
		return '';
	}

	return shareKey ? '?woo-share=' + shareKey : '';
};

const initialData = {
	business_name: wcSettings?.siteTitle,
	mcc: getMccFromIndustry(),
	url:
		location.hostname === 'localhost'
			? 'https://wcpay.test'
			: wcSettings?.homeUrl + getComingSoonShareKey(),
	country: wcpaySettings?.connect?.country,
};

const OnboardingPage: React.FC = () => {
	useEffect( () => {
		trackStarted();

		// Remove loading class and add those required for full screen.
		document.body.classList.remove( 'woocommerce-admin-is-loading' );
		document.body.classList.add( 'woocommerce-admin-full-screen' );
		document.body.classList.add( 'is-wp-toolbar-disabled' );
		document.body.classList.add( 'wcpay-onboarding__body' );

		// Remove full screen classes on unmount.
		return () => {
			document.body.classList.remove( 'woocommerce-admin-full-screen' );
			document.body.classList.remove( 'is-wp-toolbar-disabled' );
			document.body.classList.remove( 'wcpay-onboarding__body' );
		};
	}, [] );

	return (
		<Page className="wcpay-onboarding-prototype">
			<OnboardingContextProvider initialData={ initialData }>
				<OnboardingStepper />
			</OnboardingContextProvider>
		</Page>
	);
};

export default OnboardingPage;<|MERGE_RESOLUTION|>--- conflicted
+++ resolved
@@ -48,11 +48,6 @@
 					<StoreDetails />
 				</OnboardingForm>
 			</Step>
-<<<<<<< HEAD
-			<Step name="embedded" showHeading={ false }>
-				<EmbeddedKyc />
-			</Step>
-=======
 			{ wcpaySettings?.featureFlags?.isEmbeddedKycEnabled ? (
 				<Step name="embedded" showHeading={ false }>
 					<EmbeddedKyc />
@@ -60,7 +55,6 @@
 			) : (
 				<LoadingStep name={ 'loading' } />
 			) }
->>>>>>> 0b881265
 		</Stepper>
 	);
 };
