--- conflicted
+++ resolved
@@ -14,13 +14,8 @@
 import { getDetailsURL } from 'components/details-link';
 import ClickableCell from 'components/clickable-cell';
 import { formatExplicitCurrency } from 'utils/currency';
-<<<<<<< HEAD
-import { recordEvent, events } from 'tracks';
+import { recordEvent } from 'tracks';
 import TransactionStatusPill from 'wcpay/components/transaction-status-pill';
-=======
-import { recordEvent } from 'tracks';
-import TransactionStatusChip from 'components/transaction-status-chip';
->>>>>>> f23e3c6d
 import { FraudOutcomeTransaction } from '../../data';
 
 interface Column extends TableCardColumn {
