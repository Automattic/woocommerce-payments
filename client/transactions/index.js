/** @format **/

/**
 * External dependencies
 */
import { dateI18n } from '@wordpress/date';
import moment from 'moment';
import { formatCurrency } from '@woocommerce/currency';
import { TableCard, Link } from '@woocommerce/components';
import { capitalize } from 'lodash';
import Gridicon from 'gridicons';
import { addQueryArgs } from '@wordpress/url';

/**
 * Internal dependencies.
 */
import withSelect from 'payments-api/with-select';
import OrderLink from '../components/order-link';
import './style.scss';

// TODO make date / time, amount, fee, and net sortable - when date time is sortable, the background of the info buttons should match
const headers = [
	{ key: 'details', label: '', required: true, cellClassName: 'info-button' },
	{ key: 'created', label: 'Date / Time', required: true, isLeftAligned: true, defaultOrder: 'desc', cellClassName: 'date-time' },
	{ key: 'type', label: 'Type', required: true },
	{ key: 'amount', label: 'Amount', isNumeric: true },
	{ key: 'fee', label: 'Fees', isNumeric: true },
	{ key: 'net', label: 'Net', isNumeric: true, required: true },
	{ key: 'order', label: 'Order #', required: true },
	{ key: 'source', label: 'Source' },
	{ key: 'customer', label: 'Customer' },
	{ key: 'email', label: 'Email', hiddenByDefault: true },
	{ key: 'country', label: 'Country', hiddenByDefault: true },
	// TODO { key: 'deposit', label: 'Deposit', required: true },
<<<<<<< HEAD
	{ key: 'risk_level', label: 'Risk Level', hiddenByDefault: true },
=======
	{ key: 'riskLevel', label: 'Risk Level', hiddenByDefault: true },
	{ key: 'details', label: '', required: true },
>>>>>>> 78516c3f
];

export const TransactionsList = ( props ) => {
	const { transactions, showPlaceholder } = props;
	const transactionsData = transactions.data || [];
	// Do not display table loading view if data is already available.

	const rows = transactionsData.map( ( txn ) => {
		const charge = txn.source.object === 'charge' ? txn.source : null;
		const orderUrl = <OrderLink order={ txn.order } />;
		// TODO: come up with a link generator utility (woocommerce-payments#229)
		const detailsUrl = addQueryArgs(
			'admin.php',
			{
				page: 'wc-admin',
				path: '/payments/transactions/details',
				id: txn.id,
			}
		);
		const detailsLink = (
			<Link className="transaction-details-button" href={ detailsUrl } >
				<Gridicon icon="info-outline" size={ 18 } />
			</Link>
		);

		// Extract nested properties from the charge.
		const billingDetails = charge ? charge.billing_details : null;
		const outcome = charge ? charge.outcome : null;
		const paymentMethodDetails = charge ? charge.payment_method_details : null;
		const address = billingDetails ? billingDetails.address : null;
		const card = paymentMethodDetails ? paymentMethodDetails.card : null;

		// Map transaction into table row.
		const data = {
			created: { value: txn.created * 1000, display: dateI18n( 'M j, Y / g:iA', moment( txn.created * 1000 ) ) },
			type: { value: txn.type, display: capitalize( txn.type ) },
			source: card && { value: card.brand, display: <code>{ card.brand }</code> },
			order: { value: txn.order, display: orderUrl },
			customer: billingDetails && { value: billingDetails.name, display: billingDetails.name },
			email: billingDetails && { value: billingDetails.email, display: billingDetails.email },
			country: address && { value: address.country, display: address.country },
			amount: { value: txn.amount / 100, display: formatCurrency( txn.amount / 100 ) },
			fee: { value: txn.fee / 100, display: formatCurrency( txn.fee / 100 ) },
			net: { value: ( txn.amount - txn.fee ) / 100, display: formatCurrency( ( txn.amount - txn.fee ) / 100 ) },
			// TODO deposit: { value: available_on * 1000, display: dateI18n( 'Y-m-d H:i', moment( available_on * 1000 ) ) },
			riskLevel: outcome && { value: outcome.riskLevel, display: capitalize( outcome.riskLevel ) },
			details: { value: txn.id, display: detailsLink },
		};

		return headers.map( ( { key } ) => data[ key ] || { display: null } );
	} );

	return (
		<TableCard
			title="Transactions"
			isLoading={ showPlaceholder }
			rowsPerPage={ 10 }
			totalRows={ 10 }
			headers={ headers }
			rows={ rows }
		/>
	);
};

export default withSelect( select => {
	const { getTransactions, showTransactionsPlaceholder } = select( 'wc-payments-api' );
	const transactions = getTransactions();
	const showPlaceholder = showTransactionsPlaceholder();

	return { transactions, showPlaceholder };
} )( TransactionsList );<|MERGE_RESOLUTION|>--- conflicted
+++ resolved
@@ -32,12 +32,7 @@
 	{ key: 'email', label: 'Email', hiddenByDefault: true },
 	{ key: 'country', label: 'Country', hiddenByDefault: true },
 	// TODO { key: 'deposit', label: 'Deposit', required: true },
-<<<<<<< HEAD
-	{ key: 'risk_level', label: 'Risk Level', hiddenByDefault: true },
-=======
 	{ key: 'riskLevel', label: 'Risk Level', hiddenByDefault: true },
-	{ key: 'details', label: '', required: true },
->>>>>>> 78516c3f
 ];
 
 export const TransactionsList = ( props ) => {
@@ -83,7 +78,7 @@
 			fee: { value: txn.fee / 100, display: formatCurrency( txn.fee / 100 ) },
 			net: { value: ( txn.amount - txn.fee ) / 100, display: formatCurrency( ( txn.amount - txn.fee ) / 100 ) },
 			// TODO deposit: { value: available_on * 1000, display: dateI18n( 'Y-m-d H:i', moment( available_on * 1000 ) ) },
-			riskLevel: outcome && { value: outcome.riskLevel, display: capitalize( outcome.riskLevel ) },
+			riskLevel: outcome && { value: outcome.risk_level, display: capitalize( outcome.risk_level ) },
 			details: { value: txn.id, display: detailsLink },
 		};
 
