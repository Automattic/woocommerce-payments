/** @format */

/**
 * External dependencies
 */
import * as React from 'react';
import { render, screen } from '@testing-library/react';
import user from '@testing-library/user-event';
import { getQuery, updateQueryString } from '@woocommerce/navigation';

/**
 * Internal dependencies
 */
import Authorizations, { AuthorizationsList } from '..';
import { useAuthorizations, useAuthorizationsSummary } from 'data/index';
import { Authorization } from 'wcpay/types/authorizations';

// Workaround for mocking @wordpress/data.
// See https://github.com/WordPress/gutenberg/issues/15031
jest.mock( '@wordpress/data', () => ( {
	createRegistryControl: jest.fn(),
	dispatch: jest.fn( () => ( { setIsMatching: jest.fn() } ) ),
	registerStore: jest.fn(),
	select: jest.fn(),
	useDispatch: jest.fn( () => ( { createNotice: jest.fn() } ) ),
	withDispatch: jest.fn( () => jest.fn() ),
	withSelect: jest.fn( () => jest.fn() ),
} ) );

jest.mock( 'data/index', () => ( {
	useAuthorizations: jest.fn(),
	useAuthorizationsSummary: jest.fn(),
	useAuthorization: jest.fn( () => ( {
		doCaptureAuthorization: jest.fn(),
	} ) ),
} ) );

const mockUseAuthorizations = useAuthorizations as jest.MockedFunction<
	typeof useAuthorizations
>;

const mockUseAuthorizationsSummary = useAuthorizationsSummary as jest.MockedFunction<
	typeof useAuthorizationsSummary
>;

declare const global: {
	wcpaySettings: {
		isSubscriptionsActive: boolean;
		featureFlags: {
			customSearch: boolean;
		};
		zeroDecimalCurrencies: string[];
		currentUserEmail: string;
		connect: {
			country: string;
		};
		currencyData: {
			[ key: string ]: {
				code: string;
				symbol: string;
				symbolPosition: string;
				thousandSeparator: string;
				decimalSeparator: string;
				precision: number;
			};
		};
	};
};

const getMockAuthorizations: () => Authorization[] = () => [
	{
		created: '2020-01-02 17:46:02',
<<<<<<< HEAD
		captured: false,
		order_id: 24,
		risk_level: 2,
=======
		order_id: 24,
		risk_level: 0,
>>>>>>> 85297bfc
		amount: 1455,
		customer_email: 'good_boy@doge.com',
		customer_country: 'Kingdom of Dogs',
		customer_name: 'Good boy',
<<<<<<< HEAD
		payment_intent_id: 'pi_4242',
		charge_id: 'ch_mock',
	},
	{
		created: '2020-01-03 17:46:02',
		captured: false,
		order_id: 25,
		risk_level: 0,
=======
		payment_intent_id: 'pi_123',
		currency: 'usd',
	},
	{
		created: '2020-01-03 17:46:02',
		order_id: 22,
		risk_level: 1,
>>>>>>> 85297bfc
		amount: 2010,
		customer_email: 'good_boy@doge.com',
		customer_country: 'Kingdom of Dogs',
		customer_name: 'Good boy',
<<<<<<< HEAD
		payment_intent_id: 'pi_4243',
		charge_id: 'ch_mock',
=======
		payment_intent_id: 'pi_345',
		currency: 'usd',
>>>>>>> 85297bfc
	},
];

describe( 'Authorizations list', () => {
	beforeEach( () => {
		jest.clearAllMocks();

		// the query string is preserved across tests, so we need to reset it
		updateQueryString( {}, '/', {} );

		global.wcpaySettings = {
			featureFlags: {
				customSearch: true,
			},
			isSubscriptionsActive: false,
			zeroDecimalCurrencies: [],
			currentUserEmail: 'mock@example.com',
			connect: {
				country: 'US',
			},
			currencyData: {
				US: {
					code: 'USD',
					symbol: '$',
					symbolPosition: 'left',
					thousandSeparator: ',',
					decimalSeparator: '.',
					precision: 2,
				},
			},
		};
	} );

	test( 'renders correctly', () => {
		mockUseAuthorizations.mockReturnValue( {
			authorizations: getMockAuthorizations(),
			authorizationsError: undefined,
			isLoading: false,
		} );

		mockUseAuthorizationsSummary.mockReturnValue( {
			authorizationsSummary: {
				count: 3,
				currency: 'usd',
<<<<<<< HEAD
				all_currencies: [ 'usd' ],
				total: 300,
=======
				total: 300,
				all_currencies: [ 'USD' ],
>>>>>>> 85297bfc
			},
			isLoading: false,
		} );

		const { container } = render( <AuthorizationsList /> );
		expect( container ).toMatchSnapshot();
	} );

	describe( 'filters', () => {
		let container: Element;
		let rerender: ( ui: React.ReactElement ) => void;
		beforeEach( () => {
			mockUseAuthorizations.mockReturnValue( {
				authorizations: getMockAuthorizations(),
				isLoading: false,
				authorizationsError: undefined,
			} );

			mockUseAuthorizationsSummary.mockReturnValue( {
				authorizationsSummary: {
					count: 3,
					currency: 'usd',
<<<<<<< HEAD
					all_currencies: [ 'usd' ],
					total: 300,
=======
					total: 300,
					all_currencies: [ 'USD' ],
>>>>>>> 85297bfc
				},
				isLoading: false,
			} );

			( { container, rerender } = render( <Authorizations /> ) );
		} );

		function expectSortingToBe( field: string, direction: string ) {
			expect( getQuery().orderby ).toEqual( field );
			expect( getQuery().order ).toEqual( direction );
			const useTransactionsCall =
				mockUseAuthorizations.mock.calls[
					mockUseAuthorizations.mock.calls.length - 1
				];
			expect( useTransactionsCall[ 0 ].orderby ).toEqual( field );
			expect( useTransactionsCall[ 0 ].order ).toEqual( direction );
		}

		function sortBy( field: string ) {
			user.click( screen.getByRole( 'button', { name: field } ) );
			rerender( <Authorizations /> );
		}

		test( 'sorts by authorized on field', () => {
			sortBy( 'Authorized on' );
			expectSortingToBe( 'created', 'asc' );

			sortBy( 'Authorized on' );
			expectSortingToBe( 'created', 'desc' );
		} );

		test( 'sorts by capture by field', () => {
			sortBy( 'Capture by' );
			expectSortingToBe( 'capture_by', 'desc' );

			sortBy( 'Capture by' );
			expectSortingToBe( 'capture_by', 'asc' );
		} );

		test( 'renders table summary only when the authorization summary data is available', () => {
			mockUseAuthorizationsSummary.mockReturnValue( {
				authorizationsSummary: {},
				isLoading: true,
			} );

			( { container } = render( <Authorizations /> ) );
			let tableSummary = container.querySelectorAll(
				'.woocommerce-table__summary'
			);
			expect( tableSummary ).toHaveLength( 0 );

			mockUseAuthorizationsSummary.mockReturnValue( {
				authorizationsSummary: {
					count: 3,
					currency: 'usd',
<<<<<<< HEAD
					all_currencies: [ 'usd' ],
					total: 300,
=======
					total: 300,
					all_currencies: [ 'USD' ],
>>>>>>> 85297bfc
				},
				isLoading: false,
			} );

			( { container } = render( <Authorizations /> ) );
			tableSummary = container.querySelectorAll(
				'.woocommerce-table__summary'
			);

			expect( tableSummary ).toHaveLength( 1 );
		} );
	} );
} );<|MERGE_RESOLUTION|>--- conflicted
+++ resolved
@@ -70,47 +70,29 @@
 const getMockAuthorizations: () => Authorization[] = () => [
 	{
 		created: '2020-01-02 17:46:02',
-<<<<<<< HEAD
 		captured: false,
 		order_id: 24,
 		risk_level: 2,
-=======
-		order_id: 24,
-		risk_level: 0,
->>>>>>> 85297bfc
 		amount: 1455,
 		customer_email: 'good_boy@doge.com',
 		customer_country: 'Kingdom of Dogs',
 		customer_name: 'Good boy',
-<<<<<<< HEAD
 		payment_intent_id: 'pi_4242',
 		charge_id: 'ch_mock',
+		currency: 'usd',
 	},
 	{
 		created: '2020-01-03 17:46:02',
 		captured: false,
 		order_id: 25,
 		risk_level: 0,
-=======
-		payment_intent_id: 'pi_123',
-		currency: 'usd',
-	},
-	{
-		created: '2020-01-03 17:46:02',
-		order_id: 22,
-		risk_level: 1,
->>>>>>> 85297bfc
 		amount: 2010,
 		customer_email: 'good_boy@doge.com',
 		customer_country: 'Kingdom of Dogs',
 		customer_name: 'Good boy',
-<<<<<<< HEAD
 		payment_intent_id: 'pi_4243',
 		charge_id: 'ch_mock',
-=======
-		payment_intent_id: 'pi_345',
 		currency: 'usd',
->>>>>>> 85297bfc
 	},
 ];
 
@@ -155,13 +137,8 @@
 			authorizationsSummary: {
 				count: 3,
 				currency: 'usd',
-<<<<<<< HEAD
 				all_currencies: [ 'usd' ],
 				total: 300,
-=======
-				total: 300,
-				all_currencies: [ 'USD' ],
->>>>>>> 85297bfc
 			},
 			isLoading: false,
 		} );
@@ -184,13 +161,8 @@
 				authorizationsSummary: {
 					count: 3,
 					currency: 'usd',
-<<<<<<< HEAD
 					all_currencies: [ 'usd' ],
 					total: 300,
-=======
-					total: 300,
-					all_currencies: [ 'USD' ],
->>>>>>> 85297bfc
 				},
 				isLoading: false,
 			} );
@@ -246,13 +218,8 @@
 				authorizationsSummary: {
 					count: 3,
 					currency: 'usd',
-<<<<<<< HEAD
 					all_currencies: [ 'usd' ],
 					total: 300,
-=======
-					total: 300,
-					all_currencies: [ 'USD' ],
->>>>>>> 85297bfc
 				},
 				isLoading: false,
 			} );
