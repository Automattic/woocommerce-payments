// Jest Snapshot v1, https://goo.gl/fbAQLP

exports[`Authorizations list renders correctly 1`] = `
<div>
  <div
    class=" woocommerce-payments-page"
  >
    <div
      class="woocommerce-card woocommerce-table woocommerce-analytics__card authorizations-list woocommerce-report-table has-search has-menu"
    >
      <div
        class="woocommerce-card__header"
      >
        <div
          class="woocommerce-card__title-wrapper"
        >
          <h2
            class="woocommerce-card__title woocommerce-card__header-item"
          >
            Uncaptured transactions
          </h2>
        </div>
        <div
          class="woocommerce-card__menu woocommerce-card__header-item"
        >
          <div
            class="woocommerce-ellipsis-menu"
          >
            <div
              class="components-dropdown"
            >
              <button
                aria-expanded="false"
                class="components-button woocommerce-ellipsis-menu__toggle has-text has-icon"
                title="Choose which values to display"
                type="button"
              >
                <svg
                  aria-hidden="true"
                  class="dashicon dashicons-ellipsis"
                  focusable="false"
                  height="20"
                  role="img"
                  viewBox="0 0 20 20"
                  width="20"
                  xmlns="http://www.w3.org/2000/svg"
                >
                  <path
                    d="M5 10c0 1.1-.9 2-2 2s-2-.9-2-2 .9-2 2-2 2 .9 2 2zm12-2c-1.1 0-2 .9-2 2s.9 2 2 2 2-.9 2-2-.9-2-2-2zm-7 0c-1.1 0-2 .9-2 2s.9 2 2 2 2-.9 2-2-.9-2-2-2z"
                  />
                </svg>
                <svg
                  aria-hidden="true"
                  focusable="false"
                  height="24"
                  role="img"
                  viewBox="0 0 24 24"
                  width="24"
                  xmlns="http://www.w3.org/2000/svg"
                >
                  <path
                    d="M4 9v1.5h16V9H4zm12 5.5h4V13h-4v1.5zm-6 0h4V13h-4v1.5zm-6 0h4V13H4v1.5z"
                  />
                </svg>
              </button>
            </div>
          </div>
        </div>
      </div>
      <div
        class="woocommerce-card__body"
      >
        <div
          aria-hidden="false"
          aria-labelledby="caption-0"
          class="woocommerce-table__table"
          role="group"
        >
          <table>
            <caption
              class="woocommerce-table__caption screen-reader-text"
              id="caption-0"
            >
              Uncaptured transactions
            </caption>
            <tbody>
              <tr>
                <th
                  aria-sort="descending"
                  class="woocommerce-table__header date-time is-left-aligned is-sortable is-sorted"
                  role="columnheader"
                  scope="col"
                >
                  <button
                    aria-describedby="header-0-0"
                    class="components-button"
                    type="button"
                  >
                    <svg
                      aria-hidden="true"
                      focusable="false"
                      height="24"
                      role="img"
                      viewBox="0 0 24 24"
                      width="24"
                      xmlns="http://www.w3.org/2000/svg"
                    >
                      <path
                        d="M17.5 11.6L12 16l-5.5-4.4.9-1.2L12 14l4.5-3.6 1 1.2z"
                      />
                    </svg>
                    <span
                      aria-hidden="true"
                    >
                      Authorized on
                    </span>
                    <span
                      class="screen-reader-text"
                    >
                      Authorized on
                    </span>
                  </button>
                  <span
                    class="screen-reader-text"
                    id="header-0-0"
                  >
                    Sort by Authorized on in ascending order
                  </span>
                </th>
                <th
                  aria-sort="none"
                  class="woocommerce-table__header date-time is-left-aligned is-sortable"
                  role="columnheader"
                  scope="col"
                >
                  <button
                    aria-describedby="header-0-1"
                    class="components-button"
                    type="button"
                  >
                    <svg
                      aria-hidden="true"
                      focusable="false"
                      height="24"
                      role="img"
                      viewBox="0 0 24 24"
                      width="24"
                      xmlns="http://www.w3.org/2000/svg"
                    >
                      <path
                        d="M17.5 11.6L12 16l-5.5-4.4.9-1.2L12 14l4.5-3.6 1 1.2z"
                      />
                    </svg>
                    <span
                      aria-hidden="true"
                    >
                      Capture by
                    </span>
                    <span
                      class="screen-reader-text"
                    >
                      Capture by
                    </span>
                  </button>
                  <span
                    class="screen-reader-text"
                    id="header-0-1"
                  >
                    Sort by Capture by in descending order
                  </span>
                </th>
                <th
                  class="woocommerce-table__header"
                  role="columnheader"
                  scope="col"
                >
                  <span
                    aria-hidden="true"
                  >
                    Order
                  </span>
                  <span
                    class="screen-reader-text"
                  >
                    Order number
                  </span>
                </th>
                <th
                  class="woocommerce-table__header is-left-aligned"
                  role="columnheader"
                  scope="col"
                >
                  <span
                    aria-hidden="true"
                  >
                    Risk level
                  </span>
                  <span
                    class="screen-reader-text"
                  >
                    Risk level of transaction
                  </span>
                </th>
                <th
                  aria-sort="none"
                  class="woocommerce-table__header is-sortable is-numeric"
                  role="columnheader"
                  scope="col"
                >
                  <button
                    aria-describedby="header-0-4"
                    class="components-button"
                    type="button"
                  >
                    <svg
                      aria-hidden="true"
                      focusable="false"
                      height="24"
                      role="img"
                      viewBox="0 0 24 24"
                      width="24"
                      xmlns="http://www.w3.org/2000/svg"
                    >
                      <path
                        d="M17.5 11.6L12 16l-5.5-4.4.9-1.2L12 14l4.5-3.6 1 1.2z"
                      />
                    </svg>
                    <span
                      aria-hidden="true"
                    >
                      Amount
                    </span>
                    <span
                      class="screen-reader-text"
                    >
                      Amount
                    </span>
                  </button>
                  <span
                    class="screen-reader-text"
                    id="header-0-4"
                  >
                    Sort by Amount in descending order
                  </span>
                </th>
                <th
                  class="woocommerce-table__header"
                  role="columnheader"
                  scope="col"
                >
                  <span
                    aria-hidden="true"
                  >
                    Action
                  </span>
                  <span
                    class="screen-reader-text"
                  >
                    Action
                  </span>
                </th>
              </tr>
              <tr>
                <th
                  class="woocommerce-table__item date-time is-left-aligned is-sorted"
                  scope="row"
                >
                  <a
                    class="woocommerce-table__clickable-cell"
                    data-link-type="wc-admin"
<<<<<<< HEAD
                    href="admin.php?page=wc-admin&path=%2Fpayments%2Ftransactions%2Fdetails&id=pi_4242"
=======
                    href="admin.php?page=wc-admin&path=%2Fpayments%2Ftransactions%2Fdetails&id=pi_123"
>>>>>>> 85297bfc
                    tabindex="-1"
                  >
                    Jan 2, 2020 / 12:46PM
                  </a>
                </th>
                <td
                  class="woocommerce-table__item date-time is-left-aligned"
                >
                  <a
                    class="woocommerce-table__clickable-cell"
                    data-link-type="wc-admin"
<<<<<<< HEAD
                    href="admin.php?page=wc-admin&path=%2Fpayments%2Ftransactions%2Fdetails&id=pi_4242"
=======
                    href="admin.php?page=wc-admin&path=%2Fpayments%2Ftransactions%2Fdetails&id=pi_123"
>>>>>>> 85297bfc
                    tabindex="-1"
                  >
                    Jan 9, 2020 / 12:46PM
                  </a>
                </td>
                <td
                  class="woocommerce-table__item"
                >
                  <a
<<<<<<< HEAD
                    data-link-type="wp-admin"
                    href="post.php?post=24&action=edit"
=======
                    class="woocommerce-table__clickable-cell"
                    data-link-type="wc-admin"
                    href="admin.php?page=wc-admin&path=%2Fpayments%2Ftransactions%2Fdetails&id=pi_123"
                    tabindex="-1"
>>>>>>> 85297bfc
                  >
                    #24 from Good boy
                  </a>
                </td>
                <td
                  class="woocommerce-table__item is-left-aligned"
                >
                  <a
                    class="woocommerce-table__clickable-cell"
                    data-link-type="wc-admin"
<<<<<<< HEAD
                    href="admin.php?page=wc-admin&path=%2Fpayments%2Ftransactions%2Fdetails&id=pi_4242"
                    tabindex="-1"
                  >
                    <span
                      style="color: red;"
                    >
                      Highest
=======
                    href="admin.php?page=wc-admin&path=%2Fpayments%2Ftransactions%2Fdetails&id=pi_123"
                    tabindex="-1"
                  >
                    <span
                      style="color: green;"
                    >
                      Normal
>>>>>>> 85297bfc
                    </span>
                  </a>
                </td>
                <td
                  class="woocommerce-table__item is-numeric"
                >
                  <a
                    class="woocommerce-table__clickable-cell"
                    data-link-type="wc-admin"
<<<<<<< HEAD
                    href="admin.php?page=wc-admin&path=%2Fpayments%2Ftransactions%2Fdetails&id=pi_4242"
                    tabindex="-1"
                  >
                    14.55$
                  </a>
                </td>
                <td
                  class="woocommerce-table__item"
                >
                  <button
                    class="components-button is-secondary is-small"
                    type="button"
                  >
                    Capture
                  </button>
=======
                    href="admin.php?page=wc-admin&path=%2Fpayments%2Ftransactions%2Fdetails&id=pi_123"
                    tabindex="-1"
                  >
                    $14.55
                  </a>
>>>>>>> 85297bfc
                </td>
              </tr>
              <tr>
                <th
                  class="woocommerce-table__item date-time is-left-aligned is-sorted"
                  scope="row"
                >
                  <a
                    class="woocommerce-table__clickable-cell"
                    data-link-type="wc-admin"
<<<<<<< HEAD
                    href="admin.php?page=wc-admin&path=%2Fpayments%2Ftransactions%2Fdetails&id=pi_4243"
=======
                    href="admin.php?page=wc-admin&path=%2Fpayments%2Ftransactions%2Fdetails&id=pi_345"
>>>>>>> 85297bfc
                    tabindex="-1"
                  >
                    Jan 3, 2020 / 12:46PM
                  </a>
                </th>
                <td
                  class="woocommerce-table__item date-time is-left-aligned"
                >
                  <a
                    class="woocommerce-table__clickable-cell"
                    data-link-type="wc-admin"
<<<<<<< HEAD
                    href="admin.php?page=wc-admin&path=%2Fpayments%2Ftransactions%2Fdetails&id=pi_4243"
=======
                    href="admin.php?page=wc-admin&path=%2Fpayments%2Ftransactions%2Fdetails&id=pi_345"
>>>>>>> 85297bfc
                    tabindex="-1"
                  >
                    Jan 10, 2020 / 12:46PM
                  </a>
                </td>
                <td
                  class="woocommerce-table__item"
                >
                  <a
<<<<<<< HEAD
                    data-link-type="wp-admin"
                    href="post.php?post=25&action=edit"
=======
                    class="woocommerce-table__clickable-cell"
                    data-link-type="wc-admin"
                    href="admin.php?page=wc-admin&path=%2Fpayments%2Ftransactions%2Fdetails&id=pi_345"
                    tabindex="-1"
>>>>>>> 85297bfc
                  >
                    #22 from Good boy
                  </a>
                </td>
                <td
                  class="woocommerce-table__item is-left-aligned"
                >
                  <a
                    class="woocommerce-table__clickable-cell"
                    data-link-type="wc-admin"
<<<<<<< HEAD
                    href="admin.php?page=wc-admin&path=%2Fpayments%2Ftransactions%2Fdetails&id=pi_4243"
                    tabindex="-1"
                  >
                    <span
                      style="color: green;"
                    >
                      Normal
=======
                    href="admin.php?page=wc-admin&path=%2Fpayments%2Ftransactions%2Fdetails&id=pi_345"
                    tabindex="-1"
                  >
                    <span
                      style="color: orange;"
                    >
                      Elevated
>>>>>>> 85297bfc
                    </span>
                  </a>
                </td>
                <td
                  class="woocommerce-table__item is-numeric"
                >
                  <a
                    class="woocommerce-table__clickable-cell"
                    data-link-type="wc-admin"
<<<<<<< HEAD
                    href="admin.php?page=wc-admin&path=%2Fpayments%2Ftransactions%2Fdetails&id=pi_4243"
                    tabindex="-1"
                  >
                    20.10$
                  </a>
                </td>
                <td
                  class="woocommerce-table__item"
                >
                  <button
                    class="components-button is-secondary is-small"
                    type="button"
                  >
                    Capture
                  </button>
=======
                    href="admin.php?page=wc-admin&path=%2Fpayments%2Ftransactions%2Fdetails&id=pi_345"
                    tabindex="-1"
                  >
                    $20.10
                  </a>
>>>>>>> 85297bfc
                </td>
              </tr>
            </tbody>
          </table>
        </div>
        <ul
          class="woocommerce-table__summary"
        >
          <li
            class="woocommerce-table__summary-item"
          >
            <span
              class="woocommerce-table__summary-value"
            >
              3
            </span>
            <span
              class="woocommerce-table__summary-label"
            >
              authorization(s)
            </span>
          </li>
          <li
            class="woocommerce-table__summary-item"
          >
            <span
              class="woocommerce-table__summary-value"
            >
              $3.00
            </span>
            <span
              class="woocommerce-table__summary-label"
            >
              total
            </span>
          </li>
        </ul>
      </div>
    </div>
  </div>
</div>
`;<|MERGE_RESOLUTION|>--- conflicted
+++ resolved
@@ -268,11 +268,7 @@
                   <a
                     class="woocommerce-table__clickable-cell"
                     data-link-type="wc-admin"
-<<<<<<< HEAD
                     href="admin.php?page=wc-admin&path=%2Fpayments%2Ftransactions%2Fdetails&id=pi_4242"
-=======
-                    href="admin.php?page=wc-admin&path=%2Fpayments%2Ftransactions%2Fdetails&id=pi_123"
->>>>>>> 85297bfc
                     tabindex="-1"
                   >
                     Jan 2, 2020 / 12:46PM
@@ -284,11 +280,7 @@
                   <a
                     class="woocommerce-table__clickable-cell"
                     data-link-type="wc-admin"
-<<<<<<< HEAD
                     href="admin.php?page=wc-admin&path=%2Fpayments%2Ftransactions%2Fdetails&id=pi_4242"
-=======
-                    href="admin.php?page=wc-admin&path=%2Fpayments%2Ftransactions%2Fdetails&id=pi_123"
->>>>>>> 85297bfc
                     tabindex="-1"
                   >
                     Jan 9, 2020 / 12:46PM
@@ -298,15 +290,10 @@
                   class="woocommerce-table__item"
                 >
                   <a
-<<<<<<< HEAD
-                    data-link-type="wp-admin"
-                    href="post.php?post=24&action=edit"
-=======
-                    class="woocommerce-table__clickable-cell"
-                    data-link-type="wc-admin"
-                    href="admin.php?page=wc-admin&path=%2Fpayments%2Ftransactions%2Fdetails&id=pi_123"
-                    tabindex="-1"
->>>>>>> 85297bfc
+                    class="woocommerce-table__clickable-cell"
+                    data-link-type="wc-admin"
+                    href="admin.php?page=wc-admin&path=%2Fpayments%2Ftransactions%2Fdetails&id=pi_4242"
+                    tabindex="-1"
                   >
                     #24 from Good boy
                   </a>
@@ -317,7 +304,6 @@
                   <a
                     class="woocommerce-table__clickable-cell"
                     data-link-type="wc-admin"
-<<<<<<< HEAD
                     href="admin.php?page=wc-admin&path=%2Fpayments%2Ftransactions%2Fdetails&id=pi_4242"
                     tabindex="-1"
                   >
@@ -325,15 +311,6 @@
                       style="color: red;"
                     >
                       Highest
-=======
-                    href="admin.php?page=wc-admin&path=%2Fpayments%2Ftransactions%2Fdetails&id=pi_123"
-                    tabindex="-1"
-                  >
-                    <span
-                      style="color: green;"
-                    >
-                      Normal
->>>>>>> 85297bfc
                     </span>
                   </a>
                 </td>
@@ -343,11 +320,10 @@
                   <a
                     class="woocommerce-table__clickable-cell"
                     data-link-type="wc-admin"
-<<<<<<< HEAD
                     href="admin.php?page=wc-admin&path=%2Fpayments%2Ftransactions%2Fdetails&id=pi_4242"
                     tabindex="-1"
                   >
-                    14.55$
+                    $14.55
                   </a>
                 </td>
                 <td
@@ -359,13 +335,6 @@
                   >
                     Capture
                   </button>
-=======
-                    href="admin.php?page=wc-admin&path=%2Fpayments%2Ftransactions%2Fdetails&id=pi_123"
-                    tabindex="-1"
-                  >
-                    $14.55
-                  </a>
->>>>>>> 85297bfc
                 </td>
               </tr>
               <tr>
@@ -376,11 +345,7 @@
                   <a
                     class="woocommerce-table__clickable-cell"
                     data-link-type="wc-admin"
-<<<<<<< HEAD
                     href="admin.php?page=wc-admin&path=%2Fpayments%2Ftransactions%2Fdetails&id=pi_4243"
-=======
-                    href="admin.php?page=wc-admin&path=%2Fpayments%2Ftransactions%2Fdetails&id=pi_345"
->>>>>>> 85297bfc
                     tabindex="-1"
                   >
                     Jan 3, 2020 / 12:46PM
@@ -392,11 +357,7 @@
                   <a
                     class="woocommerce-table__clickable-cell"
                     data-link-type="wc-admin"
-<<<<<<< HEAD
                     href="admin.php?page=wc-admin&path=%2Fpayments%2Ftransactions%2Fdetails&id=pi_4243"
-=======
-                    href="admin.php?page=wc-admin&path=%2Fpayments%2Ftransactions%2Fdetails&id=pi_345"
->>>>>>> 85297bfc
                     tabindex="-1"
                   >
                     Jan 10, 2020 / 12:46PM
@@ -406,17 +367,12 @@
                   class="woocommerce-table__item"
                 >
                   <a
-<<<<<<< HEAD
-                    data-link-type="wp-admin"
-                    href="post.php?post=25&action=edit"
-=======
-                    class="woocommerce-table__clickable-cell"
-                    data-link-type="wc-admin"
-                    href="admin.php?page=wc-admin&path=%2Fpayments%2Ftransactions%2Fdetails&id=pi_345"
-                    tabindex="-1"
->>>>>>> 85297bfc
-                  >
-                    #22 from Good boy
+                    class="woocommerce-table__clickable-cell"
+                    data-link-type="wc-admin"
+                    href="admin.php?page=wc-admin&path=%2Fpayments%2Ftransactions%2Fdetails&id=pi_4243"
+                    tabindex="-1"
+                  >
+                    #25 from Good boy
                   </a>
                 </td>
                 <td
@@ -425,7 +381,6 @@
                   <a
                     class="woocommerce-table__clickable-cell"
                     data-link-type="wc-admin"
-<<<<<<< HEAD
                     href="admin.php?page=wc-admin&path=%2Fpayments%2Ftransactions%2Fdetails&id=pi_4243"
                     tabindex="-1"
                   >
@@ -433,15 +388,6 @@
                       style="color: green;"
                     >
                       Normal
-=======
-                    href="admin.php?page=wc-admin&path=%2Fpayments%2Ftransactions%2Fdetails&id=pi_345"
-                    tabindex="-1"
-                  >
-                    <span
-                      style="color: orange;"
-                    >
-                      Elevated
->>>>>>> 85297bfc
                     </span>
                   </a>
                 </td>
@@ -451,11 +397,10 @@
                   <a
                     class="woocommerce-table__clickable-cell"
                     data-link-type="wc-admin"
-<<<<<<< HEAD
                     href="admin.php?page=wc-admin&path=%2Fpayments%2Ftransactions%2Fdetails&id=pi_4243"
                     tabindex="-1"
                   >
-                    20.10$
+                    $20.10
                   </a>
                 </td>
                 <td
@@ -467,13 +412,6 @@
                   >
                     Capture
                   </button>
-=======
-                    href="admin.php?page=wc-admin&path=%2Fpayments%2Ftransactions%2Fdetails&id=pi_345"
-                    tabindex="-1"
-                  >
-                    $20.10
-                  </a>
->>>>>>> 85297bfc
                 </td>
               </tr>
             </tbody>
