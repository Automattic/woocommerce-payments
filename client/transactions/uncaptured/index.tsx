--- conflicted
+++ resolved
@@ -21,16 +21,6 @@
 import RiskLevel, { calculateRiskMapping } from 'components/risk-level';
 import wcpayTracks from 'tracks';
 import CaptureAuthorizationButton from 'wcpay/components/capture-authorization-button';
-<<<<<<< HEAD
-import RiskLevelComponent, {
-	calculateRiskMapping,
-} from 'components/risk-level';
-import { getDetailsURL } from 'wcpay/components/details-link';
-import ClickableCell from 'wcpay/components/clickable-cell';
-import wcpayTracks from 'tracks';
-import { formatExplicitCurrency } from 'wcpay/utils/currency';
-=======
->>>>>>> 9d1a599c
 
 interface Column extends TableCardColumn {
 	key:
@@ -176,32 +166,8 @@
 			},
 			order: {
 				value: auth.order_id,
-<<<<<<< HEAD
-				display: auth.order_id ? (
-					<Link
-						href={ `post.php?post=${ auth.order_id }&action=edit` }
-						type="wp-admin"
-					>
-						{
-							// translators: %1$s Order identifier %2$ Customer name.
-							auth.customer_name
-								? sprintf(
-										__(
-											'#%1$s %2$s',
-											'woocommerce-payments'
-										),
-										auth.order_id,
-										auth.customer_name ?? ''
-								  )
-								: `#${ auth.order_id }`
-						}
-					</Link>
-				) : (
-					__( 'N/A', 'woocommerce-payments' )
-=======
 				display: clickable(
 					`#${ auth.order_id } from ${ auth.customer_name }`
->>>>>>> 9d1a599c
 				),
 			},
 			risk_level: {
