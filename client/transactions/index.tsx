--- conflicted
+++ resolved
@@ -38,26 +38,9 @@
 	return (
 		<Page>
 			<Experiment
-<<<<<<< HEAD
-				name="wcpay_empty_state_preview_mode_v1"
+				name="wcpay_empty_state_preview_mode_v2"
 				treatmentExperience={ treatmentExperience }
 				defaultExperience={ defaultExperience }
-=======
-				name="wcpay_empty_state_preview_mode_v2"
-				treatmentExperience={
-					<EmptyStateTable
-						headers={ EmptyStateTableHeaders }
-						title="Transactions"
-						content={ <EmptyStateList listBanner={ ListBanner } /> }
-					/>
-				}
-				defaultExperience={
-					<>
-						<TestModeNotice topic={ topics.transactions } />
-						<TransactionsList />
-					</>
-				}
->>>>>>> 1a12c631
 			/>
 		</Page>
 	);
