--- conflicted
+++ resolved
@@ -9,17 +9,14 @@
 	const Experiment: ( props: ExperimentProps ) => JSX.Element;
 }
 
-<<<<<<< HEAD
 declare module 'interpolate-components' {
 	type InterpolateComponentsProps = {
 		mixedString: string;
 		components: JSX.Element;
 	};
 
-	const interpolateComponents: (
-		props: InterpolateComponentsProps
-	) => JSX.Element;
-=======
+	const interpolateComponents: ( props: InterpolateComponentsProps ) => JSX.Element;
+}
 declare module '@woocommerce/components' {
 	type ReportFiltersProps = {
 		advancedFilters?: Record< string, unknown >;
@@ -48,5 +45,4 @@
 		dateValue: string,
 		timezone: boolean
 	): string;
->>>>>>> 7cfd9962
 }