--- conflicted
+++ resolved
@@ -38,22 +38,16 @@
 
 interface Props {
 	dispute: Dispute;
-<<<<<<< HEAD
-	orderDetails: OrderDetails | null;
-=======
 	customer: ChargeBillingDetails | null;
 	chargeCreated: number;
->>>>>>> ee35b768
+	orderDetails: OrderDetails | null;
 }
 
 const DisputeAwaitingResponseDetails: React.FC< Props > = ( {
 	dispute,
-<<<<<<< HEAD
-	orderDetails,
-=======
 	customer,
 	chargeCreated,
->>>>>>> ee35b768
+    orderDetails,
 } ) => {
 	const { doAccept, isLoading } = useDisputeAccept( dispute );
 	const [ isModalOpen, setModalOpen ] = useState( false );
@@ -62,12 +56,9 @@
 	const dueBy = moment.unix( dispute.evidence_details?.due_by ?? 0 );
 	const countdownDays = Math.floor( dueBy.diff( now, 'days', true ) );
 	const hasStagedEvidence = dispute.evidence_details?.has_evidence;
-<<<<<<< HEAD
 	const { createErrorNotice } = useDispatch( 'core/notices' );
-=======
 	// This is a temporary restriction and can be removed once steps and actions for inquiries are implemented.
-	const showDisputeStepsAndActions = ! isInquiry( dispute );
->>>>>>> ee35b768
+	const showDisputeSteps = ! isInquiry( dispute );
 
 	const onModalClose = () => {
 		setModalOpen( false );
@@ -111,7 +102,7 @@
 						dispute={ dispute }
 						daysRemaining={ countdownDays }
 					/>
-					{ showDisputeStepsAndActions && (
+					{ showDisputeSteps && (
 						<DisputeSteps
 							dispute={ dispute }
 							customer={ customer }
@@ -124,11 +115,7 @@
 					/>
 
 					{ /* Dispute Actions */ }
-<<<<<<< HEAD
 					{
-=======
-					{ showDisputeStepsAndActions && (
->>>>>>> ee35b768
 						<div className="transaction-details-dispute-details-body__actions">
 							<Link
 								href={
