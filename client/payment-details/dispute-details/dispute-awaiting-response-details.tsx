--- conflicted
+++ resolved
@@ -68,43 +68,6 @@
 		<div className="transaction-details-dispute-details-wrapper">
 			<Card>
 				<CardBody className="transaction-details-dispute-details-body">
-<<<<<<< HEAD
-					{ isAwaitingResponse( dispute.status ) &&
-						countdownDays >= 0 && (
-							<>
-								<DisputeNotice
-									dispute={ dispute }
-									urgent={ countdownDays <= 2 }
-								/>
-								{ hasStagedEvidence && (
-									<InlineNotice
-										icon={ edit }
-										isDismissible={ false }
-									>
-										{ __(
-											`You initiated a challenge to this dispute. Click 'Continue with challenge' to proceed with your draft response.`,
-											'woocommerce-payments'
-										) }
-									</InlineNotice>
-								) }
-								<DisputeSummaryRow
-									dispute={ dispute }
-									daysRemaining={ countdownDays }
-								/>
-								{ showDisputeStepsAndActions && (
-									<DisputeSteps
-										dispute={ dispute }
-										customer={ customer }
-										chargeCreated={ chargeCreated }
-										daysRemaining={ countdownDays }
-									/>
-								) }
-								<IssuerEvidenceList
-									issuerEvidence={ dispute.issuer_evidence }
-								/>
-							</>
-						) }
-=======
 					<DisputeNotice
 						dispute={ dispute }
 						urgent={ countdownDays <= 2 }
@@ -121,10 +84,17 @@
 						dispute={ dispute }
 						daysRemaining={ countdownDays }
 					/>
+					{ showDisputeStepsAndActions && (
+						<DisputeSteps
+							dispute={ dispute }
+							customer={ customer }
+							chargeCreated={ chargeCreated }
+							daysRemaining={ countdownDays }
+						/>
+					) }
 					<IssuerEvidenceList
 						issuerEvidence={ dispute.issuer_evidence }
 					/>
->>>>>>> 04cf8731
 
 					{ /* Dispute Actions */ }
 					{ showDisputeStepsAndActions && (
