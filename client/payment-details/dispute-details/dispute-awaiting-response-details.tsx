/** @format **/

/**
 * External dependencies
 */
import React, { useState } from 'react';
import moment from 'moment';
import { __, sprintf } from '@wordpress/i18n';
import { backup, edit, lock, arrowRight } from '@wordpress/icons';
import { useDispatch } from '@wordpress/data';
import { createInterpolateElement } from '@wordpress/element';
import { Link } from '@woocommerce/components';
import {
	Button,
	Card,
	CardBody,
	Flex,
	FlexItem,
	Icon,
	Modal,
} from '@wordpress/components';

/**
 * Internal dependencies
 */
import type { Dispute } from 'wcpay/types/disputes';
import type { ChargeBillingDetails } from 'wcpay/types/charges';
import wcpayTracks from 'tracks';
import { useDisputeAccept } from 'wcpay/data';
import { getDisputeFeeFormatted, isInquiry } from 'wcpay/disputes/utils';
import { getAdminUrl } from 'wcpay/utils';
import DisputeNotice from './dispute-notice';
import IssuerEvidenceList from './evidence-list';
import DisputeSummaryRow from './dispute-summary-row';
import { DisputeSteps, InquirySteps } from './dispute-steps';
import InlineNotice from 'components/inline-notice';
import './style.scss';

interface Props {
	dispute: Dispute;
	customer: ChargeBillingDetails | null;
	chargeCreated: number;
	orderUrl: string | undefined;
}

/**
 * The lines of text to display in the modal to confirm acceptance / refunding of the dispute / inquiry.
 */
interface ModalLineItem {
	icon: JSX.Element;
	description: string | JSX.Element;
}

interface AcceptDisputeProps {
	/**
	 * The label for the button that opens the modal.
	 */
	acceptButtonLabel: string;
	/**
	 * The event to track when the button that opens the modal is clicked.
	 */
	acceptButtonTracksEvent: string;
	/**
	 * The title of the modal.
	 */
	modalTitle: string;
	/**
	 * The lines of text to display in the modal.
	 */
	modalLines: ModalLineItem[];
	/**
	 * The label for the primary button in the modal to Accept / Refund the dispute / inquiry.
	 */
	modalButtonLabel: string;
	/**
	 * The event to track when the primary button in the modal is clicked.
	 */
	modalButtonTracksEvent: string;
}

/**
 * Disputes and Inquiries have different text for buttons and the modal.
 * They also have different icons and tracks events. This function returns the correct props.
 *
 * @param dispute
 */
function getAcceptDisputeProps( dispute: Dispute ): AcceptDisputeProps {
	if ( isInquiry( dispute ) ) {
		return {
			acceptButtonLabel: __( 'Issue refund', 'woocommerce-payments' ),
			acceptButtonTracksEvent:
				wcpayTracks.events.DISPUTE_INQUIRY_REFUND_MODAL_VIEW,
			modalTitle: __( 'Issue a refund?', 'woocommerce-payments' ),
			modalLines: [
				{
					icon: <Icon icon={ backup } size={ 24 } />,
					description: __(
						'Issuing a refund will close the inquiry, returning the amount in question back to the cardholder. No additional fees apply.',
						'woocommerce-payments'
					),
				},
				{
					icon: <Icon icon={ arrowRight } size={ 24 } />,
					description: __(
						'You will be taken to the order, where you must complete the refund process manually.',
						'woocommerce-payments'
					),
				},
			],
			modalButtonLabel: __(
				'View order to issue refund',
				'woocommerce-payments'
			),
			modalButtonTracksEvent:
				wcpayTracks.events.DISPUTE_INQUIRY_REFUND_CLICK,
		};
	}

	return {
		acceptButtonLabel: __( 'Accept dispute', 'woocommerce-payments' ),
		acceptButtonTracksEvent: wcpayTracks.events.DISPUTE_ACCEPT_MODAL_VIEW,
		modalTitle: __( 'Accept the dispute?', 'woocommerce-payments' ),
		modalLines: [
			{
				icon: <Icon icon={ backup } size={ 24 } />,
				description: createInterpolateElement(
					sprintf(
						/* translators: %s: dispute fee, <em>: emphasis HTML element. */
						__(
							'Accepting the dispute marks it as <em>Lost</em>. The disputed amount will be returned to the cardholder, with a %s dispute fee deducted from your account.',
							'woocommerce-payments'
						),
						getDisputeFeeFormatted( dispute, true ) ?? '-'
					),
					{
						em: <em />,
					}
				),
			},
			{
				icon: <Icon icon={ lock } size={ 24 } />,
				description: __(
					'This action is final and cannot be undone.',
					'woocommerce-payments'
				),
			},
		],
		modalButtonLabel: __( 'Accept dispute', 'woocommerce-payments' ),
		modalButtonTracksEvent: wcpayTracks.events.DISPUTE_ACCEPT_CLICK,
	};
}

const DisputeAwaitingResponseDetails: React.FC< Props > = ( {
	dispute,
	customer,
	chargeCreated,
	orderUrl,
} ) => {
	const { doAccept, isLoading } = useDisputeAccept( dispute );
	const [ isModalOpen, setModalOpen ] = useState( false );

	const now = moment();
	const dueBy = moment.unix( dispute.evidence_details?.due_by ?? 0 );
	const countdownDays = Math.floor( dueBy.diff( now, 'days', true ) );
	const hasStagedEvidence = dispute.evidence_details?.has_evidence;
<<<<<<< HEAD
	// This is a temporary restriction and can be removed once actions for inquiries are implemented.
	const showDisputeActions = ! isInquiry( dispute );
=======
	const { createErrorNotice } = useDispatch( 'core/notices' );
	// This is a temporary restriction and can be removed once steps and actions for inquiries are implemented.
	const showDisputeSteps = ! isInquiry( dispute );
>>>>>>> e1b3b62a

	const onModalClose = () => {
		setModalOpen( false );
	};

	const viewOrder = () => {
		if ( orderUrl ) {
			window.location.href = orderUrl;
			return;
		}

		createErrorNotice(
			__(
				'Unable to view order. Order not found.',
				'woocommerce-payments'
			)
		);
	};

	const disputeAcceptAction = getAcceptDisputeProps( dispute );

	const challengeButtonDefaultText = isInquiry( dispute )
		? __( 'Submit evidence', 'woocommerce-payments' )
		: __( 'Challenge dispute', 'woocommerce-payments' );

	return (
		<div className="transaction-details-dispute-details-wrapper">
			<Card>
				<CardBody className="transaction-details-dispute-details-body">
					<DisputeNotice
						dispute={ dispute }
						isUrgent={ countdownDays <= 2 }
					/>
					{ hasStagedEvidence && (
						<InlineNotice icon={ edit } isDismissible={ false }>
							{ __(
								`You initiated a challenge to this dispute. Click 'Continue with challenge' to proceed with your draft response.`,
								'woocommerce-payments'
							) }
						</InlineNotice>
					) }
<<<<<<< HEAD
					<DisputeSummaryRow dispute={ dispute } />

					{ isInquiry( dispute ) ? (
						<InquirySteps
							dispute={ dispute }
							customer={ customer }
							chargeCreated={ chargeCreated }
						/>
					) : (
=======
					<DisputeSummaryRow
						dispute={ dispute }
						daysRemaining={ countdownDays }
					/>
					{ showDisputeSteps && (
>>>>>>> e1b3b62a
						<DisputeSteps
							dispute={ dispute }
							customer={ customer }
							chargeCreated={ chargeCreated }
						/>
					) }

					<IssuerEvidenceList
						issuerEvidence={ dispute.issuer_evidence }
					/>

					{ /* Dispute Actions */ }
<<<<<<< HEAD
					{ showDisputeActions && (
=======
					{
>>>>>>> e1b3b62a
						<div className="transaction-details-dispute-details-body__actions">
							<Link
								href={
									// Prevent the user navigating to the challenge screen if the accept request is in progress.
									isLoading
										? ''
										: getAdminUrl( {
												page: 'wc-admin',
												path:
													'/payments/disputes/challenge',
												id: dispute.id,
										  } )
								}
							>
								<Button
									variant="primary"
									disabled={ isLoading }
									onClick={ () => {
										wcpayTracks.recordEvent(
											wcpayTracks.events
												.DISPUTE_CHALLENGE_CLICK,
											{
												dispute_status: dispute.status,
											}
										);
									} }
								>
									{ hasStagedEvidence
										? __(
												'Continue with challenge',
												'woocommerce-payments'
										  )
										: challengeButtonDefaultText }
								</Button>
							</Link>

							<Button
								variant="tertiary"
								disabled={ isLoading }
								onClick={ () => {
									wcpayTracks.recordEvent(
										disputeAcceptAction.acceptButtonTracksEvent,
										{
											dispute_status: dispute.status,
										}
									);
									setModalOpen( true );
								} }
							>
								{ disputeAcceptAction.acceptButtonLabel }
							</Button>

							{ /** Accept dispute modal */ }
							{ isModalOpen && (
								<Modal
									title={ disputeAcceptAction.modalTitle }
									onRequestClose={ onModalClose }
									className="transaction-details-dispute-accept-modal"
								>
									<p>
										<strong>
											{ __(
												'Before proceeding, please take note of the following:',
												'woocommerce-payments'
											) }
										</strong>
									</p>

									{ disputeAcceptAction.modalLines.map(
										( line, key ) => (
											<Flex justify="start" key={ key }>
												<FlexItem className="transaction-details-dispute-accept-modal__icon">
													{ line.icon }
												</FlexItem>
												<FlexItem>
													{ line.description }
												</FlexItem>
											</Flex>
										)
									) }

									<Flex
										className="transaction-details-dispute-accept-modal__actions"
										justify="end"
									>
										<Button
											variant="tertiary"
											onClick={ onModalClose }
										>
											{ __(
												'Cancel',
												'woocommerce-payments'
											) }
										</Button>
										<Button
											variant="primary"
											onClick={ () => {
												wcpayTracks.recordEvent(
													disputeAcceptAction.modalButtonTracksEvent,
													{
														dispute_status:
															dispute.status,
													}
												);
												setModalOpen( false );
												/**
												 * Handle the primary modal action.
												 * If it's an inquiry, redirect to the order page; otherwise, continue with the default dispute acceptance.
												 */
												if ( isInquiry( dispute ) ) {
													viewOrder();
												} else {
													doAccept();
												}
											} }
										>
											{
												disputeAcceptAction.modalButtonLabel
											}
										</Button>
									</Flex>
								</Modal>
							) }
						</div>
					}
				</CardBody>
			</Card>
		</div>
	);
};

export default DisputeAwaitingResponseDetails;<|MERGE_RESOLUTION|>--- conflicted
+++ resolved
@@ -163,14 +163,7 @@
 	const dueBy = moment.unix( dispute.evidence_details?.due_by ?? 0 );
 	const countdownDays = Math.floor( dueBy.diff( now, 'days', true ) );
 	const hasStagedEvidence = dispute.evidence_details?.has_evidence;
-<<<<<<< HEAD
-	// This is a temporary restriction and can be removed once actions for inquiries are implemented.
-	const showDisputeActions = ! isInquiry( dispute );
-=======
 	const { createErrorNotice } = useDispatch( 'core/notices' );
-	// This is a temporary restriction and can be removed once steps and actions for inquiries are implemented.
-	const showDisputeSteps = ! isInquiry( dispute );
->>>>>>> e1b3b62a
 
 	const onModalClose = () => {
 		setModalOpen( false );
@@ -212,7 +205,7 @@
 							) }
 						</InlineNotice>
 					) }
-<<<<<<< HEAD
+
 					<DisputeSummaryRow dispute={ dispute } />
 
 					{ isInquiry( dispute ) ? (
@@ -222,13 +215,6 @@
 							chargeCreated={ chargeCreated }
 						/>
 					) : (
-=======
-					<DisputeSummaryRow
-						dispute={ dispute }
-						daysRemaining={ countdownDays }
-					/>
-					{ showDisputeSteps && (
->>>>>>> e1b3b62a
 						<DisputeSteps
 							dispute={ dispute }
 							customer={ customer }
@@ -241,11 +227,7 @@
 					/>
 
 					{ /* Dispute Actions */ }
-<<<<<<< HEAD
-					{ showDisputeActions && (
-=======
 					{
->>>>>>> e1b3b62a
 						<div className="transaction-details-dispute-details-body__actions">
 							<Link
 								href={
