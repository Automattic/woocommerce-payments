--- conflicted
+++ resolved
@@ -175,12 +175,8 @@
 														'woocommerce-payments'
 													),
 													getDisputeFeeFormatted(
-<<<<<<< HEAD
-														dispute
-=======
 														dispute,
 														true
->>>>>>> b88b01fa
 													) ?? '-'
 												),
 												{
