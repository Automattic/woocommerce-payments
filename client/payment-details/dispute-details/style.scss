/** @format */

.transaction-details-dispute-details-wrapper {
	padding-left: 24px;
	padding-right: 24px;
	padding-bottom: 5px;

	.transaction-details-dispute-details-body {
		padding: $grid-unit-20;

		.wcpay-inline-notice.components-notice {
			margin: 0 0 10px 0;

			&:last-child {
				margin-bottom: 24px;
			}
		}

		.dispute-summary-row {
			margin: 24px 0;

			&__response-date {
				display: flex;
				align-items: center;
				gap: var( --grid-unit-05, 4px );
				flex-wrap: wrap;
				&--warning {
					color: $wp-yellow-30;
					font-weight: 700;
				}
				&--urgent {
					font-weight: 700;
					color: $alert-red;
				}
			}
		}
	}
}
.dispute-reason-tooltip {
	p {
		&:first-child {
			font-weight: bold;
		}
		&:last-child {
			margin-bottom: 0;
		}
		margin: 0;
		margin-bottom: 8px;
	}
}

<<<<<<< HEAD
.transaction-details-dispute-accept-modal {
	max-width: 600px;

	.components-modal__content {
		padding-top: $grid-unit-30;
	}

	&__icon {
		flex-shrink: 0;
		padding: 6px;
		margin-right: $grid-unit-10;
	}

	&__actions {
		margin-top: $grid-unit-30;
=======
.dispute-evidence {
	// Override WordPress core PanelBody boxy styles. Ours is more inline content.
	&.components-panel__body {
		border: none;
	}
	// Override WordPress core PanelBody padding so fits snug in our container.
	&.components-panel__body.is-opened {
		padding-bottom: 0;
	}
	// Override WordPress core PanelBody title to align with other nearby headings.
	.components-panel__body-title button {
		// Copy of WooCommerce core list table header style.
		text-transform: uppercase;
		color: #757575;
		font-size: 11px;
		font-weight: 600;
	}
	// Override WordPress core PanelBody button/title – slim padding consistent with surrounding components.
	.components-panel__body-toggle.components-button {
		padding: 10px;
	}
	// Override WordPress core PanelBody focus/highlighting.
	.components-panel__body-toggle.components-button:focus {
		box-shadow: none;
		outline: 0;
	}
	&__list {
		list-style: none;
		margin: 8px 0 0;
	}
	&__list-item {
		display: inline-block;
		margin-right: 12px;
		margin-bottom: 0;
>>>>>>> 7ce30b45
	}
}<|MERGE_RESOLUTION|>--- conflicted
+++ resolved
@@ -49,7 +49,6 @@
 	}
 }
 
-<<<<<<< HEAD
 .transaction-details-dispute-accept-modal {
 	max-width: 600px;
 
@@ -65,7 +64,9 @@
 
 	&__actions {
 		margin-top: $grid-unit-30;
-=======
+	}
+}
+
 .dispute-evidence {
 	// Override WordPress core PanelBody boxy styles. Ours is more inline content.
 	&.components-panel__body {
@@ -100,6 +101,5 @@
 		display: inline-block;
 		margin-right: 12px;
 		margin-bottom: 0;
->>>>>>> 7ce30b45
 	}
 }