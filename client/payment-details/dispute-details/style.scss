--- conflicted
+++ resolved
@@ -72,20 +72,19 @@
 		margin-left: 0;
 
 		.wcpay-tooltip__content-wrapper.wcpay-tooltip--click__content-wrapper
-			> .wcpay-tooltip__content-wrapper
-			> [role='button'] {
+		> .wcpay-tooltip__content-wrapper
+		> [role='button'] {
 			margin-left: 0;
 			margin-right: 0;
 			vertical-align: text-bottom;
 		}
 
 		.wcpay-tooltip__content-wrapper.wcpay-tooltip--click__content-wrapper
-			> .wcpay-tooltip__content-wrapper
-			+ div {
+		> .wcpay-tooltip__content-wrapper
+		+ div {
 			display: inline;
 		}
 
-<<<<<<< HEAD
 		&__response-date {
 			display: inline-flex;
 			align-items: center;
@@ -102,7 +101,6 @@
 		}
 	}
 }
-=======
 .transaction-details-dispute-accept-modal {
 	max-width: 600px;
 
@@ -144,7 +142,6 @@
 	}
 }
 
->>>>>>> ae455222
 .dispute-evidence {
 	// Override WordPress core PanelBody boxy styles. Ours is more inline content.
 	&.components-panel__body {
