--- conflicted
+++ resolved
@@ -6,8 +6,7 @@
 	padding-bottom: 5px;
 
 	.transaction-details-dispute-details-body {
-<<<<<<< HEAD
-		padding: 16px;
+		padding: $grid-unit-20;
 	}
 }
 
@@ -23,11 +22,6 @@
 	}
 }
 
-=======
-		padding: $grid-unit-20;
-	}
-}
->>>>>>> f6fad596
 .wcpay-banner-notice.dispute-notice {
 	margin: 0;
 }