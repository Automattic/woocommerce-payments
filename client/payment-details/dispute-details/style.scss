/** @format */

.transaction-details-dispute-details-wrapper {
	padding-left: 24px;
	padding-right: 24px;
	padding-bottom: 5px;

	.transaction-details-dispute-details-body {
		padding: $grid-unit-20;

		.wcpay-inline-notice.components-notice {
			margin: 0 0 10px 0;

			&:last-child {
				margin-bottom: 24px;
			}
		}

		.dispute-summary-row {
			margin: 24px 0;

			&__response-date {
				display: flex;
				align-items: center;
				gap: var( --grid-unit-05, 4px );
				flex-wrap: wrap;
				&--warning {
					color: $wp-yellow-30;
					font-weight: 700;
				}
				&--urgent {
					font-weight: 700;
					color: $alert-red;
				}
			}
		}
	}
}
.dispute-reason-tooltip {
	p {
		&:first-child {
			font-weight: bold;
		}
		&:last-child {
			margin-bottom: 0;
		}
		margin: 0;
		margin-bottom: 8px;
	}
}
<<<<<<< HEAD
.dispute-steps {
	&__header {
		font-weight: 600;
	}
	&__steps {
		list-style-position: inside;
		margin-left: 0;

		.wcpay-tooltip__content-wrapper.wcpay-tooltip--click__content-wrapper
			> .wcpay-tooltip__content-wrapper
			> [role='button'] {
			margin-left: 0;
			margin-right: 0;
			vertical-align: text-bottom;
		}

		.wcpay-tooltip__content-wrapper.wcpay-tooltip--click__content-wrapper
			> .wcpay-tooltip__content-wrapper
			+ div {
			display: inline;
		}

		&__response-date {
			display: inline-flex;
			align-items: center;
			gap: var( --grid-unit-05, 4px );
			flex-wrap: wrap;
			&--warning {
				color: $wp-yellow-30;
				font-weight: 700;
			}
			&--urgent {
				font-weight: 700;
				color: $alert-red;
			}
		}
=======

.dispute-evidence {
	// Override WordPress core PanelBody boxy styles. Ours is more inline content.
	&.components-panel__body {
		border: none;
	}
	// Override WordPress core PanelBody padding so fits snug in our container.
	&.components-panel__body.is-opened {
		padding-bottom: 0;
	}
	// Override WordPress core PanelBody title to align with other nearby headings.
	.components-panel__body-title button {
		// Copy of WooCommerce core list table header style.
		text-transform: uppercase;
		color: #757575;
		font-size: 11px;
		font-weight: 600;
	}
	// Override WordPress core PanelBody button/title – slim padding consistent with surrounding components.
	.components-panel__body-toggle.components-button {
		padding: 10px;
	}
	// Override WordPress core PanelBody focus/highlighting.
	.components-panel__body-toggle.components-button:focus {
		box-shadow: none;
		outline: 0;
	}
	&__list {
		list-style: none;
		margin: 8px 0 0;
	}
	&__list-item {
		display: inline-block;
		margin-right: 12px;
		margin-bottom: 0;
>>>>>>> 36955140
	}
}<|MERGE_RESOLUTION|>--- conflicted
+++ resolved
@@ -48,7 +48,6 @@
 		margin-bottom: 8px;
 	}
 }
-<<<<<<< HEAD
 .dispute-steps {
 	&__header {
 		font-weight: 600;
@@ -85,8 +84,8 @@
 				color: $alert-red;
 			}
 		}
-=======
-
+	}
+}
 .dispute-evidence {
 	// Override WordPress core PanelBody boxy styles. Ours is more inline content.
 	&.components-panel__body {
@@ -121,6 +120,5 @@
 		display: inline-block;
 		margin-right: 12px;
 		margin-bottom: 0;
->>>>>>> 36955140
 	}
 }