--- conflicted
+++ resolved
@@ -50,16 +50,7 @@
 }
 
 .dispute-evidence {
-<<<<<<< HEAD
-	// Override WordPress core PanelBody boxy styles. Ours is more inline content.
-	&.components-panel__body {
-		border: none;
-	}
-	// Override WordPress core PanelBody title to align with other nearby headings.
-	.components-panel__body-title button {
-=======
 	&__title {
->>>>>>> 652ac198
 		// Copy of WooCommerce core list table header style.
 		text-transform: uppercase;
 		color: #757575;
