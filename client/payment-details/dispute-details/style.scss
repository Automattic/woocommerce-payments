/** @format */

.transaction-details-dispute-details-wrapper {
	padding-left: 24px;
	padding-right: 24px;
	padding-bottom: 5px;

	.transaction-details-dispute-details-body {
		padding: $grid-unit-20;

		.dispute-summary-row {
			margin: 24px 0;
			.woocommerce-list__item-text {
				display: flex;
				height: 40px;
				flex-direction: column;
				justify-content: space-between;
				align-items: flex-start;
			}
			.woocommerce-list__item-title {
				text-transform: uppercase;
				color: $gray-700;
				font-size: 11px;
				font-style: normal;
				font-weight: 600;
				line-height: 16px; /* 145.455% */
			}
			.response-date {
				display: flex;
				align-items: center;
				gap: var( --grid-unit-05, 4px );
				.dispute-warning {
					color: $wp-yellow-30;
					font-weight: 700;
				}
				.dispute-urgent {
					font-weight: 700;
					color: $alert-red;
				}
			}
		}
	}
<<<<<<< HEAD
}
.wcpay-banner-notice.dispute-notice {
	margin: 0;
}
.dispute-reason-tooltip {
	p {
		&:first-child {
			font-weight: bold;
		}
		&:last-child {
			margin-bottom: 0;
		}
		margin: 0;
		margin-bottom: 8px;
	}
=======
>>>>>>> 39a70c0c
}<|MERGE_RESOLUTION|>--- conflicted
+++ resolved
@@ -40,10 +40,6 @@
 			}
 		}
 	}
-<<<<<<< HEAD
-}
-.wcpay-banner-notice.dispute-notice {
-	margin: 0;
 }
 .dispute-reason-tooltip {
 	p {
@@ -56,6 +52,4 @@
 		margin: 0;
 		margin-bottom: 8px;
 	}
-=======
->>>>>>> 39a70c0c
 }