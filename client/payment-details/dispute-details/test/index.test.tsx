/** @format */
/**
 * External dependencies
 */
import { render, screen } from '@testing-library/react';
import React from 'react';

/**
 * Internal dependencies
 */
import type { Dispute } from 'wcpay/types/disputes';
import type { Charge } from 'wcpay/types/charges';
import DisputeDetails from '..';

declare const global: {
	wcSettings: {
		locale: {
			siteLocale: string;
		};
	};
	wcpaySettings: {
		isSubscriptionsActive: boolean;
		zeroDecimalCurrencies: string[];
		currencyData: Record< string, any >;
		connect: {
			country: string;
		};
		featureFlags: {
			isAuthAndCaptureEnabled: boolean;
		};
	};
};

global.wcpaySettings = {
	isSubscriptionsActive: false,
	zeroDecimalCurrencies: [],
	connect: {
		country: 'US',
	},
	featureFlags: {
		isAuthAndCaptureEnabled: true,
	},
	currencyData: {
		US: {
			code: 'USD',
			symbol: '$',
			symbolPosition: 'left',
			thousandSeparator: ',',
			decimalSeparator: '.',
			precision: 2,
		},
	},
};

interface ChargeWithDisputeRequired extends Charge {
	dispute: Dispute;
}

const getBaseCharge = (): ChargeWithDisputeRequired =>
	( {
		id: 'ch_38jdHA39KKA',
		/* Stripe data comes in seconds, instead of the default Date milliseconds */
		created: Date.parse( 'Sep 19, 2019, 5:24 pm' ) / 1000,
		amount: 2000,
		amount_refunded: 0,
		application_fee_amount: 70,
		disputed: true,
		dispute: {
			id: 'dp_1',
			amount: 6800,
			charge: 'ch_38jdHA39KKA',
			order: null,
			balance_transactions: [
				{
					amount: -2000,
					currency: 'usd',
					fee: 1500,
					reporting_category: 'dispute',
				},
			],
			created: 1693453017,
			currency: 'usd',
			evidence: {
				billing_address: '123 test address',
				customer_email_address: 'test@email.com',
				customer_name: 'Test customer',
				shipping_address: '123 test address',
			},
			issuer_evidence: null,
			evidence_details: {
				due_by: 1694303999,
				has_evidence: false,
				past_due: false,
				submission_count: 0,
			},
			// issuer_evidence: null,
			metadata: [],
			payment_intent: 'pi_1',
			reason: 'fraudulent',
			status: 'needs_response',
		} as Dispute,
		currency: 'usd',
		type: 'charge',
		status: 'succeeded',
		paid: true,
		captured: true,
		balance_transaction: {
			amount: 2000,
			currency: 'usd',
			fee: 70,
		},
		refunds: {
			data: [],
		},
		order: {
			number: 45981,
			url: 'https://somerandomorderurl.com/?edit_order=45981',
		},
		billing_details: {
			name: 'Customer name',
		},
		payment_method_details: {
			card: {
				brand: 'visa',
				last4: '4242',
			},
			type: 'card',
		},
		outcome: {
			risk_level: 'normal',
		},
	} as any );

// mock the useDisputeAccept hook
const mockDoAccept = jest.fn();
jest.mock( 'wcpay/data', () => ( {
	useDisputeAccept: jest.fn( () => ( {
		doAccept: mockDoAccept,
		isLoading: false,
	} ) ),
} ) );

describe( 'DisputeDetails', () => {
	beforeEach( () => {
		// mock Date.now that moment library uses to get current date for testing purposes
		Date.now = jest.fn( () =>
			new Date( '2023-09-08T12:33:37.000Z' ).getTime()
		);
	} );

	afterEach( () => {
		// roll it back
		Date.now = () => new Date().getTime();
	} );

	test( 'correctly renders dispute details', () => {
		const charge = getBaseCharge();
		render( <DisputeDetails dispute={ charge.dispute } /> );

		// Expect this warning to be logged to the console
		expect( console ).toHaveWarnedWith(
			'List with items prop is deprecated is deprecated and will be removed in version 9.0.0. Note: See ExperimentalList / ExperimentalListItem for the new API that will replace this component in future versions.'
		);

		// Dispute Notice
		screen.getByText(
			/The cardholder claims this is an unauthorized transaction/,
			{ ignore: '.a11y-speak-region' }
		);

		screen.getByRole( 'button', {
			name: /Challenge dispute/,
		} );
		screen.getByRole( 'button', {
			name: /Accept dispute/,
		} );

		// Don't render the staged evidence message
		expect(
			screen.queryByText(
				/You initiated a dispute a challenge to this dispute/,
				{ ignore: '.a11y-speak-region' }
			)
		).toBeNull();

		// Dispute Summary Row
		expect(
			screen.getByText( /Dispute Amount/i ).nextSibling
		).toHaveTextContent( /\$68.00/ );
		expect(
			screen.getByText( /Disputed On/i ).nextSibling
		).toHaveTextContent( /Aug 30, 2023/ );
		expect( screen.getByText( /Reason/i ).nextSibling ).toHaveTextContent(
			/Transaction unauthorized/
		);
		expect(
			screen.getByText( /Respond By/i ).nextSibling
		).toHaveTextContent( /Sep 9, 2023/ );
	} );

	test( 'correctly renders dispute details for a dispute with staged evidence', () => {
		const charge = getBaseCharge();
		charge.dispute.evidence_details = {
			has_evidence: true,
			due_by: 1694303999,
			past_due: false,
			submission_count: 0,
		};

		render( <DisputeDetails dispute={ charge.dispute } /> );

		screen.getByText(
			/The cardholder claims this is an unauthorized transaction/,
			{ ignore: '.a11y-speak-region' }
		);

		// Render the staged evidence message
<<<<<<< HEAD
		screen.getByText(
			/You initiated a dispute a challenge to this dispute/,
			{ ignore: '.a11y-speak-region' }
		);

		screen.getByRole( 'button', {
			name: /Continue with challenge/,
		} );
	} );

	test( 'correctly renders the accept dispute modal and accepts', () => {
		const charge = getBaseCharge();
		charge.dispute.status = 'needs_response';

		render( <DisputeDetails dispute={ charge.dispute } /> );

		const openModalButton = screen.getByRole( 'button', {
			name: /Accept dispute/,
		} );

		// Open the modal
		openModalButton.click();

		screen.getByRole( 'heading', {
			name: /Accept the dispute?/,
		} );
		screen.getByText( /\$15.00 dispute fee/, {
			ignore: '.a11y-speak-region',
		} );

		screen.getByRole( 'button', {
			name: /Cancel/,
		} );
		const acceptButton = screen.getByRole( 'button', {
			name: /Accept dispute/,
		} );

		// Accept the dispute
		acceptButton.click();

		expect( mockDoAccept ).toHaveBeenCalledTimes( 1 );
=======
		screen.getByText( /You initiated a challenge to this dispute/, {
			ignore: '.a11y-speak-region',
		} );
>>>>>>> 224288c4
	} );
} );<|MERGE_RESOLUTION|>--- conflicted
+++ resolved
@@ -215,11 +215,9 @@
 		);
 
 		// Render the staged evidence message
-<<<<<<< HEAD
-		screen.getByText(
-			/You initiated a dispute a challenge to this dispute/,
-			{ ignore: '.a11y-speak-region' }
-		);
+		screen.getByText( /You initiated a challenge to this dispute/, {
+			ignore: '.a11y-speak-region',
+		} );
 
 		screen.getByRole( 'button', {
 			name: /Continue with challenge/,
@@ -257,10 +255,5 @@
 		acceptButton.click();
 
 		expect( mockDoAccept ).toHaveBeenCalledTimes( 1 );
-=======
-		screen.getByText( /You initiated a challenge to this dispute/, {
-			ignore: '.a11y-speak-region',
-		} );
->>>>>>> 224288c4
 	} );
 } );