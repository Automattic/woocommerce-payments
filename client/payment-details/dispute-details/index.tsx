/** @format **/

/**
 * External dependencies
 */
import React from 'react';
import moment from 'moment';
import { __ } from '@wordpress/i18n';
import { Card, CardBody } from '@wordpress/components';
import { edit } from '@wordpress/icons';

/**
 * Internal dependencies
 */
import type { Dispute } from 'wcpay/types/disputes';
<<<<<<< HEAD
import DisputeNotice from './dispute-notice';
import DisputeFooter from './dispute-footer';
=======
>>>>>>> 78ed2d65
import { isAwaitingResponse } from 'wcpay/disputes/utils';
import DisputeNotice from './dispute-notice';
import DisputeSummaryRow from './dispute-summary-row';
import InlineNotice from 'components/inline-notice';
import './style.scss';

interface DisputeDetailsProps {
	dispute: Dispute;
}

const DisputeDetails: React.FC< DisputeDetailsProps > = ( { dispute } ) => {
	const now = moment();
	const dueBy = moment.unix( dispute.evidence_details?.due_by ?? 0 );
	const countdownDays = Math.floor( dueBy.diff( now, 'days', true ) );
	const hasStagedEvidence = dispute.evidence_details?.has_evidence;

	if ( isAwaitingResponse( dispute.status ) ) {
		return (
			<div className="transaction-details-dispute-details-wrapper">
				<Card>
					<CardBody className="transaction-details-dispute-details-body">
						{ countdownDays >= 0 && (
							<>
								<DisputeNotice
									dispute={ dispute }
									urgent={ countdownDays <= 2 }
								/>
								{ hasStagedEvidence && (
									<InlineNotice
										icon={ edit }
										isDismissible={ false }
									>
										{ __(
											`You initiated a dispute a challenge to this dispute. Click 'Continue with challenge' to proceed with your drafted response.`,
											'woocommerce-payments'
										) }
									</InlineNotice>
								) }
								<DisputeSummaryRow
									dispute={ dispute }
									daysRemaining={ countdownDays }
								/>
							</>
						) }
						<div></div>
					</CardBody>
				</Card>
			</div>
		);
	}

	return <DisputeFooter dispute={ dispute } />;
};

export default DisputeDetails;<|MERGE_RESOLUTION|>--- conflicted
+++ resolved
@@ -13,11 +13,8 @@
  * Internal dependencies
  */
 import type { Dispute } from 'wcpay/types/disputes';
-<<<<<<< HEAD
 import DisputeNotice from './dispute-notice';
 import DisputeFooter from './dispute-footer';
-=======
->>>>>>> 78ed2d65
 import { isAwaitingResponse } from 'wcpay/disputes/utils';
 import DisputeNotice from './dispute-notice';
 import DisputeSummaryRow from './dispute-summary-row';
