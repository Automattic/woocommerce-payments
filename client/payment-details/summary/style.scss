--- conflicted
+++ resolved
@@ -47,14 +47,12 @@
 		p:last-child {
 			margin-right: 0;
 		}
-<<<<<<< HEAD
 		&__original-amount {
 			&::after {
 				content: '|';
 				color: #e0e0e0;
 				margin-left: 1rem;
-=======
-
+		}
 		&__fee-tooltip {
 			display: flex;
 			flex-direction: column;
@@ -71,7 +69,6 @@
 			label {
 				margin-right: $grid-unit-20;
 				color: $gray-700;
->>>>>>> 12522718
 			}
 		}
 	}
