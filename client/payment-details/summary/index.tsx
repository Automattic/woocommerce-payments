/** @format **/

/**
 * External dependencies
 */
import { __ } from '@wordpress/i18n';
import { dateI18n } from '@wordpress/date';
import {
	Card,
	CardBody,
	CardFooter,
	CardDivider,
	Flex,
} from '@wordpress/components';
import moment from 'moment';
import React, { useContext } from 'react';
import { createInterpolateElement } from '@wordpress/element';
import HelpOutlineIcon from 'gridicons/dist/help-outline';

/**
 * Internal dependencies.
 */
import {
	getChargeAmounts,
	getChargeStatus,
	getChargeChannel,
	isOnHoldByFraudTools,
} from 'utils/charge';
import isValueTruthy from 'utils/is-value-truthy';
import PaymentStatusChip from 'components/payment-status-chip';
import PaymentMethodDetails from 'components/payment-method-details';
import { HorizontalList, HorizontalListItem } from 'components/horizontal-list';
import Loadable, { LoadableBlock } from 'components/loadable';
import riskMappings from 'components/risk-level/strings';
import OrderLink from 'components/order-link';
import { formatCurrency, formatExplicitCurrency } from 'utils/currency';
import CustomerLink from 'components/customer-link';
import { ClickTooltip } from 'components/tooltip';
import {
	getDisputeFeeFormatted,
	isAwaitingResponse,
} from 'wcpay/disputes/utils';
import { useAuthorization } from 'wcpay/data';
import CaptureAuthorizationButton from 'wcpay/components/capture-authorization-button';
import './style.scss';
import { Charge } from 'wcpay/types/charges';
import wcpayTracks from 'tracks';
import WCPaySettingsContext from '../../settings/wcpay-settings-context';
import { FraudOutcome } from '../../types/fraud-outcome';
import CancelAuthorizationButton from '../../components/cancel-authorization-button';
import { PaymentIntent } from '../../types/payment-intents';
<<<<<<< HEAD
import DisputeDetails from '../dispute-details';
import MissingOrderNotice from 'wcpay/payment-details/summary/missing-order-notice';
import CardNotice from 'wcpay/components/card-notice';
import { chevronRight } from '@wordpress/icons';
import _ from 'lodash';
=======
import DisputeAwaitingResponseDetails from '../dispute-details/dispute-awaiting-response-details';
import DisputeResolutionFooter from '../dispute-details/dispute-resolution-footer';
>>>>>>> b090f6d4

declare const window: any;

interface PaymentDetailsSummaryProps {
	isLoading: boolean;
	charge?: Charge;
	metadata?: Record< string, any >;
	fraudOutcome?: FraudOutcome;
	paymentIntent?: PaymentIntent;
}

const placeholderValues = {
	amount: 0,
	currency: 'USD',
	net: 0,
	fee: 0,
	refunded: null,
};

const isTapToPay = ( model: string ) => {
	if ( model === 'COTS_DEVICE' ) {
		return true;
	}

	return false;
};

const getTapToPayChannel = ( platform: string ) => {
	if ( platform === 'ios' ) {
		return __( 'Tap to Pay on iPhone', 'woocommerce-payments' );
	}

	if ( platform === 'android' ) {
		return __( 'Tap to Pay on Android', 'woocommerce-payments' );
	}

	return __( 'Tap to Pay', 'woocommerce-payments' );
};

const composePaymentSummaryItems = ( {
	charge = {} as Charge,
	metadata = {},
}: {
	charge: Charge;
	metadata: Record< string, any >;
} ): HorizontalListItem[] =>
	[
		{
			title: __( 'Date', 'woocommerce-payments' ),
			content: charge.created
				? dateI18n(
						'M j, Y, g:ia',
						moment( charge.created * 1000 ).toISOString()
				  )
				: '–',
		},
		{
			title: __( 'Channel', 'woocommerce-payments' ),
			content: (
				<span>
					{ isTapToPay( metadata?.reader_model )
						? getTapToPayChannel( metadata?.platform )
						: getChargeChannel(
								charge.payment_method_details?.type
						  ) }
				</span>
			),
		},
		{
			title: __( 'Customer', 'woocommerce-payments' ),
			content: <CustomerLink customer={ charge.billing_details } />,
		},
		{
			title: __( 'Order', 'woocommerce-payments' ),
			content: <OrderLink order={ charge.order } />,
		},
		wcpaySettings.isSubscriptionsActive && {
			title: __( 'Subscription', 'woocommerce-payments' ),
			content: charge.order?.subscriptions?.length ? (
				charge.order.subscriptions.map( ( subscription, i, all ) => [
					<OrderLink key={ i } order={ subscription } />,
					i !== all.length - 1 && ', ',
				] )
			) : (
				<OrderLink order={ null } />
			),
		},
		{
			title: __( 'Payment method', 'woocommerce-payments' ),
			content: (
				<PaymentMethodDetails
					payment={ charge.payment_method_details }
				/>
			),
		},
		{
			title: __( 'Risk evaluation', 'woocommerce-payments' ),
			content: charge.outcome?.risk_level
				? riskMappings[ charge.outcome.risk_level ]
				: '–',
		},
	].filter( isValueTruthy );

const PaymentDetailsSummary: React.FC< PaymentDetailsSummaryProps > = ( {
	charge = {} as Charge,
	metadata = {},
	isLoading,
	paymentIntent,
} ) => {
	const balance = charge.amount
		? getChargeAmounts( charge )
		: placeholderValues;
	const renderStorePrice =
		charge.currency && balance.currency !== charge.currency;

	const {
		featureFlags: {
			isAuthAndCaptureEnabled,
			isDisputeOnTransactionPageEnabled,
			isRefundControlsEnabled,
		},
	} = useContext( WCPaySettingsContext );

	// We should only fetch the authorization data if the payment is marked for manual capture and it is not already captured.
	// We also need to exclude failed payments and payments that have been refunded, because capture === false in those cases, even
	// if the capture is automatic.
	const shouldFetchAuthorization =
		! charge.captured &&
		charge.status !== 'failed' &&
		charge.amount_refunded === 0 &&
		isAuthAndCaptureEnabled;

	const { authorization } = useAuthorization(
		charge.payment_intent as string,
		charge.order?.number as number,
		shouldFetchAuthorization
	);

	const isFraudOutcomeReview = isOnHoldByFraudTools( charge, paymentIntent );

	const disputeFee =
		charge.dispute && getDisputeFeeFormatted( charge.dispute );

	// Use the balance_transaction fee if available. If not (e.g. authorized but not captured), use the application_fee_amount.
	const transactionFee = charge.balance_transaction
		? {
				fee: charge.balance_transaction.fee,
				currency: charge.balance_transaction.currency,
		  }
		: {
				fee: charge.application_fee_amount,
				currency: charge.currency,
		  };

	// WP translation strings are injected into Moment.js for relative time terms, since Moment's own translation library increases the bundle size significantly.
	moment.updateLocale( 'en', {
		relativeTime: {
			s: __( 'a second', 'woocommerce-payments' ),
			ss: __( '%d seconds', 'woocommerce-payments' ),
			m: __( 'a minute', 'woocommerce-payments' ),
			mm: __( '%d minutes', 'woocommerce-payments' ),
			h: __( 'an hour', 'woocommerce-payments' ),
			hh: __( '%d hours', 'woocommerce-payments' ),
			d: __( 'a day', 'woocommerce-payments' ),
			dd: __( '%d days', 'woocommerce-payments' ),
		},
	} );

	const formattedAmount = formatCurrency(
		charge.amount,
		charge.currency,
		balance.currency
	);

	return (
		<Card>
			<CardBody>
				<div className="payment-details-summary">
					<div className="payment-details-summary__section">
						<p className="payment-details-summary__amount">
							<Loadable
								isLoading={ isLoading }
								placeholder="Amount placeholder"
							>
								{ formattedAmount }
								<span className="payment-details-summary__amount-currency">
									{ charge.currency || 'USD' }
								</span>
								<PaymentStatusChip
									status={ getChargeStatus(
										charge,
										paymentIntent
									) }
								/>
							</Loadable>
						</p>
						<div className="payment-details-summary__breakdown">
							{ renderStorePrice ? (
								<p>
									{ formatExplicitCurrency(
										balance.amount,
										balance.currency
									) }
								</p>
							) : null }
							{ balance.refunded ? (
								<p>
									{ `${
										disputeFee
											? __(
													'Deducted',
													'woocommerce-payments'
											  )
											: __(
													'Refunded',
													'woocommerce-payments'
											  )
									}: ` }
									{ formatExplicitCurrency(
										-balance.refunded,
										balance.currency
									) }
								</p>
							) : (
								''
							) }
							<p>
								<Loadable
									isLoading={ isLoading }
									placeholder="Fee amount"
								>
									{ `${ __(
										'Fees',
										'woocommerce-payments'
									) }: ` }
									{ formatCurrency(
										-balance.fee,
										balance.currency
									) }
									{ disputeFee && (
										<ClickTooltip
											className="payment-details-summary__breakdown__fee-tooltip"
											buttonIcon={ <HelpOutlineIcon /> }
											buttonLabel={ __(
												'Fee breakdown',
												'woocommerce-payments'
											) }
											content={
												<>
													<Flex>
														<label>
															{ __(
																'Transaction fee',
																'woocommerce-payments'
															) }
														</label>
														<span aria-label="Transaction fee">
															{ formatCurrency(
																transactionFee.fee,
																transactionFee.currency
															) }
														</span>
													</Flex>
													<Flex>
														<label>
															{ __(
																'Dispute fee',
																'woocommerce-payments'
															) }
														</label>
														<span aria-label="Dispute fee">
															{ disputeFee }
														</span>
													</Flex>
													<Flex>
														<label>
															{ __(
																'Total fees',
																'woocommerce-payments'
															) }
														</label>
														<span aria-label="Total fees">
															{ formatCurrency(
																balance.fee,
																balance.currency
															) }
														</span>
													</Flex>
												</>
											}
										/>
									) }
								</Loadable>
							</p>
							{ charge.paydown ? (
								<p>
									{ `${ __(
										'Loan repayment',
										'woocommerce-payments'
									) }: ` }
									{ formatExplicitCurrency(
										charge.paydown.amount,
										balance.currency
									) }
								</p>
							) : (
								''
							) }
							<p>
								<Loadable
									isLoading={ isLoading }
									placeholder="Net amount"
								>
									{ `${ __(
										'Net',
										'woocommerce-payments'
									) }: ` }
									{ formatExplicitCurrency(
										charge.paydown
											? balance.net -
													Math.abs(
														charge.paydown.amount
													)
											: balance.net,
										balance.currency
									) }
								</Loadable>
							</p>
						</div>
					</div>
					<div className="payment-details-summary__section">
						{ ! isLoading && isFraudOutcomeReview && (
							<div className="payment-details-summary__fraud-outcome-action">
								<CancelAuthorizationButton
									orderId={ charge.order?.number || 0 }
									paymentIntentId={
										charge.payment_intent || ''
									}
									onClick={ () => {
										wcpayTracks.recordEvent(
											'wcpay_fraud_protection_transaction_reviewed_merchant_blocked',
											{
												payment_intent_id:
													charge.payment_intent,
											}
										);
										wcpayTracks.recordEvent(
											'payments_transactions_details_cancel_charge_button_click',
											{
												payment_intent_id:
													charge.payment_intent,
											}
										);
									} }
								>
									{ __( 'Block transaction' ) }
								</CancelAuthorizationButton>

								<CaptureAuthorizationButton
									buttonIsPrimary
									orderId={ charge.order?.number || 0 }
									paymentIntentId={
										charge.payment_intent || ''
									}
									buttonIsSmall={ false }
									onClick={ () => {
										wcpayTracks.recordEvent(
											'wcpay_fraud_protection_transaction_reviewed_merchant_approved',
											{
												payment_intent_id:
													charge.payment_intent,
											}
										);
										wcpayTracks.recordEvent(
											'payments_transactions_details_capture_charge_button_click',
											{
												payment_intent_id:
													charge.payment_intent,
											}
										);
									} }
								>
									{ __( 'Approve Transaction' ) }
								</CaptureAuthorizationButton>
							</div>
						) }
						<div className="payment-details-summary__id">
							<Loadable
								isLoading={ isLoading }
								placeholder="Payment ID: pi_xxxxxxxxxxxxxxxxxxxxxxxx"
							>
								{ `${ __(
									'Payment ID',
									'woocommerce-payments'
								) }: ` }
								{ charge.payment_intent
									? charge.payment_intent
									: charge.id }
							</Loadable>
						</div>
					</div>
				</div>
			</CardBody>
			<CardDivider />
			<CardBody>
				<LoadableBlock isLoading={ isLoading } numLines={ 4 }>
					<HorizontalList
						items={ composePaymentSummaryItems( {
							charge,
							metadata,
						} ) }
					/>
				</LoadableBlock>
			</CardBody>

			{ isDisputeOnTransactionPageEnabled && charge.dispute && (
				<>
					{ isAwaitingResponse( charge.dispute.status ) ? (
						<DisputeAwaitingResponseDetails
							dispute={ charge.dispute }
							customer={ charge.billing_details }
							chargeCreated={ charge.created }
						/>
					) : (
						<DisputeResolutionFooter dispute={ charge.dispute } />
					) }
				</>
			) }
<<<<<<< HEAD
			{ true && (
				<MissingOrderNotice
					isLoading={ isLoading }
					formattedAmount={ formattedAmount }
				/>
			) }
=======

>>>>>>> b090f6d4
			{ isAuthAndCaptureEnabled &&
				authorization &&
				! authorization.captured && (
					<Loadable isLoading={ isLoading } placeholder="">
						<CardFooter className="payment-details-capture-notice">
							<div className="payment-details-capture-notice__section">
								<div className="payment-details-capture-notice__text">
									{ createInterpolateElement(
										__(
											'You must <a>capture</a> this charge within the next',
											'woocommerce-payments'
										),
										{
											a: (
												// eslint-disable-next-line jsx-a11y/anchor-has-content, react/jsx-no-target-blank
												<a
													href="https://woocommerce.com/document/woopayments/settings-guide/authorize-and-capture/#capturing-authorized-orders"
													target="_blank"
													rel="noreferer"
												/>
											),
										}
									) }{ ' ' }
									<abbr
										title={ dateI18n(
											'M j, Y / g:iA',
											moment
												.utc( authorization.created )
												.add( 7, 'days' ),
											'UTC'
										) }
									>
										<b>
											{ moment
												.utc( authorization.created )
												.add( 7, 'days' )
												.fromNow( true ) }
										</b>
									</abbr>
									{ isFraudOutcomeReview &&
										`. ${ __(
											'Approving this transaction will capture the charge.',
											'woocommerce-payments'
										) }` }
								</div>

								{ ! isFraudOutcomeReview && (
									<div className="payment-details-capture-notice__button">
										<CaptureAuthorizationButton
											orderId={
												charge.order?.number || 0
											}
											paymentIntentId={
												charge.payment_intent || ''
											}
											buttonIsPrimary={ true }
											buttonIsSmall={ false }
											onClick={ () => {
												wcpayTracks.recordEvent(
													'payments_transactions_details_capture_charge_button_click',
													{
														payment_intent_id:
															charge.payment_intent,
													}
												);
											} }
										/>
									</div>
								) }
							</div>
						</CardFooter>
					</Loadable>
				) }
		</Card>
	);
};

const PaymentDetailsSummaryWrapper: React.FC< PaymentDetailsSummaryProps > = (
	props
) => (
	<WCPaySettingsContext.Provider value={ window.wcpaySettings }>
		<PaymentDetailsSummary { ...props } />
	</WCPaySettingsContext.Provider>
);

export default PaymentDetailsSummaryWrapper;<|MERGE_RESOLUTION|>--- conflicted
+++ resolved
@@ -49,16 +49,10 @@
 import { FraudOutcome } from '../../types/fraud-outcome';
 import CancelAuthorizationButton from '../../components/cancel-authorization-button';
 import { PaymentIntent } from '../../types/payment-intents';
-<<<<<<< HEAD
-import DisputeDetails from '../dispute-details';
 import MissingOrderNotice from 'wcpay/payment-details/summary/missing-order-notice';
-import CardNotice from 'wcpay/components/card-notice';
-import { chevronRight } from '@wordpress/icons';
 import _ from 'lodash';
-=======
 import DisputeAwaitingResponseDetails from '../dispute-details/dispute-awaiting-response-details';
 import DisputeResolutionFooter from '../dispute-details/dispute-resolution-footer';
->>>>>>> b090f6d4
 
 declare const window: any;
 
@@ -487,16 +481,12 @@
 					) }
 				</>
 			) }
-<<<<<<< HEAD
 			{ true && (
 				<MissingOrderNotice
 					isLoading={ isLoading }
 					formattedAmount={ formattedAmount }
 				/>
 			) }
-=======
-
->>>>>>> b090f6d4
 			{ isAuthAndCaptureEnabled &&
 				authorization &&
 				! authorization.captured && (
