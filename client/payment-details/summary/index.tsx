--- conflicted
+++ resolved
@@ -5,13 +5,7 @@
  */
 import { __ } from '@wordpress/i18n';
 import { dateI18n } from '@wordpress/date';
-import {
-	Card,
-	CardBody,
-	CardFooter,
-	CardDivider,
-	Button,
-} from '@wordpress/components';
+import { Card, CardBody, CardFooter, CardDivider } from '@wordpress/components';
 import moment from 'moment';
 import React, { useContext } from 'react';
 
@@ -44,6 +38,7 @@
 
 interface PaymentDetailsSummaryProps {
 	charge: Charge;
+	metadata: Record< string, any >;
 	isLoading: boolean;
 	fraudOutcome?: FraudOutcome;
 }
@@ -144,16 +139,8 @@
 	charge,
 	metadata,
 	isLoading,
-<<<<<<< HEAD
 	fraudOutcome,
 } ) => {
-=======
-}: {
-	charge: Charge;
-	metadata: Record< string, any >;
-	isLoading: boolean;
-} ): JSX.Element => {
->>>>>>> f9bfdfbd
 	const balance = charge.amount
 		? getChargeAmounts( charge )
 		: placeholderValues;
@@ -391,7 +378,6 @@
 	);
 };
 
-<<<<<<< HEAD
 const PaymentDetailsSummaryWrapper: React.FC< PaymentDetailsSummaryProps > = (
 	props
 ) => (
@@ -400,17 +386,4 @@
 	</WCPaySettingsContext.Provider>
 );
 
-export default PaymentDetailsSummaryWrapper;
-=======
-export default ( props: {
-	charge: Charge;
-	metadata: Record< string, any >;
-	isLoading: boolean;
-} ): JSX.Element => {
-	return (
-		<WCPaySettingsContext.Provider value={ window.wcpaySettings }>
-			<PaymentDetailsSummary { ...props } />
-		</WCPaySettingsContext.Provider>
-	);
-};
->>>>>>> f9bfdfbd
+export default PaymentDetailsSummaryWrapper;