--- conflicted
+++ resolved
@@ -171,15 +171,10 @@
 		charge.currency && balance.currency !== charge.currency;
 
 	const {
-<<<<<<< HEAD
 		featureFlags: {
 			isAuthAndCaptureEnabled,
-			isDisputeOnTransactionPageEnabled,
 			isRefundControlsEnabled,
 		},
-=======
-		featureFlags: { isAuthAndCaptureEnabled },
->>>>>>> 1417f14d
 	} = useContext( WCPaySettingsContext );
 
 	// We should only fetch the authorization data if the payment is marked for manual capture and it is not already captured.
