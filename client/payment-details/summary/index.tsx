--- conflicted
+++ resolved
@@ -26,11 +26,7 @@
 import { formatCurrency, formatExplicitCurrency } from 'utils/currency';
 import CustomerLink from 'components/customer-link';
 import { useAuthorization } from 'wcpay/data';
-<<<<<<< HEAD
-import CaptureAuthorizationButton from 'transactions/uncaptured/capture-authorization-button';
-=======
 import CaptureAuthorizationButton from 'wcpay/components/capture-authorization-button';
->>>>>>> 150b68f0
 import './style.scss';
 import { Charge } from 'wcpay/types/charges';
 
@@ -116,14 +112,8 @@
 		isCaptured = charge.amount_captured >= charge.amount;
 	}
 	const { authorization } = useAuthorization(
-<<<<<<< HEAD
-		'auth_1234',
-		charge.order?.number || 0,
-		charge.payment_intent || '',
-=======
 		charge.payment_intent || '',
 		charge.order?.number || 0,
->>>>>>> 150b68f0
 		isCaptured
 	);
 
@@ -250,35 +240,6 @@
 					/>
 				</LoadableBlock>
 			</CardBody>
-<<<<<<< HEAD
-			{ authorization && ! authorization.captured && (
-				<Loadable isLoading={ isLoading } placeholder="">
-					<CardFooter className="payment-details-capture-notice">
-						<div className="payment-details-capture-notice__section">
-							<div className="payment-details-capture-notice__text">
-								{ `${ __(
-									'You need to capture this charge before',
-									'woocommerce-payments'
-								) } ` }
-								<b>{ authorization.capture_by }</b>
-							</div>
-							<div className="payment-details-capture-notice__button">
-								<CaptureAuthorizationButton
-									id="auth_1234"
-									orderId={ charge.order?.number || 0 }
-									paymentIntentId={
-										charge.payment_intent || ''
-									}
-									buttonIsPrimary={ true }
-									buttonIsSmall={ false }
-									paymentIsCaptured={ isCaptured }
-								/>
-							</div>
-						</div>
-					</CardFooter>
-				</Loadable>
-			) }
-=======
 			{ displayCaptureAuthorization &&
 				authorization &&
 				! authorization.captured && (
@@ -307,7 +268,6 @@
 						</CardFooter>
 					</Loadable>
 				) }
->>>>>>> 150b68f0
 		</Card>
 	);
 };
