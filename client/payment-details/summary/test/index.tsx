--- conflicted
+++ resolved
@@ -256,7 +256,6 @@
 			expect( container ).toMatchSnapshot();
 		} );
 
-<<<<<<< HEAD
 		test( 'renders the fraud outcome buttons', () => {
 			global.wcpaySettings.isFraudProtectionSettingsEnabled = true;
 
@@ -284,7 +283,6 @@
 
 			const container = renderCharge( charge, {}, false, {
 				paymentIntent: paymentIntentMock,
-				fraudOutcome: latestFraudOutcomeMock,
 			} );
 
 			expect(
@@ -306,10 +304,6 @@
 			).toBeInTheDocument();
 
 			expect( container ).toMatchSnapshot();
-=======
-		const container = renderCharge( charge, {}, false, {
-			paymentIntent: paymentIntentMock,
->>>>>>> 6c40d2b2
 		} );
 	} );
 } );