--- conflicted
+++ resolved
@@ -247,38 +247,14 @@
 
 			const container = renderCharge( charge );
 
-<<<<<<< HEAD
-	test( 'renders the fraud outcome buttons', () => {
-		mockUseAuthorization.mockReturnValueOnce( {
-			authorization: {
-				captured: false,
-				charge_id: 'ch_mock',
-				amount: 1000,
-				currency: 'usd',
-				created: '2019-09-19 17:24:00',
-				order_id: 123,
-				risk_level: 1,
-				customer_country: 'US',
-				customer_email: 'test@example.com',
-				customer_name: 'Test Customer',
-				payment_intent_id: 'pi_mock',
-			},
-			isLoading: false,
-			isRequesting: false,
-			doCaptureAuthorization: jest.fn(),
-			doCancelAuthorization: jest.fn(),
-=======
 			expect(
 				screen.getByRole( 'button', { name: /Capture/i } )
 			).toBeInTheDocument();
 
 			expect( container ).toMatchSnapshot();
->>>>>>> d95dd912
 		} );
 
 		test( 'renders the fraud outcome buttons', () => {
-			global.wcpaySettings.isFraudProtectionSettingsEnabled = true;
-
 			mockUseAuthorization.mockReturnValueOnce( {
 				authorization: {
 					captured: false,
