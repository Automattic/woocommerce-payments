--- conflicted
+++ resolved
@@ -763,7 +763,6 @@
 		} );
 		screen.getByRole( 'button', { name: /View dispute details/i } );
 
-<<<<<<< HEAD
 		// No actions or steps rendered
 		expect( screen.queryByText( /Steps to resolve/i ) ).toBeNull();
 		expect(
@@ -777,37 +776,29 @@
 			} )
 		).toBeNull();
 	} );
-=======
-		test( 'correctly renders dispute details for "warning_needs_response" inquiry disputes', () => {
-			const charge = getBaseCharge();
-			charge.disputed = true;
-			charge.dispute = getBaseDispute();
-			charge.dispute.status = 'warning_needs_response';
-
-			renderCharge( charge );
-
-			// Dispute Notice
-			screen.getByText(
-				/The cardholder claims this is an unauthorized transaction/,
-				{ ignore: '.a11y-speak-region' }
-			);
-
-			// Actions
-			screen.getByRole( 'button', {
-				name: /Submit evidence/i,
-			} );
-			screen.getByRole( 'button', {
-				name: /Issue refund/i,
-			} );
-		} );
-
-		test( 'correctly renders dispute details for "warning_under_review" inquiry disputes', () => {
-			const charge = getBaseCharge();
-			charge.disputed = true;
-			charge.dispute = getBaseDispute();
-			charge.dispute.status = 'warning_under_review';
-			charge.dispute.metadata.__evidence_submitted_at = '1693400000';
->>>>>>> e1b3b62a
+
+	test( 'correctly renders dispute details for "warning_needs_response" inquiry disputes', () => {
+		const charge = getBaseCharge();
+		charge.disputed = true;
+		charge.dispute = getBaseDispute();
+		charge.dispute.status = 'warning_needs_response';
+
+		renderCharge( charge );
+
+		// Dispute Notice
+		screen.getByText(
+			/The cardholder claims this is an unauthorized transaction/,
+			{ ignore: '.a11y-speak-region' }
+		);
+
+		// Actions
+		screen.getByRole( 'button', {
+			name: /Submit evidence/i,
+		} );
+		screen.getByRole( 'button', {
+			name: /Issue refund/i,
+		} );
+	} );
 
 	test( 'correctly renders dispute details for "warning_under_review" inquiry disputes', () => {
 		const charge = getBaseCharge();
