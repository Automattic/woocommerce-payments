--- conflicted
+++ resolved
@@ -162,11 +162,7 @@
 		global.wcpaySettings = {
 			isSubscriptionsActive: false,
 			shouldUseExplicitPrice: false,
-<<<<<<< HEAD
-			zeroDecimalCurrencies: [],
-=======
 			zeroDecimalCurrencies: [ 'jpy' ],
->>>>>>> 07dc42b1
 			connect: {
 				country: 'US',
 			},
