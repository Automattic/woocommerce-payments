/** @format **/

/**
 * External dependencies
 */
import { __ } from '@wordpress/i18n';
import { Card, CardBody, CardHeader } from '@wordpress/components';

/**
 * Internal dependencies.
 */
import Loadable from 'components/loadable';
import CardDetails from './card';
import CardPresentDetails from './card-present';
import BancontactDetails from './bancontact';
<<<<<<< HEAD
import EpsDetails from './eps';
=======
import BecsDetails from './becs';
>>>>>>> 0fd92cf7
import GiropayDetails from './giropay';
import IdealDetails from './ideal';
import P24Details from './p24';
import SepaDetails from './sepa';
import SofortDetails from './sofort';

const detailsComponentMap = {
	card: CardDetails,
	card_present: CardPresentDetails,
	au_becs_debit: BecsDetails,
	bancontact: BancontactDetails,
	eps: EpsDetails,
	giropay: GiropayDetails,
	ideal: IdealDetails,
	p24: P24Details,
	sepa_debit: SepaDetails,
	sofort: SofortDetails,
};

const PaymentDetailsPaymentMethod = ( { charge = {}, isLoading } ) => {
	if (
		! charge.payment_method_details ||
		! charge.payment_method_details.type
	) {
		// Gracefully degrade for malformed charge objects
		return null;
	}

	const type = charge.payment_method_details.type;
	if ( ! ( type in detailsComponentMap ) ) {
		// Gracefully degrade for unrecognized payment method types
		return null;
	}

	const PaymentMethodDetails = detailsComponentMap[ type ];

	return (
		<Card size="large">
			<CardHeader>
				<Loadable
					isLoading={ isLoading }
					value={ __( 'Payment method', 'woocommerce-payments' ) }
				/>
			</CardHeader>
			<CardBody>
				<PaymentMethodDetails
					isLoading={ isLoading }
					charge={ charge }
				/>
			</CardBody>
		</Card>
	);
};

export default PaymentDetailsPaymentMethod;<|MERGE_RESOLUTION|>--- conflicted
+++ resolved
@@ -13,11 +13,8 @@
 import CardDetails from './card';
 import CardPresentDetails from './card-present';
 import BancontactDetails from './bancontact';
-<<<<<<< HEAD
+import BecsDetails from './becs';
 import EpsDetails from './eps';
-=======
-import BecsDetails from './becs';
->>>>>>> 0fd92cf7
 import GiropayDetails from './giropay';
 import IdealDetails from './ideal';
 import P24Details from './p24';
