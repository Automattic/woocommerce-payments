--- conflicted
+++ resolved
@@ -244,15 +244,8 @@
 			pages.push( {
 				container: FraudProtectionAdvancedSettingsPage,
 				path: '/payments/fraud-protection',
-<<<<<<< HEAD
-				wpOpenMenu: 'toplevel_page_woocommerce',
+				wpOpenMenu: menuID,
 				breadcrumbs: [ 'WooPayments' ],
-=======
-				wpOpenMenu: menuID,
-				breadcrumbs: [
-					__( 'WooCommerce Payments', 'woocommerce-payments' ),
-				],
->>>>>>> 19170b23
 				capability: 'manage_woocommerce',
 			} );
 		}
