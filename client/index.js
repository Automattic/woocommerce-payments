/** @format **/

/**
 * External dependencies
 */
import { __ } from '@wordpress/i18n';
import { addFilter } from '@wordpress/hooks';
// Create a dependency on wp-mediaelement. Necessary to prevent a type of JS error.
// See discussion in WCPay PR #1263 in GitHub.
// eslint-disable-next-line import/no-unresolved
import 'wp-mediaelement';

/**
 * Internal dependencies
 */
import './style.scss';
import ConnectAccountPage from 'connect-account-page';
import DepositsPage from 'deposits';
import DepositDetailsPage from 'deposits/details';
import TransactionsPage from 'transactions';
import PaymentDetailsPage from 'payment-details';
import DisputesPage from 'disputes';
import DisputeDetailsPage from 'disputes/details';
import DisputeEvidencePage from 'disputes/evidence';
import AdditionalMethodsPage from 'wcpay/additional-methods-setup';
<<<<<<< HEAD
import MultiCurrencySetupPage from 'wcpay/multi-currency-setup';
=======
import CardReadersPage from 'card-readers';
>>>>>>> 8613c7a8
import OverviewPage from 'overview';
import { getTasks } from 'overview/task-list/tasks';

addFilter(
	'woocommerce_admin_pages_list',
	'woocommerce-payments',
	( pages ) => {
		const { menuID, rootLink } = getMenuSettings();

		const isNavigationEnabled =
			window.wcAdminFeatures && window.wcAdminFeatures.navigation;
		const connectionPageTitle = isNavigationEnabled
			? __( 'WooCommerce Payments', 'woocommerce-payments' )
			: __( 'Connect', 'woocommerce-payments' );

		pages.push( {
			container: ConnectAccountPage,
			path: '/payments/connect',
			wpOpenMenu: menuID,
			breadcrumbs: [ rootLink, connectionPageTitle ],
			navArgs: {
				id: 'wc-payments',
			},
		} );

		pages.push( {
			container: OverviewPage,
			path: '/payments/overview',
			wpOpenMenu: menuID,
			breadcrumbs: [ rootLink, __( 'Overview', 'woocommerce-payments' ) ],
			navArgs: {
				id: 'wc-payments-overview',
			},
		} );

		pages.push( {
			container: DepositsPage,
			path: '/payments/deposits',
			wpOpenMenu: menuID,
			breadcrumbs: [ rootLink, __( 'Deposits', 'woocommerce-payments' ) ],
			navArgs: {
				id: 'wc-payments-deposits',
			},
		} );
		pages.push( {
			container: DepositDetailsPage,
			path: '/payments/deposits/details',
			wpOpenMenu: menuID,
			breadcrumbs: [
				rootLink,
				[
					'/payments/deposits',
					__( 'Deposits', 'woocommerce-payments' ),
				],
				__( 'Deposit details', 'woocommerce-payments' ),
			],
		} );
		pages.push( {
			container: TransactionsPage,
			path: '/payments/transactions',
			wpOpenMenu: menuID,
			breadcrumbs: [
				rootLink,
				__( 'Transactions', 'woocommerce-payments' ),
			],
			navArgs: {
				id: 'wc-payments-transactions',
			},
		} );
		pages.push( {
			container: PaymentDetailsPage,
			path: '/payments/transactions/details',
			wpOpenMenu: menuID,
			breadcrumbs: [
				rootLink,
				[
					'/payments/transactions',
					__( 'Transactions', 'woocommerce-payments' ),
				],
				__( 'Payment details', 'woocommerce-payments' ),
			],
		} );
		pages.push( {
			container: DisputesPage,
			path: '/payments/disputes',
			wpOpenMenu: menuID,
			breadcrumbs: [ rootLink, __( 'Disputes', 'woocommerce-payments' ) ],
			navArgs: {
				id: 'wc-payments-disputes',
			},
		} );
		pages.push( {
			container: DisputeDetailsPage,
			path: '/payments/disputes/details',
			wpOpenMenu: menuID,
			breadcrumbs: [
				rootLink,
				[
					'/payments/disputes',
					__( 'Disputes', 'woocommerce-payments' ),
				],
				__( 'Dispute details', 'woocommerce-payments' ),
			],
		} );
		pages.push( {
			container: DisputeEvidencePage,
			path: '/payments/disputes/challenge',
			wpOpenMenu: menuID,
			breadcrumbs: [
				rootLink,
				[
					'/payments/disputes',
					__( 'Disputes', 'woocommerce-payments' ),
				],
				__( 'Challenge dispute', 'woocommerce-payments' ),
			],
		} );
		pages.push( {
			container: AdditionalMethodsPage,
			path: '/payments/additional-payment-methods',
			wpOpenMenu: menuID,
			breadcrumbs: [
				rootLink,
				__( 'Add additional payment methods', 'woocommerce-payments' ),
			],
		} );
		pages.push( {
<<<<<<< HEAD
			container: MultiCurrencySetupPage,
			path: '/payments/multi-currency-available',
			wpOpenMenu: menuID,
			breadcrumbs: [ rootLink, __( 'Home', 'woocommerce-payments' ) ],
=======
			container: CardReadersPage,
			path: '/payments/card-readers',
			wpOpenMenu: menuID,
			breadcrumbs: [
				rootLink,
				__( 'Card readers', 'woocommerce-payments' ),
			],
			navArgs: {
				id: 'wc-payments-card-readers',
			},
>>>>>>> 8613c7a8
		} );
		return pages;
	}
);

/**
 * Get menu settings based on the top level link being connect or overview
 *
 * @return { { menuID, rootLink } }  Object containing menuID and rootLink
 */
function getMenuSettings() {
	const connectPage = document.querySelector(
		'#toplevel_page_wc-admin-path--payments-connect'
	);
	const topLevelPage = connectPage ? 'connect' : 'overview';

	return {
		menuID: `toplevel_page_wc-admin-path--payments-${ topLevelPage }`,
		rootLink: [
			`/payments/${ topLevelPage }`,
			__( 'Payments', 'woocommerce-payments' ),
		],
	};
}

addFilter(
	'woocommerce_admin_onboarding_task_list',
	'woocommerce-payments',
	( tasks ) => {
		const {
			accountStatus,
			showUpdateDetailsTask,
			featureFlags: { accountOverviewTaskList },
		} = wcpaySettings;

		const wcPayTasks = getTasks( {
			accountStatus,
			showUpdateDetailsTask,
			isAccountOverviewTasksEnabled: Boolean( accountOverviewTaskList ),
		} );

		return [ ...tasks, ...wcPayTasks ];
	}
);<|MERGE_RESOLUTION|>--- conflicted
+++ resolved
@@ -23,11 +23,8 @@
 import DisputeDetailsPage from 'disputes/details';
 import DisputeEvidencePage from 'disputes/evidence';
 import AdditionalMethodsPage from 'wcpay/additional-methods-setup';
-<<<<<<< HEAD
 import MultiCurrencySetupPage from 'wcpay/multi-currency-setup';
-=======
 import CardReadersPage from 'card-readers';
->>>>>>> 8613c7a8
 import OverviewPage from 'overview';
 import { getTasks } from 'overview/task-list/tasks';
 
@@ -155,12 +152,12 @@
 			],
 		} );
 		pages.push( {
-<<<<<<< HEAD
 			container: MultiCurrencySetupPage,
 			path: '/payments/multi-currency-available',
 			wpOpenMenu: menuID,
 			breadcrumbs: [ rootLink, __( 'Home', 'woocommerce-payments' ) ],
-=======
+		} );
+		pages.push( {
 			container: CardReadersPage,
 			path: '/payments/card-readers',
 			wpOpenMenu: menuID,
@@ -171,7 +168,6 @@
 			navArgs: {
 				id: 'wc-payments-card-readers',
 			},
->>>>>>> 8613c7a8
 		} );
 		return pages;
 	}
