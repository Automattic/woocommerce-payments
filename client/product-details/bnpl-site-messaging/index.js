// global Stripe, wcpayStripeSiteMessaging
/**
 * Internal dependencies
 */
import './style.scss';
import WCPayAPI from 'wcpay/checkout/api';

export const initializeBnplSiteMessaging = () => {
	const {
		productVariations,
		country,
		locale,
		accountId,
		publishableKey,
		paymentMethods,
		currencyCode,
		isCart,
		isCartBlock,
		cartTotal,
	} = window.wcpayStripeSiteMessaging;

<<<<<<< HEAD
	let amount;

	if ( isCart || isCartBlock ) {
		amount = parseInt( cartTotal, 10 ) || 0;
	} else {
		amount = parseInt( productVariations.base_product.amount, 10 ) || 0;
	}

	// eslint-disable-next-line no-undef
	const stripe = Stripe( publishableKey );
	let paymentMessageElement;

=======
	const api = new WCPayAPI(
		{
			publishableKey: publishableKey,
			accountId: accountId,
			locale: locale,
		},
		null
	);
>>>>>>> fa5adee0
	const options = {
		amount: amount,
		currency: currencyCode || 'USD',
		paymentMethodTypes: paymentMethods || [],
		countryCode: country, // Customer's country or base country of the store.
	};
<<<<<<< HEAD

	// The cart block will use the Stripe React component to render the payment method messaging.
	if ( ! isCartBlock ) {
		paymentMessageElement = stripe
			.elements()
			.create( 'paymentMethodMessaging', options );
		paymentMessageElement.mount( '#payment-method-message' );
	}
=======
	const paymentMessageElement = api
		.getStripe()
		.elements()
		.create( 'paymentMethodMessaging', options );
	paymentMessageElement.mount( '#payment-method-message' );
>>>>>>> fa5adee0

	// This function converts relative units (rem/em) to pixels based on the current font size.
	function convertToPixels( value, baseFontSize ) {
		const units = value.slice( -2 );
		const numericalValue = parseFloat( value );

		switch ( units ) {
			case 'em': // Convert em units to pixels using the base font size. Covers `em` and `rem` units.
				return `${ numericalValue * baseFontSize }px`;
			case 'px': // Value is already in pixels.
				return value;
			default:
				return '0px'; // Default case to avoid potential errors.
		}
	}

	const priceElement =
		document.querySelector( '.price' ) || // For non-block product templates.
		document.querySelector( '.wp-block-woocommerce-product-price' ); // For block product templates.
	const cartTotalElement = document.querySelector(
		'.cart_totals .shop_table'
	);

	// Only attempt to adjust the margins if the price element is found.
	if ( priceElement || cartTotalElement ) {
		const element = priceElement || cartTotalElement;
		const style = window.getComputedStyle( element );
		let bottomMargin = style.marginBottom;

		// Get the computed font size of the price element for 'em' calculations.
		const fontSize = parseFloat( style.fontSize );

		// Get the computed font size of the `<html>` element for 'rem' calculations.
		const rootFontSize = parseFloat(
			window.getComputedStyle( document.documentElement ).fontSize
		);

		// If the margin is specified in 'em' or 'rem', convert it to pixels
		if ( bottomMargin.endsWith( 'em' ) ) {
			bottomMargin = convertToPixels( bottomMargin, fontSize );
		} else if ( bottomMargin.endsWith( 'rem' ) ) {
			bottomMargin = convertToPixels( bottomMargin, rootFontSize );
		}

		// Set the `--wc-bnpl-margin-bottom` CSS variable to the computed bottom margin of the price element.
		document
			.getElementById( 'payment-method-message' )
			.style.setProperty( '--wc-bnpl-margin-bottom', bottomMargin );

		// When the payment message element is ready, add the `ready` class so the necessary CSS rules are applied.
		paymentMessageElement.on( 'ready', () => {
			document
				.getElementById( 'payment-method-message' )
				.classList.add( 'ready' );
		} );
	}

	return paymentMessageElement;
};<|MERGE_RESOLUTION|>--- conflicted
+++ resolved
@@ -19,7 +19,6 @@
 		cartTotal,
 	} = window.wcpayStripeSiteMessaging;
 
-<<<<<<< HEAD
 	let amount;
 
 	if ( isCart || isCartBlock ) {
@@ -28,11 +27,8 @@
 		amount = parseInt( productVariations.base_product.amount, 10 ) || 0;
 	}
 
-	// eslint-disable-next-line no-undef
-	const stripe = Stripe( publishableKey );
 	let paymentMessageElement;
 
-=======
 	const api = new WCPayAPI(
 		{
 			publishableKey: publishableKey,
@@ -41,29 +37,21 @@
 		},
 		null
 	);
->>>>>>> fa5adee0
+
 	const options = {
 		amount: amount,
 		currency: currencyCode || 'USD',
 		paymentMethodTypes: paymentMethods || [],
 		countryCode: country, // Customer's country or base country of the store.
 	};
-<<<<<<< HEAD
 
-	// The cart block will use the Stripe React component to render the payment method messaging.
-	if ( ! isCartBlock ) {
-		paymentMessageElement = stripe
-			.elements()
-			.create( 'paymentMethodMessaging', options );
-		paymentMessageElement.mount( '#payment-method-message' );
-	}
-=======
-	const paymentMessageElement = api
-		.getStripe()
-		.elements()
-		.create( 'paymentMethodMessaging', options );
-	paymentMessageElement.mount( '#payment-method-message' );
->>>>>>> fa5adee0
+  if ( ! isCartBlock ) {
+    paymentMessageElement = api
+		  .getStripe()
+		  .elements()
+		  .create( 'paymentMethodMessaging', options );
+	  paymentMessageElement.mount( '#payment-method-message' );
+  }
 
 	// This function converts relative units (rem/em) to pixels based on the current font size.
 	function convertToPixels( value, baseFontSize ) {
