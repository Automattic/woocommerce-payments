--- conflicted
+++ resolved
@@ -127,12 +127,8 @@
 
 export interface DisputesSummary {
 	disputesSummary: {
-<<<<<<< HEAD
 		count?: number;
 		store_currencies?: string[];
-=======
-		count: number;
->>>>>>> c829f7cb
 	};
 	isLoading: boolean;
 }
