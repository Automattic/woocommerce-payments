--- conflicted
+++ resolved
@@ -13,48 +13,6 @@
 	accountBusinessURL: string;
 	accountBusinessSupportEmail: string;
 	accountBusinessSupportPhone: string;
-<<<<<<< HEAD
-}
-
-export interface CardReader {
-	id: string;
-	livemode: boolean;
-	device_type: string;
-	label: string;
-	location: string;
-	metadata: Record< string, any >;
-	status: string;
-	is_active: boolean;
-}
-export interface CardReaders {
-	readers: CardReader[];
-	isLoading: boolean;
-}
-
-export interface CardReaderSummary {
-	reader_id: string;
-	count: number;
-	status: string;
-	amount: number;
-	fee: {
-		currency: string;
-	};
-}
-
-export interface CardReaderStats {
-	readers: CardReaderSummary[];
-	chargeError: string;
-	isLoading: boolean;
-}
-
-export interface CardReaderListItem {
-	id: string;
-	device_type: string;
-	is_active: boolean;
-}
-
-export interface CardReaderListItemProps {
-	reader: CardReaderListItem;
 }
 
 export interface CardReaderFileUploadProps {
@@ -66,6 +24,4 @@
 	purpose: string;
 	fileID: string;
 	updateFileID: ( id: string ) => void;
-=======
->>>>>>> 24f7e527
 }