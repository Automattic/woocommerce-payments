--- conflicted
+++ resolved
@@ -28,7 +28,7 @@
 
 export interface PaymentMethodDetails {
 	card?: any;
-	type: 'card';
+	type: 'card_present' | 'card';
 }
 
 export interface Charge {
@@ -64,14 +64,7 @@
 		amount: number;
 	};
 	payment_intent: null | string;
-<<<<<<< HEAD
-	payment_method_details: {
-		card?: any;
-		type: 'card_present' | 'card';
-	};
-=======
 	payment_method_details: PaymentMethodDetails;
->>>>>>> a89f95e1
 	refunded: boolean;
 	refunds: ChargeRefunds;
 	status: string;
