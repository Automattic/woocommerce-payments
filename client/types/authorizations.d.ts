--- conflicted
+++ resolved
@@ -2,20 +2,11 @@
 
 // TODO: refine this type with more detailed information.
 export interface Authorization {
-<<<<<<< HEAD
-	authorization_id: string;
-	authorized_on: string;
-	capture_by: string;
-	captured: boolean;
-	order: OrderDetails;
-	risk_level: RiskLevel | string;
-=======
 	captured: boolean;
 	charge_id: string;
 	created: string;
 	order_id: number;
 	risk_level: number;
->>>>>>> 2028ea70
 	amount: number;
 	customer_name: string;
 	customer_email: string;
@@ -43,8 +34,6 @@
 		[ x: string ]: { data?: AuthorizationsSummary; error?: string };
 	};
 	byId: Record< string, Authorization >;
-<<<<<<< HEAD
-=======
 }
 
 interface AuthorizationsList {
@@ -54,5 +43,9 @@
 interface CaptureAuthorizationApiResponse {
 	id: string;
 	status: string;
->>>>>>> 2028ea70
+}
+
+interface GetAuthorizationApiResponse {
+	payment_intent_id: string;
+	is_captured: boolean;
 }