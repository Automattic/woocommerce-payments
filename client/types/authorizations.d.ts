/**
 * External Dependencies
 */

import { Query } from '@woocommerce/navigation';

export type RiskLevel = 'high' | 'elevated' | 'normal';

export interface Authorization {
	captured: boolean;
	charge_id: string;
	created: string;
	order_id: number;
	risk_level: number;
	amount: number;
	customer_name: string;
	customer_email: string;
	customer_country: string;
	payment_intent_id: string;
}

interface Authorizations {
	authorizations: Authorization[];
	authorizationsError?: string;
	isLoading: boolean;
}

export interface AuthorizationsSummary {
	count?: number;
	total?: number;
	totalAmount?: number;
	currency?: string;
	store_currencies?: string[];
	customer_currencies?: string[];
}

export interface AuthorizationsState {
	summary: {
		[ x: string ]: { data?: AuthorizationsSummary; error?: string };
	};
	byId: Record< string, Authorization >;
}

<<<<<<< HEAD
interface AuthorizationsList {
=======
interface GetAuthorizationsApiResponse {
>>>>>>> 6aba26e5
	data: Authorization[];
}

interface CaptureAuthorizationApiResponse {
	id: string;
	status: string;
}

<<<<<<< HEAD
interface GetAuthorizationApiResponse {
	payment_intent_id: string;
	is_captured: boolean;
=======
export interface UpdateAuthorizationAction {
	type: string;
	data: Authorization;
	query?: Query;
	error?: string;
}

export interface UpdateAuthorizationsAction {
	type: string;
	data: Array< Authorization >;
	query: Query;
	error?: string;
}

export interface UpdateAuthorizationsSummaryAction {
	type: string;
	data: AuthorizationsSummary;
	query: Query;
	error?: string;
}

export interface SetErrorForAuthorizationsAction {
	type: string;
	error: string;
}

export interface SetErrorForAuthorizationsSummaryAction {
	type: string;
	error: string;
>>>>>>> 6aba26e5
}<|MERGE_RESOLUTION|>--- conflicted
+++ resolved
@@ -41,24 +41,20 @@
 	byId: Record< string, Authorization >;
 }
 
-<<<<<<< HEAD
-interface AuthorizationsList {
-=======
-interface GetAuthorizationsApiResponse {
->>>>>>> 6aba26e5
+export interface GetAuthorizationsApiResponse {
 	data: Authorization[];
 }
 
-interface CaptureAuthorizationApiResponse {
+export interface CaptureAuthorizationApiResponse {
 	id: string;
 	status: string;
 }
 
-<<<<<<< HEAD
-interface GetAuthorizationApiResponse {
+export interface GetAuthorizationApiResponse {
 	payment_intent_id: string;
 	is_captured: boolean;
-=======
+}
+
 export interface UpdateAuthorizationAction {
 	type: string;
 	data: Authorization;
@@ -88,5 +84,4 @@
 export interface SetErrorForAuthorizationsSummaryAction {
 	type: string;
 	error: string;
->>>>>>> 6aba26e5
 }