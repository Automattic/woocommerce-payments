/**
 * External Dependencies
 */

import { Query } from '@woocommerce/navigation';

export type RiskLevel = 'high' | 'elevated' | 'normal';

// TODO: refine this type with more detailed information.
export interface Authorization {
	payment_intent_id: string;
	created: string;
	order_id: number;
	risk_level: number;
	amount: number;
	customer_name: string;
	customer_email: string;
	customer_country: string;
	currency: string;
}

interface Authorizations {
	authorizations: Authorization[];
	authorizationsError?: string;
	isLoading: boolean;
}

export interface AuthorizationsSummary {
	count?: number;
	total?: number;
	currency?: string;
<<<<<<< HEAD
	all_currencies?: string[];
=======
	store_currencies?: string[];
	customer_currencies?: string[];
}

export interface UpdateAuthorizationAction {
	type: string;
	data: Authorization;
	query?: Query;
	error?: string;
}

export interface UpdateAuthorizationsAction {
	type: string;
	data: Array< Authorization >;
	query: Query;
	error?: string;
}

export interface UpdateAuthorizationsSummaryAction {
	type: string;
	data: AuthorizationsSummary;
	query: Query;
	error?: string;
}

export interface AuthorizationsState {
	summary: {
		[ x: string ]: { data?: AuthorizationsSummary; error?: string };
	};
>>>>>>> cc46939c
}<|MERGE_RESOLUTION|>--- conflicted
+++ resolved
@@ -29,11 +29,7 @@
 	count?: number;
 	total?: number;
 	currency?: string;
-<<<<<<< HEAD
 	all_currencies?: string[];
-=======
-	store_currencies?: string[];
-	customer_currencies?: string[];
 }
 
 export interface UpdateAuthorizationAction {
@@ -61,5 +57,4 @@
 	summary: {
 		[ x: string ]: { data?: AuthorizationsSummary; error?: string };
 	};
->>>>>>> cc46939c
 }