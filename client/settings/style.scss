--- conflicted
+++ resolved
@@ -9,45 +9,4 @@
 	@include breakpoint( '>960px' ) {
 		padding: 0 56px;
 	}
-<<<<<<< HEAD
-
-	&__section {
-		display: flex;
-		flex-flow: column;
-
-		@include breakpoint( '>800px' ) {
-			flex-flow: row;
-		}
-	}
-
-	&__section + &__section {
-		margin-top: 24px;
-	}
-
-	&__section-details {
-		flex: 0 1 auto;
-		margin-bottom: 12px;
-
-		@include breakpoint( '>800px' ) {
-			flex: 0 0 25%;
-			margin: 0 32px 0 0;
-		}
-
-		h2 {
-			font-size: 16px;
-			line-height: 24px;
-		}
-
-		p {
-			font-size: 13px;
-			line-height: 17.89px;
-			margin: 12px 0;
-		}
-	}
-
-	&__controls {
-		flex: 1 1 auto;
-	}
-=======
->>>>>>> dec589f6
 }