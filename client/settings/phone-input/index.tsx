--- conflicted
+++ resolved
@@ -1,7 +1,7 @@
 /**
  * External dependencies
  */
-import React from 'react';
+import React, { useEffect, useState, useRef } from 'react';
 import { __ } from '@wordpress/i18n';
 // TODO: Remove full path once we find a way to enqueue wc-components in pages other than admin.
 import PhoneNumberInput from '@woocommerce/components/build/phone-number-input';
@@ -35,7 +35,6 @@
 	},
 	isBlocksCheckout,
 	...props
-<<<<<<< HEAD
 }: PhoneInputProps ): JSX.Element => {
 	const handlePhoneInputChange = (
 		newValue: string,
@@ -44,157 +43,22 @@
 	) => {
 		if ( onCountryDropdownClick ) {
 			onCountryDropdownClick();
-=======
-}: PhoneNumberInputProps ): JSX.Element => {
-	const [ focusLost, setFocusLost ] = useState< boolean >( false );
-	const [
-		inputInstance,
-		setInputInstance,
-	] = useState< intlTelInput.Plugin | null >( null );
-	const inputRef = useRef< HTMLInputElement >( null );
-
-	const handlePhoneNumberInputChange = () => {
-		if ( inputInstance ) {
-			onValueChange( inputInstance.getNumber() );
-			onValidationChange( inputInstance.isValidNumber() );
->>>>>>> 26d444d9
 		}
 		onValueChange( e164 );
 		onValidationChange( validatePhoneNumber( e164, country ) );
 	};
 
-<<<<<<< HEAD
-=======
-	const removeInternationalPrefix = ( phone: string ) => {
-		if ( inputInstance ) {
-			return phone.replace(
-				'+' + inputInstance.getSelectedCountryData().dialCode,
-				''
-			);
-		}
-
-		return phone;
-	};
-
-	useEffect( () => {
-		let iti: intlTelInput.Plugin | null = null;
-		const currentRef = inputRef.current;
-
-		const handleCountryChange = () => {
-			if ( iti && ( focusLost || iti.getNumber() ) ) {
-				onValueChange( iti.getNumber() );
-				onValidationChange( iti.isValidNumber() );
-			}
-		};
-
-		let phoneCountries = {
-			initialCountry: 'US',
-			onlyCountries: [],
-		};
-
-		//if in admin panel
-		if ( 'undefined' !== typeof wcpaySettings ) {
-			const accountCountry = wcpaySettings?.accountStatus?.country ?? '';
-			// Special case for Japan: Only Japanese phone numbers are accepted by Stripe
-			if ( accountCountry === 'JP' ) {
-				phoneCountries = {
-					initialCountry: 'JP',
-					// eslint-disable-next-line @typescript-eslint/ban-ts-comment
-					// @ts-ignore
-					onlyCountries: [ 'JP' ],
-				};
-			}
-		}
-
-		if ( currentRef ) {
-			iti = intlTelInput( currentRef, {
-				customPlaceholder: () => '',
-				separateDialCode: true,
-				hiddenInput: 'full',
-				utilsScript: utils,
-				dropdownContainer: document.body,
-				...phoneCountries,
-			} );
-			setInputInstance( iti );
-
-			currentRef.addEventListener( 'countrychange', handleCountryChange );
-
-			const countryList = currentRef
-				.closest( '.iti' )
-				?.querySelector( '.iti__flag-container' );
-			if ( countryList && onCountryDropdownClick ) {
-				countryList.addEventListener( 'click', onCountryDropdownClick );
-			}
-		}
-
-		return () => {
-			if ( iti ) {
-				iti.destroy();
-
-				if ( currentRef ) {
-					currentRef.removeEventListener(
-						'countrychange',
-						handleCountryChange
-					);
-				}
-
-				// Cleanup for country dropdown click event
-				const countryList = currentRef
-					?.closest( '.iti' )
-					?.querySelector( '.iti__flag-container' );
-				if ( countryList && onCountryDropdownClick ) {
-					countryList.removeEventListener(
-						'click',
-						onCountryDropdownClick
-					);
-				}
-			}
-		};
-	}, [
-		onValueChange,
-		onValidationChange,
-		onCountryDropdownClick,
-		focusLost,
-	] );
-
-	useEffect( () => {
-		if (
-			inputInstance &&
-			inputRef.current &&
-			( focusLost || inputInstance.getNumber() )
-		) {
-			onValidationChange( inputInstance.isValidNumber() );
-		}
-	}, [ value, inputInstance, inputRef, onValidationChange, focusLost ] );
-
 	// Wrapping this in a div instead of a fragment because the library we're using for the phone input
 	// alters the DOM and we'll get warnings about "removing content without using React."
->>>>>>> 26d444d9
 	return (
 		<div
 			className={
 				isBlocksCheckout ? 'wc-block-components-text-input' : ''
 			}
 		>
-<<<<<<< HEAD
 			<PhoneNumberInput
 				value={ value }
 				onChange={ handlePhoneInputChange }
-=======
-			<input
-				type="tel"
-				ref={ inputRef }
-				value={ removeInternationalPrefix( value ) }
-				onBlur={ () => {
-					setFocusLost( true );
-				} }
-				onChange={ handlePhoneNumberInputChange }
-				placeholder={ __( 'Mobile number', 'woocommerce-payments' ) }
-				aria-label={
-					inputProps.ariaLabel ||
-					__( 'Mobile phone number', 'woocommerce-payments' )
-				}
->>>>>>> 26d444d9
 				name={ inputProps.name }
 				id={ inputProps.id }
 				className="phone-input"
