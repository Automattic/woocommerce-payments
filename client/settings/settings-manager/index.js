--- conflicted
+++ resolved
@@ -238,28 +238,16 @@
 					</LoadableSettingsSection>
 				</div>
 			</SettingsSection>
-<<<<<<< HEAD
-			<SettingsSection description={ FraudProtectionDescription }>
+			<SettingsSection
+				description={ FraudProtectionDescription }
+				id="fp-settings"
+			>
 				<LoadableSettingsSection numLines={ 20 }>
 					<ErrorBoundary>
 						<FraudProtection />
 					</ErrorBoundary>
 				</LoadableSettingsSection>
 			</SettingsSection>
-=======
-			{ wcpaySettings.isFraudProtectionSettingsEnabled && (
-				<SettingsSection
-					description={ FraudProtectionDescription }
-					id="fp-settings"
-				>
-					<LoadableSettingsSection numLines={ 20 }>
-						<ErrorBoundary>
-							<FraudProtection />
-						</ErrorBoundary>
-					</LoadableSettingsSection>
-				</SettingsSection>
-			) }
->>>>>>> d95dd912
 			<AdvancedSettings />
 			<SaveSettingsSection disabled={ ! isTransactionInputsValid } />
 		</SettingsLayout>
