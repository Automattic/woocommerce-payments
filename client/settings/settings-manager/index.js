/** @format */
/**
 * External dependencies
 */
import { Button, ExternalLink } from '@wordpress/components';
import { __ } from '@wordpress/i18n';
<<<<<<< HEAD
import React from 'react';

/**
 * Internal dependencies
 */
import './style.scss';
import { LoadableBlock } from '../../components/loadable';
import { useSettings } from '../../data';
=======
import React, { useState } from 'react';
import { ExternalLink } from '@wordpress/components';
/**
 * Internal dependencies
 */
import Banner from '../../banner';
>>>>>>> bfce40f5
import PaymentMethods from '../../payment-methods';
import SettingsSection from '../settings-section';
import DigitalWallets from '../digital-wallets';
import GeneralSettings from '../general-settings';
import TestModeSettings from '../test-mode-settings';
import ApplePayIcon from '../../gateway-icons/apple-pay';
import GooglePayIcon from '../../gateway-icons/google-pay';

const PaymentMethodsDescription = () => (
	<>
		<h2>
			{ __( 'Payments accepted on checkout', 'woocommerce-payments' ) }
		</h2>
		<p>
			{ __(
				'Add and edit payments available to customers at checkout. Drag & drop to reorder.',
				'woocommerce-payments'
			) }
		</p>
	</>
);

const DigitalWalletsDescription = () => (
	<>
		<h2>
			{ __(
				'Digital wallets & express payment methods',
				'woocommerce-payments'
			) }
		</h2>
		<ul className="settings-section__icons">
			<li>
				<ApplePayIcon />
			</li>
			<li>
				<GooglePayIcon />
			</li>
		</ul>
		<p>
			{ __(
				'Let customers use express payment methods and digital wallets like Apple Pay and Google Pay for fast & easy checkouts.',
				'woocommerce-payments'
			) }
		</p>
		<ExternalLink href="https://docs.woocommerce.com/document/payments/apple-pay/">
			{ __( 'Learn more', 'woocommerce-payments' ) }
		</ExternalLink>
	</>
);

const GeneralSettingsDescription = () => (
	<>
		<h2>{ __( 'General settings', 'woocommerce-payments' ) }</h2>
		<p>
			{ __(
				"Change WooCommerce Payments settings and update your store's configuration to ensure smooth transactions.",
				'woocommerce-payments'
			) }
		</p>
		<ExternalLink href="https://docs.woocommerce.com/document/payments/faq/">
			{ __( 'View Frequently Asked Questions', 'woocommerce-payments' ) }
		</ExternalLink>
	</>
);

const SettingsManager = ( { accountStatus = {} } ) => {
	const { saveSettings, isSaving, isLoading } = useSettings();

	return (
<<<<<<< HEAD
		<div className="settings-manager">
			<SettingsSection Description={ PaymentMethodsDescription }>
				<LoadableBlock isLoading={ isLoading } numLines={ 20 }>
					<PaymentMethods />
				</LoadableBlock>
			</SettingsSection>
			<SettingsSection Description={ DigitalWalletsDescription }>
				<DigitalWallets />
			</SettingsSection>
			<SettingsSection Description={ GeneralSettingsDescription }>
				<LoadableBlock isLoading={ isLoading } numLines={ 20 }>
					<GeneralSettings
						accountLink={ accountStatus.accountLink }
					/>
				</LoadableBlock>
			</SettingsSection>
			<SettingsSection>
				<TestModeSettings />
			</SettingsSection>
			<SettingsSection className="settings-manager__buttons">
				<Button
					isPrimary
					isBusy={ isSaving }
					disabled={ isSaving || isLoading }
					onClick={ saveSettings }
				>
					{ __( 'Save changes', 'woocommerce-payments' ) }
				</Button>
			</SettingsSection>
		</div>
=======
		<>
			<Banner />
			<div className="settings-manager">
				<SettingsSection Description={ PaymentMethodsDescription }>
					<PaymentMethods
						enabledMethodIds={ enabledPaymentMethodIds }
						onEnabledMethodIdsChange={ setEnabledPaymentMethodIds }
					/>
				</SettingsSection>
				<SettingsSection Description={ DigitalWalletsDescription }>
					<DigitalWallets />
				</SettingsSection>
				<SettingsSection Description={ GeneralSettingsDescription }>
					<GeneralSettings
						accountLink={ accountStatus.accountLink }
					/>
				</SettingsSection>
				<SettingsSection>
					<TestModeSettings />
				</SettingsSection>
			</div>
		</>
>>>>>>> bfce40f5
	);
};

export default SettingsManager;<|MERGE_RESOLUTION|>--- conflicted
+++ resolved
@@ -4,7 +4,6 @@
  */
 import { Button, ExternalLink } from '@wordpress/components';
 import { __ } from '@wordpress/i18n';
-<<<<<<< HEAD
 import React from 'react';
 
 /**
@@ -13,14 +12,7 @@
 import './style.scss';
 import { LoadableBlock } from '../../components/loadable';
 import { useSettings } from '../../data';
-=======
-import React, { useState } from 'react';
-import { ExternalLink } from '@wordpress/components';
-/**
- * Internal dependencies
- */
 import Banner from '../../banner';
->>>>>>> bfce40f5
 import PaymentMethods from '../../payment-methods';
 import SettingsSection from '../settings-section';
 import DigitalWallets from '../digital-wallets';
@@ -90,61 +82,39 @@
 	const { saveSettings, isSaving, isLoading } = useSettings();
 
 	return (
-<<<<<<< HEAD
-		<div className="settings-manager">
-			<SettingsSection Description={ PaymentMethodsDescription }>
-				<LoadableBlock isLoading={ isLoading } numLines={ 20 }>
-					<PaymentMethods />
-				</LoadableBlock>
-			</SettingsSection>
-			<SettingsSection Description={ DigitalWalletsDescription }>
-				<DigitalWallets />
-			</SettingsSection>
-			<SettingsSection Description={ GeneralSettingsDescription }>
-				<LoadableBlock isLoading={ isLoading } numLines={ 20 }>
-					<GeneralSettings
-						accountLink={ accountStatus.accountLink }
-					/>
-				</LoadableBlock>
-			</SettingsSection>
-			<SettingsSection>
-				<TestModeSettings />
-			</SettingsSection>
-			<SettingsSection className="settings-manager__buttons">
-				<Button
-					isPrimary
-					isBusy={ isSaving }
-					disabled={ isSaving || isLoading }
-					onClick={ saveSettings }
-				>
-					{ __( 'Save changes', 'woocommerce-payments' ) }
-				</Button>
-			</SettingsSection>
-		</div>
-=======
 		<>
 			<Banner />
 			<div className="settings-manager">
 				<SettingsSection Description={ PaymentMethodsDescription }>
-					<PaymentMethods
-						enabledMethodIds={ enabledPaymentMethodIds }
-						onEnabledMethodIdsChange={ setEnabledPaymentMethodIds }
-					/>
+					<LoadableBlock isLoading={ isLoading } numLines={ 20 }>
+						<PaymentMethods />
+					</LoadableBlock>
 				</SettingsSection>
 				<SettingsSection Description={ DigitalWalletsDescription }>
 					<DigitalWallets />
 				</SettingsSection>
 				<SettingsSection Description={ GeneralSettingsDescription }>
-					<GeneralSettings
-						accountLink={ accountStatus.accountLink }
-					/>
+					<LoadableBlock isLoading={ isLoading } numLines={ 20 }>
+						<GeneralSettings
+							accountLink={ accountStatus.accountLink }
+						/>
+					</LoadableBlock>
 				</SettingsSection>
 				<SettingsSection>
 					<TestModeSettings />
 				</SettingsSection>
+				<SettingsSection className="settings-manager__buttons">
+					<Button
+						isPrimary
+						isBusy={ isSaving }
+						disabled={ isSaving || isLoading }
+						onClick={ saveSettings }
+					>
+						{ __( 'Save changes', 'woocommerce-payments' ) }
+					</Button>
+				</SettingsSection>
 			</div>
 		</>
->>>>>>> bfce40f5
 	);
 };
 
