--- conflicted
+++ resolved
@@ -11,21 +11,13 @@
  */
 import DigitalWalletsSettings from '../digital-wallets-settings';
 import {
-<<<<<<< HEAD
-	useDigitalWalletsButtonActionType,
-=======
 	useDigitalWalletsButtonType,
->>>>>>> 63f92730
 	useDigitalWalletsButtonSize,
 	useDigitalWalletsButtonTheme,
 } from '../../../data';
 
 jest.mock( '../../../data', () => ( {
-<<<<<<< HEAD
-	useDigitalWalletsButtonActionType: jest.fn().mockReturnValue( [ 'buy' ] ),
-=======
 	useDigitalWalletsButtonType: jest.fn().mockReturnValue( [ 'buy' ] ),
->>>>>>> 63f92730
 	useDigitalWalletsButtonSize: jest.fn().mockReturnValue( [ 'default' ] ),
 	useDigitalWalletsButtonTheme: jest.fn().mockReturnValue( [ 'dark' ] ),
 } ) );
@@ -58,21 +50,12 @@
 	} );
 
 	it( 'triggers the hooks when the settings are being interacted with', () => {
-<<<<<<< HEAD
-		const setButtonActionTypeMock = jest.fn();
-		const setButtonSizeMock = jest.fn();
-		const setButtonThemeMock = jest.fn();
-		useDigitalWalletsButtonActionType.mockReturnValue( [
-			'buy',
-			setButtonActionTypeMock,
-=======
 		const setButtonTypeMock = jest.fn();
 		const setButtonSizeMock = jest.fn();
 		const setButtonThemeMock = jest.fn();
 		useDigitalWalletsButtonType.mockReturnValue( [
 			'buy',
 			setButtonTypeMock,
->>>>>>> 63f92730
 		] );
 		useDigitalWalletsButtonSize.mockReturnValue( [
 			'default',
@@ -85,11 +68,7 @@
 
 		render( <DigitalWalletsSettings /> );
 
-<<<<<<< HEAD
-		expect( setButtonActionTypeMock ).not.toHaveBeenCalled();
-=======
 		expect( setButtonTypeMock ).not.toHaveBeenCalled();
->>>>>>> 63f92730
 		expect( setButtonSizeMock ).not.toHaveBeenCalled();
 		expect( setButtonThemeMock ).not.toHaveBeenCalled();
 
@@ -97,11 +76,7 @@
 		expect( setButtonThemeMock ).toHaveBeenCalledWith( 'light' );
 
 		userEvent.click( screen.getByLabelText( 'Book' ) );
-<<<<<<< HEAD
-		expect( setButtonActionTypeMock ).toHaveBeenCalledWith( 'book' );
-=======
 		expect( setButtonTypeMock ).toHaveBeenCalledWith( 'book' );
->>>>>>> 63f92730
 
 		userEvent.click( screen.getByLabelText( 'Large (56 px)' ) );
 		expect( setButtonSizeMock ).toHaveBeenCalledWith( 'large' );
