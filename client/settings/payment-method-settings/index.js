/** @format */
/**
 * External dependencies
 */
import { __ } from '@wordpress/i18n';
import { ExternalLink } from '@wordpress/components';

/**
 * Internal dependencies
 */
import './index.scss';
import SettingsSection from '../settings-section';
import { getPaymentSettingsUrl } from '../../utils';
import DigitalWalletsSettings from './digital-wallets-settings';
<<<<<<< HEAD
import SettingsLayout from '../settings-layout';
=======
import Banner from '../../banner';
import { useSettings } from '../../data';
import { LoadableBlock } from '../../components/loadable';
import React from 'react';
import SaveSettingsSection from '../save-settings-section';
>>>>>>> eeef2216

/* eslint-disable camelcase */
const methods = {
	woocommerce_payments_digital_wallets: {
		title: 'Express checkouts',
		description: () => (
			<>
				<h2>{ __( 'Express checkouts', 'woocommerce-payments' ) }</h2>
				<p>
					{ __(
						'Decide how buttons for digital wallets like Apple Pay and Google Pay are displayed in your store.',
						'woocommerce-payments'
					) }
				</p>
				<p>
					<ExternalLink href="https://developer.apple.com/design/human-interface-guidelines/apple-pay/overview/introduction/">
						{ __(
							'View Apple Pay Guidelines',
							'woocommerce-payments'
						) }
					</ExternalLink>
				</p>
				<p>
					<ExternalLink href="https://developers.google.com/pay/api/web/guides/brand-guidelines">
						{ __(
							'View Google Pay Guidelines',
							'woocommerce-payments'
						) }
					</ExternalLink>
				</p>
			</>
		),
		controls: () => <DigitalWalletsSettings />,
	},
};
/* eslint-enable camelcase */

const PaymentMethodSettings = ( { methodId } ) => {
	const method = methods[ methodId ];
	const { isLoading } = useSettings();

	if ( ! method ) {
		return (
			<p>
				{ __(
					'Invalid payment method ID specified.',
					'woocommerce-payments'
				) }
			</p>
		);
	}

	const { title, description: Description, controls: Controls } = method;

	return (
		<SettingsLayout>
			<h2 className="payment-method-settings__breadcrumbs">
				<a href={ getPaymentSettingsUrl() }>
					{ __( 'WooCommerce Payments', 'woocommerce-payments' ) }
				</a>{ ' ' }
				&gt; <span>{ title }</span>
			</h2>

			<SettingsSection Description={ Description }>
				<LoadableBlock isLoading={ isLoading } numLines={ 30 }>
					<Controls />
				</LoadableBlock>
			</SettingsSection>
<<<<<<< HEAD
		</SettingsLayout>
=======

			<SaveSettingsSection />
		</div>
>>>>>>> eeef2216
	);
};

export default PaymentMethodSettings;<|MERGE_RESOLUTION|>--- conflicted
+++ resolved
@@ -2,6 +2,7 @@
 /**
  * External dependencies
  */
+import React from 'react';
 import { __ } from '@wordpress/i18n';
 import { ExternalLink } from '@wordpress/components';
 
@@ -12,15 +13,10 @@
 import SettingsSection from '../settings-section';
 import { getPaymentSettingsUrl } from '../../utils';
 import DigitalWalletsSettings from './digital-wallets-settings';
-<<<<<<< HEAD
 import SettingsLayout from '../settings-layout';
-=======
-import Banner from '../../banner';
 import { useSettings } from '../../data';
 import { LoadableBlock } from '../../components/loadable';
-import React from 'react';
 import SaveSettingsSection from '../save-settings-section';
->>>>>>> eeef2216
 
 /* eslint-disable camelcase */
 const methods = {
@@ -89,13 +85,9 @@
 					<Controls />
 				</LoadableBlock>
 			</SettingsSection>
-<<<<<<< HEAD
-		</SettingsLayout>
-=======
 
 			<SaveSettingsSection />
-		</div>
->>>>>>> eeef2216
+		</SettingsLayout>
 	);
 };
 
