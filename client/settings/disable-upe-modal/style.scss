.disable-modal-section {
<<<<<<< HEAD
	.payment-method {
		padding: 16px 24px 14px 24px;
		box-shadow: none;
=======
	.disable-modal-help-notice {
		background: #f0f6fc;
		padding: 16px;
		border-radius: 4px;
		display: flex;
		align-items: center;
		align-content: center;
		justify-content: flex-start;
		flex-direction: row;

		p {
			display: inline;
			margin: 0 0 0 20px;
		}

		.disable-help-icon {
			display: inline;
			color: #007cba;
		}
	}

	.deactivating-payment-methods-list {
		min-height: 150px;
>>>>>>> 15ad9e2c

		> * {
			&:not( :last-child ) {
				margin-bottom: $grid-unit-10;
			}
		}
	}
}<|MERGE_RESOLUTION|>--- conflicted
+++ resolved
@@ -1,33 +1,6 @@
 .disable-modal-section {
-<<<<<<< HEAD
-	.payment-method {
-		padding: 16px 24px 14px 24px;
-		box-shadow: none;
-=======
-	.disable-modal-help-notice {
-		background: #f0f6fc;
-		padding: 16px;
-		border-radius: 4px;
-		display: flex;
-		align-items: center;
-		align-content: center;
-		justify-content: flex-start;
-		flex-direction: row;
-
-		p {
-			display: inline;
-			margin: 0 0 0 20px;
-		}
-
-		.disable-help-icon {
-			display: inline;
-			color: #007cba;
-		}
-	}
-
 	.deactivating-payment-methods-list {
 		min-height: 150px;
->>>>>>> 15ad9e2c
 
 		> * {
 			&:not( :last-child ) {
