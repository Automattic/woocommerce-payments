--- conflicted
+++ resolved
@@ -70,7 +70,6 @@
 	);
 }
 
-<<<<<<< HEAD
 const paymentMethodSettingsContainer = document.getElementById(
 	'wcpay-payment-method-settings-container'
 );
@@ -83,28 +82,6 @@
 	);
 }
 
-// Payment Request button settings migrated and adapted from Stripe gateway extension.
-const findParent = ( el, selector ) => {
-	while (
-		( el = el.parentElement ) &&
-		! ( el.matches || el.matchesSelector ).call( el, selector )
-	);
-
-	return el;
-};
-
-const toggleDisplay = ( el, display ) => {
-	if ( el instanceof Element || el instanceof HTMLElement ) {
-		if ( display ) {
-			el.style.display = '';
-		} else {
-			el.style.display = 'none';
-		}
-	}
-};
-
-=======
->>>>>>> 30c371fa
 const paymentRequest = document.getElementById(
 	'woocommerce_woocommerce_payments_payment_request'
 );
