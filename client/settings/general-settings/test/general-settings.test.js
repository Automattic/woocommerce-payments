/**
 * External dependencies
 */
import { fireEvent, render, screen } from '@testing-library/react';

/**
 * Internal dependencies
 */
import GeneralSettings from '..';
import {
	useDevMode,
	useIsWCPayEnabled,
	useTestMode,
	useGetAvailablePaymentMethodIds,
} from 'wcpay/data';

jest.mock( 'wcpay/data', () => ( {
	useDevMode: jest.fn(),
	useIsWCPayEnabled: jest.fn(),
	useTestMode: jest.fn(),
<<<<<<< HEAD
	useEnabledPaymentMethodIds: jest.fn().mockReturnValue( [ [ 'card' ] ] ),
	useWooPayEnabledSettings: jest.fn().mockReturnValue( [ false ] ),
	usePaymentRequestEnabledSettings: jest.fn().mockReturnValue( [ false ] ),
=======
	useGetAvailablePaymentMethodIds: jest.fn(),
>>>>>>> 56b12489
} ) );

describe( 'GeneralSettings', () => {
	beforeEach( () => {
		useDevMode.mockReturnValue( false );
		useIsWCPayEnabled.mockReturnValue( [ false, jest.fn() ] );
		useTestMode.mockReturnValue( [ false, jest.fn() ] );
		useGetAvailablePaymentMethodIds.mockReturnValue( [ 'card' ] );
	} );

	it( 'renders', () => {
		render( <GeneralSettings /> );

		expect(
			screen.queryByText( 'Enable WooPayments' )
		).toBeInTheDocument();
		expect( screen.queryByText( 'Enable test mode' ) ).toBeInTheDocument();
	} );

	it.each( [ [ true ], [ false ] ] )(
		'displays WCPay enabled = %s state from data store',
		( isEnabled ) => {
			useIsWCPayEnabled.mockReturnValue( [ isEnabled ] );

			render( <GeneralSettings /> );

			const enableWCPayCheckbox = screen.getByLabelText(
				'Enable WooPayments'
			);

			let expectation = expect( enableWCPayCheckbox );
			if ( ! isEnabled ) {
				expectation = expectation.not;
			}
			expectation.toBeChecked();
		}
	);

	it( 'updates WCPay enabled state to true when toggling checkbox', () => {
		const updateIsWCPayEnabledMock = jest.fn();
		useIsWCPayEnabled.mockReturnValue( [
			false,
			updateIsWCPayEnabledMock,
		] );

		render( <GeneralSettings /> );

		fireEvent.click( screen.getByLabelText( 'Enable WooPayments' ) );

		expect(
			screen.queryByText(
				/WooPayments is currently powering multiple popular payment methods on your store.*/i
			)
		).not.toBeInTheDocument();
		expect( updateIsWCPayEnabledMock ).toHaveBeenCalledWith( true );
	} );

	it( 'shows confirmation modal and disables WooPayments when toggling checkbox', () => {
		const updateIsWCPayEnabledMock = jest.fn();
		useIsWCPayEnabled.mockReturnValue( [ true, updateIsWCPayEnabledMock ] );

		render( <GeneralSettings /> );

		fireEvent.click( screen.getByLabelText( 'Enable WooPayments' ) );

		expect(
			screen.queryByText(
				/WooPayments is currently powering multiple popular payment methods on your store.*/i
			)
		).toBeInTheDocument();
		expect( updateIsWCPayEnabledMock ).not.toHaveBeenCalled();

		fireEvent.click( screen.getByText( 'Disable' ) );

		expect(
			screen.queryByText(
				/WooPayments is currently powering multiple popular payment methods on your store.*/i
			)
		).not.toBeInTheDocument();
		expect( updateIsWCPayEnabledMock ).toHaveBeenCalledWith( false );
	} );

	it.each( [ [ true ], [ false ] ] )(
		'display of CheckBox when initial Test Mode = %s',
		( isEnabled ) => {
			useTestMode.mockReturnValue( [ isEnabled, jest.fn() ] );
			render( <GeneralSettings /> );
			const enableTestModeCheckbox = screen.getByLabelText(
				'Enable test mode'
			);

			let expectation = expect( enableTestModeCheckbox );
			if ( ! isEnabled ) {
				expectation = expectation.not;
			}
			expectation.toBeChecked();
		}
	);

	it.each( [ [ true ], [ false ] ] )(
		'Checks Confirmation Modal display when initial Test Mode = %s',
		( isEnabled ) => {
			useTestMode.mockReturnValue( [ isEnabled, jest.fn() ] );
			render( <GeneralSettings /> );
			const enableTestModeCheckbox = screen.getByLabelText(
				'Enable test mode'
			);
			fireEvent.click( enableTestModeCheckbox );

			let expectation = expect(
				screen.queryByText(
					'Are you sure you want to enable test mode?'
				)
			);
			if ( isEnabled ) {
				expectation = expectation.not;
			}
			expectation.toBeInTheDocument();
		}
	);
} );<|MERGE_RESOLUTION|>--- conflicted
+++ resolved
@@ -18,13 +18,9 @@
 	useDevMode: jest.fn(),
 	useIsWCPayEnabled: jest.fn(),
 	useTestMode: jest.fn(),
-<<<<<<< HEAD
 	useEnabledPaymentMethodIds: jest.fn().mockReturnValue( [ [ 'card' ] ] ),
 	useWooPayEnabledSettings: jest.fn().mockReturnValue( [ false ] ),
 	usePaymentRequestEnabledSettings: jest.fn().mockReturnValue( [ false ] ),
-=======
-	useGetAvailablePaymentMethodIds: jest.fn(),
->>>>>>> 56b12489
 } ) );
 
 describe( 'GeneralSettings', () => {
