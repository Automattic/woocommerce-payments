/** @format */
/**
 * External dependencies
 */
import React from 'react';
import { __ } from '@wordpress/i18n';
import { Card, CheckboxControl, TextControl } from '@wordpress/components';

/**
 * Internal dependencies
 */
import CardBody from '../card-body';
import PlatformCheckoutFileUpload from './file-upload';
import PlatformCheckoutPreview from './platform-checkout-preview';
import {
	usePlatformCheckoutEnabledSettings,
	usePlatformCheckoutCustomMessage,
	usePlatformCheckoutStoreLogo,
	usePlatformCheckoutLocations,
} from 'wcpay/data';
import GeneralPaymentRequestButtonSettings from './general-payment-request-button-settings';

const CUSTOM_MESSAGE_MAX_LENGTH = 100;

const PlatformCheckoutSettings = ( { section } ) => {
	const [
		isPlatformCheckoutEnabled,
		updateIsPlatformCheckoutEnabled,
	] = usePlatformCheckoutEnabledSettings();

	const [
		platformCheckoutCustomMessage,
		setPlatformCheckoutCustomMessage,
	] = usePlatformCheckoutCustomMessage();

	const [
		platformCheckoutStoreLogo,
		setPlatformCheckoutStoreLogo,
	] = usePlatformCheckoutStoreLogo();

	const [
		platformCheckoutLocations,
		updatePlatformCheckoutLocations,
	] = usePlatformCheckoutLocations();

	const makeLocationChangeHandler = ( location ) => ( isChecked ) => {
		if ( isChecked ) {
			updatePlatformCheckoutLocations( [
				...platformCheckoutLocations,
				location,
			] );
		} else {
			updatePlatformCheckoutLocations(
				platformCheckoutLocations.filter(
					( name ) => name !== location
				)
			);
		}
	};

	return (
		<Card className="platform-checkout-settings">
			{ 'enable' === section && (
				<CardBody>
					<CheckboxControl
						checked={ isPlatformCheckoutEnabled }
						onChange={ updateIsPlatformCheckoutEnabled }
						label={ __( 'Enable WooPay', 'woocommerce-payments' ) }
						help={ __(
							'When enabled, customers will be able to checkout using WooPay',
							'woocommerce-payments'
						) }
					/>
					<h4>
						{ __(
<<<<<<< HEAD
							'Enable WooPay on selected pages',
=======
							'Enable WooPay button on selected pages',
>>>>>>> aed77994
							'woocommerce-payments'
						) }
					</h4>
					<ul className="payment-request-settings__location">
						<li>
							<CheckboxControl
								disabled={ ! isPlatformCheckoutEnabled }
								checked={
									isPlatformCheckoutEnabled &&
									platformCheckoutLocations.includes(
										'checkout'
									)
								}
								onChange={ makeLocationChangeHandler(
									'checkout'
								) }
								label={ __(
									'Checkout Page',
									'woocommerce-payments'
								) }
							/>
						</li>
						<li>
							<CheckboxControl
								disabled={ ! isPlatformCheckoutEnabled }
								checked={
									isPlatformCheckoutEnabled &&
									platformCheckoutLocations.includes(
										'product'
									)
								}
								onChange={ makeLocationChangeHandler(
									'product'
								) }
								label={ __(
									'Product Page',
									'woocommerce-payments'
								) }
							/>
						</li>
						<li>
							<CheckboxControl
								disabled={ ! isPlatformCheckoutEnabled }
								checked={
									isPlatformCheckoutEnabled &&
									platformCheckoutLocations.includes( 'cart' )
								}
								onChange={ makeLocationChangeHandler( 'cart' ) }
								label={ __(
									'Cart Page',
									'woocommerce-payments'
								) }
							/>
						</li>
					</ul>
				</CardBody>
			) }

			{ 'appearance' === section && (
				<CardBody style={ { marginTop: 12 } }>
					<div className="platform-checkout-settings__preview">
						<PlatformCheckoutPreview
							storeName={ wcSettings.siteTitle }
							storeLogo={ platformCheckoutStoreLogo }
						></PlatformCheckoutPreview>
						<div className="platform-checkout-settings__preview-fade"></div>
					</div>
					<div className="platform-checkout-settings__custom-message-wrapper">
						<h4>
							{ __(
								'Store logo on checkout',
								'woocommerce-payments'
							) }
						</h4>
						<PlatformCheckoutFileUpload
							fieldKey="woopay-store-logo"
							accept="image/png, image/jpeg"
							disabled={ false }
							help={ __(
								'Use a custom logo to WooPay if the one taken from your store doesn’t look right.' +
									' For best results, upload a high-resolution horizontal image' +
									' with white or transparent background.',
								'woocommerce-payments'
							) }
							purpose="business_logo"
							fileID={ platformCheckoutStoreLogo }
							updateFileID={ setPlatformCheckoutStoreLogo }
						/>
					</div>
					<div className="platform-checkout-settings__custom-message-wrapper">
						<h4>
							{ __( 'Custom message', 'woocommerce-payments' ) }
						</h4>
						<TextControl
							help={ __(
								'Inform your customers about the return, refund, and exchange policy, or include any other useful' +
									' message. Note that you can add plain text and links, but not images.',
								'woocommerce-payments'
							) }
							value={ platformCheckoutCustomMessage }
							onChange={ setPlatformCheckoutCustomMessage }
							maxLength={ CUSTOM_MESSAGE_MAX_LENGTH }
						/>
						<span
							className="input-help-text light-text"
							aria-hidden="true"
						>
							{ `${ platformCheckoutCustomMessage.length } / ${ CUSTOM_MESSAGE_MAX_LENGTH }` }
						</span>
					</div>
				</CardBody>
			) }

			{ 'general' === section && (
				<GeneralPaymentRequestButtonSettings type="woopay" />
			) }
		</Card>
	);
};

export default PlatformCheckoutSettings;<|MERGE_RESOLUTION|>--- conflicted
+++ resolved
@@ -73,11 +73,7 @@
 					/>
 					<h4>
 						{ __(
-<<<<<<< HEAD
-							'Enable WooPay on selected pages',
-=======
 							'Enable WooPay button on selected pages',
->>>>>>> aed77994
 							'woocommerce-payments'
 						) }
 					</h4>
