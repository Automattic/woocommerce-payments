/** @format */
/**
 * External dependencies
 */
import React, { useMemo } from 'react';
import { __, sprintf } from '@wordpress/i18n';
import {
	// eslint-disable-next-line @wordpress/no-unsafe-wp-apis
	__experimentalNumberControl as NumberControl,
	CheckboxControl,
	SelectControl,
	RadioControl,
	RangeControl,
} from '@wordpress/components';
import { Elements } from '@stripe/react-stripe-js';
import { loadStripe } from '@stripe/stripe-js';
import { useContext } from '@wordpress/element';
import { ADMIN_URL, getSetting } from '@woocommerce/settings';

/**
 * Internal dependencies
 */
import CardBody from '../card-body';
import PaymentRequestButtonPreview from './payment-request-button-preview';
import interpolateComponents from '@automattic/interpolate-components';
import { getPaymentRequestData } from 'utils/express-checkout';
import WCPaySettingsContext from '../wcpay-settings-context';
import InlineNotice from 'wcpay/components/inline-notice';
import {
	usePaymentRequestButtonType,
	usePaymentRequestButtonSize,
	usePaymentRequestButtonTheme,
	usePaymentRequestButtonBorderRadius,
	usePaymentRequestEnabledSettings,
	useWooPayEnabledSettings,
	useWooPayGlobalThemeSupportEnabledSettings,
} from 'wcpay/data';

const makeButtonSizeText = ( string ) =>
	interpolateComponents( {
		mixedString: string,
		components: {
			helpText: (
				<span className="payment-method-settings__option-muted-text" />
			),
		},
	} );

const buttonSizeOptions = [
	{
		label: makeButtonSizeText(
			__(
				'Small {{helpText}}(40 px){{/helpText}}',
				'woocommerce-payments'
			)
		),
		value: 'small',
	},
	{
		label: makeButtonSizeText(
			__(
				'Medium {{helpText}}(48 px){{/helpText}}',
				'woocommerce-payments'
			)
		),
		value: 'medium',
	},
	{
		label: makeButtonSizeText(
			__(
				'Large {{helpText}}(55 px){{/helpText}}',
				'woocommerce-payments'
			)
		),
		value: 'large',
	},
];

const buttonActionOptions = [
	{
		label: __( 'Only icon', 'woocommerce-payments' ),
		value: 'default',
	},
	{
		label: __( 'Buy with', 'woocommerce-payments' ),
		value: 'buy',
	},
	{
		label: __( 'Donate with', 'woocommerce-payments' ),
		value: 'donate',
	},
	{
		label: __( 'Book with', 'woocommerce-payments' ),
		value: 'book',
	},
];

const makeButtonThemeText = ( string ) =>
	interpolateComponents( {
		mixedString: string,
		components: {
			br: <br />,
			helpText: (
				<span className="payment-method-settings__option-help-text" />
			),
		},
	} );

const buttonThemeOptions = [
	{
		label: makeButtonThemeText(
			__(
				'Dark {{br/}}{{helpText}}Recommended for white or light-colored backgrounds with high contrast.{{/helpText}}',
				'woocommerce-payments'
			)
		),
		value: 'dark',
	},
	{
		label: makeButtonThemeText(
			__(
				'Light {{br/}}{{helpText}}Recommended for dark or colored backgrounds with high contrast.{{/helpText}}',
				'woocommerce-payments'
			)
		),
		value: 'light',
	},
	{
		label: makeButtonThemeText(
			__(
				'Outline {{br/}}{{helpText}}Recommended for white or light-colored backgrounds with insufficient contrast.{{/helpText}}',
				'woocommerce-payments'
			)
		),
		value: 'light-outline',
	},
];

const GeneralPaymentRequestButtonSettings = ( { type } ) => {
	const [ buttonType, setButtonType ] = usePaymentRequestButtonType();
	const [ size, setSize ] = usePaymentRequestButtonSize();
	const [ theme, setTheme ] = usePaymentRequestButtonTheme();
	const [ radius, setRadius ] = usePaymentRequestButtonBorderRadius();
	const [ isWooPayEnabled ] = useWooPayEnabledSettings();
	const [ isPaymentRequestEnabled ] = usePaymentRequestEnabledSettings();
	const {
		featureFlags: {
			woopay: isWooPayFeatureFlagEnabled,
			isStripeEceEnabled: isEceEnabled,
		},
	} = useContext( WCPaySettingsContext );

	const stripePromise = useMemo( () => {
		const stripeSettings = getPaymentRequestData( 'stripe' );
		return loadStripe( stripeSettings.publishableKey, {
			stripeAccount: stripeSettings.accountId,
			locale: stripeSettings.locale,
		} );
	}, [] );

	const otherButtons =
		type === 'woopay'
			? __( 'Apple Pay / Google Pay buttons', 'woocommerce-payments' )
			: __( 'WooPay button', 'woocommerce-payments' );

	const showWarning =
		isWooPayEnabled &&
		isPaymentRequestEnabled &&
		isWooPayFeatureFlagEnabled;

<<<<<<< HEAD
	const checkoutPageUrl = `${ ADMIN_URL }post.php?post=${
		getSetting( 'storePages' )?.checkout?.id
	}&action=edit`;
=======
	const [
		isWooPayGlobalThemeSupportEnabled,
		updateIsWooPayGlobalThemeSupportEnabled,
	] = useWooPayGlobalThemeSupportEnabledSettings();
>>>>>>> d09d0314

	return (
		<CardBody>
			{ showWarning && (
				<>
					<InlineNotice
						status="warning"
						icon={ true }
						isDismissible={ false }
					>
						{ sprintf(
							/* translators: %s type of button to which the settings will be applied */
							__(
								'These settings will also apply to the %s on your store.',
								'woocommerce-payments'
							),
							otherButtons
						) }
					</InlineNotice>
					<InlineNotice
						status="warning"
						icon={ true }
						isDismissible={ false }
					>
						{ __(
							'Some appearance settings may be overridden by the express payment section of the'
						) }{ ' ' }
						<a href={ checkoutPageUrl }>
							{ __( 'Cart & Checkout blocks.' ) }
						</a>
					</InlineNotice>
				</>
			) }
			<h4>{ __( 'Call to action', 'woocommerce-payments' ) }</h4>
			<SelectControl
				className="payment-method-settings__cta-selection"
				label={ __( 'Call to action', 'woocommerce-payments' ) }
				help={ __(
					'Select a button label that fits best wit the flow of purchase or payment experience on your store.',
					'woocommerce-payments'
				) }
				hideLabelFromVision
				value={ buttonType }
				options={ buttonActionOptions }
				onChange={ setButtonType }
			/>
			<h4>{ __( 'Button size', 'woocommerce-payments' ) }</h4>
			<RadioControl
				selected={ size }
				options={ buttonSizeOptions }
				onChange={ setSize }
			/>
			<h4>{ __( 'Theme', 'woocommerce-payments' ) }</h4>
			<RadioControl
				selected={ theme }
				options={ buttonThemeOptions }
				onChange={ setTheme }
			/>
			{ isEceEnabled && (
				<>
					<h4>{ __( 'Border radius', 'woocommerce-payments' ) }</h4>
					<div className="payment-method-settings__border-radius">
						<NumberControl
							label={ __(
								/* translators: Label for a number input, hidden from view. Intended for accessibility. */
								'Border radius, number input',
								'woocommerce-payments'
							) }
							hideLabelFromVision
							isPressEnterToChange={ true }
							value={ radius }
							max={ 30 }
							min={ 0 }
							hideHTMLArrows
							onChange={ ( value ) => {
								if ( typeof value === 'string' ) {
									setRadius( parseInt( value, 10 ) );
								} else {
									setRadius( value );
								}
							} }
							suffix={
								<div className="payment-method-settings__border-radius__number-control__suffix">
									px
								</div>
							}
						/>
						<RangeControl
							label={ __(
								/* translators: Label for an input slider, hidden from view. Intended for accessibility. */
								'Border radius, slider',
								'woocommerce-payments'
							) }
							hideLabelFromVision
							className="payment-method-settings__border-radius__slider"
							value={ radius }
							max={ 30 }
							min={ 0 }
							withInputField={ false }
							onChange={ setRadius }
						/>
					</div>
					<p className="payment-method-settings__option-help-text">
						{ __(
							'Controls the corner roundness of express payment buttons.',
							'woocommerce-payments'
						) }
					</p>
				</>
			) }
			{ wcpaySettings.isWooPayGlobalThemeSupportEligible &&
				type === 'woopay' && (
					<>
						<h4>
							{ __(
								'WooPay Global Theme Support',
								'woocommerce-payments'
							) }
						</h4>
						<div className="test">
							<CheckboxControl
								disabled={ ! isWooPayEnabled }
								checked={ isWooPayGlobalThemeSupportEnabled }
								onChange={
									updateIsWooPayGlobalThemeSupportEnabled
								}
								label={ __(
									'Enable WooPay Global Theme Support',
									'woocommerce-payments'
								) }
							/>
						</div>
					</>
				) }
			<h4>{ __( 'Preview', 'woocommerce-payments' ) }</h4>
			<div className="payment-method-settings__option-help-text">
				{ __(
					'See the preview of enabled express payment buttons.',
					'woocommerce-payments'
				) }
			</div>
			<Elements stripe={ stripePromise }>
				<PaymentRequestButtonPreview />
			</Elements>
		</CardBody>
	);
};

export default GeneralPaymentRequestButtonSettings;<|MERGE_RESOLUTION|>--- conflicted
+++ resolved
@@ -168,16 +168,14 @@
 		isPaymentRequestEnabled &&
 		isWooPayFeatureFlagEnabled;
 
-<<<<<<< HEAD
 	const checkoutPageUrl = `${ ADMIN_URL }post.php?post=${
 		getSetting( 'storePages' )?.checkout?.id
 	}&action=edit`;
-=======
+
 	const [
 		isWooPayGlobalThemeSupportEnabled,
 		updateIsWooPayGlobalThemeSupportEnabled,
 	] = useWooPayGlobalThemeSupportEnabledSettings();
->>>>>>> d09d0314
 
 	return (
 		<CardBody>
