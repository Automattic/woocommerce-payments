--- conflicted
+++ resolved
@@ -4,15 +4,10 @@
 import { createContext } from 'react';
 
 const FraudPreventionSettingsContext = createContext( {
-<<<<<<< HEAD
-	advancedFraudProtectionSettings: false,
-	setAdvancedFraudProtectionSettings: () => {},
+	protectionSettingsUI: false,
+	setProtectionSettingsUI: () => {},
 	protectionSettingsChanged: false,
 	setProtectionSettingsChanged: () => {},
-=======
-	protectionSettingsUI: false,
-	setProtectionSettingsUI: () => {},
->>>>>>> 0058a314
 } );
 
 export default FraudPreventionSettingsContext;