/**
 * External dependencies
 */
import React from 'react';
import NoticeOutlineIcon from 'gridicons/dist/notice-outline';

/**
 * Internal dependencies
 */
import './../style.scss';
import BannerNotice from 'wcpay/components/banner-notice';
<<<<<<< HEAD
import TipIcon from 'wcpay/icons';
=======
import { TipIcon } from 'wcpay/icons';
>>>>>>> 53938f33

const FraudProtectionRuleCardNotice = ( { type, children } ) => {
	const supportedTypes = [ 'error', 'warning', 'info' ];

	if ( ! supportedTypes.includes( type ) ) {
		return null;
	}

	// The default icon for these notices are the (!) icon.
	let icon = <NoticeOutlineIcon />;

	// If the type is info, we want to use the info icon instead.
	if ( 'info' === type ) {
		icon = <TipIcon />;
	}

	return (
		<BannerNotice
			status={ type }
			icon={ icon }
			className={
				'fraud-protection-rule-card-notice fraud-protection-rule-card-notice-' +
				type
			}
			children={ children }
			isDismissible={ false }
		/>
	);
};

export default FraudProtectionRuleCardNotice;<|MERGE_RESOLUTION|>--- conflicted
+++ resolved
@@ -9,11 +9,7 @@
  */
 import './../style.scss';
 import BannerNotice from 'wcpay/components/banner-notice';
-<<<<<<< HEAD
-import TipIcon from 'wcpay/icons';
-=======
 import { TipIcon } from 'wcpay/icons';
->>>>>>> 53938f33
 
 const FraudProtectionRuleCardNotice = ( { type, children } ) => {
 	const supportedTypes = [ 'error', 'warning', 'info' ];
