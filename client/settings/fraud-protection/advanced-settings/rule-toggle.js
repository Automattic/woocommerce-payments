--- conflicted
+++ resolved
@@ -18,17 +18,11 @@
 	helpText,
 	children,
 } ) => {
-<<<<<<< HEAD
 	const {
-		advancedFraudProtectionSettings,
-		setAdvancedFraudProtectionSettings,
+		protectionSettingsUI,
+		setProtectionSettingsUI,
 		setProtectionSettingsChanged,
 	} = useContext( FraudPreventionSettingsContext );
-=======
-	const { protectionSettingsUI, setProtectionSettingsUI } = useContext(
-		FraudPreventionSettingsContext
-	);
->>>>>>> 0058a314
 
 	const [ toggleState, setToggleState ] = useState( false );
 	const [ checkState, setCheckState ] = useState( false );
@@ -43,36 +37,19 @@
 
 	// Set global object values from input changes.
 	useEffect( () => {
-<<<<<<< HEAD
-		if (
-			advancedFraudProtectionSettings &&
-			advancedFraudProtectionSettings[ setting ]
-		) {
-			advancedFraudProtectionSettings[ setting ].enabled = toggleState;
-			advancedFraudProtectionSettings[ setting ].block = checkState;
-			setAdvancedFraudProtectionSettings(
-				advancedFraudProtectionSettings
-			);
-			setProtectionSettingsChanged( ( prev ) => ! prev );
-=======
 		if ( protectionSettingsUI && protectionSettingsUI[ setting ] ) {
 			protectionSettingsUI[ setting ].enabled = toggleState;
 			protectionSettingsUI[ setting ].block = checkState;
 			setProtectionSettingsUI( protectionSettingsUI );
->>>>>>> 0058a314
+      setProtectionSettingsChanged( ( prev ) => ! prev );
 		}
 	}, [
 		setting,
 		toggleState,
 		checkState,
-<<<<<<< HEAD
 		setProtectionSettingsChanged,
-		advancedFraudProtectionSettings,
-		setAdvancedFraudProtectionSettings,
-=======
 		protectionSettingsUI,
 		setProtectionSettingsUI,
->>>>>>> 0058a314
 	] );
 
 	// Render view.
