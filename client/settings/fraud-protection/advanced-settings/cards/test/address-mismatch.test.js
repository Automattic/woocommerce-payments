--- conflicted
+++ resolved
@@ -18,15 +18,10 @@
 	};
 	const setSettings = jest.fn();
 	const contextValue = {
-<<<<<<< HEAD
-		advancedFraudProtectionSettings: settings,
-		setAdvancedFraudProtectionSettings: setSettings,
-		protectionSettingsChanged: false,
-		setProtectionSettingsChanged: jest.fn(),
-=======
 		protectionSettingsUI: settings,
 		setProtectionSettingsUI: setSettings,
->>>>>>> 0058a314
+		protectionSettingsChanged: false,
+		setProtectionSettingsChanged:
 	};
 	test( 'renders correctly', () => {
 		settings.address_mismatch.enabled = false;
