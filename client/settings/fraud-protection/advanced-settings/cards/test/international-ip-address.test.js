/**
 * External dependencies
 */
import React from 'react';
import { render } from '@testing-library/react';
/**
 * Internal dependencies
 */
import FraudPreventionSettingsContext from '../../context';
import InternationalIPAddressRuleCard from '../international-ip-address';

describe( 'International IP address card', () => {
	const settings = {
		international_ip_address: {
			enabled: false,
			block: false,
		},
	};
	const setSettings = jest.fn();
	const contextValue = {
<<<<<<< HEAD
		advancedFraudProtectionSettings: settings,
		setAdvancedFraudProtectionSettings: setSettings,
		protectionSettingsChanged: false,
		setProtectionSettingsChanged: jest.fn(),
	};
	global.wcSettings = {
		admin: {
			preloadSettings: {
				general: {
					woocommerce_allowed_countries: 'all',
					woocommerce_all_except_countries: [],
					woocommerce_specific_allowed_countries: [],
				},
			},
		},
=======
		protectionSettingsUI: settings,
		setProtectionSettingsUI: setSettings,
>>>>>>> 0058a314
	};
	test( 'renders correctly', () => {
		const { container } = render(
			<FraudPreventionSettingsContext.Provider value={ contextValue }>
				<InternationalIPAddressRuleCard />
			</FraudPreventionSettingsContext.Provider>
		);
		expect( container ).toMatchSnapshot();
	} );
	test( 'renders correctly when enabled', () => {
		settings.international_ip_address.enabled = true;
		const { container } = render(
			<FraudPreventionSettingsContext.Provider value={ contextValue }>
				<InternationalIPAddressRuleCard />
			</FraudPreventionSettingsContext.Provider>
		);
		expect( container ).toMatchSnapshot();
	} );
	test( 'renders correctly when enabled and checked', () => {
		settings.international_ip_address.enabled = true;
		settings.international_ip_address.block = true;
		const { container } = render(
			<FraudPreventionSettingsContext.Provider value={ contextValue }>
				<InternationalIPAddressRuleCard />
			</FraudPreventionSettingsContext.Provider>
		);
		expect( container ).toMatchSnapshot();
	} );
	test( 'renders like disabled when checked, but not enabled', () => {
		settings.international_ip_address.enabled = false;
		settings.international_ip_address.block = true;
		const { container } = render(
			<FraudPreventionSettingsContext.Provider value={ contextValue }>
				<InternationalIPAddressRuleCard />
			</FraudPreventionSettingsContext.Provider>
		);
		expect( container ).toMatchSnapshot();
	} );
} );<|MERGE_RESOLUTION|>--- conflicted
+++ resolved
@@ -18,9 +18,8 @@
 	};
 	const setSettings = jest.fn();
 	const contextValue = {
-<<<<<<< HEAD
-		advancedFraudProtectionSettings: settings,
-		setAdvancedFraudProtectionSettings: setSettings,
+		protectionSettingsUI: settings,
+		setProtectionSettingsUI: setSettings,
 		protectionSettingsChanged: false,
 		setProtectionSettingsChanged: jest.fn(),
 	};
@@ -34,10 +33,6 @@
 				},
 			},
 		},
-=======
-		protectionSettingsUI: settings,
-		setProtectionSettingsUI: setSettings,
->>>>>>> 0058a314
 	};
 	test( 'renders correctly', () => {
 		const { container } = render(
