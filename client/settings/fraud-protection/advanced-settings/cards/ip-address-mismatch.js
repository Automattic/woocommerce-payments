--- conflicted
+++ resolved
@@ -16,7 +16,6 @@
 const IPAddressMismatchRuleCard = () => (
 	<FraudProtectionRuleCard
 		title={ __( 'IP Address Mismatch', 'woocommerce-payments' ) }
-<<<<<<< HEAD
 		description={ interpolateComponents( {
 			mixedString: __(
 				"This filter screens for customer's {{ipAddressLink}}IP address{{/ipAddressLink}} to see if it is in a different " +
@@ -33,14 +32,7 @@
 				),
 			},
 		} ) }
-=======
-		description={ __(
-			"This filter screens for customer's IP (Internet Protocol) address to see if it is in a different " +
-				'country than indicated in their billing address.',
-			'woocommerce-payments'
-		) }
 		id="ip-address-mismatch"
->>>>>>> 6606c836
 	>
 		<FraudProtectionRuleToggle
 			setting={ 'ip_address_mismatch' }
