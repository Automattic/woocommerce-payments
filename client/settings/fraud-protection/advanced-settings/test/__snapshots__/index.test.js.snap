--- conflicted
+++ resolved
@@ -1885,11 +1885,7 @@
       id="a11y-speak-polite"
       style="position: absolute;margin: -1px;padding: 0;height: 1px;width: 1px;overflow: hidden;clip: rect(1px, 1px, 1px, 1px);-webkit-clip-path: inset(50%);clip-path: inset(50%);border: 0;word-wrap: normal !important;"
     >
-<<<<<<< HEAD
-                For security, this filter is enabled and cannot be modified. Payments failing CVC verification will be blocked.  Learn more   
-=======
                 Enabling this filter will not have any effect because you are selling to all countries.   
->>>>>>> 53938f33
     </div>
     <div>
       <div>
@@ -3327,11 +3323,7 @@
       id="a11y-speak-polite"
       style="position: absolute;margin: -1px;padding: 0;height: 1px;width: 1px;overflow: hidden;clip: rect(1px, 1px, 1px, 1px);-webkit-clip-path: inset(50%);clip-path: inset(50%);border: 0;word-wrap: normal !important;"
     >
-<<<<<<< HEAD
-                For security, this filter is enabled and cannot be modified. Payments failing CVC verification will be blocked.  Learn more   
-=======
                 Enabling this filter will not have any effect because you are selling to all countries.   
->>>>>>> 53938f33
     </div>
     <div>
       <div
@@ -4703,11 +4695,7 @@
       id="a11y-speak-polite"
       style="position: absolute;margin: -1px;padding: 0;height: 1px;width: 1px;overflow: hidden;clip: rect(1px, 1px, 1px, 1px);-webkit-clip-path: inset(50%);clip-path: inset(50%);border: 0;word-wrap: normal !important;"
     >
-<<<<<<< HEAD
-                For security, this filter is enabled and cannot be modified. Payments failing CVC verification will be blocked.  Learn more   
-=======
                 Enabling this filter will not have any effect because you are selling to all countries.   
->>>>>>> 53938f33
     </div>
     <div>
       <div>
