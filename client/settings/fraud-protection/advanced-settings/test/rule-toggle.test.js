/**
 * External dependencies
 */
import React from 'react';
import { render } from '@testing-library/react';

/**
 * Internal dependencies
 */
import FraudProtectionRuleToggle from '../rule-toggle';
import FraudPreventionSettingsContext from '../context';

describe( 'Fraud protection rule toggle tests', () => {
	let mockContext = null;

	beforeEach( () => {
		mockContext = {
			protectionSettingsUI: {
				test_rule: {
					enabled: false,
					block: false,
				},
			},
<<<<<<< HEAD
			setAdvancedFraudProtectionSettings: jest.fn(),
			setProtectionSettingsChanged: jest.fn(),
=======
			setProtectionSettingsUI: jest.fn(),
>>>>>>> 0058a314
		};
	} );

	test( 'renders correctly when disabled', () => {
		const container = render(
			<FraudPreventionSettingsContext.Provider value={ mockContext }>
				<FraudProtectionRuleToggle
					setting={ 'test_rule' }
					label={ 'Test rule toggle' }
					helpText={ 'This is the help text of this toggle.' }
				>
					test content
				</FraudProtectionRuleToggle>
			</FraudPreventionSettingsContext.Provider>
		);
		expect( container ).toMatchSnapshot();
		expect(
			container.getByLabelText( 'Test rule toggle' )
		).not.toBeChecked();
		expect(
			container.queryByText( 'This is the help text of this toggle.' )
		).toBeInTheDocument();
		expect(
			container.queryByText( 'Test rule toggle' )
		).toBeInTheDocument();
		expect(
			container.queryByText( 'Block Payment' )
		).not.toBeInTheDocument();
		expect(
			container.queryByText( 'test content' )
		).not.toBeInTheDocument();
	} );
	test( 'renders correctly when enabled', () => {
		mockContext.protectionSettingsUI.test_rule.enabled = true;
		const container = render(
			<FraudPreventionSettingsContext.Provider value={ mockContext }>
				<FraudProtectionRuleToggle
					setting={ 'test_rule' }
					label={ 'Test rule toggle' }
					helpText={ 'This is the help text of this toggle.' }
				>
					test content
				</FraudProtectionRuleToggle>
			</FraudPreventionSettingsContext.Provider>
		);
		expect( container ).toMatchSnapshot();
		expect(
			container.queryByText( 'This is the help text of this toggle.' )
		).toBeInTheDocument();
		expect(
			container.queryByText( 'Test rule toggle' )
		).toBeInTheDocument();
		expect( container.getByLabelText( 'Test rule toggle' ) ).toBeChecked();
		expect( container.queryByText( 'Block Payment' ) ).toBeInTheDocument();
		expect( container.getByLabelText( 'Block Payment' ) ).not.toBeChecked();
		expect( container.queryByText( 'test content' ) ).toBeInTheDocument();
	} );
	test( 'renders correctly when enabled and blocked', () => {
		mockContext.protectionSettingsUI.test_rule.enabled = true;
		mockContext.protectionSettingsUI.test_rule.block = true;
		const container = render(
			<FraudPreventionSettingsContext.Provider value={ mockContext }>
				<FraudProtectionRuleToggle
					setting={ 'test_rule' }
					label={ 'Test rule toggle' }
					helpText={ 'This is the help text of this toggle.' }
				>
					test content
				</FraudProtectionRuleToggle>
			</FraudPreventionSettingsContext.Provider>
		);
		expect( container ).toMatchSnapshot();
		expect(
			container.queryByText( 'This is the help text of this toggle.' )
		).toBeInTheDocument();
		expect(
			container.queryByText( 'Test rule toggle' )
		).toBeInTheDocument();
		expect( container.getByLabelText( 'Test rule toggle' ) ).toBeChecked();
		expect( container.queryByText( 'Block Payment' ) ).toBeInTheDocument();
		expect( container.getByLabelText( 'Block Payment' ) ).toBeChecked();
		expect( container.queryByText( 'test content' ) ).toBeInTheDocument();
	} );
	test( 'sets the value correctly when enabled', () => {
		const container = render(
			<FraudPreventionSettingsContext.Provider value={ mockContext }>
				<FraudProtectionRuleToggle
					setting={ 'test_rule' }
					label={ 'Test rule toggle' }
					helpText={ 'This is the help text of this toggle.' }
				>
					test content
				</FraudProtectionRuleToggle>
			</FraudPreventionSettingsContext.Provider>
		);
		const activationToggle = container.getByLabelText( 'Test rule toggle' );
		expect(
			mockContext.protectionSettingsUI.test_rule.enabled
		).toBeFalsy();
		activationToggle.click();
		expect(
			mockContext.protectionSettingsUI.test_rule.enabled
		).toBeTruthy();
		activationToggle.click();
		expect(
			mockContext.protectionSettingsUI.test_rule.enabled
		).toBeFalsy();
	} );
	test( 'sets the value correctly when block is selected', () => {
		mockContext.protectionSettingsUI.test_rule.enabled = true;
		const container = render(
			<FraudPreventionSettingsContext.Provider value={ mockContext }>
				<FraudProtectionRuleToggle
					setting={ 'test_rule' }
					label={ 'Test rule toggle' }
					helpText={ 'This is the help text of this toggle.' }
				>
					test content
				</FraudProtectionRuleToggle>
			</FraudPreventionSettingsContext.Provider>
		);
		const activationToggle = container.getByLabelText( 'Block Payment' );
		expect( mockContext.protectionSettingsUI.test_rule.block ).toBeFalsy();
		activationToggle.click();
		expect( mockContext.protectionSettingsUI.test_rule.block ).toBeTruthy();
		activationToggle.click();
		expect( mockContext.protectionSettingsUI.test_rule.block ).toBeFalsy();
	} );
} );<|MERGE_RESOLUTION|>--- conflicted
+++ resolved
@@ -21,12 +21,8 @@
 					block: false,
 				},
 			},
-<<<<<<< HEAD
-			setAdvancedFraudProtectionSettings: jest.fn(),
+			setProtectionSettingsUI: jest.fn(),
 			setProtectionSettingsChanged: jest.fn(),
-=======
-			setProtectionSettingsUI: jest.fn(),
->>>>>>> 0058a314
 		};
 	} );
 
