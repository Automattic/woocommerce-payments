.fraud-protection {
	&-advanced-settings-layout {
		.is-loadable-placeholder.is-block {
			margin-top: 2em;
		}
	}
	&-header-breadcrumb {
		margin-top: -16px;
		margin-bottom: 24px;
	}
	&-header-save-button {
		margin-right: 8px;
	}

	&-single-radio-wrapper {
		display: flex;
		align-items: center;
		height: 20px;
		margin-bottom: 4px;
		&__item {
<<<<<<< HEAD
			display: inline-block;
=======
>>>>>>> dbbf55f4
			margin: 0 5px 0 0;
			&--recommended {
				margin-right: 5px;
				color: #757575;
			}
		}
	}

<<<<<<< HEAD
	&__list-divider {
		margin: 3px 0 3px;
	}

	&__advanced-level-container {
		align-items: center;
		display: flex;
		flex-direction: row;
		margin-top: 1em;
		label {
			flex: 1;
		}
		p.fraud-protection__text--help-text {
			margin-bottom: 0;
=======
	ul {
		margin-top: 0;

		> li {
			margin-bottom: 16px;
>>>>>>> dbbf55f4
		}
	}

	input[type='radio'] {
		margin: 0 10px 0 0;
		width: 20px;
		height: 20px;
		border-color: #757575;
		&:checked {
			background-color: #fff;
			border-color: #757575;
			&::before {
				content: '';
				border-radius: 50%;
				width: 12px;
				height: 12px;
				margin: 3px;
				background-color: #3582c4;
				line-height: 1.14285714;
			}
		}
	}

	&__text--help-text {
		font-size: 12px;
		color: #757575;
		margin: 0 0 0 30px;
<<<<<<< HEAD
		margin-bottom: 1em;
		display: inline-block;
	}

	&-rule-description {
		margin-bottom: 24px;
		strong {
			font-size: 13px;
			font-weight: 600;
			line-height: 16px;
			color: #1e1e1e;
			margin: 0;
			margin-bottom: 8px;
			display: block;
		}
		p:last-child {
			font-size: 13px;
			font-weight: 400;
			line-height: 16px;
			margin: 0;
			color: #757575;
		}
	}

	&-rule-toggle {
		margin-bottom: 24px;
		strong {
			font-size: 13px;
			font-weight: 600;
			line-height: 16px;
			color: #1e1e1e;
			margin: 0;
			margin-bottom: 8px;
			display: block;
		}
		&-toggle {
			margin-bottom: 24px;
			label {
				padding-left: 16px;
				display: inline-block;
				margin-top: -4px;
				line-height: 21px;
				font-size: 13px;
				color: #1d2327;
			}
		}
		&-checkbox {
			& > div {
				margin-bottom: 0;
			}
			&-container {
				display: flex;
				align-items: flex-start;
				.fraud-protection-rule-toggle-checkbox-container-help {
					margin-top: 3px;
					margin-left: 12px;
				}
			}
			span {
				margin-right: 8px;
			}
			label {
				line-height: 16px;
				font-size: 13px;
				color: #1e1e1e;
			}
		}
		&-children {
			&-container {
				margin-bottom: 16px;
			}
			&-horizontal-form {
				display: flex;
				flex-direction: row;
				gap: $gap-small;
				max-width: 492px;
			}
			&-vertical-form {
				display: flex;
				flex: 1;
				flex-direction: column;
				gap: $gap-smaller;
			}
		}
	}

	&-rule-card {
		&-header-container {
			padding: 16px 24px;
		}
		&-header {
			margin: 0;
			margin-bottom: 4px;
			font-size: 20px;
			line-height: 28px;
			font-weight: 400;
			color: #1e1e1e;
		}
		&-description {
			margin: 0;
			font-size: 14px;
			line-height: 18px;
			font-weight: 400;
			color: #757575;
		}
		hr {
			margin: 0;
			border-bottom: 1px solid #e0e0e0;
			border-top: 0;
		}
		&-notice {
			padding: 12px 16px;
			display: flex;
			&-warning {
				background-color: #fcf9e8;
			}
			&-info {
				background-color: #f0f6fc;
			}
			&-error {
				background-color: #fcf0f1;
			}
			&-icon svg {
				margin: 2px 16px 2px 2px;
			}
			&-text {
				font-size: 13px;
				line-height: 24px;
				font-weight: 400;
				color: #1e1e1e;
				flex: 1;
			}
		}
=======
>>>>>>> dbbf55f4
	}

	&__help-icon {
		cursor: pointer;
	}
}

.components-modal__header {
	border-bottom: 1px solid #ddd;
}

.components-modal__body--fraud-protection {
	padding-top: 24px;

	ul {
		list-style-type: disc;
		margin-left: 24px;
	}
}

.component-modal__text {
	&--blocked {
		color: #b32d2e;
	}
	&--review {
		color: #996800;
	}
}

.component-modal__button {
	&--confirm {
		display: block;
		margin-left: auto;
	}
}

.component-notice--is-info {
	margin-left: 0;
	margin-right: 0;
	margin-bottom: 1em;
	background-color: #f0f6fc;
	border-left: none;
}

.component-notice__icon {
	margin-right: 10px;
	align-self: center;
}

.component-notice__content--flex {
	display: flex;
	flex-direction: row;
	align-items: flex-start;
}<|MERGE_RESOLUTION|>--- conflicted
+++ resolved
@@ -18,10 +18,7 @@
 		height: 20px;
 		margin-bottom: 4px;
 		&__item {
-<<<<<<< HEAD
 			display: inline-block;
-=======
->>>>>>> dbbf55f4
 			margin: 0 5px 0 0;
 			&--recommended {
 				margin-right: 5px;
@@ -30,7 +27,6 @@
 		}
 	}
 
-<<<<<<< HEAD
 	&__list-divider {
 		margin: 3px 0 3px;
 	}
@@ -45,13 +41,14 @@
 		}
 		p.fraud-protection__text--help-text {
 			margin-bottom: 0;
-=======
-	ul {
+      }
+}
+	
+  ul {
 		margin-top: 0;
 
 		> li {
 			margin-bottom: 16px;
->>>>>>> dbbf55f4
 		}
 	}
 
@@ -79,7 +76,6 @@
 		font-size: 12px;
 		color: #757575;
 		margin: 0 0 0 30px;
-<<<<<<< HEAD
 		margin-bottom: 1em;
 		display: inline-block;
 	}
@@ -213,8 +209,6 @@
 				flex: 1;
 			}
 		}
-=======
->>>>>>> dbbf55f4
 	}
 
 	&__help-icon {
