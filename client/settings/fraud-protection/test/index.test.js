--- conflicted
+++ resolved
@@ -11,23 +11,16 @@
 import {
 	useCurrentProtectionLevel,
 	useCurrencies,
-<<<<<<< HEAD
 	useAdvancedFraudProtectionSettings,
-=======
 	useSettings,
->>>>>>> 7322af9a
 } from 'wcpay/data';
 import WCPaySettingsContext from '../../wcpay-settings-context';
 
 jest.mock( 'wcpay/data', () => ( {
-<<<<<<< HEAD
 	useAdvancedFraudProtectionSettings: jest.fn(),
 	useCurrentProtectionLevel: jest.fn(),
-=======
 	useSettings: jest.fn(),
->>>>>>> 7322af9a
 	useCurrencies: jest.fn(),
-	useCurrentProtectionLevel: jest.fn(),
 } ) );
 
 jest.mock( '@wordpress/data', () => ( {
@@ -46,12 +39,9 @@
 					PLN: { name: 'Polish złoty', symbol: 'zł' },
 				},
 			},
-<<<<<<< HEAD
-		} ),
-		useAdvancedFraudProtectionSettings.mockReturnValue( [ [], jest.fn() ] )
-	);
-=======
 		} );
+
+		useAdvancedFraudProtectionSettings.mockReturnValue( [ [], jest.fn() ] );
 		useSettings.mockReturnValue( { isLoading: false } );
 		useDispatch.mockReturnValue( { updateOptions: jest.fn() } );
 
@@ -63,7 +53,6 @@
 			},
 		};
 	} );
->>>>>>> 7322af9a
 
 	it( 'renders', () => {
 		const { container: fraudProtectionSettings } = render(
