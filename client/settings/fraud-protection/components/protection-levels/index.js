/**
 * External dependencies
 */
import React from 'react';
import { __ } from '@wordpress/i18n';
import HelpOutlineIcon from 'gridicons/dist/help-outline';
import { useState } from '@wordpress/element';

/**
 * Internal dependencies
 */
import { useCurrentProtectionLevel, useCurrencies } from 'wcpay/data';
import {
	FraudProtectionHelpText,
	HighFraudProtectionModal,
	StandardFraudProtectionModal,
} from '../index';
<<<<<<< HEAD
import { Button } from '@wordpress/components';
import { getAdminUrl } from 'wcpay/utils';
=======
import interpolateComponents from 'interpolate-components';
>>>>>>> 6df79f04

const ProtectionLevels = () => {
	const [ isStandardModalOpen, setStandardModalOpen ] = useState( false );
	const [ isHighModalOpen, setHighModalOpen ] = useState( false );
	const { currencies } = useCurrencies();
	const storeCurrency = currencies.default ? currencies.default : {};

	const [
		currentProtectionLevel,
		updateProtectionLevel,
	] = useCurrentProtectionLevel();

	const handleLevelChange = ( level ) => {
		updateProtectionLevel( level );
	};

	return (
		<fieldset>
			<ul>
				<li>
<<<<<<< HEAD
					<label htmlFor="fraud-protection-level-select_standard-level">
						<div className="fraud-protection-single-radio-wrapper">
							<input
								name={ 'fraud-protection-level-select' }
								id={
									'fraud-protection-level-select_standard-level'
								}
								value={ 'standard' }
								type={ 'radio' }
								checked={
									'standard' === currentProtectionLevel
								}
								onChange={ () =>
									handleLevelChange( 'standard' )
								}
							/>
=======
					<div className="fraud-protection-single-radio-wrapper">
						<input
							name={ 'fraud-protection-level-select' }
							id={ 'fraud-protection__standard-level' }
							value={ 'standard' }
							type={ 'radio' }
							className={
								'fraud-protection-single-radio-wrapper__item'
							}
							checked={ 'standard' === currentProtectionLevel }
							onChange={ () => handleLevelChange( 'standard' ) }
						/>
						<label htmlFor="fraud-protection__standard-level">
>>>>>>> 6df79f04
							<p className="fraud-protection-single-radio-wrapper__item">
								{ interpolateComponents( {
									mixedString: __(
										'Standard {{recommended}}(Recommended){{/recommended}}',
										'woocommerce-payments'
									),
									components: {
										recommended: (
											<span className="fraud-protection-single-radio-wrapper__item--recommended" />
										),
									},
								} ) }
							</p>
						</label>
						<HelpOutlineIcon
							size={ 18 }
							title="Standard level help icon"
							className="fraud-protection__help-icon"
							onClick={ () => setStandardModalOpen( true ) }
						/>
						<StandardFraudProtectionModal
							level="standard"
							isStandardModalOpen={ isStandardModalOpen }
							setStandardModalOpen={ setStandardModalOpen }
							storeCurrency={ storeCurrency }
						/>
					</div>
					<FraudProtectionHelpText level="standard" />
				</li>
				<li>
<<<<<<< HEAD
					<label htmlFor="fraud-protection-level-select_high-level">
						<div className="fraud-protection-single-radio-wrapper">
							<input
								name={ 'fraud-protection-level-select' }
								id={
									'fraud-protection-level-select_high-level'
								}
								value={ 'high' }
								type={ 'radio' }
								checked={ 'high' === currentProtectionLevel }
								onChange={ () => handleLevelChange( 'high' ) }
							/>
=======
					<div className="fraud-protection-single-radio-wrapper">
						<input
							name={ 'fraud-protection-level-select' }
							id={ 'fraud-protection__high-level' }
							value={ 'high' }
							type={ 'radio' }
							className={
								'fraud-protection-single-radio-wrapper__item'
							}
							checked={ 'high' === currentProtectionLevel }
							onChange={ () => handleLevelChange( 'high' ) }
						/>
						<label htmlFor="fraud-protection__high-level">
>>>>>>> 6df79f04
							<p className="fraud-protection-single-radio-wrapper__item">
								{ __( 'High', 'woocommerce-payments' ) }
							</p>
						</label>
						<HelpOutlineIcon
							size={ 18 }
							title="High level help icon"
							className="fraud-protection__help-icon"
							onClick={ () => setHighModalOpen( true ) }
						/>
						<HighFraudProtectionModal
							level="high"
							isHighModalOpen={ isHighModalOpen }
							setHighModalOpen={ setHighModalOpen }
							storeCurrency={ storeCurrency }
						/>
					</div>
					<FraudProtectionHelpText level="high" />
				</li>
				<hr className="fraud-protection__list-divider" />
				<li className="fraud-protection__advanced-level-container">
					<label htmlFor="fraud-protection-level-select_advanced-level">
						<div className="fraud-protection-single-radio-wrapper">
							<input
								name={ 'fraud-protection-level-select' }
								id={
									'fraud-protection-level-select_advanced-level'
								}
								value={ 'advanced' }
								type={ 'radio' }
								checked={
									'advanced' === currentProtectionLevel
								}
								onChange={ () =>
									handleLevelChange( 'advanced' )
								}
							/>
							<p className="fraud-protection-single-radio-wrapper__item">
								{ __( 'Advanced', 'woocommerce-payments' ) }
							</p>
						</div>
						<FraudProtectionHelpText level="advanced" />
					</label>
					<Button
						href={ getAdminUrl( {
							page: 'wc-admin',
							path: '/payments/fraud-protection',
						} ) }
						isSecondary
					>
						{ __( 'Configure', 'woocommerce-payments' ) }
					</Button>
				</li>
			</ul>
		</fieldset>
	);
};

export default ProtectionLevels;<|MERGE_RESOLUTION|>--- conflicted
+++ resolved
@@ -15,12 +15,8 @@
 	HighFraudProtectionModal,
 	StandardFraudProtectionModal,
 } from '../index';
-<<<<<<< HEAD
 import { Button } from '@wordpress/components';
 import { getAdminUrl } from 'wcpay/utils';
-=======
-import interpolateComponents from 'interpolate-components';
->>>>>>> 6df79f04
 
 const ProtectionLevels = () => {
 	const [ isStandardModalOpen, setStandardModalOpen ] = useState( false );
@@ -41,7 +37,6 @@
 		<fieldset>
 			<ul>
 				<li>
-<<<<<<< HEAD
 					<label htmlFor="fraud-protection-level-select_standard-level">
 						<div className="fraud-protection-single-radio-wrapper">
 							<input
@@ -58,21 +53,6 @@
 									handleLevelChange( 'standard' )
 								}
 							/>
-=======
-					<div className="fraud-protection-single-radio-wrapper">
-						<input
-							name={ 'fraud-protection-level-select' }
-							id={ 'fraud-protection__standard-level' }
-							value={ 'standard' }
-							type={ 'radio' }
-							className={
-								'fraud-protection-single-radio-wrapper__item'
-							}
-							checked={ 'standard' === currentProtectionLevel }
-							onChange={ () => handleLevelChange( 'standard' ) }
-						/>
-						<label htmlFor="fraud-protection__standard-level">
->>>>>>> 6df79f04
 							<p className="fraud-protection-single-radio-wrapper__item">
 								{ interpolateComponents( {
 									mixedString: __(
@@ -103,7 +83,6 @@
 					<FraudProtectionHelpText level="standard" />
 				</li>
 				<li>
-<<<<<<< HEAD
 					<label htmlFor="fraud-protection-level-select_high-level">
 						<div className="fraud-protection-single-radio-wrapper">
 							<input
@@ -116,21 +95,6 @@
 								checked={ 'high' === currentProtectionLevel }
 								onChange={ () => handleLevelChange( 'high' ) }
 							/>
-=======
-					<div className="fraud-protection-single-radio-wrapper">
-						<input
-							name={ 'fraud-protection-level-select' }
-							id={ 'fraud-protection__high-level' }
-							value={ 'high' }
-							type={ 'radio' }
-							className={
-								'fraud-protection-single-radio-wrapper__item'
-							}
-							checked={ 'high' === currentProtectionLevel }
-							onChange={ () => handleLevelChange( 'high' ) }
-						/>
-						<label htmlFor="fraud-protection__high-level">
->>>>>>> 6df79f04
 							<p className="fraud-protection-single-radio-wrapper__item">
 								{ __( 'High', 'woocommerce-payments' ) }
 							</p>
