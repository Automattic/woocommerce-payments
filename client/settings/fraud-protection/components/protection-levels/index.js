--- conflicted
+++ resolved
@@ -18,10 +18,7 @@
 import interpolateComponents from 'interpolate-components';
 import { Button } from '@wordpress/components';
 import { getAdminUrl } from 'wcpay/utils';
-<<<<<<< HEAD
 import { ProtectionLevel } from '../../advanced-settings/constants';
-=======
->>>>>>> 0ff92e03
 
 const ProtectionLevels = () => {
 	const [ isStandardModalOpen, setStandardModalOpen ] = useState( false );
