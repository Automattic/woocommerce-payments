/** @format **/

/**
 * External dependencies
 */
import { render, screen } from '@testing-library/react';
import userEvent from '@testing-library/user-event';

/**
 * Internal dependencies
 */
import DigitalWallets from '..';
import {
	useDigitalWalletsEnabledSettings,
	useDigitalWalletsLocations,
} from 'data';

jest.mock( 'data', () => ( {
	useDigitalWalletsEnabledSettings: jest.fn(),
	useDigitalWalletsLocations: jest.fn(),
} ) );

const getMockDigitalWalletsEnabledSettings = (
	isEnabled,
	updateIsDigitalWalletsEnabledHandler
) => [ isEnabled, updateIsDigitalWalletsEnabledHandler ];

const getMockDigitalWalletsLocations = (
	isCheckoutEnabled,
	isProductPageEnabled,
	isCartEnabled,
	updateDigitalWalletsLocationsHandler
) => [
	[
		isCheckoutEnabled && 'checkout',
		isProductPageEnabled && 'product',
		isCartEnabled && 'cart',
	].filter( Boolean ),
	updateDigitalWalletsLocationsHandler,
];

describe( 'DigitalWallets', () => {
	beforeEach( () => {
		useDigitalWalletsEnabledSettings.mockReturnValue(
			getMockDigitalWalletsEnabledSettings( false, jest.fn() )
		);
		useDigitalWalletsLocations.mockReturnValue(
			getMockDigitalWalletsLocations( true, true, true, jest.fn() )
		);
	} );

<<<<<<< HEAD
	it( 'should enable 1-click checkout locations if 1-click checkout is enabled', async () => {
		useDigitalWalletsEnabledSettings.mockReturnValue(
			getMockDigitalWalletsSettings( false, jest.fn() )
=======
	it( 'should enable express checkout locations if express checkout is enabled', async () => {
		useDigitalWalletsEnabledSettings.mockReturnValue(
			getMockDigitalWalletsEnabledSettings( false, jest.fn() )
>>>>>>> 7dc27b68
		);

		render( <DigitalWallets /> );

		const [
			,
			checkoutCheckbox,
			productPageCheckbox,
			cartCheckbox,
		] = screen.getAllByRole( 'checkbox' );

		// all "locations" checkboes are disabled and unchecked.
		expect( checkoutCheckbox ).toBeDisabled();
		expect( checkoutCheckbox ).not.toBeChecked();
		expect( productPageCheckbox ).toBeDisabled();
		expect( productPageCheckbox ).not.toBeChecked();
		expect( cartCheckbox ).toBeDisabled();
		expect( cartCheckbox ).not.toBeChecked();
	} );

<<<<<<< HEAD
	it( 'should disable 1-click checkout locations if 1-click checkout is disabled', async () => {
		useDigitalWalletsEnabledSettings.mockReturnValue(
			getMockDigitalWalletsSettings( true, jest.fn() )
=======
	it( 'should disable express checkout locations if express checkout is disabled', async () => {
		useDigitalWalletsEnabledSettings.mockReturnValue(
			getMockDigitalWalletsEnabledSettings( true, jest.fn() )
>>>>>>> 7dc27b68
		);

		render( <DigitalWallets /> );

		const [
			,
			checkoutCheckbox,
			productPageCheckbox,
			cartCheckbox,
		] = screen.getAllByRole( 'checkbox' );

		// all checkboxes are checked by default, once the feature is enabled.
		expect( checkoutCheckbox ).not.toBeDisabled();
		expect( checkoutCheckbox ).toBeChecked();
		expect( productPageCheckbox ).not.toBeDisabled();
		expect( productPageCheckbox ).toBeChecked();
		expect( cartCheckbox ).not.toBeDisabled();
		expect( cartCheckbox ).toBeChecked();
	} );

<<<<<<< HEAD
	it( 'should trigger an action if 1-click checkout is being toggled', async () => {
		const updateIsDigitalWalletsEnabledHandler = jest.fn();
		useDigitalWalletsEnabledSettings.mockReturnValue(
			getMockDigitalWalletsSettings(
=======
	it( 'should dispatch enabled status update if express checkout is being toggled', async () => {
		const updateIsDigitalWalletsEnabledHandler = jest.fn();
		useDigitalWalletsEnabledSettings.mockReturnValue(
			getMockDigitalWalletsEnabledSettings(
>>>>>>> 7dc27b68
				false,
				updateIsDigitalWalletsEnabledHandler
			)
		);
<<<<<<< HEAD

		render( <DigitalWallets /> );

		userEvent.click( screen.getByText( 'Enable 1-click checkouts' ) );
=======

		render( <DigitalWallets /> );

		userEvent.click( screen.getByText( 'Enable express checkouts' ) );
>>>>>>> 7dc27b68

		expect( updateIsDigitalWalletsEnabledHandler ).toHaveBeenCalledWith(
			true
		);
	} );

	it( 'should trigger an action to save the checked locations when un-checking the location checkboxes', async () => {
		const updateDigitalWalletsLocationsHandler = jest.fn();
		useDigitalWalletsEnabledSettings.mockReturnValue(
			getMockDigitalWalletsEnabledSettings( true, jest.fn() )
		);
		useDigitalWalletsLocations.mockReturnValue(
			getMockDigitalWalletsLocations(
				true,
				true,
				true,
				updateDigitalWalletsLocationsHandler
			)
		);

		render( <DigitalWallets /> );

		// Uncheck each checkbox, and verify them what kind of action should have been called
		userEvent.click( screen.getByText( 'Product page' ) );
		expect(
			updateDigitalWalletsLocationsHandler
		).toHaveBeenLastCalledWith( [ 'checkout', 'cart' ] );

		userEvent.click( screen.getByText( 'Checkout' ) );
		expect(
			updateDigitalWalletsLocationsHandler
		).toHaveBeenLastCalledWith( [ 'product', 'cart' ] );

		userEvent.click( screen.getByText( 'Cart' ) );
		expect(
			updateDigitalWalletsLocationsHandler
		).toHaveBeenLastCalledWith( [ 'checkout', 'product' ] );
	} );

	it( 'should trigger an action to save the checked locations when checking the location checkboxes', async () => {
		const updateDigitalWalletsLocationsHandler = jest.fn();
		useDigitalWalletsEnabledSettings.mockReturnValue(
<<<<<<< HEAD
			getMockDigitalWalletsSettings( true, jest.fn() )
=======
			getMockDigitalWalletsEnabledSettings( true, jest.fn() )
>>>>>>> 7dc27b68
		);
		useDigitalWalletsLocations.mockReturnValue(
			getMockDigitalWalletsLocations(
				false,
				false,
				false,
				updateDigitalWalletsLocationsHandler
			)
		);

		render( <DigitalWallets /> );

		userEvent.click( screen.getByText( 'Cart' ) );
		expect(
			updateDigitalWalletsLocationsHandler
		).toHaveBeenLastCalledWith( [ 'cart' ] );

		userEvent.click( screen.getByText( 'Product page' ) );
		expect(
			updateDigitalWalletsLocationsHandler
		).toHaveBeenLastCalledWith( [ 'product' ] );

		userEvent.click( screen.getByText( 'Checkout' ) );
		expect(
			updateDigitalWalletsLocationsHandler
		).toHaveBeenLastCalledWith( [ 'checkout' ] );
	} );

	it( 'has the correct href link to the digital wallets setting page', async () => {
		render( <DigitalWallets /> );

		const customizeAppearanceButton = screen.getByText(
			'Customize appearance'
		);
		expect( customizeAppearanceButton ).toHaveAttribute(
			'href',
			'admin.php?page=wc-settings&tab=checkout&section=woocommerce_payments_digital_wallets'
		);
	} );
} );<|MERGE_RESOLUTION|>--- conflicted
+++ resolved
@@ -49,15 +49,9 @@
 		);
 	} );
 
-<<<<<<< HEAD
-	it( 'should enable 1-click checkout locations if 1-click checkout is enabled', async () => {
-		useDigitalWalletsEnabledSettings.mockReturnValue(
-			getMockDigitalWalletsSettings( false, jest.fn() )
-=======
 	it( 'should enable express checkout locations if express checkout is enabled', async () => {
 		useDigitalWalletsEnabledSettings.mockReturnValue(
 			getMockDigitalWalletsEnabledSettings( false, jest.fn() )
->>>>>>> 7dc27b68
 		);
 
 		render( <DigitalWallets /> );
@@ -78,15 +72,9 @@
 		expect( cartCheckbox ).not.toBeChecked();
 	} );
 
-<<<<<<< HEAD
-	it( 'should disable 1-click checkout locations if 1-click checkout is disabled', async () => {
-		useDigitalWalletsEnabledSettings.mockReturnValue(
-			getMockDigitalWalletsSettings( true, jest.fn() )
-=======
 	it( 'should disable express checkout locations if express checkout is disabled', async () => {
 		useDigitalWalletsEnabledSettings.mockReturnValue(
 			getMockDigitalWalletsEnabledSettings( true, jest.fn() )
->>>>>>> 7dc27b68
 		);
 
 		render( <DigitalWallets /> );
@@ -107,32 +95,18 @@
 		expect( cartCheckbox ).toBeChecked();
 	} );
 
-<<<<<<< HEAD
-	it( 'should trigger an action if 1-click checkout is being toggled', async () => {
-		const updateIsDigitalWalletsEnabledHandler = jest.fn();
-		useDigitalWalletsEnabledSettings.mockReturnValue(
-			getMockDigitalWalletsSettings(
-=======
 	it( 'should dispatch enabled status update if express checkout is being toggled', async () => {
 		const updateIsDigitalWalletsEnabledHandler = jest.fn();
 		useDigitalWalletsEnabledSettings.mockReturnValue(
 			getMockDigitalWalletsEnabledSettings(
->>>>>>> 7dc27b68
 				false,
 				updateIsDigitalWalletsEnabledHandler
 			)
 		);
-<<<<<<< HEAD
-
-		render( <DigitalWallets /> );
-
-		userEvent.click( screen.getByText( 'Enable 1-click checkouts' ) );
-=======
 
 		render( <DigitalWallets /> );
 
 		userEvent.click( screen.getByText( 'Enable express checkouts' ) );
->>>>>>> 7dc27b68
 
 		expect( updateIsDigitalWalletsEnabledHandler ).toHaveBeenCalledWith(
 			true
@@ -175,11 +149,7 @@
 	it( 'should trigger an action to save the checked locations when checking the location checkboxes', async () => {
 		const updateDigitalWalletsLocationsHandler = jest.fn();
 		useDigitalWalletsEnabledSettings.mockReturnValue(
-<<<<<<< HEAD
-			getMockDigitalWalletsSettings( true, jest.fn() )
-=======
 			getMockDigitalWalletsEnabledSettings( true, jest.fn() )
->>>>>>> 7dc27b68
 		);
 		useDigitalWalletsLocations.mockReturnValue(
 			getMockDigitalWalletsLocations(
