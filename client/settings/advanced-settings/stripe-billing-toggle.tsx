/**
 * External dependencies
 */
import React, { useContext } from 'react';
import { __, sprintf } from '@wordpress/i18n';
import { CheckboxControl, ExternalLink } from '@wordpress/components';
import interpolateComponents from '@automattic/interpolate-components';

/**
 * Internal dependencies
 */
import StripeBillingMigrationNoticeContext from './stripe-billing-notices/context';

interface Props {
	/**
	 * The function to run when the checkbox is changed.
	 */
	onChange: ( enabled: boolean ) => void;
}

/**
 * Renders the Stripe Billing toggle.
 *
 * @return {JSX.Element} Rendered Stripe Billing toggle.
 */
const StripeBillingToggle: React.FC< Props > = ( { onChange } ) => {
	const context = useContext( StripeBillingMigrationNoticeContext );

	return (
		<CheckboxControl
			checked={ context.isStripeBillingEnabled }
			onChange={ onChange }
			label={ __(
				'Enable Stripe Billing for future subscriptions',
				'woocommerce-payments'
			) }
			help={ interpolateComponents( {
				mixedString: sprintf(
					context.isMigrationOptionShown &&
						context.migratedCount === 0
						? __(
								'Alternatively, you can enable this setting and future %s subscription purchases will also utilize' +
									' Stripe Billing for payment processing. Note: This feature supports card payments only and' +
									' may lack support for key subscription features.' +
									' {{learnMoreLink}}Learn more{{/learnMoreLink}}',
								'woocommerce-payments'
						  )
						: __(
								'By enabling this setting, future %s subscription purchases will utilize Stripe Billing for payment' +
									' processing. Note: This feature supports card payments only and may lack support for key' +
									' subscription features. {{learnMoreLink}}Learn more{{/learnMoreLink}}',
								'woocommerce-payments'
						  ),
					'WooPayments'
				),
				components: {
					learnMoreLink: (
						// eslint-disable-next-line max-len
<<<<<<< HEAD
						<ExternalLink href="https://woocommerce.com/document/woopayments/subscriptions/stripe-billing/" />
=======
						<ExternalLink href="https://woo.com/document/woopayments/built-in-subscriptions/comparison/#billing-engine" />
>>>>>>> acc531f5
					),
				},
			} ) }
		/>
	);
};

export default StripeBillingToggle;<|MERGE_RESOLUTION|>--- conflicted
+++ resolved
@@ -56,11 +56,7 @@
 				components: {
 					learnMoreLink: (
 						// eslint-disable-next-line max-len
-<<<<<<< HEAD
-						<ExternalLink href="https://woocommerce.com/document/woopayments/subscriptions/stripe-billing/" />
-=======
-						<ExternalLink href="https://woo.com/document/woopayments/built-in-subscriptions/comparison/#billing-engine" />
->>>>>>> acc531f5
+						<ExternalLink href="https://woo.com/document/woopayments/subscriptions/stripe-billing/" />
 					),
 				},
 			} ) }
