--- conflicted
+++ resolved
@@ -85,11 +85,7 @@
 				components: {
 					learnMoreLink: (
 						// eslint-disable-next-line max-len
-<<<<<<< HEAD
-						<ExternalLink href="https://woocommerce.com/document/woopayments/subscriptions/stripe-billing/#disabling" />
-=======
-						<ExternalLink href="https://woo.com/document/woopayments/built-in-subscriptions/comparison/" />
->>>>>>> acc531f5
+						<ExternalLink href="https://woo.com/document/woopayments/subscriptions/stripe-billing/#disabling" />
 					),
 				},
 			} ) }
