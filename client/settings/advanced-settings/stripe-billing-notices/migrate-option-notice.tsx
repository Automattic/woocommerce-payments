--- conflicted
+++ resolved
@@ -134,11 +134,7 @@
 				components: {
 					learnMoreLink: (
 						// eslint-disable-next-line max-len
-<<<<<<< HEAD
-						<ExternalLink href="https://woocommerce.com/document/woopayments/subscriptions/comparison/#migrating-subscribers" />
-=======
-						<ExternalLink href="https://woo.com/document/woopayments/built-in-subscriptions/comparison/" />
->>>>>>> acc531f5
+						<ExternalLink href="https://woo.com/document/woopayments/subscriptions/comparison/#migrating-subscribers" />
 					),
 				},
 			} ) }
