--- conflicted
+++ resolved
@@ -54,11 +54,7 @@
 				components: {
 					learnMoreLink: (
 						// eslint-disable-next-line max-len
-<<<<<<< HEAD
-						<ExternalLink href="https://woocommerce.com/document/woopayments/subscriptions/" />
-=======
-						<ExternalLink href="https://woo.com/document/woopayments/built-in-subscriptions/" />
->>>>>>> acc531f5
+						<ExternalLink href="https://woo.com/document/woopayments/subscriptions/" />
 					),
 				},
 			} ) }
