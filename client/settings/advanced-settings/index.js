--- conflicted
+++ resolved
@@ -33,24 +33,15 @@
 			</SettingsSection>
 			{ isSectionExpanded && (
 				<SettingsSection>
-<<<<<<< HEAD
 					<ErrorBoundary>
 						<Card>
 							<CardBody>
 								<MultiCurrencyToggle />
+								<WCPaySubscriptionsToggle />
 								<DebugMode />
 							</CardBody>
 						</Card>
 					</ErrorBoundary>
-=======
-					<Card>
-						<CardBody>
-							<MultiCurrencyToggle />
-							<WCPaySubscriptionsToggle />
-							<DebugMode />
-						</CardBody>
-					</Card>
->>>>>>> ddbf9e43
 				</SettingsSection>
 			) }
 		</>
