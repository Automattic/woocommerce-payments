--- conflicted
+++ resolved
@@ -125,13 +125,6 @@
 		).toBeNull();
 	} );
 
-<<<<<<< HEAD
-		expect( addSelectedPaymentMethods ).toHaveBeenCalledTimes( 1 );
-		expect( addSelectedPaymentMethods ).toHaveBeenCalledWith( [
-			'woocommerce_payments_giropay',
-			'woocommerce_payments_sofort',
-		] );
-=======
 	test( 'Only payment methods that are not enabled are listed', () => {
 		useEnabledPaymentMethodIds.mockReturnValue( {
 			enabledPaymentMethodIds: [
@@ -140,23 +133,13 @@
 			],
 			updateEnabledPaymentMethodIds: jest.fn( () => {} ),
 		} );
->>>>>>> f1c3d51d
-
-		render( <PaymentMethodsSelector /> );
-
-<<<<<<< HEAD
-	test( 'allows to preselect payment methods', () => {
-		const { getAllByRole } = render(
-			<PaymentMethodsSelector
-				enabledPaymentMethods={ [ 'woocommerce_payments_giropay' ] }
-			/>
-		);
-=======
-		const addPaymentMethodButton = screen.getByRole( 'button', {
-			name: 'Add payment method',
-		} );
-		user.click( addPaymentMethodButton );
->>>>>>> f1c3d51d
+
+		render( <PaymentMethodsSelector /> );
+
+		const addPaymentMethodButton = screen.getByRole( 'button', {
+			name: 'Add payment method',
+		} );
+		user.click( addPaymentMethodButton );
 
 		const paymentMethods = screen.getAllByRole( 'listitem' );
 		expect( paymentMethods ).toHaveLength( 2 );
