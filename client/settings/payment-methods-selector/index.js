--- conflicted
+++ resolved
@@ -62,6 +62,8 @@
 	return (
 		<ConfirmationModal
 			title={ __( 'Add payment methods', 'woocommerce-payments' ) }
+			// using this because when the tooltips inside the modal are clicked, they cause the modal to close
+			shouldCloseOnClickOutside={ false }
 			onRequestClose={ onClose }
 			actions={
 				<>
@@ -115,63 +117,8 @@
 
 	return (
 		<>
-<<<<<<< HEAD
-			{ isPaymentMethodsSelectorModalOpen && (
-				<ConfirmationModal
-					title={ __(
-						'Add payment methods',
-						'woocommerce-payments'
-					) }
-					// using this because when the tooltips inside the modal are clicked, they cause the modal to close
-					shouldCloseOnClickOutside={ false }
-					onRequestClose={ handleAddSelectedCancelClick }
-					actions={
-						<>
-							<Button
-								isSecondary
-								onClick={ handleAddSelectedCancelClick }
-							>
-								{ __( 'Cancel', 'woocommerce-payments' ) }
-							</Button>
-							<Button
-								isPrimary
-								onClick={ handleAddSelectedClick }
-								disabled={
-									0 ===
-									Object.entries( paymentMethods ).filter(
-										( [ , enabled ] ) => enabled
-									).length
-								}
-							>
-								{ __( 'Add selected', 'woocommerce-payments' ) }
-							</Button>
-						</>
-					}
-				>
-					<p>
-						{ __(
-							"Increase your store's conversion by offering your customers preferred and convenient payment methods.",
-							'woocommerce-payments'
-						) }
-					</p>
-					<PaymentMethodCheckboxes>
-						{ Object.entries( paymentMethods ).map(
-							( [ key, enabled ] ) => (
-								<PaymentMethodCheckbox
-									key={ key }
-									checked={ enabled }
-									onChange={ handleChange }
-									fees="missing fees"
-									name={ key }
-								/>
-							)
-						) }
-					</PaymentMethodCheckboxes>
-				</ConfirmationModal>
-=======
 			{ isModalOpen && (
 				<AddPaymentMethodsModal onClose={ handleModalClose } />
->>>>>>> ea11c279
 			) }
 			<Button
 				isSecondary
