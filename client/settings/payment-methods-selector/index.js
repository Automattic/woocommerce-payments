--- conflicted
+++ resolved
@@ -18,20 +18,14 @@
 import PaymentMethodCheckboxes from '../../components/payment-methods-checkboxes';
 import PaymentMethodCheckbox from '../../components/payment-methods-checkboxes/payment-method-checkbox';
 import ConfirmationModal from '../../components/confirmation-modal';
-<<<<<<< HEAD
+import CurrencyInformationForMethods from '../../components/currency-information-for-methods';
 import WCPaySettingsContext from '../wcpay-settings-context';
 import { formatMethodFeesDescription } from '../../utils/account-fees';
 
-const PaymentMethodsSelector = ( { className } ) => {
+const AddPaymentMethodsModal = ( { onClose } ) => {
 	const { accountFees } = useContext( WCPaySettingsContext );
 
-	const availablePaymentMethodIds = useGetAvailablePaymentMethodIds();
-=======
-import CurrencyInformationForMethods from '../../components/currency-information-for-methods';
-
-const AddPaymentMethodsModal = ( { onClose } ) => {
 	const availablePaymentMethods = useGetAvailablePaymentMethodIds();
->>>>>>> aabf2766
 
 	const [
 		enabledPaymentMethods,
@@ -105,7 +99,9 @@
 						key={ method }
 						checked={ selectedPaymentMethods.includes( method ) }
 						onChange={ handleCheckboxClick }
-						fees="missing fees"
+						fees={ formatMethodFeesDescription(
+							accountFees[ method ]
+						) }
 						name={ method }
 					/>
 				) ) }
@@ -120,6 +116,7 @@
 const PaymentMethodsSelector = () => {
 	// ensures that the currency data is present before the modal is opened
 	useCurrencies();
+
 	const availablePaymentMethods = useGetAvailablePaymentMethodIds();
 	const [ enabledPaymentMethods ] = useEnabledPaymentMethodIds();
 
@@ -133,75 +130,10 @@
 		setIsModalOpen( false );
 	}, [ setIsModalOpen ] );
 
-<<<<<<< HEAD
-	const handleAddSelectedClick = () => {
-		setIsPaymentMethodsSelectorModalOpen( false );
-		const selectedPaymentMethods = Object.entries( paymentMethods )
-			.filter( ( [ , enabled ] ) => enabled )
-			.map( ( [ method ] ) => method );
-		addSelectedPaymentMethods( selectedPaymentMethods );
-	};
-
-	return (
-		<>
-			{ isPaymentMethodsSelectorModalOpen && (
-				<ConfirmationModal
-					title={ __(
-						'Add payment methods',
-						'woocommerce-payments'
-					) }
-					onRequestClose={ handleAddSelectedCancelClick }
-					actions={
-						<>
-							<Button
-								isSecondary
-								onClick={ handleAddSelectedCancelClick }
-							>
-								{ __( 'Cancel', 'woocommerce-payments' ) }
-							</Button>
-							<Button
-								isPrimary
-								onClick={ handleAddSelectedClick }
-								disabled={
-									0 ===
-									Object.entries( paymentMethods ).filter(
-										( [ , enabled ] ) => enabled
-									).length
-								}
-							>
-								{ __( 'Add selected', 'woocommerce-payments' ) }
-							</Button>
-						</>
-					}
-				>
-					<p>
-						{ __(
-							"Increase your store's conversion by offering your customers preferred and convenient payment methods.",
-							'woocommerce-payments'
-						) }
-					</p>
-					<PaymentMethodCheckboxes>
-						{ Object.entries( paymentMethods ).map(
-							( [ key, enabled ] ) => (
-								<PaymentMethodCheckbox
-									key={ key }
-									checked={ enabled }
-									onChange={ handleChange }
-									fees={ formatMethodFeesDescription(
-										accountFees[ key ]
-									) }
-									name={ key }
-								/>
-							)
-						) }
-					</PaymentMethodCheckboxes>
-				</ConfirmationModal>
-=======
 	return (
 		<>
 			{ isModalOpen && (
 				<AddPaymentMethodsModal onClose={ handleModalClose } />
->>>>>>> aabf2766
 			) }
 			<Button
 				isSecondary
