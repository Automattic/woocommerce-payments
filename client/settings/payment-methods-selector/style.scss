--- conflicted
+++ resolved
@@ -4,16 +4,6 @@
 	}
 
 	&__footer {
-<<<<<<< HEAD
 		@include modal-footer-buttons;
-=======
-		display: flex;
-		justify-content: space-between;
-		align-items: center;
-
-		:last-child {
-			margin: 0 auto 0 24px;
-		}
->>>>>>> a5fd46cf
 	}
 }