/** @format */
/**
 * External dependencies
 */
import React from 'react';

/**
 * Internal dependencies
 */
import './style.scss';
<<<<<<< HEAD
import paymentMethodsMap from '../../payment-methods-map';
=======
import CreditCardIcon from '../../gateway-icons/credit-card';
import GiropayIcon from '../../gateway-icons/giropay';
import SepaIcon from '../../gateway-icons/sepa';
import SofortIcon from '../../gateway-icons/sofort';

const paymentMethods = {
	card: {
		label: __( 'Credit card / debit card', 'woocommerce-payments' ),
		Icon: CreditCardIcon,
		hasBorder: false,
	},
	giropay: {
		label: __( 'GiroPay', 'woocommerce-payments' ),
		Icon: GiropayIcon,
		hasBorder: true,
	},
	sepa_debit: {
		label: __( 'Direct Debit Payments', 'woocommerce-payments' ),
		Icon: SepaIcon,
		hasBorder: true,
	},
	sofort: {
		label: __( 'Sofort', 'woocommerce-payments' ),
		Icon: SofortIcon,
		hasBorder: true,
	},
};
>>>>>>> 946e9a11

const PaymentMethodIcon = ( { name, showName } ) => {
	const paymentMethod = paymentMethodsMap[ name ];

	if ( ! paymentMethod ) {
		return <></>;
	}

	const { label, Icon, hasBorder } = paymentMethod;
	const iconBorderClassName = hasBorder
		? 'woocommerce-payments__payment-method-has-icon-border'
		: '';

	return (
		<span className="woocommerce-payments__payment-method-icon">
			<span className={ iconBorderClassName }>
				<Icon />
			</span>
			{ showName && (
				<span className="woocommerce-payments__payment-method-icon__label">
					{ label }
				</span>
			) }
		</span>
	);
};

export default PaymentMethodIcon;<|MERGE_RESOLUTION|>--- conflicted
+++ resolved
@@ -3,42 +3,13 @@
  * External dependencies
  */
 import React from 'react';
+import classNames from 'classnames';
 
 /**
  * Internal dependencies
  */
 import './style.scss';
-<<<<<<< HEAD
 import paymentMethodsMap from '../../payment-methods-map';
-=======
-import CreditCardIcon from '../../gateway-icons/credit-card';
-import GiropayIcon from '../../gateway-icons/giropay';
-import SepaIcon from '../../gateway-icons/sepa';
-import SofortIcon from '../../gateway-icons/sofort';
-
-const paymentMethods = {
-	card: {
-		label: __( 'Credit card / debit card', 'woocommerce-payments' ),
-		Icon: CreditCardIcon,
-		hasBorder: false,
-	},
-	giropay: {
-		label: __( 'GiroPay', 'woocommerce-payments' ),
-		Icon: GiropayIcon,
-		hasBorder: true,
-	},
-	sepa_debit: {
-		label: __( 'Direct Debit Payments', 'woocommerce-payments' ),
-		Icon: SepaIcon,
-		hasBorder: true,
-	},
-	sofort: {
-		label: __( 'Sofort', 'woocommerce-payments' ),
-		Icon: SofortIcon,
-		hasBorder: true,
-	},
-};
->>>>>>> 946e9a11
 
 const PaymentMethodIcon = ( { name, showName } ) => {
 	const paymentMethod = paymentMethodsMap[ name ];
@@ -47,16 +18,16 @@
 		return <></>;
 	}
 
-	const { label, Icon, hasBorder } = paymentMethod;
-	const iconBorderClassName = hasBorder
-		? 'woocommerce-payments__payment-method-has-icon-border'
-		: '';
+	const { label, Icon } = paymentMethod;
 
 	return (
-		<span className="woocommerce-payments__payment-method-icon">
-			<span className={ iconBorderClassName }>
-				<Icon />
-			</span>
+		<span
+			className={ classNames(
+				'woocommerce-payments__payment-method-icon',
+				{ 'has-icon-border': 'card' !== name }
+			) }
+		>
+			<Icon />
 			{ showName && (
 				<span className="woocommerce-payments__payment-method-icon__label">
 					{ label }
