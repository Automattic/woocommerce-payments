--- conflicted
+++ resolved
@@ -17,13 +17,10 @@
 
 const paymentMethods = {
 	/* eslint-disable camelcase */
-<<<<<<< HEAD
-=======
 	woocommerce_payments: {
 		label: __( 'Credit card / debit card', 'woocommerce-payments' ),
 		Icon: CreditCardIcon,
 	},
->>>>>>> f1c3d51d
 	woocommerce_payments_giropay: {
 		label: __( 'GiroPay', 'woocommerce-payments' ),
 		Icon: GiropayIcon,
