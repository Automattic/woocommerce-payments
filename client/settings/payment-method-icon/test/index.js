/** @format */
/**
 * External dependencies
 */
import { render, screen } from '@testing-library/react';
import '@testing-library/jest-dom/extend-expect';

/**
 * Internal dependencies
 */
import PaymentMethodIcon from '..';

describe( 'PaymentMethodIcon', () => {
	test( 'renders giropay payment method icon', () => {
		const { container } = render( <PaymentMethodIcon name="giropay" /> );
		expect( container.querySelector( 'svg' ) ).toBeInTheDocument();
	} );

	test( 'renders Sepa payment method icon', () => {
		const { container } = render( <PaymentMethodIcon name="sepa_debit" /> );
		expect( container.querySelector( 'svg' ) ).toBeInTheDocument();
	} );

	test( 'renders sofort payment method icon', () => {
		const { container } = render( <PaymentMethodIcon name="sofort" /> );
		expect( container.querySelector( 'svg' ) ).toBeInTheDocument();
	} );

<<<<<<< HEAD
	test( 'renders p24 payment method icon', () => {
		const { container } = render( <PaymentMethodIcon name="p24" /> );
=======
	test( 'renders iDEAL payment method icon', () => {
		const { container } = render( <PaymentMethodIcon name="ideal" /> );
>>>>>>> e8fd67a3
		expect( container.querySelector( 'svg' ) ).toBeInTheDocument();
	} );

	test( 'renders giropay payment method icon and label', () => {
		render( <PaymentMethodIcon name="giropay" showName /> );

		const label = screen.queryByText( 'giropay' );
		expect( label ).toBeInTheDocument();
	} );

	test( 'renders Sepa payment method icon and label', () => {
		render( <PaymentMethodIcon name="sepa_debit" showName /> );

		const label = screen.queryByText( 'Direct debit payment' );
		expect( label ).toBeInTheDocument();
	} );

	test( 'renders sofort payment method icon and label', () => {
		render( <PaymentMethodIcon name="sofort" showName /> );

		const label = screen.queryByText( 'Sofort' );
		expect( label ).toBeInTheDocument();
	} );
<<<<<<< HEAD
	test( 'renders p24 payment method icon and label', () => {
		render( <PaymentMethodIcon name="p24" showName /> );

		const label = screen.queryByText( 'Przelewy24 (P24)' );
		expect( label ).toBeInTheDocument();
	} );
=======

	test( 'renders iDEAL payment method icon and label', () => {
		render( <PaymentMethodIcon name="ideal" showName /> );

		const label = screen.queryByText( 'iDEAL' );
		expect( label ).toBeInTheDocument();
	} );

>>>>>>> e8fd67a3
	test( 'renders nothing when using an invalid icon name', () => {
		const { container } = render( <PaymentMethodIcon name="wrong" /> );

		expect( container.firstChild ).toBeNull();
	} );
} );<|MERGE_RESOLUTION|>--- conflicted
+++ resolved
@@ -26,13 +26,13 @@
 		expect( container.querySelector( 'svg' ) ).toBeInTheDocument();
 	} );
 
-<<<<<<< HEAD
 	test( 'renders p24 payment method icon', () => {
 		const { container } = render( <PaymentMethodIcon name="p24" /> );
-=======
+    expect( container.querySelector( 'svg' ) ).toBeInTheDocument();
+	} );
+  
 	test( 'renders iDEAL payment method icon', () => {
 		const { container } = render( <PaymentMethodIcon name="ideal" /> );
->>>>>>> e8fd67a3
 		expect( container.querySelector( 'svg' ) ).toBeInTheDocument();
 	} );
 
@@ -56,14 +56,13 @@
 		const label = screen.queryByText( 'Sofort' );
 		expect( label ).toBeInTheDocument();
 	} );
-<<<<<<< HEAD
-	test( 'renders p24 payment method icon and label', () => {
+
+  test( 'renders p24 payment method icon and label', () => {
 		render( <PaymentMethodIcon name="p24" showName /> );
 
 		const label = screen.queryByText( 'Przelewy24 (P24)' );
 		expect( label ).toBeInTheDocument();
 	} );
-=======
 
 	test( 'renders iDEAL payment method icon and label', () => {
 		render( <PaymentMethodIcon name="ideal" showName /> );
@@ -72,7 +71,6 @@
 		expect( label ).toBeInTheDocument();
 	} );
 
->>>>>>> e8fd67a3
 	test( 'renders nothing when using an invalid icon name', () => {
 		const { container } = render( <PaymentMethodIcon name="wrong" /> );
 
