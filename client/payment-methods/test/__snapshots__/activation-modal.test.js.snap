--- conflicted
+++ resolved
@@ -66,8 +66,9 @@
             <svg
               aria-hidden="true"
               focusable="false"
-              size="24"
+              height="24"
               viewBox="0 0 24 24"
+              width="24"
               xmlns="http://www.w3.org/2000/svg"
             >
               <path
@@ -94,123 +95,12 @@
               width="24"
               xmlns="http://www.w3.org/2000/svg"
             >
-<<<<<<< HEAD
               <g>
                 <path
-                  d="M12 2C6.477 2 2 6.477 2 12s4.477 10 10 10 10-4.477 10-10S17.523 2 12 2zm1 16h-2v-2h2v2zm0-4.14V15h-2v-2c0-.552.448-1 1-1 1.103 0 2-.897 2-2s-.897-2-2-2-2 .897-2 2H8c0-2.21 1.79-4 4-4s4 1.79 4 4c0 1.862-1.278 3.413-3 3.86z"
+                  d="M12 2C6.477 2 2 6.477 2 12s4.477 10 10 10 10-4.477 10-10S17.523 2 12 2zm1 16h-2v-2h2v2zm0-4.141V15h-2v-2a1 1 0 011-1c1.103 0 2-.897 2-2s-.897-2-2-2-2 .897-2 2H8a4 4 0 018 0 3.991 3.991 0 01-3 3.859z"
                 />
               </g>
             </svg>
-=======
-              <div
-                aria-labelledby="components-modal-header-0"
-                class="components-modal__frame wcpay-confirmation-modal wcpay-payment-method-confirmation-modal"
-                role="dialog"
-                tabindex="-1"
-              >
-                <div
-                  class="components-modal__content"
-                  role="document"
-                >
-                  <div
-                    class="components-modal__header"
-                  >
-                    <div
-                      class="components-modal__header-heading-container"
-                    >
-                      <h1
-                        class="components-modal__header-heading"
-                        id="components-modal-header-0"
-                      >
-                        One more step to enable Credit card / debit card
-                      </h1>
-                    </div>
-                    <button
-                      aria-label="Close dialog"
-                      class="components-button has-icon"
-                      type="button"
-                    >
-                      <svg
-                        aria-hidden="true"
-                        focusable="false"
-                        height="24"
-                        role="img"
-                        viewBox="0 0 24 24"
-                        width="24"
-                        xmlns="http://www.w3.org/2000/svg"
-                      >
-                        <path
-                          d="M13 11.8l6.1-6.3-1-1-6.1 6.2-6.1-6.2-1 1 6.1 6.3-6.5 6.7 1 1 6.5-6.6 6.5 6.6 1-1z"
-                        />
-                      </svg>
-                    </button>
-                  </div>
-                  <div
-                    class="payment-confirm-illustration__wrapper"
-                  >
-                    <div
-                      class="payment-confirm-illustration__illustrations"
-                    >
-                      <img
-                        alt="Credit Card"
-                        class="payment-confirm-illustration__payment-icon"
-                        src="assets/images/payment-methods/cc.svg"
-                      />
-                      <svg
-                        class="gridicon gridicons-help payment-confirm-illustration__payment-question-mark-icon"
-                        height="24"
-                        viewBox="0 0 24 24"
-                        width="24"
-                        xmlns="http://www.w3.org/2000/svg"
-                      >
-                        <g>
-                          <path
-                            d="M12 2C6.477 2 2 6.477 2 12s4.477 10 10 10 10-4.477 10-10S17.523 2 12 2zm1 16h-2v-2h2v2zm0-4.141V15h-2v-2a1 1 0 011-1c1.103 0 2-.897 2-2s-.897-2-2-2-2 .897-2 2H8a4 4 0 018 0 3.991 3.991 0 01-3 3.859z"
-                          />
-                        </g>
-                      </svg>
-                    </div>
-                  </div>
-                  <p>
-                    You need to provide more information to enable Credit card / debit card on your checkout:
-                  </p>
-                  <ul
-                    class="payment-method-requirements-list"
-                  >
-                    <li>
-                      Business Number
-                    </li>
-                  </ul>
-                  <p>
-                    If you choose to continue, our payment partner Stripe will send an e-mail to 
-                    <b>
-                      admin@example.com
-                    </b>
-                     to collect the required information
-                  </p>
-                  <hr
-                    class="wcpay-confirmation-modal__separator"
-                  />
-                  <div
-                    class="wcpay-confirmation-modal__footer"
-                  >
-                    <button
-                      class="components-button is-secondary"
-                      type="button"
-                    >
-                      Cancel
-                    </button>
-                    <button
-                      class="components-button is-primary"
-                      type="button"
-                    >
-                      Continue
-                    </button>
-                  </div>
-                </div>
-              </div>
-            </div>
->>>>>>> e92b512e
           </div>
         </div>
         <p>
