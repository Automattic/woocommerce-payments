--- conflicted
+++ resolved
@@ -110,13 +110,10 @@
 		const bancontact = screen.getByLabelText( 'Bancontact' );
 		const giropay = screen.getByLabelText( 'giropay' );
 		const sofort = screen.getByLabelText( 'Sofort' );
-<<<<<<< HEAD
-		[ bancontact, giropay, sofort ].forEach( ( method ) => {
-=======
 		const p24 = screen.getByLabelText( 'Przelewy24 (P24)' );
 		const ideal = screen.getByLabelText( 'iDEAL' );
-		[ giropay, sofort, ideal, p24 ].forEach( ( method ) => {
->>>>>>> 8f84227e
+
+		[ bancontact, giropay, sofort, ideal, p24 ].forEach( ( method ) => {
 			expect( method.closest( 'ul' ) ).toHaveClass(
 				'payment-methods__available-methods'
 			);
@@ -160,11 +157,15 @@
 	test( 'clicking delete updates enabled method IDs', () => {
 		const updateEnabledMethodsMock = jest.fn( () => {} );
 		useEnabledPaymentMethodIds.mockReturnValue( [
-<<<<<<< HEAD
-			[ 'card', 'sepa_debit', 'bancontact', 'giropay', 'sofort' ],
-=======
-			[ 'card', 'sepa_debit', 'giropay', 'sofort', 'ideal', 'p24' ],
->>>>>>> 8f84227e
+			[
+				'card',
+				'sepa_debit',
+				'bancontact',
+				'giropay',
+				'sofort',
+				'ideal',
+				'p24',
+			],
 			updateEnabledMethodsMock,
 		] );
 
