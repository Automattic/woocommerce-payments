/** @format */

/**
 * External dependencies
 */
import React from 'react';
import { fireEvent, render, screen } from '@testing-library/react';
import user from '@testing-library/user-event';
import WCPaySettingsContext from '../../settings/wcpay-settings-context';

/**
 * Internal dependencies
 */
import PaymentMethods from '..';
import {
	useEnabledPaymentMethodIds,
	useGetAvailablePaymentMethodIds,
} from 'wcpay/data';
import WcPayUpeContextProvider from '../../settings/wcpay-upe-toggle/provider';
import WcPayUpeContext from '../../settings/wcpay-upe-toggle/context';

jest.mock( '../../data', () => ( {
	useEnabledPaymentMethodIds: jest.fn(),
	useGetAvailablePaymentMethodIds: jest.fn(),
	useCurrencies: jest.fn().mockReturnValue( { isLoading: true } ),
	useEnabledCurrencies: jest.fn().mockReturnValue( {} ),
} ) );

describe( 'PaymentMethods', () => {
	beforeEach( () => {
		useEnabledPaymentMethodIds.mockReturnValue( [ [], jest.fn() ] );
		useGetAvailablePaymentMethodIds.mockReturnValue( [
			'card',
			'giropay',
			'sofort',
			'sepa_debit',
<<<<<<< HEAD
			'p24',
=======
			'ideal',
>>>>>>> e8fd67a3
		] );
	} );

	test( 'does not render the "Add payment method" button when there is only one payment method available', () => {
		useGetAvailablePaymentMethodIds.mockReturnValue( [ 'card' ] );

		render(
			<WcPayUpeContextProvider defaultIsUpeEnabled={ true }>
				<PaymentMethods />
			</WcPayUpeContextProvider>
		);

		const addPaymentMethodButton = screen.queryByRole( 'button', {
			name: 'Add payment method',
		} );

		expect( addPaymentMethodButton ).not.toBeInTheDocument();
	} );

	test( 'renders the "Add payment method" button when there are at least 2 payment methods', () => {
		render(
			<WcPayUpeContextProvider defaultIsUpeEnabled={ true }>
				<PaymentMethods />
			</WcPayUpeContextProvider>
		);

		const addPaymentMethodButton = screen.queryByRole( 'button', {
			name: 'Add payment method',
		} );

		expect( addPaymentMethodButton ).toBeInTheDocument();
	} );

	test( '"Add payment method" button opens the payment methods selector modal', () => {
		render(
			<WcPayUpeContextProvider defaultIsUpeEnabled={ true }>
				<PaymentMethods />
			</WcPayUpeContextProvider>
		);

		const addPaymentMethodButton = screen.getByRole( 'button', {
			name: 'Add payment method',
		} );

		fireEvent.click( addPaymentMethodButton );

		expect(
			screen.queryByText( 'Add payment methods' )
		).toBeInTheDocument();
	} );

	test( 'payment methods are rendered in expected lists', () => {
		useEnabledPaymentMethodIds.mockReturnValue( [
			[ 'card', 'sepa_debit' ],
		] );

		render(
			<WcPayUpeContextProvider defaultIsUpeEnabled={ true }>
				<PaymentMethods />
			</WcPayUpeContextProvider>
		);

		const cc = screen.getByText( 'Credit card / debit card' );
		const sepa = screen.getByText( 'Direct debit payment' );
		[ cc, sepa ].forEach( ( method ) => {
			expect( method.closest( 'ul' ) ).toHaveClass(
				'payment-methods__enabled-methods'
			);
		} );

		const giropay = screen.getByLabelText( 'giropay' );
		const sofort = screen.getByLabelText( 'Sofort' );
<<<<<<< HEAD
		const p24 = screen.getByLabelText( 'Przelewy24 (P24)' );
		[ giropay, sofort, p24 ].forEach( ( method ) => {
=======
		const ideal = screen.getByLabelText( 'iDEAL' );
		[ giropay, sofort, ideal ].forEach( ( method ) => {
>>>>>>> e8fd67a3
			expect( method.closest( 'ul' ) ).toHaveClass(
				'payment-methods__available-methods'
			);
		} );
	} );

	test( 'enabled methods are rendered with "Delete" buttons', () => {
		useEnabledPaymentMethodIds.mockReturnValue( [
			[ 'card', 'sepa_debit' ],
		] );

		render(
			<WcPayUpeContextProvider defaultIsUpeEnabled={ true }>
				<PaymentMethods />
			</WcPayUpeContextProvider>
		);

		expect(
			screen.queryByRole( 'button', {
				name: 'Delete Credit card / debit card from checkout',
			} )
		).toBeInTheDocument();
	} );

	test( 'when only one enabled method is rendered, the "Delete" button is not visible', () => {
		useEnabledPaymentMethodIds.mockReturnValue( [ [ 'card' ] ] );

		render(
			<WcPayUpeContextProvider defaultIsUpeEnabled={ true }>
				<PaymentMethods />
			</WcPayUpeContextProvider>
		);

		expect(
			screen.queryByRole( 'button', {
				name: 'Delete Credit card / debit card from checkout',
			} )
		).not.toBeInTheDocument();
	} );

	test( 'clicking delete updates enabled method IDs', () => {
		const updateEnabledMethodsMock = jest.fn( () => {} );
		useEnabledPaymentMethodIds.mockReturnValue( [
<<<<<<< HEAD
			[ 'card', 'sepa_debit', 'giropay', 'sofort', 'p24' ],
=======
			[ 'card', 'sepa_debit', 'giropay', 'sofort', 'ideal' ],
>>>>>>> e8fd67a3
			updateEnabledMethodsMock,
		] );

		render(
			<WcPayUpeContextProvider defaultIsUpeEnabled={ true }>
				<PaymentMethods />
			</WcPayUpeContextProvider>
		);

		const ccDeleteButton = screen.getByRole( 'button', {
			name: 'Delete Credit card / debit card from checkout',
		} );
		user.click( ccDeleteButton );
		user.click(
			screen.getByRole( 'button', {
				name: 'Remove',
			} )
		);

		expect( updateEnabledMethodsMock ).toHaveBeenCalledWith( [
			'sepa_debit',
			'giropay',
			'sofort',
<<<<<<< HEAD
			'p24',
=======
			'ideal',
>>>>>>> e8fd67a3
		] );
	} );

	test( 'express payments rendered when UPE preview feture flag is enabled', () => {
		const featureFlagContext = {
			featureFlags: { upeSettingsPreview: true, upe: false },
		};
		const upeContext = {
			isUpeEnabled: false,
			setIsUpeEnabled: () => null,
			status: 'resolved',
		};

		render(
			<WCPaySettingsContext.Provider value={ featureFlagContext }>
				<WcPayUpeContext.Provider value={ upeContext }>
					<PaymentMethods />
				</WcPayUpeContext.Provider>
			</WCPaySettingsContext.Provider>
		);

		const enableWooCommercePaymentText = screen.getByText(
			'Enable the new WooCommerce Payments checkout experience'
		);

		expect( enableWooCommercePaymentText ).toBeInTheDocument();
	} );

	test.each( [
		[ false, false ],
		[ false, true ],
		[ true, true ],
	] )(
		'express payments should not rendered when UPE preview = %s and UPE = %s',
		( upeSettingsPreview, upe ) => {
			const featureFlagContext = {
				featureFlags: { upeSettingsPreview, upe },
			};
			const upeContext = {
				isUpeEnabled: upe,
				setIsUpeEnabled: () => null,
				status: 'resolved',
			};

			render(
				<WCPaySettingsContext.Provider value={ featureFlagContext }>
					<WcPayUpeContext.Provider value={ upeContext }>
						<PaymentMethods />
					</WcPayUpeContext.Provider>
				</WCPaySettingsContext.Provider>
			);

			const enableWooCommercePaymentText = screen.queryByText(
				'Enable the new WooCommerce Payments checkout experience'
			);

			expect( enableWooCommercePaymentText ).toBeNull();
		}
	);

	test( 'renders the feedback elements when UPE is enabled', () => {
		render(
			<WcPayUpeContextProvider defaultIsUpeEnabled={ true }>
				<PaymentMethods />
			</WcPayUpeContextProvider>
		);
		const disableUPEButton = screen.queryByRole( 'button', {
			name: 'Add Feedback or Disable',
		} );

		expect( disableUPEButton ).toBeInTheDocument();
		expect(
			screen.queryByText( 'Payment methods' ).parentElement
		).toHaveTextContent( 'Payment methods Early access' );
	} );

	test( 'Does not render the feedback elements when UPE is disabled', () => {
		render(
			<WcPayUpeContextProvider defaultIsUpeEnabled={ false }>
				<PaymentMethods />
			</WcPayUpeContextProvider>
		);

		const disableUPEButton = screen.queryByRole( 'button', {
			name: 'Add Feedback or Disable',
		} );

		expect( disableUPEButton ).not.toBeInTheDocument();
		expect(
			screen.queryByText( 'Payment methods' )
		).not.toBeInTheDocument();
	} );

	test( 'clicking "Enable in your store" in express payments enable UPE and redirects', async () => {
		Object.defineProperty( window, 'location', {
			value: {
				href: 'example.com/',
			},
		} );

		const setIsUpeEnabledMock = jest.fn().mockResolvedValue( true );
		const featureFlagContext = {
			featureFlags: { upeSettingsPreview: true, upe: false },
		};

		render(
			<WCPaySettingsContext.Provider value={ featureFlagContext }>
				<WcPayUpeContext.Provider
					value={ {
						setIsUpeEnabled: setIsUpeEnabledMock,
						status: 'resolved',
						isUpeEnabled: false,
					} }
				>
					<PaymentMethods />
				</WcPayUpeContext.Provider>
			</WCPaySettingsContext.Provider>
		);

		const enableInYourStoreButton = screen.queryByRole( 'button', {
			name: 'Enable in your store',
		} );

		expect( enableInYourStoreButton ).toBeInTheDocument();

		expect( setIsUpeEnabledMock ).not.toHaveBeenCalled();
		await user.click( enableInYourStoreButton );
		expect( setIsUpeEnabledMock ).toHaveBeenCalledWith( true );
		expect( window.location.href ).toEqual(
			'admin.php?page=wc-admin&task=woocommerce-payments--additional-payment-methods'
		);
	} );
} );<|MERGE_RESOLUTION|>--- conflicted
+++ resolved
@@ -34,11 +34,8 @@
 			'giropay',
 			'sofort',
 			'sepa_debit',
-<<<<<<< HEAD
 			'p24',
-=======
 			'ideal',
->>>>>>> e8fd67a3
 		] );
 	} );
 
@@ -111,13 +108,8 @@
 
 		const giropay = screen.getByLabelText( 'giropay' );
 		const sofort = screen.getByLabelText( 'Sofort' );
-<<<<<<< HEAD
 		const p24 = screen.getByLabelText( 'Przelewy24 (P24)' );
-		[ giropay, sofort, p24 ].forEach( ( method ) => {
-=======
-		const ideal = screen.getByLabelText( 'iDEAL' );
-		[ giropay, sofort, ideal ].forEach( ( method ) => {
->>>>>>> e8fd67a3
+		[ giropay, sofort, ideal, p24 ].forEach( ( method ) => {
 			expect( method.closest( 'ul' ) ).toHaveClass(
 				'payment-methods__available-methods'
 			);
@@ -161,11 +153,7 @@
 	test( 'clicking delete updates enabled method IDs', () => {
 		const updateEnabledMethodsMock = jest.fn( () => {} );
 		useEnabledPaymentMethodIds.mockReturnValue( [
-<<<<<<< HEAD
-			[ 'card', 'sepa_debit', 'giropay', 'sofort', 'p24' ],
-=======
-			[ 'card', 'sepa_debit', 'giropay', 'sofort', 'ideal' ],
->>>>>>> e8fd67a3
+			[ 'card', 'sepa_debit', 'giropay', 'sofort', 'ideal', 'p24' ],
 			updateEnabledMethodsMock,
 		] );
 
@@ -189,11 +177,8 @@
 			'sepa_debit',
 			'giropay',
 			'sofort',
-<<<<<<< HEAD
 			'p24',
-=======
 			'ideal',
->>>>>>> e8fd67a3
 		] );
 	} );
 
