/** @format */

/**
 * External dependencies
 */
import React from 'react';
import { act, render, screen } from '@testing-library/react';
import user from '@testing-library/user-event';

/**
 * Internal dependencies
 */
import PaymentMethods from '..';
import {
	useEnabledPaymentMethodIds,
	useGetAvailablePaymentMethodIds,
	useGetPaymentMethodStatuses,
	useManualCapture,
	useSelectedPaymentMethod,
	useUnselectedPaymentMethod,
} from 'wcpay/data';
import WCPaySettingsContext from '../../settings/wcpay-settings-context';
import WcPayUpeContextProvider from '../../settings/wcpay-upe-toggle/provider';
import WcPayUpeContext from '../../settings/wcpay-upe-toggle/context';
import { upeCapabilityStatuses } from 'wcpay/additional-methods-setup/constants';

jest.mock( '@woocommerce/components', () => {
	return {
		Pill: ( { className, children } ) => (
			<span className={ className }>{ children }</span>
		),
	};
} );

jest.mock( '../../data', () => ( {
	useEnabledPaymentMethodIds: jest.fn(),
	useGetAvailablePaymentMethodIds: jest.fn(),
	useCurrencies: jest.fn().mockReturnValue( { isLoading: true } ),
	useEnabledCurrencies: jest.fn().mockReturnValue( {} ),
	useGetPaymentMethodStatuses: jest.fn().mockReturnValue( {} ),
	useManualCapture: jest.fn(),
	useSelectedPaymentMethod: jest.fn(),
	useUnselectedPaymentMethod: jest.fn(),
} ) );

jest.mock( '@wordpress/data', () => ( {
	useDispatch: jest
		.fn()
		.mockReturnValue( { updateAvailablePaymentMethodIds: jest.fn() } ),
} ) );

describe( 'PaymentMethods', () => {
	beforeEach( () => {
		useEnabledPaymentMethodIds.mockReturnValue( [ [], jest.fn() ] );
		useSelectedPaymentMethod.mockReturnValue( [ null, jest.fn() ] );
		useUnselectedPaymentMethod.mockReturnValue( [ null, jest.fn() ] );
		useGetAvailablePaymentMethodIds.mockReturnValue( [
			'card',
			'au_becs_debit',
			'bancontact',
			'eps',
			'giropay',
			'ideal',
			'p24',
			'sepa_debit',
			'sofort',
		] );
		useGetPaymentMethodStatuses.mockReturnValue( {
			card_payments: upeCapabilityStatuses.ACTIVE,
			au_becs_debit: upeCapabilityStatuses.ACTIVE,
			bancontact_payments: upeCapabilityStatuses.ACTIVE,
			eps_payments: upeCapabilityStatuses.ACTIVE,
			giropay_payments: upeCapabilityStatuses.ACTIVE,
			ideal_payments: upeCapabilityStatuses.ACTIVE,
			p24_payments: upeCapabilityStatuses.ACTIVE,
			sepa_debit_payments: upeCapabilityStatuses.ACTIVE,
			sofort_payments: upeCapabilityStatuses.ACTIVE,
		} );
		useManualCapture.mockReturnValue( [ false, jest.fn() ] );
		global.wcpaySettings = {
			accountEmail: 'admin@example.com',
		};
	} );

	test( 'payment methods are rendered correctly', () => {
		useEnabledPaymentMethodIds.mockReturnValue( [
			[ 'card', 'sepa_debit' ],
		] );

		render(
			<WcPayUpeContextProvider defaultIsUpeEnabled={ true }>
				<PaymentMethods />
			</WcPayUpeContextProvider>
		);

		const cc = screen.getByRole( 'checkbox', {
			name: 'Credit card / debit card',
		} );
		const becs = screen.getByRole( 'checkbox', {
			name: 'BECS Direct Debit',
		} );
		const sepa = screen.getByRole( 'checkbox', {
			name: 'SEPA Direct Debit',
		} );
		const bancontact = screen.getByRole( 'checkbox', {
			name: 'Bancontact',
		} );
		const eps = screen.getByRole( 'checkbox', { name: 'EPS' } );
		const giropay = screen.getByRole( 'checkbox', { name: 'giropay' } );
		const sofort = screen.getByRole( 'checkbox', { name: 'Sofort' } );
		const p24 = screen.getByRole( 'checkbox', {
			name: 'Przelewy24 (P24)',
		} );
		const ideal = screen.getByRole( 'checkbox', { name: 'iDEAL' } );

		const allMethods = [
			becs,
			bancontact,
			eps,
			giropay,
			sofort,
			ideal,
			p24,
			cc,
			sepa,
		];
		const enabledMethods = [ cc, sepa ];

		enabledMethods.forEach( ( method ) => {
			expect( method ).toBeChecked();
		} );
		allMethods.forEach( ( method ) => {
			expect( method.closest( 'ul' ) ).toHaveClass(
				'payment-methods__available-methods'
			);
		} );
		allMethods
			.filter( ( method ) => ! enabledMethods.includes( method ) )
			.forEach( ( method ) => {
				expect( method ).not.toBeChecked();
			} );
	} );

	test( 'inactive and pending payment methods have notice pills', () => {
		const updateEnabledMethodsMock = jest.fn( () => {} );
		useSelectedPaymentMethod.mockReturnValue( [
			[
				'Credit card / debit card',
				'BECS Direct Debit',
				'Bancontact',
				'EPS',
				'giropay',
				'iDEAL',
				'Przelewy24 (P24)',
				'SEPA Direct Debit',
				'Sofort',
			],
			updateEnabledMethodsMock,
		] );
		useGetPaymentMethodStatuses.mockReturnValue( {
			card_payments: {
				status: upeCapabilityStatuses.ACTIVE,
				requirements: [],
			},
			au_becs_debit: {
				status: upeCapabilityStatuses.INACTIVE,
				requirements: [],
			},
			bancontact_payments: {
				status: upeCapabilityStatuses.INACTIVE,
				requirements: [],
			},
			eps_payments: {
				status: upeCapabilityStatuses.INACTIVE,
				requirements: [],
			},
			giropay_payments: {
				status: upeCapabilityStatuses.PENDING_APPROVAL,
				requirements: [],
			},
			ideal_payments: {
				status: upeCapabilityStatuses.INACTIVE,
				requirements: [],
			},
			p24_payments: {
				status: upeCapabilityStatuses.INACTIVE,
				requirements: [],
			},
			sepa_debit_payments: {
				status: upeCapabilityStatuses.ACTIVE,
				requirements: [],
			},
			sofort_payments: {
				status: upeCapabilityStatuses.PENDING_VERIFICATION,
				requirements: [ 'individual.identification_number' ],
			},
		} );

		render(
			<WcPayUpeContextProvider defaultIsUpeEnabled={ true }>
				<PaymentMethods />
			</WcPayUpeContextProvider>
		);

		expect( screen.queryAllByText( /Pending /i ).length ).toEqual( 2 );

		expect(
			screen.queryAllByText( /Contact WooCommerce Support/i ).length
		).toEqual( 4 );
	} );

	test( 'upe setup banner is rendered when UPE preview feature flag is enabled', () => {
		const featureFlagContext = {
			featureFlags: { upeSettingsPreview: true, upe: false },
		};
		const upeContext = {
			isUpeEnabled: false,
			setIsUpeEnabled: () => null,
			status: 'resolved',
		};

		render(
			<WCPaySettingsContext.Provider value={ featureFlagContext }>
				<WcPayUpeContext.Provider value={ upeContext }>
					<PaymentMethods />
				</WcPayUpeContext.Provider>
			</WCPaySettingsContext.Provider>
		);

		const enableWooCommercePaymentText = screen.getByText(
			'Boost your sales by accepting additional payment methods'
		);

		expect( enableWooCommercePaymentText ).toBeInTheDocument();
	} );

<<<<<<< HEAD
	test( 'affirm afterpay pms renders correctly', () => {
		useGetAvailablePaymentMethodIds.mockReturnValue( [
			'card',
			'au_becs_debit',
			'affirm',
			'afterpay_clearpay',
			'bancontact',
			'eps',
			'giropay',
			'ideal',
			'p24',
			'sepa_debit',
			'sofort',
		] );
=======
	test( 'upe setup banner has Buy Now Pay Later methods asset for eligible merchants', () => {
		const featureFlagContext = {
			featureFlags: { upeSettingsPreview: true, upe: false },
		};
		const upeContext = {
			isUpeEnabled: false,
			setIsUpeEnabled: () => null,
			status: 'resolved',
		};
>>>>>>> a0a1f9bd

		global.wcpaySettings.isBnplAffirmAfterpayEnabled = true;

		render(
<<<<<<< HEAD
			<WcPayUpeContextProvider defaultIsUpeEnabled={ true }>
				<PaymentMethods />
			</WcPayUpeContextProvider>
		);

		const affirm = screen.getByRole( 'checkbox', { name: 'Affirm' } );
		const afterpay = screen.getByRole( 'checkbox', {
			name: 'Afterpay / Clearpay',
		} );

		expect( affirm ).toBeInTheDocument();
		expect( afterpay ).toBeInTheDocument();
	} );

	test( 'affirm and afterpay appear checked when enabled', () => {
		useGetAvailablePaymentMethodIds.mockReturnValue( [
			'card',
			'au_becs_debit',
			'affirm',
			'afterpay_clearpay',
			'bancontact',
			'eps',
			'giropay',
			'ideal',
			'p24',
			'sepa_debit',
			'sofort',
		] );
		useEnabledPaymentMethodIds.mockReturnValue( [
			[ 'card', 'affirm', 'afterpay_clearpay' ],
		] );

		global.wcpaySettings.isBnplAffirmAfterpayEnabled = true;

		useGetPaymentMethodStatuses.mockReturnValue( {
			card_payments: {
				status: upeCapabilityStatuses.ACTIVE,
				requirements: [],
			},
			affirm_payments: {
				status: upeCapabilityStatuses.ACTIVE,
				requirements: [],
			},
			afterpay_clearpay_payments: {
				status: upeCapabilityStatuses.ACTIVE,
				requirements: [],
			},
		} );

		const renderPaymentElements = () => {
			render(
				<WcPayUpeContextProvider defaultIsUpeEnabled={ true }>
					<PaymentMethods />
				</WcPayUpeContextProvider>
			);
		};

		renderPaymentElements();

		const affirm = screen.getByRole( 'checkbox', {
			name: 'Affirm',
		} );
		const afterpay = screen.getByRole( 'checkbox', {
			name: 'Afterpay / Clearpay',
		} );

		expect( affirm ).toBeChecked();
		expect( afterpay ).toBeChecked();
=======
			<WCPaySettingsContext.Provider value={ featureFlagContext }>
				<WcPayUpeContext.Provider value={ upeContext }>
					<PaymentMethods />
				</WcPayUpeContext.Provider>
			</WCPaySettingsContext.Provider>
		);

		const enableWooCommercePaymentText = screen.getByText(
			'Boost your sales by accepting additional payment methods'
		);

		expect( enableWooCommercePaymentText.parentElement ).not.toHaveClass(
			'background-local-payment-methods'
		);
	} );

	test( 'upe setup banner has only local methods in asset for non-BNPL-eligible merchants', () => {
		const featureFlagContext = {
			featureFlags: { upeSettingsPreview: true, upe: false },
		};
		const upeContext = {
			isUpeEnabled: false,
			setIsUpeEnabled: () => null,
			status: 'resolved',
		};

		global.wcpaySettings.isBnplAffirmAfterpayEnabled = false;

		render(
			<WCPaySettingsContext.Provider value={ featureFlagContext }>
				<WcPayUpeContext.Provider value={ upeContext }>
					<PaymentMethods />
				</WcPayUpeContext.Provider>
			</WCPaySettingsContext.Provider>
		);

		const enableWooCommercePaymentText = screen.getByText(
			'Boost your sales by accepting additional payment methods'
		);

		expect( enableWooCommercePaymentText.parentElement ).toHaveClass(
			'background-local-payment-methods'
		);
>>>>>>> a0a1f9bd
	} );

	test.each( [
		[ false, false ],
		[ false, true ],
		[ true, true ],
	] )(
		'express payments should not rendered when UPE preview = %s and UPE = %s',
		( upeSettingsPreview, upe ) => {
			const featureFlagContext = {
				featureFlags: { upeSettingsPreview, upe },
			};
			const upeContext = {
				isUpeEnabled: upe,
				setIsUpeEnabled: () => null,
				status: 'resolved',
			};

			render(
				<WCPaySettingsContext.Provider value={ featureFlagContext }>
					<WcPayUpeContext.Provider value={ upeContext }>
						<PaymentMethods />
					</WcPayUpeContext.Provider>
				</WCPaySettingsContext.Provider>
			);

			const enableWooCommercePaymentText = screen.queryByText(
				'Boost your sales by accepting additional payment methods'
			);

			expect( enableWooCommercePaymentText ).toBeNull();
		}
	);

	test( 'renders the feedback elements when UPE is enabled', () => {
		render(
			<WcPayUpeContextProvider defaultIsUpeEnabled={ true }>
				<PaymentMethods />
			</WcPayUpeContextProvider>
		);
		const disableUPEButton = screen.queryByRole( 'button', {
			name: 'Add feedback or disable',
		} );

		expect( disableUPEButton ).toBeInTheDocument();
		expect(
			screen.queryByText( 'Payment methods' ).parentElement
		).toHaveTextContent( 'Payment methods Early access' );
	} );

	test( 'Does not render the feedback elements when UPE is disabled', () => {
		render(
			<WcPayUpeContextProvider defaultIsUpeEnabled={ false }>
				<PaymentMethods />
			</WcPayUpeContextProvider>
		);

		const disableUPEButton = screen.queryByRole( 'button', {
			name: 'Add feedback or disable',
		} );

		expect( disableUPEButton ).not.toBeInTheDocument();
		expect(
			screen.queryByText( 'Payment methods' )
		).not.toBeInTheDocument();
	} );

	test( 'clicking "Enable in your store" in express payments enable UPE and redirects', async () => {
		Object.defineProperty( window, 'location', {
			value: {
				href: 'example.com/',
			},
		} );

		const setIsUpeEnabledMock = jest.fn().mockResolvedValue( true );
		const featureFlagContext = {
			featureFlags: { upeSettingsPreview: true, upe: false },
		};

		render(
			<WCPaySettingsContext.Provider value={ featureFlagContext }>
				<WcPayUpeContext.Provider
					value={ {
						setIsUpeEnabled: setIsUpeEnabledMock,
						status: 'resolved',
						isUpeEnabled: false,
					} }
				>
					<PaymentMethods />
				</WcPayUpeContext.Provider>
			</WCPaySettingsContext.Provider>
		);

		const enableInYourStoreButton = screen.queryByRole( 'button', {
			name: 'Enable in your store',
		} );

		expect( enableInYourStoreButton ).toBeInTheDocument();

		expect( setIsUpeEnabledMock ).not.toHaveBeenCalled();
		await user.click( enableInYourStoreButton );
		expect( setIsUpeEnabledMock ).toHaveBeenCalledWith( true );
		expect( window.location.href ).toEqual(
			'admin.php?page=wc-admin&path=%2Fpayments%2Fadditional-payment-methods'
		);
	} );

	it( 'should render the activation modal when requirements exist for the payment method', () => {
		useEnabledPaymentMethodIds.mockReturnValue( [ [], jest.fn() ] );
		useGetAvailablePaymentMethodIds.mockReturnValue( [ 'bancontact' ] );
		useGetPaymentMethodStatuses.mockReturnValue( {
			bancontact_payments: {
				status: upeCapabilityStatuses.UNREQUESTED,
				requirements: [ 'company.tax_id' ],
			},
		} );

		render(
			<WcPayUpeContextProvider defaultIsUpeEnabled={ true }>
				<PaymentMethods />
			</WcPayUpeContextProvider>
		);

		expect(
			screen.queryByRole( 'checkbox', { name: /Bancontact/ } )
		).toBeInTheDocument();

		const bancontactCheckbox = screen.queryByRole( 'checkbox', {
			name: /Bancontact/,
		} );

		expect( bancontactCheckbox ).not.toBeChecked();

		jest.useFakeTimers();

		act( () => {
			// Enabling a PM with requirements should show the activation modal
			user.click( bancontactCheckbox );
			jest.runOnlyPendingTimers();
		} );

		expect(
			screen.queryByText(
				/You need to provide more information to enable Bancontact on your checkout/
			)
		).toBeInTheDocument();

		jest.useRealTimers();
	} );

	it( 'should render the delete modal on an already active payment method', () => {
		useEnabledPaymentMethodIds.mockReturnValue( [
			[ 'bancontact' ],
			jest.fn(),
		] );
		useGetAvailablePaymentMethodIds.mockReturnValue( [ 'bancontact' ] );
		useGetPaymentMethodStatuses.mockReturnValue( {
			bancontact_payments: {
				status: upeCapabilityStatuses.ACTIVE,
				requirements: [],
			},
		} );

		render(
			<WcPayUpeContextProvider defaultIsUpeEnabled={ true }>
				<PaymentMethods />
			</WcPayUpeContextProvider>
		);

		expect( screen.queryByLabelText( 'Bancontact' ) ).toBeInTheDocument();

		const bancontactCheckbox = screen.getByLabelText( 'Bancontact' );

		expect( bancontactCheckbox ).toBeChecked();

		jest.useFakeTimers();

		act( () => {
			// Disabling an already active PM should show the delete modal
			user.click( bancontactCheckbox );
			jest.runOnlyPendingTimers();
		} );

		expect(
			screen.queryByText(
				/Your customers will no longer be able to pay using Bancontact\./
			)
		).toBeInTheDocument();

		jest.useRealTimers();
	} );
} );<|MERGE_RESOLUTION|>--- conflicted
+++ resolved
@@ -234,7 +234,6 @@
 		expect( enableWooCommercePaymentText ).toBeInTheDocument();
 	} );
 
-<<<<<<< HEAD
 	test( 'affirm afterpay pms renders correctly', () => {
 		useGetAvailablePaymentMethodIds.mockReturnValue( [
 			'card',
@@ -249,22 +248,10 @@
 			'sepa_debit',
 			'sofort',
 		] );
-=======
-	test( 'upe setup banner has Buy Now Pay Later methods asset for eligible merchants', () => {
-		const featureFlagContext = {
-			featureFlags: { upeSettingsPreview: true, upe: false },
-		};
-		const upeContext = {
-			isUpeEnabled: false,
-			setIsUpeEnabled: () => null,
-			status: 'resolved',
-		};
->>>>>>> a0a1f9bd
 
 		global.wcpaySettings.isBnplAffirmAfterpayEnabled = true;
 
 		render(
-<<<<<<< HEAD
 			<WcPayUpeContextProvider defaultIsUpeEnabled={ true }>
 				<PaymentMethods />
 			</WcPayUpeContextProvider>
@@ -333,7 +320,21 @@
 
 		expect( affirm ).toBeChecked();
 		expect( afterpay ).toBeChecked();
-=======
+	} );
+
+	test( 'upe setup banner has Buy Now Pay Later methods asset for eligible merchants', () => {
+		const featureFlagContext = {
+			featureFlags: { upeSettingsPreview: true, upe: false },
+		};
+		const upeContext = {
+			isUpeEnabled: false,
+			setIsUpeEnabled: () => null,
+			status: 'resolved',
+		};
+
+		global.wcpaySettings.isBnplAffirmAfterpayEnabled = true;
+
+		render(
 			<WCPaySettingsContext.Provider value={ featureFlagContext }>
 				<WcPayUpeContext.Provider value={ upeContext }>
 					<PaymentMethods />
@@ -377,7 +378,6 @@
 		expect( enableWooCommercePaymentText.parentElement ).toHaveClass(
 			'background-local-payment-methods'
 		);
->>>>>>> a0a1f9bd
 	} );
 
 	test.each( [
