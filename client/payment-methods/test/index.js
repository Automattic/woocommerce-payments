--- conflicted
+++ resolved
@@ -175,7 +175,6 @@
 		] );
 	} );
 
-<<<<<<< HEAD
 	test( 'express payments rendered when UPE preview feture flag is enabled', () => {
 		const featureFlagContext = {
 			featureFlags: { upeSettingsPreview: true, upe: false },
@@ -218,7 +217,7 @@
 			expect( enableWooCommercePaymentText ).toBeNull();
 		}
 	);
-=======
+
 	test( 'renders the Feedback/Disable Header when UPE is enabled', () => {
 		render(
 			<WcPayUpeContextProvider defaultIsUpeEnabled={ true }>
@@ -245,5 +244,4 @@
 
 		expect( disableUPEButton ).not.toBeInTheDocument();
 	} );
->>>>>>> ac1f5a04
 } );