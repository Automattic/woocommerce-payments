/** @format */
/**
 * External dependencies
 */
import React from 'react';
import { __ } from '@wordpress/i18n';
import { Button, Card, CardBody } from '@wordpress/components';
import { useState } from '@wordpress/element';
import classNames from 'classnames';

/**
 * Internal dependencies
 */
import './style.scss';
import OrderableList from 'components/orderable-list';
import PaymentMethod from 'components/orderable-list/payment-method';
import PaymentMethodsSelector from 'settings/payment-methods-selector';

const availableMethods = [
	{
		id: 'cc',
		label: __( 'Credit card / debit card', 'woocommerce-payments' ),
		description: __(
			'Let your customers pay with major credit and debit cards without leaving your store.',
			'woocommerce-payments'
		),
	},
	{
		id: 'giropay',
		label: __( 'giropay', 'woocommerce-payments' ),
		description: __(
			'Expand your business with giropay — Germany’s second most popular payment system.',
			'woocommerce-payments'
		),
	},
	{
		id: 'sofort',
		label: __( 'Sofort', 'woocommerce-payments' ),
		description: __(
			'Accept secure bank transfers from Austria, Belgium, Germany, Italy, and Netherlands.',
			'woocommerce-payments'
		),
	},
	{
		id: 'sepa',
		label: __( 'Direct debit payment', 'woocommerce-payments' ),
		description: __(
			'Reach 500 million customers and over 20 million businesses across the European Union.',
			'woocommerce-payments'
		),
	},
];

const PaymentMethods = ( { enabledMethodIds, onEnabledMethodIdsChange } ) => {
	const [
		isPaymentMethodsSelectorModalVisible,
		setPaymentMethodsSelectorModalVisible,
	] = useState( false );
	const enabledMethods = enabledMethodIds.map( ( methodId ) =>
		availableMethods.find( ( method ) => method.id === methodId )
	);

	const disabledMethods = availableMethods.filter(
		( method ) => ! enabledMethodIds.includes( method.id )
	);

	const handleDeleteClick = ( itemId ) => {
		onEnabledMethodIdsChange(
			enabledMethodIds.filter( ( id ) => id !== itemId )
		);
	};

	const handleDragEnd = ( event ) => {
		const { active, over } = event;

		if ( active.id !== over.id ) {
			const oldIndex = enabledMethodIds.indexOf( active.id );
			const newIndex = enabledMethodIds.indexOf( over.id );

			const enabledMethodIdsCopy = [ ...enabledMethodIds ];
			enabledMethodIdsCopy.splice(
				0 > newIndex
					? enabledMethodIdsCopy.length + newIndex
					: newIndex,
				0,
				enabledMethodIdsCopy.splice( oldIndex, 1 )[ 0 ]
			);

			onEnabledMethodIdsChange( enabledMethodIdsCopy );
		}
	};

	return (
<<<<<<< HEAD
		<Card className="payment-methods">
			<CardBody className="payment-methods__enabled-methods-container">
				<OrderableList
					onDragEnd={ handleDragEnd }
					className="payment-methods__enabled-methods"
				>
					{ enabledMethods.map( ( { id, label, description } ) => (
						<PaymentMethod
							key={ id }
							className={ classNames( 'payment-method', id ) }
							onDeleteClick={ () => handleDeleteClick( id ) }
							id={ id }
							label={ label }
							description={ description }
						/>
					) ) }
				</OrderableList>
			</CardBody>
			<CardBody className="payment-methods__available-methods-container">
				<Button
					isDefault
					className="payment-methods__add-payment-method"
					onClick={ () =>
						console.debug(
							'Add payment method clicked (not implemented)'
						)
=======
		<>
			{ isPaymentMethodsSelectorModalVisible && (
				<PaymentMethodsSelector
					enabledPaymentMethods={ enabledMethodIds }
					onClose={ () =>
						setPaymentMethodsSelectorModalVisible( false )
>>>>>>> d7b6053e
					}
				/>
			) }
			<Card className="payment-methods">
				<CardBody className="payment-methods__enabled-methods-container">
					<OrderableList
						onDragEnd={ handleDragEnd }
						className="payment-methods__enabled-methods"
					>
						{ enabledMethods.map(
							( { id, label, description } ) => (
								<PaymentMethod
									key={ id }
									className={ classNames(
										'payment-method',
										id
									) }
									onManageClick={ () =>
										handleManageClick( id )
									}
									onDeleteClick={ () =>
										handleDeleteClick( id )
									}
									label={ label }
									description={ description }
								/>
							)
						) }
					</OrderableList>
				</CardBody>
				<CardBody className="payment-methods__available-methods-container">
					<Button
						className="payment-methods__add-payment-method"
						onClick={ () =>
							setPaymentMethodsSelectorModalVisible( true )
						}
					>
						{ __( 'Add payment method', 'woocommerce-payments' ) }
					</Button>
					<ul className="payment-methods__available-methods">
						{ disabledMethods.map( ( { id, label } ) => (
							<li
								key={ id }
								className={ classNames(
									'payment-methods__available-method',
									id
								) }
								aria-label={ label }
							/>
						) ) }
					</ul>
				</CardBody>
			</Card>
		</>
	);
};

export default PaymentMethods;<|MERGE_RESOLUTION|>--- conflicted
+++ resolved
@@ -91,41 +91,12 @@
 	};
 
 	return (
-<<<<<<< HEAD
-		<Card className="payment-methods">
-			<CardBody className="payment-methods__enabled-methods-container">
-				<OrderableList
-					onDragEnd={ handleDragEnd }
-					className="payment-methods__enabled-methods"
-				>
-					{ enabledMethods.map( ( { id, label, description } ) => (
-						<PaymentMethod
-							key={ id }
-							className={ classNames( 'payment-method', id ) }
-							onDeleteClick={ () => handleDeleteClick( id ) }
-							id={ id }
-							label={ label }
-							description={ description }
-						/>
-					) ) }
-				</OrderableList>
-			</CardBody>
-			<CardBody className="payment-methods__available-methods-container">
-				<Button
-					isDefault
-					className="payment-methods__add-payment-method"
-					onClick={ () =>
-						console.debug(
-							'Add payment method clicked (not implemented)'
-						)
-=======
 		<>
 			{ isPaymentMethodsSelectorModalVisible && (
 				<PaymentMethodsSelector
 					enabledPaymentMethods={ enabledMethodIds }
 					onClose={ () =>
 						setPaymentMethodsSelectorModalVisible( false )
->>>>>>> d7b6053e
 					}
 				/>
 			) }
@@ -143,12 +114,10 @@
 										'payment-method',
 										id
 									) }
-									onManageClick={ () =>
-										handleManageClick( id )
-									}
 									onDeleteClick={ () =>
 										handleDeleteClick( id )
 									}
+									id={ id }
 									label={ label }
 									description={ description }
 								/>
