/** @format */

/**
 * External dependencies
 */
import React, { useContext, useState } from 'react';
import { __ } from '@wordpress/i18n';
import {
	Button,
	Card,
	CardBody,
	CardDivider,
	CardHeader,
	DropdownMenu,
<<<<<<< HEAD
=======
	Notice,
	ExternalLink,
>>>>>>> c3d4af31
} from '@wordpress/components';
import { moreVertical, trash } from '@wordpress/icons';
import classNames from 'classnames';
import { addQueryArgs } from '@wordpress/url';

/**
 * Internal dependencies
 */
import './style.scss';
import {
	useEnabledPaymentMethodIds,
	useGetAvailablePaymentMethodIds,
} from 'data';

import useIsUpeEnabled from '../settings/wcpay-upe-toggle/hook.js';
import WcPayUpeContext from '../settings/wcpay-upe-toggle/context';

// Survey modal impots
import WcPaySurveyContextProvider from '../settings/survey-modal/provider';
import SurveyModal from '../settings/survey-modal';
import DisableUPEModal from '../settings/disable-upe-modal';

import PaymentMethodsList from 'components/payment-methods-list';
import PaymentMethod from 'components/payment-methods-list/payment-method';
import PaymentMethodsSelector from 'settings/payment-methods-selector';
<<<<<<< HEAD
import CreditCardIcon from '../gateway-icons/credit-card';
import GiropayIcon from '../gateway-icons/giropay';
import SofortIcon from '../gateway-icons/sofort';
import SepaIcon from '../gateway-icons/sepa';

const methodsConfiguration = {
	card: {
		id: 'card',
		label: __( 'Credit card / debit card', 'woocommerce-payments' ),
		description: __(
			'Let your customers pay with major credit and debit cards without leaving your store.',
			'woocommerce-payments'
		),
		Icon: CreditCardIcon,
	},
	giropay: {
		id: 'giropay',
		label: __( 'giropay', 'woocommerce-payments' ),
		description: __(
			'Expand your business with giropay — Germany’s second most popular payment system.',
			'woocommerce-payments'
		),
		Icon: GiropayIcon,
	},
	sofort: {
		id: 'sofort',
		label: __( 'Sofort', 'woocommerce-payments' ),
		description: __(
			'Accept secure bank transfers from Austria, Belgium, Germany, Italy, and Netherlands.',
			'woocommerce-payments'
		),
		Icon: SofortIcon,
	},
	sepa_debit: {
		id: 'sepa_debit',
		label: __( 'Direct debit payment', 'woocommerce-payments' ),
		description: __(
			'Reach 500 million customers and over 20 million businesses across the European Union.',
			'woocommerce-payments'
		),
		Icon: SepaIcon,
	},
};

// @todo - remove once #2174 is merged and use real banner instead.
const UpeSetupBanner = () => {
	const [ , setIsUpeEnabled ] = useIsUpeEnabled();
	return (
		<>
			<p>UPE IS DISABLED!!!</p>
			<Button
				label="Enable UPE"
				isPrimary
				onClick={ () => setIsUpeEnabled( true ) }
			>
				{ __( 'Enable UPE', 'woocommerce-payments' ) }
			</Button>
		</>
	);
};
=======
import WCPaySettingsContext from '../settings/wcpay-settings-context';
import Pill from '../components/pill';
import methodsConfiguration from '../payment-methods-map';
>>>>>>> c3d4af31

const PaymentMethodsDropdownMenu = ( {
	setIsSurveyModalOpen,
	setIsDisableModalOpen,
} ) => {
	return (
		<DropdownMenu
			icon={ moreVertical }
			label={ __( 'Add Feedback or Disable', 'woocommerce-payments' ) }
			controls={ [
				{
					title: __( 'Provide Feedback', 'woocommerce-payments' ),
					icon: 'megaphone',
					onClick: () => setIsSurveyModalOpen( true ),
				},
				{
					title: 'Disable',
					icon: trash,
					onClick: () => setIsDisableModalOpen( true ),
				},
			] }
		/>
	);
};

<<<<<<< HEAD
// @todo - Figure out how to go from UPE Disable Modal to Survey Modal. Show after UPE is disabled? But only once.
=======
const UpeSetupBanner = () => {
	const [ , setIsUpeEnabled ] = useIsUpeEnabled();

	const handleEnableUpeClick = () => {
		setIsUpeEnabled( true ).then( () => {
			window.location.href = addQueryArgs( 'admin.php', {
				page: 'wc-admin',
				task: 'woocommerce-payments--additional-payment-methods',
			} );
		} );
	};

	return (
		<>
			<CardDivider />
			<CardBody className="payment-methods__express-checkouts">
				<Pill>{ __( 'Early access', 'woocommerce-payments' ) }</Pill>
				<h3>
					{ __(
						'Enable the new WooCommerce Payments checkout experience',
						'woocommerce-payments'
					) }
				</h3>
				<p>
					{ __(
						/* eslint-disable-next-line max-len */
						'Get early access to additional payment methods and an improved checkout experience, coming soon to WooCommerce Payments.',
						'woocommerce-payments'
					) }
				</p>

				<div className="payment-methods__express-checkouts-actions">
					<span className="payment-methods__express-checkouts-get-started">
						<Button isPrimary onClick={ handleEnableUpeClick }>
							{ __(
								'Enable in your store',
								'woocommerce-payments'
							) }
						</Button>
					</span>
					<ExternalLink href="https://docs.woocommerce.com/document/payments/">
						{ __( 'Learn more', 'woocommerce-payments' ) }
					</ExternalLink>
				</div>
			</CardBody>
		</>
	);
};
>>>>>>> c3d4af31

const PaymentMethods = () => {
	const [
		enabledMethodIds,
		updateEnabledMethodIds,
	] = useEnabledPaymentMethodIds();

	const availablePaymentMethodIds = useGetAvailablePaymentMethodIds();
	const enabledMethods = availablePaymentMethodIds
		.filter( ( method ) => enabledMethodIds.includes( method ) )
		.map( ( methodId ) => methodsConfiguration[ methodId ] );

	const disabledMethods = availablePaymentMethodIds
		.filter( ( methodId ) => ! enabledMethodIds.includes( methodId ) )
		.map( ( methodId ) => methodsConfiguration[ methodId ] );

	const handleDeleteClick = ( itemId ) => {
		updateEnabledMethodIds(
			enabledMethodIds.filter( ( id ) => id !== itemId )
		);
	};

<<<<<<< HEAD
	// @todo: could we pass surveyAnswers object to WcPaySurveyContextProvider?
=======
	const {
		featureFlags: { upeSettingsPreview: isUpeSettingsPreviewEnabled },
	} = useContext( WCPaySettingsContext );
>>>>>>> c3d4af31

	const { isUpeEnabled, status } = useContext( WcPayUpeContext );
	const [ useIsSurveyModalOpen, setIsSurveyModalOpen ] = useState( false );
	const [ useIsDisableModalOpen, setIsDisableModalOpen ] = useState( false );

	return (
		<>
			{ useIsDisableModalOpen ? (
				<DisableUPEModal
					enabledMethods={ enabledMethods }
					setIsModalOpen={ setIsDisableModalOpen }
					triggerAfterDisable={ () => setIsSurveyModalOpen( true ) }
				/>
			) : null }
			{ useIsSurveyModalOpen ? (
				<WcPaySurveyContextProvider>
					<SurveyModal
						setIsModalOpen={ setIsSurveyModalOpen }
						surveyOptions={ {
							surveyKey: 'wcpay-upe-disable-early-access',
							surveyQuestion: 'why-disable',
						} }
					/>
				</WcPaySurveyContextProvider>
			) : null }

			<Card
				className={ classNames( 'payment-methods', {
					'is-loading': 'pending' === status,
				} ) }
			>
				{ isUpeEnabled && (
<<<<<<< HEAD
					<CardHeader
						size={ null }
						className="payment-methods-header"
						label="Payment Methods"
					>
						<PaymentMethodsDropdownMenu
							setIsSurveyModalOpen={ setIsSurveyModalOpen }
							setIsDisableModalOpen={ setIsDisableModalOpen }
						/>
=======
					<CardHeader className="payment-methods__header">
						<h4 className="payment-methods__heading">
							Payment methods{ ' ' }
							<Pill>
								{ __( 'Early access', 'woocommerce-payments' ) }
							</Pill>
						</h4>
						<PaymentMethodsDropdownMenu />
>>>>>>> c3d4af31
					</CardHeader>
				) }

				<CardBody size={ null }>
					<PaymentMethodsList className="payment-methods__enabled-methods">
						{ enabledMethods.map(
							( { id, label, description, Icon } ) => (
								<PaymentMethod
									key={ id }
									Icon={ Icon }
									onDeleteClick={
										1 < enabledMethods.length
											? handleDeleteClick
											: undefined
									}
									id={ id }
									label={ label }
									description={ description }
								/>
							)
						) }
					</PaymentMethodsList>
				</CardBody>
				{ isUpeSettingsPreviewEnabled && ! isUpeEnabled && (
					<UpeSetupBanner />
				) }

				{ isUpeEnabled && 1 < availablePaymentMethodIds.length ? (
					<>
						<CardDivider />
						<CardBody className="payment-methods__available-methods-container">
							<PaymentMethodsSelector />
							<ul className="payment-methods__available-methods">
								{ disabledMethods.map(
									( { id, label, Icon } ) => (
										<li
											key={ id }
											className={ classNames(
												'payment-methods__available-method',
												{
													'has-icon-border':
														'card' !== id,
												}
											) }
											aria-label={ label }
										>
											<Icon height="24" width="38" />
										</li>
									)
								) }
							</ul>
						</CardBody>
					</>
				) : null }
			</Card>
		</>
	);
};

export default PaymentMethods;<|MERGE_RESOLUTION|>--- conflicted
+++ resolved
@@ -12,11 +12,7 @@
 	CardDivider,
 	CardHeader,
 	DropdownMenu,
-<<<<<<< HEAD
-=======
-	Notice,
 	ExternalLink,
->>>>>>> c3d4af31
 } from '@wordpress/components';
 import { moreVertical, trash } from '@wordpress/icons';
 import classNames from 'classnames';
@@ -42,72 +38,9 @@
 import PaymentMethodsList from 'components/payment-methods-list';
 import PaymentMethod from 'components/payment-methods-list/payment-method';
 import PaymentMethodsSelector from 'settings/payment-methods-selector';
-<<<<<<< HEAD
-import CreditCardIcon from '../gateway-icons/credit-card';
-import GiropayIcon from '../gateway-icons/giropay';
-import SofortIcon from '../gateway-icons/sofort';
-import SepaIcon from '../gateway-icons/sepa';
-
-const methodsConfiguration = {
-	card: {
-		id: 'card',
-		label: __( 'Credit card / debit card', 'woocommerce-payments' ),
-		description: __(
-			'Let your customers pay with major credit and debit cards without leaving your store.',
-			'woocommerce-payments'
-		),
-		Icon: CreditCardIcon,
-	},
-	giropay: {
-		id: 'giropay',
-		label: __( 'giropay', 'woocommerce-payments' ),
-		description: __(
-			'Expand your business with giropay — Germany’s second most popular payment system.',
-			'woocommerce-payments'
-		),
-		Icon: GiropayIcon,
-	},
-	sofort: {
-		id: 'sofort',
-		label: __( 'Sofort', 'woocommerce-payments' ),
-		description: __(
-			'Accept secure bank transfers from Austria, Belgium, Germany, Italy, and Netherlands.',
-			'woocommerce-payments'
-		),
-		Icon: SofortIcon,
-	},
-	sepa_debit: {
-		id: 'sepa_debit',
-		label: __( 'Direct debit payment', 'woocommerce-payments' ),
-		description: __(
-			'Reach 500 million customers and over 20 million businesses across the European Union.',
-			'woocommerce-payments'
-		),
-		Icon: SepaIcon,
-	},
-};
-
-// @todo - remove once #2174 is merged and use real banner instead.
-const UpeSetupBanner = () => {
-	const [ , setIsUpeEnabled ] = useIsUpeEnabled();
-	return (
-		<>
-			<p>UPE IS DISABLED!!!</p>
-			<Button
-				label="Enable UPE"
-				isPrimary
-				onClick={ () => setIsUpeEnabled( true ) }
-			>
-				{ __( 'Enable UPE', 'woocommerce-payments' ) }
-			</Button>
-		</>
-	);
-};
-=======
 import WCPaySettingsContext from '../settings/wcpay-settings-context';
 import Pill from '../components/pill';
 import methodsConfiguration from '../payment-methods-map';
->>>>>>> c3d4af31
 
 const PaymentMethodsDropdownMenu = ( {
 	setIsSurveyModalOpen,
@@ -133,9 +66,7 @@
 	);
 };
 
-<<<<<<< HEAD
 // @todo - Figure out how to go from UPE Disable Modal to Survey Modal. Show after UPE is disabled? But only once.
-=======
 const UpeSetupBanner = () => {
 	const [ , setIsUpeEnabled ] = useIsUpeEnabled();
 
@@ -184,7 +115,6 @@
 		</>
 	);
 };
->>>>>>> c3d4af31
 
 const PaymentMethods = () => {
 	const [
@@ -207,13 +137,10 @@
 		);
 	};
 
-<<<<<<< HEAD
 	// @todo: could we pass surveyAnswers object to WcPaySurveyContextProvider?
-=======
 	const {
 		featureFlags: { upeSettingsPreview: isUpeSettingsPreviewEnabled },
 	} = useContext( WCPaySettingsContext );
->>>>>>> c3d4af31
 
 	const { isUpeEnabled, status } = useContext( WcPayUpeContext );
 	const [ useIsSurveyModalOpen, setIsSurveyModalOpen ] = useState( false );
@@ -246,17 +173,6 @@
 				} ) }
 			>
 				{ isUpeEnabled && (
-<<<<<<< HEAD
-					<CardHeader
-						size={ null }
-						className="payment-methods-header"
-						label="Payment Methods"
-					>
-						<PaymentMethodsDropdownMenu
-							setIsSurveyModalOpen={ setIsSurveyModalOpen }
-							setIsDisableModalOpen={ setIsDisableModalOpen }
-						/>
-=======
 					<CardHeader className="payment-methods__header">
 						<h4 className="payment-methods__heading">
 							Payment methods{ ' ' }
@@ -265,7 +181,6 @@
 							</Pill>
 						</h4>
 						<PaymentMethodsDropdownMenu />
->>>>>>> c3d4af31
 					</CardHeader>
 				) }
 
