/** @format */

/**
 * External dependencies
 */
import React, { useContext, useState } from 'react';
import { __ } from '@wordpress/i18n';
import {
	Card,
	CardHeader,
	DropdownMenu,
	ExternalLink,
} from '@wordpress/components';
import { moreVertical } from '@wordpress/icons';
import classNames from 'classnames';

/**
 * Internal dependencies
 */
import './style.scss';
import {
	useEnabledPaymentMethodIds,
	useGetAvailablePaymentMethodIds,
	useGetPaymentMethodStatuses,
	useSelectedPaymentMethod,
	useUnselectedPaymentMethod,
	useAccountDomesticCurrency,
} from 'wcpay/data';

import WcPayUpeContext from '../settings/wcpay-upe-toggle/context';
import PAYMENT_METHOD_IDS from './constants';

// Survey modal imports.
import WcPaySurveyContextProvider from '../settings/survey-modal/provider';
import SurveyModal from '../settings/survey-modal';
import DisableUPEModal from '../settings/disable-upe-modal';
import PaymentMethodsList from 'components/payment-methods-list';
import PaymentMethod from 'components/payment-methods-list/payment-method';
<<<<<<< HEAD
=======
import WCPaySettingsContext from '../settings/wcpay-settings-context';
>>>>>>> 06204557
import methodsConfiguration from '../payment-methods-map';
import CardBody from '../settings/card-body';
import { upeCapabilityStatuses } from 'wcpay/additional-methods-setup/constants';
import ConfirmPaymentMethodActivationModal from './activation-modal';
import ConfirmPaymentMethodDeleteModal from './delete-modal';
import { getPaymentMethodDescription } from 'wcpay/utils/payment-methods';
import CapabilityRequestNotice from './capability-request';
import InlineNotice from 'wcpay/components/inline-notice';

const PaymentMethodsDropdownMenu = ( { setOpenModal } ) => {
	const { isUpeEnabled, upeType } = useContext( WcPayUpeContext );
<<<<<<< HEAD
	const isDisablePossible = isUpeEnabled && upeType !== 'deferred_intent';
=======
	const isDisablePossible =
		isUpeEnabled && upeType !== 'deferred_intent_upe_without_fallback';
>>>>>>> 06204557
	const label = isDisablePossible
		? __( 'Add feedback or disable', 'woocommerce-payments' )
		: __( 'Add feedback', 'woocommerce-payments' );

	const buttons = [
		{
			title: __( 'Provide feedback', 'woocommerce-payments' ),
			onClick: () => setOpenModal( 'survey' ),
		},
	];
<<<<<<< HEAD
=======

	if ( isDisablePossible ) {
		buttons.push( {
			title: 'Disable',
			onClick: () => setOpenModal( 'disable' ),
		} );
	}

	return (
		<DropdownMenu
			icon={ moreVertical }
			label={ label }
			controls={ buttons }
		/>
	);
};

const UpeSetupBanner = () => {
	const [ , setIsUpeEnabled ] = useIsUpeEnabled();
>>>>>>> 06204557

	if ( isDisablePossible ) {
		buttons.push( {
			title: 'Disable',
			onClick: () => setOpenModal( 'disable' ),
		} );
	}

	return (
		<DropdownMenu
			icon={ moreVertical }
			label={ label }
			controls={ buttons }
		/>
	);
};

const PaymentMethods = () => {
	const [ enabledMethodIds ] = useEnabledPaymentMethodIds();

	const paymentMethodStatuses = useGetPaymentMethodStatuses();

	const availablePaymentMethodIds = useGetAvailablePaymentMethodIds();

	// We filter link payment method since this will be displayed in other section (express checkout).
	// We further split the available methods into pay later and non-pay later methods to sort them in the required order later.
	const availableNonPayLaterMethods = availablePaymentMethodIds.filter(
		( id ) =>
			PAYMENT_METHOD_IDS.LINK !== id &&
			PAYMENT_METHOD_IDS.CARD !== id &&
			! methodsConfiguration[ id ].allows_pay_later
	);

	const availablePayLaterMethods = availablePaymentMethodIds.filter(
		( id ) =>
			PAYMENT_METHOD_IDS.LINK !== id &&
			methodsConfiguration[ id ].allows_pay_later
	);

	const orderedAvailablePaymentMethodIds = [
		PAYMENT_METHOD_IDS.CARD,
		...availablePayLaterMethods,
		...availableNonPayLaterMethods,
	];

	const availableMethods = orderedAvailablePaymentMethodIds.map(
		( methodId ) => methodsConfiguration[ methodId ]
	);

	const isCreditCardEnabled = enabledMethodIds.includes( 'card' );

	const [ activationModalParams, handleActivationModalOpen ] = useState(
		null
	);
	const [ deleteModalParams, handleDeleteModalOpen ] = useState( null );

	const [ , updateSelectedPaymentMethod ] = useSelectedPaymentMethod();

	const [ stripeAccountDomesticCurrency ] = useAccountDomesticCurrency();

	const completeActivation = ( itemId ) => {
		updateSelectedPaymentMethod( itemId );
		handleActivationModalOpen( null );
	};

	const [ , updateUnselectedPaymentMethod ] = useUnselectedPaymentMethod();

	const completeDeleteAction = ( itemId ) => {
		updateUnselectedPaymentMethod( itemId );
		handleDeleteModalOpen( null );
	};

	const getStatusAndRequirements = ( itemId ) => {
		const stripeKey = methodsConfiguration[ itemId ].stripe_key;
		const stripeStatusContainer = paymentMethodStatuses[ stripeKey ] ?? [];
		if ( ! stripeStatusContainer ) {
			return {
				status: upeCapabilityStatuses.UNREQUESTED,
				requirements: [],
			};
		}
		return {
			status: stripeStatusContainer.status,
			requirements: stripeStatusContainer.requirements,
		};
	};

	const handleCheckClick = ( itemId ) => {
		const statusAndRequirements = getStatusAndRequirements( itemId );
		if (
			statusAndRequirements.status === 'unrequested' &&
			statusAndRequirements.requirements.length > 0
		) {
			handleActivationModalOpen( {
				id: itemId,
				requirements: statusAndRequirements.requirements,
			} );
		} else {
			completeActivation( itemId );
		}
	};

	const handleUncheckClick = ( itemId ) => {
		const methodConfig = methodsConfiguration[ itemId ];
		const statusAndRequirements = getStatusAndRequirements( itemId );
		if ( methodConfig && statusAndRequirements.status === 'active' ) {
			handleDeleteModalOpen( {
				id: itemId,
				label: methodConfig.label,
				Icon: methodConfig.icon,
			} );
		} else {
			completeDeleteAction( itemId );
		}
	};

	const { isUpeEnabled, status, upeType } = useContext( WcPayUpeContext );
	const [ openModalIdentifier, setOpenModalIdentifier ] = useState( '' );
	const rollbackNoticeForLegacyUPE = __(
		// eslint-disable-next-line max-len
		'You have been switched from the new checkout to your previous checkout experience. We will keep you posted on the new checkout availability.',
		'woocommerce-payments'
	);

	return (
		<>
			{ openModalIdentifier === 'disable' ? (
				<DisableUPEModal
					setOpenModal={ setOpenModalIdentifier }
					triggerAfterDisable={ () =>
						setOpenModalIdentifier( 'survey' )
					}
				/>
			) : null }
			{ openModalIdentifier === 'survey' ? (
				<WcPaySurveyContextProvider>
					<SurveyModal
						setOpenModal={ setOpenModalIdentifier }
						surveyKey="wcpay-upe-disable-early-access-2022-may"
						surveyQuestion="why-disable"
					/>
				</WcPaySurveyContextProvider>
			) : null }

			<Card
				className={ classNames( 'payment-methods', {
					'is-loading': status === 'pending',
				} ) }
			>
				{ isUpeEnabled && (
					<CardHeader className="payment-methods__header">
						<h4 className="payment-methods__heading">
							<span>
								{ __(
									'Payment methods',
									'woocommerce-payments'
								) }
							</span>
						</h4>
						<PaymentMethodsDropdownMenu
							setOpenModal={ setOpenModalIdentifier }
						/>
					</CardHeader>
				) }

				{ isUpeEnabled && upeType === 'legacy' && (
					<CardHeader className="payment-methods__header">
						<InlineNotice
							icon
							status="warning"
							isDismissible={ false }
						>
<<<<<<< HEAD
							{ 'You have been switched from the new checkout to your previous checkout experience.' +
								+'We will keep you posted on the new checkout availability.' }
						</InlineNotice>
					</CardHeader>
				) }

				{ ! isUpeEnabled && (
					<CardHeader className="payment-methods__header">
						<InlineNotice
							icon
							status="warning"
							isDismissible={ false }
						>
							{ interpolateComponents( {
								mixedString: __(
									'You were rolled back from dUPE to legacy card. Stay tuned on next actions.' +
										' {{learnMoreLink}}Learn more{{/learnMoreLink}}',
									'woocommerce-payments'
								),
								components: {
									learnMoreLink: (
										// eslint-disable-next-line max-len
										<ExternalLink href="https://woocommerce.com/document/woopayments/payment-methods/additional-payment-methods/#popular-payment-methods" />
									),
								},
							} ) }
=======
							{ rollbackNoticeForLegacyUPE }
>>>>>>> 06204557
						</InlineNotice>
					</CardHeader>
				) }

				<CardBody size={ null }>
					<CapabilityRequestNotice />

					<PaymentMethodsList className="payment-methods__available-methods">
						{ availableMethods.map(
							( {
								id,
								label,
								icon: Icon,
								allows_manual_capture: isAllowingManualCapture,
								setup_required: isSetupRequired,
								setup_tooltip: setupTooltip,
							} ) => (
								<PaymentMethod
									id={ id }
									key={ id }
									label={ label }
									description={ getPaymentMethodDescription(
										id,
										stripeAccountDomesticCurrency
									) }
									checked={
										enabledMethodIds.includes( id ) &&
										upeCapabilityStatuses.INACTIVE !==
											getStatusAndRequirements( id )
												.status
									}
									// The card payment method is required when UPE is active, and it can't be disabled/unchecked.
									required={
										PAYMENT_METHOD_IDS.CARD === id &&
										isUpeEnabled
									}
									locked={
										PAYMENT_METHOD_IDS.CARD === id &&
										isCreditCardEnabled &&
										isUpeEnabled
									}
									Icon={ Icon }
									status={
										getStatusAndRequirements( id ).status
									}
									isSetupRequired={ isSetupRequired }
									setupTooltip={ setupTooltip }
									isAllowingManualCapture={
										isAllowingManualCapture
									}
									onUncheckClick={ () => {
										handleUncheckClick( id );
									} }
									onCheckClick={ () => {
										handleCheckClick( id );
									} }
									isPoEnabled={
										wcpaySettings?.progressiveOnboarding
											?.isEnabled
									}
									isPoComplete={
										wcpaySettings?.progressiveOnboarding
											?.isComplete
									}
								/>
							)
						) }
					</PaymentMethodsList>
				</CardBody>
			</Card>

			{ activationModalParams && (
				<ConfirmPaymentMethodActivationModal
					onClose={ () => {
						handleActivationModalOpen( null );
					} }
					onConfirmClose={ () => {
						completeActivation( activationModalParams.id );
					} }
					requirements={ activationModalParams.requirements }
					paymentMethod={ activationModalParams.id }
				/>
			) }
			{ deleteModalParams && (
				<ConfirmPaymentMethodDeleteModal
					id={ deleteModalParams.id }
					label={ deleteModalParams.label }
					icon={ deleteModalParams.Icon }
					onConfirm={ () => {
						completeDeleteAction( deleteModalParams.id );
					} }
					onCancel={ () => {
						handleDeleteModalOpen( null );
					} }
				/>
			) }
		</>
	);
};

export default PaymentMethods;<|MERGE_RESOLUTION|>--- conflicted
+++ resolved
@@ -5,12 +5,7 @@
  */
 import React, { useContext, useState } from 'react';
 import { __ } from '@wordpress/i18n';
-import {
-	Card,
-	CardHeader,
-	DropdownMenu,
-	ExternalLink,
-} from '@wordpress/components';
+import { Card, CardHeader, DropdownMenu } from '@wordpress/components';
 import { moreVertical } from '@wordpress/icons';
 import classNames from 'classnames';
 
@@ -36,10 +31,6 @@
 import DisableUPEModal from '../settings/disable-upe-modal';
 import PaymentMethodsList from 'components/payment-methods-list';
 import PaymentMethod from 'components/payment-methods-list/payment-method';
-<<<<<<< HEAD
-=======
-import WCPaySettingsContext from '../settings/wcpay-settings-context';
->>>>>>> 06204557
 import methodsConfiguration from '../payment-methods-map';
 import CardBody from '../settings/card-body';
 import { upeCapabilityStatuses } from 'wcpay/additional-methods-setup/constants';
@@ -51,12 +42,7 @@
 
 const PaymentMethodsDropdownMenu = ( { setOpenModal } ) => {
 	const { isUpeEnabled, upeType } = useContext( WcPayUpeContext );
-<<<<<<< HEAD
 	const isDisablePossible = isUpeEnabled && upeType !== 'deferred_intent';
-=======
-	const isDisablePossible =
-		isUpeEnabled && upeType !== 'deferred_intent_upe_without_fallback';
->>>>>>> 06204557
 	const label = isDisablePossible
 		? __( 'Add feedback or disable', 'woocommerce-payments' )
 		: __( 'Add feedback', 'woocommerce-payments' );
@@ -67,28 +53,6 @@
 			onClick: () => setOpenModal( 'survey' ),
 		},
 	];
-<<<<<<< HEAD
-=======
-
-	if ( isDisablePossible ) {
-		buttons.push( {
-			title: 'Disable',
-			onClick: () => setOpenModal( 'disable' ),
-		} );
-	}
-
-	return (
-		<DropdownMenu
-			icon={ moreVertical }
-			label={ label }
-			controls={ buttons }
-		/>
-	);
-};
-
-const UpeSetupBanner = () => {
-	const [ , setIsUpeEnabled ] = useIsUpeEnabled();
->>>>>>> 06204557
 
 	if ( isDisablePossible ) {
 		buttons.push( {
@@ -211,6 +175,10 @@
 		// eslint-disable-next-line max-len
 		'You have been switched from the new checkout to your previous checkout experience. We will keep you posted on the new checkout availability.',
 		'woocommerce-payments'
+	);
+	const rollbackNoticeForLegacyCard = __(
+		// eslint-disable-next-line max-len
+		'You have been switched from the new checkout to your previous card experience. We will keep you posted on the new checkout availability.'
 	);
 
 	return (
@@ -261,9 +229,7 @@
 							status="warning"
 							isDismissible={ false }
 						>
-<<<<<<< HEAD
-							{ 'You have been switched from the new checkout to your previous checkout experience.' +
-								+'We will keep you posted on the new checkout availability.' }
+							{ rollbackNoticeForLegacyUPE }
 						</InlineNotice>
 					</CardHeader>
 				) }
@@ -275,22 +241,7 @@
 							status="warning"
 							isDismissible={ false }
 						>
-							{ interpolateComponents( {
-								mixedString: __(
-									'You were rolled back from dUPE to legacy card. Stay tuned on next actions.' +
-										' {{learnMoreLink}}Learn more{{/learnMoreLink}}',
-									'woocommerce-payments'
-								),
-								components: {
-									learnMoreLink: (
-										// eslint-disable-next-line max-len
-										<ExternalLink href="https://woocommerce.com/document/woopayments/payment-methods/additional-payment-methods/#popular-payment-methods" />
-									),
-								},
-							} ) }
-=======
-							{ rollbackNoticeForLegacyUPE }
->>>>>>> 06204557
+							{ rollbackNoticeForLegacyCard }
 						</InlineNotice>
 					</CardHeader>
 				) }
