--- conflicted
+++ resolved
@@ -11,32 +11,21 @@
  * Internal dependencies
  */
 import './style.scss';
-<<<<<<< HEAD
-import { useEnabledPaymentMethodIds } from 'data';
-import OrderableList from 'components/orderable-list';
-import PaymentMethod from 'components/orderable-list/payment-method';
-=======
 import {
 	useEnabledPaymentMethodIds,
 	useGetAvailablePaymentMethodIds,
 } from 'data';
 import PaymentMethodsList from 'components/payment-methods-list';
 import PaymentMethod from 'components/payment-methods-list/payment-method';
->>>>>>> f1c3d51d
 import PaymentMethodsSelector from 'settings/payment-methods-selector';
 import CreditCardIcon from '../gateway-icons/credit-card';
 import GiropayIcon from '../gateway-icons/giropay';
 import SofortIcon from '../gateway-icons/sofort';
 import SepaIcon from '../gateway-icons/sepa';
 
-<<<<<<< HEAD
-const availableMethods = [
-	{
-=======
 const methodsConfiguration = {
 	// eslint-disable-next-line camelcase
 	woocommerce_payments: {
->>>>>>> f1c3d51d
 		id: 'woocommerce_payments',
 		label: __( 'Credit card / debit card', 'woocommerce-payments' ),
 		description: __(
@@ -45,12 +34,8 @@
 		),
 		Icon: CreditCardIcon,
 	},
-<<<<<<< HEAD
-	{
-=======
 	// eslint-disable-next-line camelcase
 	woocommerce_payments_giropay: {
->>>>>>> f1c3d51d
 		id: 'woocommerce_payments_giropay',
 		label: __( 'giropay', 'woocommerce-payments' ),
 		description: __(
@@ -59,12 +44,8 @@
 		),
 		Icon: GiropayIcon,
 	},
-<<<<<<< HEAD
-	{
-=======
 	// eslint-disable-next-line camelcase
 	woocommerce_payments_sofort: {
->>>>>>> f1c3d51d
 		id: 'woocommerce_payments_sofort',
 		label: __( 'Sofort', 'woocommerce-payments' ),
 		description: __(
@@ -73,12 +54,8 @@
 		),
 		Icon: SofortIcon,
 	},
-<<<<<<< HEAD
-	{
-=======
 	// eslint-disable-next-line camelcase
 	woocommerce_payments_sepa: {
->>>>>>> f1c3d51d
 		id: 'woocommerce_payments_sepa',
 		label: __( 'Direct debit payment', 'woocommerce-payments' ),
 		description: __(
@@ -94,18 +71,6 @@
 		enabledPaymentMethodIds: enabledMethodIds,
 		updateEnabledPaymentMethodIds: updateEnabledMethodIds,
 	} = useEnabledPaymentMethodIds();
-<<<<<<< HEAD
-
-	const [
-		isPaymentMethodsSelectorModalVisible,
-		setPaymentMethodsSelectorModalVisible,
-	] = useState( false );
-
-	const enabledMethods = enabledMethodIds.map( ( methodId ) =>
-		availableMethods.find( ( method ) => method.id === methodId )
-	);
-=======
->>>>>>> f1c3d51d
 
 	const availablePaymentMethodIds = useGetAvailablePaymentMethodIds();
 
@@ -123,29 +88,6 @@
 		);
 	};
 
-<<<<<<< HEAD
-	const handleDragEnd = ( event ) => {
-		const { active, over } = event;
-
-		if ( active.id !== over.id ) {
-			const oldIndex = enabledMethodIds.indexOf( active.id );
-			const newIndex = enabledMethodIds.indexOf( over.id );
-
-			const enabledMethodIdsCopy = [ ...enabledMethodIds ];
-			enabledMethodIdsCopy.splice(
-				0 > newIndex
-					? enabledMethodIdsCopy.length + newIndex
-					: newIndex,
-				0,
-				enabledMethodIdsCopy.splice( oldIndex, 1 )[ 0 ]
-			);
-
-			updateEnabledMethodIds( enabledMethodIdsCopy );
-		}
-	};
-
-=======
->>>>>>> f1c3d51d
 	return (
 		<>
 			<Card className="payment-methods">
