--- conflicted
+++ resolved
@@ -91,7 +91,10 @@
 	return (
 		<Card className="payment-methods">
 			<CardBody className="payment-methods__enabled-methods-container">
-				<OrderableList className="payment-methods__enabled-methods">
+				<OrderableList
+					onDragEnd={ handleDragEnd }
+					className="payment-methods__enabled-methods"
+				>
 					{ enabledMethods.map( ( { id, label, description } ) => (
 						<PaymentMethod
 							key={ id }
@@ -129,27 +132,6 @@
 					) ) }
 				</ul>
 			</CardBody>
-<<<<<<< HEAD
-			<CardDivider />
-			<CardBody className="payment-methods__enabled-methods-container">
-				<OrderableList
-					onDragEnd={ handleDragEnd }
-					className="payment-methods__enabled-methods"
-				>
-					{ enabledMethods.map( ( { id, label, description } ) => (
-						<PaymentMethod
-							key={ id }
-							className={ classNames( 'payment-method', id ) }
-							onManageClick={ () => handleManageClick( id ) }
-							onDeleteClick={ () => handleDeleteClick( id ) }
-							label={ label }
-							description={ description }
-						/>
-					) ) }
-				</OrderableList>
-			</CardBody>
-=======
->>>>>>> 817f427a
 		</Card>
 	);
 };
