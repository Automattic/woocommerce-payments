/** @format */

/**
 * External dependencies
 */
import React, { useContext, useState } from 'react';
import { __ } from '@wordpress/i18n';
import { Card, CardHeader, DropdownMenu } from '@wordpress/components';
import { moreVertical } from '@wordpress/icons';
import classNames from 'classnames';

/**
 * Internal dependencies
 */
import './style.scss';
import {
	useEnabledPaymentMethodIds,
	useGetAvailablePaymentMethodIds,
	useGetPaymentMethodStatuses,
	useSelectedPaymentMethod,
	useUnselectedPaymentMethod,
	useAccountDomesticCurrency,
} from 'wcpay/data';

import WcPayUpeContext from '../settings/wcpay-upe-toggle/context';
import PAYMENT_METHOD_IDS from './constants';

// Survey modal imports.
import WcPaySurveyContextProvider from '../settings/survey-modal/provider';
import SurveyModal from '../settings/survey-modal';
import DisableUPEModal from '../settings/disable-upe-modal';
import PaymentMethodsList from 'components/payment-methods-list';
import PaymentMethod from 'components/payment-methods-list/payment-method';
import methodsConfiguration from '../payment-methods-map';
import CardBody from '../settings/card-body';
import { upeCapabilityStatuses } from 'wcpay/additional-methods-setup/constants';
import ConfirmPaymentMethodActivationModal from './activation-modal';
import ConfirmPaymentMethodDeleteModal from './delete-modal';
import { getPaymentMethodDescription } from 'wcpay/utils/payment-methods';
import CapabilityRequestNotice from './capability-request';
import InlineNotice from 'wcpay/components/inline-notice';
import { BuildMissingCurrenciesTooltipMessage } from 'wcpay/components/currency-information-for-methods';

const PaymentMethodsDropdownMenu = ( { setOpenModal } ) => {
	const { isUpeEnabled, upeType } = useContext( WcPayUpeContext );
	const isDisablePossible = isUpeEnabled && upeType !== 'deferred_intent';
	const label = isDisablePossible
		? __( 'Add feedback or disable', 'woocommerce-payments' )
		: __( 'Add feedback', 'woocommerce-payments' );

	const buttons = [
		{
			title: __( 'Provide feedback', 'woocommerce-payments' ),
			onClick: () => setOpenModal( 'survey' ),
		},
	];

	if ( isDisablePossible ) {
		buttons.push( {
			title: 'Disable',
			onClick: () => setOpenModal( 'disable' ),
		} );
	}

	return (
		<DropdownMenu
			icon={ moreVertical }
			label={ label }
			controls={ buttons }
		/>
	);
};

const PaymentMethods = () => {
	const [ enabledMethodIds ] = useEnabledPaymentMethodIds();

	const paymentMethodStatuses = useGetPaymentMethodStatuses();

	const availablePaymentMethodIds = useGetAvailablePaymentMethodIds();

	// We filter link payment method since this will be displayed in other section (express checkout).
	// We further split the available methods into pay later and non-pay later methods to sort them in the required order later.
	const availableNonPayLaterMethods = availablePaymentMethodIds.filter(
		( id ) =>
			PAYMENT_METHOD_IDS.LINK !== id &&
			PAYMENT_METHOD_IDS.CARD !== id &&
			! methodsConfiguration[ id ].allows_pay_later
	);

	const availablePayLaterMethods = availablePaymentMethodIds.filter(
		( id ) =>
			PAYMENT_METHOD_IDS.LINK !== id &&
			methodsConfiguration[ id ].allows_pay_later
	);

	const orderedAvailablePaymentMethodIds = [
		PAYMENT_METHOD_IDS.CARD,
		...availablePayLaterMethods,
		...availableNonPayLaterMethods,
	];

	const availableMethods = orderedAvailablePaymentMethodIds.map(
		( methodId ) => methodsConfiguration[ methodId ]
	);

	const isCreditCardEnabled = enabledMethodIds.includes( 'card' );

	const [ activationModalParams, handleActivationModalOpen ] = useState(
		null
	);
	const [ deleteModalParams, handleDeleteModalOpen ] = useState( null );

	const [ , updateSelectedPaymentMethod ] = useSelectedPaymentMethod();

	const [ stripeAccountDomesticCurrency ] = useAccountDomesticCurrency();

	const completeActivation = ( itemId ) => {
		updateSelectedPaymentMethod( itemId );
		handleActivationModalOpen( null );
	};

	const [ , updateUnselectedPaymentMethod ] = useUnselectedPaymentMethod();

	const completeDeleteAction = ( itemId ) => {
		updateUnselectedPaymentMethod( itemId );
		handleDeleteModalOpen( null );
	};

	const getStatusAndRequirements = ( itemId ) => {
		const stripeKey = methodsConfiguration[ itemId ].stripe_key;
		const stripeStatusContainer = paymentMethodStatuses[ stripeKey ] ?? [];
		if ( ! stripeStatusContainer ) {
			return {
				status: upeCapabilityStatuses.UNREQUESTED,
				requirements: [],
			};
		}
		return {
			status: stripeStatusContainer.status,
			requirements: stripeStatusContainer.requirements,
		};
	};

	const handleCheckClick = ( itemId ) => {
		const statusAndRequirements = getStatusAndRequirements( itemId );
		if (
			statusAndRequirements.status === 'unrequested' &&
			statusAndRequirements.requirements.length > 0
		) {
			handleActivationModalOpen( {
				id: itemId,
				requirements: statusAndRequirements.requirements,
			} );
		} else {
			completeActivation( itemId );
		}
	};

	const handleUncheckClick = ( itemId ) => {
		const methodConfig = methodsConfiguration[ itemId ];
		const statusAndRequirements = getStatusAndRequirements( itemId );
		if ( methodConfig && statusAndRequirements.status === 'active' ) {
			handleDeleteModalOpen( {
				id: itemId,
				label: methodConfig.label,
				Icon: methodConfig.icon,
			} );
		} else {
			completeDeleteAction( itemId );
		}
	};

	const { isUpeEnabled, status, upeType } = useContext( WcPayUpeContext );
	const [ openModalIdentifier, setOpenModalIdentifier ] = useState( '' );
	const rollbackNoticeForLegacyUPE = __(
		// eslint-disable-next-line max-len
		'You have been switched from the new checkout to your previous checkout experience. We will keep you posted on the new checkout availability.',
		'woocommerce-payments'
	);
	const rollbackNoticeForLegacyCard = __(
		// eslint-disable-next-line max-len
		'You have been switched from the new checkout to your previous card experience. We will keep you posted on the new checkout availability.'
	);

	return (
		<>
			{ openModalIdentifier === 'disable' ? (
				<DisableUPEModal
					setOpenModal={ setOpenModalIdentifier }
					triggerAfterDisable={ () =>
						setOpenModalIdentifier( 'survey' )
					}
				/>
			) : null }
			{ openModalIdentifier === 'survey' ? (
				<WcPaySurveyContextProvider>
					<SurveyModal
						setOpenModal={ setOpenModalIdentifier }
						surveyKey="wcpay-upe-disable-early-access-2022-may"
						surveyQuestion="why-disable"
					/>
				</WcPaySurveyContextProvider>
			) : null }

			<Card
				className={ classNames( 'payment-methods', {
					'is-loading': status === 'pending',
				} ) }
			>
				{ isUpeEnabled && (
					<CardHeader className="payment-methods__header">
						<h4 className="payment-methods__heading">
							<span>
								{ __(
									'Payment methods',
									'woocommerce-payments'
								) }
							</span>
						</h4>
						<PaymentMethodsDropdownMenu
							setOpenModal={ setOpenModalIdentifier }
						/>
					</CardHeader>
				) }

				{ isUpeEnabled && upeType === 'legacy' && (
					<CardHeader className="payment-methods__header">
						<InlineNotice
							icon
							status="warning"
							isDismissible={ false }
						>
							{ rollbackNoticeForLegacyUPE }
						</InlineNotice>
					</CardHeader>
				) }

				{ ! isUpeEnabled && (
					<CardHeader className="payment-methods__header">
						<InlineNotice
							icon
							status="warning"
							isDismissible={ false }
						>
							{ rollbackNoticeForLegacyCard }
						</InlineNotice>
					</CardHeader>
				) }

				<CardBody size={ null }>
					<CapabilityRequestNotice />

					<PaymentMethodsList className="payment-methods__available-methods">
						{ availableMethods.map(
							( {
								id,
								label,
								icon: Icon,
								allows_manual_capture: isAllowingManualCapture,
<<<<<<< HEAD
							} ) => (
								<PaymentMethod
									id={ id }
									key={ id }
									label={ label }
									description={ getPaymentMethodDescription(
										id,
										stripeAccountDomesticCurrency
									) }
									checked={
										enabledMethodIds.includes( id ) &&
										upeCapabilityStatuses.INACTIVE !==
											getStatusAndRequirements( id )
												.status
									}
									// The card payment method is required when UPE is active, and it can't be disabled/unchecked.
									required={
										PAYMENT_METHOD_IDS.CARD === id &&
										isUpeEnabled
									}
									locked={
										PAYMENT_METHOD_IDS.CARD === id &&
										isCreditCardEnabled &&
										isUpeEnabled
									}
									Icon={ Icon }
									status={
										getStatusAndRequirements( id ).status
									}
									isAllowingManualCapture={
										isAllowingManualCapture
									}
									onUncheckClick={ () => {
										handleUncheckClick( id );
									} }
									onCheckClick={ () => {
										handleCheckClick( id );
									} }
									isPoEnabled={
										wcpaySettings?.progressiveOnboarding
											?.isEnabled
									}
									isPoComplete={
										wcpaySettings?.progressiveOnboarding
											?.isComplete
									}
								/>
							)
=======
								setup_required: isSetupRequired,
								setup_tooltip: setupTooltip,
								currencies,
							} ) => {
								if (
									! wcpaySettings.isMultiCurrencyEnabled &&
									id !== PAYMENT_METHOD_IDS.CARD
								) {
									const currency =
										wcpaySettings.storeCurrency;
									if ( currencies.indexOf( currency ) < 0 ) {
										isSetupRequired = true;
										setupTooltip = BuildMissingCurrenciesTooltipMessage(
											label,
											currencies
										);
									}
								}
								return (
									<PaymentMethod
										id={ id }
										key={ id }
										label={ label }
										description={ getPaymentMethodDescription(
											id,
											stripeAccountDomesticCurrency
										) }
										checked={
											enabledMethodIds.includes( id ) &&
											upeCapabilityStatuses.INACTIVE !==
												getStatusAndRequirements( id )
													.status
										}
										// The card payment method is required when UPE is active, and it can't be disabled/unchecked.
										required={
											PAYMENT_METHOD_IDS.CARD === id &&
											isUpeEnabled
										}
										locked={
											PAYMENT_METHOD_IDS.CARD === id &&
											isCreditCardEnabled &&
											isUpeEnabled
										}
										Icon={ Icon }
										status={
											getStatusAndRequirements( id )
												.status
										}
										isSetupRequired={ isSetupRequired }
										setupTooltip={ setupTooltip }
										isAllowingManualCapture={
											isAllowingManualCapture
										}
										onUncheckClick={ () => {
											handleUncheckClick( id );
										} }
										onCheckClick={ () => {
											handleCheckClick( id );
										} }
										isPoEnabled={
											wcpaySettings?.progressiveOnboarding
												?.isEnabled
										}
										isPoComplete={
											wcpaySettings?.progressiveOnboarding
												?.isComplete
										}
									/>
								);
							}
>>>>>>> 81825d82
						) }
					</PaymentMethodsList>
				</CardBody>
			</Card>

			{ activationModalParams && (
				<ConfirmPaymentMethodActivationModal
					onClose={ () => {
						handleActivationModalOpen( null );
					} }
					onConfirmClose={ () => {
						completeActivation( activationModalParams.id );
					} }
					requirements={ activationModalParams.requirements }
					paymentMethod={ activationModalParams.id }
				/>
			) }
			{ deleteModalParams && (
				<ConfirmPaymentMethodDeleteModal
					id={ deleteModalParams.id }
					label={ deleteModalParams.label }
					icon={ deleteModalParams.Icon }
					onConfirm={ () => {
						completeDeleteAction( deleteModalParams.id );
					} }
					onCancel={ () => {
						handleDeleteModalOpen( null );
					} }
				/>
			) }
		</>
	);
};

export default PaymentMethods;<|MERGE_RESOLUTION|>--- conflicted
+++ resolved
@@ -257,58 +257,6 @@
 								label,
 								icon: Icon,
 								allows_manual_capture: isAllowingManualCapture,
-<<<<<<< HEAD
-							} ) => (
-								<PaymentMethod
-									id={ id }
-									key={ id }
-									label={ label }
-									description={ getPaymentMethodDescription(
-										id,
-										stripeAccountDomesticCurrency
-									) }
-									checked={
-										enabledMethodIds.includes( id ) &&
-										upeCapabilityStatuses.INACTIVE !==
-											getStatusAndRequirements( id )
-												.status
-									}
-									// The card payment method is required when UPE is active, and it can't be disabled/unchecked.
-									required={
-										PAYMENT_METHOD_IDS.CARD === id &&
-										isUpeEnabled
-									}
-									locked={
-										PAYMENT_METHOD_IDS.CARD === id &&
-										isCreditCardEnabled &&
-										isUpeEnabled
-									}
-									Icon={ Icon }
-									status={
-										getStatusAndRequirements( id ).status
-									}
-									isAllowingManualCapture={
-										isAllowingManualCapture
-									}
-									onUncheckClick={ () => {
-										handleUncheckClick( id );
-									} }
-									onCheckClick={ () => {
-										handleCheckClick( id );
-									} }
-									isPoEnabled={
-										wcpaySettings?.progressiveOnboarding
-											?.isEnabled
-									}
-									isPoComplete={
-										wcpaySettings?.progressiveOnboarding
-											?.isComplete
-									}
-								/>
-							)
-=======
-								setup_required: isSetupRequired,
-								setup_tooltip: setupTooltip,
 								currencies,
 							} ) => {
 								if (
@@ -377,7 +325,6 @@
 									/>
 								);
 							}
->>>>>>> 81825d82
 						) }
 					</PaymentMethodsList>
 				</CardBody>
